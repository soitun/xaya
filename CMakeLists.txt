--- conflicted
+++ resolved
@@ -114,27 +114,7 @@
     find_package(SQLite3 3.7.17 REQUIRED)
   endif()
 endif()
-<<<<<<< HEAD
-option(WITH_BDB "Enable Berkeley DB (BDB) wallet support." OFF)
-cmake_dependent_option(WARN_INCOMPATIBLE_BDB "Warn when using a Berkeley DB (BDB) version other than 4.8." ON "WITH_BDB" OFF)
-if(WITH_BDB)
-  find_package(BerkeleyDB 4.8 MODULE REQUIRED)
-  set(USE_BDB ON)
-  if(NOT BerkeleyDB_VERSION VERSION_EQUAL 4.8)
-    message(WARNING "Found Berkeley DB (BDB) other than 4.8.\n"
-                    "BDB (legacy) wallets opened by this build will not be portable!"
-    )
-    if(WARN_INCOMPATIBLE_BDB)
-      message(WARNING "If this is intended, pass \"-DWARN_INCOMPATIBLE_BDB=OFF\".\n"
-                      "Passing \"-DWITH_BDB=OFF\" will suppress this warning."
-      )
-    endif()
-  endif()
-endif()
 cmake_dependent_option(BUILD_WALLET_TOOL "Build namecoin-wallet tool." ${BUILD_TESTS} "ENABLE_WALLET" OFF)
-=======
-cmake_dependent_option(BUILD_WALLET_TOOL "Build bitcoin-wallet tool." ${BUILD_TESTS} "ENABLE_WALLET" OFF)
->>>>>>> 1b4133d3
 
 option(REDUCE_EXPORTS "Attempt to reduce exported symbols in the resulting executables." OFF)
 option(WERROR "Treat compiler warnings as errors." OFF)
