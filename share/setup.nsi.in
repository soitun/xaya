--- conflicted
+++ resolved
@@ -142,13 +142,8 @@
     DeleteRegKey HKCU "SOFTWARE\Microsoft\Windows\CurrentVersion\Uninstall\$(^Name)"
     Delete /REBOOTOK "$SMPROGRAMS\$StartMenuGroup\Uninstall $(^Name).lnk"
     Delete /REBOOTOK "$SMPROGRAMS\$StartMenuGroup\$(^Name).lnk"
-<<<<<<< HEAD
-    Delete /REBOOTOK "$SMPROGRAMS\$StartMenuGroup\@PACKAGE_NAME@ (testnet, 64-bit).lnk"
+    Delete /REBOOTOK "$SMPROGRAMS\$StartMenuGroup\@PACKAGE_NAME@ (testnet).lnk"
     Delete /REBOOTOK "$SMSTARTUP\Xaya.lnk"
-=======
-    Delete /REBOOTOK "$SMPROGRAMS\$StartMenuGroup\@PACKAGE_NAME@ (testnet).lnk"
-    Delete /REBOOTOK "$SMSTARTUP\Namecoin.lnk"
->>>>>>> fd3bde43
     Delete /REBOOTOK $INSTDIR\uninstall.exe
     Delete /REBOOTOK $INSTDIR\debug.log
     Delete /REBOOTOK $INSTDIR\db.log
