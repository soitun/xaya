Name "@CLIENT_NAME@ (64-bit)"

RequestExecutionLevel highest
SetCompressor /SOLID lzma
SetDateSave off
Unicode true

# Uncomment these lines when investigating reproducibility errors
#SetCompress off
#SetDatablockOptimize off

# General Symbol Definitions
!define REGKEY "SOFTWARE\$(^Name)"
!define COMPANY "@CLIENT_NAME@ project"
!define URL @CLIENT_URL@

# MUI Symbol Definitions
!define MUI_ICON "@abs_top_srcdir@/share/pixmaps/bitcoin.ico"
!define MUI_WELCOMEFINISHPAGE_BITMAP "@abs_top_srcdir@/share/pixmaps/nsis-wizard.bmp"
!define MUI_HEADERIMAGE
!define MUI_HEADERIMAGE_RIGHT
!define MUI_HEADERIMAGE_BITMAP "@abs_top_srcdir@/share/pixmaps/nsis-header.bmp"
!define MUI_FINISHPAGE_NOAUTOCLOSE
!define MUI_STARTMENUPAGE_REGISTRY_ROOT HKLM
!define MUI_STARTMENUPAGE_REGISTRY_KEY ${REGKEY}
!define MUI_STARTMENUPAGE_REGISTRY_VALUENAME StartMenuGroup
!define MUI_STARTMENUPAGE_DEFAULTFOLDER "@CLIENT_NAME@"
!define MUI_FINISHPAGE_RUN "$WINDIR\explorer.exe"
!define MUI_FINISHPAGE_RUN_PARAMETERS $INSTDIR\@BITCOIN_GUI_NAME@@EXEEXT@
!define MUI_UNICON "${NSISDIR}\Contrib\Graphics\Icons\modern-uninstall.ico"
!define MUI_UNWELCOMEFINISHPAGE_BITMAP "@abs_top_srcdir@/share/pixmaps/nsis-wizard.bmp"
!define MUI_UNFINISHPAGE_NOAUTOCLOSE

# Included files
!include Sections.nsh
!include MUI2.nsh
!include x64.nsh

# Variables
Var StartMenuGroup

# Installer pages
!insertmacro MUI_PAGE_WELCOME
!insertmacro MUI_PAGE_DIRECTORY
!insertmacro MUI_PAGE_STARTMENU Application $StartMenuGroup
!insertmacro MUI_PAGE_INSTFILES
!insertmacro MUI_PAGE_FINISH
!insertmacro MUI_UNPAGE_CONFIRM
!insertmacro MUI_UNPAGE_INSTFILES

# Installer languages
!insertmacro MUI_LANGUAGE English

# Installer attributes
InstallDir $PROGRAMFILES64\Namecoin
CRCCheck force
XPStyle on
BrandingText " "
ShowInstDetails show
VIProductVersion @CLIENT_VERSION_MAJOR@.@CLIENT_VERSION_MINOR@.@CLIENT_VERSION_BUILD@.0
VIAddVersionKey ProductName "@CLIENT_NAME@"
VIAddVersionKey ProductVersion "@CLIENT_VERSION_STRING@"
VIAddVersionKey CompanyName "${COMPANY}"
VIAddVersionKey CompanyWebsite "${URL}"
VIAddVersionKey FileVersion "@CLIENT_VERSION_STRING@"
VIAddVersionKey FileDescription "Installer for @CLIENT_NAME@"
VIAddVersionKey LegalCopyright "Copyright (C) 2009-@COPYRIGHT_YEAR@ @COPYRIGHT_HOLDERS_FINAL@"
InstallDirRegKey HKCU "${REGKEY}" Path
ShowUninstDetails show

# Installer sections
Section -Main SEC0000
    SetOutPath $INSTDIR
    SetOverwrite on
    File @abs_top_builddir@/release/@BITCOIN_GUI_NAME@@EXEEXT@
    File /oname=COPYING.txt @abs_top_srcdir@/COPYING
    File /oname=readme.txt @abs_top_srcdir@/doc/README_windows.txt
    File @abs_top_srcdir@/share/examples/namecoin.conf
    SetOutPath $INSTDIR\share\rpcauth
    File @abs_top_srcdir@/share/rpcauth/*.*
    SetOutPath $INSTDIR\daemon
    File @abs_top_builddir@/release/@BITCOIN_DAEMON_NAME@@EXEEXT@
    File @abs_top_builddir@/release/@BITCOIN_CLI_NAME@@EXEEXT@
    File @abs_top_builddir@/release/@BITCOIN_TX_NAME@@EXEEXT@
    File @abs_top_builddir@/release/@BITCOIN_WALLET_TOOL_NAME@@EXEEXT@
    File @abs_top_builddir@/release/@BITCOIN_TEST_NAME@@EXEEXT@
    SetOutPath $INSTDIR
    WriteRegStr HKCU "${REGKEY}\Components" Main 1
SectionEnd

Section -post SEC0001
    WriteRegStr HKCU "${REGKEY}" Path $INSTDIR
    SetOutPath $INSTDIR
    WriteUninstaller $INSTDIR\uninstall.exe
    !insertmacro MUI_STARTMENU_WRITE_BEGIN Application
    CreateDirectory $SMPROGRAMS\$StartMenuGroup
    CreateShortcut "$SMPROGRAMS\$StartMenuGroup\$(^Name).lnk" $INSTDIR\@BITCOIN_GUI_NAME@@EXEEXT@
    CreateShortcut "$SMPROGRAMS\$StartMenuGroup\@CLIENT_NAME@ (testnet).lnk" "$INSTDIR\@BITCOIN_GUI_NAME@@EXEEXT@" "-testnet" "$INSTDIR\@BITCOIN_GUI_NAME@@EXEEXT@" 1
    CreateShortcut "$SMPROGRAMS\$StartMenuGroup\@CLIENT_NAME@ (test signet).lnk" "$INSTDIR\@BITCOIN_GUI_NAME@@EXEEXT@" "-signet" "$INSTDIR\@BITCOIN_GUI_NAME@@EXEEXT@" 2
    CreateShortcut "$SMPROGRAMS\$StartMenuGroup\@CLIENT_NAME@ (testnet4).lnk" "$INSTDIR\@BITCOIN_GUI_NAME@@EXEEXT@" "-testnet4" "$INSTDIR\@BITCOIN_GUI_NAME@@EXEEXT@" 3
    CreateShortcut "$SMPROGRAMS\$StartMenuGroup\Uninstall $(^Name).lnk" $INSTDIR\uninstall.exe
    !insertmacro MUI_STARTMENU_WRITE_END
    WriteRegStr HKCU "SOFTWARE\Microsoft\Windows\CurrentVersion\Uninstall\$(^Name)" DisplayName "$(^Name)"
    WriteRegStr HKCU "SOFTWARE\Microsoft\Windows\CurrentVersion\Uninstall\$(^Name)" DisplayVersion "@CLIENT_VERSION_STRING@"
    WriteRegStr HKCU "SOFTWARE\Microsoft\Windows\CurrentVersion\Uninstall\$(^Name)" Publisher "${COMPANY}"
    WriteRegStr HKCU "SOFTWARE\Microsoft\Windows\CurrentVersion\Uninstall\$(^Name)" URLInfoAbout "${URL}"
    WriteRegStr HKCU "SOFTWARE\Microsoft\Windows\CurrentVersion\Uninstall\$(^Name)" DisplayIcon $INSTDIR\namecoin-qt.exe
    WriteRegStr HKCU "SOFTWARE\Microsoft\Windows\CurrentVersion\Uninstall\$(^Name)" UninstallString $INSTDIR\uninstall.exe
    WriteRegDWORD HKCU "SOFTWARE\Microsoft\Windows\CurrentVersion\Uninstall\$(^Name)" NoModify 1
    WriteRegDWORD HKCU "SOFTWARE\Microsoft\Windows\CurrentVersion\Uninstall\$(^Name)" NoRepair 1
<<<<<<< HEAD
    WriteRegStr HKCR "@PACKAGE_TARNAME@" "URL Protocol" ""
    WriteRegStr HKCR "@PACKAGE_TARNAME@" "" "URL:Namecoin"
    WriteRegStr HKCR "@PACKAGE_TARNAME@\DefaultIcon" "" $INSTDIR\@BITCOIN_GUI_NAME@@EXEEXT@
    WriteRegStr HKCR "@PACKAGE_TARNAME@\shell\open\command" "" '"$INSTDIR\@BITCOIN_GUI_NAME@@EXEEXT@" "%1"'
=======
    WriteRegStr HKCR "@CLIENT_TARNAME@" "URL Protocol" ""
    WriteRegStr HKCR "@CLIENT_TARNAME@" "" "URL:Bitcoin"
    WriteRegStr HKCR "@CLIENT_TARNAME@\DefaultIcon" "" $INSTDIR\@BITCOIN_GUI_NAME@@EXEEXT@
    WriteRegStr HKCR "@CLIENT_TARNAME@\shell\open\command" "" '"$INSTDIR\@BITCOIN_GUI_NAME@@EXEEXT@" "%1"'
>>>>>>> ba4f3b9e
SectionEnd

# Macro for selecting uninstaller sections
!macro SELECT_UNSECTION SECTION_NAME UNSECTION_ID
    Push $R0
    ReadRegStr $R0 HKCU "${REGKEY}\Components" "${SECTION_NAME}"
    StrCmp $R0 1 0 next${UNSECTION_ID}
    !insertmacro SelectSection "${UNSECTION_ID}"
    GoTo done${UNSECTION_ID}
next${UNSECTION_ID}:
    !insertmacro UnselectSection "${UNSECTION_ID}"
done${UNSECTION_ID}:
    Pop $R0
!macroend

# Uninstaller sections
Section /o -un.Main UNSEC0000
    Delete /REBOOTOK $INSTDIR\@BITCOIN_GUI_NAME@@EXEEXT@
    Delete /REBOOTOK $INSTDIR\COPYING.txt
    Delete /REBOOTOK $INSTDIR\readme.txt
    Delete /REBOOTOK $INSTDIR\namecoin.conf
    RMDir /r /REBOOTOK $INSTDIR\share
    RMDir /r /REBOOTOK $INSTDIR\daemon
    DeleteRegValue HKCU "${REGKEY}\Components" Main
SectionEnd

Section -un.post UNSEC0001
    DeleteRegKey HKCU "SOFTWARE\Microsoft\Windows\CurrentVersion\Uninstall\$(^Name)"
    Delete /REBOOTOK "$SMPROGRAMS\$StartMenuGroup\Uninstall $(^Name).lnk"
    Delete /REBOOTOK "$SMPROGRAMS\$StartMenuGroup\$(^Name).lnk"
<<<<<<< HEAD
    Delete /REBOOTOK "$SMPROGRAMS\$StartMenuGroup\@PACKAGE_NAME@ (testnet).lnk"
    Delete /REBOOTOK "$SMSTARTUP\Namecoin.lnk"
=======
    Delete /REBOOTOK "$SMPROGRAMS\$StartMenuGroup\@CLIENT_NAME@ (testnet).lnk"
    Delete /REBOOTOK "$SMPROGRAMS\$StartMenuGroup\@CLIENT_NAME@ (testnet4).lnk"
    Delete /REBOOTOK "$SMPROGRAMS\$StartMenuGroup\@CLIENT_NAME@ (test signet).lnk"
    Delete /REBOOTOK "$SMSTARTUP\Bitcoin.lnk"
>>>>>>> ba4f3b9e
    Delete /REBOOTOK $INSTDIR\uninstall.exe
    Delete /REBOOTOK $INSTDIR\debug.log
    Delete /REBOOTOK $INSTDIR\db.log
    DeleteRegValue HKCU "${REGKEY}" StartMenuGroup
    DeleteRegValue HKCU "${REGKEY}" Path
    DeleteRegKey /IfEmpty HKCU "${REGKEY}\Components"
    DeleteRegKey /IfEmpty HKCU "${REGKEY}"
    DeleteRegKey HKCR "@CLIENT_TARNAME@"
    RmDir /REBOOTOK $SMPROGRAMS\$StartMenuGroup
    RmDir /REBOOTOK $INSTDIR
    Push $R0
    StrCpy $R0 $StartMenuGroup 1
    StrCmp $R0 ">" no_smgroup
no_smgroup:
    Pop $R0
SectionEnd

# Installer functions
Function .onInit
    InitPluginsDir
    ${If} ${RunningX64}
      ; disable registry redirection (enable access to 64-bit portion of registry)
      SetRegView 64
    ${Else}
      MessageBox MB_OK|MB_ICONSTOP "Cannot install 64-bit version on a 32-bit system."
      Abort
    ${EndIf}
FunctionEnd

# Uninstaller functions
Function un.onInit
    ReadRegStr $INSTDIR HKCU "${REGKEY}" Path
    !insertmacro MUI_STARTMENU_GETFOLDER Application $StartMenuGroup
    !insertmacro SELECT_UNSECTION Main ${UNSEC0000}
FunctionEnd<|MERGE_RESOLUTION|>--- conflicted
+++ resolved
@@ -108,17 +108,10 @@
     WriteRegStr HKCU "SOFTWARE\Microsoft\Windows\CurrentVersion\Uninstall\$(^Name)" UninstallString $INSTDIR\uninstall.exe
     WriteRegDWORD HKCU "SOFTWARE\Microsoft\Windows\CurrentVersion\Uninstall\$(^Name)" NoModify 1
     WriteRegDWORD HKCU "SOFTWARE\Microsoft\Windows\CurrentVersion\Uninstall\$(^Name)" NoRepair 1
-<<<<<<< HEAD
-    WriteRegStr HKCR "@PACKAGE_TARNAME@" "URL Protocol" ""
-    WriteRegStr HKCR "@PACKAGE_TARNAME@" "" "URL:Namecoin"
-    WriteRegStr HKCR "@PACKAGE_TARNAME@\DefaultIcon" "" $INSTDIR\@BITCOIN_GUI_NAME@@EXEEXT@
-    WriteRegStr HKCR "@PACKAGE_TARNAME@\shell\open\command" "" '"$INSTDIR\@BITCOIN_GUI_NAME@@EXEEXT@" "%1"'
-=======
     WriteRegStr HKCR "@CLIENT_TARNAME@" "URL Protocol" ""
-    WriteRegStr HKCR "@CLIENT_TARNAME@" "" "URL:Bitcoin"
+    WriteRegStr HKCR "@CLIENT_TARNAME@" "" "URL:Namecoin"
     WriteRegStr HKCR "@CLIENT_TARNAME@\DefaultIcon" "" $INSTDIR\@BITCOIN_GUI_NAME@@EXEEXT@
     WriteRegStr HKCR "@CLIENT_TARNAME@\shell\open\command" "" '"$INSTDIR\@BITCOIN_GUI_NAME@@EXEEXT@" "%1"'
->>>>>>> ba4f3b9e
 SectionEnd
 
 # Macro for selecting uninstaller sections
@@ -149,15 +142,10 @@
     DeleteRegKey HKCU "SOFTWARE\Microsoft\Windows\CurrentVersion\Uninstall\$(^Name)"
     Delete /REBOOTOK "$SMPROGRAMS\$StartMenuGroup\Uninstall $(^Name).lnk"
     Delete /REBOOTOK "$SMPROGRAMS\$StartMenuGroup\$(^Name).lnk"
-<<<<<<< HEAD
-    Delete /REBOOTOK "$SMPROGRAMS\$StartMenuGroup\@PACKAGE_NAME@ (testnet).lnk"
-    Delete /REBOOTOK "$SMSTARTUP\Namecoin.lnk"
-=======
     Delete /REBOOTOK "$SMPROGRAMS\$StartMenuGroup\@CLIENT_NAME@ (testnet).lnk"
     Delete /REBOOTOK "$SMPROGRAMS\$StartMenuGroup\@CLIENT_NAME@ (testnet4).lnk"
     Delete /REBOOTOK "$SMPROGRAMS\$StartMenuGroup\@CLIENT_NAME@ (test signet).lnk"
-    Delete /REBOOTOK "$SMSTARTUP\Bitcoin.lnk"
->>>>>>> ba4f3b9e
+    Delete /REBOOTOK "$SMSTARTUP\Namecoin.lnk"
     Delete /REBOOTOK $INSTDIR\uninstall.exe
     Delete /REBOOTOK $INSTDIR\debug.log
     Delete /REBOOTOK $INSTDIR\db.log
