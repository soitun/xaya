--- conflicted
+++ resolved
@@ -97,13 +97,8 @@
         headhex = CPureBlockHeader.serialize(block.powData.fakeHeader).hex()
         cmd = shlex.split(grind_cmd) + [headhex]
         newheadhex = subprocess.run(cmd, stdout=subprocess.PIPE, input=b"", check=True).stdout.strip()
-<<<<<<< HEAD
         newhead = from_hex(CPureBlockHeader(), newheadhex.decode('utf8'))
         block.powData.fakeHeader = newhead
-=======
-        newhead = from_hex(CBlockHeader(), newheadhex.decode('utf8'))
-        block.nNonce = newhead.nNonce
->>>>>>> a9942103
     return block
 
 def new_block(tmpl, reward_spk, *, blocktime=None, poolid=None):
