--- conflicted
+++ resolved
@@ -18,12 +18,8 @@
 PATH_BASE_TEST_FUNCTIONAL = os.path.abspath(os.path.join(PATH_BASE_CONTRIB_SIGNET, "..", "..", "test", "functional"))
 sys.path.insert(0, PATH_BASE_TEST_FUNCTIONAL)
 
-<<<<<<< HEAD
 from test_framework import powhash
-from test_framework.blocktools import get_witness_script, script_BIP34_coinbase_height # noqa: E402
-=======
 from test_framework.blocktools import get_witness_script, script_BIP34_coinbase_height, SIGNET_HEADER # noqa: E402
->>>>>>> c12b99ae
 from test_framework.messages import CBlock, CBlockHeader, COutPoint, CTransaction, CTxIn, CTxInWitness, CTxOut, from_binary, from_hex, ser_string, ser_uint256, tx_from_hex, MAX_SEQUENCE_NONFINAL # noqa: E402
 from test_framework.psbt import PSBT, PSBTMap, PSBT_GLOBAL_UNSIGNED_TX, PSBT_IN_FINAL_SCRIPTSIG, PSBT_IN_FINAL_SCRIPTWITNESS, PSBT_IN_NON_WITNESS_UTXO, PSBT_IN_SIGHASH_TYPE # noqa: E402
 from test_framework.script import CScript, CScriptOp # noqa: E402
@@ -89,22 +85,15 @@
     return ser_string(scriptSig) + scriptWitness
 
 def finish_block(block, signet_solution, grind_cmd):
-<<<<<<< HEAD
-    block.vtx[0].vout[-1].scriptPubKey += CScriptOp.encode_op_pushdata(SIGNET_HEADER + signet_solution)
-    block.vtx[0].rehash()
-    block.rehash()
-    block.hashMerkleRoot = block.calc_merkle_root()
-    block.powData.algo = POWALGO_SHA256D
-    block.powData.fakeHeader.hashMerkleRoot = block.sha256
-    block.powData.fakeHeader.nBits = block.powData.nBits
-=======
     if signet_solution is None:
         pass # Don't need to add a signet commitment if there's no signet signature needed
     else:
         block.vtx[0].vout[-1].scriptPubKey += CScriptOp.encode_op_pushdata(SIGNET_HEADER + signet_solution)
         block.vtx[0].rehash()
         block.hashMerkleRoot = block.calc_merkle_root()
->>>>>>> c12b99ae
+        block.powData.algo = POWALGO_SHA256D
+        block.powData.fakeHeader.hashMerkleRoot = block.sha256
+        block.powData.fakeHeader.nBits = block.powData.nBits
     if grind_cmd is None:
         block.solve()
     else:
