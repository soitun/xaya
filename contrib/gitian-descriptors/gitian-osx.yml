---
<<<<<<< HEAD
name: "xaya-osx-0.1"
=======
name: "namecoin-core-osx-0.19"
>>>>>>> ca9c146e
enable_cache: true
suites:
- "bionic"
architectures:
- "amd64"
packages:
- "ca-certificates"
- "curl"
- "g++"
- "git"
- "pkg-config"
- "autoconf"
- "librsvg2-bin"
- "libtiff-tools"
- "libtool"
- "automake"
- "faketime"
- "bsdmainutils"
- "cmake"
- "imagemagick"
- "libcap-dev"
- "libz-dev"
- "libbz2-dev"
- "python3"
- "python3-dev"
- "python3-setuptools"
- "fonts-tuffy"
remotes:
- "url": "https://github.com/xaya/xaya.git"
  "dir": "xaya"
files:
- "MacOSX10.11.sdk.tar.gz"
script: |
  set -e -o pipefail

  WRAP_DIR=$HOME/wrapped
  HOSTS="x86_64-apple-darwin14"
  CONFIGFLAGS="--enable-reduce-exports --disable-bench --disable-gui-tests GENISOIMAGE=$WRAP_DIR/genisoimage"
  FAKETIME_HOST_PROGS=""
  FAKETIME_PROGS="ar ranlib date dmg genisoimage"

  export QT_RCC_TEST=1
  export QT_RCC_SOURCE_DATE_OVERRIDE=1
  export GZIP="-9n"
  export TAR_OPTIONS="--mtime="$REFERENCE_DATE\\\ $REFERENCE_TIME""
  export TZ="UTC"
  export BUILD_DIR=`pwd`
  mkdir -p ${WRAP_DIR}
  if test -n "$GBUILD_CACHE_ENABLED"; then
    export SOURCES_PATH=${GBUILD_COMMON_CACHE}
    export BASE_CACHE=${GBUILD_PACKAGE_CACHE}
    mkdir -p ${BASE_CACHE} ${SOURCES_PATH}
  fi

  export ZERO_AR_DATE=1

  function create_global_faketime_wrappers {
  for prog in ${FAKETIME_PROGS}; do
    echo '#!/usr/bin/env bash' > ${WRAP_DIR}/${prog}
    echo "REAL=\`which -a ${prog} | grep -v ${WRAP_DIR}/${prog} | head -1\`" >> ${WRAP_DIR}/${prog}
    echo 'export LD_PRELOAD=/usr/lib/x86_64-linux-gnu/faketime/libfaketime.so.1' >> ${WRAP_DIR}/${prog}
    echo "export FAKETIME=\"$1\"" >> ${WRAP_DIR}/${prog}
    echo "\$REAL \$@" >> $WRAP_DIR/${prog}
    chmod +x ${WRAP_DIR}/${prog}
  done
  }

  function create_per-host_faketime_wrappers {
  for i in $HOSTS; do
    for prog in ${FAKETIME_HOST_PROGS}; do
        echo '#!/usr/bin/env bash' > ${WRAP_DIR}/${i}-${prog}
        echo "REAL=\`which -a ${i}-${prog} | grep -v ${WRAP_DIR}/${i}-${prog} | head -1\`" >> ${WRAP_DIR}/${i}-${prog}
        echo 'export LD_PRELOAD=/usr/lib/x86_64-linux-gnu/faketime/libfaketime.so.1' >> ${WRAP_DIR}/${i}-${prog}
        echo "export FAKETIME=\"$1\"" >> ${WRAP_DIR}/${i}-${prog}
        echo "\$REAL \$@" >> $WRAP_DIR/${i}-${prog}
        chmod +x ${WRAP_DIR}/${i}-${prog}
    done
  done
  }

  # Faketime for depends so intermediate results are comparable
  export PATH_orig=${PATH}
  create_global_faketime_wrappers "2000-01-01 12:00:00"
  create_per-host_faketime_wrappers "2000-01-01 12:00:00"
  export PATH=${WRAP_DIR}:${PATH}

  cd xaya
  BASEPREFIX=`pwd`/depends

  mkdir -p ${BASEPREFIX}/SDKs
  tar -C ${BASEPREFIX}/SDKs -xf ${BUILD_DIR}/MacOSX10.11.sdk.tar.gz

  # Build dependencies for each host
  for i in $HOSTS; do
    make ${MAKEOPTS} -C ${BASEPREFIX} HOST="${i}"
  done

  # Faketime for binaries
  export PATH=${PATH_orig}
  create_global_faketime_wrappers "${REFERENCE_DATETIME}"
  create_per-host_faketime_wrappers "${REFERENCE_DATETIME}"
  export PATH=${WRAP_DIR}:${PATH}

  # Create the release tarball using (arbitrarily) the first host
  ./autogen.sh
  CONFIG_SITE=${BASEPREFIX}/`echo "${HOSTS}" | awk '{print $1;}'`/share/config.site ./configure --prefix=/
  make dist
  SOURCEDIST=`echo xaya-*.tar.gz`
  DISTNAME=`echo ${SOURCEDIST} | sed 's/.tar.*//'`

  # Correct tar file order
  mkdir -p temp
  pushd temp
  tar xf ../$SOURCEDIST
  find xaya-* | sort | tar --no-recursion --mode='u+rw,go+r-w,a+X' --owner=0 --group=0 -c -T - | gzip -9n > ../$SOURCEDIST
  popd

  # Workaround for tarball not building with the bare tag version (prep)
  make -C src obj/build.h

  ORIGPATH="$PATH"
  # Extract the release tarball into a dir for each host and build
  for i in ${HOSTS}; do
    export PATH=${BASEPREFIX}/${i}/native/bin:${ORIGPATH}
    mkdir -p distsrc-${i}
    cd distsrc-${i}
    INSTALLPATH=`pwd`/installed/${DISTNAME}
    mkdir -p ${INSTALLPATH}
    tar --strip-components=1 -xf ../$SOURCEDIST

    # Workaround for tarball not building with the bare tag version
    echo '#!/bin/true' >share/genbuild.sh
    mkdir src/obj
    cp ../src/obj/build.h src/obj/

    CONFIG_SITE=${BASEPREFIX}/${i}/share/config.site ./configure --prefix=/ --disable-ccache --disable-maintainer-mode --disable-dependency-tracking ${CONFIGFLAGS}
    make ${MAKEOPTS}
    make install-strip DESTDIR=${INSTALLPATH}

    make osx_volname
    make deploydir
    OSX_VOLNAME="$(cat osx_volname)"
    mkdir -p unsigned-app-${i}
    cp osx_volname unsigned-app-${i}/
    cp contrib/macdeploy/detached-sig-apply.sh unsigned-app-${i}
    cp contrib/macdeploy/detached-sig-create.sh unsigned-app-${i}
    cp ${BASEPREFIX}/${i}/native/bin/dmg ${BASEPREFIX}/${i}/native/bin/genisoimage unsigned-app-${i}
    cp ${BASEPREFIX}/${i}/native/bin/${i}-codesign_allocate unsigned-app-${i}/codesign_allocate
    cp ${BASEPREFIX}/${i}/native/bin/${i}-pagestuff unsigned-app-${i}/pagestuff
    mv dist unsigned-app-${i}
    pushd unsigned-app-${i}
    find . | sort | tar --no-recursion --mode='u+rw,go+r-w,a+X' --owner=0 --group=0 -c -T - | gzip -9n > ${OUTDIR}/${DISTNAME}-osx-unsigned.tar.gz
    popd

    make deploy
    ${WRAP_DIR}/dmg dmg "${OSX_VOLNAME}.dmg" ${OUTDIR}/${DISTNAME}-osx-unsigned.dmg

    cd installed
    find . -name "lib*.la" -delete
    find . -name "lib*.a" -delete
    rm -rf ${DISTNAME}/lib/pkgconfig
    find ${DISTNAME} | sort | tar --no-recursion --mode='u+rw,go+r-w,a+X' --owner=0 --group=0 -c -T - | gzip -9n > ${OUTDIR}/${DISTNAME}-${i}.tar.gz
    cd ../../
  done
  mkdir -p $OUTDIR/src
  mv $SOURCEDIST $OUTDIR/src
  mv ${OUTDIR}/${DISTNAME}-x86_64-*.tar.gz ${OUTDIR}/${DISTNAME}-osx64.tar.gz<|MERGE_RESOLUTION|>--- conflicted
+++ resolved
@@ -1,9 +1,5 @@
 ---
-<<<<<<< HEAD
-name: "xaya-osx-0.1"
-=======
-name: "namecoin-core-osx-0.19"
->>>>>>> ca9c146e
+name: "xaya-core-osx-1.3"
 enable_cache: true
 suites:
 - "bionic"
