---
<<<<<<< HEAD
name: "chimaera-osx-0.16"
=======
name: "namecoin-osx-0.17"
>>>>>>> 4d387dc5
enable_cache: true
suites:
- "trusty"
architectures:
- "amd64"
packages:
- "ca-certificates"
- "curl"
- "g++"
- "git-core"
- "pkg-config"
- "autoconf"
- "librsvg2-bin"
- "libtiff-tools"
- "libtool"
- "automake"
- "faketime"
- "bsdmainutils"
- "cmake"
- "imagemagick"
- "libcap-dev"
- "libz-dev"
- "libbz2-dev"
- "python"
- "python-dev"
- "python-setuptools"
- "fonts-tuffy"
remotes:
- "url": "https://github.com/chimaera/chimaera.git"
  "dir": "chimaera"
files:
- "MacOSX10.11.sdk.tar.gz"
script: |
  WRAP_DIR=$HOME/wrapped
  HOSTS="x86_64-apple-darwin11"
  CONFIGFLAGS="--enable-reduce-exports --disable-bench --disable-gui-tests GENISOIMAGE=$WRAP_DIR/genisoimage"
  FAKETIME_HOST_PROGS=""
  FAKETIME_PROGS="ar ranlib date dmg genisoimage"

  export QT_RCC_TEST=1
  export GZIP="-9n"
  export TAR_OPTIONS="--mtime="$REFERENCE_DATE\\\ $REFERENCE_TIME""
  export TZ="UTC"
  export BUILD_DIR=`pwd`
  mkdir -p ${WRAP_DIR}
  if test -n "$GBUILD_CACHE_ENABLED"; then
    export SOURCES_PATH=${GBUILD_COMMON_CACHE}
    export BASE_CACHE=${GBUILD_PACKAGE_CACHE}
    mkdir -p ${BASE_CACHE} ${SOURCES_PATH}
  fi

  export ZERO_AR_DATE=1

  function create_global_faketime_wrappers {
  for prog in ${FAKETIME_PROGS}; do
    echo '#!/bin/bash' > ${WRAP_DIR}/${prog}
    echo "REAL=\`which -a ${prog} | grep -v ${WRAP_DIR}/${prog} | head -1\`" >> ${WRAP_DIR}/${prog}
    echo 'export LD_PRELOAD=/usr/lib/x86_64-linux-gnu/faketime/libfaketime.so.1' >> ${WRAP_DIR}/${prog}
    echo "export FAKETIME=\"$1\"" >> ${WRAP_DIR}/${prog}
    echo "\$REAL \$@" >> $WRAP_DIR/${prog}
    chmod +x ${WRAP_DIR}/${prog}
  done
  }

  function create_per-host_faketime_wrappers {
  for i in $HOSTS; do
    for prog in ${FAKETIME_HOST_PROGS}; do
        echo '#!/bin/bash' > ${WRAP_DIR}/${i}-${prog}
        echo "REAL=\`which -a ${i}-${prog} | grep -v ${WRAP_DIR}/${i}-${prog} | head -1\`" >> ${WRAP_DIR}/${i}-${prog}
        echo 'export LD_PRELOAD=/usr/lib/x86_64-linux-gnu/faketime/libfaketime.so.1' >> ${WRAP_DIR}/${i}-${prog}
        echo "export FAKETIME=\"$1\"" >> ${WRAP_DIR}/${i}-${prog}
        echo "\$REAL \$@" >> $WRAP_DIR/${i}-${prog}
        chmod +x ${WRAP_DIR}/${i}-${prog}
    done
  done
  }

  # Faketime for depends so intermediate results are comparable
  export PATH_orig=${PATH}
  create_global_faketime_wrappers "2000-01-01 12:00:00"
  create_per-host_faketime_wrappers "2000-01-01 12:00:00"
  export PATH=${WRAP_DIR}:${PATH}

  cd chimaera
  BASEPREFIX=`pwd`/depends

  mkdir -p ${BASEPREFIX}/SDKs
  tar -C ${BASEPREFIX}/SDKs -xf ${BUILD_DIR}/MacOSX10.11.sdk.tar.gz

  # Build dependencies for each host
  for i in $HOSTS; do
    make ${MAKEOPTS} -C ${BASEPREFIX} HOST="${i}"
  done

  # Faketime for binaries
  export PATH=${PATH_orig}
  create_global_faketime_wrappers "${REFERENCE_DATETIME}"
  create_per-host_faketime_wrappers "${REFERENCE_DATETIME}"
  export PATH=${WRAP_DIR}:${PATH}

  # Create the release tarball using (arbitrarily) the first host
  ./autogen.sh
  CONFIG_SITE=${BASEPREFIX}/`echo "${HOSTS}" | awk '{print $1;}'`/share/config.site ./configure --prefix=/
  make dist
  SOURCEDIST=`echo chimaera-*.tar.gz`
  DISTNAME=`echo ${SOURCEDIST} | sed 's/.tar.*//'`

  # Correct tar file order
  mkdir -p temp
  pushd temp
  tar xf ../$SOURCEDIST
  find chimaera-* | sort | tar --no-recursion --mode='u+rw,go+r-w,a+X' --owner=0 --group=0 -c -T - | gzip -9n > ../$SOURCEDIST
  popd

  # Workaround for tarball not building with the bare tag version (prep)
  make -C src obj/build.h

  ORIGPATH="$PATH"
  # Extract the release tarball into a dir for each host and build
  for i in ${HOSTS}; do
    export PATH=${BASEPREFIX}/${i}/native/bin:${ORIGPATH}
    mkdir -p distsrc-${i}
    cd distsrc-${i}
    INSTALLPATH=`pwd`/installed/${DISTNAME}
    mkdir -p ${INSTALLPATH}
    tar --strip-components=1 -xf ../$SOURCEDIST

    # Workaround for tarball not building with the bare tag version
    echo '#!/bin/true' >share/genbuild.sh
    mkdir src/obj
    cp ../src/obj/build.h src/obj/

    CONFIG_SITE=${BASEPREFIX}/${i}/share/config.site ./configure --prefix=/ --disable-ccache --disable-maintainer-mode --disable-dependency-tracking ${CONFIGFLAGS}
    make ${MAKEOPTS}
    make install-strip DESTDIR=${INSTALLPATH}

    make osx_volname
    make deploydir
    OSX_VOLNAME="$(cat osx_volname)"
    mkdir -p unsigned-app-${i}
    cp osx_volname unsigned-app-${i}/
    cp contrib/macdeploy/detached-sig-apply.sh unsigned-app-${i}
    cp contrib/macdeploy/detached-sig-create.sh unsigned-app-${i}
    cp ${BASEPREFIX}/${i}/native/bin/dmg ${BASEPREFIX}/${i}/native/bin/genisoimage unsigned-app-${i}
    cp ${BASEPREFIX}/${i}/native/bin/${i}-codesign_allocate unsigned-app-${i}/codesign_allocate
    cp ${BASEPREFIX}/${i}/native/bin/${i}-pagestuff unsigned-app-${i}/pagestuff
    mv dist unsigned-app-${i}
    pushd unsigned-app-${i}
    find . | sort | tar --no-recursion --mode='u+rw,go+r-w,a+X' --owner=0 --group=0 -c -T - | gzip -9n > ${OUTDIR}/${DISTNAME}-osx-unsigned.tar.gz
    popd

    make deploy
    ${WRAP_DIR}/dmg dmg "${OSX_VOLNAME}.dmg" ${OUTDIR}/${DISTNAME}-osx-unsigned.dmg

    cd installed
    find . -name "lib*.la" -delete
    find . -name "lib*.a" -delete
    rm -rf ${DISTNAME}/lib/pkgconfig
    find ${DISTNAME} | sort | tar --no-recursion --mode='u+rw,go+r-w,a+X' --owner=0 --group=0 -c -T - | gzip -9n > ${OUTDIR}/${DISTNAME}-${i}.tar.gz
    cd ../../
  done
  mkdir -p $OUTDIR/src
  mv $SOURCEDIST $OUTDIR/src
  mv ${OUTDIR}/${DISTNAME}-x86_64-*.tar.gz ${OUTDIR}/${DISTNAME}-osx64.tar.gz<|MERGE_RESOLUTION|>--- conflicted
+++ resolved
@@ -1,9 +1,5 @@
 ---
-<<<<<<< HEAD
-name: "chimaera-osx-0.16"
-=======
-name: "namecoin-osx-0.17"
->>>>>>> 4d387dc5
+name: "chimaera-osx-0.1"
 enable_cache: true
 suites:
 - "trusty"
