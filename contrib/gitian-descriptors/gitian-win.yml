--- conflicted
+++ resolved
@@ -1,9 +1,5 @@
 ---
-<<<<<<< HEAD
-name: "xaya-win-0.1"
-=======
-name: "namecoin-core-win-0.19"
->>>>>>> ca9c146e
+name: "xaya-core-win-1.3"
 enable_cache: true
 suites:
 - "bionic"
