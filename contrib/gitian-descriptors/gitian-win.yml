--- conflicted
+++ resolved
@@ -128,13 +128,8 @@
   # Correct tar file order
   mkdir -p temp
   pushd temp
-<<<<<<< HEAD
-  tar xf ../$SOURCEDIST
-  find xaya-* | sort | tar --no-recursion --mode='u+rw,go+r-w,a+X' --owner=0 --group=0 -c -T - | gzip -9n > ../$SOURCEDIST
-=======
   tar -xf ../$SOURCEDIST
-  find namecoin-* | sort | tar --mtime="$REFERENCE_DATE\\\ $REFERENCE_TIME" --no-recursion --mode='u+rw,go+r-w,a+X' --owner=0 --group=0 -c -T - | gzip -9n > ../$SOURCEDIST
->>>>>>> f82631f4
+  find xaya-* | sort | tar --mtime="$REFERENCE_DATE\\\ $REFERENCE_TIME" --no-recursion --mode='u+rw,go+r-w,a+X' --owner=0 --group=0 -c -T - | gzip -9n > ../$SOURCEDIST
   mkdir -p $OUTDIR/src
   cp ../$SOURCEDIST $OUTDIR/src
   popd
@@ -179,7 +174,7 @@
   cp -rf contrib/windeploy $BUILD_DIR
   cd $BUILD_DIR/windeploy
   mkdir unsigned
-  cp $OUTDIR/namecoin-*setup-unsigned.exe unsigned/
+  cp $OUTDIR/xaya-*setup-unsigned.exe unsigned/
   find . | sort | tar --mtime="$REFERENCE_DATE\\\ $REFERENCE_TIME" --no-recursion --mode='u+rw,go+r-w,a+X' --owner=0 --group=0 -c -T - | gzip -9n > ${OUTDIR}/${DISTNAME}-win-unsigned.tar.gz
   mv ${OUTDIR}/${DISTNAME}-x86_64-*-debug.zip ${OUTDIR}/${DISTNAME}-win64-debug.zip
   mv ${OUTDIR}/${DISTNAME}-x86_64-*.zip ${OUTDIR}/${DISTNAME}-win64.zip