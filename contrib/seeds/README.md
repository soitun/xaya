# Seeds

Utility to generate the seeds.txt list that is compiled into the client
(see [src/chainparamsseeds.h](/src/chainparamsseeds.h) and other utilities in [contrib/seeds](/contrib/seeds)).

Be sure to update `PATTERN_AGENT` in `makeseeds.py` to include the current version,
and remove old versions as necessary (at a minimum when SeedsServiceFlags()
changes its default return value, as those are the services which seeds are added
to addrman with).

<<<<<<< HEAD
The seeds compiled into the release are created from jonasbits's DNS seed data, like this:

````
curl -s https://stats.nmctest.net/seeds.txt?s=NamecoinNet > seeds_main.txt
=======
Update `MIN_BLOCKS` in  `makeseeds.py` and the `-m`/`--minblocks` arguments below, as needed.

The seeds compiled into the release are created from sipa's, achow101's and luke-jr's
DNS seed, virtu's crawler, and asmap community AS map data. Run the following commands
from the `/contrib/seeds` directory:

```
curl https://bitcoin.sipa.be/seeds.txt.gz | gzip -dc > seeds_main.txt
curl https://21.ninja/seeds.txt.gz | gzip -dc >> seeds_main.txt
curl https://luke.dashjr.org/programs/bitcoin/files/charts/seeds.txt >> seeds_main.txt
curl https://mainnet.achownodes.xyz/seeds.txt.gz | gzip -dc >> seeds_main.txt
curl https://signet.achownodes.xyz/seeds.txt.gz | gzip -dc > seeds_signet.txt
curl https://testnet.achownodes.xyz/seeds.txt.gz | gzip -dc > seeds_test.txt
curl https://testnet4.achownodes.xyz/seeds.txt.gz | gzip -dc > seeds_testnet4.txt
curl https://raw.githubusercontent.com/asmap/asmap-data/main/latest_asmap.dat > asmap-filled.dat
>>>>>>> abaeefd4
python3 makeseeds.py -a asmap-filled.dat -s seeds_main.txt > nodes_main.txt
python3 makeseeds.py -a asmap-filled.dat -s seeds_signet.txt -m 237800 > nodes_signet.txt
python3 makeseeds.py -a asmap-filled.dat -s seeds_test.txt > nodes_test.txt
python3 makeseeds.py -a asmap-filled.dat -s seeds_testnet4.txt -m 72600 > nodes_testnet4.txt
python3 generate-seeds.py . > ../../src/chainparamsseeds.h
````<|MERGE_RESOLUTION|>--- conflicted
+++ resolved
@@ -8,28 +8,10 @@
 changes its default return value, as those are the services which seeds are added
 to addrman with).
 
-<<<<<<< HEAD
 The seeds compiled into the release are created from jonasbits's DNS seed data, like this:
 
 ````
 curl -s https://stats.nmctest.net/seeds.txt?s=NamecoinNet > seeds_main.txt
-=======
-Update `MIN_BLOCKS` in  `makeseeds.py` and the `-m`/`--minblocks` arguments below, as needed.
-
-The seeds compiled into the release are created from sipa's, achow101's and luke-jr's
-DNS seed, virtu's crawler, and asmap community AS map data. Run the following commands
-from the `/contrib/seeds` directory:
-
-```
-curl https://bitcoin.sipa.be/seeds.txt.gz | gzip -dc > seeds_main.txt
-curl https://21.ninja/seeds.txt.gz | gzip -dc >> seeds_main.txt
-curl https://luke.dashjr.org/programs/bitcoin/files/charts/seeds.txt >> seeds_main.txt
-curl https://mainnet.achownodes.xyz/seeds.txt.gz | gzip -dc >> seeds_main.txt
-curl https://signet.achownodes.xyz/seeds.txt.gz | gzip -dc > seeds_signet.txt
-curl https://testnet.achownodes.xyz/seeds.txt.gz | gzip -dc > seeds_test.txt
-curl https://testnet4.achownodes.xyz/seeds.txt.gz | gzip -dc > seeds_testnet4.txt
-curl https://raw.githubusercontent.com/asmap/asmap-data/main/latest_asmap.dat > asmap-filled.dat
->>>>>>> abaeefd4
 python3 makeseeds.py -a asmap-filled.dat -s seeds_main.txt > nodes_main.txt
 python3 makeseeds.py -a asmap-filled.dat -s seeds_signet.txt -m 237800 > nodes_signet.txt
 python3 makeseeds.py -a asmap-filled.dat -s seeds_test.txt > nodes_test.txt
