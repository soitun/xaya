--- conflicted
+++ resolved
@@ -23,13 +23,8 @@
 
     def setup_network(self):
         self.nodes = []
-<<<<<<< HEAD
-        self.nodes.append(start_node(0, self.options.tmpdir, ["-debug","-logtimemicros","-minrelaytxfee=0.00001"]))
-        self.nodes.append(start_node(1, self.options.tmpdir, ["-debug","-logtimemicros","-minrelaytxfee=0.0001"]))
-=======
         self.nodes.append(start_node(0, self.options.tmpdir, ["-minrelaytxfee=0.00001"]))
-        self.nodes.append(start_node(1, self.options.tmpdir))
->>>>>>> bfb256da
+        self.nodes.append(start_node(1, self.options.tmpdir, ["-minrelaytxfee=0.0001"]))
         connect_nodes(self.nodes[0], 1)
 
     def run_test(self):
