--- conflicted
+++ resolved
@@ -51,14 +51,12 @@
 NODE_BLOOM = (1 << 2)
 NODE_WITNESS = (1 << 3)
 
-<<<<<<< HEAD
 # Constants for the auxpow block version.
 VERSION_AUXPOW = (1 << 8)
 VERSION_CHAIN_START = (1 << 16)
 CHAIN_ID = 1
-=======
+
 logger = logging.getLogger("TestFramework.mininode")
->>>>>>> 21833f94
 
 # Keep our own socket map for asyncore, so that we can track disconnects
 # ourselves (to workaround an issue with closing an asyncore socket when
