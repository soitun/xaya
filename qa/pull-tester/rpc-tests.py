#!/usr/bin/env python3
# Copyright (c) 2014-2016 The Bitcoin Core developers
# Distributed under the MIT software license, see the accompanying
# file COPYING or http://www.opensource.org/licenses/mit-license.php.

"""
Run Regression Test Suite

This module calls down into individual test cases via subprocess. It will
forward all unrecognized arguments onto the individual test scripts, other
than:

    - `-extended`: run the "extended" test suite in addition to the basic one.
    - `-win`: signal that this is running in a Windows environment, and we
      should run the tests.
    - `--coverage`: this generates a basic coverage report for the RPC
      interface.

For a description of arguments recognized by test scripts, see
`qa/pull-tester/test_framework/test_framework.py:BitcoinTestFramework.main`.

"""

import os
import time
import shutil
import sys
import subprocess
import tempfile
import re

sys.path.append("qa/pull-tester/")
from tests_config import *

BOLD = ("","")
if os.name == 'posix':
    # primitive formatting on supported
    # terminal via ANSI escape sequences:
    BOLD = ('\033[0m', '\033[1m')

RPC_TESTS_DIR = SRCDIR + '/qa/rpc-tests/'

#If imported values are not defined then set to zero (or disabled)
if 'ENABLE_WALLET' not in vars():
    ENABLE_WALLET=0
if 'ENABLE_BITCOIND' not in vars():
    ENABLE_BITCOIND=0
if 'ENABLE_UTILS' not in vars():
    ENABLE_UTILS=0
if 'ENABLE_ZMQ' not in vars():
    ENABLE_ZMQ=0

ENABLE_COVERAGE=0

#Create a set to store arguments and create the passon string
opts = set()
passon_args = []
PASSON_REGEX = re.compile("^--")
PARALLEL_REGEX = re.compile('^-parallel=')

print_help = False
run_parallel = 4

for arg in sys.argv[1:]:
    if arg == "--help" or arg == "-h" or arg == "-?":
        print_help = True
        break
    if arg == '--coverage':
        ENABLE_COVERAGE = 1
    elif PASSON_REGEX.match(arg):
        passon_args.append(arg)
    elif PARALLEL_REGEX.match(arg):
        run_parallel = int(arg.split(sep='=', maxsplit=1)[1])
    else:
        opts.add(arg)

#Set env vars
if "BITCOIND" not in os.environ:
    os.environ["BITCOIND"] = BUILDDIR + '/src/bitcoind' + EXEEXT
if "BITCOINCLI" not in os.environ:
    os.environ["BITCOINCLI"] = BUILDDIR + '/src/bitcoin-cli' + EXEEXT

if EXEEXT == ".exe" and "-win" not in opts:
    # https://github.com/bitcoin/bitcoin/commit/d52802551752140cf41f0d9a225a43e84404d3e9
    # https://github.com/bitcoin/bitcoin/pull/5677#issuecomment-136646964
    print("Win tests currently disabled by default.  Use -win option to enable")
    sys.exit(0)

if not (ENABLE_WALLET == 1 and ENABLE_UTILS == 1 and ENABLE_BITCOIND == 1):
    print("No rpc tests to run. Wallet, utils, and bitcoind must all be enabled")
    sys.exit(0)

# python3-zmq may not be installed. Handle this gracefully and with some helpful info
if ENABLE_ZMQ:
    try:
        import zmq
    except ImportError as e:
        print("WARNING: \"import zmq\" failed. Set ENABLE_ZMQ=0 or " \
            "to run zmq tests, see dependency info in /qa/README.md.")
        ENABLE_ZMQ=0

#Tests
testScripts = [
    # longest test should go first, to favor running tests in parallel
    'p2p-fullblocktest.py',
    'walletbackup.py',
    # FIXME: Enable once we activate BIP9.
    #'bip68-112-113-p2p.py',
    'wallet.py',
    'listtransactions.py',
    'receivedby.py',
    'mempool_resurrect_test.py',
    'txn_doublespend.py --mineblock',
    'txn_clone.py',
    'getchaintips.py',
    'rawtransactions.py',
    'rest.py',
    'mempool_spendcoinbase.py',
    'mempool_reorg.py',
    'mempool_limit.py',
    'httpbasics.py',
    'multi_rpc.py',
    'zapwallettxes.py',
    'proxy_test.py',
    'merkle_blocks.py',
    'fundrawtransaction.py',
    'signrawtransactions.py',
    'nodehandling.py',
    'reindex.py',
    'decodescript.py',
    'blockchain.py',
    'disablewallet.py',
    'sendheaders.py',
    'keypool.py',
    'prioritise_transaction.py',
    'invalidblockrequest.py',
    'invalidtxrequest.py',
    'abandonconflict.py',
<<<<<<< HEAD
    # FIXME: Reenable and possibly fix once the BIP9 mining is activated.
    #'p2p-versionbits-warning.py',
=======
    'p2p-versionbits-warning.py',
    'p2p-segwit.py',
    'segwit.py',
>>>>>>> 5cdc54b4
    'importprunedfunds.py',
    'signmessages.py',

    # auxpow tests
    'getauxblock.py',
]
if ENABLE_ZMQ:
    testScripts.append('zmq_test.py')

testScriptsExt = [
    'bip9-softforks.py',
    'bip65-cltv.py',
    'bip65-cltv-p2p.py',
    'bip68-sequence.py',
    'bipdersig-p2p.py',
    'bipdersig.py',
    'txn_doublespend.py',
    'txn_clone.py --mineblock',
    'forknotify.py',
    'invalidateblock.py',
#    'rpcbind_test.py', #temporary, bug in libevent, see #6655
    'smartfees.py',
    'maxblocksinflight.py',
    'p2p-acceptblock.py',
    'mempool_packages.py',
    'maxuploadtarget.py',
    'replace-by-fee.py',
    'p2p-feefilter.py',
    'pruning.py', # leave pruning last as it takes a REALLY long time
]


def runtests():
    test_list = []
    if '-extended' in opts:
        test_list = testScripts + testScriptsExt
    elif len(opts) == 0 or (len(opts) == 1 and "-win" in opts):
        test_list = testScripts
    else:
        for t in testScripts + testScriptsExt:
            if t in opts or re.sub(".py$", "", t) in opts:
                test_list.append(t)

    if print_help:
        # Only print help of the first script and exit
        subprocess.check_call((RPC_TESTS_DIR + test_list[0]).split() + ['-h'])
        sys.exit(0)

    coverage = None

    if ENABLE_COVERAGE:
        coverage = RPCCoverage()
        print("Initializing coverage directory at %s\n" % coverage.dir)
    flags = ["--srcdir=%s/src" % BUILDDIR] + passon_args
    if coverage:
        flags.append(coverage.flag)

    if len(test_list) > 1 and run_parallel > 1:
        # Populate cache
        subprocess.check_output([RPC_TESTS_DIR + 'create_cache.py'] + flags)

    #Run Tests
    max_len_name = len(max(test_list, key=len))
    time_sum = 0
    time0 = time.time()
    job_queue = RPCTestHandler(run_parallel, test_list, flags)
    results = BOLD[1] + "%s | %s | %s\n\n" % ("TEST".ljust(max_len_name), "PASSED", "DURATION") + BOLD[0]
    all_passed = True
    for _ in range(len(test_list)):
        (name, stdout, stderr, passed, duration) = job_queue.get_next()
        all_passed = all_passed and passed
        time_sum += duration

        print('\n' + BOLD[1] + name + BOLD[0] + ":")
        print(stdout)
        print('stderr:\n' if not stderr == '' else '', stderr)
        results += "%s | %s | %s s\n" % (name.ljust(max_len_name), str(passed).ljust(6), duration)
        print("Pass: %s%s%s, Duration: %s s\n" % (BOLD[1], passed, BOLD[0], duration))
    results += BOLD[1] + "\n%s | %s | %s s (accumulated)" % ("ALL".ljust(max_len_name), str(all_passed).ljust(6), time_sum) + BOLD[0]
    print(results)
    print("\nRuntime: %s s" % (int(time.time() - time0)))

    if coverage:
        coverage.report_rpc_coverage()

        print("Cleaning up coverage data")
        coverage.cleanup()

    sys.exit(not all_passed)


class RPCTestHandler:
    """
    Trigger the testscrips passed in via the list.
    """

    def __init__(self, num_tests_parallel, test_list=None, flags=None):
        assert(num_tests_parallel >= 1)
        self.num_jobs = num_tests_parallel
        self.test_list = test_list
        self.flags = flags
        self.num_running = 0
        self.jobs = []

    def get_next(self):
        while self.num_running < self.num_jobs and self.test_list:
            # Add tests
            self.num_running += 1
            t = self.test_list.pop(0)
            port_seed = ["--portseed=%s" % len(self.test_list)]
            self.jobs.append((t,
                              time.time(),
                              subprocess.Popen((RPC_TESTS_DIR + t).split() + self.flags + port_seed,
                                               universal_newlines=True,
                                               stdout=subprocess.PIPE,
                                               stderr=subprocess.PIPE)))
        if not self.jobs:
            raise IndexError('pop from empty list')
        while True:
            # Return first proc that finishes
            time.sleep(.5)
            for j in self.jobs:
                (name, time0, proc) = j
                if proc.poll() is not None:
                    (stdout, stderr) = proc.communicate(timeout=3)
                    passed = stderr == "" and proc.returncode == 0
                    self.num_running -= 1
                    self.jobs.remove(j)
                    return name, stdout, stderr, passed, int(time.time() - time0)
            print('.', end='', flush=True)


class RPCCoverage(object):
    """
    Coverage reporting utilities for pull-tester.

    Coverage calculation works by having each test script subprocess write
    coverage files into a particular directory. These files contain the RPC
    commands invoked during testing, as well as a complete listing of RPC
    commands per `bitcoin-cli help` (`rpc_interface.txt`).

    After all tests complete, the commands run are combined and diff'd against
    the complete list to calculate uncovered RPC commands.

    See also: qa/rpc-tests/test_framework/coverage.py

    """
    def __init__(self):
        self.dir = tempfile.mkdtemp(prefix="coverage")
        self.flag = '--coveragedir=%s' % self.dir

    def report_rpc_coverage(self):
        """
        Print out RPC commands that were unexercised by tests.

        """
        uncovered = self._get_uncovered_rpc_commands()

        if uncovered:
            print("Uncovered RPC commands:")
            print("".join(("  - %s\n" % i) for i in sorted(uncovered)))
        else:
            print("All RPC commands covered.")

    def cleanup(self):
        return shutil.rmtree(self.dir)

    def _get_uncovered_rpc_commands(self):
        """
        Return a set of currently untested RPC commands.

        """
        # This is shared from `qa/rpc-tests/test-framework/coverage.py`
        REFERENCE_FILENAME = 'rpc_interface.txt'
        COVERAGE_FILE_PREFIX = 'coverage.'

        coverage_ref_filename = os.path.join(self.dir, REFERENCE_FILENAME)
        coverage_filenames = set()
        all_cmds = set()
        covered_cmds = set()

        if not os.path.isfile(coverage_ref_filename):
            raise RuntimeError("No coverage reference found")

        with open(coverage_ref_filename, 'r') as f:
            all_cmds.update([i.strip() for i in f.readlines()])

        for root, dirs, files in os.walk(self.dir):
            for filename in files:
                if filename.startswith(COVERAGE_FILE_PREFIX):
                    coverage_filenames.add(os.path.join(root, filename))

        for filename in coverage_filenames:
            with open(filename, 'r') as f:
                covered_cmds.update([i.strip() for i in f.readlines()])

        return all_cmds - covered_cmds


if __name__ == '__main__':
    runtests()<|MERGE_RESOLUTION|>--- conflicted
+++ resolved
@@ -136,14 +136,10 @@
     'invalidblockrequest.py',
     'invalidtxrequest.py',
     'abandonconflict.py',
-<<<<<<< HEAD
     # FIXME: Reenable and possibly fix once the BIP9 mining is activated.
     #'p2p-versionbits-warning.py',
-=======
-    'p2p-versionbits-warning.py',
-    'p2p-segwit.py',
-    'segwit.py',
->>>>>>> 5cdc54b4
+    #'p2p-segwit.py',
+    #'segwit.py',
     'importprunedfunds.py',
     'signmessages.py',
 
