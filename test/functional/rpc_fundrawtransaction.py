#!/usr/bin/env python3
# Copyright (c) 2014-2020 The Bitcoin Core developers
# Distributed under the MIT software license, see the accompanying
# file COPYING or http://www.opensource.org/licenses/mit-license.php.
"""Test the fundrawtransaction RPC."""

from decimal import Decimal
from test_framework.descriptors import descsum_create
from test_framework.test_framework import BitcoinTestFramework
from test_framework.util import (
    assert_approx,
    assert_equal,
    assert_fee_amount,
    assert_greater_than,
    assert_greater_than_or_equal,
    assert_raises_rpc_error,
    count_bytes,
    find_vout_for_address,
)


def get_unspent(listunspent, amount):
    for utx in listunspent:
        if utx['amount'] == amount:
            return utx
    raise AssertionError('Could not find unspent with amount={}'.format(amount))

class RawTransactionsTest(BitcoinTestFramework):
    def set_test_params(self):
        self.num_nodes = 4
        self.setup_clean_chain = True
        # This test isn't testing tx relay. Set whitelist on the peers for
        # instant tx relay.
<<<<<<< HEAD
        self.extra_args = [['-whitelist=noban@127.0.0.1', '-addresstype=bech32']] * self.num_nodes
=======
        self.extra_args = [['-whitelist=noban@127.0.0.1']] * self.num_nodes
        self.rpc_timeout = 90  # to prevent timeouts in `test_transaction_too_large`
>>>>>>> 80cb51cc

    def skip_test_if_missing_module(self):
        self.skip_if_no_wallet()

    def setup_network(self):
        self.setup_nodes()

        self.connect_nodes(0, 1)
        self.connect_nodes(1, 2)
        self.connect_nodes(0, 2)
        self.connect_nodes(0, 3)

    def run_test(self):
        self.log.info("Connect nodes, set fees, generate blocks, and sync")
        self.min_relay_tx_fee = self.nodes[0].getnetworkinfo()['relayfee']
        # This test is not meant to test fee estimation and we'd like
        # to be sure all txs are sent at a consistent desired feerate
        for node in self.nodes:
            node.settxfee(self.min_relay_tx_fee)

        # if the fee's positive delta is higher than this value tests will fail,
        # neg. delta always fail the tests.
        # The size of the signature of every input may be at most 2 bytes larger
        # than a minimum sized signature.

        #            = 2 bytes * minRelayTxFeePerByte
        self.fee_tolerance = 2 * self.min_relay_tx_fee / 1000

        self.nodes[2].generate(1)
        self.sync_all()
        self.nodes[0].generate(121)
        self.sync_all()

        self.test_change_position()
        self.test_simple()
        self.test_simple_two_coins()
        self.test_simple_two_outputs()
        self.test_change()
        self.test_no_change()
        self.test_invalid_option()
        self.test_invalid_change_address()
        self.test_valid_change_address()
        self.test_change_type()
        self.test_coin_selection()
        self.test_two_vin()
        self.test_two_vin_two_vout()
        self.test_invalid_input()
        self.test_fee_p2pkh()
        self.test_fee_p2pkh_multi_out()
        self.test_fee_p2sh()
        self.test_fee_4of5()
        self.test_spend_2of2()
        self.test_locked_wallet()
        self.test_many_inputs_fee()
        self.test_many_inputs_send()
        self.test_op_return()
        self.test_watchonly()
        self.test_all_watched_funds()
        self.test_option_feerate()
        self.test_address_reuse()
        self.test_option_subtract_fee_from_outputs()
        self.test_subtract_fee_with_presets()
        self.test_transaction_too_large()

    def test_change_position(self):
        """Ensure setting changePosition in fundraw with an exact match is handled properly."""
        self.log.info("Test fundrawtxn changePosition option")
        rawmatch = self.nodes[2].createrawtransaction([], {self.nodes[2].getnewaddress():50})
        rawmatch = self.nodes[2].fundrawtransaction(rawmatch, {"changePosition":1, "subtractFeeFromOutputs":[0]})
        assert_equal(rawmatch["changepos"], -1)

        self.nodes[3].createwallet(wallet_name="wwatch", disable_private_keys=True)
        wwatch = self.nodes[3].get_wallet_rpc('wwatch')
        watchonly_address = self.nodes[0].getnewaddress()
        watchonly_pubkey = self.nodes[0].getaddressinfo(watchonly_address)["pubkey"]
        self.watchonly_amount = Decimal(200)
        wwatch.importpubkey(watchonly_pubkey, "", True)
        self.watchonly_txid = self.nodes[0].sendtoaddress(watchonly_address, self.watchonly_amount)

        # Lock UTXO so nodes[0] doesn't accidentally spend it
        self.watchonly_vout = find_vout_for_address(self.nodes[0], self.watchonly_txid, watchonly_address)
        self.nodes[0].lockunspent(False, [{"txid": self.watchonly_txid, "vout": self.watchonly_vout}])

        self.nodes[0].sendtoaddress(self.nodes[3].get_wallet_rpc(self.default_wallet_name).getnewaddress(), self.watchonly_amount / 10)

        self.nodes[0].sendtoaddress(self.nodes[2].getnewaddress(), 1.5)
        self.nodes[0].sendtoaddress(self.nodes[2].getnewaddress(), 1.0)
        self.nodes[0].sendtoaddress(self.nodes[2].getnewaddress(), 5.0)

        self.nodes[0].generate(1)
        self.sync_all()

        wwatch.unloadwallet()

    def test_simple(self):
        self.log.info("Test fundrawtxn")
        inputs  = [ ]
        outputs = { self.nodes[0].getnewaddress() : 1.0 }
        rawtx   = self.nodes[2].createrawtransaction(inputs, outputs)
        dec_tx  = self.nodes[2].decoderawtransaction(rawtx)
        rawtxfund = self.nodes[2].fundrawtransaction(rawtx)
        dec_tx  = self.nodes[2].decoderawtransaction(rawtxfund['hex'])
        assert len(dec_tx['vin']) > 0  #test that we have enough inputs

    def test_simple_two_coins(self):
        self.log.info("Test fundrawtxn with 2 coins")
        inputs  = [ ]
        outputs = { self.nodes[0].getnewaddress() : 2.2 }
        rawtx   = self.nodes[2].createrawtransaction(inputs, outputs)
        dec_tx  = self.nodes[2].decoderawtransaction(rawtx)

        rawtxfund = self.nodes[2].fundrawtransaction(rawtx)
        dec_tx  = self.nodes[2].decoderawtransaction(rawtxfund['hex'])
        assert len(dec_tx['vin']) > 0  #test if we have enough inputs
        assert_equal(dec_tx['vin'][0]['scriptSig']['hex'], '')

    def test_simple_two_outputs(self):
        self.log.info("Test fundrawtxn with 2 outputs")

        inputs  = [ ]
        outputs = { self.nodes[0].getnewaddress() : 2.6, self.nodes[1].getnewaddress() : 2.5 }
        rawtx   = self.nodes[2].createrawtransaction(inputs, outputs)
        dec_tx  = self.nodes[2].decoderawtransaction(rawtx)

        rawtxfund = self.nodes[2].fundrawtransaction(rawtx)
        dec_tx  = self.nodes[2].decoderawtransaction(rawtxfund['hex'])
        totalOut = 0
        for out in dec_tx['vout']:
            totalOut += out['value']

        assert len(dec_tx['vin']) > 0
        assert_equal(dec_tx['vin'][0]['scriptSig']['hex'], '')

    def test_change(self):
        self.log.info("Test fundrawtxn with a vin > required amount")
        utx = get_unspent(self.nodes[2].listunspent(), 5)

        inputs  = [ {'txid' : utx['txid'], 'vout' : utx['vout']}]
        outputs = { self.nodes[0].getnewaddress() : 1.0 }
        rawtx   = self.nodes[2].createrawtransaction(inputs, outputs)
        dec_tx  = self.nodes[2].decoderawtransaction(rawtx)
        assert_equal(utx['txid'], dec_tx['vin'][0]['txid'])

        rawtxfund = self.nodes[2].fundrawtransaction(rawtx)
        fee = rawtxfund['fee']
        self.test_no_change_fee = fee  # Use the same fee for the next tx
        dec_tx  = self.nodes[2].decoderawtransaction(rawtxfund['hex'])
        totalOut = 0
        for out in dec_tx['vout']:
            totalOut += out['value']

        assert_equal(fee + totalOut, utx['amount']) #compare vin total and totalout+fee

    def test_no_change(self):
        self.log.info("Test fundrawtxn not having a change output")
        utx = get_unspent(self.nodes[2].listunspent(), 5)

        inputs  = [ {'txid' : utx['txid'], 'vout' : utx['vout']}]
        outputs = {self.nodes[0].getnewaddress(): Decimal(5.0) - self.test_no_change_fee - self.fee_tolerance}
        rawtx   = self.nodes[2].createrawtransaction(inputs, outputs)
        dec_tx  = self.nodes[2].decoderawtransaction(rawtx)
        assert_equal(utx['txid'], dec_tx['vin'][0]['txid'])

        rawtxfund = self.nodes[2].fundrawtransaction(rawtx)
        fee = rawtxfund['fee']
        dec_tx  = self.nodes[2].decoderawtransaction(rawtxfund['hex'])
        totalOut = 0
        for out in dec_tx['vout']:
            totalOut += out['value']

        assert_equal(rawtxfund['changepos'], -1)
        assert_equal(fee + totalOut, utx['amount']) #compare vin total and totalout+fee

    def test_invalid_option(self):
        self.log.info("Test fundrawtxn with an invalid option")
        utx = get_unspent(self.nodes[2].listunspent(), 5)

        inputs  = [ {'txid' : utx['txid'], 'vout' : utx['vout']} ]
        outputs = { self.nodes[0].getnewaddress() : Decimal(4.0) }
        rawtx   = self.nodes[2].createrawtransaction(inputs, outputs)
        dec_tx  = self.nodes[2].decoderawtransaction(rawtx)
        assert_equal(utx['txid'], dec_tx['vin'][0]['txid'])

        assert_raises_rpc_error(-3, "Unexpected key foo", self.nodes[2].fundrawtransaction, rawtx, {'foo':'bar'})

        # reserveChangeKey was deprecated and is now removed
        assert_raises_rpc_error(-3, "Unexpected key reserveChangeKey", lambda: self.nodes[2].fundrawtransaction(hexstring=rawtx, options={'reserveChangeKey': True}))

    def test_invalid_change_address(self):
        self.log.info("Test fundrawtxn with an invalid change address")
        utx = get_unspent(self.nodes[2].listunspent(), 5)

        inputs  = [ {'txid' : utx['txid'], 'vout' : utx['vout']} ]
        outputs = { self.nodes[0].getnewaddress() : Decimal(4.0) }
        rawtx   = self.nodes[2].createrawtransaction(inputs, outputs)
        dec_tx  = self.nodes[2].decoderawtransaction(rawtx)
        assert_equal(utx['txid'], dec_tx['vin'][0]['txid'])

        assert_raises_rpc_error(-5, "Change address must be a valid bitcoin address", self.nodes[2].fundrawtransaction, rawtx, {'changeAddress':'foobar'})

    def test_valid_change_address(self):
        self.log.info("Test fundrawtxn with a provided change address")
        utx = get_unspent(self.nodes[2].listunspent(), 5)

        inputs  = [ {'txid' : utx['txid'], 'vout' : utx['vout']} ]
        outputs = { self.nodes[0].getnewaddress() : Decimal(4.0) }
        rawtx   = self.nodes[2].createrawtransaction(inputs, outputs)
        dec_tx  = self.nodes[2].decoderawtransaction(rawtx)
        assert_equal(utx['txid'], dec_tx['vin'][0]['txid'])

        change = self.nodes[2].getnewaddress()
        assert_raises_rpc_error(-8, "changePosition out of bounds", self.nodes[2].fundrawtransaction, rawtx, {'changeAddress':change, 'changePosition':2})
        rawtxfund = self.nodes[2].fundrawtransaction(rawtx, {'changeAddress': change, 'changePosition': 0})
        dec_tx  = self.nodes[2].decoderawtransaction(rawtxfund['hex'])
        out = dec_tx['vout'][0]
        assert_equal(change, out['scriptPubKey']['addresses'][0])

    def test_change_type(self):
        self.log.info("Test fundrawtxn with a provided change type")
        utx = get_unspent(self.nodes[2].listunspent(), 5)

        inputs  = [ {'txid' : utx['txid'], 'vout' : utx['vout']} ]
        outputs = { self.nodes[0].getnewaddress() : Decimal(4.0) }
        rawtx   = self.nodes[2].createrawtransaction(inputs, outputs)
        assert_raises_rpc_error(-1, "JSON value is not a string as expected", self.nodes[2].fundrawtransaction, rawtx, {'change_type': None})
        assert_raises_rpc_error(-5, "Unknown change type ''", self.nodes[2].fundrawtransaction, rawtx, {'change_type': ''})
        rawtx = self.nodes[2].fundrawtransaction(rawtx, {'change_type': 'bech32'})
        dec_tx = self.nodes[2].decoderawtransaction(rawtx['hex'])
        assert_equal('witness_v0_keyhash', dec_tx['vout'][rawtx['changepos']]['scriptPubKey']['type'])

    def test_coin_selection(self):
        self.log.info("Test fundrawtxn with a vin < required amount")
        utx = get_unspent(self.nodes[2].listunspent(), 1)

        inputs  = [ {'txid' : utx['txid'], 'vout' : utx['vout']}]
        outputs = { self.nodes[0].getnewaddress() : 1.0 }
        rawtx   = self.nodes[2].createrawtransaction(inputs, outputs)

        # 4-byte version + 1-byte vin count + 36-byte prevout then script_len
        rawtx = rawtx[:82] + "0100" + rawtx[84:]

        dec_tx  = self.nodes[2].decoderawtransaction(rawtx)
        assert_equal(utx['txid'], dec_tx['vin'][0]['txid'])
        assert_equal("00", dec_tx['vin'][0]['scriptSig']['hex'])

        # Should fail without add_inputs:
        assert_raises_rpc_error(-4, "Insufficient funds", self.nodes[2].fundrawtransaction, rawtx, {"add_inputs": False})
        # add_inputs is enabled by default
        rawtxfund = self.nodes[2].fundrawtransaction(rawtx)

        dec_tx  = self.nodes[2].decoderawtransaction(rawtxfund['hex'])
        totalOut = 0
        matchingOuts = 0
        for i, out in enumerate(dec_tx['vout']):
            totalOut += out['value']
            if out['scriptPubKey']['addresses'][0] in outputs:
                matchingOuts+=1
            else:
                assert_equal(i, rawtxfund['changepos'])

        assert_equal(utx['txid'], dec_tx['vin'][0]['txid'])
        assert_equal("00", dec_tx['vin'][0]['scriptSig']['hex'])

        assert_equal(matchingOuts, 1)
        assert_equal(len(dec_tx['vout']), 2)

    def test_two_vin(self):
        self.log.info("Test fundrawtxn with 2 vins")
        utx = get_unspent(self.nodes[2].listunspent(), 1)
        utx2 = get_unspent(self.nodes[2].listunspent(), 5)

        inputs  = [ {'txid' : utx['txid'], 'vout' : utx['vout']},{'txid' : utx2['txid'], 'vout' : utx2['vout']} ]
        outputs = { self.nodes[0].getnewaddress() : 6.0 }
        rawtx   = self.nodes[2].createrawtransaction(inputs, outputs)
        dec_tx  = self.nodes[2].decoderawtransaction(rawtx)
        assert_equal(utx['txid'], dec_tx['vin'][0]['txid'])

        # Should fail without add_inputs:
        assert_raises_rpc_error(-4, "Insufficient funds", self.nodes[2].fundrawtransaction, rawtx, {"add_inputs": False})
        rawtxfund = self.nodes[2].fundrawtransaction(rawtx, {"add_inputs": True})

        dec_tx  = self.nodes[2].decoderawtransaction(rawtxfund['hex'])
        totalOut = 0
        matchingOuts = 0
        for out in dec_tx['vout']:
            totalOut += out['value']
            if out['scriptPubKey']['addresses'][0] in outputs:
                matchingOuts+=1

        assert_equal(matchingOuts, 1)
        assert_equal(len(dec_tx['vout']), 2)

        matchingIns = 0
        for vinOut in dec_tx['vin']:
            for vinIn in inputs:
                if vinIn['txid'] == vinOut['txid']:
                    matchingIns+=1

        assert_equal(matchingIns, 2) #we now must see two vins identical to vins given as params

    def test_two_vin_two_vout(self):
        self.log.info("Test fundrawtxn with 2 vins and 2 vouts")
        utx = get_unspent(self.nodes[2].listunspent(), 1)
        utx2 = get_unspent(self.nodes[2].listunspent(), 5)

        inputs  = [ {'txid' : utx['txid'], 'vout' : utx['vout']},{'txid' : utx2['txid'], 'vout' : utx2['vout']} ]
        outputs = { self.nodes[0].getnewaddress() : 6.0, self.nodes[0].getnewaddress() : 1.0 }
        rawtx   = self.nodes[2].createrawtransaction(inputs, outputs)
        dec_tx  = self.nodes[2].decoderawtransaction(rawtx)
        assert_equal(utx['txid'], dec_tx['vin'][0]['txid'])

        # Should fail without add_inputs:
        assert_raises_rpc_error(-4, "Insufficient funds", self.nodes[2].fundrawtransaction, rawtx, {"add_inputs": False})
        rawtxfund = self.nodes[2].fundrawtransaction(rawtx, {"add_inputs": True})

        dec_tx  = self.nodes[2].decoderawtransaction(rawtxfund['hex'])
        totalOut = 0
        matchingOuts = 0
        for out in dec_tx['vout']:
            totalOut += out['value']
            if out['scriptPubKey']['addresses'][0] in outputs:
                matchingOuts+=1

        assert_equal(matchingOuts, 2)
        assert_equal(len(dec_tx['vout']), 3)

    def test_invalid_input(self):
        self.log.info("Test fundrawtxn with an invalid vin")
        inputs  = [ {'txid' : "1c7f966dab21119bac53213a2bc7532bff1fa844c124fd750a7d0b1332440bd1", 'vout' : 0} ] #invalid vin!
        outputs = { self.nodes[0].getnewaddress() : 1.0}
        rawtx   = self.nodes[2].createrawtransaction(inputs, outputs)
        assert_raises_rpc_error(-4, "Insufficient funds", self.nodes[2].fundrawtransaction, rawtx)

    def test_fee_p2pkh(self):
        """Compare fee of a standard pubkeyhash transaction."""
        self.log.info("Test fundrawtxn p2pkh fee")
        inputs = []
        outputs = {self.nodes[1].getnewaddress():1.1}
        rawtx = self.nodes[0].createrawtransaction(inputs, outputs)
        fundedTx = self.nodes[0].fundrawtransaction(rawtx)

        # Create same transaction over sendtoaddress.
        txId = self.nodes[0].sendtoaddress(self.nodes[1].getnewaddress(), 1.1)
        signedFee = self.nodes[0].getrawmempool(True)[txId]['fee']

        # Compare fee.
        feeDelta = Decimal(fundedTx['fee']) - Decimal(signedFee)
        assert feeDelta >= 0 and feeDelta <= self.fee_tolerance

    def test_fee_p2pkh_multi_out(self):
        """Compare fee of a standard pubkeyhash transaction with multiple outputs."""
        self.log.info("Test fundrawtxn p2pkh fee with multiple outputs")
        inputs = []
        outputs = {
            self.nodes[1].getnewaddress():1.1,
            self.nodes[1].getnewaddress():1.2,
            self.nodes[1].getnewaddress():0.1,
            self.nodes[1].getnewaddress():1.3,
            self.nodes[1].getnewaddress():0.2,
            self.nodes[1].getnewaddress():0.3,
        }
        rawtx = self.nodes[0].createrawtransaction(inputs, outputs)
        fundedTx = self.nodes[0].fundrawtransaction(rawtx)

        # Create same transaction over sendtoaddress.
        txId = self.nodes[0].sendmany("", outputs)
        signedFee = self.nodes[0].getrawmempool(True)[txId]['fee']

        # Compare fee.
        feeDelta = Decimal(fundedTx['fee']) - Decimal(signedFee)
        assert feeDelta >= 0 and feeDelta <= self.fee_tolerance

    def test_fee_p2sh(self):
        """Compare fee of a 2-of-2 multisig p2sh transaction."""
        # Create 2-of-2 addr.
        addr1 = self.nodes[1].getnewaddress()
        addr2 = self.nodes[1].getnewaddress()

        addr1Obj = self.nodes[1].getaddressinfo(addr1)
        addr2Obj = self.nodes[1].getaddressinfo(addr2)

        mSigObj = self.nodes[3].createmultisig(2, [addr1Obj['pubkey'], addr2Obj['pubkey']])['address']

        inputs = []
        outputs = {mSigObj:1.1}
        rawtx = self.nodes[0].createrawtransaction(inputs, outputs)
        fundedTx = self.nodes[0].fundrawtransaction(rawtx)

        # Create same transaction over sendtoaddress.
        txId = self.nodes[0].sendtoaddress(mSigObj, 1.1)
        signedFee = self.nodes[0].getrawmempool(True)[txId]['fee']

        # Compare fee.
        feeDelta = Decimal(fundedTx['fee']) - Decimal(signedFee)
        assert feeDelta >= 0 and feeDelta <= self.fee_tolerance

    def test_fee_4of5(self):
        """Compare fee of a standard pubkeyhash transaction."""
        self.log.info("Test fundrawtxn fee with 4-of-5 addresses")

        # Create 4-of-5 addr.
        addr1 = self.nodes[1].getnewaddress()
        addr2 = self.nodes[1].getnewaddress()
        addr3 = self.nodes[1].getnewaddress()
        addr4 = self.nodes[1].getnewaddress()
        addr5 = self.nodes[1].getnewaddress()

        addr1Obj = self.nodes[1].getaddressinfo(addr1)
        addr2Obj = self.nodes[1].getaddressinfo(addr2)
        addr3Obj = self.nodes[1].getaddressinfo(addr3)
        addr4Obj = self.nodes[1].getaddressinfo(addr4)
        addr5Obj = self.nodes[1].getaddressinfo(addr5)

        mSigObj = self.nodes[1].createmultisig(
            4,
            [
                addr1Obj['pubkey'],
                addr2Obj['pubkey'],
                addr3Obj['pubkey'],
                addr4Obj['pubkey'],
                addr5Obj['pubkey'],
            ]
        )['address']

        inputs = []
        outputs = {mSigObj:1.1}
        rawtx = self.nodes[0].createrawtransaction(inputs, outputs)
        fundedTx = self.nodes[0].fundrawtransaction(rawtx)

        # Create same transaction over sendtoaddress.
        txId = self.nodes[0].sendtoaddress(mSigObj, 1.1)
        signedFee = self.nodes[0].getrawmempool(True)[txId]['fee']

        # Compare fee.
        feeDelta = Decimal(fundedTx['fee']) - Decimal(signedFee)
        assert feeDelta >= 0 and feeDelta <= self.fee_tolerance

    def test_spend_2of2(self):
        """Spend a 2-of-2 multisig transaction over fundraw."""
        self.log.info("Test fundpsbt spending 2-of-2 multisig")

        # Create 2-of-2 addr.
        addr1 = self.nodes[2].getnewaddress()
        addr2 = self.nodes[2].getnewaddress()

        addr1Obj = self.nodes[2].getaddressinfo(addr1)
        addr2Obj = self.nodes[2].getaddressinfo(addr2)

        self.nodes[2].createwallet(wallet_name='wmulti', disable_private_keys=True)
        wmulti = self.nodes[2].get_wallet_rpc('wmulti')
        w2 = self.nodes[2].get_wallet_rpc(self.default_wallet_name)
        mSigObj = wmulti.addmultisigaddress(
            2,
            [
                addr1Obj['pubkey'],
                addr2Obj['pubkey'],
            ]
        )['address']
        if not self.options.descriptors:
            wmulti.importaddress(mSigObj)

        # Send 1.2 BTC to msig addr.
        self.nodes[0].sendtoaddress(mSigObj, 1.2)
        self.nodes[0].generate(1)
        self.sync_all()

        oldBalance = self.nodes[1].getbalance()
        inputs = []
        outputs = {self.nodes[1].getnewaddress():1.1}
        funded_psbt = wmulti.walletcreatefundedpsbt(inputs=inputs, outputs=outputs, options={'changeAddress': w2.getrawchangeaddress()})['psbt']

        signed_psbt = w2.walletprocesspsbt(funded_psbt)
        final_psbt = w2.finalizepsbt(signed_psbt['psbt'])
        self.nodes[2].sendrawtransaction(final_psbt['hex'])
        self.nodes[2].generate(1)
        self.sync_all()

        # Make sure funds are received at node1.
        assert_equal(oldBalance+Decimal('1.10000000'), self.nodes[1].getbalance())

        wmulti.unloadwallet()

    def test_locked_wallet(self):
        self.log.info("Test fundrawtxn with locked wallet and hardened derivation")

        self.nodes[1].encryptwallet("test")

        if self.options.descriptors:
            self.nodes[1].walletpassphrase('test', 10)
            self.nodes[1].importdescriptors([{
                'desc': descsum_create('wpkh(tprv8ZgxMBicQKsPdYeeZbPSKd2KYLmeVKtcFA7kqCxDvDR13MQ6us8HopUR2wLcS2ZKPhLyKsqpDL2FtL73LMHcgoCL7DXsciA8eX8nbjCR2eG/0h/*h)'),
                'timestamp': 'now',
                'active': True
            },
            {
                'desc': descsum_create('wpkh(tprv8ZgxMBicQKsPdYeeZbPSKd2KYLmeVKtcFA7kqCxDvDR13MQ6us8HopUR2wLcS2ZKPhLyKsqpDL2FtL73LMHcgoCL7DXsciA8eX8nbjCR2eG/1h/*h)'),
                'timestamp': 'now',
                'active': True,
                'internal': True
            }])
            self.nodes[1].walletlock()

        # Drain the keypool.
        self.nodes[1].getnewaddress()
        self.nodes[1].getrawchangeaddress()
        inputs = []
        outputs = {self.nodes[0].getnewaddress():1.09999500}
        rawtx = self.nodes[1].createrawtransaction(inputs, outputs)
        # fund a transaction that does not require a new key for the change output
        self.nodes[1].fundrawtransaction(rawtx)

        # fund a transaction that requires a new key for the change output
        # creating the key must be impossible because the wallet is locked
        outputs = {self.nodes[0].getnewaddress():1.1}
        rawtx = self.nodes[1].createrawtransaction(inputs, outputs)
        assert_raises_rpc_error(-4, "Transaction needs a change address, but we can't generate it. Please call keypoolrefill first.", self.nodes[1].fundrawtransaction, rawtx)

        # Refill the keypool.
        self.nodes[1].walletpassphrase("test", 100)
        self.nodes[1].keypoolrefill(8) #need to refill the keypool to get an internal change address
        self.nodes[1].walletlock()

        assert_raises_rpc_error(-13, "walletpassphrase", self.nodes[1].sendtoaddress, self.nodes[0].getnewaddress(), 1.2)

        oldBalance = self.nodes[0].getbalance()

        inputs = []
        outputs = {self.nodes[0].getnewaddress():1.1}
        rawtx = self.nodes[1].createrawtransaction(inputs, outputs)
        fundedTx = self.nodes[1].fundrawtransaction(rawtx)

        # Now we need to unlock.
        self.nodes[1].walletpassphrase("test", 600)
        signedTx = self.nodes[1].signrawtransactionwithwallet(fundedTx['hex'])
        self.nodes[1].sendrawtransaction(signedTx['hex'])
        self.nodes[1].generate(1)
        self.sync_all()

        # Make sure funds are received at node1.
        assert_equal(oldBalance+Decimal('51.10000000'), self.nodes[0].getbalance())

    def test_many_inputs_fee(self):
        """Multiple (~19) inputs tx test | Compare fee."""
        self.log.info("Test fundrawtxn fee with many inputs")

        # Empty node1, send some small coins from node0 to node1.
        self.nodes[1].sendtoaddress(self.nodes[0].getnewaddress(), self.nodes[1].getbalance(), "", "", True)
        self.nodes[1].generate(1)
        self.sync_all()

        for _ in range(20):
            self.nodes[0].sendtoaddress(self.nodes[1].getnewaddress(), 0.01)
        self.nodes[0].generate(1)
        self.sync_all()

        # Fund a tx with ~20 small inputs.
        inputs = []
        outputs = {self.nodes[0].getnewaddress():0.15,self.nodes[0].getnewaddress():0.04}
        rawtx = self.nodes[1].createrawtransaction(inputs, outputs)
        fundedTx = self.nodes[1].fundrawtransaction(rawtx)

        # Create same transaction over sendtoaddress.
        txId = self.nodes[1].sendmany("", outputs)
        signedFee = self.nodes[1].getrawmempool(True)[txId]['fee']

        # Compare fee.
        feeDelta = Decimal(fundedTx['fee']) - Decimal(signedFee)
        assert feeDelta >= 0 and feeDelta <= self.fee_tolerance * 19  #~19 inputs

    def test_many_inputs_send(self):
        """Multiple (~19) inputs tx test | sign/send."""
        self.log.info("Test fundrawtxn sign+send with many inputs")

        # Again, empty node1, send some small coins from node0 to node1.
        self.nodes[1].sendtoaddress(self.nodes[0].getnewaddress(), self.nodes[1].getbalance(), "", "", True)
        self.nodes[1].generate(1)
        self.sync_all()

        for _ in range(20):
            self.nodes[0].sendtoaddress(self.nodes[1].getnewaddress(), 0.01)
        self.nodes[0].generate(1)
        self.sync_all()

        # Fund a tx with ~20 small inputs.
        oldBalance = self.nodes[0].getbalance()

        inputs = []
        outputs = {self.nodes[0].getnewaddress():0.15,self.nodes[0].getnewaddress():0.04}
        rawtx = self.nodes[1].createrawtransaction(inputs, outputs)
        fundedTx = self.nodes[1].fundrawtransaction(rawtx)
        fundedAndSignedTx = self.nodes[1].signrawtransactionwithwallet(fundedTx['hex'])
        self.nodes[1].sendrawtransaction(fundedAndSignedTx['hex'])
        self.nodes[1].generate(1)
        self.sync_all()
        assert_equal(oldBalance+Decimal('50.19000000'), self.nodes[0].getbalance()) #0.19+block reward

    def test_op_return(self):
        self.log.info("Test fundrawtxn with OP_RETURN and no vin")

        rawtx   = "0100000000010000000000000000066a047465737400000000"
        dec_tx  = self.nodes[2].decoderawtransaction(rawtx)

        assert_equal(len(dec_tx['vin']), 0)
        assert_equal(len(dec_tx['vout']), 1)

        rawtxfund = self.nodes[2].fundrawtransaction(rawtx)
        dec_tx  = self.nodes[2].decoderawtransaction(rawtxfund['hex'])

        assert_greater_than(len(dec_tx['vin']), 0) # at least one vin
        assert_equal(len(dec_tx['vout']), 2) # one change output added

    def test_watchonly(self):
        self.log.info("Test fundrawtxn using only watchonly")

        inputs = []
        outputs = {self.nodes[2].getnewaddress(): self.watchonly_amount / 2}
        rawtx = self.nodes[3].createrawtransaction(inputs, outputs)

        self.nodes[3].loadwallet('wwatch')
        wwatch = self.nodes[3].get_wallet_rpc('wwatch')
        # Setup change addresses for the watchonly wallet
        desc_import = [{
            "desc": descsum_create("wpkh(tpubD6NzVbkrYhZ4YNXVQbNhMK1WqguFsUXceaVJKbmno2aZ3B6QfbMeraaYvnBSGpV3vxLyTTK9DYT1yoEck4XUScMzXoQ2U2oSmE2JyMedq3H/1/*)"),
            "timestamp": "now",
            "internal": True,
            "active": True,
            "keypool": True,
            "range": [0, 100],
            "watchonly": True,
        }]
        if self.options.descriptors:
            wwatch.importdescriptors(desc_import)
        else:
            wwatch.importmulti(desc_import)

        # Backward compatibility test (2nd params is includeWatching)
        result = wwatch.fundrawtransaction(rawtx, True)
        res_dec = self.nodes[0].decoderawtransaction(result["hex"])
        assert_equal(len(res_dec["vin"]), 1)
        assert_equal(res_dec["vin"][0]["txid"], self.watchonly_txid)

        assert "fee" in result.keys()
        assert_greater_than(result["changepos"], -1)

        wwatch.unloadwallet()

    def test_all_watched_funds(self):
        self.log.info("Test fundrawtxn using entirety of watched funds")

        inputs = []
        outputs = {self.nodes[2].getnewaddress(): self.watchonly_amount}
        rawtx = self.nodes[3].createrawtransaction(inputs, outputs)

        self.nodes[3].loadwallet('wwatch')
        wwatch = self.nodes[3].get_wallet_rpc('wwatch')
        w3 = self.nodes[3].get_wallet_rpc(self.default_wallet_name)
        result = wwatch.fundrawtransaction(rawtx, {'includeWatching': True, 'changeAddress': w3.getrawchangeaddress(), 'subtractFeeFromOutputs': [0]})
        res_dec = self.nodes[0].decoderawtransaction(result["hex"])
        assert_equal(len(res_dec["vin"]), 1)
        assert res_dec["vin"][0]["txid"] == self.watchonly_txid

        assert_greater_than(result["fee"], 0)
        assert_equal(result["changepos"], -1)
        assert_equal(result["fee"] + res_dec["vout"][0]["value"], self.watchonly_amount)

        signedtx = wwatch.signrawtransactionwithwallet(result["hex"])
        assert not signedtx["complete"]
        signedtx = self.nodes[0].signrawtransactionwithwallet(signedtx["hex"])
        assert signedtx["complete"]
        self.nodes[0].sendrawtransaction(signedtx["hex"])
        self.nodes[0].generate(1)
        self.sync_all()

        wwatch.unloadwallet()

    def test_option_feerate(self):
        self.log.info("Test fundrawtxn with explicit fee rates (fee_rate sat/vB and feeRate BTC/kvB)")
        node = self.nodes[3]
        # Make sure there is exactly one input so coin selection can't skew the result.
        assert_equal(len(self.nodes[3].listunspent(1)), 1)
        inputs = []
        outputs = {node.getnewaddress() : 1}
        rawtx = node.createrawtransaction(inputs, outputs)

        result = node.fundrawtransaction(rawtx)  # uses self.min_relay_tx_fee (set by settxfee)
        btc_kvb_to_sat_vb = 100000  # (1e5)
        result1 = node.fundrawtransaction(rawtx, {"fee_rate": str(2 * btc_kvb_to_sat_vb * self.min_relay_tx_fee)})
        result2 = node.fundrawtransaction(rawtx, {"feeRate": 2 * self.min_relay_tx_fee})
        result3 = node.fundrawtransaction(rawtx, {"fee_rate": 10 * btc_kvb_to_sat_vb * self.min_relay_tx_fee})
        result4 = node.fundrawtransaction(rawtx, {"feeRate": str(10 * self.min_relay_tx_fee)})
        # Test that funding non-standard "zero-fee" transactions is valid.
        result5 = self.nodes[3].fundrawtransaction(rawtx, {"fee_rate": 0})
        result6 = self.nodes[3].fundrawtransaction(rawtx, {"feeRate": 0})

        result_fee_rate = result['fee'] * 1000 / count_bytes(result['hex'])
        assert_fee_amount(result1['fee'], count_bytes(result2['hex']), 2 * result_fee_rate)
        assert_fee_amount(result2['fee'], count_bytes(result2['hex']), 2 * result_fee_rate)
        assert_fee_amount(result3['fee'], count_bytes(result3['hex']), 10 * result_fee_rate)
        assert_fee_amount(result4['fee'], count_bytes(result3['hex']), 10 * result_fee_rate)
        assert_fee_amount(result5['fee'], count_bytes(result5['hex']), 0)
        assert_fee_amount(result6['fee'], count_bytes(result6['hex']), 0)

        # With no arguments passed, expect fee of 141 satoshis.
        assert_approx(node.fundrawtransaction(rawtx)["fee"], vexp=0.00000141, vspan=0.00000001)
        # Expect fee to be 10,000x higher when an explicit fee rate 10,000x greater is specified.
        result = node.fundrawtransaction(rawtx, {"fee_rate": 10000})
        assert_approx(result["fee"], vexp=0.0141, vspan=0.0001)

        self.log.info("Test fundrawtxn with invalid estimate_mode settings")
        for k, v in {"number": 42, "object": {"foo": "bar"}}.items():
            assert_raises_rpc_error(-3, "Expected type string for estimate_mode, got {}".format(k),
                node.fundrawtransaction, rawtx, {"estimate_mode": v, "conf_target": 0.1, "add_inputs": True})
        for mode in ["", "foo", Decimal("3.141592")]:
            assert_raises_rpc_error(-8, 'Invalid estimate_mode parameter, must be one of: "unset", "economical", "conservative"',
                node.fundrawtransaction, rawtx, {"estimate_mode": mode, "conf_target": 0.1, "add_inputs": True})

        self.log.info("Test fundrawtxn with invalid conf_target settings")
        for mode in ["unset", "economical", "conservative"]:
            self.log.debug("{}".format(mode))
            for k, v in {"string": "", "object": {"foo": "bar"}}.items():
                assert_raises_rpc_error(-3, "Expected type number for conf_target, got {}".format(k),
                    node.fundrawtransaction, rawtx, {"estimate_mode": mode, "conf_target": v, "add_inputs": True})
            for n in [-1, 0, 1009]:
                assert_raises_rpc_error(-8, "Invalid conf_target, must be between 1 and 1008",  # max value of 1008 per src/policy/fees.h
                    node.fundrawtransaction, rawtx, {"estimate_mode": mode, "conf_target": n, "add_inputs": True})

        self.log.info("Test invalid fee rate settings")
        for param, value in {("fee_rate", 100000), ("feeRate", 1.000)}:
            assert_raises_rpc_error(-4, "Fee exceeds maximum configured by user (e.g. -maxtxfee, maxfeerate)",
                node.fundrawtransaction, rawtx, {param: value, "add_inputs": True})
            assert_raises_rpc_error(-3, "Amount out of range",
                node.fundrawtransaction, rawtx, {param: -1, "add_inputs": True})
            assert_raises_rpc_error(-3, "Amount is not a number or string",
                node.fundrawtransaction, rawtx, {param: {"foo": "bar"}, "add_inputs": True})
            assert_raises_rpc_error(-3, "Invalid amount",
                node.fundrawtransaction, rawtx, {param: "", "add_inputs": True})

        self.log.info("Test min fee rate checks are bypassed with fundrawtxn, e.g. a fee_rate under 1 sat/vB is allowed")
        node.fundrawtransaction(rawtx, {"fee_rate": 0.99999999, "add_inputs": True})
        node.fundrawtransaction(rawtx, {"feeRate": 0.00000999, "add_inputs": True})

        self.log.info("- raises RPC error if both feeRate and fee_rate are passed")
        assert_raises_rpc_error(-8, "Cannot specify both fee_rate (sat/vB) and feeRate (BTC/kvB)",
            node.fundrawtransaction, rawtx, {"fee_rate": 0.1, "feeRate": 0.1, "add_inputs": True})

        self.log.info("- raises RPC error if both feeRate and estimate_mode passed")
        assert_raises_rpc_error(-8, "Cannot specify both estimate_mode and feeRate",
            node.fundrawtransaction, rawtx, {"estimate_mode": "economical", "feeRate": 0.1, "add_inputs": True})

        for param in ["feeRate", "fee_rate"]:
            self.log.info("- raises RPC error if both {} and conf_target are passed".format(param))
            assert_raises_rpc_error(-8, "Cannot specify both conf_target and {}. Please provide either a confirmation "
                "target in blocks for automatic fee estimation, or an explicit fee rate.".format(param),
                node.fundrawtransaction, rawtx, {param: 1, "conf_target": 1, "add_inputs": True})

        self.log.info("- raises RPC error if both fee_rate and estimate_mode are passed")
        assert_raises_rpc_error(-8, "Cannot specify both estimate_mode and fee_rate",
            node.fundrawtransaction, rawtx, {"fee_rate": 1, "estimate_mode": "economical", "add_inputs": True})

    def test_address_reuse(self):
        """Test no address reuse occurs."""
        self.log.info("Test fundrawtxn does not reuse addresses")

        rawtx = self.nodes[3].createrawtransaction(inputs=[], outputs={self.nodes[3].getnewaddress(): 1})
        result3 = self.nodes[3].fundrawtransaction(rawtx)
        res_dec = self.nodes[0].decoderawtransaction(result3["hex"])
        changeaddress = ""
        for out in res_dec['vout']:
            if out['value'] > 1.0:
                changeaddress += out['scriptPubKey']['addresses'][0]
        assert changeaddress != ""
        nextaddr = self.nodes[3].getnewaddress()
        # Now the change address key should be removed from the keypool.
        assert changeaddress != nextaddr

    def test_option_subtract_fee_from_outputs(self):
        self.log.info("Test fundrawtxn subtractFeeFromOutputs option")

        # Make sure there is exactly one input so coin selection can't skew the result.
        assert_equal(len(self.nodes[3].listunspent(1)), 1)

        inputs = []
        outputs = {self.nodes[2].getnewaddress(): 1}
        rawtx = self.nodes[3].createrawtransaction(inputs, outputs)

        # Test subtract fee from outputs with feeRate (BTC/kvB)
        result = [self.nodes[3].fundrawtransaction(rawtx),  # uses self.min_relay_tx_fee (set by settxfee)
            self.nodes[3].fundrawtransaction(rawtx, {"subtractFeeFromOutputs": []}),  # empty subtraction list
            self.nodes[3].fundrawtransaction(rawtx, {"subtractFeeFromOutputs": [0]}),  # uses self.min_relay_tx_fee (set by settxfee)
            self.nodes[3].fundrawtransaction(rawtx, {"feeRate": 2 * self.min_relay_tx_fee}),
            self.nodes[3].fundrawtransaction(rawtx, {"feeRate": 2 * self.min_relay_tx_fee, "subtractFeeFromOutputs": [0]}),]
        dec_tx = [self.nodes[3].decoderawtransaction(tx_['hex']) for tx_ in result]
        output = [d['vout'][1 - r['changepos']]['value'] for d, r in zip(dec_tx, result)]
        change = [d['vout'][r['changepos']]['value'] for d, r in zip(dec_tx, result)]

        assert_equal(result[0]['fee'], result[1]['fee'], result[2]['fee'])
        assert_equal(result[3]['fee'], result[4]['fee'])
        assert_equal(change[0], change[1])
        assert_equal(output[0], output[1])
        assert_equal(output[0], output[2] + result[2]['fee'])
        assert_equal(change[0] + result[0]['fee'], change[2])
        assert_equal(output[3], output[4] + result[4]['fee'])
        assert_equal(change[3] + result[3]['fee'], change[4])

        # Test subtract fee from outputs with fee_rate (sat/vB)
        btc_kvb_to_sat_vb = 100000  # (1e5)
        result = [self.nodes[3].fundrawtransaction(rawtx),  # uses self.min_relay_tx_fee (set by settxfee)
            self.nodes[3].fundrawtransaction(rawtx, {"subtractFeeFromOutputs": []}),  # empty subtraction list
            self.nodes[3].fundrawtransaction(rawtx, {"subtractFeeFromOutputs": [0]}),  # uses self.min_relay_tx_fee (set by settxfee)
            self.nodes[3].fundrawtransaction(rawtx, {"fee_rate": 2 * btc_kvb_to_sat_vb * self.min_relay_tx_fee}),
            self.nodes[3].fundrawtransaction(rawtx, {"fee_rate": 2 * btc_kvb_to_sat_vb * self.min_relay_tx_fee, "subtractFeeFromOutputs": [0]}),]
        dec_tx = [self.nodes[3].decoderawtransaction(tx_['hex']) for tx_ in result]
        output = [d['vout'][1 - r['changepos']]['value'] for d, r in zip(dec_tx, result)]
        change = [d['vout'][r['changepos']]['value'] for d, r in zip(dec_tx, result)]

        assert_equal(result[0]['fee'], result[1]['fee'], result[2]['fee'])
        assert_equal(result[3]['fee'], result[4]['fee'])
        assert_equal(change[0], change[1])
        assert_equal(output[0], output[1])
        assert_equal(output[0], output[2] + result[2]['fee'])
        assert_equal(change[0] + result[0]['fee'], change[2])
        assert_equal(output[3], output[4] + result[4]['fee'])
        assert_equal(change[3] + result[3]['fee'], change[4])

        inputs = []
        outputs = {self.nodes[2].getnewaddress(): value for value in (1.0, 1.1, 1.2, 1.3)}
        rawtx = self.nodes[3].createrawtransaction(inputs, outputs)

        result = [self.nodes[3].fundrawtransaction(rawtx),
                  # Split the fee between outputs 0, 2, and 3, but not output 1.
                  self.nodes[3].fundrawtransaction(rawtx, {"subtractFeeFromOutputs": [0, 2, 3]})]

        dec_tx = [self.nodes[3].decoderawtransaction(result[0]['hex']),
                  self.nodes[3].decoderawtransaction(result[1]['hex'])]

        # Nested list of non-change output amounts for each transaction.
        output = [[out['value'] for i, out in enumerate(d['vout']) if i != r['changepos']]
                  for d, r in zip(dec_tx, result)]

        # List of differences in output amounts between normal and subtractFee transactions.
        share = [o0 - o1 for o0, o1 in zip(output[0], output[1])]

        # Output 1 is the same in both transactions.
        assert_equal(share[1], 0)

        # The other 3 outputs are smaller as a result of subtractFeeFromOutputs.
        assert_greater_than(share[0], 0)
        assert_greater_than(share[2], 0)
        assert_greater_than(share[3], 0)

        # Outputs 2 and 3 take the same share of the fee.
        assert_equal(share[2], share[3])

        # Output 0 takes at least as much share of the fee, and no more than 2
        # satoshis more, than outputs 2 and 3.
        assert_greater_than_or_equal(share[0], share[2])
        assert_greater_than_or_equal(share[2] + Decimal(2e-8), share[0])

        # The fee is the same in both transactions.
        assert_equal(result[0]['fee'], result[1]['fee'])

        # The total subtracted from the outputs is equal to the fee.
        assert_equal(share[0] + share[2] + share[3], result[0]['fee'])

    def test_subtract_fee_with_presets(self):
        self.log.info("Test fundrawtxn subtract fee from outputs with preset inputs that are sufficient")

        addr = self.nodes[0].getnewaddress()
        txid = self.nodes[0].sendtoaddress(addr, 10)
        vout = find_vout_for_address(self.nodes[0], txid, addr)

        rawtx = self.nodes[0].createrawtransaction([{'txid': txid, 'vout': vout}], [{self.nodes[0].getnewaddress(): 5}])
        fundedtx = self.nodes[0].fundrawtransaction(rawtx, {'subtractFeeFromOutputs': [0]})
        signedtx = self.nodes[0].signrawtransactionwithwallet(fundedtx['hex'])
        self.nodes[0].sendrawtransaction(signedtx['hex'])

    def test_transaction_too_large(self):
        self.log.info("Test fundrawtx where BnB solution would result in a too large transaction, but Knapsack would not")
        self.nodes[0].createwallet("large")
        wallet = self.nodes[0].get_wallet_rpc(self.default_wallet_name)
        recipient = self.nodes[0].get_wallet_rpc("large")
        outputs = {}
        rawtx = recipient.createrawtransaction([], {wallet.getnewaddress(): 147.99899260})

        # Make 1500 0.1 BTC outputs. The amount that we target for funding is in
        # the BnB range when these outputs are used.  However if these outputs
        # are selected, the transaction will end up being too large, so it
        # shouldn't use BnB and instead fall back to Knapsack but that behavior
        # is not implemented yet. For now we just check that we get an error.
        for _ in range(1500):
            outputs[recipient.getnewaddress()] = 0.1
        wallet.sendmany("", outputs)
        self.nodes[0].generate(10)
        assert_raises_rpc_error(-4, "Transaction too large", recipient.fundrawtransaction, rawtx)


if __name__ == '__main__':
    RawTransactionsTest().main()<|MERGE_RESOLUTION|>--- conflicted
+++ resolved
@@ -31,12 +31,8 @@
         self.setup_clean_chain = True
         # This test isn't testing tx relay. Set whitelist on the peers for
         # instant tx relay.
-<<<<<<< HEAD
         self.extra_args = [['-whitelist=noban@127.0.0.1', '-addresstype=bech32']] * self.num_nodes
-=======
-        self.extra_args = [['-whitelist=noban@127.0.0.1']] * self.num_nodes
         self.rpc_timeout = 90  # to prevent timeouts in `test_transaction_too_large`
->>>>>>> 80cb51cc
 
     def skip_test_if_missing_module(self):
         self.skip_if_no_wallet()
