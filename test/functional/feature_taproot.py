#!/usr/bin/env python3
# Copyright (c) 2019-2021 The Bitcoin Core developers
# Distributed under the MIT software license, see the accompanying
# file COPYING or http://www.opensource.org/licenses/mit-license.php.
# Test Taproot softfork (BIPs 340-342)

from test_framework.blocktools import (
    COINBASE_MATURITY,
    create_coinbase,
    create_block,
    add_witness_commitment,
    MAX_BLOCK_SIGOPS_WEIGHT,
    NORMAL_GBT_REQUEST_PARAMS,
    WITNESS_SCALE_FACTOR,
)
from test_framework.messages import (
    COutPoint,
    CTransaction,
    CTxIn,
    CTxInWitness,
    CTxOut,
)
from test_framework.script import (
    ANNEX_TAG,
    BIP341_sha_amounts,
    BIP341_sha_outputs,
    BIP341_sha_prevouts,
    BIP341_sha_scriptpubkeys,
    BIP341_sha_sequences,
    CScript,
    CScriptNum,
    CScriptOp,
    hash256,
    LEAF_VERSION_TAPSCRIPT,
    LegacySignatureMsg,
    LOCKTIME_THRESHOLD,
    MAX_SCRIPT_ELEMENT_SIZE,
    OP_0,
    OP_1,
    OP_2,
    OP_3,
    OP_4,
    OP_5,
    OP_6,
    OP_7,
    OP_8,
    OP_9,
    OP_10,
    OP_11,
    OP_12,
    OP_16,
    OP_2DROP,
    OP_2DUP,
    OP_CHECKMULTISIG,
    OP_CHECKMULTISIGVERIFY,
    OP_CHECKSIG,
    OP_CHECKSIGADD,
    OP_CHECKSIGVERIFY,
    OP_CODESEPARATOR,
    OP_DROP,
    OP_DUP,
    OP_ELSE,
    OP_ENDIF,
    OP_EQUAL,
    OP_EQUALVERIFY,
    OP_IF,
    OP_NOP,
    OP_NOT,
    OP_NOTIF,
    OP_PUSHDATA1,
    OP_RETURN,
    OP_SWAP,
    OP_VERIFY,
    SIGHASH_DEFAULT,
    SIGHASH_ALL,
    SIGHASH_NONE,
    SIGHASH_SINGLE,
    SIGHASH_ANYONECANPAY,
    SegwitV0SignatureMsg,
    TaggedHash,
    TaprootSignatureMsg,
    is_op_success,
    taproot_construct,
)
from test_framework.script_util import (
    key_to_p2pk_script,
    key_to_p2pkh_script,
    key_to_p2wpkh_script,
    keyhash_to_p2pkh_script,
    script_to_p2sh_script,
    script_to_p2wsh_script,
)
from test_framework.test_framework import BitcoinTestFramework
from test_framework.util import assert_raises_rpc_error, assert_equal
from test_framework.key import generate_privkey, compute_xonly_pubkey, sign_schnorr, tweak_add_privkey, ECKey
from test_framework.address import (
    hash160,
    program_to_witness
)
from collections import OrderedDict, namedtuple
from io import BytesIO
import json
import hashlib
import os
import random

# Whether or not to output generated test vectors, in JSON format.
GEN_TEST_VECTORS = False

# === Framework for building spending transactions. ===
#
# The computation is represented as a "context" dict, whose entries store potentially-unevaluated expressions that
# refer to lower-level ones. By overwriting these expression, many aspects - both high and low level - of the signing
# process can be overridden.
#
# Specifically, a context object is a dict that maps names to compositions of:
# - values
# - lists of values
# - callables which, when fed the context object as argument, produce any of these
#
# The DEFAULT_CONTEXT object specifies a standard signing process, with many overridable knobs.
#
# The get(ctx, name) function can evaluate a name, and cache its result in the context.
# getter(name) can be used to construct a callable that evaluates name. For example:
#
#   ctx1 = {**DEFAULT_CONTEXT, inputs=[getter("sign"), b'\x01']}
#
# creates a context where the script inputs are a signature plus the bytes 0x01.
#
# override(expr, name1=expr1, name2=expr2, ...) can be used to cause an expression to be evaluated in a selectively
# modified context. For example:
#
#   ctx2 = {**DEFAULT_CONTEXT, sighash=override(default_sighash, hashtype=SIGHASH_DEFAULT)}
#
# creates a context ctx2 where the sighash is modified to use hashtype=SIGHASH_DEFAULT. This differs from
#
#   ctx3 = {**DEFAULT_CONTEXT, hashtype=SIGHASH_DEFAULT}
#
# in that ctx3 will globally use hashtype=SIGHASH_DEFAULT (including in the hashtype byte appended to the signature)
# while ctx2 only uses the modified hashtype inside the sighash calculation.

def deep_eval(ctx, expr):
    """Recursively replace any callables c in expr (including inside lists) with c(ctx)."""
    while callable(expr):
        expr = expr(ctx)
    if isinstance(expr, list):
        expr = [deep_eval(ctx, x) for x in expr]
    return expr

# Data type to represent fully-evaluated expressions in a context dict (so we can avoid reevaluating them).
Final = namedtuple("Final", "value")

def get(ctx, name):
    """Evaluate name in context ctx."""
    assert name in ctx, "Missing '%s' in context" % name
    expr = ctx[name]
    if not isinstance(expr, Final):
        # Evaluate and cache the result.
        expr = Final(deep_eval(ctx, expr))
        ctx[name] = expr
    return expr.value

def getter(name):
    """Return a callable that evaluates name in its passed context."""
    return lambda ctx: get(ctx, name)

def override(expr, **kwargs):
    """Return a callable that evaluates expr in a modified context."""
    return lambda ctx: deep_eval({**ctx, **kwargs}, expr)

# === Implementations for the various default expressions in DEFAULT_CONTEXT ===

def default_hashtype(ctx):
    """Default expression for "hashtype": SIGHASH_DEFAULT for taproot, SIGHASH_ALL otherwise."""
    mode = get(ctx, "mode")
    if mode == "taproot":
        return SIGHASH_DEFAULT
    else:
        return SIGHASH_ALL

def default_tapleaf(ctx):
    """Default expression for "tapleaf": looking up leaf in tap[2]."""
    return get(ctx, "tap").leaves[get(ctx, "leaf")]

def default_script_taproot(ctx):
    """Default expression for "script_taproot": tapleaf.script."""
    return get(ctx, "tapleaf").script

def default_leafversion(ctx):
    """Default expression for "leafversion": tapleaf.version"""
    return get(ctx, "tapleaf").version

def default_negflag(ctx):
    """Default expression for "negflag": tap.negflag."""
    return get(ctx, "tap").negflag

def default_pubkey_internal(ctx):
    """Default expression for "pubkey_internal": tap.internal_pubkey."""
    return get(ctx, "tap").internal_pubkey

def default_merklebranch(ctx):
    """Default expression for "merklebranch": tapleaf.merklebranch."""
    return get(ctx, "tapleaf").merklebranch

def default_controlblock(ctx):
    """Default expression for "controlblock": combine leafversion, negflag, pubkey_internal, merklebranch."""
    return bytes([get(ctx, "leafversion") + get(ctx, "negflag")]) + get(ctx, "pubkey_internal") + get(ctx, "merklebranch")

def default_sigmsg(ctx):
    """Default expression for "sigmsg": depending on mode, compute BIP341, BIP143, or legacy sigmsg."""
    tx = get(ctx, "tx")
    idx = get(ctx, "idx")
    hashtype = get(ctx, "hashtype_actual")
    mode = get(ctx, "mode")
    if mode == "taproot":
        # BIP341 signature hash
        utxos = get(ctx, "utxos")
        annex = get(ctx, "annex")
        if get(ctx, "leaf") is not None:
            codeseppos = get(ctx, "codeseppos")
            leaf_ver = get(ctx, "leafversion")
            script = get(ctx, "script_taproot")
            return TaprootSignatureMsg(tx, utxos, hashtype, idx, scriptpath=True, script=script, leaf_ver=leaf_ver, codeseparator_pos=codeseppos, annex=annex)
        else:
            return TaprootSignatureMsg(tx, utxos, hashtype, idx, scriptpath=False, annex=annex)
    elif mode == "witv0":
        # BIP143 signature hash
        scriptcode = get(ctx, "scriptcode")
        utxos = get(ctx, "utxos")
        return SegwitV0SignatureMsg(scriptcode, tx, idx, hashtype, utxos[idx].nValue)
    else:
        # Pre-segwit signature hash
        scriptcode = get(ctx, "scriptcode")
        return LegacySignatureMsg(scriptcode, tx, idx, hashtype)[0]

def default_sighash(ctx):
    """Default expression for "sighash": depending on mode, compute tagged hash or dsha256 of sigmsg."""
    msg = get(ctx, "sigmsg")
    mode = get(ctx, "mode")
    if mode == "taproot":
        return TaggedHash("TapSighash", msg)
    else:
        if msg is None:
            return (1).to_bytes(32, 'little')
        else:
            return hash256(msg)

def default_tweak(ctx):
    """Default expression for "tweak": None if a leaf is specified, tap[0] otherwise."""
    if get(ctx, "leaf") is None:
        return get(ctx, "tap").tweak
    return None

def default_key_tweaked(ctx):
    """Default expression for "key_tweaked": key if tweak is None, tweaked with it otherwise."""
    key = get(ctx, "key")
    tweak = get(ctx, "tweak")
    if tweak is None:
        return key
    else:
        return tweak_add_privkey(key, tweak)

def default_signature(ctx):
    """Default expression for "signature": BIP340 signature or ECDSA signature depending on mode."""
    sighash = get(ctx, "sighash")
    deterministic = get(ctx, "deterministic")
    if get(ctx, "mode") == "taproot":
        key = get(ctx, "key_tweaked")
        flip_r = get(ctx, "flag_flip_r")
        flip_p = get(ctx, "flag_flip_p")
        aux = bytes([0] * 32)
        if not deterministic:
            aux = random.getrandbits(256).to_bytes(32, 'big')
        return sign_schnorr(key, sighash, flip_r=flip_r, flip_p=flip_p, aux=aux)
    else:
        key = get(ctx, "key")
        return key.sign_ecdsa(sighash, rfc6979=deterministic)

def default_hashtype_actual(ctx):
    """Default expression for "hashtype_actual": hashtype, unless mismatching SIGHASH_SINGLE in taproot."""
    hashtype = get(ctx, "hashtype")
    mode = get(ctx, "mode")
    if mode != "taproot":
        return hashtype
    idx = get(ctx, "idx")
    tx = get(ctx, "tx")
    if hashtype & 3 == SIGHASH_SINGLE and idx >= len(tx.vout):
        return (hashtype & ~3) | SIGHASH_NONE
    return hashtype

def default_bytes_hashtype(ctx):
    """Default expression for "bytes_hashtype": bytes([hashtype_actual]) if not 0, b"" otherwise."""
    return bytes([x for x in [get(ctx, "hashtype_actual")] if x != 0])

def default_sign(ctx):
    """Default expression for "sign": concatenation of signature and bytes_hashtype."""
    return get(ctx, "signature") + get(ctx, "bytes_hashtype")

def default_inputs_keypath(ctx):
    """Default expression for "inputs_keypath": a signature."""
    return [get(ctx, "sign")]

def default_witness_taproot(ctx):
    """Default expression for "witness_taproot", consisting of inputs, script, control block, and annex as needed."""
    annex = get(ctx, "annex")
    suffix_annex = []
    if annex is not None:
        suffix_annex = [annex]
    if get(ctx, "leaf") is None:
        return get(ctx, "inputs_keypath") + suffix_annex
    else:
        return get(ctx, "inputs") + [bytes(get(ctx, "script_taproot")), get(ctx, "controlblock")] + suffix_annex

def default_witness_witv0(ctx):
    """Default expression for "witness_witv0", consisting of inputs and witness script, as needed."""
    script = get(ctx, "script_witv0")
    inputs = get(ctx, "inputs")
    if script is None:
        return inputs
    else:
        return inputs + [script]

def default_witness(ctx):
    """Default expression for "witness", delegating to "witness_taproot" or "witness_witv0" as needed."""
    mode = get(ctx, "mode")
    if mode == "taproot":
        return get(ctx, "witness_taproot")
    elif mode == "witv0":
        return get(ctx, "witness_witv0")
    else:
        return []

def default_scriptsig(ctx):
    """Default expression for "scriptsig", consisting of inputs and redeemscript, as needed."""
    scriptsig = []
    mode = get(ctx, "mode")
    if mode == "legacy":
        scriptsig = get(ctx, "inputs")
    redeemscript = get(ctx, "script_p2sh")
    if redeemscript is not None:
        scriptsig += [bytes(redeemscript)]
    return scriptsig

# The default context object.
DEFAULT_CONTEXT = {
    # == The main expressions to evaluate. Only override these for unusual or invalid spends. ==
    # The overall witness stack, as a list of bytes objects.
    "witness": default_witness,
    # The overall scriptsig, as a list of CScript objects (to be concatenated) and bytes objects (to be pushed)
    "scriptsig": default_scriptsig,

    # == Expressions you'll generally only override for intentionally invalid spends. ==
    # The witness stack for spending a taproot output.
    "witness_taproot": default_witness_taproot,
    # The witness stack for spending a P2WPKH/P2WSH output.
    "witness_witv0": default_witness_witv0,
    # The script inputs for a taproot key path spend.
    "inputs_keypath": default_inputs_keypath,
    # The actual hashtype to use (usually equal to hashtype, but in taproot SIGHASH_SINGLE is not always allowed).
    "hashtype_actual": default_hashtype_actual,
    # The bytes object for a full signature (including hashtype byte, if needed).
    "bytes_hashtype": default_bytes_hashtype,
    # A full script signature (bytes including hashtype, if needed)
    "sign": default_sign,
    # An ECDSA or Schnorr signature (excluding hashtype byte).
    "signature": default_signature,
    # The 32-byte tweaked key (equal to key for script path spends, or key+tweak for key path spends).
    "key_tweaked": default_key_tweaked,
    # The tweak to use (None for script path spends, the actual tweak for key path spends).
    "tweak": default_tweak,
    # The sigmsg value (preimage of sighash)
    "sigmsg": default_sigmsg,
    # The sighash value (32 bytes)
    "sighash": default_sighash,
    # The information about the chosen script path spend (TaprootLeafInfo object).
    "tapleaf": default_tapleaf,
    # The script to push, and include in the sighash, for a taproot script path spend.
    "script_taproot": default_script_taproot,
    # The internal pubkey for a taproot script path spend (32 bytes).
    "pubkey_internal": default_pubkey_internal,
    # The negation flag of the internal pubkey for a taproot script path spend.
    "negflag": default_negflag,
    # The leaf version to include in the sighash (this does not affect the one in the control block).
    "leafversion": default_leafversion,
    # The Merkle path to include in the control block for a script path spend.
    "merklebranch": default_merklebranch,
    # The control block to push for a taproot script path spend.
    "controlblock": default_controlblock,
    # Whether to produce signatures with invalid P sign (Schnorr signatures only).
    "flag_flip_p": False,
    # Whether to produce signatures with invalid R sign (Schnorr signatures only).
    "flag_flip_r": False,

    # == Parameters that can be changed without invalidating, but do have a default: ==
    # The hashtype (as an integer).
    "hashtype": default_hashtype,
    # The annex (only when mode=="taproot").
    "annex": None,
    # The codeseparator position (only when mode=="taproot").
    "codeseppos": -1,
    # The redeemscript to add to the scriptSig (if P2SH; None implies not P2SH).
    "script_p2sh": None,
    # The script to add to the witness in (if P2WSH; None implies P2WPKH)
    "script_witv0": None,
    # The leaf to use in taproot spends (if script path spend; None implies key path spend).
    "leaf": None,
    # The input arguments to provide to the executed script
    "inputs": [],
    # Use deterministic signing nonces
    "deterministic": False,

    # == Parameters to be set before evaluation: ==
    # - mode: what spending style to use ("taproot", "witv0", or "legacy").
    # - key: the (untweaked) private key to sign with (ECKey object for ECDSA, 32 bytes for Schnorr).
    # - tap: the TaprootInfo object (see taproot_construct; needed in mode=="taproot").
    # - tx: the transaction to sign.
    # - utxos: the UTXOs being spent (needed in mode=="witv0" and mode=="taproot").
    # - idx: the input position being signed.
    # - scriptcode: the scriptcode to include in legacy and witv0 sighashes.
}

def flatten(lst):
    ret = []
    for elem in lst:
        if isinstance(elem, list):
            ret += flatten(elem)
        else:
            ret.append(elem)
    return ret


def spend(tx, idx, utxos, **kwargs):
    """Sign transaction input idx of tx, provided utxos is the list of outputs being spent.

    Additional arguments may be provided that override any aspect of the signing process.
    See DEFAULT_CONTEXT above for what can be overridden, and what must be provided.
    """

    ctx = {**DEFAULT_CONTEXT, "tx":tx, "idx":idx, "utxos":utxos, **kwargs}

    def to_script(elem):
        """If fed a CScript, return it; if fed bytes, return a CScript that pushes it."""
        if isinstance(elem, CScript):
            return elem
        else:
            return CScript([elem])

    scriptsig_list = flatten(get(ctx, "scriptsig"))
    scriptsig = CScript(b"".join(bytes(to_script(elem)) for elem in scriptsig_list))
    witness_stack = flatten(get(ctx, "witness"))
    return (scriptsig, witness_stack)


# === Spender objects ===
#
# Each spender is a tuple of:
# - A scriptPubKey which is to be spent from (CScript)
# - A comment describing the test (string)
# - Whether the spending (on itself) is expected to be standard (bool)
# - A tx-signing lambda returning (scriptsig, witness_stack), taking as inputs:
#   - A transaction to sign (CTransaction)
#   - An input position (int)
#   - The spent UTXOs by this transaction (list of CTxOut)
#   - Whether to produce a valid spend (bool)
# - A string with an expected error message for failure case if known
# - The (pre-taproot) sigops weight consumed by a successful spend
# - Whether this spend cannot fail
# - Whether this test demands being placed in a txin with no corresponding txout (for testing SIGHASH_SINGLE behavior)

Spender = namedtuple("Spender", "script,comment,is_standard,sat_function,err_msg,sigops_weight,no_fail,need_vin_vout_mismatch")

def make_spender(comment, *, tap=None, witv0=False, script=None, pkh=None, p2sh=False, spk_mutate_pre_p2sh=None, failure=None, standard=True, err_msg=None, sigops_weight=0, need_vin_vout_mismatch=False, **kwargs):
    """Helper for constructing Spender objects using the context signing framework.

    * tap: a TaprootInfo object (see taproot_construct), for Taproot spends (cannot be combined with pkh, witv0, or script)
    * witv0: boolean indicating the use of witness v0 spending (needs one of script or pkh)
    * script: the actual script executed (for bare/P2WSH/P2SH spending)
    * pkh: the public key for P2PKH or P2WPKH spending
    * p2sh: whether the output is P2SH wrapper (this is supported even for Taproot, where it makes the output unencumbered)
    * spk_mutate_pre_psh: a callable to be applied to the script (before potentially P2SH-wrapping it)
    * failure: a dict of entries to override in the context when intentionally failing to spend (if None, no_fail will be set)
    * standard: whether the (valid version of) spending is expected to be standard
    * err_msg: a string with an expected error message for failure (or None, if not cared about)
    * sigops_weight: the pre-taproot sigops weight consumed by a successful spend
    * need_vin_vout_mismatch: whether this test requires being tested in a transaction input that has no corresponding
                              transaction output.
    """

    conf = dict()

    # Compute scriptPubKey and set useful defaults based on the inputs.
    if witv0:
        assert tap is None
        conf["mode"] = "witv0"
        if pkh is not None:
            # P2WPKH
            assert script is None
            pubkeyhash = hash160(pkh)
            spk = key_to_p2wpkh_script(pkh)
            conf["scriptcode"] = keyhash_to_p2pkh_script(pubkeyhash)
            conf["script_witv0"] = None
            conf["inputs"] = [getter("sign"), pkh]
        elif script is not None:
            # P2WSH
            spk = script_to_p2wsh_script(script)
            conf["scriptcode"] = script
            conf["script_witv0"] = script
        else:
            assert False
    elif tap is None:
        conf["mode"] = "legacy"
        if pkh is not None:
            # P2PKH
            assert script is None
            pubkeyhash = hash160(pkh)
            spk = keyhash_to_p2pkh_script(pubkeyhash)
            conf["scriptcode"] = spk
            conf["inputs"] = [getter("sign"), pkh]
        elif script is not None:
            # bare
            spk = script
            conf["scriptcode"] = script
        else:
            assert False
    else:
        assert script is None
        conf["mode"] = "taproot"
        conf["tap"] = tap
        spk = tap.scriptPubKey

    if spk_mutate_pre_p2sh is not None:
        spk = spk_mutate_pre_p2sh(spk)

    if p2sh:
        # P2SH wrapper can be combined with anything else
        conf["script_p2sh"] = spk
        spk = script_to_p2sh_script(spk)

    conf = {**conf, **kwargs}

    def sat_fn(tx, idx, utxos, valid):
        if valid:
            return spend(tx, idx, utxos, **conf)
        else:
            assert failure is not None
            return spend(tx, idx, utxos, **{**conf, **failure})

    return Spender(script=spk, comment=comment, is_standard=standard, sat_function=sat_fn, err_msg=err_msg, sigops_weight=sigops_weight, no_fail=failure is None, need_vin_vout_mismatch=need_vin_vout_mismatch)

def add_spender(spenders, *args, **kwargs):
    """Make a spender using make_spender, and add it to spenders."""
    spenders.append(make_spender(*args, **kwargs))

# === Helpers for the test ===

def random_checksig_style(pubkey):
    """Creates a random CHECKSIG* tapscript that would succeed with only the valid signature on witness stack."""
    opcode = random.choice([OP_CHECKSIG, OP_CHECKSIGVERIFY, OP_CHECKSIGADD])
    if opcode == OP_CHECKSIGVERIFY:
        ret = CScript([pubkey, opcode, OP_1])
    elif opcode == OP_CHECKSIGADD:
        num = random.choice([0, 0x7fffffff, -0x7fffffff])
        ret = CScript([num, pubkey, opcode, num + 1, OP_EQUAL])
    else:
        ret = CScript([pubkey, opcode])
    return bytes(ret)

def random_bytes(n):
    """Return a random bytes object of length n."""
    return bytes(random.getrandbits(8) for i in range(n))

def bitflipper(expr):
    """Return a callable that evaluates expr and returns it with a random bitflip."""
    def fn(ctx):
        sub = deep_eval(ctx, expr)
        assert isinstance(sub, bytes)
        return (int.from_bytes(sub, 'little') ^ (1 << random.randrange(len(sub) * 8))).to_bytes(len(sub), 'little')
    return fn

def zero_appender(expr):
    """Return a callable that evaluates expr and returns it with a zero added."""
    return lambda ctx: deep_eval(ctx, expr) + b"\x00"

def byte_popper(expr):
    """Return a callable that evaluates expr and returns it with its last byte removed."""
    return lambda ctx: deep_eval(ctx, expr)[:-1]

# Expected error strings

ERR_SIG_SIZE = {"err_msg": "Invalid Schnorr signature size"}
ERR_SIG_HASHTYPE = {"err_msg": "Invalid Schnorr signature hash type"}
ERR_SIG_SCHNORR = {"err_msg": "Invalid Schnorr signature"}
ERR_OP_RETURN = {"err_msg": "OP_RETURN was encountered"}
ERR_CONTROLBLOCK_SIZE = {"err_msg": "Invalid Taproot control block size"}
ERR_WITNESS_PROGRAM_MISMATCH = {"err_msg": "Witness program hash mismatch"}
ERR_PUSH_LIMIT = {"err_msg": "Push value size limit exceeded"}
ERR_DISABLED_OPCODE = {"err_msg": "Attempted to use a disabled opcode"}
ERR_TAPSCRIPT_CHECKMULTISIG = {"err_msg": "OP_CHECKMULTISIG(VERIFY) is not available in tapscript"}
ERR_MINIMALIF = {"err_msg": "OP_IF/NOTIF argument must be minimal in tapscript"}
ERR_UNKNOWN_PUBKEY = {"err_msg": "Public key is neither compressed or uncompressed"}
ERR_STACK_SIZE = {"err_msg": "Stack size limit exceeded"}
ERR_CLEANSTACK = {"err_msg": "Stack size must be exactly one after execution"}
ERR_STACK_EMPTY = {"err_msg": "Operation not valid with the current stack size"}
ERR_SIGOPS_RATIO = {"err_msg": "Too much signature validation relative to witness weight"}
ERR_UNDECODABLE = {"err_msg": "Opcode missing or not understood"}
ERR_NO_SUCCESS = {"err_msg": "Script evaluated without error but finished with a false/empty top stack element"}
ERR_EMPTY_WITNESS = {"err_msg": "Witness program was passed an empty witness"}
ERR_CHECKSIGVERIFY = {"err_msg": "Script failed an OP_CHECKSIGVERIFY operation"}

VALID_SIGHASHES_ECDSA = [
    SIGHASH_ALL,
    SIGHASH_NONE,
    SIGHASH_SINGLE,
    SIGHASH_ANYONECANPAY + SIGHASH_ALL,
    SIGHASH_ANYONECANPAY + SIGHASH_NONE,
    SIGHASH_ANYONECANPAY + SIGHASH_SINGLE
]

VALID_SIGHASHES_TAPROOT = [SIGHASH_DEFAULT] + VALID_SIGHASHES_ECDSA

VALID_SIGHASHES_TAPROOT_SINGLE = [
    SIGHASH_SINGLE,
    SIGHASH_ANYONECANPAY + SIGHASH_SINGLE
]

VALID_SIGHASHES_TAPROOT_NO_SINGLE = [h for h in VALID_SIGHASHES_TAPROOT if h not in VALID_SIGHASHES_TAPROOT_SINGLE]

SIGHASH_BITFLIP = {"failure": {"sighash": bitflipper(default_sighash)}}
SIG_POP_BYTE = {"failure": {"sign": byte_popper(default_sign)}}
SINGLE_SIG = {"inputs": [getter("sign")]}
SIG_ADD_ZERO = {"failure": {"sign": zero_appender(default_sign)}}

DUST_LIMIT = 600
MIN_FEE = 50000

# === Actual test cases ===


def spenders_taproot_active():
    """Return a list of Spenders for testing post-Taproot activation behavior."""

    secs = [generate_privkey() for _ in range(8)]
    pubs = [compute_xonly_pubkey(sec)[0] for sec in secs]

    spenders = []

    # == Tests for BIP340 signature validation. ==
    # These are primarily tested through the test vectors implemented in libsecp256k1, and in src/tests/key_tests.cpp.
    # Some things are tested programmatically as well here.

    tap = taproot_construct(pubs[0])
    # Test with key with bit flipped.
    add_spender(spenders, "sig/key", tap=tap, key=secs[0], failure={"key_tweaked": bitflipper(default_key_tweaked)}, **ERR_SIG_SCHNORR)
    # Test with sighash with bit flipped.
    add_spender(spenders, "sig/sighash", tap=tap, key=secs[0], failure={"sighash": bitflipper(default_sighash)}, **ERR_SIG_SCHNORR)
    # Test with invalid R sign.
    add_spender(spenders, "sig/flip_r", tap=tap, key=secs[0], failure={"flag_flip_r": True}, **ERR_SIG_SCHNORR)
    # Test with invalid P sign.
    add_spender(spenders, "sig/flip_p", tap=tap, key=secs[0], failure={"flag_flip_p": True}, **ERR_SIG_SCHNORR)
    # Test with signature with bit flipped.
    add_spender(spenders, "sig/bitflip", tap=tap, key=secs[0], failure={"signature": bitflipper(default_signature)}, **ERR_SIG_SCHNORR)

    # == Tests for signature hashing ==

    # Run all tests once with no annex, and once with a valid random annex.
    for annex in [None, lambda _: bytes([ANNEX_TAG]) + random_bytes(random.randrange(0, 250))]:
        # Non-empty annex is non-standard
        no_annex = annex is None

        # Sighash mutation tests (test all sighash combinations)
        for hashtype in VALID_SIGHASHES_TAPROOT:
            common = {"annex": annex, "hashtype": hashtype, "standard": no_annex}

            # Pure pubkey
            tap = taproot_construct(pubs[0])
            add_spender(spenders, "sighash/purepk", tap=tap, key=secs[0], **common, **SIGHASH_BITFLIP, **ERR_SIG_SCHNORR)

            # Pubkey/P2PK script combination
            scripts = [("s0", CScript(random_checksig_style(pubs[1])))]
            tap = taproot_construct(pubs[0], scripts)
            add_spender(spenders, "sighash/keypath_hashtype_%x" % hashtype, tap=tap, key=secs[0], **common, **SIGHASH_BITFLIP, **ERR_SIG_SCHNORR)
            add_spender(spenders, "sighash/scriptpath_hashtype_%x" % hashtype, tap=tap, leaf="s0", key=secs[1], **common, **SINGLE_SIG, **SIGHASH_BITFLIP, **ERR_SIG_SCHNORR)

            # Test SIGHASH_SINGLE behavior in combination with mismatching outputs
            if hashtype in VALID_SIGHASHES_TAPROOT_SINGLE:
                add_spender(spenders, "sighash/keypath_hashtype_mis_%x" % hashtype, tap=tap, key=secs[0], annex=annex, standard=no_annex, hashtype_actual=random.choice(VALID_SIGHASHES_TAPROOT_NO_SINGLE), failure={"hashtype_actual": hashtype}, **ERR_SIG_HASHTYPE, need_vin_vout_mismatch=True)
                add_spender(spenders, "sighash/scriptpath_hashtype_mis_%x" % hashtype, tap=tap, leaf="s0", key=secs[1], annex=annex, standard=no_annex, hashtype_actual=random.choice(VALID_SIGHASHES_TAPROOT_NO_SINGLE), **SINGLE_SIG, failure={"hashtype_actual": hashtype}, **ERR_SIG_HASHTYPE, need_vin_vout_mismatch=True)

        # Test OP_CODESEPARATOR impact on sighashing.
        hashtype = lambda _: random.choice(VALID_SIGHASHES_TAPROOT)
        common = {"annex": annex, "hashtype": hashtype, "standard": no_annex}
        scripts = [
            ("pk_codesep", CScript(random_checksig_style(pubs[1]) + bytes([OP_CODESEPARATOR]))),  # codesep after checksig
            ("codesep_pk", CScript(bytes([OP_CODESEPARATOR]) + random_checksig_style(pubs[1]))),  # codesep before checksig
            ("branched_codesep", CScript([random_bytes(random.randrange(511)), OP_DROP, OP_IF, OP_CODESEPARATOR, pubs[0], OP_ELSE, OP_CODESEPARATOR, pubs[1], OP_ENDIF, OP_CHECKSIG])),  # branch dependent codesep
        ]
        random.shuffle(scripts)
        tap = taproot_construct(pubs[0], scripts)
        add_spender(spenders, "sighash/pk_codesep", tap=tap, leaf="pk_codesep", key=secs[1], **common, **SINGLE_SIG, **SIGHASH_BITFLIP, **ERR_SIG_SCHNORR)
        add_spender(spenders, "sighash/codesep_pk", tap=tap, leaf="codesep_pk", key=secs[1], codeseppos=0, **common, **SINGLE_SIG, **SIGHASH_BITFLIP, **ERR_SIG_SCHNORR)
        add_spender(spenders, "sighash/branched_codesep/left", tap=tap, leaf="branched_codesep", key=secs[0], codeseppos=3, **common, inputs=[getter("sign"), b'\x01'], **SIGHASH_BITFLIP, **ERR_SIG_SCHNORR)
        add_spender(spenders, "sighash/branched_codesep/right", tap=tap, leaf="branched_codesep", key=secs[1], codeseppos=6, **common, inputs=[getter("sign"), b''], **SIGHASH_BITFLIP, **ERR_SIG_SCHNORR)

    # Reusing the scripts above, test that various features affect the sighash.
    add_spender(spenders, "sighash/annex", tap=tap, leaf="pk_codesep", key=secs[1], hashtype=hashtype, standard=False, **SINGLE_SIG, annex=bytes([ANNEX_TAG]), failure={"sighash": override(default_sighash, annex=None)}, **ERR_SIG_SCHNORR)
    add_spender(spenders, "sighash/script", tap=tap, leaf="pk_codesep", key=secs[1], **common, **SINGLE_SIG, failure={"sighash": override(default_sighash, script_taproot=tap.leaves["codesep_pk"].script)}, **ERR_SIG_SCHNORR)
    add_spender(spenders, "sighash/leafver", tap=tap, leaf="pk_codesep", key=secs[1], **common, **SINGLE_SIG, failure={"sighash": override(default_sighash, leafversion=random.choice([x & 0xFE for x in range(0x100) if x & 0xFE != 0xC0]))}, **ERR_SIG_SCHNORR)
    add_spender(spenders, "sighash/scriptpath", tap=tap, leaf="pk_codesep", key=secs[1], **common, **SINGLE_SIG, failure={"sighash": override(default_sighash, leaf=None)}, **ERR_SIG_SCHNORR)
    add_spender(spenders, "sighash/keypath", tap=tap, key=secs[0], **common, failure={"sighash": override(default_sighash, leaf="pk_codesep")}, **ERR_SIG_SCHNORR)

    # Test that invalid hashtypes don't work, both in key path and script path spends
    hashtype = lambda _: random.choice(VALID_SIGHASHES_TAPROOT)
    for invalid_hashtype in [x for x in range(0x100) if x not in VALID_SIGHASHES_TAPROOT]:
        add_spender(spenders, "sighash/keypath_unk_hashtype_%x" % invalid_hashtype, tap=tap, key=secs[0], hashtype=hashtype, failure={"hashtype": invalid_hashtype}, **ERR_SIG_HASHTYPE)
        add_spender(spenders, "sighash/scriptpath_unk_hashtype_%x" % invalid_hashtype, tap=tap, leaf="pk_codesep", key=secs[1], **SINGLE_SIG, hashtype=hashtype, failure={"hashtype": invalid_hashtype}, **ERR_SIG_HASHTYPE)

    # Test that hashtype 0 cannot have a hashtype byte, and 1 must have one.
    add_spender(spenders, "sighash/hashtype0_byte_keypath", tap=tap, key=secs[0], hashtype=SIGHASH_DEFAULT, failure={"bytes_hashtype": bytes([SIGHASH_DEFAULT])}, **ERR_SIG_HASHTYPE)
    add_spender(spenders, "sighash/hashtype0_byte_scriptpath", tap=tap, leaf="pk_codesep", key=secs[1], **SINGLE_SIG, hashtype=SIGHASH_DEFAULT, failure={"bytes_hashtype": bytes([SIGHASH_DEFAULT])}, **ERR_SIG_HASHTYPE)
    add_spender(spenders, "sighash/hashtype1_byte_keypath", tap=tap, key=secs[0], hashtype=SIGHASH_ALL, failure={"bytes_hashtype": b''}, **ERR_SIG_SCHNORR)
    add_spender(spenders, "sighash/hashtype1_byte_scriptpath", tap=tap, leaf="pk_codesep", key=secs[1], **SINGLE_SIG, hashtype=SIGHASH_ALL, failure={"bytes_hashtype": b''}, **ERR_SIG_SCHNORR)
    # Test that hashtype 0 and hashtype 1 cannot be transmuted into each other.
    add_spender(spenders, "sighash/hashtype0to1_keypath", tap=tap, key=secs[0], hashtype=SIGHASH_DEFAULT, failure={"bytes_hashtype": bytes([SIGHASH_ALL])}, **ERR_SIG_SCHNORR)
    add_spender(spenders, "sighash/hashtype0to1_scriptpath", tap=tap, leaf="pk_codesep", key=secs[1], **SINGLE_SIG, hashtype=SIGHASH_DEFAULT, failure={"bytes_hashtype": bytes([SIGHASH_ALL])}, **ERR_SIG_SCHNORR)
    add_spender(spenders, "sighash/hashtype1to0_keypath", tap=tap, key=secs[0], hashtype=SIGHASH_ALL, failure={"bytes_hashtype": b''}, **ERR_SIG_SCHNORR)
    add_spender(spenders, "sighash/hashtype1to0_scriptpath", tap=tap, leaf="pk_codesep", key=secs[1], **SINGLE_SIG, hashtype=SIGHASH_ALL, failure={"bytes_hashtype": b''}, **ERR_SIG_SCHNORR)

    # Test aspects of signatures with unusual lengths
    for hashtype in [SIGHASH_DEFAULT, random.choice(VALID_SIGHASHES_TAPROOT)]:
        scripts = [
            ("csv", CScript([pubs[2], OP_CHECKSIGVERIFY, OP_1])),
            ("cs_pos", CScript([pubs[2], OP_CHECKSIG])),
            ("csa_pos", CScript([OP_0, pubs[2], OP_CHECKSIGADD, OP_1, OP_EQUAL])),
            ("cs_neg", CScript([pubs[2], OP_CHECKSIG, OP_NOT])),
            ("csa_neg", CScript([OP_2, pubs[2], OP_CHECKSIGADD, OP_2, OP_EQUAL]))
        ]
        random.shuffle(scripts)
        tap = taproot_construct(pubs[3], scripts)
        # Empty signatures
        add_spender(spenders, "siglen/empty_keypath", tap=tap, key=secs[3], hashtype=hashtype, failure={"sign": b""}, **ERR_SIG_SIZE)
        add_spender(spenders, "siglen/empty_csv", tap=tap, key=secs[2], leaf="csv", hashtype=hashtype, **SINGLE_SIG, failure={"sign": b""}, **ERR_CHECKSIGVERIFY)
        add_spender(spenders, "siglen/empty_cs", tap=tap, key=secs[2], leaf="cs_pos", hashtype=hashtype, **SINGLE_SIG, failure={"sign": b""}, **ERR_NO_SUCCESS)
        add_spender(spenders, "siglen/empty_csa", tap=tap, key=secs[2], leaf="csa_pos", hashtype=hashtype, **SINGLE_SIG, failure={"sign": b""}, **ERR_NO_SUCCESS)
        add_spender(spenders, "siglen/empty_cs_neg", tap=tap, key=secs[2], leaf="cs_neg", hashtype=hashtype, **SINGLE_SIG, sign=b"", failure={"sign": lambda _: random_bytes(random.randrange(1, 63))}, **ERR_SIG_SIZE)
        add_spender(spenders, "siglen/empty_csa_neg", tap=tap, key=secs[2], leaf="csa_neg", hashtype=hashtype, **SINGLE_SIG, sign=b"", failure={"sign": lambda _: random_bytes(random.randrange(66, 100))}, **ERR_SIG_SIZE)
        # Appending a zero byte to signatures invalidates them
        add_spender(spenders, "siglen/padzero_keypath", tap=tap, key=secs[3], hashtype=hashtype, **SIG_ADD_ZERO, **(ERR_SIG_HASHTYPE if hashtype == SIGHASH_DEFAULT else ERR_SIG_SIZE))
        add_spender(spenders, "siglen/padzero_csv", tap=tap, key=secs[2], leaf="csv", hashtype=hashtype, **SINGLE_SIG, **SIG_ADD_ZERO, **(ERR_SIG_HASHTYPE if hashtype == SIGHASH_DEFAULT else ERR_SIG_SIZE))
        add_spender(spenders, "siglen/padzero_cs", tap=tap, key=secs[2], leaf="cs_pos", hashtype=hashtype, **SINGLE_SIG, **SIG_ADD_ZERO, **(ERR_SIG_HASHTYPE if hashtype == SIGHASH_DEFAULT else ERR_SIG_SIZE))
        add_spender(spenders, "siglen/padzero_csa", tap=tap, key=secs[2], leaf="csa_pos", hashtype=hashtype, **SINGLE_SIG, **SIG_ADD_ZERO, **(ERR_SIG_HASHTYPE if hashtype == SIGHASH_DEFAULT else ERR_SIG_SIZE))
        add_spender(spenders, "siglen/padzero_cs_neg", tap=tap, key=secs[2], leaf="cs_neg", hashtype=hashtype, **SINGLE_SIG, sign=b"", **SIG_ADD_ZERO, **(ERR_SIG_HASHTYPE if hashtype == SIGHASH_DEFAULT else ERR_SIG_SIZE))
        add_spender(spenders, "siglen/padzero_csa_neg", tap=tap, key=secs[2], leaf="csa_neg", hashtype=hashtype, **SINGLE_SIG, sign=b"", **SIG_ADD_ZERO, **(ERR_SIG_HASHTYPE if hashtype == SIGHASH_DEFAULT else ERR_SIG_SIZE))
        # Removing the last byte from signatures invalidates them
        add_spender(spenders, "siglen/popbyte_keypath", tap=tap, key=secs[3], hashtype=hashtype, **SIG_POP_BYTE, **(ERR_SIG_SIZE if hashtype == SIGHASH_DEFAULT else ERR_SIG_SCHNORR))
        add_spender(spenders, "siglen/popbyte_csv", tap=tap, key=secs[2], leaf="csv", hashtype=hashtype, **SINGLE_SIG, **SIG_POP_BYTE, **(ERR_SIG_SIZE if hashtype == SIGHASH_DEFAULT else ERR_SIG_SCHNORR))
        add_spender(spenders, "siglen/popbyte_cs", tap=tap, key=secs[2], leaf="cs_pos", hashtype=hashtype, **SINGLE_SIG, **SIG_POP_BYTE, **(ERR_SIG_SIZE if hashtype == SIGHASH_DEFAULT else ERR_SIG_SCHNORR))
        add_spender(spenders, "siglen/popbyte_csa", tap=tap, key=secs[2], leaf="csa_pos", hashtype=hashtype, **SINGLE_SIG, **SIG_POP_BYTE, **(ERR_SIG_SIZE if hashtype == SIGHASH_DEFAULT else ERR_SIG_SCHNORR))
        add_spender(spenders, "siglen/popbyte_cs_neg", tap=tap, key=secs[2], leaf="cs_neg", hashtype=hashtype, **SINGLE_SIG, sign=b"", **SIG_POP_BYTE, **(ERR_SIG_SIZE if hashtype == SIGHASH_DEFAULT else ERR_SIG_SCHNORR))
        add_spender(spenders, "siglen/popbyte_csa_neg", tap=tap, key=secs[2], leaf="csa_neg", hashtype=hashtype, **SINGLE_SIG, sign=b"", **SIG_POP_BYTE, **(ERR_SIG_SIZE if hashtype == SIGHASH_DEFAULT else ERR_SIG_SCHNORR))
        # Verify that an invalid signature is not allowed, not even when the CHECKSIG* is expected to fail.
        add_spender(spenders, "siglen/invalid_cs_neg", tap=tap, key=secs[2], leaf="cs_neg", hashtype=hashtype, **SINGLE_SIG, sign=b"", failure={"sign": default_sign, "sighash": bitflipper(default_sighash)}, **ERR_SIG_SCHNORR)
        add_spender(spenders, "siglen/invalid_csa_neg", tap=tap, key=secs[2], leaf="csa_neg", hashtype=hashtype, **SINGLE_SIG, sign=b"", failure={"sign": default_sign, "sighash": bitflipper(default_sighash)}, **ERR_SIG_SCHNORR)

    # == Test that BIP341 spending only applies to witness version 1, program length 32, no P2SH ==

    for p2sh in [False, True]:
        for witver in range(1, 17):
            for witlen in [20, 31, 32, 33]:
                def mutate(spk):
                    prog = spk[2:]
                    assert len(prog) == 32
                    if witlen < 32:
                        prog = prog[0:witlen]
                    elif witlen > 32:
                        prog += bytes([0 for _ in range(witlen - 32)])
                    return CScript([CScriptOp.encode_op_n(witver), prog])
                scripts = [("s0", CScript([pubs[0], OP_CHECKSIG])), ("dummy", CScript([OP_RETURN]))]
                tap = taproot_construct(pubs[1], scripts)
                if not p2sh and witver == 1 and witlen == 32:
                    add_spender(spenders, "applic/keypath", p2sh=p2sh, spk_mutate_pre_p2sh=mutate, tap=tap, key=secs[1], **SIGHASH_BITFLIP, **ERR_SIG_SCHNORR)
                    add_spender(spenders, "applic/scriptpath", p2sh=p2sh, leaf="s0", spk_mutate_pre_p2sh=mutate, tap=tap, key=secs[0], **SINGLE_SIG, failure={"leaf": "dummy"}, **ERR_OP_RETURN)
                else:
                    add_spender(spenders, "applic/keypath", p2sh=p2sh, spk_mutate_pre_p2sh=mutate, tap=tap, key=secs[1], standard=False)
                    add_spender(spenders, "applic/scriptpath", p2sh=p2sh, leaf="s0", spk_mutate_pre_p2sh=mutate, tap=tap, key=secs[0], **SINGLE_SIG, standard=False)

    # == Test various aspects of BIP341 spending paths ==

    # A set of functions that compute the hashing partner in a Merkle tree, designed to exercise
    # edge cases. This relies on the taproot_construct feature that a lambda can be passed in
    # instead of a subtree, to compute the partner to be hashed with.
    PARTNER_MERKLE_FN = [
        # Combine with itself
        lambda h: h,
        # Combine with hash 0
        lambda h: bytes([0 for _ in range(32)]),
        # Combine with hash 2^256-1
        lambda h: bytes([0xff for _ in range(32)]),
        # Combine with itself-1 (BE)
        lambda h: (int.from_bytes(h, 'big') - 1).to_bytes(32, 'big'),
        # Combine with itself+1 (BE)
        lambda h: (int.from_bytes(h, 'big') + 1).to_bytes(32, 'big'),
        # Combine with itself-1 (LE)
        lambda h: (int.from_bytes(h, 'little') - 1).to_bytes(32, 'big'),
        # Combine with itself+1 (LE)
        lambda h: (int.from_bytes(h, 'little') + 1).to_bytes(32, 'little'),
        # Combine with random bitflipped version of self.
        lambda h: (int.from_bytes(h, 'little') ^ (1 << random.randrange(256))).to_bytes(32, 'little')
    ]
    # Start with a tree of that has depth 1 for "128deep" and depth 2 for "129deep".
    scripts = [("128deep", CScript([pubs[0], OP_CHECKSIG])), [("129deep", CScript([pubs[0], OP_CHECKSIG])), random.choice(PARTNER_MERKLE_FN)]]
    # Add 127 nodes on top of that tree, so that "128deep" and "129deep" end up at their designated depths.
    for _ in range(127):
        scripts = [scripts, random.choice(PARTNER_MERKLE_FN)]
    tap = taproot_construct(pubs[0], scripts)
    # Test that spends with a depth of 128 work, but 129 doesn't (even with a tree with weird Merkle branches in it).
    add_spender(spenders, "spendpath/merklelimit", tap=tap, leaf="128deep", **SINGLE_SIG, key=secs[0], failure={"leaf": "129deep"}, **ERR_CONTROLBLOCK_SIZE)
    # Test that flipping the negation bit invalidates spends.
    add_spender(spenders, "spendpath/negflag", tap=tap, leaf="128deep", **SINGLE_SIG, key=secs[0], failure={"negflag": lambda ctx: 1 - default_negflag(ctx)}, **ERR_WITNESS_PROGRAM_MISMATCH)
    # Test that bitflips in the Merkle branch invalidate it.
    add_spender(spenders, "spendpath/bitflipmerkle", tap=tap, leaf="128deep", **SINGLE_SIG, key=secs[0], failure={"merklebranch": bitflipper(default_merklebranch)}, **ERR_WITNESS_PROGRAM_MISMATCH)
    # Test that bitflips in the internal pubkey invalidate it.
    add_spender(spenders, "spendpath/bitflippubkey", tap=tap, leaf="128deep", **SINGLE_SIG, key=secs[0], failure={"pubkey_internal": bitflipper(default_pubkey_internal)}, **ERR_WITNESS_PROGRAM_MISMATCH)
    # Test that empty witnesses are invalid.
    add_spender(spenders, "spendpath/emptywit", tap=tap, leaf="128deep", **SINGLE_SIG, key=secs[0], failure={"witness": []}, **ERR_EMPTY_WITNESS)
    # Test that adding garbage to the control block invalidates it.
    add_spender(spenders, "spendpath/padlongcontrol", tap=tap, leaf="128deep", **SINGLE_SIG, key=secs[0], failure={"controlblock": lambda ctx: default_controlblock(ctx) + random_bytes(random.randrange(1, 32))}, **ERR_CONTROLBLOCK_SIZE)
    # Test that truncating the control block invalidates it.
    add_spender(spenders, "spendpath/trunclongcontrol", tap=tap, leaf="128deep", **SINGLE_SIG, key=secs[0], failure={"controlblock": lambda ctx: default_merklebranch(ctx)[0:random.randrange(1, 32)]}, **ERR_CONTROLBLOCK_SIZE)

    scripts = [("s", CScript([pubs[0], OP_CHECKSIG]))]
    tap = taproot_construct(pubs[1], scripts)
    # Test that adding garbage to the control block invalidates it.
    add_spender(spenders, "spendpath/padshortcontrol", tap=tap, leaf="s", **SINGLE_SIG, key=secs[0], failure={"controlblock": lambda ctx: default_controlblock(ctx) + random_bytes(random.randrange(1, 32))}, **ERR_CONTROLBLOCK_SIZE)
    # Test that truncating the control block invalidates it.
    add_spender(spenders, "spendpath/truncshortcontrol", tap=tap, leaf="s", **SINGLE_SIG, key=secs[0], failure={"controlblock": lambda ctx: default_merklebranch(ctx)[0:random.randrange(1, 32)]}, **ERR_CONTROLBLOCK_SIZE)
    # Test that truncating the control block to 1 byte ("-1 Merkle length") invalidates it
    add_spender(spenders, "spendpath/trunc1shortcontrol", tap=tap, leaf="s", **SINGLE_SIG, key=secs[0], failure={"controlblock": lambda ctx: default_merklebranch(ctx)[0:1]}, **ERR_CONTROLBLOCK_SIZE)

    # == Test BIP342 edge cases ==

    csa_low_val = random.randrange(0, 17) # Within range for OP_n
    csa_low_result = csa_low_val + 1

    csa_high_val = random.randrange(17, 100) if random.getrandbits(1) else random.randrange(-100, -1) # Outside OP_n range
    csa_high_result = csa_high_val + 1

    OVERSIZE_NUMBER = 2**31
    assert_equal(len(CScriptNum.encode(CScriptNum(OVERSIZE_NUMBER))), 6)
    assert_equal(len(CScriptNum.encode(CScriptNum(OVERSIZE_NUMBER-1))), 5)

    big_choices = []
    big_scriptops = []
    for i in range(1000):
        r = random.randrange(len(pubs))
        big_choices.append(r)
        big_scriptops += [pubs[r], OP_CHECKSIGVERIFY]


    def big_spend_inputs(ctx):
        """Helper function to construct the script input for t33/t34 below."""
        # Instead of signing 999 times, precompute signatures for every (key, hashtype) combination
        sigs = {}
        for ht in VALID_SIGHASHES_TAPROOT:
            for k in range(len(pubs)):
                sigs[(k, ht)] = override(default_sign, hashtype=ht, key=secs[k])(ctx)
        num = get(ctx, "num")
        return [sigs[(big_choices[i], random.choice(VALID_SIGHASHES_TAPROOT))] for i in range(num - 1, -1, -1)]

    # Various BIP342 features
    scripts = [
        # 0) drop stack element and OP_CHECKSIG
        ("t0", CScript([OP_DROP, pubs[1], OP_CHECKSIG])),
        # 1) normal OP_CHECKSIG
        ("t1", CScript([pubs[1], OP_CHECKSIG])),
        # 2) normal OP_CHECKSIGVERIFY
        ("t2", CScript([pubs[1], OP_CHECKSIGVERIFY, OP_1])),
        # 3) Hypothetical OP_CHECKMULTISIG script that takes a single sig as input
        ("t3", CScript([OP_0, OP_SWAP, OP_1, pubs[1], OP_1, OP_CHECKMULTISIG])),
        # 4) Hypothetical OP_CHECKMULTISIGVERIFY script that takes a single sig as input
        ("t4", CScript([OP_0, OP_SWAP, OP_1, pubs[1], OP_1, OP_CHECKMULTISIGVERIFY, OP_1])),
        # 5) OP_IF script that needs a true input
        ("t5", CScript([OP_IF, pubs[1], OP_CHECKSIG, OP_ELSE, OP_RETURN, OP_ENDIF])),
        # 6) OP_NOTIF script that needs a true input
        ("t6", CScript([OP_NOTIF, OP_RETURN, OP_ELSE, pubs[1], OP_CHECKSIG, OP_ENDIF])),
        # 7) OP_CHECKSIG with an empty key
        ("t7", CScript([OP_0, OP_CHECKSIG])),
        # 8) OP_CHECKSIGVERIFY with an empty key
        ("t8", CScript([OP_0, OP_CHECKSIGVERIFY, OP_1])),
        # 9) normal OP_CHECKSIGADD that also ensures return value is correct
        ("t9", CScript([csa_low_val, pubs[1], OP_CHECKSIGADD, csa_low_result, OP_EQUAL])),
        # 10) OP_CHECKSIGADD with empty key
        ("t10", CScript([csa_low_val, OP_0, OP_CHECKSIGADD, csa_low_result, OP_EQUAL])),
        # 11) OP_CHECKSIGADD with missing counter stack element
        ("t11", CScript([pubs[1], OP_CHECKSIGADD, OP_1, OP_EQUAL])),
        # 12) OP_CHECKSIG that needs invalid signature
        ("t12", CScript([pubs[1], OP_CHECKSIGVERIFY, pubs[0], OP_CHECKSIG, OP_NOT])),
        # 13) OP_CHECKSIG with empty key that needs invalid signature
        ("t13", CScript([pubs[1], OP_CHECKSIGVERIFY, OP_0, OP_CHECKSIG, OP_NOT])),
        # 14) OP_CHECKSIGADD that needs invalid signature
        ("t14", CScript([pubs[1], OP_CHECKSIGVERIFY, OP_0, pubs[0], OP_CHECKSIGADD, OP_NOT])),
        # 15) OP_CHECKSIGADD with empty key that needs invalid signature
        ("t15", CScript([pubs[1], OP_CHECKSIGVERIFY, OP_0, OP_0, OP_CHECKSIGADD, OP_NOT])),
        # 16) OP_CHECKSIG with unknown pubkey type
        ("t16", CScript([OP_1, OP_CHECKSIG])),
        # 17) OP_CHECKSIGADD with unknown pubkey type
        ("t17", CScript([OP_0, OP_1, OP_CHECKSIGADD])),
        # 18) OP_CHECKSIGVERIFY with unknown pubkey type
        ("t18", CScript([OP_1, OP_CHECKSIGVERIFY, OP_1])),
        # 19) script longer than 10000 bytes and over 201 non-push opcodes
        ("t19", CScript([OP_0, OP_0, OP_2DROP] * 10001 + [pubs[1], OP_CHECKSIG])),
        # 20) OP_CHECKSIGVERIFY with empty key
        ("t20", CScript([pubs[1], OP_CHECKSIGVERIFY, OP_0, OP_0, OP_CHECKSIGVERIFY, OP_1])),
        # 21) Script that grows the stack to 1000 elements
        ("t21", CScript([pubs[1], OP_CHECKSIGVERIFY, OP_1] + [OP_DUP] * 999 + [OP_DROP] * 999)),
        # 22) Script that grows the stack to 1001 elements
        ("t22", CScript([pubs[1], OP_CHECKSIGVERIFY, OP_1] + [OP_DUP] * 1000 + [OP_DROP] * 1000)),
        # 23) Script that expects an input stack of 1000 elements
        ("t23", CScript([OP_DROP] * 999 + [pubs[1], OP_CHECKSIG])),
        # 24) Script that expects an input stack of 1001 elements
        ("t24", CScript([OP_DROP] * 1000 + [pubs[1], OP_CHECKSIG])),
        # 25) Script that pushes a MAX_SCRIPT_ELEMENT_SIZE-bytes element
        ("t25", CScript([random_bytes(MAX_SCRIPT_ELEMENT_SIZE), OP_DROP, pubs[1], OP_CHECKSIG])),
        # 26) Script that pushes a (MAX_SCRIPT_ELEMENT_SIZE+1)-bytes element
        ("t26", CScript([random_bytes(MAX_SCRIPT_ELEMENT_SIZE+1), OP_DROP, pubs[1], OP_CHECKSIG])),
        # 27) CHECKSIGADD that must fail because numeric argument number is >4 bytes
        ("t27", CScript([CScriptNum(OVERSIZE_NUMBER), pubs[1], OP_CHECKSIGADD])),
        # 28) Pushes random CScriptNum value, checks OP_CHECKSIGADD result
        ("t28", CScript([csa_high_val, pubs[1], OP_CHECKSIGADD, csa_high_result, OP_EQUAL])),
        # 29) CHECKSIGADD that succeeds with proper sig because numeric argument number is <=4 bytes
        ("t29", CScript([CScriptNum(OVERSIZE_NUMBER-1), pubs[1], OP_CHECKSIGADD])),
        # 30) Variant of t1 with "normal" 33-byte pubkey
        ("t30", CScript([b'\x03' + pubs[1], OP_CHECKSIG])),
        # 31) Variant of t2 with "normal" 33-byte pubkey
        ("t31", CScript([b'\x02' + pubs[1], OP_CHECKSIGVERIFY, OP_1])),
        # 32) Variant of t28 with "normal" 33-byte pubkey
        ("t32", CScript([csa_high_val, b'\x03' + pubs[1], OP_CHECKSIGADD, csa_high_result, OP_EQUAL])),
        # 33) 999-of-999 multisig
        ("t33", CScript(big_scriptops[:1998] + [OP_1])),
        # 34) 1000-of-1000 multisig
        ("t34", CScript(big_scriptops[:2000] + [OP_1])),
        # 35) Variant of t9 that uses a non-minimally encoded input arg
        ("t35", CScript([bytes([csa_low_val]), pubs[1], OP_CHECKSIGADD, csa_low_result, OP_EQUAL])),
        # 36) Empty script
        ("t36", CScript([])),
    ]
    # Add many dummies to test huge trees
    for j in range(100000):
        scripts.append((None, CScript([OP_RETURN, random.randrange(100000)])))
    random.shuffle(scripts)
    tap = taproot_construct(pubs[0], scripts)
    common = {
        "hashtype": hashtype,
        "key": secs[1],
        "tap": tap,
    }
    # Test that MAX_SCRIPT_ELEMENT_SIZE byte stack element inputs are valid, but not one more (and 80 bytes is standard but 81 is not).
    add_spender(spenders, "tapscript/inputmaxlimit", leaf="t0", **common, standard=False, inputs=[getter("sign"), random_bytes(MAX_SCRIPT_ELEMENT_SIZE)], failure={"inputs": [getter("sign"), random_bytes(MAX_SCRIPT_ELEMENT_SIZE+1)]}, **ERR_PUSH_LIMIT)
    add_spender(spenders, "tapscript/input80limit", leaf="t0", **common, inputs=[getter("sign"), random_bytes(80)])
    add_spender(spenders, "tapscript/input81limit", leaf="t0", **common, standard=False, inputs=[getter("sign"), random_bytes(81)])
    # Test that OP_CHECKMULTISIG and OP_CHECKMULTISIGVERIFY cause failure, but OP_CHECKSIG and OP_CHECKSIGVERIFY work.
    add_spender(spenders, "tapscript/disabled_checkmultisig", leaf="t1", **common, **SINGLE_SIG, failure={"leaf": "t3"}, **ERR_TAPSCRIPT_CHECKMULTISIG)
    add_spender(spenders, "tapscript/disabled_checkmultisigverify", leaf="t2", **common, **SINGLE_SIG, failure={"leaf": "t4"}, **ERR_TAPSCRIPT_CHECKMULTISIG)
    # Test that OP_IF and OP_NOTIF do not accept non-0x01 as truth value (the MINIMALIF rule is consensus in Tapscript)
    add_spender(spenders, "tapscript/minimalif", leaf="t5", **common, inputs=[getter("sign"), b'\x01'], failure={"inputs": [getter("sign"), b'\x02']}, **ERR_MINIMALIF)
    add_spender(spenders, "tapscript/minimalnotif", leaf="t6", **common, inputs=[getter("sign"), b'\x01'], failure={"inputs": [getter("sign"), b'\x03']}, **ERR_MINIMALIF)
    add_spender(spenders, "tapscript/minimalif", leaf="t5", **common, inputs=[getter("sign"), b'\x01'], failure={"inputs": [getter("sign"), b'\x0001']}, **ERR_MINIMALIF)
    add_spender(spenders, "tapscript/minimalnotif", leaf="t6", **common, inputs=[getter("sign"), b'\x01'], failure={"inputs": [getter("sign"), b'\x0100']}, **ERR_MINIMALIF)
    # Test that 1-byte public keys (which are unknown) are acceptable but nonstandard with unrelated signatures, but 0-byte public keys are not valid.
    add_spender(spenders, "tapscript/unkpk/checksig", leaf="t16", standard=False, **common, **SINGLE_SIG, failure={"leaf": "t7"}, **ERR_UNKNOWN_PUBKEY)
    add_spender(spenders, "tapscript/unkpk/checksigadd", leaf="t17", standard=False, **common, **SINGLE_SIG, failure={"leaf": "t10"}, **ERR_UNKNOWN_PUBKEY)
    add_spender(spenders, "tapscript/unkpk/checksigverify", leaf="t18", standard=False, **common, **SINGLE_SIG, failure={"leaf": "t8"}, **ERR_UNKNOWN_PUBKEY)
    # Test that 33-byte public keys (which are unknown) are acceptable but nonstandard with valid signatures, but normal pubkeys are not valid in that case.
    add_spender(spenders, "tapscript/oldpk/checksig", leaf="t30", standard=False, **common, **SINGLE_SIG, sighash=bitflipper(default_sighash), failure={"leaf": "t1"}, **ERR_SIG_SCHNORR)
    add_spender(spenders, "tapscript/oldpk/checksigadd", leaf="t31", standard=False, **common, **SINGLE_SIG, sighash=bitflipper(default_sighash), failure={"leaf": "t2"}, **ERR_SIG_SCHNORR)
    add_spender(spenders, "tapscript/oldpk/checksigverify", leaf="t32", standard=False, **common, **SINGLE_SIG, sighash=bitflipper(default_sighash), failure={"leaf": "t28"}, **ERR_SIG_SCHNORR)
    # Test that 0-byte public keys are not acceptable.
    add_spender(spenders, "tapscript/emptypk/checksig", leaf="t1", **SINGLE_SIG, **common, failure={"leaf": "t7"}, **ERR_UNKNOWN_PUBKEY)
    add_spender(spenders, "tapscript/emptypk/checksigverify", leaf="t2", **SINGLE_SIG, **common, failure={"leaf": "t8"}, **ERR_UNKNOWN_PUBKEY)
    add_spender(spenders, "tapscript/emptypk/checksigadd", leaf="t9", **SINGLE_SIG, **common, failure={"leaf": "t10"}, **ERR_UNKNOWN_PUBKEY)
    add_spender(spenders, "tapscript/emptypk/checksigadd", leaf="t35", standard=False, **SINGLE_SIG, **common, failure={"leaf": "t10"}, **ERR_UNKNOWN_PUBKEY)
    # Test that OP_CHECKSIGADD results are as expected
    add_spender(spenders, "tapscript/checksigaddresults", leaf="t28", **SINGLE_SIG, **common, failure={"leaf": "t27"}, err_msg="unknown error")
    add_spender(spenders, "tapscript/checksigaddoversize", leaf="t29", **SINGLE_SIG, **common, failure={"leaf": "t27"}, err_msg="unknown error")
    # Test that OP_CHECKSIGADD requires 3 stack elements.
    add_spender(spenders, "tapscript/checksigadd3args", leaf="t9", **SINGLE_SIG, **common, failure={"leaf": "t11"}, **ERR_STACK_EMPTY)
    # Test that empty signatures do not cause script failure in OP_CHECKSIG and OP_CHECKSIGADD (but do fail with empty pubkey, and do fail OP_CHECKSIGVERIFY)
    add_spender(spenders, "tapscript/emptysigs/checksig", leaf="t12", **common, inputs=[b'', getter("sign")], failure={"leaf": "t13"}, **ERR_UNKNOWN_PUBKEY)
    add_spender(spenders, "tapscript/emptysigs/nochecksigverify", leaf="t12", **common, inputs=[b'', getter("sign")], failure={"leaf": "t20"}, **ERR_UNKNOWN_PUBKEY)
    add_spender(spenders, "tapscript/emptysigs/checksigadd", leaf="t14", **common, inputs=[b'', getter("sign")], failure={"leaf": "t15"}, **ERR_UNKNOWN_PUBKEY)
    # Test that scripts over 10000 bytes (and over 201 non-push ops) are acceptable.
    add_spender(spenders, "tapscript/no10000limit", leaf="t19", **SINGLE_SIG, **common)
    # Test that a stack size of 1000 elements is permitted, but 1001 isn't.
    add_spender(spenders, "tapscript/1000stack", leaf="t21", **SINGLE_SIG, **common, failure={"leaf": "t22"}, **ERR_STACK_SIZE)
    # Test that an input stack size of 1000 elements is permitted, but 1001 isn't.
    add_spender(spenders, "tapscript/1000inputs", leaf="t23", **common, inputs=[getter("sign")] + [b'' for _ in range(999)], failure={"leaf": "t24", "inputs": [getter("sign")] + [b'' for _ in range(1000)]}, **ERR_STACK_SIZE)
    # Test that pushing a MAX_SCRIPT_ELEMENT_SIZE byte stack element is valid, but one longer is not.
    add_spender(spenders, "tapscript/pushmaxlimit", leaf="t25", **common, **SINGLE_SIG, failure={"leaf": "t26"}, **ERR_PUSH_LIMIT)
    # Test that 999-of-999 multisig works (but 1000-of-1000 triggers stack size limits)
    add_spender(spenders, "tapscript/bigmulti", leaf="t33", **common, inputs=big_spend_inputs, num=999, failure={"leaf": "t34", "num": 1000}, **ERR_STACK_SIZE)
    # Test that the CLEANSTACK rule is consensus critical in tapscript
    add_spender(spenders, "tapscript/cleanstack", leaf="t36", tap=tap, inputs=[b'\x01'], failure={"inputs": [b'\x01', b'\x01']}, **ERR_CLEANSTACK)

    # == Test for sigops ratio limit ==

    # Given a number n, and a public key pk, functions that produce a (CScript, sigops). Each script takes as
    # input a valid signature with the passed pk followed by a dummy push of bytes that are to be dropped, and
    # will execute sigops signature checks.
    SIGOPS_RATIO_SCRIPTS = [
        # n OP_CHECKSIGVERFIYs and 1 OP_CHECKSIG.
        lambda n, pk: (CScript([OP_DROP, pk] + [OP_2DUP, OP_CHECKSIGVERIFY] * n + [OP_CHECKSIG]), n + 1),
        # n OP_CHECKSIGVERIFYs and 1 OP_CHECKSIGADD, but also one unexecuted OP_CHECKSIGVERIFY.
        lambda n, pk: (CScript([OP_DROP, pk, OP_0, OP_IF, OP_2DUP, OP_CHECKSIGVERIFY, OP_ENDIF] + [OP_2DUP, OP_CHECKSIGVERIFY] * n + [OP_2, OP_SWAP, OP_CHECKSIGADD, OP_3, OP_EQUAL]), n + 1),
        # n OP_CHECKSIGVERIFYs and 1 OP_CHECKSIGADD, but also one unexecuted OP_CHECKSIG.
        lambda n, pk: (CScript([random_bytes(220), OP_2DROP, pk, OP_1, OP_NOTIF, OP_2DUP, OP_CHECKSIG, OP_VERIFY, OP_ENDIF] + [OP_2DUP, OP_CHECKSIGVERIFY] * n + [OP_4, OP_SWAP, OP_CHECKSIGADD, OP_5, OP_EQUAL]), n + 1),
        # n OP_CHECKSIGVERFIYs and 1 OP_CHECKSIGADD, but also one unexecuted OP_CHECKSIGADD.
        lambda n, pk: (CScript([OP_DROP, pk, OP_1, OP_IF, OP_ELSE, OP_2DUP, OP_6, OP_SWAP, OP_CHECKSIGADD, OP_7, OP_EQUALVERIFY, OP_ENDIF] + [OP_2DUP, OP_CHECKSIGVERIFY] * n + [OP_8, OP_SWAP, OP_CHECKSIGADD, OP_9, OP_EQUAL]), n + 1),
        # n+1 OP_CHECKSIGs, but also one OP_CHECKSIG with an empty signature.
        lambda n, pk: (CScript([OP_DROP, OP_0, pk, OP_CHECKSIG, OP_NOT, OP_VERIFY, pk] + [OP_2DUP, OP_CHECKSIG, OP_VERIFY] * n + [OP_CHECKSIG]), n + 1),
        # n OP_CHECKSIGADDs and 1 OP_CHECKSIG, but also an OP_CHECKSIGADD with an empty signature.
        lambda n, pk: (CScript([OP_DROP, OP_0, OP_10, pk, OP_CHECKSIGADD, OP_10, OP_EQUALVERIFY, pk] + [OP_2DUP, OP_16, OP_SWAP, OP_CHECKSIGADD, b'\x11', OP_EQUALVERIFY] * n + [OP_CHECKSIG]), n + 1),
    ]
    for annex in [None, bytes([ANNEX_TAG]) + random_bytes(random.randrange(1000))]:
        for hashtype in [SIGHASH_DEFAULT, SIGHASH_ALL]:
            for pubkey in [pubs[1], random_bytes(random.choice([x for x in range(2, 81) if x != 32]))]:
                for fn_num, fn in enumerate(SIGOPS_RATIO_SCRIPTS):
                    merkledepth = random.randrange(129)


                    def predict_sigops_ratio(n, dummy_size):
                        """Predict whether spending fn(n, pubkey) with dummy_size will pass the ratio test."""
                        script, sigops = fn(n, pubkey)
                        # Predict the size of the witness for a given choice of n
                        stacklen_size = 1
                        sig_size = 64 + (hashtype != SIGHASH_DEFAULT)
                        siglen_size = 1
                        dummylen_size = 1 + 2 * (dummy_size >= 253)
                        script_size = len(script)
                        scriptlen_size = 1 + 2 * (script_size >= 253)
                        control_size = 33 + 32 * merkledepth
                        controllen_size = 1 + 2 * (control_size >= 253)
                        annex_size = 0 if annex is None else len(annex)
                        annexlen_size = 0 if annex is None else 1 + 2 * (annex_size >= 253)
                        witsize = stacklen_size + sig_size + siglen_size + dummy_size + dummylen_size + script_size + scriptlen_size + control_size + controllen_size + annex_size + annexlen_size
                        # sigops ratio test
                        return witsize + 50 >= 50 * sigops
                    # Make sure n is high enough that with empty dummy, the script is not valid
                    n = 0
                    while predict_sigops_ratio(n, 0):
                        n += 1
                    # But allow picking a bit higher still
                    n += random.randrange(5)
                    # Now pick dummy size *just* large enough that the overall construction passes
                    dummylen = 0
                    while not predict_sigops_ratio(n, dummylen):
                        dummylen += 1
                    scripts = [("s", fn(n, pubkey)[0])]
                    for _ in range(merkledepth):
                        scripts = [scripts, random.choice(PARTNER_MERKLE_FN)]
                    tap = taproot_construct(pubs[0], scripts)
                    standard = annex is None and dummylen <= 80 and len(pubkey) == 32
                    add_spender(spenders, "tapscript/sigopsratio_%i" % fn_num, tap=tap, leaf="s", annex=annex, hashtype=hashtype, key=secs[1], inputs=[getter("sign"), random_bytes(dummylen)], standard=standard, failure={"inputs": [getter("sign"), random_bytes(dummylen - 1)]}, **ERR_SIGOPS_RATIO)

    # Future leaf versions
    for leafver in range(0, 0x100, 2):
        if leafver == LEAF_VERSION_TAPSCRIPT or leafver == ANNEX_TAG:
            # Skip the defined LEAF_VERSION_TAPSCRIPT, and the ANNEX_TAG which is not usable as leaf version
            continue
        scripts = [
            ("bare_c0", CScript([OP_NOP])),
            ("bare_unkver", CScript([OP_NOP]), leafver),
            ("return_c0", CScript([OP_RETURN])),
            ("return_unkver", CScript([OP_RETURN]), leafver),
            ("undecodable_c0", CScript([OP_PUSHDATA1])),
            ("undecodable_unkver", CScript([OP_PUSHDATA1]), leafver),
            ("bigpush_c0", CScript([random_bytes(MAX_SCRIPT_ELEMENT_SIZE+1), OP_DROP])),
            ("bigpush_unkver", CScript([random_bytes(MAX_SCRIPT_ELEMENT_SIZE+1), OP_DROP]), leafver),
            ("1001push_c0", CScript([OP_0] * 1001)),
            ("1001push_unkver", CScript([OP_0] * 1001), leafver),
        ]
        random.shuffle(scripts)
        tap = taproot_construct(pubs[0], scripts)
        add_spender(spenders, "unkver/bare", standard=False, tap=tap, leaf="bare_unkver", failure={"leaf": "bare_c0"}, **ERR_CLEANSTACK)
        add_spender(spenders, "unkver/return", standard=False, tap=tap, leaf="return_unkver", failure={"leaf": "return_c0"}, **ERR_OP_RETURN)
        add_spender(spenders, "unkver/undecodable", standard=False, tap=tap, leaf="undecodable_unkver", failure={"leaf": "undecodable_c0"}, **ERR_UNDECODABLE)
        add_spender(spenders, "unkver/bigpush", standard=False, tap=tap, leaf="bigpush_unkver", failure={"leaf": "bigpush_c0"}, **ERR_PUSH_LIMIT)
        add_spender(spenders, "unkver/1001push", standard=False, tap=tap, leaf="1001push_unkver", failure={"leaf": "1001push_c0"}, **ERR_STACK_SIZE)
        add_spender(spenders, "unkver/1001inputs", standard=False, tap=tap, leaf="bare_unkver", inputs=[b'']*1001, failure={"leaf": "bare_c0"}, **ERR_STACK_SIZE)

    # OP_SUCCESSx tests.
    hashtype = lambda _: random.choice(VALID_SIGHASHES_TAPROOT)
    for opval in range(76, 0x100):
        opcode = CScriptOp(opval)
        if not is_op_success(opcode):
            continue
        scripts = [
            ("bare_success", CScript([opcode])),
            ("bare_nop", CScript([OP_NOP])),
            ("unexecif_success", CScript([OP_0, OP_IF, opcode, OP_ENDIF])),
            ("unexecif_nop", CScript([OP_0, OP_IF, OP_NOP, OP_ENDIF])),
            ("return_success", CScript([OP_RETURN, opcode])),
            ("return_nop", CScript([OP_RETURN, OP_NOP])),
            ("undecodable_success", CScript([opcode, OP_PUSHDATA1])),
            ("undecodable_nop", CScript([OP_NOP, OP_PUSHDATA1])),
            ("undecodable_bypassed_success", CScript([OP_PUSHDATA1, OP_2, opcode])),
            ("bigpush_success", CScript([random_bytes(MAX_SCRIPT_ELEMENT_SIZE+1), OP_DROP, opcode])),
            ("bigpush_nop", CScript([random_bytes(MAX_SCRIPT_ELEMENT_SIZE+1), OP_DROP, OP_NOP])),
            ("1001push_success", CScript([OP_0] * 1001 + [opcode])),
            ("1001push_nop", CScript([OP_0] * 1001 + [OP_NOP])),
        ]
        random.shuffle(scripts)
        tap = taproot_construct(pubs[0], scripts)
        add_spender(spenders, "opsuccess/bare", standard=False, tap=tap, leaf="bare_success", failure={"leaf": "bare_nop"}, **ERR_CLEANSTACK)
        add_spender(spenders, "opsuccess/unexecif", standard=False, tap=tap, leaf="unexecif_success", failure={"leaf": "unexecif_nop"}, **ERR_CLEANSTACK)
        add_spender(spenders, "opsuccess/return", standard=False, tap=tap, leaf="return_success", failure={"leaf": "return_nop"}, **ERR_OP_RETURN)
        add_spender(spenders, "opsuccess/undecodable", standard=False, tap=tap, leaf="undecodable_success", failure={"leaf": "undecodable_nop"}, **ERR_UNDECODABLE)
        add_spender(spenders, "opsuccess/undecodable_bypass", standard=False, tap=tap, leaf="undecodable_success", failure={"leaf": "undecodable_bypassed_success"}, **ERR_UNDECODABLE)
        add_spender(spenders, "opsuccess/bigpush", standard=False, tap=tap, leaf="bigpush_success", failure={"leaf": "bigpush_nop"}, **ERR_PUSH_LIMIT)
        add_spender(spenders, "opsuccess/1001push", standard=False, tap=tap, leaf="1001push_success", failure={"leaf": "1001push_nop"}, **ERR_STACK_SIZE)
        add_spender(spenders, "opsuccess/1001inputs", standard=False, tap=tap, leaf="bare_success", inputs=[b'']*1001, failure={"leaf": "bare_nop"}, **ERR_STACK_SIZE)

    # Non-OP_SUCCESSx (verify that those aren't accidentally treated as OP_SUCCESSx)
    for opval in range(0, 0x100):
        opcode = CScriptOp(opval)
        if is_op_success(opcode):
            continue
        scripts = [
            ("normal", CScript([OP_RETURN, opcode] + [OP_NOP] * 75)),
            ("op_success", CScript([OP_RETURN, CScriptOp(0x50)]))
        ]
        tap = taproot_construct(pubs[0], scripts)
        add_spender(spenders, "alwaysvalid/notsuccessx", tap=tap, leaf="op_success", inputs=[], standard=False, failure={"leaf": "normal"}) # err_msg differs based on opcode

    # == Legacy tests ==

    # Also add a few legacy spends into the mix, so that transactions which combine taproot and pre-taproot spends get tested too.
    for compressed in [False, True]:
        eckey1 = ECKey()
        eckey1.set(generate_privkey(), compressed)
        pubkey1 = eckey1.get_pubkey().get_bytes()
        eckey2 = ECKey()
        eckey2.set(generate_privkey(), compressed)
        for p2sh in [False, True]:
            for witv0 in [False, True]:
                for hashtype in VALID_SIGHASHES_ECDSA + [random.randrange(0x04, 0x80), random.randrange(0x84, 0x100)]:
                    standard = (hashtype in VALID_SIGHASHES_ECDSA) and (compressed or not witv0)
                    add_spender(spenders, "legacy/pk-wrongkey", hashtype=hashtype, p2sh=p2sh, witv0=witv0, standard=standard, script=key_to_p2pk_script(pubkey1), **SINGLE_SIG, key=eckey1, failure={"key": eckey2}, sigops_weight=4-3*witv0, **ERR_NO_SUCCESS)
                    add_spender(spenders, "legacy/pkh-sighashflip", hashtype=hashtype, p2sh=p2sh, witv0=witv0, standard=standard, pkh=pubkey1, key=eckey1, **SIGHASH_BITFLIP, sigops_weight=4-3*witv0, **ERR_NO_SUCCESS)

    # Verify that OP_CHECKSIGADD wasn't accidentally added to pre-taproot validation logic.
    for p2sh in [False, True]:
        for witv0 in [False, True]:
            for hashtype in VALID_SIGHASHES_ECDSA + [random.randrange(0x04, 0x80), random.randrange(0x84, 0x100)]:
                standard = hashtype in VALID_SIGHASHES_ECDSA and (p2sh or witv0)
                add_spender(spenders, "compat/nocsa", hashtype=hashtype, p2sh=p2sh, witv0=witv0, standard=standard, script=CScript([OP_IF, OP_11, pubkey1, OP_CHECKSIGADD, OP_12, OP_EQUAL, OP_ELSE, pubkey1, OP_CHECKSIG, OP_ENDIF]), key=eckey1, sigops_weight=4-3*witv0, inputs=[getter("sign"), b''], failure={"inputs": [getter("sign"), b'\x01']}, **ERR_UNDECODABLE)

    return spenders

def spenders_taproot_inactive():
    """Spenders for testing that pre-activation Taproot rules don't apply."""

    spenders = []

    sec = generate_privkey()
    pub, _ = compute_xonly_pubkey(sec)
    scripts = [
        ("pk", CScript([pub, OP_CHECKSIG])),
        ("future_leaf", CScript([pub, OP_CHECKSIG]), 0xc2),
        ("op_success", CScript([pub, OP_CHECKSIG, OP_0, OP_IF, CScriptOp(0x50), OP_ENDIF])),
    ]
    tap = taproot_construct(pub, scripts)

    # Test that keypath spending is valid & non-standard, regardless of validity.
    add_spender(spenders, "inactive/keypath_valid", key=sec, tap=tap, standard=False)
    add_spender(spenders, "inactive/keypath_invalidsig", key=sec, tap=tap, standard=False, sighash=bitflipper(default_sighash))
    add_spender(spenders, "inactive/keypath_empty", key=sec, tap=tap, standard=False, witness=[])

    # Same for scriptpath spending (and features like annex, leaf versions, or OP_SUCCESS don't change this)
    add_spender(spenders, "inactive/scriptpath_valid", key=sec, tap=tap, leaf="pk", standard=False, inputs=[getter("sign")])
    add_spender(spenders, "inactive/scriptpath_invalidsig", key=sec, tap=tap, leaf="pk", standard=False, inputs=[getter("sign")], sighash=bitflipper(default_sighash))
    add_spender(spenders, "inactive/scriptpath_invalidcb", key=sec, tap=tap, leaf="pk", standard=False, inputs=[getter("sign")], controlblock=bitflipper(default_controlblock))
    add_spender(spenders, "inactive/scriptpath_valid_unkleaf", key=sec, tap=tap, leaf="future_leaf", standard=False, inputs=[getter("sign")])
    add_spender(spenders, "inactive/scriptpath_invalid_unkleaf", key=sec, tap=tap, leaf="future_leaf", standard=False, inputs=[getter("sign")], sighash=bitflipper(default_sighash))
    add_spender(spenders, "inactive/scriptpath_valid_opsuccess", key=sec, tap=tap, leaf="op_success", standard=False, inputs=[getter("sign")])
    add_spender(spenders, "inactive/scriptpath_valid_opsuccess", key=sec, tap=tap, leaf="op_success", standard=False, inputs=[getter("sign")], sighash=bitflipper(default_sighash))

    return spenders

# Consensus validation flags to use in dumps for tests with "legacy/" or "inactive/" prefix.
LEGACY_FLAGS = "P2SH,DERSIG,CHECKLOCKTIMEVERIFY,CHECKSEQUENCEVERIFY,WITNESS,NULLDUMMY"
# Consensus validation flags to use in dumps for all other tests.
TAPROOT_FLAGS = "P2SH,DERSIG,CHECKLOCKTIMEVERIFY,CHECKSEQUENCEVERIFY,WITNESS,NULLDUMMY,TAPROOT"

def dump_json_test(tx, input_utxos, idx, success, failure):
    spender = input_utxos[idx].spender
    # Determine flags to dump
    flags = LEGACY_FLAGS if spender.comment.startswith("legacy/") or spender.comment.startswith("inactive/") else TAPROOT_FLAGS

    fields = [
        ("tx", tx.serialize().hex()),
        ("prevouts", [x.output.serialize().hex() for x in input_utxos]),
        ("index", idx),
        ("flags", flags),
        ("comment", spender.comment)
    ]

    # The "final" field indicates that a spend should be always valid, even with more validation flags enabled
    # than the listed ones. Use standardness as a proxy for this (which gives a conservative underestimate).
    if spender.is_standard:
        fields.append(("final", True))

    def dump_witness(wit):
        return OrderedDict([("scriptSig", wit[0].hex()), ("witness", [x.hex() for x in wit[1]])])
    if success is not None:
        fields.append(("success", dump_witness(success)))
    if failure is not None:
        fields.append(("failure", dump_witness(failure)))

    # Write the dump to $TEST_DUMP_DIR/x/xyz... where x,y,z,... are the SHA1 sum of the dump (which makes the
    # file naming scheme compatible with fuzzing infrastructure).
    dump = json.dumps(OrderedDict(fields)) + ",\n"
    sha1 = hashlib.sha1(dump.encode("utf-8")).hexdigest()
    dirname = os.environ.get("TEST_DUMP_DIR", ".") + ("/%s" % sha1[0])
    os.makedirs(dirname, exist_ok=True)
    with open(dirname + ("/%s" % sha1), 'w', encoding="utf8") as f:
        f.write(dump)

# Data type to keep track of UTXOs, where they were created, and how to spend them.
UTXOData = namedtuple('UTXOData', 'outpoint,output,spender')


class TaprootTest(BitcoinTestFramework):
    def add_options(self, parser):
        parser.add_argument("--dumptests", dest="dump_tests", default=False, action="store_true",
                            help="Dump generated test cases to directory set by TEST_DUMP_DIR environment variable")
        parser.add_argument("--previous_release", dest="previous_release", default=False, action="store_true",
                            help="Use a previous release as taproot-inactive node")

    def skip_test_if_missing_module(self):
        self.skip_if_no_wallet()
        if self.options.previous_release:
            self.skip_if_no_previous_releases()

    def set_test_params(self):
        self.num_nodes = 2
        self.setup_clean_chain = True
        # Node 0 has Taproot inactive, Node 1 active.
        self.extra_args = [["-par=1"], ["-par=1"]]
        if self.options.previous_release:
            self.wallet_names = [None, self.default_wallet_name]
        else:
            self.extra_args[0].append("-vbparams=taproot:1:1")

    def setup_nodes(self):
        self.add_nodes(self.num_nodes, self.extra_args, versions=[
            200100 if self.options.previous_release else None,
            None,
        ])
        self.start_nodes()
        self.import_deterministic_coinbase_privkeys()

    def block_submit(self, node, txs, msg, err_msg, cb_pubkey=None, fees=0, sigops_weight=0, witness=False, accept=False):

        # Deplete block of any non-tapscript sigops using a single additional 0-value coinbase output.
        # It is not impossible to fit enough tapscript sigops to hit the old 80k limit without
        # busting txin-level limits. We simply have to account for the p2pk outputs in all
        # transactions.
        extra_output_script = CScript([OP_CHECKSIG]*((MAX_BLOCK_SIGOPS_WEIGHT - sigops_weight) // WITNESS_SCALE_FACTOR))

        block = create_block(self.tip, create_coinbase(self.lastblockheight + 1, pubkey=cb_pubkey, extra_output_script=extra_output_script, fees=fees), self.lastblocktime + 1)
        block.nVersion = 4
        for tx in txs:
            tx.rehash()
            block.vtx.append(tx)
        block.hashMerkleRoot = block.calc_merkle_root()
        witness and add_witness_commitment(block)
        block.solve()
        block_response = node.submitblock(block.serialize().hex())
        if err_msg is not None:
            assert block_response is not None and err_msg in block_response, "Missing error message '%s' from block response '%s': %s" % (err_msg, "(None)" if block_response is None else block_response, msg)
        if accept:
            assert node.getbestblockhash() == block.hash, "Failed to accept: %s (response: %s)" % (msg, block_response)
            self.tip = block.sha256
            self.lastblockhash = block.hash
            self.lastblocktime += 1
            self.lastblockheight += 1
        else:
            assert node.getbestblockhash() == self.lastblockhash, "Failed to reject: " + msg

    def init_blockinfo(self, node):
        # Initialize variables used by block_submit().
        self.lastblockhash = node.getbestblockhash()
        self.tip = int(self.lastblockhash, 16)
        block = node.getblock(self.lastblockhash)
        self.lastblockheight = block['height']
        self.lastblocktime = block['time']

    def test_spenders(self, node, spenders, input_counts):
        """Run randomized tests with a number of "spenders".

        Steps:
            1) Generate an appropriate UTXO for each spender to test spend conditions
            2) Generate 100 random addresses of all wallet types: pkh/sh_wpkh/wpkh
            3) Select random number of inputs from (1)
            4) Select random number of addresses from (2) as outputs

        Each spender embodies a test; in a large randomized test, it is verified
        that toggling the valid argument to each lambda toggles the validity of
        the transaction. This is accomplished by constructing transactions consisting
        of all valid inputs, except one invalid one.
        """

        # Construct a bunch of sPKs that send coins back to the host wallet
        self.log.info("- Constructing addresses for returning coins")
        host_spks = []
        host_pubkeys = []
        for i in range(16):
            addr = node.getnewaddress(address_type=random.choice(["legacy", "p2sh-segwit", "bech32"]))
            info = node.getaddressinfo(addr)
            spk = bytes.fromhex(info['scriptPubKey'])
            host_spks.append(spk)
            host_pubkeys.append(bytes.fromhex(info['pubkey']))

        self.init_blockinfo(node)

        # Create transactions spending up to 50 of the wallet's inputs, with one output for each spender, and
        # one change output at the end. The transaction is constructed on the Python side to enable
        # having multiple outputs to the same address and outputs with no assigned address. The wallet
        # is then asked to sign it through signrawtransactionwithwallet, and then added to a block on the
        # Python side (to bypass standardness rules).
        self.log.info("- Creating test UTXOs...")
        random.shuffle(spenders)
        normal_utxos = []
        mismatching_utxos = [] # UTXOs with input that requires mismatching output position
        done = 0
        while done < len(spenders):
            # Compute how many UTXOs to create with this transaction
            count_this_tx = min(len(spenders) - done, (len(spenders) + 4) // 5, 10000)

            fund_tx = CTransaction()
            # Add the 50 highest-value inputs
            unspents = node.listunspent()
            random.shuffle(unspents)
            unspents.sort(key=lambda x: int(x["amount"] * 100000000), reverse=True)
            if len(unspents) > 50:
                unspents = unspents[:50]
            random.shuffle(unspents)
            balance = 0
            for unspent in unspents:
                balance += int(unspent["amount"] * 100000000)
                txid = int(unspent["txid"], 16)
                fund_tx.vin.append(CTxIn(COutPoint(txid, int(unspent["vout"])), CScript()))
            # Add outputs
            cur_progress = done / len(spenders)
            next_progress = (done + count_this_tx) / len(spenders)
            change_goal = (1.0 - 0.6 * next_progress) / (1.0 - 0.6 * cur_progress) * balance
            self.log.debug("Create %i UTXOs in a transaction spending %i inputs worth %.8f (sending ~%.8f to change)" % (count_this_tx, len(unspents), balance * 0.00000001, change_goal * 0.00000001))
            for i in range(count_this_tx):
                avg = (balance - change_goal) / (count_this_tx - i)
                amount = int(random.randrange(int(avg*0.85 + 0.5), int(avg*1.15 + 0.5)) + 0.5)
                balance -= amount
                fund_tx.vout.append(CTxOut(amount, spenders[done + i].script))
            # Add change
            fund_tx.vout.append(CTxOut(balance - 10000, random.choice(host_spks)))
            # Ask the wallet to sign
            ss = BytesIO(bytes.fromhex(node.signrawtransactionwithwallet(fund_tx.serialize().hex())["hex"]))
            fund_tx.deserialize(ss)
            # Construct UTXOData entries
            fund_tx.rehash()
            for i in range(count_this_tx):
                utxodata = UTXOData(outpoint=COutPoint(fund_tx.sha256, i), output=fund_tx.vout[i], spender=spenders[done])
                if utxodata.spender.need_vin_vout_mismatch:
                    mismatching_utxos.append(utxodata)
                else:
                    normal_utxos.append(utxodata)
                done += 1
            # Mine into a block
            self.block_submit(node, [fund_tx], "Funding tx", None, random.choice(host_pubkeys), 10000, MAX_BLOCK_SIGOPS_WEIGHT, True, True)

        # Consume groups of choice(input_coins) from utxos in a tx, testing the spenders.
        self.log.info("- Running %i spending tests" % done)
        random.shuffle(normal_utxos)
        random.shuffle(mismatching_utxos)
        assert done == len(normal_utxos) + len(mismatching_utxos)

        left = done
        while left:
            # Construct CTransaction with random nVersion, nLocktime
            tx = CTransaction()
            tx.nVersion = random.choice([1, 2, random.randint(-0x80000000, 0x7fffffff)])
            min_sequence = (tx.nVersion != 1 and tx.nVersion != 0) * 0x80000000  # The minimum sequence number to disable relative locktime
            if random.choice([True, False]):
                tx.nLockTime = random.randrange(LOCKTIME_THRESHOLD, self.lastblocktime - 7200)  # all absolute locktimes in the past
            else:
                tx.nLockTime = random.randrange(self.lastblockheight + 1)  # all block heights in the past

            # Decide how many UTXOs to test with.
            acceptable = [n for n in input_counts if n <= left and (left - n > max(input_counts) or (left - n) in [0] + input_counts)]
            num_inputs = random.choice(acceptable)

            # If we have UTXOs that require mismatching inputs/outputs left, include exactly one of those
            # unless there is only one normal UTXO left (as tests with mismatching UTXOs require at least one
            # normal UTXO to go in the first position), and we don't want to run out of normal UTXOs.
            input_utxos = []
            while len(mismatching_utxos) and (len(input_utxos) == 0 or len(normal_utxos) == 1):
                input_utxos.append(mismatching_utxos.pop())
                left -= 1

            # Top up until we hit num_inputs (but include at least one normal UTXO always).
            for _ in range(max(1, num_inputs - len(input_utxos))):
                input_utxos.append(normal_utxos.pop())
                left -= 1

            # The first input cannot require a mismatching output (as there is at least one output).
            while True:
                random.shuffle(input_utxos)
                if not input_utxos[0].spender.need_vin_vout_mismatch:
                    break
            first_mismatch_input = None
            for i in range(len(input_utxos)):
                if input_utxos[i].spender.need_vin_vout_mismatch:
                    first_mismatch_input = i
            assert first_mismatch_input is None or first_mismatch_input > 0

            # Decide fee, and add CTxIns to tx.
            amount = sum(utxo.output.nValue for utxo in input_utxos)
            fee = min(random.randrange(MIN_FEE * 2, MIN_FEE * 4), amount - DUST_LIMIT)  # 10000-20000 sat fee
            in_value = amount - fee
            tx.vin = [CTxIn(outpoint=utxo.outpoint, nSequence=random.randint(min_sequence, 0xffffffff)) for utxo in input_utxos]
            tx.wit.vtxinwit = [CTxInWitness() for _ in range(len(input_utxos))]
            sigops_weight = sum(utxo.spender.sigops_weight for utxo in input_utxos)
            self.log.debug("Test: %s" % (", ".join(utxo.spender.comment for utxo in input_utxos)))

            # Add 1 to 4 random outputs (but constrained by inputs that require mismatching outputs)
            num_outputs = random.choice(range(1, 1 + min(4, 4 if first_mismatch_input is None else first_mismatch_input)))
            assert in_value >= 0 and fee - num_outputs * DUST_LIMIT >= MIN_FEE
            for i in range(num_outputs):
                tx.vout.append(CTxOut())
                if in_value <= DUST_LIMIT:
                    tx.vout[-1].nValue = DUST_LIMIT
                elif i < num_outputs - 1:
                    tx.vout[-1].nValue = in_value
                else:
                    tx.vout[-1].nValue = random.randint(DUST_LIMIT, in_value)
                in_value -= tx.vout[-1].nValue
                tx.vout[-1].scriptPubKey = random.choice(host_spks)
                sigops_weight += CScript(tx.vout[-1].scriptPubKey).GetSigOpCount(False) * WITNESS_SCALE_FACTOR
            fee += in_value
            assert fee >= 0

            # Select coinbase pubkey
            cb_pubkey = random.choice(host_pubkeys)
            sigops_weight += 1 * WITNESS_SCALE_FACTOR

            # Precompute one satisfying and one failing scriptSig/witness for each input.
            input_data = []
            for i in range(len(input_utxos)):
                fn = input_utxos[i].spender.sat_function
                fail = None
                success = fn(tx, i, [utxo.output for utxo in input_utxos], True)
                if not input_utxos[i].spender.no_fail:
                    fail = fn(tx, i, [utxo.output for utxo in input_utxos], False)
                input_data.append((fail, success))
                if self.options.dump_tests:
                    dump_json_test(tx, input_utxos, i, success, fail)

            # Sign each input incorrectly once on each complete signing pass, except the very last.
            for fail_input in list(range(len(input_utxos))) + [None]:
                # Skip trying to fail at spending something that can't be made to fail.
                if fail_input is not None and input_utxos[fail_input].spender.no_fail:
                    continue
                # Expected message with each input failure, may be None(which is ignored)
                expected_fail_msg = None if fail_input is None else input_utxos[fail_input].spender.err_msg
                # Fill inputs/witnesses
                for i in range(len(input_utxos)):
                    tx.vin[i].scriptSig = input_data[i][i != fail_input][0]
                    tx.wit.vtxinwit[i].scriptWitness.stack = input_data[i][i != fail_input][1]
                # Submit to mempool to check standardness
                is_standard_tx = fail_input is None and all(utxo.spender.is_standard for utxo in input_utxos) and tx.nVersion >= 1 and tx.nVersion <= 2
                tx.rehash()
                msg = ','.join(utxo.spender.comment + ("*" if n == fail_input else "") for n, utxo in enumerate(input_utxos))
                if is_standard_tx:
                    node.sendrawtransaction(tx.serialize().hex(), 0)
                    assert node.getmempoolentry(tx.hash) is not None, "Failed to accept into mempool: " + msg
                else:
                    assert_raises_rpc_error(-26, None, node.sendrawtransaction, tx.serialize().hex(), 0)
                # Submit in a block
                self.block_submit(node, [tx], msg, witness=True, accept=fail_input is None, cb_pubkey=cb_pubkey, fees=fee, sigops_weight=sigops_weight, err_msg=expected_fail_msg)

            if (len(spenders) - left) // 200 > (len(spenders) - left - len(input_utxos)) // 200:
                self.log.info("  - %i tests done" % (len(spenders) - left))

        assert left == 0
        assert len(normal_utxos) == 0
        assert len(mismatching_utxos) == 0
        self.log.info("  - Done")

    def gen_test_vectors(self):
        """Run a scenario that corresponds (and optionally produces) to BIP341 test vectors."""

        self.log.info("Unit test scenario...")

        # Deterministically mine coins to OP_TRUE in block 1
        assert self.nodes[1].getblockcount() == 0
        coinbase = CTransaction()
        coinbase.nVersion = 1
        coinbase.vin = [CTxIn(COutPoint(0, 0xffffffff), CScript([OP_1, OP_1]), 0xffffffff)]
        coinbase.vout = [CTxOut(5000000000, CScript([OP_1]))]
        coinbase.nLockTime = 0
        coinbase.rehash()
        assert coinbase.hash == "f60c73405d499a956d3162e3483c395526ef78286458a4cb17b125aa92e49b20"
        # Mine it
        block = create_block(hashprev=int(self.nodes[1].getbestblockhash(), 16), coinbase=coinbase)
        block.rehash()
        block.solve()
        self.nodes[1].submitblock(block.serialize().hex())
        assert self.nodes[1].getblockcount() == 1
        self.generate(self.nodes[1], COINBASE_MATURITY)

        SEED = 317
        VALID_LEAF_VERS = list(range(0xc0, 0x100, 2)) + [0x66, 0x7e, 0x80, 0x84, 0x96, 0x98, 0xba, 0xbc, 0xbe]
        # Generate private keys
        prvs = [hashlib.sha256(SEED.to_bytes(2, 'big') + bytes([i])).digest() for i in range(100)]
        # Generate corresponding public x-only pubkeys
        pubs = [compute_xonly_pubkey(prv)[0] for prv in prvs]
        # Generate taproot objects
        inner_keys = [pubs[i] for i in range(7)]

        script_lists = [
            None,
            [("0", CScript([pubs[50], OP_CHECKSIG]), 0xc0)],
            [("0", CScript([pubs[51], OP_CHECKSIG]), 0xc0)],
            [("0", CScript([pubs[52], OP_CHECKSIG]), 0xc0), ("1", CScript([b"BIP341"]), VALID_LEAF_VERS[pubs[99][0] % 41])],
            [("0", CScript([pubs[53], OP_CHECKSIG]), 0xc0), ("1", CScript([b"Taproot"]), VALID_LEAF_VERS[pubs[99][1] % 41])],
            [("0", CScript([pubs[54], OP_CHECKSIG]), 0xc0), [("1", CScript([pubs[55], OP_CHECKSIG]), 0xc0), ("2", CScript([pubs[56], OP_CHECKSIG]), 0xc0)]],
            [("0", CScript([pubs[57], OP_CHECKSIG]), 0xc0), [("1", CScript([pubs[58], OP_CHECKSIG]), 0xc0), ("2", CScript([pubs[59], OP_CHECKSIG]), 0xc0)]],
        ]
        taps = [taproot_construct(inner_keys[i], script_lists[i]) for i in range(len(inner_keys))]

        # Require negated taps[0]
        assert taps[0].negflag
        # Require one negated and one non-negated in taps 1 and 2.
        assert taps[1].negflag != taps[2].negflag
        # Require one negated and one non-negated in taps 3 and 4.
        assert taps[3].negflag != taps[4].negflag
        # Require one negated and one non-negated in taps 5 and 6.
        assert taps[5].negflag != taps[6].negflag

        cblks = [{leaf: get({**DEFAULT_CONTEXT, 'tap': taps[i], 'leaf': leaf}, 'controlblock') for leaf in taps[i].leaves} for i in range(7)]
        # Require one swapped and one unswapped in taps 3 and 4.
        assert (cblks[3]['0'][33:65] < cblks[3]['1'][33:65]) != (cblks[4]['0'][33:65] < cblks[4]['1'][33:65])
        # Require one swapped and one unswapped in taps 5 and 6, both at the top and child level.
        assert (cblks[5]['0'][33:65] < cblks[5]['1'][65:]) != (cblks[6]['0'][33:65] < cblks[6]['1'][65:])
        assert (cblks[5]['1'][33:65] < cblks[5]['2'][33:65]) != (cblks[6]['1'][33:65] < cblks[6]['2'][33:65])
        # Require within taps 5 (and thus also 6) that one level is swapped and the other is not.
        assert (cblks[5]['0'][33:65] < cblks[5]['1'][65:]) != (cblks[5]['1'][33:65] < cblks[5]['2'][33:65])

        # Compute a deterministic set of scriptPubKeys
        tap_spks = []
        old_spks = []
        spend_info = {}
        # First, taproot scriptPubKeys, for the tap objects constructed above
        for i, tap in enumerate(taps):
            tap_spks.append(tap.scriptPubKey)
            d = {'key': prvs[i], 'tap': tap, 'mode': 'taproot'}
            spend_info[tap.scriptPubKey] = d
        # Then, a number of deterministically generated (keys 0x1,0x2,0x3) with 2x P2PKH, 1x P2WPKH spks.
        for i in range(1, 4):
            prv = ECKey()
            prv.set(i.to_bytes(32, 'big'), True)
            pub = prv.get_pubkey().get_bytes()
            d = {"key": prv}
            d["scriptcode"] = key_to_p2pkh_script(pub)
            d["inputs"] = [getter("sign"), pub]
            if i < 3:
                # P2PKH
                d['spk'] = key_to_p2pkh_script(pub)
                d['mode'] = 'legacy'
            else:
                # P2WPKH
                d['spk'] = key_to_p2wpkh_script(pub)
                d['mode'] = 'witv0'
            old_spks.append(d['spk'])
            spend_info[d['spk']] = d

        # Construct a deterministic chain of transactions creating UTXOs to the test's spk's (so that they
        # come from distinct txids).
        txn = []
        lasttxid = coinbase.sha256
        amount = 5000000000
        for i, spk in enumerate(old_spks + tap_spks):
            val = 42000000 * (i + 7)
            tx = CTransaction()
            tx.nVersion = 1
            tx.vin = [CTxIn(COutPoint(lasttxid, i & 1), CScript([]), 0xffffffff)]
            tx.vout = [CTxOut(val, spk), CTxOut(amount - val, CScript([OP_1]))]
            if i & 1:
                tx.vout = list(reversed(tx.vout))
            tx.nLockTime = 0
            tx.rehash()
            amount -= val
            lasttxid = tx.sha256
            txn.append(tx)
            spend_info[spk]['prevout'] = COutPoint(tx.sha256, i & 1)
            spend_info[spk]['utxo'] = CTxOut(val, spk)
        # Mine those transactions
        self.init_blockinfo(self.nodes[1])
        self.block_submit(self.nodes[1], txn, "Crediting txn", None, sigops_weight=10, accept=True)

        # scriptPubKey computation
        tests = {"version": 1}
        spk_tests = tests.setdefault("scriptPubKey", [])
        for i, tap in enumerate(taps):
            test_case = {}
            given = test_case.setdefault("given", {})
            given['internalPubkey'] = tap.internal_pubkey.hex()

            def pr(node):
                if node is None:
                    return None
                elif isinstance(node, tuple):
                    return {"id": int(node[0]), "script": node[1].hex(), "leafVersion": node[2]}
                elif len(node) == 1:
                    return pr(node[0])
                elif len(node) == 2:
                    return [pr(node[0]), pr(node[1])]
                else:
                    assert False

            given['scriptTree'] = pr(script_lists[i])
            intermediary = test_case.setdefault("intermediary", {})
            if len(tap.leaves):
                leafhashes = intermediary.setdefault('leafHashes', [None] * len(tap.leaves))
                for leaf in tap.leaves:
                    leafhashes[int(leaf)] = tap.leaves[leaf].leaf_hash.hex()
            intermediary['merkleRoot'] = tap.merkle_root.hex() if tap.merkle_root else None
            intermediary['tweak'] = tap.tweak.hex()
            intermediary['tweakedPubkey'] = tap.output_pubkey.hex()
            expected = test_case.setdefault("expected", {})
            expected['scriptPubKey'] = tap.scriptPubKey.hex()
            expected['bip350Address'] = program_to_witness(1, bytes(tap.output_pubkey), True)
            if len(tap.leaves):
                control_blocks = expected.setdefault("scriptPathControlBlocks", [None] * len(tap.leaves))
                for leaf in tap.leaves:
                    ctx = {**DEFAULT_CONTEXT, 'tap': tap, 'leaf': leaf}
                    control_blocks[int(leaf)] = get(ctx, "controlblock").hex()
            spk_tests.append(test_case)

        # Construct a deterministic transaction spending all outputs created above.
        tx = CTransaction()
        tx.nVersion = 2
        tx.vin = []
        inputs = []
        input_spks = [tap_spks[0], tap_spks[1], old_spks[0], tap_spks[2], tap_spks[5], old_spks[2], tap_spks[6], tap_spks[3], tap_spks[4]]
        sequences = [0, 0xffffffff, 0xffffffff, 0xfffffffe, 0xfffffffe, 0, 0, 0xffffffff, 0xffffffff]
        hashtypes = [SIGHASH_SINGLE, SIGHASH_SINGLE|SIGHASH_ANYONECANPAY, SIGHASH_ALL, SIGHASH_ALL, SIGHASH_DEFAULT, SIGHASH_ALL, SIGHASH_NONE, SIGHASH_NONE|SIGHASH_ANYONECANPAY, SIGHASH_ALL|SIGHASH_ANYONECANPAY]
        for i, spk in enumerate(input_spks):
            tx.vin.append(CTxIn(spend_info[spk]['prevout'], CScript(), sequences[i]))
            inputs.append(spend_info[spk]['utxo'])
        tx.vout.append(CTxOut(1000000000, old_spks[1]))
        tx.vout.append(CTxOut(3410000000, pubs[98]))
        tx.nLockTime = 500000000
        precomputed = {
            "hashAmounts": BIP341_sha_amounts(inputs),
            "hashPrevouts": BIP341_sha_prevouts(tx),
            "hashScriptPubkeys": BIP341_sha_scriptpubkeys(inputs),
            "hashSequences": BIP341_sha_sequences(tx),
            "hashOutputs": BIP341_sha_outputs(tx)
        }
        keypath_tests = tests.setdefault("keyPathSpending", [])
        tx_test = {}
        global_given = tx_test.setdefault("given", {})
        global_given['rawUnsignedTx'] = tx.serialize().hex()
        utxos_spent = global_given.setdefault("utxosSpent", [])
        for i in range(len(input_spks)):
            utxos_spent.append({"scriptPubKey": inputs[i].scriptPubKey.hex(), "amountSats": inputs[i].nValue})
        global_intermediary = tx_test.setdefault("intermediary", {})
        for key in sorted(precomputed.keys()):
            global_intermediary[key] = precomputed[key].hex()
        test_list = tx_test.setdefault('inputSpending', [])
        for i in range(len(input_spks)):
            ctx = {
                **DEFAULT_CONTEXT,
                **spend_info[input_spks[i]],
                'tx': tx,
                'utxos': inputs,
                'idx': i,
                'hashtype': hashtypes[i],
                'deterministic': True
            }
            if ctx['mode'] == 'taproot':
                test_case = {}
                given = test_case.setdefault("given", {})
                given['txinIndex'] = i
                given['internalPrivkey'] = get(ctx, 'key').hex()
                if get(ctx, "tap").merkle_root != bytes():
                    given['merkleRoot'] = get(ctx, "tap").merkle_root.hex()
                else:
                    given['merkleRoot'] = None
                given['hashType'] = get(ctx, "hashtype")
                intermediary = test_case.setdefault("intermediary", {})
                intermediary['internalPubkey'] = get(ctx, "tap").internal_pubkey.hex()
                intermediary['tweak'] = get(ctx, "tap").tweak.hex()
                intermediary['tweakedPrivkey'] = get(ctx, "key_tweaked").hex()
                sigmsg = get(ctx, "sigmsg")
                intermediary['sigMsg'] = sigmsg.hex()
                intermediary['precomputedUsed'] = [key for key in sorted(precomputed.keys()) if sigmsg.count(precomputed[key])]
                intermediary['sigHash'] = get(ctx, "sighash").hex()
                expected = test_case.setdefault("expected", {})
                expected['witness'] = [get(ctx, "sign").hex()]
                test_list.append(test_case)
            tx.wit.vtxinwit.append(CTxInWitness())
            tx.vin[i].scriptSig = CScript(flatten(get(ctx, "scriptsig")))
            tx.wit.vtxinwit[i].scriptWitness.stack = flatten(get(ctx, "witness"))
        aux = tx_test.setdefault("auxiliary", {})
        aux['fullySignedTx'] = tx.serialize().hex()
        keypath_tests.append(tx_test)
        assert_equal(hashlib.sha256(tx.serialize()).hexdigest(), "24bab662cb55a7f3bae29b559f651674c62bcc1cd442d44715c0133939107b38")
        # Mine the spending transaction
        self.block_submit(self.nodes[1], [tx], "Spending txn", None, sigops_weight=10000, accept=True, witness=True)

        if GEN_TEST_VECTORS:
            print(json.dumps(tests, indent=4, sort_keys=False))


    def run_test(self):
        self.gen_test_vectors()

        # Post-taproot activation tests go first (pre-taproot tests' blocks are invalid post-taproot).
        self.log.info("Post-activation tests...")
<<<<<<< HEAD
        self.generate(self.nodes[0], 50)
        self.sync_blocks()
        self.generate(self.nodes[1], COINBASE_MATURITY + 1)
        self.test_spenders(self.nodes[1], spenders_taproot_active(), input_counts=[1, 2, 2, 2, 2, 3])

        # Upstream Bitcoin explicitly sends funds from node 1 to node 0 here,
        # instead of mining them also with node 0 above.  But this fails with
        # Xaya's stricter tx size limit.
=======
        self.test_spenders(self.nodes[1], spenders_taproot_active(), input_counts=[1, 2, 2, 2, 2, 3])

        # Re-connect nodes in case they have been disconnected
        self.disconnect_nodes(0, 1)
        self.connect_nodes(0, 1)

        # Transfer value of the largest 500 coins to pre-taproot node.
        addr = self.nodes[0].getnewaddress()

        unsp = self.nodes[1].listunspent()
        unsp = sorted(unsp, key=lambda i: i['amount'], reverse=True)
        unsp = unsp[:500]

        rawtx = self.nodes[1].createrawtransaction(
            inputs=[{
                'txid': i['txid'],
                'vout': i['vout']
            } for i in unsp],
            outputs={addr: sum(i['amount'] for i in unsp)}
        )
        rawtx = self.nodes[1].signrawtransactionwithwallet(rawtx)['hex']

        # Mine a block with the transaction
        block = create_block(tmpl=self.nodes[1].getblocktemplate(NORMAL_GBT_REQUEST_PARAMS), txlist=[rawtx])
        add_witness_commitment(block)
        block.solve()
        assert_equal(None, self.nodes[1].submitblock(block.serialize().hex()))
        self.sync_blocks()
>>>>>>> 2ade8344

        # Pre-taproot activation tests.
        self.log.info("Pre-activation tests...")
        # Run each test twice; once in isolation, and once combined with others. Testing in isolation
        # means that the standardness is verified in every test (as combined transactions are only standard
        # when all their inputs are standard).
        self.test_spenders(self.nodes[0], spenders_taproot_inactive(), input_counts=[1])
        self.test_spenders(self.nodes[0], spenders_taproot_inactive(), input_counts=[2, 3])


if __name__ == '__main__':
    TaprootTest().main()<|MERGE_RESOLUTION|>--- conflicted
+++ resolved
@@ -1727,45 +1727,13 @@
 
         # Post-taproot activation tests go first (pre-taproot tests' blocks are invalid post-taproot).
         self.log.info("Post-activation tests...")
-<<<<<<< HEAD
         self.generate(self.nodes[0], 50)
-        self.sync_blocks()
         self.generate(self.nodes[1], COINBASE_MATURITY + 1)
         self.test_spenders(self.nodes[1], spenders_taproot_active(), input_counts=[1, 2, 2, 2, 2, 3])
 
         # Upstream Bitcoin explicitly sends funds from node 1 to node 0 here,
         # instead of mining them also with node 0 above.  But this fails with
         # Xaya's stricter tx size limit.
-=======
-        self.test_spenders(self.nodes[1], spenders_taproot_active(), input_counts=[1, 2, 2, 2, 2, 3])
-
-        # Re-connect nodes in case they have been disconnected
-        self.disconnect_nodes(0, 1)
-        self.connect_nodes(0, 1)
-
-        # Transfer value of the largest 500 coins to pre-taproot node.
-        addr = self.nodes[0].getnewaddress()
-
-        unsp = self.nodes[1].listunspent()
-        unsp = sorted(unsp, key=lambda i: i['amount'], reverse=True)
-        unsp = unsp[:500]
-
-        rawtx = self.nodes[1].createrawtransaction(
-            inputs=[{
-                'txid': i['txid'],
-                'vout': i['vout']
-            } for i in unsp],
-            outputs={addr: sum(i['amount'] for i in unsp)}
-        )
-        rawtx = self.nodes[1].signrawtransactionwithwallet(rawtx)['hex']
-
-        # Mine a block with the transaction
-        block = create_block(tmpl=self.nodes[1].getblocktemplate(NORMAL_GBT_REQUEST_PARAMS), txlist=[rawtx])
-        add_witness_commitment(block)
-        block.solve()
-        assert_equal(None, self.nodes[1].submitblock(block.serialize().hex()))
-        self.sync_blocks()
->>>>>>> 2ade8344
 
         # Pre-taproot activation tests.
         self.log.info("Pre-activation tests...")
