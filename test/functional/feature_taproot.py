#!/usr/bin/env python3
# Copyright (c) 2019-2021 The Bitcoin Core developers
# Distributed under the MIT software license, see the accompanying
# file COPYING or http://www.opensource.org/licenses/mit-license.php.
# Test Taproot softfork (BIPs 340-342)

from test_framework.blocktools import (
    COINBASE_MATURITY,
    create_coinbase,
    create_block,
    add_witness_commitment,
    MAX_BLOCK_SIGOPS_WEIGHT,
    NORMAL_GBT_REQUEST_PARAMS,
    WITNESS_SCALE_FACTOR,
)
from test_framework.messages import (
    COutPoint,
    CTransaction,
    CTxIn,
    CTxInWitness,
    CTxOut,
)
from test_framework.script import (
    ANNEX_TAG,
    BIP341_sha_amounts,
    BIP341_sha_outputs,
    BIP341_sha_prevouts,
    BIP341_sha_scriptpubkeys,
    BIP341_sha_sequences,
    CScript,
    CScriptNum,
    CScriptOp,
    hash256,
    LEAF_VERSION_TAPSCRIPT,
    LegacySignatureMsg,
    LOCKTIME_THRESHOLD,
    MAX_SCRIPT_ELEMENT_SIZE,
    OP_0,
    OP_1,
    OP_2,
    OP_3,
    OP_4,
    OP_5,
    OP_6,
    OP_7,
    OP_8,
    OP_9,
    OP_10,
    OP_11,
    OP_12,
    OP_16,
    OP_2DROP,
    OP_2DUP,
    OP_CHECKMULTISIG,
    OP_CHECKMULTISIGVERIFY,
    OP_CHECKSIG,
    OP_CHECKSIGADD,
    OP_CHECKSIGVERIFY,
    OP_CODESEPARATOR,
    OP_DROP,
    OP_DUP,
    OP_ELSE,
    OP_ENDIF,
    OP_EQUAL,
    OP_EQUALVERIFY,
    OP_IF,
    OP_NOP,
    OP_NOT,
    OP_NOTIF,
    OP_PUSHDATA1,
    OP_RETURN,
    OP_SWAP,
    OP_VERIFY,
    SIGHASH_DEFAULT,
    SIGHASH_ALL,
    SIGHASH_NONE,
    SIGHASH_SINGLE,
    SIGHASH_ANYONECANPAY,
    SegwitV0SignatureMsg,
    TaggedHash,
    TaprootSignatureMsg,
    is_op_success,
    taproot_construct,
)
from test_framework.script_util import (
    key_to_p2pk_script,
    key_to_p2pkh_script,
    key_to_p2wpkh_script,
    keyhash_to_p2pkh_script,
    script_to_p2sh_script,
    script_to_p2wsh_script,
)
from test_framework.test_framework import BitcoinTestFramework
from test_framework.util import assert_raises_rpc_error, assert_equal
from test_framework.key import generate_privkey, compute_xonly_pubkey, sign_schnorr, tweak_add_privkey, ECKey
from test_framework.address import (
    hash160,
    program_to_witness
)
from collections import OrderedDict, namedtuple
from enum import Enum
from io import BytesIO
import json
import hashlib
import os
import random

# Whether or not to output generated test vectors, in JSON format.
GEN_TEST_VECTORS = False

# === Framework for building spending transactions. ===
#
# The computation is represented as a "context" dict, whose entries store potentially-unevaluated expressions that
# refer to lower-level ones. By overwriting these expression, many aspects - both high and low level - of the signing
# process can be overridden.
#
# Specifically, a context object is a dict that maps names to compositions of:
# - values
# - lists of values
# - callables which, when fed the context object as argument, produce any of these
#
# The DEFAULT_CONTEXT object specifies a standard signing process, with many overridable knobs.
#
# The get(ctx, name) function can evaluate a name, and cache its result in the context.
# getter(name) can be used to construct a callable that evaluates name. For example:
#
#   ctx1 = {**DEFAULT_CONTEXT, inputs=[getter("sign"), b'\x01']}
#
# creates a context where the script inputs are a signature plus the bytes 0x01.
#
# override(expr, name1=expr1, name2=expr2, ...) can be used to cause an expression to be evaluated in a selectively
# modified context. For example:
#
#   ctx2 = {**DEFAULT_CONTEXT, sighash=override(default_sighash, hashtype=SIGHASH_DEFAULT)}
#
# creates a context ctx2 where the sighash is modified to use hashtype=SIGHASH_DEFAULT. This differs from
#
#   ctx3 = {**DEFAULT_CONTEXT, hashtype=SIGHASH_DEFAULT}
#
# in that ctx3 will globally use hashtype=SIGHASH_DEFAULT (including in the hashtype byte appended to the signature)
# while ctx2 only uses the modified hashtype inside the sighash calculation.

def deep_eval(ctx, expr):
    """Recursively replace any callables c in expr (including inside lists) with c(ctx)."""
    while callable(expr):
        expr = expr(ctx)
    if isinstance(expr, list):
        expr = [deep_eval(ctx, x) for x in expr]
    return expr

# Data type to represent fully-evaluated expressions in a context dict (so we can avoid reevaluating them).
Final = namedtuple("Final", "value")

def get(ctx, name):
    """Evaluate name in context ctx."""
    assert name in ctx, "Missing '%s' in context" % name
    expr = ctx[name]
    if not isinstance(expr, Final):
        # Evaluate and cache the result.
        expr = Final(deep_eval(ctx, expr))
        ctx[name] = expr
    return expr.value

def getter(name):
    """Return a callable that evaluates name in its passed context."""
    return lambda ctx: get(ctx, name)

def override(expr, **kwargs):
    """Return a callable that evaluates expr in a modified context."""
    return lambda ctx: deep_eval({**ctx, **kwargs}, expr)

# === Implementations for the various default expressions in DEFAULT_CONTEXT ===

def default_hashtype(ctx):
    """Default expression for "hashtype": SIGHASH_DEFAULT for taproot, SIGHASH_ALL otherwise."""
    mode = get(ctx, "mode")
    if mode == "taproot":
        return SIGHASH_DEFAULT
    else:
        return SIGHASH_ALL

def default_tapleaf(ctx):
    """Default expression for "tapleaf": looking up leaf in tap[2]."""
    return get(ctx, "tap").leaves[get(ctx, "leaf")]

def default_script_taproot(ctx):
    """Default expression for "script_taproot": tapleaf.script."""
    return get(ctx, "tapleaf").script

def default_leafversion(ctx):
    """Default expression for "leafversion": tapleaf.version"""
    return get(ctx, "tapleaf").version

def default_negflag(ctx):
    """Default expression for "negflag": tap.negflag."""
    return get(ctx, "tap").negflag

def default_pubkey_internal(ctx):
    """Default expression for "pubkey_internal": tap.internal_pubkey."""
    return get(ctx, "tap").internal_pubkey

def default_merklebranch(ctx):
    """Default expression for "merklebranch": tapleaf.merklebranch."""
    return get(ctx, "tapleaf").merklebranch

def default_controlblock(ctx):
    """Default expression for "controlblock": combine leafversion, negflag, pubkey_internal, merklebranch."""
    return bytes([get(ctx, "leafversion") + get(ctx, "negflag")]) + get(ctx, "pubkey_internal") + get(ctx, "merklebranch")

def default_sigmsg(ctx):
    """Default expression for "sigmsg": depending on mode, compute BIP341, BIP143, or legacy sigmsg."""
    tx = get(ctx, "tx")
    idx = get(ctx, "idx")
    hashtype = get(ctx, "hashtype_actual")
    mode = get(ctx, "mode")
    if mode == "taproot":
        # BIP341 signature hash
        utxos = get(ctx, "utxos")
        annex = get(ctx, "annex")
        if get(ctx, "leaf") is not None:
            codeseppos = get(ctx, "codeseppos")
            leaf_ver = get(ctx, "leafversion")
            script = get(ctx, "script_taproot")
            return TaprootSignatureMsg(tx, utxos, hashtype, idx, scriptpath=True, script=script, leaf_ver=leaf_ver, codeseparator_pos=codeseppos, annex=annex)
        else:
            return TaprootSignatureMsg(tx, utxos, hashtype, idx, scriptpath=False, annex=annex)
    elif mode == "witv0":
        # BIP143 signature hash
        scriptcode = get(ctx, "scriptcode")
        utxos = get(ctx, "utxos")
        return SegwitV0SignatureMsg(scriptcode, tx, idx, hashtype, utxos[idx].nValue)
    else:
        # Pre-segwit signature hash
        scriptcode = get(ctx, "scriptcode")
        return LegacySignatureMsg(scriptcode, tx, idx, hashtype)[0]

def default_sighash(ctx):
    """Default expression for "sighash": depending on mode, compute tagged hash or dsha256 of sigmsg."""
    msg = get(ctx, "sigmsg")
    mode = get(ctx, "mode")
    if mode == "taproot":
        return TaggedHash("TapSighash", msg)
    else:
        if msg is None:
            return (1).to_bytes(32, 'little')
        else:
            return hash256(msg)

def default_tweak(ctx):
    """Default expression for "tweak": None if a leaf is specified, tap[0] otherwise."""
    if get(ctx, "leaf") is None:
        return get(ctx, "tap").tweak
    return None

def default_key_tweaked(ctx):
    """Default expression for "key_tweaked": key if tweak is None, tweaked with it otherwise."""
    key = get(ctx, "key")
    tweak = get(ctx, "tweak")
    if tweak is None:
        return key
    else:
        return tweak_add_privkey(key, tweak)

def default_signature(ctx):
    """Default expression for "signature": BIP340 signature or ECDSA signature depending on mode."""
    sighash = get(ctx, "sighash")
    deterministic = get(ctx, "deterministic")
    if get(ctx, "mode") == "taproot":
        key = get(ctx, "key_tweaked")
        flip_r = get(ctx, "flag_flip_r")
        flip_p = get(ctx, "flag_flip_p")
        aux = bytes([0] * 32)
        if not deterministic:
            aux = random.getrandbits(256).to_bytes(32, 'big')
        return sign_schnorr(key, sighash, flip_r=flip_r, flip_p=flip_p, aux=aux)
    else:
        key = get(ctx, "key")
        return key.sign_ecdsa(sighash, rfc6979=deterministic)

def default_hashtype_actual(ctx):
    """Default expression for "hashtype_actual": hashtype, unless mismatching SIGHASH_SINGLE in taproot."""
    hashtype = get(ctx, "hashtype")
    mode = get(ctx, "mode")
    if mode != "taproot":
        return hashtype
    idx = get(ctx, "idx")
    tx = get(ctx, "tx")
    if hashtype & 3 == SIGHASH_SINGLE and idx >= len(tx.vout):
        return (hashtype & ~3) | SIGHASH_NONE
    return hashtype

def default_bytes_hashtype(ctx):
    """Default expression for "bytes_hashtype": bytes([hashtype_actual]) if not 0, b"" otherwise."""
    return bytes([x for x in [get(ctx, "hashtype_actual")] if x != 0])

def default_sign(ctx):
    """Default expression for "sign": concatenation of signature and bytes_hashtype."""
    return get(ctx, "signature") + get(ctx, "bytes_hashtype")

def default_inputs_keypath(ctx):
    """Default expression for "inputs_keypath": a signature."""
    return [get(ctx, "sign")]

def default_witness_taproot(ctx):
    """Default expression for "witness_taproot", consisting of inputs, script, control block, and annex as needed."""
    annex = get(ctx, "annex")
    suffix_annex = []
    if annex is not None:
        suffix_annex = [annex]
    if get(ctx, "leaf") is None:
        return get(ctx, "inputs_keypath") + suffix_annex
    else:
        return get(ctx, "inputs") + [bytes(get(ctx, "script_taproot")), get(ctx, "controlblock")] + suffix_annex

def default_witness_witv0(ctx):
    """Default expression for "witness_witv0", consisting of inputs and witness script, as needed."""
    script = get(ctx, "script_witv0")
    inputs = get(ctx, "inputs")
    if script is None:
        return inputs
    else:
        return inputs + [script]

def default_witness(ctx):
    """Default expression for "witness", delegating to "witness_taproot" or "witness_witv0" as needed."""
    mode = get(ctx, "mode")
    if mode == "taproot":
        return get(ctx, "witness_taproot")
    elif mode == "witv0":
        return get(ctx, "witness_witv0")
    else:
        return []

def default_scriptsig(ctx):
    """Default expression for "scriptsig", consisting of inputs and redeemscript, as needed."""
    scriptsig = []
    mode = get(ctx, "mode")
    if mode == "legacy":
        scriptsig = get(ctx, "inputs")
    redeemscript = get(ctx, "script_p2sh")
    if redeemscript is not None:
        scriptsig += [bytes(redeemscript)]
    return scriptsig

# The default context object.
DEFAULT_CONTEXT = {
    # == The main expressions to evaluate. Only override these for unusual or invalid spends. ==
    # The overall witness stack, as a list of bytes objects.
    "witness": default_witness,
    # The overall scriptsig, as a list of CScript objects (to be concatenated) and bytes objects (to be pushed)
    "scriptsig": default_scriptsig,

    # == Expressions you'll generally only override for intentionally invalid spends. ==
    # The witness stack for spending a taproot output.
    "witness_taproot": default_witness_taproot,
    # The witness stack for spending a P2WPKH/P2WSH output.
    "witness_witv0": default_witness_witv0,
    # The script inputs for a taproot key path spend.
    "inputs_keypath": default_inputs_keypath,
    # The actual hashtype to use (usually equal to hashtype, but in taproot SIGHASH_SINGLE is not always allowed).
    "hashtype_actual": default_hashtype_actual,
    # The bytes object for a full signature (including hashtype byte, if needed).
    "bytes_hashtype": default_bytes_hashtype,
    # A full script signature (bytes including hashtype, if needed)
    "sign": default_sign,
    # An ECDSA or Schnorr signature (excluding hashtype byte).
    "signature": default_signature,
    # The 32-byte tweaked key (equal to key for script path spends, or key+tweak for key path spends).
    "key_tweaked": default_key_tweaked,
    # The tweak to use (None for script path spends, the actual tweak for key path spends).
    "tweak": default_tweak,
    # The sigmsg value (preimage of sighash)
    "sigmsg": default_sigmsg,
    # The sighash value (32 bytes)
    "sighash": default_sighash,
    # The information about the chosen script path spend (TaprootLeafInfo object).
    "tapleaf": default_tapleaf,
    # The script to push, and include in the sighash, for a taproot script path spend.
    "script_taproot": default_script_taproot,
    # The internal pubkey for a taproot script path spend (32 bytes).
    "pubkey_internal": default_pubkey_internal,
    # The negation flag of the internal pubkey for a taproot script path spend.
    "negflag": default_negflag,
    # The leaf version to include in the sighash (this does not affect the one in the control block).
    "leafversion": default_leafversion,
    # The Merkle path to include in the control block for a script path spend.
    "merklebranch": default_merklebranch,
    # The control block to push for a taproot script path spend.
    "controlblock": default_controlblock,
    # Whether to produce signatures with invalid P sign (Schnorr signatures only).
    "flag_flip_p": False,
    # Whether to produce signatures with invalid R sign (Schnorr signatures only).
    "flag_flip_r": False,

    # == Parameters that can be changed without invalidating, but do have a default: ==
    # The hashtype (as an integer).
    "hashtype": default_hashtype,
    # The annex (only when mode=="taproot").
    "annex": None,
    # The codeseparator position (only when mode=="taproot").
    "codeseppos": -1,
    # The redeemscript to add to the scriptSig (if P2SH; None implies not P2SH).
    "script_p2sh": None,
    # The script to add to the witness in (if P2WSH; None implies P2WPKH)
    "script_witv0": None,
    # The leaf to use in taproot spends (if script path spend; None implies key path spend).
    "leaf": None,
    # The input arguments to provide to the executed script
    "inputs": [],
    # Use deterministic signing nonces
    "deterministic": False,

    # == Parameters to be set before evaluation: ==
    # - mode: what spending style to use ("taproot", "witv0", or "legacy").
    # - key: the (untweaked) private key to sign with (ECKey object for ECDSA, 32 bytes for Schnorr).
    # - tap: the TaprootInfo object (see taproot_construct; needed in mode=="taproot").
    # - tx: the transaction to sign.
    # - utxos: the UTXOs being spent (needed in mode=="witv0" and mode=="taproot").
    # - idx: the input position being signed.
    # - scriptcode: the scriptcode to include in legacy and witv0 sighashes.
}

def flatten(lst):
    ret = []
    for elem in lst:
        if isinstance(elem, list):
            ret += flatten(elem)
        else:
            ret.append(elem)
    return ret


def spend(tx, idx, utxos, **kwargs):
    """Sign transaction input idx of tx, provided utxos is the list of outputs being spent.

    Additional arguments may be provided that override any aspect of the signing process.
    See DEFAULT_CONTEXT above for what can be overridden, and what must be provided.
    """

    ctx = {**DEFAULT_CONTEXT, "tx":tx, "idx":idx, "utxos":utxos, **kwargs}

    def to_script(elem):
        """If fed a CScript, return it; if fed bytes, return a CScript that pushes it."""
        if isinstance(elem, CScript):
            return elem
        else:
            return CScript([elem])

    scriptsig_list = flatten(get(ctx, "scriptsig"))
    scriptsig = CScript(b"".join(bytes(to_script(elem)) for elem in scriptsig_list))
    witness_stack = flatten(get(ctx, "witness"))
    return (scriptsig, witness_stack)


# === Spender objects ===
#
# Each spender is a tuple of:
# - A scriptPubKey which is to be spent from (CScript)
# - A comment describing the test (string)
# - Whether the spending (on itself) is expected to be standard (Enum.Standard)
# - A tx-signing lambda returning (scriptsig, witness_stack), taking as inputs:
#   - A transaction to sign (CTransaction)
#   - An input position (int)
#   - The spent UTXOs by this transaction (list of CTxOut)
#   - Whether to produce a valid spend (bool)
# - A string with an expected error message for failure case if known
# - The (pre-taproot) sigops weight consumed by a successful spend
# - Whether this spend cannot fail
# - Whether this test demands being placed in a txin with no corresponding txout (for testing SIGHASH_SINGLE behavior)

Spender = namedtuple("Spender", "script,comment,is_standard,sat_function,err_msg,sigops_weight,no_fail,need_vin_vout_mismatch")
# The full node versions that treat the tx standard.
# ALL means any version
# V23 means the major version 23.0 and any later version
# NONE means no version
Standard = Enum('Standard', 'ALL V23 NONE')


def make_spender(comment, *, tap=None, witv0=False, script=None, pkh=None, p2sh=False, spk_mutate_pre_p2sh=None, failure=None, standard=Standard.ALL, err_msg=None, sigops_weight=0, need_vin_vout_mismatch=False, **kwargs):
    """Helper for constructing Spender objects using the context signing framework.

    * tap: a TaprootInfo object (see taproot_construct), for Taproot spends (cannot be combined with pkh, witv0, or script)
    * witv0: boolean indicating the use of witness v0 spending (needs one of script or pkh)
    * script: the actual script executed (for bare/P2WSH/P2SH spending)
    * pkh: the public key for P2PKH or P2WPKH spending
    * p2sh: whether the output is P2SH wrapper (this is supported even for Taproot, where it makes the output unencumbered)
    * spk_mutate_pre_psh: a callable to be applied to the script (before potentially P2SH-wrapping it)
    * failure: a dict of entries to override in the context when intentionally failing to spend (if None, no_fail will be set)
    * standard: whether the (valid version of) spending is expected to be standard (True is mapped to Standard.ALL, False is mapped to Standard.NONE)
    * err_msg: a string with an expected error message for failure (or None, if not cared about)
    * sigops_weight: the pre-taproot sigops weight consumed by a successful spend
    * need_vin_vout_mismatch: whether this test requires being tested in a transaction input that has no corresponding
                              transaction output.
    """

    if standard == True:
        standard = Standard.ALL
    elif standard == False:
        standard = Standard.NONE

    conf = dict()

    # Compute scriptPubKey and set useful defaults based on the inputs.
    if witv0:
        assert tap is None
        conf["mode"] = "witv0"
        if pkh is not None:
            # P2WPKH
            assert script is None
            pubkeyhash = hash160(pkh)
            spk = key_to_p2wpkh_script(pkh)
            conf["scriptcode"] = keyhash_to_p2pkh_script(pubkeyhash)
            conf["script_witv0"] = None
            conf["inputs"] = [getter("sign"), pkh]
        elif script is not None:
            # P2WSH
            spk = script_to_p2wsh_script(script)
            conf["scriptcode"] = script
            conf["script_witv0"] = script
        else:
            assert False
    elif tap is None:
        conf["mode"] = "legacy"
        if pkh is not None:
            # P2PKH
            assert script is None
            pubkeyhash = hash160(pkh)
            spk = keyhash_to_p2pkh_script(pubkeyhash)
            conf["scriptcode"] = spk
            conf["inputs"] = [getter("sign"), pkh]
        elif script is not None:
            # bare
            spk = script
            conf["scriptcode"] = script
        else:
            assert False
    else:
        assert script is None
        conf["mode"] = "taproot"
        conf["tap"] = tap
        spk = tap.scriptPubKey

    if spk_mutate_pre_p2sh is not None:
        spk = spk_mutate_pre_p2sh(spk)

    if p2sh:
        # P2SH wrapper can be combined with anything else
        conf["script_p2sh"] = spk
        spk = script_to_p2sh_script(spk)

    conf = {**conf, **kwargs}

    def sat_fn(tx, idx, utxos, valid):
        if valid:
            return spend(tx, idx, utxos, **conf)
        else:
            assert failure is not None
            return spend(tx, idx, utxos, **{**conf, **failure})

    return Spender(script=spk, comment=comment, is_standard=standard, sat_function=sat_fn, err_msg=err_msg, sigops_weight=sigops_weight, no_fail=failure is None, need_vin_vout_mismatch=need_vin_vout_mismatch)

def add_spender(spenders, *args, **kwargs):
    """Make a spender using make_spender, and add it to spenders."""
    spenders.append(make_spender(*args, **kwargs))

# === Helpers for the test ===

def random_checksig_style(pubkey):
    """Creates a random CHECKSIG* tapscript that would succeed with only the valid signature on witness stack."""
    opcode = random.choice([OP_CHECKSIG, OP_CHECKSIGVERIFY, OP_CHECKSIGADD])
    if opcode == OP_CHECKSIGVERIFY:
        ret = CScript([pubkey, opcode, OP_1])
    elif opcode == OP_CHECKSIGADD:
        num = random.choice([0, 0x7fffffff, -0x7fffffff])
        ret = CScript([num, pubkey, opcode, num + 1, OP_EQUAL])
    else:
        ret = CScript([pubkey, opcode])
    return bytes(ret)

def random_bytes(n):
    """Return a random bytes object of length n."""
    return bytes(random.getrandbits(8) for i in range(n))

def bitflipper(expr):
    """Return a callable that evaluates expr and returns it with a random bitflip."""
    def fn(ctx):
        sub = deep_eval(ctx, expr)
        assert isinstance(sub, bytes)
        return (int.from_bytes(sub, 'little') ^ (1 << random.randrange(len(sub) * 8))).to_bytes(len(sub), 'little')
    return fn

def zero_appender(expr):
    """Return a callable that evaluates expr and returns it with a zero added."""
    return lambda ctx: deep_eval(ctx, expr) + b"\x00"

def byte_popper(expr):
    """Return a callable that evaluates expr and returns it with its last byte removed."""
    return lambda ctx: deep_eval(ctx, expr)[:-1]

# Expected error strings

ERR_SIG_SIZE = {"err_msg": "Invalid Schnorr signature size"}
ERR_SIG_HASHTYPE = {"err_msg": "Invalid Schnorr signature hash type"}
ERR_SIG_SCHNORR = {"err_msg": "Invalid Schnorr signature"}
ERR_OP_RETURN = {"err_msg": "OP_RETURN was encountered"}
ERR_CONTROLBLOCK_SIZE = {"err_msg": "Invalid Taproot control block size"}
ERR_WITNESS_PROGRAM_MISMATCH = {"err_msg": "Witness program hash mismatch"}
ERR_PUSH_LIMIT = {"err_msg": "Push value size limit exceeded"}
ERR_DISABLED_OPCODE = {"err_msg": "Attempted to use a disabled opcode"}
ERR_TAPSCRIPT_CHECKMULTISIG = {"err_msg": "OP_CHECKMULTISIG(VERIFY) is not available in tapscript"}
ERR_MINIMALIF = {"err_msg": "OP_IF/NOTIF argument must be minimal in tapscript"}
ERR_UNKNOWN_PUBKEY = {"err_msg": "Public key is neither compressed or uncompressed"}
ERR_STACK_SIZE = {"err_msg": "Stack size limit exceeded"}
ERR_CLEANSTACK = {"err_msg": "Stack size must be exactly one after execution"}
ERR_STACK_EMPTY = {"err_msg": "Operation not valid with the current stack size"}
ERR_SIGOPS_RATIO = {"err_msg": "Too much signature validation relative to witness weight"}
ERR_UNDECODABLE = {"err_msg": "Opcode missing or not understood"}
ERR_NO_SUCCESS = {"err_msg": "Script evaluated without error but finished with a false/empty top stack element"}
ERR_EMPTY_WITNESS = {"err_msg": "Witness program was passed an empty witness"}
ERR_CHECKSIGVERIFY = {"err_msg": "Script failed an OP_CHECKSIGVERIFY operation"}

VALID_SIGHASHES_ECDSA = [
    SIGHASH_ALL,
    SIGHASH_NONE,
    SIGHASH_SINGLE,
    SIGHASH_ANYONECANPAY + SIGHASH_ALL,
    SIGHASH_ANYONECANPAY + SIGHASH_NONE,
    SIGHASH_ANYONECANPAY + SIGHASH_SINGLE
]

VALID_SIGHASHES_TAPROOT = [SIGHASH_DEFAULT] + VALID_SIGHASHES_ECDSA

VALID_SIGHASHES_TAPROOT_SINGLE = [
    SIGHASH_SINGLE,
    SIGHASH_ANYONECANPAY + SIGHASH_SINGLE
]

VALID_SIGHASHES_TAPROOT_NO_SINGLE = [h for h in VALID_SIGHASHES_TAPROOT if h not in VALID_SIGHASHES_TAPROOT_SINGLE]

SIGHASH_BITFLIP = {"failure": {"sighash": bitflipper(default_sighash)}}
SIG_POP_BYTE = {"failure": {"sign": byte_popper(default_sign)}}
SINGLE_SIG = {"inputs": [getter("sign")]}
SIG_ADD_ZERO = {"failure": {"sign": zero_appender(default_sign)}}

DUST_LIMIT = 600
MIN_FEE = 50000

# === Actual test cases ===


def spenders_taproot_active():
    """Return a list of Spenders for testing post-Taproot activation behavior."""

    secs = [generate_privkey() for _ in range(8)]
    pubs = [compute_xonly_pubkey(sec)[0] for sec in secs]

    spenders = []

    # == Tests for BIP340 signature validation. ==
    # These are primarily tested through the test vectors implemented in libsecp256k1, and in src/tests/key_tests.cpp.
    # Some things are tested programmatically as well here.

    tap = taproot_construct(pubs[0])
    # Test with key with bit flipped.
    add_spender(spenders, "sig/key", tap=tap, key=secs[0], failure={"key_tweaked": bitflipper(default_key_tweaked)}, **ERR_SIG_SCHNORR)
    # Test with sighash with bit flipped.
    add_spender(spenders, "sig/sighash", tap=tap, key=secs[0], failure={"sighash": bitflipper(default_sighash)}, **ERR_SIG_SCHNORR)
    # Test with invalid R sign.
    add_spender(spenders, "sig/flip_r", tap=tap, key=secs[0], failure={"flag_flip_r": True}, **ERR_SIG_SCHNORR)
    # Test with invalid P sign.
    add_spender(spenders, "sig/flip_p", tap=tap, key=secs[0], failure={"flag_flip_p": True}, **ERR_SIG_SCHNORR)
    # Test with signature with bit flipped.
    add_spender(spenders, "sig/bitflip", tap=tap, key=secs[0], failure={"signature": bitflipper(default_signature)}, **ERR_SIG_SCHNORR)

    # == Tests for signature hashing ==

    # Run all tests once with no annex, and once with a valid random annex.
    for annex in [None, lambda _: bytes([ANNEX_TAG]) + random_bytes(random.randrange(0, 250))]:
        # Non-empty annex is non-standard
        no_annex = annex is None

        # Sighash mutation tests (test all sighash combinations)
        for hashtype in VALID_SIGHASHES_TAPROOT:
            common = {"annex": annex, "hashtype": hashtype, "standard": no_annex}

            # Pure pubkey
            tap = taproot_construct(pubs[0])
            add_spender(spenders, "sighash/purepk", tap=tap, key=secs[0], **common, **SIGHASH_BITFLIP, **ERR_SIG_SCHNORR)

            # Pubkey/P2PK script combination
            scripts = [("s0", CScript(random_checksig_style(pubs[1])))]
            tap = taproot_construct(pubs[0], scripts)
            add_spender(spenders, "sighash/keypath_hashtype_%x" % hashtype, tap=tap, key=secs[0], **common, **SIGHASH_BITFLIP, **ERR_SIG_SCHNORR)
            add_spender(spenders, "sighash/scriptpath_hashtype_%x" % hashtype, tap=tap, leaf="s0", key=secs[1], **common, **SINGLE_SIG, **SIGHASH_BITFLIP, **ERR_SIG_SCHNORR)

            # Test SIGHASH_SINGLE behavior in combination with mismatching outputs
            if hashtype in VALID_SIGHASHES_TAPROOT_SINGLE:
                add_spender(spenders, "sighash/keypath_hashtype_mis_%x" % hashtype, tap=tap, key=secs[0], annex=annex, standard=no_annex, hashtype_actual=random.choice(VALID_SIGHASHES_TAPROOT_NO_SINGLE), failure={"hashtype_actual": hashtype}, **ERR_SIG_HASHTYPE, need_vin_vout_mismatch=True)
                add_spender(spenders, "sighash/scriptpath_hashtype_mis_%x" % hashtype, tap=tap, leaf="s0", key=secs[1], annex=annex, standard=no_annex, hashtype_actual=random.choice(VALID_SIGHASHES_TAPROOT_NO_SINGLE), **SINGLE_SIG, failure={"hashtype_actual": hashtype}, **ERR_SIG_HASHTYPE, need_vin_vout_mismatch=True)

        # Test OP_CODESEPARATOR impact on sighashing.
        hashtype = lambda _: random.choice(VALID_SIGHASHES_TAPROOT)
        common = {"annex": annex, "hashtype": hashtype, "standard": no_annex}
        scripts = [
            ("pk_codesep", CScript(random_checksig_style(pubs[1]) + bytes([OP_CODESEPARATOR]))),  # codesep after checksig
            ("codesep_pk", CScript(bytes([OP_CODESEPARATOR]) + random_checksig_style(pubs[1]))),  # codesep before checksig
            ("branched_codesep", CScript([random_bytes(random.randrange(511)), OP_DROP, OP_IF, OP_CODESEPARATOR, pubs[0], OP_ELSE, OP_CODESEPARATOR, pubs[1], OP_ENDIF, OP_CHECKSIG])),  # branch dependent codesep
        ]
        random.shuffle(scripts)
        tap = taproot_construct(pubs[0], scripts)
        add_spender(spenders, "sighash/pk_codesep", tap=tap, leaf="pk_codesep", key=secs[1], **common, **SINGLE_SIG, **SIGHASH_BITFLIP, **ERR_SIG_SCHNORR)
        add_spender(spenders, "sighash/codesep_pk", tap=tap, leaf="codesep_pk", key=secs[1], codeseppos=0, **common, **SINGLE_SIG, **SIGHASH_BITFLIP, **ERR_SIG_SCHNORR)
        add_spender(spenders, "sighash/branched_codesep/left", tap=tap, leaf="branched_codesep", key=secs[0], codeseppos=3, **common, inputs=[getter("sign"), b'\x01'], **SIGHASH_BITFLIP, **ERR_SIG_SCHNORR)
        add_spender(spenders, "sighash/branched_codesep/right", tap=tap, leaf="branched_codesep", key=secs[1], codeseppos=6, **common, inputs=[getter("sign"), b''], **SIGHASH_BITFLIP, **ERR_SIG_SCHNORR)

    # Reusing the scripts above, test that various features affect the sighash.
    add_spender(spenders, "sighash/annex", tap=tap, leaf="pk_codesep", key=secs[1], hashtype=hashtype, standard=False, **SINGLE_SIG, annex=bytes([ANNEX_TAG]), failure={"sighash": override(default_sighash, annex=None)}, **ERR_SIG_SCHNORR)
    add_spender(spenders, "sighash/script", tap=tap, leaf="pk_codesep", key=secs[1], **common, **SINGLE_SIG, failure={"sighash": override(default_sighash, script_taproot=tap.leaves["codesep_pk"].script)}, **ERR_SIG_SCHNORR)
    add_spender(spenders, "sighash/leafver", tap=tap, leaf="pk_codesep", key=secs[1], **common, **SINGLE_SIG, failure={"sighash": override(default_sighash, leafversion=random.choice([x & 0xFE for x in range(0x100) if x & 0xFE != 0xC0]))}, **ERR_SIG_SCHNORR)
    add_spender(spenders, "sighash/scriptpath", tap=tap, leaf="pk_codesep", key=secs[1], **common, **SINGLE_SIG, failure={"sighash": override(default_sighash, leaf=None)}, **ERR_SIG_SCHNORR)
    add_spender(spenders, "sighash/keypath", tap=tap, key=secs[0], **common, failure={"sighash": override(default_sighash, leaf="pk_codesep")}, **ERR_SIG_SCHNORR)

    # Test that invalid hashtypes don't work, both in key path and script path spends
    hashtype = lambda _: random.choice(VALID_SIGHASHES_TAPROOT)
    for invalid_hashtype in [x for x in range(0x100) if x not in VALID_SIGHASHES_TAPROOT]:
        add_spender(spenders, "sighash/keypath_unk_hashtype_%x" % invalid_hashtype, tap=tap, key=secs[0], hashtype=hashtype, failure={"hashtype": invalid_hashtype}, **ERR_SIG_HASHTYPE)
        add_spender(spenders, "sighash/scriptpath_unk_hashtype_%x" % invalid_hashtype, tap=tap, leaf="pk_codesep", key=secs[1], **SINGLE_SIG, hashtype=hashtype, failure={"hashtype": invalid_hashtype}, **ERR_SIG_HASHTYPE)

    # Test that hashtype 0 cannot have a hashtype byte, and 1 must have one.
    add_spender(spenders, "sighash/hashtype0_byte_keypath", tap=tap, key=secs[0], hashtype=SIGHASH_DEFAULT, failure={"bytes_hashtype": bytes([SIGHASH_DEFAULT])}, **ERR_SIG_HASHTYPE)
    add_spender(spenders, "sighash/hashtype0_byte_scriptpath", tap=tap, leaf="pk_codesep", key=secs[1], **SINGLE_SIG, hashtype=SIGHASH_DEFAULT, failure={"bytes_hashtype": bytes([SIGHASH_DEFAULT])}, **ERR_SIG_HASHTYPE)
    add_spender(spenders, "sighash/hashtype1_byte_keypath", tap=tap, key=secs[0], hashtype=SIGHASH_ALL, failure={"bytes_hashtype": b''}, **ERR_SIG_SCHNORR)
    add_spender(spenders, "sighash/hashtype1_byte_scriptpath", tap=tap, leaf="pk_codesep", key=secs[1], **SINGLE_SIG, hashtype=SIGHASH_ALL, failure={"bytes_hashtype": b''}, **ERR_SIG_SCHNORR)
    # Test that hashtype 0 and hashtype 1 cannot be transmuted into each other.
    add_spender(spenders, "sighash/hashtype0to1_keypath", tap=tap, key=secs[0], hashtype=SIGHASH_DEFAULT, failure={"bytes_hashtype": bytes([SIGHASH_ALL])}, **ERR_SIG_SCHNORR)
    add_spender(spenders, "sighash/hashtype0to1_scriptpath", tap=tap, leaf="pk_codesep", key=secs[1], **SINGLE_SIG, hashtype=SIGHASH_DEFAULT, failure={"bytes_hashtype": bytes([SIGHASH_ALL])}, **ERR_SIG_SCHNORR)
    add_spender(spenders, "sighash/hashtype1to0_keypath", tap=tap, key=secs[0], hashtype=SIGHASH_ALL, failure={"bytes_hashtype": b''}, **ERR_SIG_SCHNORR)
    add_spender(spenders, "sighash/hashtype1to0_scriptpath", tap=tap, leaf="pk_codesep", key=secs[1], **SINGLE_SIG, hashtype=SIGHASH_ALL, failure={"bytes_hashtype": b''}, **ERR_SIG_SCHNORR)

    # Test aspects of signatures with unusual lengths
    for hashtype in [SIGHASH_DEFAULT, random.choice(VALID_SIGHASHES_TAPROOT)]:
        scripts = [
            ("csv", CScript([pubs[2], OP_CHECKSIGVERIFY, OP_1])),
            ("cs_pos", CScript([pubs[2], OP_CHECKSIG])),
            ("csa_pos", CScript([OP_0, pubs[2], OP_CHECKSIGADD, OP_1, OP_EQUAL])),
            ("cs_neg", CScript([pubs[2], OP_CHECKSIG, OP_NOT])),
            ("csa_neg", CScript([OP_2, pubs[2], OP_CHECKSIGADD, OP_2, OP_EQUAL]))
        ]
        random.shuffle(scripts)
        tap = taproot_construct(pubs[3], scripts)
        # Empty signatures
        add_spender(spenders, "siglen/empty_keypath", tap=tap, key=secs[3], hashtype=hashtype, failure={"sign": b""}, **ERR_SIG_SIZE)
        add_spender(spenders, "siglen/empty_csv", tap=tap, key=secs[2], leaf="csv", hashtype=hashtype, **SINGLE_SIG, failure={"sign": b""}, **ERR_CHECKSIGVERIFY)
        add_spender(spenders, "siglen/empty_cs", tap=tap, key=secs[2], leaf="cs_pos", hashtype=hashtype, **SINGLE_SIG, failure={"sign": b""}, **ERR_NO_SUCCESS)
        add_spender(spenders, "siglen/empty_csa", tap=tap, key=secs[2], leaf="csa_pos", hashtype=hashtype, **SINGLE_SIG, failure={"sign": b""}, **ERR_NO_SUCCESS)
        add_spender(spenders, "siglen/empty_cs_neg", tap=tap, key=secs[2], leaf="cs_neg", hashtype=hashtype, **SINGLE_SIG, sign=b"", failure={"sign": lambda _: random_bytes(random.randrange(1, 63))}, **ERR_SIG_SIZE)
        add_spender(spenders, "siglen/empty_csa_neg", tap=tap, key=secs[2], leaf="csa_neg", hashtype=hashtype, **SINGLE_SIG, sign=b"", failure={"sign": lambda _: random_bytes(random.randrange(66, 100))}, **ERR_SIG_SIZE)
        # Appending a zero byte to signatures invalidates them
        add_spender(spenders, "siglen/padzero_keypath", tap=tap, key=secs[3], hashtype=hashtype, **SIG_ADD_ZERO, **(ERR_SIG_HASHTYPE if hashtype == SIGHASH_DEFAULT else ERR_SIG_SIZE))
        add_spender(spenders, "siglen/padzero_csv", tap=tap, key=secs[2], leaf="csv", hashtype=hashtype, **SINGLE_SIG, **SIG_ADD_ZERO, **(ERR_SIG_HASHTYPE if hashtype == SIGHASH_DEFAULT else ERR_SIG_SIZE))
        add_spender(spenders, "siglen/padzero_cs", tap=tap, key=secs[2], leaf="cs_pos", hashtype=hashtype, **SINGLE_SIG, **SIG_ADD_ZERO, **(ERR_SIG_HASHTYPE if hashtype == SIGHASH_DEFAULT else ERR_SIG_SIZE))
        add_spender(spenders, "siglen/padzero_csa", tap=tap, key=secs[2], leaf="csa_pos", hashtype=hashtype, **SINGLE_SIG, **SIG_ADD_ZERO, **(ERR_SIG_HASHTYPE if hashtype == SIGHASH_DEFAULT else ERR_SIG_SIZE))
        add_spender(spenders, "siglen/padzero_cs_neg", tap=tap, key=secs[2], leaf="cs_neg", hashtype=hashtype, **SINGLE_SIG, sign=b"", **SIG_ADD_ZERO, **(ERR_SIG_HASHTYPE if hashtype == SIGHASH_DEFAULT else ERR_SIG_SIZE))
        add_spender(spenders, "siglen/padzero_csa_neg", tap=tap, key=secs[2], leaf="csa_neg", hashtype=hashtype, **SINGLE_SIG, sign=b"", **SIG_ADD_ZERO, **(ERR_SIG_HASHTYPE if hashtype == SIGHASH_DEFAULT else ERR_SIG_SIZE))
        # Removing the last byte from signatures invalidates them
        add_spender(spenders, "siglen/popbyte_keypath", tap=tap, key=secs[3], hashtype=hashtype, **SIG_POP_BYTE, **(ERR_SIG_SIZE if hashtype == SIGHASH_DEFAULT else ERR_SIG_SCHNORR))
        add_spender(spenders, "siglen/popbyte_csv", tap=tap, key=secs[2], leaf="csv", hashtype=hashtype, **SINGLE_SIG, **SIG_POP_BYTE, **(ERR_SIG_SIZE if hashtype == SIGHASH_DEFAULT else ERR_SIG_SCHNORR))
        add_spender(spenders, "siglen/popbyte_cs", tap=tap, key=secs[2], leaf="cs_pos", hashtype=hashtype, **SINGLE_SIG, **SIG_POP_BYTE, **(ERR_SIG_SIZE if hashtype == SIGHASH_DEFAULT else ERR_SIG_SCHNORR))
        add_spender(spenders, "siglen/popbyte_csa", tap=tap, key=secs[2], leaf="csa_pos", hashtype=hashtype, **SINGLE_SIG, **SIG_POP_BYTE, **(ERR_SIG_SIZE if hashtype == SIGHASH_DEFAULT else ERR_SIG_SCHNORR))
        add_spender(spenders, "siglen/popbyte_cs_neg", tap=tap, key=secs[2], leaf="cs_neg", hashtype=hashtype, **SINGLE_SIG, sign=b"", **SIG_POP_BYTE, **(ERR_SIG_SIZE if hashtype == SIGHASH_DEFAULT else ERR_SIG_SCHNORR))
        add_spender(spenders, "siglen/popbyte_csa_neg", tap=tap, key=secs[2], leaf="csa_neg", hashtype=hashtype, **SINGLE_SIG, sign=b"", **SIG_POP_BYTE, **(ERR_SIG_SIZE if hashtype == SIGHASH_DEFAULT else ERR_SIG_SCHNORR))
        # Verify that an invalid signature is not allowed, not even when the CHECKSIG* is expected to fail.
        add_spender(spenders, "siglen/invalid_cs_neg", tap=tap, key=secs[2], leaf="cs_neg", hashtype=hashtype, **SINGLE_SIG, sign=b"", failure={"sign": default_sign, "sighash": bitflipper(default_sighash)}, **ERR_SIG_SCHNORR)
        add_spender(spenders, "siglen/invalid_csa_neg", tap=tap, key=secs[2], leaf="csa_neg", hashtype=hashtype, **SINGLE_SIG, sign=b"", failure={"sign": default_sign, "sighash": bitflipper(default_sighash)}, **ERR_SIG_SCHNORR)

    # == Test that BIP341 spending only applies to witness version 1, program length 32, no P2SH ==

    for p2sh in [False, True]:
        for witver in range(1, 17):
            for witlen in [20, 31, 32, 33]:
                def mutate(spk):
                    prog = spk[2:]
                    assert len(prog) == 32
                    if witlen < 32:
                        prog = prog[0:witlen]
                    elif witlen > 32:
                        prog += bytes([0 for _ in range(witlen - 32)])
                    return CScript([CScriptOp.encode_op_n(witver), prog])
                scripts = [("s0", CScript([pubs[0], OP_CHECKSIG])), ("dummy", CScript([OP_RETURN]))]
                tap = taproot_construct(pubs[1], scripts)
                if not p2sh and witver == 1 and witlen == 32:
                    add_spender(spenders, "applic/keypath", p2sh=p2sh, spk_mutate_pre_p2sh=mutate, tap=tap, key=secs[1], **SIGHASH_BITFLIP, **ERR_SIG_SCHNORR)
                    add_spender(spenders, "applic/scriptpath", p2sh=p2sh, leaf="s0", spk_mutate_pre_p2sh=mutate, tap=tap, key=secs[0], **SINGLE_SIG, failure={"leaf": "dummy"}, **ERR_OP_RETURN)
                else:
                    add_spender(spenders, "applic/keypath", p2sh=p2sh, spk_mutate_pre_p2sh=mutate, tap=tap, key=secs[1], standard=False)
                    add_spender(spenders, "applic/scriptpath", p2sh=p2sh, leaf="s0", spk_mutate_pre_p2sh=mutate, tap=tap, key=secs[0], **SINGLE_SIG, standard=False)

    # == Test various aspects of BIP341 spending paths ==

    # A set of functions that compute the hashing partner in a Merkle tree, designed to exercise
    # edge cases. This relies on the taproot_construct feature that a lambda can be passed in
    # instead of a subtree, to compute the partner to be hashed with.
    PARTNER_MERKLE_FN = [
        # Combine with itself
        lambda h: h,
        # Combine with hash 0
        lambda h: bytes([0 for _ in range(32)]),
        # Combine with hash 2^256-1
        lambda h: bytes([0xff for _ in range(32)]),
        # Combine with itself-1 (BE)
        lambda h: (int.from_bytes(h, 'big') - 1).to_bytes(32, 'big'),
        # Combine with itself+1 (BE)
        lambda h: (int.from_bytes(h, 'big') + 1).to_bytes(32, 'big'),
        # Combine with itself-1 (LE)
        lambda h: (int.from_bytes(h, 'little') - 1).to_bytes(32, 'big'),
        # Combine with itself+1 (LE)
        lambda h: (int.from_bytes(h, 'little') + 1).to_bytes(32, 'little'),
        # Combine with random bitflipped version of self.
        lambda h: (int.from_bytes(h, 'little') ^ (1 << random.randrange(256))).to_bytes(32, 'little')
    ]
    # Start with a tree of that has depth 1 for "128deep" and depth 2 for "129deep".
    scripts = [("128deep", CScript([pubs[0], OP_CHECKSIG])), [("129deep", CScript([pubs[0], OP_CHECKSIG])), random.choice(PARTNER_MERKLE_FN)]]
    # Add 127 nodes on top of that tree, so that "128deep" and "129deep" end up at their designated depths.
    for _ in range(127):
        scripts = [scripts, random.choice(PARTNER_MERKLE_FN)]
    tap = taproot_construct(pubs[0], scripts)
    # Test that spends with a depth of 128 work, but 129 doesn't (even with a tree with weird Merkle branches in it).
    add_spender(spenders, "spendpath/merklelimit", tap=tap, leaf="128deep", **SINGLE_SIG, key=secs[0], failure={"leaf": "129deep"}, **ERR_CONTROLBLOCK_SIZE)
    # Test that flipping the negation bit invalidates spends.
    add_spender(spenders, "spendpath/negflag", tap=tap, leaf="128deep", **SINGLE_SIG, key=secs[0], failure={"negflag": lambda ctx: 1 - default_negflag(ctx)}, **ERR_WITNESS_PROGRAM_MISMATCH)
    # Test that bitflips in the Merkle branch invalidate it.
    add_spender(spenders, "spendpath/bitflipmerkle", tap=tap, leaf="128deep", **SINGLE_SIG, key=secs[0], failure={"merklebranch": bitflipper(default_merklebranch)}, **ERR_WITNESS_PROGRAM_MISMATCH)
    # Test that bitflips in the internal pubkey invalidate it.
    add_spender(spenders, "spendpath/bitflippubkey", tap=tap, leaf="128deep", **SINGLE_SIG, key=secs[0], failure={"pubkey_internal": bitflipper(default_pubkey_internal)}, **ERR_WITNESS_PROGRAM_MISMATCH)
    # Test that empty witnesses are invalid.
    add_spender(spenders, "spendpath/emptywit", tap=tap, leaf="128deep", **SINGLE_SIG, key=secs[0], failure={"witness": []}, **ERR_EMPTY_WITNESS)
    # Test that adding garbage to the control block invalidates it.
    add_spender(spenders, "spendpath/padlongcontrol", tap=tap, leaf="128deep", **SINGLE_SIG, key=secs[0], failure={"controlblock": lambda ctx: default_controlblock(ctx) + random_bytes(random.randrange(1, 32))}, **ERR_CONTROLBLOCK_SIZE)
    # Test that truncating the control block invalidates it.
    add_spender(spenders, "spendpath/trunclongcontrol", tap=tap, leaf="128deep", **SINGLE_SIG, key=secs[0], failure={"controlblock": lambda ctx: default_merklebranch(ctx)[0:random.randrange(1, 32)]}, **ERR_CONTROLBLOCK_SIZE)

    scripts = [("s", CScript([pubs[0], OP_CHECKSIG]))]
    tap = taproot_construct(pubs[1], scripts)
    # Test that adding garbage to the control block invalidates it.
    add_spender(spenders, "spendpath/padshortcontrol", tap=tap, leaf="s", **SINGLE_SIG, key=secs[0], failure={"controlblock": lambda ctx: default_controlblock(ctx) + random_bytes(random.randrange(1, 32))}, **ERR_CONTROLBLOCK_SIZE)
    # Test that truncating the control block invalidates it.
    add_spender(spenders, "spendpath/truncshortcontrol", tap=tap, leaf="s", **SINGLE_SIG, key=secs[0], failure={"controlblock": lambda ctx: default_merklebranch(ctx)[0:random.randrange(1, 32)]}, **ERR_CONTROLBLOCK_SIZE)
    # Test that truncating the control block to 1 byte ("-1 Merkle length") invalidates it
    add_spender(spenders, "spendpath/trunc1shortcontrol", tap=tap, leaf="s", **SINGLE_SIG, key=secs[0], failure={"controlblock": lambda ctx: default_merklebranch(ctx)[0:1]}, **ERR_CONTROLBLOCK_SIZE)

    # == Test BIP342 edge cases ==

    csa_low_val = random.randrange(0, 17) # Within range for OP_n
    csa_low_result = csa_low_val + 1

    csa_high_val = random.randrange(17, 100) if random.getrandbits(1) else random.randrange(-100, -1) # Outside OP_n range
    csa_high_result = csa_high_val + 1

    OVERSIZE_NUMBER = 2**31
    assert_equal(len(CScriptNum.encode(CScriptNum(OVERSIZE_NUMBER))), 6)
    assert_equal(len(CScriptNum.encode(CScriptNum(OVERSIZE_NUMBER-1))), 5)

    big_choices = []
    big_scriptops = []
    for i in range(1000):
        r = random.randrange(len(pubs))
        big_choices.append(r)
        big_scriptops += [pubs[r], OP_CHECKSIGVERIFY]


    def big_spend_inputs(ctx):
        """Helper function to construct the script input for t33/t34 below."""
        # Instead of signing 999 times, precompute signatures for every (key, hashtype) combination
        sigs = {}
        for ht in VALID_SIGHASHES_TAPROOT:
            for k in range(len(pubs)):
                sigs[(k, ht)] = override(default_sign, hashtype=ht, key=secs[k])(ctx)
        num = get(ctx, "num")
        return [sigs[(big_choices[i], random.choice(VALID_SIGHASHES_TAPROOT))] for i in range(num - 1, -1, -1)]

    # Various BIP342 features
    scripts = [
        # 0) drop stack element and OP_CHECKSIG
        ("t0", CScript([OP_DROP, pubs[1], OP_CHECKSIG])),
        # 1) normal OP_CHECKSIG
        ("t1", CScript([pubs[1], OP_CHECKSIG])),
        # 2) normal OP_CHECKSIGVERIFY
        ("t2", CScript([pubs[1], OP_CHECKSIGVERIFY, OP_1])),
        # 3) Hypothetical OP_CHECKMULTISIG script that takes a single sig as input
        ("t3", CScript([OP_0, OP_SWAP, OP_1, pubs[1], OP_1, OP_CHECKMULTISIG])),
        # 4) Hypothetical OP_CHECKMULTISIGVERIFY script that takes a single sig as input
        ("t4", CScript([OP_0, OP_SWAP, OP_1, pubs[1], OP_1, OP_CHECKMULTISIGVERIFY, OP_1])),
        # 5) OP_IF script that needs a true input
        ("t5", CScript([OP_IF, pubs[1], OP_CHECKSIG, OP_ELSE, OP_RETURN, OP_ENDIF])),
        # 6) OP_NOTIF script that needs a true input
        ("t6", CScript([OP_NOTIF, OP_RETURN, OP_ELSE, pubs[1], OP_CHECKSIG, OP_ENDIF])),
        # 7) OP_CHECKSIG with an empty key
        ("t7", CScript([OP_0, OP_CHECKSIG])),
        # 8) OP_CHECKSIGVERIFY with an empty key
        ("t8", CScript([OP_0, OP_CHECKSIGVERIFY, OP_1])),
        # 9) normal OP_CHECKSIGADD that also ensures return value is correct
        ("t9", CScript([csa_low_val, pubs[1], OP_CHECKSIGADD, csa_low_result, OP_EQUAL])),
        # 10) OP_CHECKSIGADD with empty key
        ("t10", CScript([csa_low_val, OP_0, OP_CHECKSIGADD, csa_low_result, OP_EQUAL])),
        # 11) OP_CHECKSIGADD with missing counter stack element
        ("t11", CScript([pubs[1], OP_CHECKSIGADD, OP_1, OP_EQUAL])),
        # 12) OP_CHECKSIG that needs invalid signature
        ("t12", CScript([pubs[1], OP_CHECKSIGVERIFY, pubs[0], OP_CHECKSIG, OP_NOT])),
        # 13) OP_CHECKSIG with empty key that needs invalid signature
        ("t13", CScript([pubs[1], OP_CHECKSIGVERIFY, OP_0, OP_CHECKSIG, OP_NOT])),
        # 14) OP_CHECKSIGADD that needs invalid signature
        ("t14", CScript([pubs[1], OP_CHECKSIGVERIFY, OP_0, pubs[0], OP_CHECKSIGADD, OP_NOT])),
        # 15) OP_CHECKSIGADD with empty key that needs invalid signature
        ("t15", CScript([pubs[1], OP_CHECKSIGVERIFY, OP_0, OP_0, OP_CHECKSIGADD, OP_NOT])),
        # 16) OP_CHECKSIG with unknown pubkey type
        ("t16", CScript([OP_1, OP_CHECKSIG])),
        # 17) OP_CHECKSIGADD with unknown pubkey type
        ("t17", CScript([OP_0, OP_1, OP_CHECKSIGADD])),
        # 18) OP_CHECKSIGVERIFY with unknown pubkey type
        ("t18", CScript([OP_1, OP_CHECKSIGVERIFY, OP_1])),
        # 19) script longer than 10000 bytes and over 201 non-push opcodes
        ("t19", CScript([OP_0, OP_0, OP_2DROP] * 10001 + [pubs[1], OP_CHECKSIG])),
        # 20) OP_CHECKSIGVERIFY with empty key
        ("t20", CScript([pubs[1], OP_CHECKSIGVERIFY, OP_0, OP_0, OP_CHECKSIGVERIFY, OP_1])),
        # 21) Script that grows the stack to 1000 elements
        ("t21", CScript([pubs[1], OP_CHECKSIGVERIFY, OP_1] + [OP_DUP] * 999 + [OP_DROP] * 999)),
        # 22) Script that grows the stack to 1001 elements
        ("t22", CScript([pubs[1], OP_CHECKSIGVERIFY, OP_1] + [OP_DUP] * 1000 + [OP_DROP] * 1000)),
        # 23) Script that expects an input stack of 1000 elements
        ("t23", CScript([OP_DROP] * 999 + [pubs[1], OP_CHECKSIG])),
        # 24) Script that expects an input stack of 1001 elements
        ("t24", CScript([OP_DROP] * 1000 + [pubs[1], OP_CHECKSIG])),
        # 25) Script that pushes a MAX_SCRIPT_ELEMENT_SIZE-bytes element
        ("t25", CScript([random_bytes(MAX_SCRIPT_ELEMENT_SIZE), OP_DROP, pubs[1], OP_CHECKSIG])),
        # 26) Script that pushes a (MAX_SCRIPT_ELEMENT_SIZE+1)-bytes element
        ("t26", CScript([random_bytes(MAX_SCRIPT_ELEMENT_SIZE+1), OP_DROP, pubs[1], OP_CHECKSIG])),
        # 27) CHECKSIGADD that must fail because numeric argument number is >4 bytes
        ("t27", CScript([CScriptNum(OVERSIZE_NUMBER), pubs[1], OP_CHECKSIGADD])),
        # 28) Pushes random CScriptNum value, checks OP_CHECKSIGADD result
        ("t28", CScript([csa_high_val, pubs[1], OP_CHECKSIGADD, csa_high_result, OP_EQUAL])),
        # 29) CHECKSIGADD that succeeds with proper sig because numeric argument number is <=4 bytes
        ("t29", CScript([CScriptNum(OVERSIZE_NUMBER-1), pubs[1], OP_CHECKSIGADD])),
        # 30) Variant of t1 with "normal" 33-byte pubkey
        ("t30", CScript([b'\x03' + pubs[1], OP_CHECKSIG])),
        # 31) Variant of t2 with "normal" 33-byte pubkey
        ("t31", CScript([b'\x02' + pubs[1], OP_CHECKSIGVERIFY, OP_1])),
        # 32) Variant of t28 with "normal" 33-byte pubkey
        ("t32", CScript([csa_high_val, b'\x03' + pubs[1], OP_CHECKSIGADD, csa_high_result, OP_EQUAL])),
        # 33) 999-of-999 multisig
        ("t33", CScript(big_scriptops[:1998] + [OP_1])),
        # 34) 1000-of-1000 multisig
        ("t34", CScript(big_scriptops[:2000] + [OP_1])),
        # 35) Variant of t9 that uses a non-minimally encoded input arg
        ("t35", CScript([bytes([csa_low_val]), pubs[1], OP_CHECKSIGADD, csa_low_result, OP_EQUAL])),
        # 36) Empty script
        ("t36", CScript([])),
    ]
    # Add many dummies to test huge trees
    for j in range(100000):
        scripts.append((None, CScript([OP_RETURN, random.randrange(100000)])))
    random.shuffle(scripts)
    tap = taproot_construct(pubs[0], scripts)
    common = {
        "hashtype": hashtype,
        "key": secs[1],
        "tap": tap,
    }
    # Test that MAX_SCRIPT_ELEMENT_SIZE byte stack element inputs are valid, but not one more (and 80 bytes is standard but 81 is not).
    add_spender(spenders, "tapscript/inputmaxlimit", leaf="t0", **common, standard=False, inputs=[getter("sign"), random_bytes(MAX_SCRIPT_ELEMENT_SIZE)], failure={"inputs": [getter("sign"), random_bytes(MAX_SCRIPT_ELEMENT_SIZE+1)]}, **ERR_PUSH_LIMIT)
    add_spender(spenders, "tapscript/input80limit", leaf="t0", **common, inputs=[getter("sign"), random_bytes(80)])
    add_spender(spenders, "tapscript/input81limit", leaf="t0", **common, standard=False, inputs=[getter("sign"), random_bytes(81)])
    # Test that OP_CHECKMULTISIG and OP_CHECKMULTISIGVERIFY cause failure, but OP_CHECKSIG and OP_CHECKSIGVERIFY work.
    add_spender(spenders, "tapscript/disabled_checkmultisig", leaf="t1", **common, **SINGLE_SIG, failure={"leaf": "t3"}, **ERR_TAPSCRIPT_CHECKMULTISIG)
    add_spender(spenders, "tapscript/disabled_checkmultisigverify", leaf="t2", **common, **SINGLE_SIG, failure={"leaf": "t4"}, **ERR_TAPSCRIPT_CHECKMULTISIG)
    # Test that OP_IF and OP_NOTIF do not accept non-0x01 as truth value (the MINIMALIF rule is consensus in Tapscript)
    add_spender(spenders, "tapscript/minimalif", leaf="t5", **common, inputs=[getter("sign"), b'\x01'], failure={"inputs": [getter("sign"), b'\x02']}, **ERR_MINIMALIF)
    add_spender(spenders, "tapscript/minimalnotif", leaf="t6", **common, inputs=[getter("sign"), b'\x01'], failure={"inputs": [getter("sign"), b'\x03']}, **ERR_MINIMALIF)
    add_spender(spenders, "tapscript/minimalif", leaf="t5", **common, inputs=[getter("sign"), b'\x01'], failure={"inputs": [getter("sign"), b'\x0001']}, **ERR_MINIMALIF)
    add_spender(spenders, "tapscript/minimalnotif", leaf="t6", **common, inputs=[getter("sign"), b'\x01'], failure={"inputs": [getter("sign"), b'\x0100']}, **ERR_MINIMALIF)
    # Test that 1-byte public keys (which are unknown) are acceptable but nonstandard with unrelated signatures, but 0-byte public keys are not valid.
    add_spender(spenders, "tapscript/unkpk/checksig", leaf="t16", standard=False, **common, **SINGLE_SIG, failure={"leaf": "t7"}, **ERR_UNKNOWN_PUBKEY)
    add_spender(spenders, "tapscript/unkpk/checksigadd", leaf="t17", standard=False, **common, **SINGLE_SIG, failure={"leaf": "t10"}, **ERR_UNKNOWN_PUBKEY)
    add_spender(spenders, "tapscript/unkpk/checksigverify", leaf="t18", standard=False, **common, **SINGLE_SIG, failure={"leaf": "t8"}, **ERR_UNKNOWN_PUBKEY)
    # Test that 33-byte public keys (which are unknown) are acceptable but nonstandard with valid signatures, but normal pubkeys are not valid in that case.
    add_spender(spenders, "tapscript/oldpk/checksig", leaf="t30", standard=False, **common, **SINGLE_SIG, sighash=bitflipper(default_sighash), failure={"leaf": "t1"}, **ERR_SIG_SCHNORR)
    add_spender(spenders, "tapscript/oldpk/checksigadd", leaf="t31", standard=False, **common, **SINGLE_SIG, sighash=bitflipper(default_sighash), failure={"leaf": "t2"}, **ERR_SIG_SCHNORR)
    add_spender(spenders, "tapscript/oldpk/checksigverify", leaf="t32", standard=False, **common, **SINGLE_SIG, sighash=bitflipper(default_sighash), failure={"leaf": "t28"}, **ERR_SIG_SCHNORR)
    # Test that 0-byte public keys are not acceptable.
    add_spender(spenders, "tapscript/emptypk/checksig", leaf="t1", **SINGLE_SIG, **common, failure={"leaf": "t7"}, **ERR_UNKNOWN_PUBKEY)
    add_spender(spenders, "tapscript/emptypk/checksigverify", leaf="t2", **SINGLE_SIG, **common, failure={"leaf": "t8"}, **ERR_UNKNOWN_PUBKEY)
    add_spender(spenders, "tapscript/emptypk/checksigadd", leaf="t9", **SINGLE_SIG, **common, failure={"leaf": "t10"}, **ERR_UNKNOWN_PUBKEY)
    add_spender(spenders, "tapscript/emptypk/checksigadd", leaf="t35", standard=False, **SINGLE_SIG, **common, failure={"leaf": "t10"}, **ERR_UNKNOWN_PUBKEY)
    # Test that OP_CHECKSIGADD results are as expected
    add_spender(spenders, "tapscript/checksigaddresults", leaf="t28", **SINGLE_SIG, **common, failure={"leaf": "t27"}, err_msg="unknown error")
    add_spender(spenders, "tapscript/checksigaddoversize", leaf="t29", **SINGLE_SIG, **common, failure={"leaf": "t27"}, err_msg="unknown error")
    # Test that OP_CHECKSIGADD requires 3 stack elements.
    add_spender(spenders, "tapscript/checksigadd3args", leaf="t9", **SINGLE_SIG, **common, failure={"leaf": "t11"}, **ERR_STACK_EMPTY)
    # Test that empty signatures do not cause script failure in OP_CHECKSIG and OP_CHECKSIGADD (but do fail with empty pubkey, and do fail OP_CHECKSIGVERIFY)
    add_spender(spenders, "tapscript/emptysigs/checksig", leaf="t12", **common, inputs=[b'', getter("sign")], failure={"leaf": "t13"}, **ERR_UNKNOWN_PUBKEY)
    add_spender(spenders, "tapscript/emptysigs/nochecksigverify", leaf="t12", **common, inputs=[b'', getter("sign")], failure={"leaf": "t20"}, **ERR_UNKNOWN_PUBKEY)
    add_spender(spenders, "tapscript/emptysigs/checksigadd", leaf="t14", **common, inputs=[b'', getter("sign")], failure={"leaf": "t15"}, **ERR_UNKNOWN_PUBKEY)
    # Test that scripts over 10000 bytes (and over 201 non-push ops) are acceptable.
    add_spender(spenders, "tapscript/no10000limit", leaf="t19", **SINGLE_SIG, **common)
    # Test that a stack size of 1000 elements is permitted, but 1001 isn't.
    add_spender(spenders, "tapscript/1000stack", leaf="t21", **SINGLE_SIG, **common, failure={"leaf": "t22"}, **ERR_STACK_SIZE)
    # Test that an input stack size of 1000 elements is permitted, but 1001 isn't.
    add_spender(spenders, "tapscript/1000inputs", leaf="t23", **common, inputs=[getter("sign")] + [b'' for _ in range(999)], failure={"leaf": "t24", "inputs": [getter("sign")] + [b'' for _ in range(1000)]}, **ERR_STACK_SIZE)
    # Test that pushing a MAX_SCRIPT_ELEMENT_SIZE byte stack element is valid, but one longer is not.
    add_spender(spenders, "tapscript/pushmaxlimit", leaf="t25", **common, **SINGLE_SIG, failure={"leaf": "t26"}, **ERR_PUSH_LIMIT)
    # Test that 999-of-999 multisig works (but 1000-of-1000 triggers stack size limits)
    add_spender(spenders, "tapscript/bigmulti", leaf="t33", **common, inputs=big_spend_inputs, num=999, failure={"leaf": "t34", "num": 1000}, **ERR_STACK_SIZE)
    # Test that the CLEANSTACK rule is consensus critical in tapscript
    add_spender(spenders, "tapscript/cleanstack", leaf="t36", tap=tap, inputs=[b'\x01'], failure={"inputs": [b'\x01', b'\x01']}, **ERR_CLEANSTACK)

    # == Test for sigops ratio limit ==

    # Given a number n, and a public key pk, functions that produce a (CScript, sigops). Each script takes as
    # input a valid signature with the passed pk followed by a dummy push of bytes that are to be dropped, and
    # will execute sigops signature checks.
    SIGOPS_RATIO_SCRIPTS = [
        # n OP_CHECKSIGVERFIYs and 1 OP_CHECKSIG.
        lambda n, pk: (CScript([OP_DROP, pk] + [OP_2DUP, OP_CHECKSIGVERIFY] * n + [OP_CHECKSIG]), n + 1),
        # n OP_CHECKSIGVERIFYs and 1 OP_CHECKSIGADD, but also one unexecuted OP_CHECKSIGVERIFY.
        lambda n, pk: (CScript([OP_DROP, pk, OP_0, OP_IF, OP_2DUP, OP_CHECKSIGVERIFY, OP_ENDIF] + [OP_2DUP, OP_CHECKSIGVERIFY] * n + [OP_2, OP_SWAP, OP_CHECKSIGADD, OP_3, OP_EQUAL]), n + 1),
        # n OP_CHECKSIGVERIFYs and 1 OP_CHECKSIGADD, but also one unexecuted OP_CHECKSIG.
        lambda n, pk: (CScript([random_bytes(220), OP_2DROP, pk, OP_1, OP_NOTIF, OP_2DUP, OP_CHECKSIG, OP_VERIFY, OP_ENDIF] + [OP_2DUP, OP_CHECKSIGVERIFY] * n + [OP_4, OP_SWAP, OP_CHECKSIGADD, OP_5, OP_EQUAL]), n + 1),
        # n OP_CHECKSIGVERFIYs and 1 OP_CHECKSIGADD, but also one unexecuted OP_CHECKSIGADD.
        lambda n, pk: (CScript([OP_DROP, pk, OP_1, OP_IF, OP_ELSE, OP_2DUP, OP_6, OP_SWAP, OP_CHECKSIGADD, OP_7, OP_EQUALVERIFY, OP_ENDIF] + [OP_2DUP, OP_CHECKSIGVERIFY] * n + [OP_8, OP_SWAP, OP_CHECKSIGADD, OP_9, OP_EQUAL]), n + 1),
        # n+1 OP_CHECKSIGs, but also one OP_CHECKSIG with an empty signature.
        lambda n, pk: (CScript([OP_DROP, OP_0, pk, OP_CHECKSIG, OP_NOT, OP_VERIFY, pk] + [OP_2DUP, OP_CHECKSIG, OP_VERIFY] * n + [OP_CHECKSIG]), n + 1),
        # n OP_CHECKSIGADDs and 1 OP_CHECKSIG, but also an OP_CHECKSIGADD with an empty signature.
        lambda n, pk: (CScript([OP_DROP, OP_0, OP_10, pk, OP_CHECKSIGADD, OP_10, OP_EQUALVERIFY, pk] + [OP_2DUP, OP_16, OP_SWAP, OP_CHECKSIGADD, b'\x11', OP_EQUALVERIFY] * n + [OP_CHECKSIG]), n + 1),
    ]
    for annex in [None, bytes([ANNEX_TAG]) + random_bytes(random.randrange(1000))]:
        for hashtype in [SIGHASH_DEFAULT, SIGHASH_ALL]:
            for pubkey in [pubs[1], random_bytes(random.choice([x for x in range(2, 81) if x != 32]))]:
                for fn_num, fn in enumerate(SIGOPS_RATIO_SCRIPTS):
                    merkledepth = random.randrange(129)


                    def predict_sigops_ratio(n, dummy_size):
                        """Predict whether spending fn(n, pubkey) with dummy_size will pass the ratio test."""
                        script, sigops = fn(n, pubkey)
                        # Predict the size of the witness for a given choice of n
                        stacklen_size = 1
                        sig_size = 64 + (hashtype != SIGHASH_DEFAULT)
                        siglen_size = 1
                        dummylen_size = 1 + 2 * (dummy_size >= 253)
                        script_size = len(script)
                        scriptlen_size = 1 + 2 * (script_size >= 253)
                        control_size = 33 + 32 * merkledepth
                        controllen_size = 1 + 2 * (control_size >= 253)
                        annex_size = 0 if annex is None else len(annex)
                        annexlen_size = 0 if annex is None else 1 + 2 * (annex_size >= 253)
                        witsize = stacklen_size + sig_size + siglen_size + dummy_size + dummylen_size + script_size + scriptlen_size + control_size + controllen_size + annex_size + annexlen_size
                        # sigops ratio test
                        return witsize + 50 >= 50 * sigops
                    # Make sure n is high enough that with empty dummy, the script is not valid
                    n = 0
                    while predict_sigops_ratio(n, 0):
                        n += 1
                    # But allow picking a bit higher still
                    n += random.randrange(5)
                    # Now pick dummy size *just* large enough that the overall construction passes
                    dummylen = 0
                    while not predict_sigops_ratio(n, dummylen):
                        dummylen += 1
                    scripts = [("s", fn(n, pubkey)[0])]
                    for _ in range(merkledepth):
                        scripts = [scripts, random.choice(PARTNER_MERKLE_FN)]
                    tap = taproot_construct(pubs[0], scripts)
                    standard = annex is None and dummylen <= 80 and len(pubkey) == 32
                    add_spender(spenders, "tapscript/sigopsratio_%i" % fn_num, tap=tap, leaf="s", annex=annex, hashtype=hashtype, key=secs[1], inputs=[getter("sign"), random_bytes(dummylen)], standard=standard, failure={"inputs": [getter("sign"), random_bytes(dummylen - 1)]}, **ERR_SIGOPS_RATIO)

    # Future leaf versions
    for leafver in range(0, 0x100, 2):
        if leafver == LEAF_VERSION_TAPSCRIPT or leafver == ANNEX_TAG:
            # Skip the defined LEAF_VERSION_TAPSCRIPT, and the ANNEX_TAG which is not usable as leaf version
            continue
        scripts = [
            ("bare_c0", CScript([OP_NOP])),
            ("bare_unkver", CScript([OP_NOP]), leafver),
            ("return_c0", CScript([OP_RETURN])),
            ("return_unkver", CScript([OP_RETURN]), leafver),
            ("undecodable_c0", CScript([OP_PUSHDATA1])),
            ("undecodable_unkver", CScript([OP_PUSHDATA1]), leafver),
            ("bigpush_c0", CScript([random_bytes(MAX_SCRIPT_ELEMENT_SIZE+1), OP_DROP])),
            ("bigpush_unkver", CScript([random_bytes(MAX_SCRIPT_ELEMENT_SIZE+1), OP_DROP]), leafver),
            ("1001push_c0", CScript([OP_0] * 1001)),
            ("1001push_unkver", CScript([OP_0] * 1001), leafver),
        ]
        random.shuffle(scripts)
        tap = taproot_construct(pubs[0], scripts)
        add_spender(spenders, "unkver/bare", standard=False, tap=tap, leaf="bare_unkver", failure={"leaf": "bare_c0"}, **ERR_CLEANSTACK)
        add_spender(spenders, "unkver/return", standard=False, tap=tap, leaf="return_unkver", failure={"leaf": "return_c0"}, **ERR_OP_RETURN)
        add_spender(spenders, "unkver/undecodable", standard=False, tap=tap, leaf="undecodable_unkver", failure={"leaf": "undecodable_c0"}, **ERR_UNDECODABLE)
        add_spender(spenders, "unkver/bigpush", standard=False, tap=tap, leaf="bigpush_unkver", failure={"leaf": "bigpush_c0"}, **ERR_PUSH_LIMIT)
        add_spender(spenders, "unkver/1001push", standard=False, tap=tap, leaf="1001push_unkver", failure={"leaf": "1001push_c0"}, **ERR_STACK_SIZE)
        add_spender(spenders, "unkver/1001inputs", standard=False, tap=tap, leaf="bare_unkver", inputs=[b'']*1001, failure={"leaf": "bare_c0"}, **ERR_STACK_SIZE)

    # OP_SUCCESSx tests.
    hashtype = lambda _: random.choice(VALID_SIGHASHES_TAPROOT)
    for opval in range(76, 0x100):
        opcode = CScriptOp(opval)
        if not is_op_success(opcode):
            continue
        scripts = [
            ("bare_success", CScript([opcode])),
            ("bare_nop", CScript([OP_NOP])),
            ("unexecif_success", CScript([OP_0, OP_IF, opcode, OP_ENDIF])),
            ("unexecif_nop", CScript([OP_0, OP_IF, OP_NOP, OP_ENDIF])),
            ("return_success", CScript([OP_RETURN, opcode])),
            ("return_nop", CScript([OP_RETURN, OP_NOP])),
            ("undecodable_success", CScript([opcode, OP_PUSHDATA1])),
            ("undecodable_nop", CScript([OP_NOP, OP_PUSHDATA1])),
            ("undecodable_bypassed_success", CScript([OP_PUSHDATA1, OP_2, opcode])),
            ("bigpush_success", CScript([random_bytes(MAX_SCRIPT_ELEMENT_SIZE+1), OP_DROP, opcode])),
            ("bigpush_nop", CScript([random_bytes(MAX_SCRIPT_ELEMENT_SIZE+1), OP_DROP, OP_NOP])),
            ("1001push_success", CScript([OP_0] * 1001 + [opcode])),
            ("1001push_nop", CScript([OP_0] * 1001 + [OP_NOP])),
        ]
        random.shuffle(scripts)
        tap = taproot_construct(pubs[0], scripts)
        add_spender(spenders, "opsuccess/bare", standard=False, tap=tap, leaf="bare_success", failure={"leaf": "bare_nop"}, **ERR_CLEANSTACK)
        add_spender(spenders, "opsuccess/unexecif", standard=False, tap=tap, leaf="unexecif_success", failure={"leaf": "unexecif_nop"}, **ERR_CLEANSTACK)
        add_spender(spenders, "opsuccess/return", standard=False, tap=tap, leaf="return_success", failure={"leaf": "return_nop"}, **ERR_OP_RETURN)
        add_spender(spenders, "opsuccess/undecodable", standard=False, tap=tap, leaf="undecodable_success", failure={"leaf": "undecodable_nop"}, **ERR_UNDECODABLE)
        add_spender(spenders, "opsuccess/undecodable_bypass", standard=False, tap=tap, leaf="undecodable_success", failure={"leaf": "undecodable_bypassed_success"}, **ERR_UNDECODABLE)
        add_spender(spenders, "opsuccess/bigpush", standard=False, tap=tap, leaf="bigpush_success", failure={"leaf": "bigpush_nop"}, **ERR_PUSH_LIMIT)
        add_spender(spenders, "opsuccess/1001push", standard=False, tap=tap, leaf="1001push_success", failure={"leaf": "1001push_nop"}, **ERR_STACK_SIZE)
        add_spender(spenders, "opsuccess/1001inputs", standard=False, tap=tap, leaf="bare_success", inputs=[b'']*1001, failure={"leaf": "bare_nop"}, **ERR_STACK_SIZE)

    # Non-OP_SUCCESSx (verify that those aren't accidentally treated as OP_SUCCESSx)
    for opval in range(0, 0x100):
        opcode = CScriptOp(opval)
        if is_op_success(opcode):
            continue
        scripts = [
            ("normal", CScript([OP_RETURN, opcode] + [OP_NOP] * 75)),
            ("op_success", CScript([OP_RETURN, CScriptOp(0x50)]))
        ]
        tap = taproot_construct(pubs[0], scripts)
        add_spender(spenders, "alwaysvalid/notsuccessx", tap=tap, leaf="op_success", inputs=[], standard=False, failure={"leaf": "normal"}) # err_msg differs based on opcode

    # == Legacy tests ==

    # Also add a few legacy spends into the mix, so that transactions which combine taproot and pre-taproot spends get tested too.
    for compressed in [False, True]:
        eckey1 = ECKey()
        eckey1.set(generate_privkey(), compressed)
        pubkey1 = eckey1.get_pubkey().get_bytes()
        eckey2 = ECKey()
        eckey2.set(generate_privkey(), compressed)
        for p2sh in [False, True]:
            for witv0 in [False, True]:
                for hashtype in VALID_SIGHASHES_ECDSA + [random.randrange(0x04, 0x80), random.randrange(0x84, 0x100)]:
                    standard = (hashtype in VALID_SIGHASHES_ECDSA) and (compressed or not witv0)
                    add_spender(spenders, "legacy/pk-wrongkey", hashtype=hashtype, p2sh=p2sh, witv0=witv0, standard=standard, script=key_to_p2pk_script(pubkey1), **SINGLE_SIG, key=eckey1, failure={"key": eckey2}, sigops_weight=4-3*witv0, **ERR_NO_SUCCESS)
                    add_spender(spenders, "legacy/pkh-sighashflip", hashtype=hashtype, p2sh=p2sh, witv0=witv0, standard=standard, pkh=pubkey1, key=eckey1, **SIGHASH_BITFLIP, sigops_weight=4-3*witv0, **ERR_NO_SUCCESS)

    # Verify that OP_CHECKSIGADD wasn't accidentally added to pre-taproot validation logic.
    for p2sh in [False, True]:
        for witv0 in [False, True]:
            for hashtype in VALID_SIGHASHES_ECDSA + [random.randrange(0x04, 0x80), random.randrange(0x84, 0x100)]:
                standard = hashtype in VALID_SIGHASHES_ECDSA and (p2sh or witv0)
                add_spender(spenders, "compat/nocsa", hashtype=hashtype, p2sh=p2sh, witv0=witv0, standard=standard, script=CScript([OP_IF, OP_11, pubkey1, OP_CHECKSIGADD, OP_12, OP_EQUAL, OP_ELSE, pubkey1, OP_CHECKSIG, OP_ENDIF]), key=eckey1, sigops_weight=4-3*witv0, inputs=[getter("sign"), b''], failure={"inputs": [getter("sign"), b'\x01']}, **ERR_UNDECODABLE)

    return spenders

def spenders_taproot_inactive():
    """Spenders for testing that pre-activation Taproot rules don't apply."""

    spenders = []

    sec = generate_privkey()
    pub, _ = compute_xonly_pubkey(sec)
    scripts = [
        ("pk", CScript([pub, OP_CHECKSIG])),
        ("future_leaf", CScript([pub, OP_CHECKSIG]), 0xc2),
        ("op_success", CScript([pub, OP_CHECKSIG, OP_0, OP_IF, CScriptOp(0x50), OP_ENDIF])),
    ]
    tap = taproot_construct(pub, scripts)

    # Test that keypath spending is valid & non-standard, regardless of validity.
    add_spender(spenders, "inactive/keypath_valid", key=sec, tap=tap, standard=Standard.V23)
    add_spender(spenders, "inactive/keypath_invalidsig", key=sec, tap=tap, standard=False, sighash=bitflipper(default_sighash))
    add_spender(spenders, "inactive/keypath_empty", key=sec, tap=tap, standard=False, witness=[])

    # Same for scriptpath spending (and features like annex, leaf versions, or OP_SUCCESS don't change this)
    add_spender(spenders, "inactive/scriptpath_valid", key=sec, tap=tap, leaf="pk", standard=Standard.V23, inputs=[getter("sign")])
    add_spender(spenders, "inactive/scriptpath_invalidsig", key=sec, tap=tap, leaf="pk", standard=False, inputs=[getter("sign")], sighash=bitflipper(default_sighash))
    add_spender(spenders, "inactive/scriptpath_invalidcb", key=sec, tap=tap, leaf="pk", standard=False, inputs=[getter("sign")], controlblock=bitflipper(default_controlblock))
    add_spender(spenders, "inactive/scriptpath_valid_unkleaf", key=sec, tap=tap, leaf="future_leaf", standard=False, inputs=[getter("sign")])
    add_spender(spenders, "inactive/scriptpath_invalid_unkleaf", key=sec, tap=tap, leaf="future_leaf", standard=False, inputs=[getter("sign")], sighash=bitflipper(default_sighash))
    add_spender(spenders, "inactive/scriptpath_valid_opsuccess", key=sec, tap=tap, leaf="op_success", standard=False, inputs=[getter("sign")])
    add_spender(spenders, "inactive/scriptpath_valid_opsuccess", key=sec, tap=tap, leaf="op_success", standard=False, inputs=[getter("sign")], sighash=bitflipper(default_sighash))

    return spenders

# Consensus validation flags to use in dumps for tests with "legacy/" or "inactive/" prefix.
LEGACY_FLAGS = "P2SH,DERSIG,CHECKLOCKTIMEVERIFY,CHECKSEQUENCEVERIFY,WITNESS,NULLDUMMY"
# Consensus validation flags to use in dumps for all other tests.
TAPROOT_FLAGS = "P2SH,DERSIG,CHECKLOCKTIMEVERIFY,CHECKSEQUENCEVERIFY,WITNESS,NULLDUMMY,TAPROOT"

def dump_json_test(tx, input_utxos, idx, success, failure):
    spender = input_utxos[idx].spender
    # Determine flags to dump
    flags = LEGACY_FLAGS if spender.comment.startswith("legacy/") or spender.comment.startswith("inactive/") else TAPROOT_FLAGS

    fields = [
        ("tx", tx.serialize().hex()),
        ("prevouts", [x.output.serialize().hex() for x in input_utxos]),
        ("index", idx),
        ("flags", flags),
        ("comment", spender.comment)
    ]

    # The "final" field indicates that a spend should be always valid, even with more validation flags enabled
    # than the listed ones. Use standardness as a proxy for this (which gives a conservative underestimate).
    if spender.is_standard == Standard.ALL:
        fields.append(("final", True))

    def dump_witness(wit):
        return OrderedDict([("scriptSig", wit[0].hex()), ("witness", [x.hex() for x in wit[1]])])
    if success is not None:
        fields.append(("success", dump_witness(success)))
    if failure is not None:
        fields.append(("failure", dump_witness(failure)))

    # Write the dump to $TEST_DUMP_DIR/x/xyz... where x,y,z,... are the SHA1 sum of the dump (which makes the
    # file naming scheme compatible with fuzzing infrastructure).
    dump = json.dumps(OrderedDict(fields)) + ",\n"
    sha1 = hashlib.sha1(dump.encode("utf-8")).hexdigest()
    dirname = os.environ.get("TEST_DUMP_DIR", ".") + ("/%s" % sha1[0])
    os.makedirs(dirname, exist_ok=True)
    with open(dirname + ("/%s" % sha1), 'w', encoding="utf8") as f:
        f.write(dump)

# Data type to keep track of UTXOs, where they were created, and how to spend them.
UTXOData = namedtuple('UTXOData', 'outpoint,output,spender')


class TaprootTest(BitcoinTestFramework):
    def add_options(self, parser):
        parser.add_argument("--dumptests", dest="dump_tests", default=False, action="store_true",
                            help="Dump generated test cases to directory set by TEST_DUMP_DIR environment variable")
        parser.add_argument("--previous_release", dest="previous_release", default=False, action="store_true",
                            help="Use a previous release as taproot-inactive node")

    def skip_test_if_missing_module(self):
        self.skip_if_no_wallet()
        if self.options.previous_release:
            self.skip_if_no_previous_releases()

    def set_test_params(self):
        self.num_nodes = 2
        self.setup_clean_chain = True
        # Node 0 has Taproot inactive, Node 1 active.
        self.extra_args = [["-par=1"], ["-par=1"]]
        if self.options.previous_release:
            self.wallet_names = [None, self.default_wallet_name]
        else:
            self.extra_args[0].append("-vbparams=taproot:1:1")

    def setup_nodes(self):
        self.add_nodes(self.num_nodes, self.extra_args, versions=[
            200100 if self.options.previous_release else None,
            None,
        ])
        self.start_nodes()
        self.import_deterministic_coinbase_privkeys()

    def block_submit(self, node, txs, msg, err_msg, cb_pubkey=None, fees=0, sigops_weight=0, witness=False, accept=False):

        # Deplete block of any non-tapscript sigops using a single additional 0-value coinbase output.
        # It is not impossible to fit enough tapscript sigops to hit the old 80k limit without
        # busting txin-level limits. We simply have to account for the p2pk outputs in all
        # transactions.
        extra_output_script = CScript([OP_CHECKSIG]*((MAX_BLOCK_SIGOPS_WEIGHT - sigops_weight) // WITNESS_SCALE_FACTOR))

<<<<<<< HEAD
        block = create_block(self.tip, create_coinbase(self.lastblockheight + 1, pubkey=cb_pubkey, extra_output_script=extra_output_script, fees=fees), self.lastblocktime + 1)
        block.set_base_version(4)
        for tx in txs:
            tx.rehash()
            block.vtx.append(tx)
        block.hashMerkleRoot = block.calc_merkle_root()
=======
        coinbase_tx = create_coinbase(self.lastblockheight + 1, pubkey=cb_pubkey, extra_output_script=extra_output_script, fees=fees)
        block = create_block(self.tip, coinbase_tx, self.lastblocktime + 1, txlist=txs)
>>>>>>> e521c558
        witness and add_witness_commitment(block)
        block.solve()
        block_response = node.submitblock(block.serialize().hex())
        if err_msg is not None:
            assert block_response is not None and err_msg in block_response, "Missing error message '%s' from block response '%s': %s" % (err_msg, "(None)" if block_response is None else block_response, msg)
        if accept:
            assert node.getbestblockhash() == block.hash, "Failed to accept: %s (response: %s)" % (msg, block_response)
            self.tip = block.sha256
            self.lastblockhash = block.hash
            self.lastblocktime += 1
            self.lastblockheight += 1
        else:
            assert node.getbestblockhash() == self.lastblockhash, "Failed to reject: " + msg

    def init_blockinfo(self, node):
        # Initialize variables used by block_submit().
        self.lastblockhash = node.getbestblockhash()
        self.tip = int(self.lastblockhash, 16)
        block = node.getblock(self.lastblockhash)
        self.lastblockheight = block['height']
        self.lastblocktime = block['time']

    def test_spenders(self, node, spenders, input_counts):
        """Run randomized tests with a number of "spenders".

        Steps:
            1) Generate an appropriate UTXO for each spender to test spend conditions
            2) Generate 100 random addresses of all wallet types: pkh/sh_wpkh/wpkh
            3) Select random number of inputs from (1)
            4) Select random number of addresses from (2) as outputs

        Each spender embodies a test; in a large randomized test, it is verified
        that toggling the valid argument to each lambda toggles the validity of
        the transaction. This is accomplished by constructing transactions consisting
        of all valid inputs, except one invalid one.
        """

        # Construct a bunch of sPKs that send coins back to the host wallet
        self.log.info("- Constructing addresses for returning coins")
        host_spks = []
        host_pubkeys = []
        for i in range(16):
            addr = node.getnewaddress(address_type=random.choice(["legacy", "p2sh-segwit", "bech32"]))
            info = node.getaddressinfo(addr)
            spk = bytes.fromhex(info['scriptPubKey'])
            host_spks.append(spk)
            host_pubkeys.append(bytes.fromhex(info['pubkey']))

        self.init_blockinfo(node)

        # Create transactions spending up to 50 of the wallet's inputs, with one output for each spender, and
        # one change output at the end. The transaction is constructed on the Python side to enable
        # having multiple outputs to the same address and outputs with no assigned address. The wallet
        # is then asked to sign it through signrawtransactionwithwallet, and then added to a block on the
        # Python side (to bypass standardness rules).
        self.log.info("- Creating test UTXOs...")
        random.shuffle(spenders)
        normal_utxos = []
        mismatching_utxos = [] # UTXOs with input that requires mismatching output position
        done = 0
        while done < len(spenders):
            # Compute how many UTXOs to create with this transaction
            count_this_tx = min(len(spenders) - done, (len(spenders) + 4) // 5, 10000)

            fund_tx = CTransaction()
            # Add the 50 highest-value inputs
            unspents = node.listunspent()
            random.shuffle(unspents)
            unspents.sort(key=lambda x: int(x["amount"] * 100000000), reverse=True)
            if len(unspents) > 50:
                unspents = unspents[:50]
            random.shuffle(unspents)
            balance = 0
            for unspent in unspents:
                balance += int(unspent["amount"] * 100000000)
                txid = int(unspent["txid"], 16)
                fund_tx.vin.append(CTxIn(COutPoint(txid, int(unspent["vout"])), CScript()))
            # Add outputs
            cur_progress = done / len(spenders)
            next_progress = (done + count_this_tx) / len(spenders)
            change_goal = (1.0 - 0.6 * next_progress) / (1.0 - 0.6 * cur_progress) * balance
            self.log.debug("Create %i UTXOs in a transaction spending %i inputs worth %.8f (sending ~%.8f to change)" % (count_this_tx, len(unspents), balance * 0.00000001, change_goal * 0.00000001))
            for i in range(count_this_tx):
                avg = (balance - change_goal) / (count_this_tx - i)
                amount = int(random.randrange(int(avg*0.85 + 0.5), int(avg*1.15 + 0.5)) + 0.5)
                balance -= amount
                fund_tx.vout.append(CTxOut(amount, spenders[done + i].script))
            # Add change
            fund_tx.vout.append(CTxOut(balance - 10000, random.choice(host_spks)))
            # Ask the wallet to sign
            ss = BytesIO(bytes.fromhex(node.signrawtransactionwithwallet(fund_tx.serialize().hex())["hex"]))
            fund_tx.deserialize(ss)
            # Construct UTXOData entries
            fund_tx.rehash()
            for i in range(count_this_tx):
                utxodata = UTXOData(outpoint=COutPoint(fund_tx.sha256, i), output=fund_tx.vout[i], spender=spenders[done])
                if utxodata.spender.need_vin_vout_mismatch:
                    mismatching_utxos.append(utxodata)
                else:
                    normal_utxos.append(utxodata)
                done += 1
            # Mine into a block
            self.block_submit(node, [fund_tx], "Funding tx", None, random.choice(host_pubkeys), 10000, MAX_BLOCK_SIGOPS_WEIGHT, True, True)

        # Consume groups of choice(input_coins) from utxos in a tx, testing the spenders.
        self.log.info("- Running %i spending tests" % done)
        random.shuffle(normal_utxos)
        random.shuffle(mismatching_utxos)
        assert done == len(normal_utxos) + len(mismatching_utxos)

        left = done
        while left:
            # Construct CTransaction with random nVersion, nLocktime
            tx = CTransaction()
            tx.nVersion = random.choice([1, 2, random.randint(-0x80000000, 0x7fffffff)])
            min_sequence = (tx.nVersion != 1 and tx.nVersion != 0) * 0x80000000  # The minimum sequence number to disable relative locktime
            if random.choice([True, False]):
                tx.nLockTime = random.randrange(LOCKTIME_THRESHOLD, self.lastblocktime - 7200)  # all absolute locktimes in the past
            else:
                tx.nLockTime = random.randrange(self.lastblockheight + 1)  # all block heights in the past

            # Decide how many UTXOs to test with.
            acceptable = [n for n in input_counts if n <= left and (left - n > max(input_counts) or (left - n) in [0] + input_counts)]
            num_inputs = random.choice(acceptable)

            # If we have UTXOs that require mismatching inputs/outputs left, include exactly one of those
            # unless there is only one normal UTXO left (as tests with mismatching UTXOs require at least one
            # normal UTXO to go in the first position), and we don't want to run out of normal UTXOs.
            input_utxos = []
            while len(mismatching_utxos) and (len(input_utxos) == 0 or len(normal_utxos) == 1):
                input_utxos.append(mismatching_utxos.pop())
                left -= 1

            # Top up until we hit num_inputs (but include at least one normal UTXO always).
            for _ in range(max(1, num_inputs - len(input_utxos))):
                input_utxos.append(normal_utxos.pop())
                left -= 1

            # The first input cannot require a mismatching output (as there is at least one output).
            while True:
                random.shuffle(input_utxos)
                if not input_utxos[0].spender.need_vin_vout_mismatch:
                    break
            first_mismatch_input = None
            for i in range(len(input_utxos)):
                if input_utxos[i].spender.need_vin_vout_mismatch:
                    first_mismatch_input = i
            assert first_mismatch_input is None or first_mismatch_input > 0

            # Decide fee, and add CTxIns to tx.
            amount = sum(utxo.output.nValue for utxo in input_utxos)
            fee = min(random.randrange(MIN_FEE * 2, MIN_FEE * 4), amount - DUST_LIMIT)  # 10000-20000 sat fee
            in_value = amount - fee
            tx.vin = [CTxIn(outpoint=utxo.outpoint, nSequence=random.randint(min_sequence, 0xffffffff)) for utxo in input_utxos]
            tx.wit.vtxinwit = [CTxInWitness() for _ in range(len(input_utxos))]
            sigops_weight = sum(utxo.spender.sigops_weight for utxo in input_utxos)
            self.log.debug("Test: %s" % (", ".join(utxo.spender.comment for utxo in input_utxos)))

            # Add 1 to 4 random outputs (but constrained by inputs that require mismatching outputs)
            num_outputs = random.choice(range(1, 1 + min(4, 4 if first_mismatch_input is None else first_mismatch_input)))
            assert in_value >= 0 and fee - num_outputs * DUST_LIMIT >= MIN_FEE
            for i in range(num_outputs):
                tx.vout.append(CTxOut())
                if in_value <= DUST_LIMIT:
                    tx.vout[-1].nValue = DUST_LIMIT
                elif i < num_outputs - 1:
                    tx.vout[-1].nValue = in_value
                else:
                    tx.vout[-1].nValue = random.randint(DUST_LIMIT, in_value)
                in_value -= tx.vout[-1].nValue
                tx.vout[-1].scriptPubKey = random.choice(host_spks)
                sigops_weight += CScript(tx.vout[-1].scriptPubKey).GetSigOpCount(False) * WITNESS_SCALE_FACTOR
            fee += in_value
            assert fee >= 0

            # Select coinbase pubkey
            cb_pubkey = random.choice(host_pubkeys)
            sigops_weight += 1 * WITNESS_SCALE_FACTOR

            # Precompute one satisfying and one failing scriptSig/witness for each input.
            input_data = []
            for i in range(len(input_utxos)):
                fn = input_utxos[i].spender.sat_function
                fail = None
                success = fn(tx, i, [utxo.output for utxo in input_utxos], True)
                if not input_utxos[i].spender.no_fail:
                    fail = fn(tx, i, [utxo.output for utxo in input_utxos], False)
                input_data.append((fail, success))
                if self.options.dump_tests:
                    dump_json_test(tx, input_utxos, i, success, fail)

            # Sign each input incorrectly once on each complete signing pass, except the very last.
            for fail_input in list(range(len(input_utxos))) + [None]:
                # Skip trying to fail at spending something that can't be made to fail.
                if fail_input is not None and input_utxos[fail_input].spender.no_fail:
                    continue
                # Expected message with each input failure, may be None(which is ignored)
                expected_fail_msg = None if fail_input is None else input_utxos[fail_input].spender.err_msg
                # Fill inputs/witnesses
                for i in range(len(input_utxos)):
                    tx.vin[i].scriptSig = input_data[i][i != fail_input][0]
                    tx.wit.vtxinwit[i].scriptWitness.stack = input_data[i][i != fail_input][1]
                taproot_spend_policy = Standard.V23 if node.version is None else Standard.ALL
                # Submit to mempool to check standardness
                is_standard_tx = (
                    fail_input is None  # Must be valid to be standard
                    and (all(utxo.spender.is_standard == Standard.ALL or utxo.spender.is_standard == taproot_spend_policy for utxo in input_utxos))  # All inputs must be standard
                    and tx.nVersion >= 1  # The tx version must be standard
                    and tx.nVersion <= 2)
                tx.rehash()
                msg = ','.join(utxo.spender.comment + ("*" if n == fail_input else "") for n, utxo in enumerate(input_utxos))
                if is_standard_tx:
                    node.sendrawtransaction(tx.serialize().hex(), 0)
                    assert node.getmempoolentry(tx.hash) is not None, "Failed to accept into mempool: " + msg
                else:
                    assert_raises_rpc_error(-26, None, node.sendrawtransaction, tx.serialize().hex(), 0)
                # Submit in a block
                self.block_submit(node, [tx], msg, witness=True, accept=fail_input is None, cb_pubkey=cb_pubkey, fees=fee, sigops_weight=sigops_weight, err_msg=expected_fail_msg)

            if (len(spenders) - left) // 200 > (len(spenders) - left - len(input_utxos)) // 200:
                self.log.info("  - %i tests done" % (len(spenders) - left))

        assert left == 0
        assert len(normal_utxos) == 0
        assert len(mismatching_utxos) == 0
        self.log.info("  - Done")

    def gen_test_vectors(self):
        """Run a scenario that corresponds (and optionally produces) to BIP341 test vectors."""

        self.log.info("Unit test scenario...")

        # Deterministically mine coins to OP_TRUE in block 1
        assert self.nodes[1].getblockcount() == 0
        coinbase = CTransaction()
        coinbase.nVersion = 1
        coinbase.vin = [CTxIn(COutPoint(0, 0xffffffff), CScript([OP_1, OP_1]), 0xffffffff)]
        coinbase.vout = [CTxOut(5000000000, CScript([OP_1]))]
        coinbase.nLockTime = 0
        coinbase.rehash()
        assert coinbase.hash == "f60c73405d499a956d3162e3483c395526ef78286458a4cb17b125aa92e49b20"
        # Mine it
        block = create_block(hashprev=int(self.nodes[1].getbestblockhash(), 16), coinbase=coinbase)
        block.rehash()
        block.solve()
        self.nodes[1].submitblock(block.serialize().hex())
        assert self.nodes[1].getblockcount() == 1
        self.generate(self.nodes[1], COINBASE_MATURITY)

        SEED = 317
        VALID_LEAF_VERS = list(range(0xc0, 0x100, 2)) + [0x66, 0x7e, 0x80, 0x84, 0x96, 0x98, 0xba, 0xbc, 0xbe]
        # Generate private keys
        prvs = [hashlib.sha256(SEED.to_bytes(2, 'big') + bytes([i])).digest() for i in range(100)]
        # Generate corresponding public x-only pubkeys
        pubs = [compute_xonly_pubkey(prv)[0] for prv in prvs]
        # Generate taproot objects
        inner_keys = [pubs[i] for i in range(7)]

        script_lists = [
            None,
            [("0", CScript([pubs[50], OP_CHECKSIG]), 0xc0)],
            [("0", CScript([pubs[51], OP_CHECKSIG]), 0xc0)],
            [("0", CScript([pubs[52], OP_CHECKSIG]), 0xc0), ("1", CScript([b"BIP341"]), VALID_LEAF_VERS[pubs[99][0] % 41])],
            [("0", CScript([pubs[53], OP_CHECKSIG]), 0xc0), ("1", CScript([b"Taproot"]), VALID_LEAF_VERS[pubs[99][1] % 41])],
            [("0", CScript([pubs[54], OP_CHECKSIG]), 0xc0), [("1", CScript([pubs[55], OP_CHECKSIG]), 0xc0), ("2", CScript([pubs[56], OP_CHECKSIG]), 0xc0)]],
            [("0", CScript([pubs[57], OP_CHECKSIG]), 0xc0), [("1", CScript([pubs[58], OP_CHECKSIG]), 0xc0), ("2", CScript([pubs[59], OP_CHECKSIG]), 0xc0)]],
        ]
        taps = [taproot_construct(inner_keys[i], script_lists[i]) for i in range(len(inner_keys))]

        # Require negated taps[0]
        assert taps[0].negflag
        # Require one negated and one non-negated in taps 1 and 2.
        assert taps[1].negflag != taps[2].negflag
        # Require one negated and one non-negated in taps 3 and 4.
        assert taps[3].negflag != taps[4].negflag
        # Require one negated and one non-negated in taps 5 and 6.
        assert taps[5].negflag != taps[6].negflag

        cblks = [{leaf: get({**DEFAULT_CONTEXT, 'tap': taps[i], 'leaf': leaf}, 'controlblock') for leaf in taps[i].leaves} for i in range(7)]
        # Require one swapped and one unswapped in taps 3 and 4.
        assert (cblks[3]['0'][33:65] < cblks[3]['1'][33:65]) != (cblks[4]['0'][33:65] < cblks[4]['1'][33:65])
        # Require one swapped and one unswapped in taps 5 and 6, both at the top and child level.
        assert (cblks[5]['0'][33:65] < cblks[5]['1'][65:]) != (cblks[6]['0'][33:65] < cblks[6]['1'][65:])
        assert (cblks[5]['1'][33:65] < cblks[5]['2'][33:65]) != (cblks[6]['1'][33:65] < cblks[6]['2'][33:65])
        # Require within taps 5 (and thus also 6) that one level is swapped and the other is not.
        assert (cblks[5]['0'][33:65] < cblks[5]['1'][65:]) != (cblks[5]['1'][33:65] < cblks[5]['2'][33:65])

        # Compute a deterministic set of scriptPubKeys
        tap_spks = []
        old_spks = []
        spend_info = {}
        # First, taproot scriptPubKeys, for the tap objects constructed above
        for i, tap in enumerate(taps):
            tap_spks.append(tap.scriptPubKey)
            d = {'key': prvs[i], 'tap': tap, 'mode': 'taproot'}
            spend_info[tap.scriptPubKey] = d
        # Then, a number of deterministically generated (keys 0x1,0x2,0x3) with 2x P2PKH, 1x P2WPKH spks.
        for i in range(1, 4):
            prv = ECKey()
            prv.set(i.to_bytes(32, 'big'), True)
            pub = prv.get_pubkey().get_bytes()
            d = {"key": prv}
            d["scriptcode"] = key_to_p2pkh_script(pub)
            d["inputs"] = [getter("sign"), pub]
            if i < 3:
                # P2PKH
                d['spk'] = key_to_p2pkh_script(pub)
                d['mode'] = 'legacy'
            else:
                # P2WPKH
                d['spk'] = key_to_p2wpkh_script(pub)
                d['mode'] = 'witv0'
            old_spks.append(d['spk'])
            spend_info[d['spk']] = d

        # Construct a deterministic chain of transactions creating UTXOs to the test's spk's (so that they
        # come from distinct txids).
        txn = []
        lasttxid = coinbase.sha256
        amount = 5000000000
        for i, spk in enumerate(old_spks + tap_spks):
            val = 42000000 * (i + 7)
            tx = CTransaction()
            tx.nVersion = 1
            tx.vin = [CTxIn(COutPoint(lasttxid, i & 1), CScript([]), 0xffffffff)]
            tx.vout = [CTxOut(val, spk), CTxOut(amount - val, CScript([OP_1]))]
            if i & 1:
                tx.vout = list(reversed(tx.vout))
            tx.nLockTime = 0
            tx.rehash()
            amount -= val
            lasttxid = tx.sha256
            txn.append(tx)
            spend_info[spk]['prevout'] = COutPoint(tx.sha256, i & 1)
            spend_info[spk]['utxo'] = CTxOut(val, spk)
        # Mine those transactions
        self.init_blockinfo(self.nodes[1])
        self.block_submit(self.nodes[1], txn, "Crediting txn", None, sigops_weight=10, accept=True)

        # scriptPubKey computation
        tests = {"version": 1}
        spk_tests = tests.setdefault("scriptPubKey", [])
        for i, tap in enumerate(taps):
            test_case = {}
            given = test_case.setdefault("given", {})
            given['internalPubkey'] = tap.internal_pubkey.hex()

            def pr(node):
                if node is None:
                    return None
                elif isinstance(node, tuple):
                    return {"id": int(node[0]), "script": node[1].hex(), "leafVersion": node[2]}
                elif len(node) == 1:
                    return pr(node[0])
                elif len(node) == 2:
                    return [pr(node[0]), pr(node[1])]
                else:
                    assert False

            given['scriptTree'] = pr(script_lists[i])
            intermediary = test_case.setdefault("intermediary", {})
            if len(tap.leaves):
                leafhashes = intermediary.setdefault('leafHashes', [None] * len(tap.leaves))
                for leaf in tap.leaves:
                    leafhashes[int(leaf)] = tap.leaves[leaf].leaf_hash.hex()
            intermediary['merkleRoot'] = tap.merkle_root.hex() if tap.merkle_root else None
            intermediary['tweak'] = tap.tweak.hex()
            intermediary['tweakedPubkey'] = tap.output_pubkey.hex()
            expected = test_case.setdefault("expected", {})
            expected['scriptPubKey'] = tap.scriptPubKey.hex()
            expected['bip350Address'] = program_to_witness(1, bytes(tap.output_pubkey), True)
            if len(tap.leaves):
                control_blocks = expected.setdefault("scriptPathControlBlocks", [None] * len(tap.leaves))
                for leaf in tap.leaves:
                    ctx = {**DEFAULT_CONTEXT, 'tap': tap, 'leaf': leaf}
                    control_blocks[int(leaf)] = get(ctx, "controlblock").hex()
            spk_tests.append(test_case)

        # Construct a deterministic transaction spending all outputs created above.
        tx = CTransaction()
        tx.nVersion = 2
        tx.vin = []
        inputs = []
        input_spks = [tap_spks[0], tap_spks[1], old_spks[0], tap_spks[2], tap_spks[5], old_spks[2], tap_spks[6], tap_spks[3], tap_spks[4]]
        sequences = [0, 0xffffffff, 0xffffffff, 0xfffffffe, 0xfffffffe, 0, 0, 0xffffffff, 0xffffffff]
        hashtypes = [SIGHASH_SINGLE, SIGHASH_SINGLE|SIGHASH_ANYONECANPAY, SIGHASH_ALL, SIGHASH_ALL, SIGHASH_DEFAULT, SIGHASH_ALL, SIGHASH_NONE, SIGHASH_NONE|SIGHASH_ANYONECANPAY, SIGHASH_ALL|SIGHASH_ANYONECANPAY]
        for i, spk in enumerate(input_spks):
            tx.vin.append(CTxIn(spend_info[spk]['prevout'], CScript(), sequences[i]))
            inputs.append(spend_info[spk]['utxo'])
        tx.vout.append(CTxOut(1000000000, old_spks[1]))
        tx.vout.append(CTxOut(3410000000, pubs[98]))
        tx.nLockTime = 500000000
        precomputed = {
            "hashAmounts": BIP341_sha_amounts(inputs),
            "hashPrevouts": BIP341_sha_prevouts(tx),
            "hashScriptPubkeys": BIP341_sha_scriptpubkeys(inputs),
            "hashSequences": BIP341_sha_sequences(tx),
            "hashOutputs": BIP341_sha_outputs(tx)
        }
        keypath_tests = tests.setdefault("keyPathSpending", [])
        tx_test = {}
        global_given = tx_test.setdefault("given", {})
        global_given['rawUnsignedTx'] = tx.serialize().hex()
        utxos_spent = global_given.setdefault("utxosSpent", [])
        for i in range(len(input_spks)):
            utxos_spent.append({"scriptPubKey": inputs[i].scriptPubKey.hex(), "amountSats": inputs[i].nValue})
        global_intermediary = tx_test.setdefault("intermediary", {})
        for key in sorted(precomputed.keys()):
            global_intermediary[key] = precomputed[key].hex()
        test_list = tx_test.setdefault('inputSpending', [])
        for i in range(len(input_spks)):
            ctx = {
                **DEFAULT_CONTEXT,
                **spend_info[input_spks[i]],
                'tx': tx,
                'utxos': inputs,
                'idx': i,
                'hashtype': hashtypes[i],
                'deterministic': True
            }
            if ctx['mode'] == 'taproot':
                test_case = {}
                given = test_case.setdefault("given", {})
                given['txinIndex'] = i
                given['internalPrivkey'] = get(ctx, 'key').hex()
                if get(ctx, "tap").merkle_root != bytes():
                    given['merkleRoot'] = get(ctx, "tap").merkle_root.hex()
                else:
                    given['merkleRoot'] = None
                given['hashType'] = get(ctx, "hashtype")
                intermediary = test_case.setdefault("intermediary", {})
                intermediary['internalPubkey'] = get(ctx, "tap").internal_pubkey.hex()
                intermediary['tweak'] = get(ctx, "tap").tweak.hex()
                intermediary['tweakedPrivkey'] = get(ctx, "key_tweaked").hex()
                sigmsg = get(ctx, "sigmsg")
                intermediary['sigMsg'] = sigmsg.hex()
                intermediary['precomputedUsed'] = [key for key in sorted(precomputed.keys()) if sigmsg.count(precomputed[key])]
                intermediary['sigHash'] = get(ctx, "sighash").hex()
                expected = test_case.setdefault("expected", {})
                expected['witness'] = [get(ctx, "sign").hex()]
                test_list.append(test_case)
            tx.wit.vtxinwit.append(CTxInWitness())
            tx.vin[i].scriptSig = CScript(flatten(get(ctx, "scriptsig")))
            tx.wit.vtxinwit[i].scriptWitness.stack = flatten(get(ctx, "witness"))
        aux = tx_test.setdefault("auxiliary", {})
        aux['fullySignedTx'] = tx.serialize().hex()
        keypath_tests.append(tx_test)
        assert_equal(hashlib.sha256(tx.serialize()).hexdigest(), "24bab662cb55a7f3bae29b559f651674c62bcc1cd442d44715c0133939107b38")
        # Mine the spending transaction
        self.block_submit(self.nodes[1], [tx], "Spending txn", None, sigops_weight=10000, accept=True, witness=True)

        if GEN_TEST_VECTORS:
            print(json.dumps(tests, indent=4, sort_keys=False))


    def run_test(self):
        self.gen_test_vectors()

        # Post-taproot activation tests go first (pre-taproot tests' blocks are invalid post-taproot).
        self.log.info("Post-activation tests...")
        self.test_spenders(self.nodes[1], spenders_taproot_active(), input_counts=[1, 2, 2, 2, 2, 3])

        # Re-connect nodes in case they have been disconnected
        self.disconnect_nodes(0, 1)
        self.connect_nodes(0, 1)

        # Transfer value of the largest 500 coins to pre-taproot node.
        addr = self.nodes[0].getnewaddress()

        unsp = self.nodes[1].listunspent()
        unsp = sorted(unsp, key=lambda i: i['amount'], reverse=True)
        unsp = unsp[:500]

        rawtx = self.nodes[1].createrawtransaction(
            inputs=[{
                'txid': i['txid'],
                'vout': i['vout']
            } for i in unsp],
            outputs={addr: sum(i['amount'] for i in unsp)}
        )
        rawtx = self.nodes[1].signrawtransactionwithwallet(rawtx)['hex']

        # Mine a block with the transaction
        block = create_block(tmpl=self.nodes[1].getblocktemplate(NORMAL_GBT_REQUEST_PARAMS), txlist=[rawtx])
        add_witness_commitment(block)
        block.solve()
        assert_equal(None, self.nodes[1].submitblock(block.serialize().hex()))
        self.sync_blocks()

        # Pre-taproot activation tests.
        self.log.info("Pre-activation tests...")
        # Run each test twice; once in isolation, and once combined with others. Testing in isolation
        # means that the standardness is verified in every test (as combined transactions are only standard
        # when all their inputs are standard).
        self.test_spenders(self.nodes[0], spenders_taproot_inactive(), input_counts=[1])
        self.test_spenders(self.nodes[0], spenders_taproot_inactive(), input_counts=[2, 3])


if __name__ == '__main__':
    TaprootTest().main()<|MERGE_RESOLUTION|>--- conflicted
+++ resolved
@@ -1278,17 +1278,8 @@
         # transactions.
         extra_output_script = CScript([OP_CHECKSIG]*((MAX_BLOCK_SIGOPS_WEIGHT - sigops_weight) // WITNESS_SCALE_FACTOR))
 
-<<<<<<< HEAD
-        block = create_block(self.tip, create_coinbase(self.lastblockheight + 1, pubkey=cb_pubkey, extra_output_script=extra_output_script, fees=fees), self.lastblocktime + 1)
-        block.set_base_version(4)
-        for tx in txs:
-            tx.rehash()
-            block.vtx.append(tx)
-        block.hashMerkleRoot = block.calc_merkle_root()
-=======
         coinbase_tx = create_coinbase(self.lastblockheight + 1, pubkey=cb_pubkey, extra_output_script=extra_output_script, fees=fees)
         block = create_block(self.tip, coinbase_tx, self.lastblocktime + 1, txlist=txs)
->>>>>>> e521c558
         witness and add_witness_commitment(block)
         block.solve()
         block_response = node.submitblock(block.serialize().hex())
