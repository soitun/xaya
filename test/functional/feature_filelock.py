--- conflicted
+++ resolved
@@ -36,11 +36,7 @@
         self.log.info("Check that cookie and PID file are not deleted when attempting to start a second bitcoind using the same datadir")
         cookie_file = datadir / ".cookie"
         assert cookie_file.exists()  # should not be deleted during the second bitcoind instance shutdown
-<<<<<<< HEAD
-        pid_file = datadir / "namecoind.pid"
-=======
         pid_file = datadir / BITCOIN_PID_FILENAME_DEFAULT
->>>>>>> b2955d8a
         assert pid_file.exists()
 
         if self.is_wallet_compiled():
