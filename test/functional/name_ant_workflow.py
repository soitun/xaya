--- conflicted
+++ resolved
@@ -21,15 +21,8 @@
     self.sync_blocks ()
     self.generate (self.nodes[0], 150)
 
-<<<<<<< HEAD
     self.nodes[0].name_register ("x/name", val ("value"))
-    self.nodes[0].generate (5)
-=======
-    new = self.nodes[0].name_new ("x/name")
-    self.generate (self.nodes[0], 10)
-    self.firstupdateName (0, "x/name", new, "value")
     self.generate (self.nodes[0], 5)
->>>>>>> f4f450b2
     self.sync_blocks ()
     self.checkName (0, "x/name", val ("value"))
 
@@ -74,13 +67,8 @@
     tx = self.nodes[1].finalizepsbt (combined)
     assert_equal (tx["complete"], True)
     self.nodes[0].sendrawtransaction (tx["hex"])
-<<<<<<< HEAD
-    self.nodes[0].generate (1)
+    self.generate (self.nodes[0], 1)
     data = self.checkName (0, "x/name", val ("updated"))
-=======
-    self.generate (self.nodes[0], 1)
-    data = self.checkName (0, "x/name", "updated", None, False)
->>>>>>> f4f450b2
     assert_equal (data["address"], addrNm)
 
 
