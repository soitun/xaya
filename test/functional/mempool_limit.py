--- conflicted
+++ resolved
@@ -43,17 +43,8 @@
         miniwallet = self.wallet
         relayfee = node.getnetworkinfo()['relayfee']
 
-<<<<<<< HEAD
-        self.log.info('Check that mempoolminfee is minrelaytxfee')
-        assert_equal(node.getmempoolinfo()['minrelaytxfee'], Decimal('0.00001000'))
-        assert_equal(node.getmempoolinfo()['mempoolminfee'], Decimal('0.00001000'))
-
         tx_batch_size = 300
         num_of_batches = 3
-=======
-        tx_batch_size = 1
-        num_of_batches = 75
->>>>>>> 60fcd3dc
         # Generate UTXOs to flood the mempool
         # 1 to create a tx initially that will be evicted from the mempool later
         # 75 transactions each with a fee rate higher than the previous one
@@ -72,24 +63,11 @@
         # by 130 should result in a fee that corresponds to 2x of that fee rate
         base_fee = relayfee * 130
 
-<<<<<<< HEAD
-        self.log.info("Fill up the mempool with txs with higher fee rate")
-        for batch_of_txid in range(num_of_batches):
-            fee = (batch_of_txid + 1) * base_fee
-            try:
-                create_lots_of_big_transactions(miniwallet, node, fee, tx_batch_size, txouts)
-            except JSONRPCException as exc:
-                # If we run into a "memool full" error, just stop producing
-                # more transactions.
-                assert_equal(exc.error["code"], -26)
-                break
-=======
         self.log.debug("Fill up the mempool with txs with higher fee rate")
         with node.assert_debug_log(["rolling minimum fee bumped"]):
             for batch_of_txid in range(num_of_batches):
                 fee = (batch_of_txid + 1) * base_fee
                 create_lots_of_big_transactions(miniwallet, node, fee, tx_batch_size, txouts)
->>>>>>> 60fcd3dc
 
         self.log.debug("The tx should be evicted by now")
         # The number of transactions created should be greater than the ones present in the mempool
