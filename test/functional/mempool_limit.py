--- conflicted
+++ resolved
@@ -63,17 +63,13 @@
         self.log.info("Fill up the mempool with txs with higher fee rate")
         for batch_of_txid in range(num_of_batches):
             fee = (batch_of_txid + 1) * base_fee
-<<<<<<< HEAD
             try:
-                self.send_large_txs(node, miniwallet, txouts, fee, tx_batch_size)
+                create_lots_of_big_transactions(miniwallet, node, fee, tx_batch_size, txouts)
             except JSONRPCException as exc:
                 # If we run into a "memool full" error, just stop producing
                 # more transactions.
                 assert_equal(exc.error["code"], -26)
                 break
-=======
-            create_lots_of_big_transactions(miniwallet, node, fee, tx_batch_size, txouts)
->>>>>>> 512034fb
 
         self.log.info('The tx should be evicted by now')
         # The number of transactions created should be greater than the ones present in the mempool
