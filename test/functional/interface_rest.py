--- conflicted
+++ resolved
@@ -4,6 +4,7 @@
 # file COPYING or http://www.opensource.org/licenses/mit-license.php.
 """Test the REST API."""
 
+import binascii
 from decimal import Decimal
 from enum import Enum
 import http.client
@@ -17,6 +18,7 @@
     BLOCK_HEADER_SIZE,
     COIN,
 )
+from test_framework.script import CScript
 from test_framework.test_framework import BitcoinTestFramework
 from test_framework.util import (
     assert_equal,
@@ -53,14 +55,10 @@
 class RESTTest (BitcoinTestFramework):
     def set_test_params(self):
         self.num_nodes = 2
-<<<<<<< HEAD
         self.extra_args = [["-rest", "-blockfilterindex=1", "-valueencoding=hex"], []]
-=======
-        self.extra_args = [["-rest", "-blockfilterindex=1"], []]
         # whitelist peers to speed up tx relay / mempool sync
         for args in self.extra_args:
             args.append("-whitelist=noban@127.0.0.1")
->>>>>>> be1e29ad
         self.supports_cli = False
 
     def test_rest_request(self, uri, http_method='GET', req_type=ReqType.JSON, body='', status=200, ret_type=RetType.JSON):
@@ -361,7 +359,6 @@
         json_obj = self.test_rest_request("/chaininfo")
         assert_equal(json_obj['bestblockhash'], bb_hash)
 
-<<<<<<< HEAD
         # Test name handling.
         self.log.info("Test the /name URI")
         self.name_tests()
@@ -370,6 +367,14 @@
         """
         Run REST tests specific to names.
         """
+
+        # We need a wallet to register a test name.
+        self.nodes[0].createwallet ("")
+        addr = self.nodes[0].getnewaddress ()
+        info = self.nodes[0].getaddressinfo (addr)
+        pubKey = CScript (binascii.unhexlify (info["scriptPubKey"]))
+        self.wallet.send_to (from_node=self.nodes[0], scriptPubKey=pubKey, amount=COIN)
+        self.generate (self.nodes[0], 1)
 
         # Start by registering a test name.
         name = "d/some weird.name++"
@@ -417,8 +422,7 @@
             res = self.test_rest_request (query, status=http.client.BAD_REQUEST,
                                           req_type=ReqType.BIN,
                                           ret_type=RetType.OBJ)
-=======
->>>>>>> be1e29ad
+
 
 if __name__ == '__main__':
     RESTTest().main()