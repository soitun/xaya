#!/usr/bin/env python3
# Copyright (c) 2014-2021 The Bitcoin Core developers
# Distributed under the MIT software license, see the accompanying
# file COPYING or http://www.opensource.org/licenses/mit-license.php.
"""Test the REST API."""

import binascii
from decimal import Decimal
from enum import Enum
import http.client
from io import BytesIO
import json
from struct import pack, unpack
import urllib.parse

<<<<<<< HEAD
from test_framework import names
=======

from test_framework.messages import (
    BLOCK_HEADER_SIZE,
    COIN,
)
from test_framework.script import CScript
>>>>>>> 8085186e
from test_framework.test_framework import BitcoinTestFramework
from test_framework.util import (
    assert_equal,
    assert_greater_than,
    assert_greater_than_or_equal,
)
from test_framework.wallet import (
    MiniWallet,
    getnewdestination,
)

from test_framework.messages import BLOCK_HEADER_SIZE

INVALID_PARAM = "abc"
UNKNOWN_PARAM = "0000000000000000000000000000000000000000000000000000000000000000"


class ReqType(Enum):
    JSON = 1
    BIN = 2
    HEX = 3

class RetType(Enum):
    OBJ = 1
    BYTES = 2
    JSON = 3

def filter_output_indices_by_value(vouts, value):
    for vout in vouts:
        if vout['value'] == value:
            yield vout['n']

class RESTTest (BitcoinTestFramework):
    def set_test_params(self):
        self.num_nodes = 2
        self.extra_args = [["-rest", "-blockfilterindex=1", "-valueencoding=hex"], []]
        # whitelist peers to speed up tx relay / mempool sync
        for args in self.extra_args:
            args.append("-whitelist=noban@127.0.0.1")
        self.supports_cli = False

    def test_rest_request(self, uri, http_method='GET', req_type=ReqType.JSON, body='', status=200, ret_type=RetType.JSON):
        rest_uri = '/rest' + uri
        if req_type == ReqType.JSON:
            rest_uri += '.json'
        elif req_type == ReqType.BIN:
            rest_uri += '.bin'
        elif req_type == ReqType.HEX:
            rest_uri += '.hex'

        conn = http.client.HTTPConnection(self.url.hostname, self.url.port)
        self.log.debug(f'{http_method} {rest_uri} {body}')
        if http_method == 'GET':
            conn.request('GET', rest_uri)
        elif http_method == 'POST':
            conn.request('POST', rest_uri, body)
        resp = conn.getresponse()

        assert_equal(resp.status, status)

        if ret_type == RetType.OBJ:
            return resp
        elif ret_type == RetType.BYTES:
            return resp.read()
        elif ret_type == RetType.JSON:
            return json.loads(resp.read().decode('utf-8'), parse_float=Decimal)

    def run_test(self):
        self.url = urllib.parse.urlparse(self.nodes[0].url)
        self.wallet = MiniWallet(self.nodes[0])
        self.wallet.rescan_utxos()

<<<<<<< HEAD
        # Random address so node1's balance doesn't increase
        not_related_address = "cWLewWSFiyvvKhxQeJdSVHbiqFmw9frrhy"

        self.generate(self.nodes[0], 1)
        self.generatetoaddress(self.nodes[1], 100, not_related_address)

        assert_equal(self.nodes[0].getbalance(), 50)

        txid = self.nodes[0].sendtoaddress(self.nodes[1].getnewaddress(), 0.1)
=======
        self.log.info("Broadcast test transaction and sync nodes")
        txid, _ = self.wallet.send_to(from_node=self.nodes[0], scriptPubKey=getnewdestination()[1], amount=int(0.1 * COIN))
>>>>>>> 8085186e
        self.sync_all()

        self.log.info("Test the /tx URI")

        json_obj = self.test_rest_request(f"/tx/{txid}")
        assert_equal(json_obj['txid'], txid)

        # Check hex format response
        hex_response = self.test_rest_request(f"/tx/{txid}", req_type=ReqType.HEX, ret_type=RetType.OBJ)
        assert_greater_than_or_equal(int(hex_response.getheader('content-length')),
                                     json_obj['size']*2)

        spent = (json_obj['vin'][0]['txid'], json_obj['vin'][0]['vout'])  # get the vin to later check for utxo (should be spent by then)
        # get n of 0.1 outpoint
        n, = filter_output_indices_by_value(json_obj['vout'], Decimal('0.1'))
        spending = (txid, n)

        # Test /tx with an invalid and an unknown txid
        resp = self.test_rest_request(uri=f"/tx/{INVALID_PARAM}", ret_type=RetType.OBJ, status=400)
        assert_equal(resp.read().decode('utf-8').rstrip(), f"Invalid hash: {INVALID_PARAM}")
        resp = self.test_rest_request(uri=f"/tx/{UNKNOWN_PARAM}", ret_type=RetType.OBJ, status=404)
        assert_equal(resp.read().decode('utf-8').rstrip(), f"{UNKNOWN_PARAM} not found")

        self.log.info("Query an unspent TXO using the /getutxos URI")

        self.generate(self.wallet, 1)
        bb_hash = self.nodes[0].getbestblockhash()

        # Check chainTip response
        json_obj = self.test_rest_request(f"/getutxos/{spending[0]}-{spending[1]}")
        assert_equal(json_obj['chaintipHash'], bb_hash)

        # Make sure there is one utxo
        assert_equal(len(json_obj['utxos']), 1)
        assert_equal(json_obj['utxos'][0]['value'], Decimal('0.1'))

        self.log.info("Query a spent TXO using the /getutxos URI")

        json_obj = self.test_rest_request(f"/getutxos/{spent[0]}-{spent[1]}")

        # Check chainTip response
        assert_equal(json_obj['chaintipHash'], bb_hash)

        # Make sure there is no utxo in the response because this outpoint has been spent
        assert_equal(len(json_obj['utxos']), 0)

        # Check bitmap
        assert_equal(json_obj['bitmap'], "0")

        self.log.info("Query two TXOs using the /getutxos URI")

        json_obj = self.test_rest_request(f"/getutxos/{spending[0]}-{spending[1]}/{spent[0]}-{spent[1]}")

        assert_equal(len(json_obj['utxos']), 1)
        assert_equal(json_obj['bitmap'], "10")

        self.log.info("Query the TXOs using the /getutxos URI with a binary response")

        bin_request = b'\x01\x02'
        for txid, n in [spending, spent]:
            bin_request += bytes.fromhex(txid)
            bin_request += pack("i", n)

        bin_response = self.test_rest_request("/getutxos", http_method='POST', req_type=ReqType.BIN, body=bin_request, ret_type=RetType.BYTES)
        output = BytesIO(bin_response)
        chain_height, = unpack("<i", output.read(4))
        response_hash = output.read(32)[::-1].hex()

        assert_equal(bb_hash, response_hash)  # check if getutxo's chaintip during calculation was fine
        assert_equal(chain_height, 201)  # chain height must be 201 (pre-mined chain [200] + generated block [1])

        self.log.info("Test the /getutxos URI with and without /checkmempool")
        # Create a transaction, check that it's found with /checkmempool, but
        # not found without. Then confirm the transaction and check that it's
        # found with or without /checkmempool.

        # do a tx and don't sync
        txid, _ = self.wallet.send_to(from_node=self.nodes[0], scriptPubKey=getnewdestination()[1], amount=int(0.1 * COIN))
        json_obj = self.test_rest_request(f"/tx/{txid}")
        # get the spent output to later check for utxo (should be spent by then)
        spent = (json_obj['vin'][0]['txid'], json_obj['vin'][0]['vout'])
        # get n of 0.1 outpoint
        n, = filter_output_indices_by_value(json_obj['vout'], Decimal('0.1'))
        spending = (txid, n)

        json_obj = self.test_rest_request(f"/getutxos/{spending[0]}-{spending[1]}")
        assert_equal(len(json_obj['utxos']), 0)

        json_obj = self.test_rest_request(f"/getutxos/checkmempool/{spending[0]}-{spending[1]}")
        assert_equal(len(json_obj['utxos']), 1)

        json_obj = self.test_rest_request(f"/getutxos/{spent[0]}-{spent[1]}")
        assert_equal(len(json_obj['utxos']), 1)

        json_obj = self.test_rest_request(f"/getutxos/checkmempool/{spent[0]}-{spent[1]}")
        assert_equal(len(json_obj['utxos']), 0)

        self.generate(self.nodes[0], 1)

        json_obj = self.test_rest_request(f"/getutxos/{spending[0]}-{spending[1]}")
        assert_equal(len(json_obj['utxos']), 1)

        json_obj = self.test_rest_request(f"/getutxos/checkmempool/{spending[0]}-{spending[1]}")
        assert_equal(len(json_obj['utxos']), 1)

        # Do some invalid requests
        self.test_rest_request("/getutxos", http_method='POST', req_type=ReqType.JSON, body='{"checkmempool', status=400, ret_type=RetType.OBJ)
        self.test_rest_request("/getutxos", http_method='POST', req_type=ReqType.BIN, body='{"checkmempool', status=400, ret_type=RetType.OBJ)
        self.test_rest_request("/getutxos/checkmempool", http_method='POST', req_type=ReqType.JSON, status=400, ret_type=RetType.OBJ)

        # Test limits
        long_uri = '/'.join([f"{txid}-{n_}" for n_ in range(20)])
        self.test_rest_request(f"/getutxos/checkmempool/{long_uri}", http_method='POST', status=400, ret_type=RetType.OBJ)

        long_uri = '/'.join([f'{txid}-{n_}' for n_ in range(15)])
        self.test_rest_request(f"/getutxos/checkmempool/{long_uri}", http_method='POST', status=200)

<<<<<<< HEAD
        self.generate(self.nodes[0], 1) # generate block to not affect upcoming tests
=======
        mineAuxpowBlock(self.nodes[0], getnewdestination()[2])  # generate block to not affect upcoming tests
>>>>>>> 8085186e
        self.sync_all()

        self.log.info("Test the /block, /blockhashbyheight and /headers URIs")
        bb_hash = self.nodes[0].getbestblockhash()

        # Check result if block does not exists
        assert_equal(self.test_rest_request(f"/headers/1/{UNKNOWN_PARAM}"), [])
        self.test_rest_request(f"/block/{UNKNOWN_PARAM}", status=404, ret_type=RetType.OBJ)

        # Check result if block is not in the active chain
        self.nodes[0].invalidateblock(bb_hash)
        assert_equal(self.test_rest_request(f'/headers/1/{bb_hash}'), [])
        self.test_rest_request(f'/block/{bb_hash}')
        self.nodes[0].reconsiderblock(bb_hash)

        # Check binary format
        response = self.test_rest_request(f"/block/{bb_hash}", req_type=ReqType.BIN, ret_type=RetType.OBJ)
        assert_greater_than(int(response.getheader('content-length')), BLOCK_HEADER_SIZE)
        response_bytes = response.read()

        # Compare with block header
        response_header = self.test_rest_request(f"/headers/1/{bb_hash}", req_type=ReqType.BIN, ret_type=RetType.OBJ)
        headerLen = int(response_header.getheader('content-length'))
        assert_equal(headerLen, BLOCK_HEADER_SIZE)
        response_header_bytes = response_header.read()
        assert_equal(response_bytes[:headerLen], response_header_bytes)

        # Check block hex format
        response_hex = self.test_rest_request(f"/block/{bb_hash}", req_type=ReqType.HEX, ret_type=RetType.OBJ)
        assert_greater_than(int(response_hex.getheader('content-length')), BLOCK_HEADER_SIZE*2)
        response_hex_bytes = response_hex.read().strip(b'\n')
        assert_equal(response_bytes.hex().encode(), response_hex_bytes)

        # Compare with hex block header
        response_header_hex = self.test_rest_request(f"/headers/1/{bb_hash}", req_type=ReqType.HEX, ret_type=RetType.OBJ)
        assert_greater_than(int(response_header_hex.getheader('content-length')), BLOCK_HEADER_SIZE*2)
        response_header_hex_bytes = response_header_hex.read().strip()
        headerLen = len (response_header_hex_bytes) // 2
        assert_equal(response_bytes[:headerLen].hex().encode(), response_header_hex_bytes)

        # Check json format
        block_json_obj = self.test_rest_request(f"/block/{bb_hash}")
        assert_equal(block_json_obj['hash'], bb_hash)
        assert_equal(self.test_rest_request(f"/blockhashbyheight/{block_json_obj['height']}")['blockhash'], bb_hash)

        # Check hex/bin format
        resp_hex = self.test_rest_request(f"/blockhashbyheight/{block_json_obj['height']}", req_type=ReqType.HEX, ret_type=RetType.OBJ)
        assert_equal(resp_hex.read().decode('utf-8').rstrip(), bb_hash)
        resp_bytes = self.test_rest_request(f"/blockhashbyheight/{block_json_obj['height']}", req_type=ReqType.BIN, ret_type=RetType.BYTES)
        blockhash = resp_bytes[::-1].hex()
        assert_equal(blockhash, bb_hash)

        # Check invalid blockhashbyheight requests
        resp = self.test_rest_request(f"/blockhashbyheight/{INVALID_PARAM}", ret_type=RetType.OBJ, status=400)
        assert_equal(resp.read().decode('utf-8').rstrip(), f"Invalid height: {INVALID_PARAM}")
        resp = self.test_rest_request("/blockhashbyheight/1000000", ret_type=RetType.OBJ, status=404)
        assert_equal(resp.read().decode('utf-8').rstrip(), "Block height out of range")
        resp = self.test_rest_request("/blockhashbyheight/-1", ret_type=RetType.OBJ, status=400)
        assert_equal(resp.read().decode('utf-8').rstrip(), "Invalid height: -1")
        self.test_rest_request("/blockhashbyheight/", ret_type=RetType.OBJ, status=400)

        # Compare with json block header
        json_obj = self.test_rest_request(f"/headers/1/{bb_hash}")
        assert_equal(len(json_obj), 1)  # ensure that there is one header in the json response
        assert_equal(json_obj[0]['hash'], bb_hash)  # request/response hash should be the same

        # Compare with normal RPC block response
        rpc_block_json = self.nodes[0].getblock(bb_hash)
        for key in ['hash', 'confirmations', 'height', 'version', 'merkleroot', 'time', 'chainwork', 'previousblockhash']:
            assert_equal(json_obj[0][key], rpc_block_json[key])

        # See if we can get 5 headers in one response
        self.generate(self.nodes[1], 5)
        json_obj = self.test_rest_request(f"/headers/5/{bb_hash}")
        assert_equal(len(json_obj), 5)  # now we should have 5 header objects
        json_obj = self.test_rest_request(f"/blockfilterheaders/basic/5/{bb_hash}")
        first_filter_header = json_obj[0]
        assert_equal(len(json_obj), 5)  # now we should have 5 filter header objects
        json_obj = self.test_rest_request(f"/blockfilter/basic/{bb_hash}")

        # Compare with normal RPC blockfilter response
        rpc_blockfilter = self.nodes[0].getblockfilter(bb_hash)
        assert_equal(first_filter_header, rpc_blockfilter['header'])
        assert_equal(json_obj['filter'], rpc_blockfilter['filter'])

        # Test number parsing
        for num in ['5a', '-5', '0', '2001', '99999999999999999999999999999999999']:
            assert_equal(
                bytes(f'Header count is invalid or out of acceptable range (1-2000): {num}\r\n', 'ascii'),
                self.test_rest_request(f"/headers/{num}/{bb_hash}", ret_type=RetType.BYTES, status=400),
            )

        self.log.info("Test tx inclusion in the /mempool and /block URIs")

        # Make 3 chained txs and mine them on node 1
        txs = []
        input_txid = txid
        for _ in range(3):
            utxo_to_spend = self.wallet.get_utxo(txid=input_txid)
            txs.append(self.wallet.send_self_transfer(from_node=self.nodes[0], utxo_to_spend=utxo_to_spend)['txid'])
            input_txid = txs[-1]
        self.sync_all()

        # Check that there are exactly 3 transactions in the TX memory pool before generating the block
        json_obj = self.test_rest_request("/mempool/info")
        assert_equal(json_obj['size'], 3)
        # the size of the memory pool should be greater than 3x ~100 bytes
        assert_greater_than(json_obj['bytes'], 300)

        # Check that there are our submitted transactions in the TX memory pool
        json_obj = self.test_rest_request("/mempool/contents")
        for i, tx in enumerate(txs):
            assert tx in json_obj
            assert_equal(json_obj[tx]['spentby'], txs[i + 1:i + 2])
            assert_equal(json_obj[tx]['depends'], txs[i - 1:i])

        # Now mine the transactions
        newblockhash = self.generate(self.nodes[1], 1)

        # Check if the 3 tx show up in the new block
        json_obj = self.test_rest_request(f"/block/{newblockhash[0]}")
        non_coinbase_txs = {tx['txid'] for tx in json_obj['tx']
                            if 'coinbase' not in tx['vin'][0]}
        assert_equal(non_coinbase_txs, set(txs))

        # Verify that the non-coinbase tx has "prevout" key set
        for tx_obj in json_obj["tx"]:
            for vin in tx_obj["vin"]:
                if "coinbase" not in vin:
                    assert "prevout" in vin
                    assert_equal(vin["prevout"]["generated"], False)
                else:
                    assert "prevout" not in vin

        # Check the same but without tx details
        json_obj = self.test_rest_request(f"/block/notxdetails/{newblockhash[0]}")
        for tx in txs:
            assert tx in json_obj['tx']

        self.log.info("Test the /chaininfo URI")

        bb_hash = self.nodes[0].getbestblockhash()

        json_obj = self.test_rest_request("/chaininfo")
        assert_equal(json_obj['bestblockhash'], bb_hash)

        # Test name handling.
        self.log.info("Test the /name URI")
        self.name_tests()

    def name_tests(self):
        """
        Run REST tests specific to names.
        """

        # We need a wallet to register a test name.
        self.nodes[0].createwallet ("")
        addr = self.nodes[0].getnewaddress ()
        info = self.nodes[0].getaddressinfo (addr)
        pubKey = CScript (binascii.unhexlify (info["scriptPubKey"]))
        self.wallet.send_to (from_node=self.nodes[0], scriptPubKey=pubKey, amount=COIN)
        self.generate (self.nodes[0], 1)

        # Start by registering a test name.
        name = u"d/some weird.name++ä"
        value = names.val (u"correct value\nwith newlines\nand utf-8: äöü")
        hexValue = value.encode ('ascii').hex ()
        self.nodes[0].name_register(name, hexValue)
        self.generate (self.nodes[0], 1)
        nameData = self.nodes[0].name_show(name)
        assert_equal(nameData['name_encoding'], 'utf8')
        assert_equal(nameData['name'], name)
        assert_equal(nameData['value_encoding'], 'hex')
        assert_equal(nameData['value'], hexValue)
        # The REST interface explicitly does not include the 'ismine' field
        # that the RPC interface has.  Thus remove the field for the comparison
        # below.
        del nameData['ismine']

        # Different variants of the encoded name that should all work.
        variants = [urllib.parse.quote_plus(name),
                    "d/some+weird.name%2b%2B%C3%a4"]

        for encName in variants:
            query = '/name/' + encName

            # Query JSON data of the name.
            data = self.test_rest_request (query, req_type=ReqType.JSON)
            assert_equal(data, nameData)

            # Query plain value.
            res = self.test_rest_request (query, req_type=ReqType.BIN,
                                          ret_type=RetType.BYTES)
            assert_equal(res.decode("ascii"), value)

            # Query hex value.
            res = self.test_rest_request (query, req_type=ReqType.HEX,
                                          ret_type=RetType.BYTES)
            assert_equal(res.decode ('ascii'), hexValue + "\n")

        # Check invalid encoded names.
        invalid = ['%', '%2', '%2x', '%x2']
        for encName in invalid:
            query = '/name/' + encName
            res = self.test_rest_request (query, status=http.client.BAD_REQUEST,
                                          req_type=ReqType.BIN,
                                          ret_type=RetType.OBJ)


if __name__ == '__main__':
    RESTTest().main()<|MERGE_RESOLUTION|>--- conflicted
+++ resolved
@@ -13,16 +13,12 @@
 from struct import pack, unpack
 import urllib.parse
 
-<<<<<<< HEAD
-from test_framework import names
-=======
-
 from test_framework.messages import (
     BLOCK_HEADER_SIZE,
     COIN,
 )
+from test_framework import names
 from test_framework.script import CScript
->>>>>>> 8085186e
 from test_framework.test_framework import BitcoinTestFramework
 from test_framework.util import (
     assert_equal,
@@ -95,20 +91,8 @@
         self.wallet = MiniWallet(self.nodes[0])
         self.wallet.rescan_utxos()
 
-<<<<<<< HEAD
-        # Random address so node1's balance doesn't increase
-        not_related_address = "cWLewWSFiyvvKhxQeJdSVHbiqFmw9frrhy"
-
-        self.generate(self.nodes[0], 1)
-        self.generatetoaddress(self.nodes[1], 100, not_related_address)
-
-        assert_equal(self.nodes[0].getbalance(), 50)
-
-        txid = self.nodes[0].sendtoaddress(self.nodes[1].getnewaddress(), 0.1)
-=======
         self.log.info("Broadcast test transaction and sync nodes")
         txid, _ = self.wallet.send_to(from_node=self.nodes[0], scriptPubKey=getnewdestination()[1], amount=int(0.1 * COIN))
->>>>>>> 8085186e
         self.sync_all()
 
         self.log.info("Test the /tx URI")
@@ -226,11 +210,7 @@
         long_uri = '/'.join([f'{txid}-{n_}' for n_ in range(15)])
         self.test_rest_request(f"/getutxos/checkmempool/{long_uri}", http_method='POST', status=200)
 
-<<<<<<< HEAD
         self.generate(self.nodes[0], 1) # generate block to not affect upcoming tests
-=======
-        mineAuxpowBlock(self.nodes[0], getnewdestination()[2])  # generate block to not affect upcoming tests
->>>>>>> 8085186e
         self.sync_all()
 
         self.log.info("Test the /block, /blockhashbyheight and /headers URIs")
