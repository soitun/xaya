#!/usr/bin/env python3
# Copyright (c) 2014-2018 Daniel Kraft
# Distributed under the MIT/X11 software license, see the accompanying
# file COPYING or http://www.opensource.org/licenses/mit-license.php.

# RPC tests for name operations and the rawtx API.

from test_framework.names import NameTestFramework, val
from test_framework.util import *

from decimal import Decimal

class NameRawTxTest (NameTestFramework):

  def set_test_params (self):
    self.setup_name_test ([[]] * 3)

  def run_test (self):
    # Decode name_register.
    reg = self.nodes[0].name_register ("x/my-name", val ("initial value"))
    self.generate (0, 1)
    data = self.decodeNameTx (0, reg)
    assert_equal (data['op'], "name_register")
    assert_equal (data['name'], "x/my-name")
    assert_equal (data['value'], val ("initial value"))

    # Decode name_update.
    upd = self.nodes[0].name_update ("x/my-name", val ("new value"))
    self.generate (0, 1)
    data = self.decodeNameTx (0, upd)
    assert_equal (data['op'], "name_update")
    assert_equal (data['name'], "x/my-name")
    assert_equal (data['value'], val ("new value"))

    # Go through the full name "life cycle" (name_register and name_update)
    # with raw transactions.

    regOp = {"op": "name_register", "name": "x/raw-test-name",
             "value": val ("first value")}
    regAddr = self.nodes[0].getnewaddress ()
    regOutp, _ = self.rawNameOp (0, None, regAddr, regOp)
    self.generate (0, 1)
    self.checkName (1, "x/raw-test-name", val ("first value"))

    updOp = {"op": "name_update", "name": "x/raw-test-name",
             "value": val ("new value")}
    updAddr = self.nodes[0].getnewaddress ()
    self.rawNameOp (0, regOutp, updAddr, updOp)
    self.generate (0, 1)
    self.checkName (1, "x/raw-test-name", val ("new value"))

    # Verify range check of vout in namerawtransaction.
    tx = self.nodes[0].createrawtransaction ([], {})
    assert_raises_rpc_error (-8, "vout is out of range",
                             self.nodes[0].namerawtransaction, tx, 0, {})
    assert_raises_rpc_error (-8, "vout is out of range",
                             self.nodes[0].namerawtransaction, tx, -1, {})

    # Perform a rawtx name update together with an atomic currency transaction.
    # We send the test name from 0 to 1 and some coins from 1 to 0.  In other
    # words, perform an atomic name trade.

    balanceA = self.nodes[0].getbalance ()
    balanceB = self.nodes[1].getbalance ()
    price = Decimal ("1.0")
    fee = Decimal ("0.01")

    self.atomicTrade ("x/my-name", val ("enjoy"), price, fee, 0, 1)
    self.generate (2, 1)

    data = self.checkName (2, "x/my-name", val ("enjoy"))
    info = self.nodes[1].getaddressinfo (data['address'])
    assert info['ismine']
    data = self.nodes[0].name_list ("x/my-name")
    assert_equal (len (data), 1)
<<<<<<< HEAD
    assert_equal (data[0]['name'], "x/my-name")
    assert_equal (data[0]['transferred'], True)
    data = self.nodes[1].name_list ("x/my-name")
    assert_equal (len (data), 1)
    assert_equal (data[0]['name'], "x/my-name")
    assert_equal (data[0]['transferred'], False)
=======
    assert_equal (data[0]['name'], "my-name")
    assert_equal (data[0]['ismine'], False)
    data = self.nodes[1].name_list ("my-name")
    assert_equal (len (data), 1)
    assert_equal (data[0]['name'], "my-name")
    assert_equal (data[0]['ismine'], True)
>>>>>>> 59dc9109

    # Node 0 gets a block matured, take this into account.
    assert_equal (balanceA + price + Decimal ("50"),
                  self.nodes[0].getbalance ())
    assert_equal (balanceB - price - fee, self.nodes[1].getbalance ())

    # Try to construct and relay a transaction that updates two names at once.
    # This used to crash the client, #116.  It should lead to an error (as such
    # a transaction is invalid), but not a crash.

    self.nodes[0].name_register ("x/a", val ("value a"))
    self.nodes[0].name_register ("x/b", val ("value b"))
    self.generate (0, 1)

    inA, outA = self.constructUpdateTx (0, "x/a", val ("new value a"))
    inB, outB = self.constructUpdateTx (0, "x/b", val ("new value b"))

    tx = outA[:8]      # version
    tx += '02'         # number of txin
    tx += inA[10:-10]  # first txin
    tx += inB[10:-10]  # second txin
    tx += '02'         # number of txout
    tx += outA[12:-8]  # first txout
    tx += outB[12:-8]  # second txout
    tx += '00' * 4     # locktime

    signed = self.nodes[0].signrawtransactionwithwallet (tx)
    assert_raises_rpc_error (-26, None,
                             self.nodes[0].sendrawtransaction, signed['hex'])

  def decodeNameTx (self, ind, txid):
    """
    Call the node's getrawtransaction on the txid and find the output
    that is a name operation.  Return the decoded nameop entry.
    """

    data = self.nodes[ind].getrawtransaction (txid, 1)
    res = None
    for out in data['vout']:
      if 'nameOp' in out['scriptPubKey']:
        assert res is None
        res = out['scriptPubKey']['nameOp']

        # Extra check:  Verify that the address is decoded correctly.
        addr = out['scriptPubKey']['addresses']
        assert_equal (out['scriptPubKey']['type'], "pubkeyhash")
        assert_equal (len (addr), 1)
        validation = self.nodes[ind].validateaddress (addr[0])
        assert validation['isvalid']

    assert res is not None
    return res

  def rawNameOp (self, ind, nameIn, toAddr, op):
    """
    Utility method to construct and send a name-operation transaction with
    the raw-transactions interface.  It uses the provided input (if not None)
    for the name and finds other inputs to fund the tx.  It sends the name
    to toAddr with the operation defined by op.
    """

    vin = []
    if nameIn is not None:
      vin.append (nameIn)

    nameAmount = Decimal ("0.01")
    vout = {toAddr: nameAmount}

    tx = self.nodes[ind].createrawtransaction (vin, vout)
    tx = self.nodes[ind].fundrawtransaction (tx, {"feeRate": 0.01})

    nameInd = self.rawtxOutputIndex (ind, tx['hex'], toAddr)
    nameTx = self.nodes[ind].namerawtransaction (tx['hex'], nameInd, op)

    tx = self.nodes[ind].signrawtransactionwithwallet (nameTx['hex'])
    txid = self.nodes[ind].sendrawtransaction (tx['hex'])

    return {"txid": txid, "vout": nameInd}, nameTx


  def constructUpdateTx (self, ind, name, val):
    """
    Construct a name_update raw transaction for the given name.  The target
    address is newly constructed.  Returned are the hex-encoded input
    and output, so that one can mix-and-match them.
    """

    addr = self.nodes[ind].getnewaddress ()
    data = self.nodes[ind].name_show (name)
    txo = self.nodes[ind].gettxout (data['txid'], data['vout'])
    amount = txo['value']

    vin = [{"txid": data['txid'], "vout": data['vout']}]
    txin = self.nodes[ind].createrawtransaction (vin, {})

    vout = {addr: amount}
    txout = self.nodes[ind].createrawtransaction ([], vout)
    nameop = {"op": "name_update", "name": name, "value": val, "address": addr}
    txout = self.nodes[ind].namerawtransaction (txout, 0, nameop)

    return txin, txout['hex']

if __name__ == '__main__':
  NameRawTxTest ().main ()<|MERGE_RESOLUTION|>--- conflicted
+++ resolved
@@ -73,21 +73,12 @@
     assert info['ismine']
     data = self.nodes[0].name_list ("x/my-name")
     assert_equal (len (data), 1)
-<<<<<<< HEAD
     assert_equal (data[0]['name'], "x/my-name")
-    assert_equal (data[0]['transferred'], True)
+    assert_equal (data[0]['ismine'], False)
     data = self.nodes[1].name_list ("x/my-name")
     assert_equal (len (data), 1)
     assert_equal (data[0]['name'], "x/my-name")
-    assert_equal (data[0]['transferred'], False)
-=======
-    assert_equal (data[0]['name'], "my-name")
-    assert_equal (data[0]['ismine'], False)
-    data = self.nodes[1].name_list ("my-name")
-    assert_equal (len (data), 1)
-    assert_equal (data[0]['name'], "my-name")
     assert_equal (data[0]['ismine'], True)
->>>>>>> 59dc9109
 
     # Node 0 gets a block matured, take this into account.
     assert_equal (balanceA + price + Decimal ("50"),
