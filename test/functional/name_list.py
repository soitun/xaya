--- conflicted
+++ resolved
@@ -17,15 +17,8 @@
     assert_equal (self.nodes[0].name_list (), [])
     assert_equal (self.nodes[1].name_list (), [])
 
-<<<<<<< HEAD
     self.nodes[0].name_register ("x/name", val ("value"))
-    self.nodes[0].generate (1)
-=======
-    newA = self.nodes[0].name_new ("name")
-    self.generate (self.nodes[0], 10)
-    self.firstupdateName (0, "name", newA, "value")
-    self.generate (self.nodes[0], 5)
->>>>>>> f4f450b2
+    self.generate (self.nodes[0], 1)
 
     arr = self.nodes[0].name_list ()
     assert_equal (len (arr), 1)
@@ -53,15 +46,9 @@
 
     # Updating the name in the new wallet shouldn't change the
     # old wallet's name_list entry.
-<<<<<<< HEAD
     self.nodes[1].name_update ("x/name", val ("new value"))
-    self.nodes[1].generate (1)
+    self.generate (self.nodes[1], 1)
     arr = self.nodes[1].name_list ("x/name")
-=======
-    self.nodes[1].name_update ("name", "new value")
-    self.generate (self.nodes[1], 1)
-    arr = self.nodes[1].name_list ("name")
->>>>>>> f4f450b2
     assert_equal (len (arr), 1)
     self.checkNameStatus (arr[0], "x/name", val ("new value"), True)
 
@@ -72,28 +59,13 @@
 
     # Transfer it back and see that it updates in wallet A.
     addrA = self.nodes[0].getnewaddress ()
-<<<<<<< HEAD
     self.nodes[1].name_update ("x/name", val ("sent"), {"destAddress": addrA})
-    self.nodes[1].generate (1)
-=======
-    self.nodes[1].name_update ("name", "sent", {"destAddress": addrA})
     self.generate (self.nodes[1], 1)
->>>>>>> f4f450b2
 
     self.sync_blocks ()
     arr = self.nodes[0].name_list ()
     assert_equal (len (arr), 1)
-<<<<<<< HEAD
     self.checkNameStatus (arr[0], "x/name", val ("sent"), True)
-=======
-    self.checkNameStatus (arr[0], "name", "sent", False, True)
-
-    # Let the name expire.
-    self.generate (self.nodes[0], 40)
-    arr = self.nodes[0].name_list ()
-    assert_equal (len (arr), 1)
-    self.checkNameStatus (arr[0], "name", "sent", True, True)
->>>>>>> f4f450b2
 
   def checkNameStatus (self, data, name, value, mine):
     """
