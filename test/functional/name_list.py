--- conflicted
+++ resolved
@@ -23,17 +23,10 @@
 
     arr = self.nodes[0].name_list ()
     assert_equal (len (arr), 1)
-<<<<<<< HEAD
-    self.checkNameStatus (arr[0], "x/name-a", val ("value-a"), False)
+    self.checkNameStatus (arr[0], "x/name-a", val ("value-a"), True)
     arr = self.nodes[1].name_list ()
     assert_equal (len (arr), 1)
-    self.checkNameStatus (arr[0], "x/name-b", val ("value-b"), False)
-=======
-    self.checkNameStatus (arr[0], "name-a", "value-a", False, True)
-    arr = self.nodes[1].name_list ()
-    assert_equal (len (arr), 1)
-    self.checkNameStatus (arr[0], "name-b", "value-b", False, True)
->>>>>>> 59dc9109
+    self.checkNameStatus (arr[0], "x/name-b", val ("value-b"), True)
 
     assert_equal (self.nodes[0].name_list ("x/name-b"), [])
     assert_equal (self.nodes[1].name_list ("x/name-a"), [])
@@ -45,28 +38,16 @@
                                {"destAddress": addrB})
     arr = self.nodes[0].name_list ()
     assert_equal (len (arr), 1)
-<<<<<<< HEAD
-    self.checkNameStatus (arr[0], "x/name-a", val ("value-a"), False)
-=======
-    self.checkNameStatus (arr[0], "name-a", "value-a", False, True)
->>>>>>> 59dc9109
+    self.checkNameStatus (arr[0], "x/name-a", val ("value-a"), True)
 
     self.generate (0, 1)
     arr = self.nodes[0].name_list ()
     assert_equal (len (arr), 1)
-<<<<<<< HEAD
-    self.checkNameStatus (arr[0], "x/name-a", val ("enjoy"), True)
+    self.checkNameStatus (arr[0], "x/name-a", val ("enjoy"), False)
     arr = self.nodes[1].name_list ()
     assert_equal (len (arr), 2)
-    self.checkNameStatus (arr[0], "x/name-a", val ("enjoy"), False)
-    self.checkNameStatus (arr[1], "x/name-b", val ("value-b"), False)
-=======
-    self.checkNameStatus (arr[0], "name-a", "enjoy", False, False)
-    arr = self.nodes[1].name_list ()
-    assert_equal (len (arr), 2)
-    self.checkNameStatus (arr[0], "name-a", "enjoy", False, True)
-    self.checkNameStatus (arr[1], "name-b", "value-b", False, True)
->>>>>>> 59dc9109
+    self.checkNameStatus (arr[0], "x/name-a", val ("enjoy"), True)
+    self.checkNameStatus (arr[1], "x/name-b", val ("value-b"), True)
 
     # Updating the name in the new wallet shouldn't change the
     # old wallet's name_list entry.
@@ -74,17 +55,10 @@
     self.generate (0, 1)
     arr = self.nodes[0].name_list ()
     assert_equal (len (arr), 1)
-<<<<<<< HEAD
-    self.checkNameStatus (arr[0], "x/name-a", val ("enjoy"), True)
+    self.checkNameStatus (arr[0], "x/name-a", val ("enjoy"), False)
     arr = self.nodes[1].name_list ("x/name-a")
     assert_equal (len (arr), 1)
-    self.checkNameStatus (arr[0], "x/name-a", val ("new value"), False)
-=======
-    self.checkNameStatus (arr[0], "name-a", "enjoy", False, False)
-    arr = self.nodes[1].name_list ("name-a")
-    assert_equal (len (arr), 1)
-    self.checkNameStatus (arr[0], "name-a", "new value", False, True)
->>>>>>> 59dc9109
+    self.checkNameStatus (arr[0], "x/name-a", val ("new value"), True)
 
     # Transfer it back and see that it updates in wallet A.
     addrA = self.nodes[0].getnewaddress ()
@@ -92,33 +66,15 @@
     self.generate (0, 1)
     arr = self.nodes[0].name_list ()
     assert_equal (len (arr), 1)
-<<<<<<< HEAD
-    self.checkNameStatus (arr[0], "x/name-a", val ("sent"), False)
+    self.checkNameStatus (arr[0], "x/name-a", val ("sent"), True)
 
-  def checkNameStatus (self, data, name, value, transferred):
-=======
-    self.checkNameStatus (arr[0], "name-a", "sent", False, True)
-
-    # Let name-b expire.
-    self.generate (0, 25)
-    arr = self.nodes[1].name_list ()
-    assert_equal (len (arr), 2)
-    self.checkNameStatus (arr[0], "name-a", "sent", False, False)
-    self.checkNameStatus (arr[1], "name-b", "value-b", True, True)
-
-  def checkNameStatus (self, data, name, value, expired, mine):
->>>>>>> 59dc9109
+  def checkNameStatus (self, data, name, value, mine):
     """
     Check a name_list entry for the expected data.
     """
 
-<<<<<<< HEAD
     self.checkNameData (data, name, value)
-    assert_equal (data['transferred'], transferred)
-=======
-    self.checkNameData (data, name, value, None, expired)
     assert_equal (data['ismine'], mine)
->>>>>>> 59dc9109
 
 if __name__ == '__main__':
   NameListTest ().main ()