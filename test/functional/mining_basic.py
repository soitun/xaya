--- conflicted
+++ resolved
@@ -27,13 +27,10 @@
     CBlockHeader,
     CHAIN_ID,
     COIN,
-<<<<<<< HEAD
-    VERSION_CHAIN_START,
-=======
     DEFAULT_BLOCK_RESERVED_WEIGHT,
     MAX_BLOCK_WEIGHT,
     MINIMUM_BLOCK_RESERVED_WEIGHT,
->>>>>>> db36a92c
+    VERSION_CHAIN_START,
     ser_uint256,
     WITNESS_SCALE_FACTOR
 )
