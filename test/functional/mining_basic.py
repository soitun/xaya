--- conflicted
+++ resolved
@@ -21,13 +21,9 @@
     BLOCK_HEADER_SIZE,
     CBlock,
     CBlockHeader,
-<<<<<<< HEAD
     CHAIN_ID,
-    BLOCK_HEADER_SIZE,
+    COIN,
     VERSION_CHAIN_START,
-=======
-    COIN,
->>>>>>> d23fda05
     ser_uint256,
 )
 from test_framework.p2p import P2PDataStore
