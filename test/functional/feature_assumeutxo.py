--- conflicted
+++ resolved
@@ -94,15 +94,10 @@
 
         self.log.info("  - snapshot file with alternated UTXO data")
         cases = [
-<<<<<<< HEAD
-            [b"\xff" * 32, 0, "ce5982101f534d38424b581c2fe65ad14de7fbeaa887fb70ae29919de5792198"], # wrong outpoint hash
-            [(1).to_bytes(4, "little"), 32, "c404e5303d9f9532212b03ff3c2e490a405ae5eee4107c8d3500f5b96b04d2b3"], # wrong outpoint index
-=======
             [b"\xff" * 32, 0, "05030e506678f2eca8d624ffed97090ab3beadad1b51ee6e5985ba91c5720e37"], # wrong outpoint hash
             [(1).to_bytes(4, "little"), 32, "7d29cfe2c1e242bc6f103878bb70cfffa8b4dac20dbd001ff6ce24b7de2d2399"], # wrong outpoint index
             [b"\x81", 36, "f03939a195531f96d5dff983e294a1af62af86049fa7a19a7627246f237c03f1"], # wrong coin code VARINT((coinbase ? 1 : 0) | (height << 1))
             [b"\x83", 36, "e4577da84590fb288c0f7967e89575e1b0aa46624669640f6f5dfef028d39930"], # another wrong coin code
->>>>>>> 96ec3b67
         ]
 
         for content, offset, wrong_hash in cases:
@@ -110,11 +105,7 @@
                 f.write(valid_snapshot_contents[:(32 + 8 + offset)])
                 f.write(content)
                 f.write(valid_snapshot_contents[(32 + 8 + offset + len(content)):])
-<<<<<<< HEAD
-            expected_error(log_msg=f"[snapshot] bad snapshot content hash: expected db3b4c29fd2674caf3c163ea3767e67500204cc74c6d9ae396b27005e25f925f, got {wrong_hash}")
-=======
             expected_error(log_msg=f"[snapshot] bad snapshot content hash: expected 61d9c2b29a2571a5fe285fe2d8554f91f93309666fc9b8223ee96338de25ff53, got {wrong_hash}")
->>>>>>> 96ec3b67
 
     def run_test(self):
         """
@@ -161,11 +152,7 @@
 
         assert_equal(
             dump_output['txoutset_hash'],
-<<<<<<< HEAD
-            'db3b4c29fd2674caf3c163ea3767e67500204cc74c6d9ae396b27005e25f925f')
-=======
             '61d9c2b29a2571a5fe285fe2d8554f91f93309666fc9b8223ee96338de25ff53')
->>>>>>> 96ec3b67
         assert_equal(dump_output['nchaintx'], 300)
         assert_equal(n0.getblockchaininfo()["blocks"], SNAPSHOT_BASE_HEIGHT)
 
