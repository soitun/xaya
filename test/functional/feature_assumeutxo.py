#!/usr/bin/env python3
# Copyright (c) 2021-present The Bitcoin Core developers
# Distributed under the MIT software license, see the accompanying
# file COPYING or http://www.opensource.org/licenses/mit-license.php.
"""Test for assumeutxo, a means of quickly bootstrapping a node using
a serialized version of the UTXO set at a certain height, which corresponds
to a hash that has been compiled into bitcoind.

The assumeutxo value generated and used here is committed to in
`CRegTestParams::m_assumeutxo_data` in `src/kernel/chainparams.cpp`.
"""
from shutil import rmtree

from dataclasses import dataclass
from test_framework.blocktools import (
        create_block,
        create_coinbase
)
from test_framework.messages import tx_from_hex
from test_framework.test_framework import BitcoinTestFramework
from test_framework.util import (
    assert_approx,
    assert_equal,
    assert_raises_rpc_error,
    sha256sum_file,
)
from test_framework.wallet import (
    getnewdestination,
    MiniWallet,
)

START_HEIGHT = 199
SNAPSHOT_BASE_HEIGHT = 299
FINAL_HEIGHT = 399
COMPLETE_IDX = {'synced': True, 'best_block_height': FINAL_HEIGHT}


class AssumeutxoTest(BitcoinTestFramework):

    def set_test_params(self):
        """Use the pregenerated, deterministic chain up to height 199."""
        self.num_nodes = 4
        self.rpc_timeout = 120
        self.extra_args = [
            [],
            ["-fastprune", "-prune=1", "-blockfilterindex=1", "-coinstatsindex=1"],
            ["-persistmempool=0","-txindex=1", "-blockfilterindex=1", "-coinstatsindex=1"],
            []
        ]

    def setup_network(self):
        """Start with the nodes disconnected so that one can generate a snapshot
        including blocks the other hasn't yet seen."""
        self.add_nodes(4)
        self.start_nodes(extra_args=self.extra_args)

    def test_invalid_snapshot_scenarios(self, valid_snapshot_path):
        self.log.info("Test different scenarios of loading invalid snapshot files")
        with open(valid_snapshot_path, 'rb') as f:
            valid_snapshot_contents = f.read()
        bad_snapshot_path = valid_snapshot_path + '.mod'
        node = self.nodes[1]

        def expected_error(msg):
            assert_raises_rpc_error(-32603, f"Unable to load UTXO snapshot: Population failed: {msg}", node.loadtxoutset, bad_snapshot_path)

        self.log.info("  - snapshot file with invalid file magic")
        parsing_error_code = -22
        bad_magic = 0xf00f00f000
        with open(bad_snapshot_path, 'wb') as f:
            f.write(bad_magic.to_bytes(5, "big") + valid_snapshot_contents[5:])
        assert_raises_rpc_error(parsing_error_code, "Unable to parse metadata: Invalid UTXO set snapshot magic bytes. Please check if this is indeed a snapshot file or if you are using an outdated snapshot format.", node.loadtxoutset, bad_snapshot_path)

        self.log.info("  - snapshot file with unsupported version")
        for version in [0, 1, 3]:
            with open(bad_snapshot_path, 'wb') as f:
                f.write(valid_snapshot_contents[:5] + version.to_bytes(2, "little") + valid_snapshot_contents[7:])
            assert_raises_rpc_error(parsing_error_code, f"Unable to parse metadata: Version of snapshot {version} does not match any of the supported versions.", node.loadtxoutset, bad_snapshot_path)

        self.log.info("  - snapshot file with mismatching network magic")
        invalid_magics = [
            # magic, name, real
            [0xccbeb4fe, "main", True],
            [0xccbfb5fe, "test", True],
            [0x0a03cf40, "signet", True],
            [0x00000000, "", False],
            [0xffffffff, "", False],
        ]
        for [magic, name, real] in invalid_magics:
            with open(bad_snapshot_path, 'wb') as f:
                f.write(valid_snapshot_contents[:7] + magic.to_bytes(4, 'big') + valid_snapshot_contents[11:])
            if real:
                assert_raises_rpc_error(parsing_error_code, f"Unable to parse metadata: The network of the snapshot ({name}) does not match the network of this node (regtest).", node.loadtxoutset, bad_snapshot_path)
            else:
                assert_raises_rpc_error(parsing_error_code, "Unable to parse metadata: This snapshot has been created for an unrecognized network. This could be a custom signet, a new testnet or possibly caused by data corruption.", node.loadtxoutset, bad_snapshot_path)

        self.log.info("  - snapshot file referring to a block that is not in the assumeutxo parameters")
        prev_block_hash = self.nodes[0].getblockhash(SNAPSHOT_BASE_HEIGHT - 1)
        bogus_block_hash = "0" * 64  # Represents any unknown block hash
        for bad_block_hash in [bogus_block_hash, prev_block_hash]:
            with open(bad_snapshot_path, 'wb') as f:
                f.write(valid_snapshot_contents[:11] + bytes.fromhex(bad_block_hash)[::-1] + valid_snapshot_contents[43:])

            msg = f"Unable to load UTXO snapshot: assumeutxo block hash in snapshot metadata not recognized (hash: {bad_block_hash}). The following snapshot heights are available: 110, 200, 299."
            assert_raises_rpc_error(-32603, msg, node.loadtxoutset, bad_snapshot_path)

        self.log.info("  - snapshot file with wrong number of coins")
        valid_num_coins = int.from_bytes(valid_snapshot_contents[43:43 + 8], "little")
        for off in [-1, +1]:
            with open(bad_snapshot_path, 'wb') as f:
                f.write(valid_snapshot_contents[:43])
                f.write((valid_num_coins + off).to_bytes(8, "little"))
                f.write(valid_snapshot_contents[43 + 8:])
            expected_error(msg="Bad snapshot - coins left over after deserializing 299 coins." if off == -1 else "Bad snapshot format or truncated snapshot after deserializing 300 coins.")

        self.log.info("  - snapshot file with alternated but parsable UTXO data results in different hash")
        cases = [
            # (content, offset, wrong_hash, custom_message)
            [b"\xff" * 32, 0, "21eb04288321243b93d736868ad16ab29c3d1f51727eb869eb199af4380d706d", None],  # wrong outpoint hash
            #[(2).to_bytes(1, "little"), 32, None, "Bad snapshot data after deserializing 1 coins."],  # wrong txid coins count
            [b"\xfd\xff\xff", 32, None, "Mismatch in coins count in snapshot metadata and actual snapshot data"],  # txid coins count exceeds coins left
            [b"\x01", 33, "d0c3f9ce7e1bb13c5fbde7dc57ffae2cbebc917c750b8bc14ceb6d9ca307bb4a", None],  # wrong outpoint index
            [b"\x81", 34, "3f77cfd6fc7e4febe65097fa591af5beeba512f3b59176646991d731e6556ff6", None],  # wrong coin code VARINT
            [b"\x80", 34, "4185efc84235ebbedaa088d52825dbb1a040806fde1ca10ee650fc312d7c5abe", None],  # another wrong coin code
            [b"\x84\x58", 34, None, "Bad snapshot data after deserializing 0 coins"],  # wrong coin case with height 364 and coinbase 0
            [b"\xCA\xD2\x8F\x5A", 39, None, "Bad snapshot data after deserializing 0 coins - bad tx out value"],  # Amount exceeds MAX_MONEY
        ]

        for content, offset, wrong_hash, custom_message in cases:
            with open(bad_snapshot_path, "wb") as f:
                # Prior to offset: Snapshot magic, snapshot version, network magic, hash, coins count
                f.write(valid_snapshot_contents[:(5 + 2 + 4 + 32 + 8 + offset)])
                f.write(content)
                f.write(valid_snapshot_contents[(5 + 2 + 4 + 32 + 8 + offset + len(content)):])

            msg = custom_message if custom_message is not None else f"Bad snapshot content hash: expected bc222dd2a08a561ff47d77c06af1fe35127bf4840392a83475332f45ea5efa3e, got {wrong_hash}."
            expected_error(msg)

    def test_headers_not_synced(self, valid_snapshot_path):
        for node in self.nodes[1:]:
            msg = "Unable to load UTXO snapshot: The base block header (cb3e6696a6e1713994cf6daf8c0c874e51d04a9f7ef5a19595639f0293002f70) must appear in the headers chain. Make sure all headers are syncing, and call loadtxoutset again."
            assert_raises_rpc_error(-32603, msg, node.loadtxoutset, valid_snapshot_path)

    def test_invalid_chainstate_scenarios(self):
        self.log.info("Test different scenarios of invalid snapshot chainstate in datadir")

        self.log.info("  - snapshot chainstate referring to a block that is not in the assumeutxo parameters")
        self.stop_node(0)
        chainstate_snapshot_path = self.nodes[0].chain_path / "chainstate_snapshot"
        chainstate_snapshot_path.mkdir()
        with open(chainstate_snapshot_path / "base_blockhash", 'wb') as f:
            f.write(b'z' * 32)

        def expected_error(log_msg="", error_msg=""):
            with self.nodes[0].assert_debug_log([log_msg]):
                self.nodes[0].assert_start_raises_init_error(expected_msg=error_msg)

        expected_error_msg = f"Error: A fatal internal error occurred, see debug.log for details: Assumeutxo data not found for the given blockhash '7a7a7a7a7a7a7a7a7a7a7a7a7a7a7a7a7a7a7a7a7a7a7a7a7a7a7a7a7a7a7a7a'."
        error_details = f"Assumeutxo data not found for the given blockhash"
        expected_error(log_msg=error_details, error_msg=expected_error_msg)

        # resurrect node again
        rmtree(chainstate_snapshot_path)
        self.start_node(0)

    def test_invalid_mempool_state(self, dump_output_path):
        self.log.info("Test bitcoind should fail when mempool not empty.")
        node=self.nodes[2]
        tx = MiniWallet(node).send_self_transfer(from_node=node)

        assert tx['txid'] in node.getrawmempool()

        # Attempt to load the snapshot on Node 2 and expect it to fail
        msg = "Unable to load UTXO snapshot: Can't activate a snapshot when mempool not empty"
        assert_raises_rpc_error(-32603, msg, node.loadtxoutset, dump_output_path)

        self.restart_node(2, extra_args=self.extra_args[2])

    def test_invalid_file_path(self):
        self.log.info("Test bitcoind should fail when file path is invalid.")
        node = self.nodes[0]
        path = node.datadir_path / node.chain / "invalid" / "path"
        assert_raises_rpc_error(-8, "Couldn't open file {} for reading.".format(path), node.loadtxoutset, path)

    def test_snapshot_with_less_work(self, dump_output_path):
        self.log.info("Test bitcoind should fail when snapshot has less accumulated work than this node.")
        node = self.nodes[0]
        msg = "Unable to load UTXO snapshot: Population failed: Work does not exceed active chainstate."
        assert_raises_rpc_error(-32603, msg, node.loadtxoutset, dump_output_path)

    def test_snapshot_block_invalidated(self, dump_output_path):
        self.log.info("Test snapshot is not loaded when base block is invalid.")
        node = self.nodes[0]
        # We are testing the case where the base block is invalidated itself
        # and also the case where one of its parents is invalidated.
        for height in [SNAPSHOT_BASE_HEIGHT, SNAPSHOT_BASE_HEIGHT - 1]:
            block_hash = node.getblockhash(height)
            node.invalidateblock(block_hash)
            assert_equal(node.getblockcount(), height - 1)
            msg = "Unable to load UTXO snapshot: The base block header (cb3e6696a6e1713994cf6daf8c0c874e51d04a9f7ef5a19595639f0293002f70) is part of an invalid chain."
            assert_raises_rpc_error(-32603, msg, node.loadtxoutset, dump_output_path)
            node.reconsiderblock(block_hash)

    def test_snapshot_in_a_divergent_chain(self, dump_output_path):
        n0 = self.nodes[0]
        n3 = self.nodes[3]
        assert_equal(n0.getblockcount(), FINAL_HEIGHT)
        assert_equal(n3.getblockcount(), START_HEIGHT)

        self.log.info("Check importing a snapshot where current chain-tip is not an ancestor of the snapshot block but has less work")
        # Generate a divergent chain in n3 up to 298
        self.generate(n3, nblocks=99, sync_fun=self.no_op)
        assert_equal(n3.getblockcount(), SNAPSHOT_BASE_HEIGHT - 1)

        # Try importing the snapshot and assert its success
        loaded = n3.loadtxoutset(dump_output_path)
        assert_equal(loaded['base_height'], SNAPSHOT_BASE_HEIGHT)
        normal, snapshot = n3.getchainstates()["chainstates"]
        assert_equal(normal['blocks'], START_HEIGHT + 99)
        assert_equal(snapshot['blocks'], SNAPSHOT_BASE_HEIGHT)

        # Now lets sync the nodes and wait for the background validation to finish
        self.connect_nodes(0, 3)
        self.sync_blocks(nodes=(n0, n3))
        self.wait_until(lambda: len(n3.getchainstates()['chainstates']) == 1)

    def test_snapshot_not_on_most_work_chain(self, dump_output_path):
        self.log.info("Test snapshot is not loaded when the node knows the headers of another chain with more work.")
        node0 = self.nodes[0]
        node1 = self.nodes[1]
        # Create an alternative chain of 2 new blocks, forking off the main chain at the block before the snapshot block.
        # This simulates a longer chain than the main chain when submitting these two block headers to node 1 because it is only aware of
        # the main chain headers up to the snapshot height.
        parent_block_hash = node0.getblockhash(SNAPSHOT_BASE_HEIGHT - 1)
        block_time = node0.getblock(node0.getbestblockhash())['time'] + 1
        fork_block1 = create_block(int(parent_block_hash, 16), create_coinbase(SNAPSHOT_BASE_HEIGHT), block_time)
        fork_block1.solve()
        fork_block2 = create_block(fork_block1.sha256, create_coinbase(SNAPSHOT_BASE_HEIGHT + 1), block_time + 1)
        fork_block2.solve()
        node1.submitheader(fork_block1.serialize().hex())
        node1.submitheader(fork_block2.serialize().hex())
        msg = "A forked headers-chain with more work than the chain with the snapshot base block header exists. Please proceed to sync without AssumeUtxo."
        assert_raises_rpc_error(-32603, msg, node1.loadtxoutset, dump_output_path)
        # Cleanup: submit two more headers of the snapshot chain to node 1, so that it is the most-work chain again and loading
        # the snapshot in future subtests succeeds
        main_block1 = node0.getblock(node0.getblockhash(SNAPSHOT_BASE_HEIGHT + 1), 0)
        main_block2 = node0.getblock(node0.getblockhash(SNAPSHOT_BASE_HEIGHT + 2), 0)
        node1.submitheader(main_block1)
        node1.submitheader(main_block2)

    def run_test(self):
        """
        Bring up two (disconnected) nodes, mine some new blocks on the first,
        and generate a UTXO snapshot.

        Load the snapshot into the second, ensure it syncs to tip and completes
        background validation when connected to the first.
        """
        n0 = self.nodes[0]
        n1 = self.nodes[1]
        n2 = self.nodes[2]
        n3 = self.nodes[3]

        self.mini_wallet = MiniWallet(n0)

        # Mock time for a deterministic chain
        for n in self.nodes:
            n.setmocktime(n.getblockheader(n.getbestblockhash())['time'])

        # Generate a series of blocks that `n0` will have in the snapshot,
        # but that n1 and n2 don't yet see.
        assert n0.getblockcount() == START_HEIGHT
        blocks = {START_HEIGHT: Block(n0.getbestblockhash(), 1, START_HEIGHT + 1)}
        for i in range(100):
            block_tx = 1
            if i % 3 == 0:
                self.mini_wallet.send_self_transfer(from_node=n0)
                block_tx += 1
            self.generate(n0, nblocks=1, sync_fun=self.no_op)
            height = n0.getblockcount()
            hash = n0.getbestblockhash()
            blocks[height] = Block(hash, block_tx, blocks[height-1].chain_tx + block_tx)
            if i == 4:
                # Create a stale block that forks off the main chain before the snapshot.
                temp_invalid = n0.getbestblockhash()
                n0.invalidateblock(temp_invalid)
                stale_hash = self.generateblock(n0, output="raw(aaaa)", transactions=[], sync_fun=self.no_op)["hash"]
                n0.invalidateblock(stale_hash)
                n0.reconsiderblock(temp_invalid)
                stale_block = n0.getblock(stale_hash, 0)


        self.log.info("-- Testing assumeutxo + some indexes + pruning")

        assert_equal(n0.getblockcount(), SNAPSHOT_BASE_HEIGHT)
        assert_equal(n1.getblockcount(), START_HEIGHT)

        self.log.info(f"Creating a UTXO snapshot at height {SNAPSHOT_BASE_HEIGHT}")
        dump_output = n0.dumptxoutset('utxos.dat', "latest")

        self.log.info("Test loading snapshot when the node tip is on the same block as the snapshot")
        assert_equal(n0.getblockcount(), SNAPSHOT_BASE_HEIGHT)
        assert_equal(n0.getblockchaininfo()["blocks"], SNAPSHOT_BASE_HEIGHT)
        self.test_snapshot_with_less_work(dump_output['path'])

        self.log.info("Test loading snapshot when headers are not synced")
        self.test_headers_not_synced(dump_output['path'])

        # In order for the snapshot to activate, we have to ferry over the new
        # headers to n1 and n2 so that they see the header of the snapshot's
        # base block while disconnected from n0.
        for i in range(1, 300):
            block = n0.getblock(n0.getblockhash(i), 0)
            # make n1 and n2 aware of the new header, but don't give them the
            # block.
            n1.submitheader(block)
            n2.submitheader(block)
            n3.submitheader(block)

        # Ensure everyone is seeing the same headers.
        for n in self.nodes:
            assert_equal(n.getblockchaininfo()["headers"], SNAPSHOT_BASE_HEIGHT)

<<<<<<< HEAD
        assert_equal(
            dump_output['txoutset_hash'],
            "bc222dd2a08a561ff47d77c06af1fe35127bf4840392a83475332f45ea5efa3e")
        assert_equal(dump_output["nchaintx"], blocks[SNAPSHOT_BASE_HEIGHT].chain_tx)
=======
>>>>>>> c310c0e8
        assert_equal(n0.getblockchaininfo()["blocks"], SNAPSHOT_BASE_HEIGHT)

        def check_dump_output(output):
            assert_equal(
                output['txoutset_hash'],
                "f39133c5f4af2fb9211a25a997eef28126b4a5d0e4c00bf81c7c323788473280")
            assert_equal(output["nchaintx"], blocks[SNAPSHOT_BASE_HEIGHT].chain_tx)

        check_dump_output(dump_output)

        # Mine more blocks on top of the snapshot that n1 hasn't yet seen. This
        # will allow us to test n1's sync-to-tip on top of a snapshot.
        self.generate(n0, nblocks=100, sync_fun=self.no_op)

        assert_equal(n0.getblockcount(), FINAL_HEIGHT)
        assert_equal(n1.getblockcount(), START_HEIGHT)

        assert_equal(n0.getblockchaininfo()["blocks"], FINAL_HEIGHT)

        self.log.info(f"Check that dumptxoutset works for past block heights")
        # rollback defaults to the snapshot base height
        dump_output2 = n0.dumptxoutset('utxos2.dat', "rollback")
        check_dump_output(dump_output2)
        assert_equal(sha256sum_file(dump_output['path']), sha256sum_file(dump_output2['path']))

        # Rollback with specific height
        dump_output3 = n0.dumptxoutset('utxos3.dat', rollback=SNAPSHOT_BASE_HEIGHT)
        check_dump_output(dump_output3)
        assert_equal(sha256sum_file(dump_output['path']), sha256sum_file(dump_output3['path']))

        # Specified height that is not a snapshot height
        prev_snap_height = SNAPSHOT_BASE_HEIGHT - 1
        dump_output4 = n0.dumptxoutset(path='utxos4.dat', rollback=prev_snap_height)
        assert_equal(
            dump_output4['txoutset_hash'],
            "26e2049d8ceb0603b07ee229a7da8e7d2e128eae7989fd33ad83ad9a9d63b76d")
        assert sha256sum_file(dump_output['path']) != sha256sum_file(dump_output4['path'])

        # Use a hash instead of a height
        prev_snap_hash = n0.getblockhash(prev_snap_height)
        dump_output5 = n0.dumptxoutset('utxos5.dat', rollback=prev_snap_hash)
        assert_equal(sha256sum_file(dump_output4['path']), sha256sum_file(dump_output5['path']))

        # TODO: This is a hack to set m_best_header to the correct value after
        # dumptxoutset/reconsiderblock. Otherwise the wrong error messages are
        # returned in following tests. It can be removed once this bug is
        # fixed. See also https://github.com/bitcoin/bitcoin/issues/26245
        self.restart_node(0, ["-reindex"])

        # Ensure n0 is back at the tip
        assert_equal(n0.getblockchaininfo()["blocks"], FINAL_HEIGHT)

        self.test_snapshot_with_less_work(dump_output['path'])
        self.test_invalid_mempool_state(dump_output['path'])
        self.test_invalid_snapshot_scenarios(dump_output['path'])
        self.test_invalid_chainstate_scenarios()
        self.test_invalid_file_path()
        self.test_snapshot_block_invalidated(dump_output['path'])
        self.test_snapshot_not_on_most_work_chain(dump_output['path'])

        self.log.info(f"Loading snapshot into second node from {dump_output['path']}")
        # This node's tip is on an ancestor block of the snapshot, which should
        # be the normal case
        loaded = n1.loadtxoutset(dump_output['path'])
        assert_equal(loaded['coins_loaded'], SNAPSHOT_BASE_HEIGHT + 1)
        assert_equal(loaded['base_height'], SNAPSHOT_BASE_HEIGHT)

        self.log.info("Check that UTXO-querying RPCs operate on snapshot chainstate")
        snapshot_hash = loaded['tip_hash']
        snapshot_num_coins = loaded['coins_loaded']
        # coinstatsindex might be not caught up yet and is not relevant for this test, so don't use it
        utxo_info = n1.gettxoutsetinfo(use_index=False)
        assert_equal(utxo_info['txouts'], snapshot_num_coins)
        assert_equal(utxo_info['height'], SNAPSHOT_BASE_HEIGHT)
        assert_equal(utxo_info['bestblock'], snapshot_hash)

        # find coinbase output at snapshot height on node0 and scan for it on node1,
        # where the block is not available, but the snapshot was loaded successfully
        coinbase_tx = n0.getblock(snapshot_hash, verbosity=2)['tx'][0]
        assert_raises_rpc_error(-1, "Block not found on disk", n1.getblock, snapshot_hash)
        coinbase_output_descriptor = coinbase_tx['vout'][0]['scriptPubKey']['desc']
        scan_result = n1.scantxoutset('start', [coinbase_output_descriptor])
        assert_equal(scan_result['success'], True)
        assert_equal(scan_result['txouts'], snapshot_num_coins)
        assert_equal(scan_result['height'], SNAPSHOT_BASE_HEIGHT)
        assert_equal(scan_result['bestblock'], snapshot_hash)
        scan_utxos = [(coin['txid'], coin['vout']) for coin in scan_result['unspents']]
        assert (coinbase_tx['txid'], 0) in scan_utxos

        txout_result = n1.gettxout(coinbase_tx['txid'], 0)
        assert_equal(txout_result['scriptPubKey']['desc'], coinbase_output_descriptor)

        def check_tx_counts(final: bool) -> None:
            """Check nTx and nChainTx intermediate values right after loading
            the snapshot, and final values after the snapshot is validated."""
            for height, block in blocks.items():
                tx = n1.getblockheader(block.hash)["nTx"]
                stats = n1.getchaintxstats(nblocks=1, blockhash=block.hash)
                chain_tx = stats.get("txcount", None)
                window_tx_count = stats.get("window_tx_count", None)
                tx_rate = stats.get("txrate", None)
                window_interval = stats.get("window_interval")

                # Intermediate nTx of the starting block should be set, but nTx of
                # later blocks should be 0 before they are downloaded.
                # The window_tx_count of one block is equal to the blocks tx count.
                # If the window tx count is unknown, the value is missing.
                # The tx_rate is calculated from window_tx_count and window_interval
                # when possible.
                if final or height == START_HEIGHT:
                    assert_equal(tx, block.tx)
                    assert_equal(window_tx_count, tx)
                    if window_interval > 0:
                        assert_approx(tx_rate, window_tx_count / window_interval, vspan=0.1)
                    else:
                        assert_equal(tx_rate, None)
                else:
                    assert_equal(tx, 0)
                    assert_equal(window_tx_count, None)

                # Intermediate nChainTx of the starting block and snapshot block
                # should be set, but others should be None until they are downloaded.
                if final or height in (START_HEIGHT, SNAPSHOT_BASE_HEIGHT):
                    assert_equal(chain_tx, block.chain_tx)
                else:
                    assert_equal(chain_tx, None)

        check_tx_counts(final=False)

        normal, snapshot = n1.getchainstates()["chainstates"]
        assert_equal(normal['blocks'], START_HEIGHT)
        assert_equal(normal.get('snapshot_blockhash'), None)
        assert_equal(normal['validated'], True)
        assert_equal(snapshot['blocks'], SNAPSHOT_BASE_HEIGHT)
        assert_equal(snapshot['snapshot_blockhash'], dump_output['base_hash'])
        assert_equal(snapshot['validated'], False)

        assert_equal(n1.getblockchaininfo()["blocks"], SNAPSHOT_BASE_HEIGHT)

        self.log.info("Submit a stale block that forked off the chain before the snapshot")
        # Normally a block like this would not be downloaded, but if it is
        # submitted early before the background chain catches up to the fork
        # point, it winds up in m_blocks_unlinked and triggers a corner case
        # that previously crashed CheckBlockIndex.
        n1.submitblock(stale_block)
        n1.getchaintips()
        n1.getblock(stale_hash)

        self.log.info("Submit a spending transaction for a snapshot chainstate coin to the mempool")
        # spend the coinbase output of the first block that is not available on node1
        spend_coin_blockhash = n1.getblockhash(START_HEIGHT + 1)
        assert_raises_rpc_error(-1, "Block not found on disk", n1.getblock, spend_coin_blockhash)
        prev_tx = n0.getblock(spend_coin_blockhash, 3)['tx'][0]
        prevout = {"txid": prev_tx['txid'], "vout": 0, "scriptPubKey": prev_tx['vout'][0]['scriptPubKey']['hex']}
        privkey = n0.get_deterministic_priv_key().key
        raw_tx = n1.createrawtransaction([prevout], {getnewdestination()[2]: 24.99})
        signed_tx = n1.signrawtransactionwithkey(raw_tx, [privkey], [prevout])['hex']
        signed_txid = tx_from_hex(signed_tx).rehash()

        assert n1.gettxout(prev_tx['txid'], 0) is not None
        n1.sendrawtransaction(signed_tx)
        assert signed_txid in n1.getrawmempool()
        assert not n1.gettxout(prev_tx['txid'], 0)

        PAUSE_HEIGHT = FINAL_HEIGHT - 40

        self.log.info("Restarting node to stop at height %d", PAUSE_HEIGHT)
        self.restart_node(1, extra_args=[
            f"-stopatheight={PAUSE_HEIGHT}", *self.extra_args[1]])

        # Finally connect the nodes and let them sync.
        #
        # Set `wait_for_connect=False` to avoid a race between performing connection
        # assertions and the -stopatheight tripping.
        self.connect_nodes(0, 1, wait_for_connect=False)

        n1.wait_until_stopped(timeout=5)

        self.log.info("Checking that blocks are segmented on disk")
        assert self.has_blockfile(n1, "00000"), "normal blockfile missing"
        assert self.has_blockfile(n1, "00001"), "assumed blockfile missing"
        # FIXME: This fails for auxpow, maybe due to changed block structure?
        #assert not self.has_blockfile(n1, "00002"), "too many blockfiles"

        self.log.info("Restarted node before snapshot validation completed, reloading...")
        self.restart_node(1, extra_args=self.extra_args[1])

        # Send snapshot block to n1 out of order. This makes the test less
        # realistic because normally the snapshot block is one of the last
        # blocks downloaded, but its useful to test because it triggers more
        # corner cases in ReceivedBlockTransactions() and CheckBlockIndex()
        # setting and testing nChainTx values, and it exposed previous bugs.
        snapshot_hash = n0.getblockhash(SNAPSHOT_BASE_HEIGHT)
        snapshot_block = n0.getblock(snapshot_hash, 0)
        n1.submitblock(snapshot_block)

        self.connect_nodes(0, 1)

        self.log.info(f"Ensuring snapshot chain syncs to tip. ({FINAL_HEIGHT})")
        self.wait_until(lambda: n1.getchainstates()['chainstates'][-1]['blocks'] == FINAL_HEIGHT)
        self.sync_blocks(nodes=(n0, n1))

        self.log.info("Ensuring background validation completes")
        self.wait_until(lambda: len(n1.getchainstates()['chainstates']) == 1)

        # Ensure indexes have synced.
        completed_idx_state = {
            'basic block filter index': COMPLETE_IDX,
            'coinstatsindex': COMPLETE_IDX,
        }
        self.wait_until(lambda: n1.getindexinfo() == completed_idx_state)

        self.log.info("Re-check nTx and nChainTx values")
        check_tx_counts(final=True)

        for i in (0, 1):
            n = self.nodes[i]
            self.log.info(f"Restarting node {i} to ensure (Check|Load)BlockIndex passes")
            self.restart_node(i, extra_args=self.extra_args[i])

            assert_equal(n.getblockchaininfo()["blocks"], FINAL_HEIGHT)

            chainstate, = n.getchainstates()['chainstates']
            assert_equal(chainstate['blocks'], FINAL_HEIGHT)

            if i != 0:
                # Ensure indexes have synced for the assumeutxo node
                self.wait_until(lambda: n.getindexinfo() == completed_idx_state)


        # Node 2: all indexes + reindex
        # -----------------------------

        self.log.info("-- Testing all indexes + reindex")
        assert_equal(n2.getblockcount(), START_HEIGHT)

        self.log.info(f"Loading snapshot into third node from {dump_output['path']}")
        loaded = n2.loadtxoutset(dump_output['path'])
        assert_equal(loaded['coins_loaded'], SNAPSHOT_BASE_HEIGHT + 1)
        assert_equal(loaded['base_height'], SNAPSHOT_BASE_HEIGHT)

        for reindex_arg in ['-reindex=1', '-reindex-chainstate=1']:
            self.log.info(f"Check that restarting with {reindex_arg} will delete the snapshot chainstate")
            self.restart_node(2, extra_args=[reindex_arg, *self.extra_args[2]])
            assert_equal(1, len(n2.getchainstates()["chainstates"]))
            for i in range(1, 300):
                block = n0.getblock(n0.getblockhash(i), 0)
                n2.submitheader(block)
            loaded = n2.loadtxoutset(dump_output['path'])
            assert_equal(loaded['coins_loaded'], SNAPSHOT_BASE_HEIGHT + 1)
            assert_equal(loaded['base_height'], SNAPSHOT_BASE_HEIGHT)

        normal, snapshot = n2.getchainstates()['chainstates']
        assert_equal(normal['blocks'], START_HEIGHT)
        assert_equal(normal.get('snapshot_blockhash'), None)
        assert_equal(normal['validated'], True)
        assert_equal(snapshot['blocks'], SNAPSHOT_BASE_HEIGHT)
        assert_equal(snapshot['snapshot_blockhash'], dump_output['base_hash'])
        assert_equal(snapshot['validated'], False)

        self.log.info("Check that loading the snapshot again will fail because there is already an active snapshot.")
        msg = "Unable to load UTXO snapshot: Can't activate a snapshot-based chainstate more than once"
        assert_raises_rpc_error(-32603, msg, n2.loadtxoutset, dump_output['path'])

        self.connect_nodes(0, 2)
        self.wait_until(lambda: n2.getchainstates()['chainstates'][-1]['blocks'] == FINAL_HEIGHT)
        self.sync_blocks(nodes=(n0, n2))

        self.log.info("Ensuring background validation completes")
        self.wait_until(lambda: len(n2.getchainstates()['chainstates']) == 1)

        completed_idx_state = {
            'basic block filter index': COMPLETE_IDX,
            'coinstatsindex': COMPLETE_IDX,
            'txindex': COMPLETE_IDX,
        }
        self.wait_until(lambda: n2.getindexinfo() == completed_idx_state)

        for i in (0, 2):
            n = self.nodes[i]
            self.log.info(f"Restarting node {i} to ensure (Check|Load)BlockIndex passes")
            self.restart_node(i, extra_args=self.extra_args[i])

            assert_equal(n.getblockchaininfo()["blocks"], FINAL_HEIGHT)

            chainstate, = n.getchainstates()['chainstates']
            assert_equal(chainstate['blocks'], FINAL_HEIGHT)

            if i != 0:
                # Ensure indexes have synced for the assumeutxo node
                self.wait_until(lambda: n.getindexinfo() == completed_idx_state)

        self.log.info("Test -reindex-chainstate of an assumeutxo-synced node")
        self.restart_node(2, extra_args=[
            '-reindex-chainstate=1', *self.extra_args[2]])
        assert_equal(n2.getblockchaininfo()["blocks"], FINAL_HEIGHT)
        self.wait_until(lambda: n2.getblockcount() == FINAL_HEIGHT)

        self.log.info("Test -reindex of an assumeutxo-synced node")
        self.restart_node(2, extra_args=['-reindex=1', *self.extra_args[2]])
        self.connect_nodes(0, 2)
        self.wait_until(lambda: n2.getblockcount() == FINAL_HEIGHT)

        self.test_snapshot_in_a_divergent_chain(dump_output['path'])

@dataclass
class Block:
    hash: str
    tx: int
    chain_tx: int

if __name__ == '__main__':
    AssumeutxoTest(__file__).main()<|MERGE_RESOLUTION|>--- conflicted
+++ resolved
@@ -321,19 +321,12 @@
         for n in self.nodes:
             assert_equal(n.getblockchaininfo()["headers"], SNAPSHOT_BASE_HEIGHT)
 
-<<<<<<< HEAD
-        assert_equal(
-            dump_output['txoutset_hash'],
-            "bc222dd2a08a561ff47d77c06af1fe35127bf4840392a83475332f45ea5efa3e")
-        assert_equal(dump_output["nchaintx"], blocks[SNAPSHOT_BASE_HEIGHT].chain_tx)
-=======
->>>>>>> c310c0e8
         assert_equal(n0.getblockchaininfo()["blocks"], SNAPSHOT_BASE_HEIGHT)
 
         def check_dump_output(output):
             assert_equal(
                 output['txoutset_hash'],
-                "f39133c5f4af2fb9211a25a997eef28126b4a5d0e4c00bf81c7c323788473280")
+                "bc222dd2a08a561ff47d77c06af1fe35127bf4840392a83475332f45ea5efa3e")
             assert_equal(output["nchaintx"], blocks[SNAPSHOT_BASE_HEIGHT].chain_tx)
 
         check_dump_output(dump_output)
@@ -363,7 +356,7 @@
         dump_output4 = n0.dumptxoutset(path='utxos4.dat', rollback=prev_snap_height)
         assert_equal(
             dump_output4['txoutset_hash'],
-            "26e2049d8ceb0603b07ee229a7da8e7d2e128eae7989fd33ad83ad9a9d63b76d")
+            "d8e72a5e7232343cfce865b62e0fc96bc128d7c5c45f7413783cbb75e3090275")
         assert sha256sum_file(dump_output['path']) != sha256sum_file(dump_output4['path'])
 
         # Use a hash instead of a height
