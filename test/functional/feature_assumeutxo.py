--- conflicted
+++ resolved
@@ -223,13 +223,8 @@
 
         assert_equal(
             dump_output['txoutset_hash'],
-<<<<<<< HEAD
             "bc222dd2a08a561ff47d77c06af1fe35127bf4840392a83475332f45ea5efa3e")
-        assert_equal(dump_output["nchaintx"], 334)
-=======
-            "f39133c5f4af2fb9211a25a997eef28126b4a5d0e4c00bf81c7c323788473280")
         assert_equal(dump_output["nchaintx"], blocks[SNAPSHOT_BASE_HEIGHT].chain_tx)
->>>>>>> ed60a6dc
         assert_equal(n0.getblockchaininfo()["blocks"], SNAPSHOT_BASE_HEIGHT)
 
         # Mine more blocks on top of the snapshot that n1 hasn't yet seen. This
