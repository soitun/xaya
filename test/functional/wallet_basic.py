--- conflicted
+++ resolved
@@ -325,16 +325,6 @@
             temp_address = self.nodes[1].getnewaddress("", "p2sh-segwit")
             assert_raises_rpc_error(-5, "Cannot use the p2sh flag with an address - use a script instead", self.nodes[0].importaddress, temp_address, "label", False, True)
 
-<<<<<<< HEAD
-        # This will raise an exception for attempting to get the private key of an invalid Bitcoin address
-        assert_raises_rpc_error(-5, "Invalid address", self.nodes[0].dumpprivkey, "invalid")
-
-        # This will raise an exception for attempting to set a label for an invalid Bitcoin address
-        assert_raises_rpc_error(-5, "Invalid address", self.nodes[0].setlabel, "invalid address", "label")
-
-        # This will raise an exception for importing an invalid address
-        assert_raises_rpc_error(-5, "Invalid address or script", self.nodes[0].importaddress, "invalid")
-=======
             # This will raise an exception for attempting to dump the private key of an address you do not own
             assert_raises_rpc_error(-3, "Address does not refer to a key", self.nodes[0].dumpprivkey, temp_address)
 
@@ -343,7 +333,6 @@
 
             # This will raise an exception for attempting to set a label for an invalid Bitcoin address
             assert_raises_rpc_error(-5, "Invalid address", self.nodes[0].setlabel, "invalid address", "label")
->>>>>>> 16a50a80
 
             # This will raise an exception for importing an invalid address
             assert_raises_rpc_error(-5, "Invalid address or script", self.nodes[0].importaddress, "invalid")
