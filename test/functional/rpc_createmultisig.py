--- conflicted
+++ resolved
@@ -54,13 +54,7 @@
             for output_type in ["bech32", "p2sh-segwit", "legacy"]:
                 self.do_multisig(keys, sigs, output_type)
 
-<<<<<<< HEAD
-        # Script limit is larger in Xaya already, so this test doesn't work.
-        #self.test_multisig_script_limit(wallet_multi)
-        self.test_mixing_uncompressed_and_compressed_keys(node0, wallet_multi)
-=======
         self.test_mixing_uncompressed_and_compressed_keys(node0)
->>>>>>> e9c87a3a
         self.test_sortedmulti_descriptors_bip67()
 
         # Check that bech32m is currently not allowed
