--- conflicted
+++ resolved
@@ -76,13 +76,8 @@
         # The values differ from upstream since in Xaya the genesis block's coinbase
         # is part of the UTXO set.
         self.log.info("Test deterministic UTXO set hash results")
-<<<<<<< HEAD
-        assert_equal(node.gettxoutsetinfo()['hash_serialized_2'], "bd11b50d556a20109e255e689ba5c82f36125946588a00f015c167c24ac3374d")
-        assert_equal(node.gettxoutsetinfo("muhash")['muhash'], "01dd78f0245ea4d8f92c1c075db666cbe95d6f15c5b9f1156f3e4bee94a4cc53")
-=======
-        assert_equal(node.gettxoutsetinfo()['hash_serialized_2'], "2e49ec1bef70952d5b366b81880a951e599b9c998474d90fae5d425811ec18a5")
-        assert_equal(node.gettxoutsetinfo("muhash")['muhash'], "f1db74a8cd35d6725dfffeda7478bd1bace2f0fbf2cdf5db6e914c7adea671ad")
->>>>>>> b196a1df
+        assert_equal(node.gettxoutsetinfo()['hash_serialized_2'], "0e75e3e4effae9bb8e81c9c6c5ffe2fd1ad775d8025da7b1cad1a0d1a319ddf2")
+        assert_equal(node.gettxoutsetinfo("muhash")['muhash'], "4f0156356a5acfa4f57d5eaee5abff49b7759f071786f924e5c791758e52f95d")
 
     def run_test(self):
         self.test_muhash_implementation()
