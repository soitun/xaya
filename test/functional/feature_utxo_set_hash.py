#!/usr/bin/env python3
# Copyright (c) 2020-2022 The Bitcoin Core developers
# Distributed under the MIT software license, see the accompanying
# file COPYING or http://www.opensource.org/licenses/mit-license.php.
"""Test UTXO set hash value calculation in gettxoutsetinfo."""

import struct

from test_framework.messages import (
    CBlock,
    COutPoint,
    from_hex,
)
from test_framework.muhash import MuHash3072
from test_framework.test_framework import BitcoinTestFramework
from test_framework.util import assert_equal
from test_framework.wallet import MiniWallet

class UTXOSetHashTest(BitcoinTestFramework):
    def set_test_params(self):
        self.num_nodes = 1
        self.setup_clean_chain = True

    def test_muhash_implementation(self):
        self.log.info("Test MuHash implementation consistency")

        node = self.nodes[0]
        wallet = MiniWallet(node)
        mocktime = node.getblockheader(node.getblockhash(0))['time'] + 1
        node.setmocktime(mocktime)

        # Generate 100 blocks and remove the first since we plan to spend its
        # coinbase
        block_hashes = self.generate(wallet, 1) + self.generate(node, 99)
        blocks = list(map(lambda block: from_hex(CBlock(), node.getblock(block, False)), block_hashes))
        blocks.pop(0)

        # Create a spending transaction and mine a block which includes it
        txid = wallet.send_self_transfer(from_node=node)['txid']
        tx_block = self.generateblock(node, output=wallet.get_address(), transactions=[txid])
        blocks.append(from_hex(CBlock(), node.getblock(tx_block['hash'], False)))

        # Serialize the outputs that should be in the UTXO set and add them to
        # a MuHash object
        muhash = MuHash3072()

        for height, block in enumerate(blocks):
            # The Genesis block coinbase is not part of the UTXO set and we
            # spent the first mined block
            height += 2

            for tx in block.vtx:
                for n, tx_out in enumerate(tx.vout):
                    coinbase = 1 if not tx.vin[0].prevout.hash else 0

                    # Skip witness commitment
                    if (coinbase and n > 0):
                        continue

                    data = COutPoint(int(tx.rehash(), 16), n).serialize()
                    data += struct.pack("<i", height * 2 + coinbase)
                    data += tx_out.serialize()

                    muhash.insert(data)

        finalized = muhash.digest()
        node_muhash = node.gettxoutsetinfo("muhash")['muhash']

        assert_equal(finalized[::-1].hex(), node_muhash)

        self.log.info("Test deterministic UTXO set hash results")
<<<<<<< HEAD
        assert_equal(node.gettxoutsetinfo()['hash_serialized_2'], "0c799bf428b1d4caadfa33cd8580d9997aff8038e55e86fd437326d1a577953b")
        assert_equal(node.gettxoutsetinfo("muhash")['muhash'], "c4293d77dd4e971d95093febac8be2f31954b10147132d209bce472ecbcdafbc")
=======
        assert_equal(node.gettxoutsetinfo()['hash_serialized_3'], "d1c7fec1c0623f6793839878cbe2a531eb968b50b27edd6e2a57077a5aed6094")
        assert_equal(node.gettxoutsetinfo("muhash")['muhash'], "d1725b2fe3ef43e55aa4907480aea98d406fc9e0bf8f60169e2305f1fbf5961b")
>>>>>>> 46ac33be

    def run_test(self):
        self.test_muhash_implementation()


if __name__ == '__main__':
    UTXOSetHashTest().main()<|MERGE_RESOLUTION|>--- conflicted
+++ resolved
@@ -69,13 +69,8 @@
         assert_equal(finalized[::-1].hex(), node_muhash)
 
         self.log.info("Test deterministic UTXO set hash results")
-<<<<<<< HEAD
-        assert_equal(node.gettxoutsetinfo()['hash_serialized_2'], "0c799bf428b1d4caadfa33cd8580d9997aff8038e55e86fd437326d1a577953b")
+        assert_equal(node.gettxoutsetinfo()['hash_serialized_3'], "f8d73b9902fb2994c73852f5d3a6dcfac13d7965141df58c871df4ee39811e48")
         assert_equal(node.gettxoutsetinfo("muhash")['muhash'], "c4293d77dd4e971d95093febac8be2f31954b10147132d209bce472ecbcdafbc")
-=======
-        assert_equal(node.gettxoutsetinfo()['hash_serialized_3'], "d1c7fec1c0623f6793839878cbe2a531eb968b50b27edd6e2a57077a5aed6094")
-        assert_equal(node.gettxoutsetinfo("muhash")['muhash'], "d1725b2fe3ef43e55aa4907480aea98d406fc9e0bf8f60169e2305f1fbf5961b")
->>>>>>> 46ac33be
 
     def run_test(self):
         self.test_muhash_implementation()
