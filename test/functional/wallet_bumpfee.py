--- conflicted
+++ resolved
@@ -165,18 +165,11 @@
             rbf_node.bumpfee, rbfid, {"confTarget": 123, "conf_target": 456})
 
         self.log.info("Test invalid estimate_mode settings")
-<<<<<<< HEAD
-        for k, v in {"number": 42, "object": {"foo": "bar"}}.items():
-            assert_raises_rpc_error(-3, f"JSON value of type {k} for field estimate_mode is not of expected type string",
-                rbf_node.bumpfee, rbfid, estimate_mode=v)
-        for mode in ["foo", Decimal("3.1415"), "sat/B", "NMC/kB"]:
-=======
         if not self.options.usecli:
             for k, v in {"number": 42, "object": {"foo": "bar"}}.items():
                 assert_raises_rpc_error(-3, f"JSON value of type {k} for field estimate_mode is not of expected type string",
                     rbf_node.bumpfee, rbfid, estimate_mode=v)
-        for mode in ["foo", Decimal("3.1415"), "sat/B", "BTC/kB"]:
->>>>>>> 1e072053
+        for mode in ["foo", Decimal("3.1415"), "sat/B", "NMC/kB"]:
             assert_raises_rpc_error(-8, 'Invalid estimate_mode parameter, must be one of: "unset", "economical", "conservative"',
                 rbf_node.bumpfee, rbfid, estimate_mode=mode)
 
