#!/usr/bin/env python3
# Copyright (c) 2021-2022 The Bitcoin Core developers
# Distributed under the MIT software license, see the accompanying
# file COPYING or http://www.opensource.org/licenses/mit-license.php.
"""RPCs that handle raw transaction packages."""

from decimal import Decimal
import random

from test_framework.blocktools import COINBASE_MATURITY
from test_framework.messages import (
    MAX_BIP125_RBF_SEQUENCE,
    tx_from_hex,
)
from test_framework.p2p import P2PTxInvStore
from test_framework.test_framework import BitcoinTestFramework
from test_framework.util import (
    assert_equal,
    assert_fee_amount,
    assert_raises_rpc_error,
    fill_mempool,
)
from test_framework.wallet import (
    DEFAULT_FEE,
    MiniWallet,
)


class RPCPackagesTest(BitcoinTestFramework):
    def set_test_params(self):
        self.num_nodes = 1
        self.setup_clean_chain = True
        # whitelist peers to speed up tx relay / mempool sync
        self.noban_tx_relay = True

    def assert_testres_equal(self, package_hex, testres_expected):
        """Shuffle package_hex and assert that the testmempoolaccept result matches testres_expected. This should only
        be used to test packages where the order does not matter. The ordering of transactions in package_hex and
        testres_expected must match.
        """
        shuffled_indeces = list(range(len(package_hex)))
        random.shuffle(shuffled_indeces)
        shuffled_package = [package_hex[i] for i in shuffled_indeces]
        shuffled_testres = [testres_expected[i] for i in shuffled_indeces]
        assert_equal(shuffled_testres, self.nodes[0].testmempoolaccept(shuffled_package))

    def run_test(self):
        node = self.nodes[0]

        # get an UTXO that requires signature to be spent
        deterministic_address = node.get_deterministic_priv_key().address
        blockhash = self.generatetoaddress(node, 1, deterministic_address)[0]
        coinbase = node.getblock(blockhash=blockhash, verbosity=2)["tx"][0]
        coin = {
                "txid": coinbase["txid"],
                "amount": coinbase["vout"][0]["value"],
                "scriptPubKey": coinbase["vout"][0]["scriptPubKey"],
                "vout": 0,
                "height": 0
            }

        self.wallet = MiniWallet(self.nodes[0])
        self.generate(self.wallet, COINBASE_MATURITY + 100)  # blocks generated for inputs

        self.log.info("Create some transactions")
        # Create some transactions that can be reused throughout the test. Never submit these to mempool.
        self.independent_txns_hex = []
        self.independent_txns_testres = []
        for _ in range(3):
            tx_hex = self.wallet.create_self_transfer(fee_rate=Decimal("0.0001"))["hex"]
            testres = self.nodes[0].testmempoolaccept([tx_hex])
            assert testres[0]["allowed"]
            self.independent_txns_hex.append(tx_hex)
            # testmempoolaccept returns a list of length one, avoid creating a 2D list
            self.independent_txns_testres.append(testres[0])
        self.independent_txns_testres_blank = [{
            "txid": res["txid"], "wtxid": res["wtxid"]} for res in self.independent_txns_testres]

        self.test_independent(coin)
        self.test_chain()
        self.test_multiple_children()
        self.test_multiple_parents()
        self.test_conflicting()
        self.test_rbf()
        self.test_submitpackage()
        self.test_maxfeerate_submitpackage()
        self.test_maxburn_submitpackage()

    def test_independent(self, coin):
        self.log.info("Test multiple independent transactions in a package")
        node = self.nodes[0]
        # For independent transactions, order doesn't matter.
        self.assert_testres_equal(self.independent_txns_hex, self.independent_txns_testres)

        self.log.info("Test an otherwise valid package with an extra garbage tx appended")
        address = node.get_deterministic_priv_key().address
        garbage_tx = node.createrawtransaction([{"txid": "00" * 32, "vout": 5}], {address: 1})
        tx = tx_from_hex(garbage_tx)
        # Only the txid and wtxids are returned because validation is incomplete for the independent txns.
        # Package validation is atomic: if the node cannot find a UTXO for any single tx in the package,
        # it terminates immediately to avoid unnecessary, expensive signature verification.
        package_bad = self.independent_txns_hex + [garbage_tx]
        testres_bad = self.independent_txns_testres_blank + [{"txid": tx.rehash(), "wtxid": tx.getwtxid(), "allowed": False, "reject-reason": "missing-inputs"}]
        self.assert_testres_equal(package_bad, testres_bad)

        self.log.info("Check testmempoolaccept tells us when some transactions completed validation successfully")
        tx_bad_sig_hex = node.createrawtransaction([{"txid": coin["txid"], "vout": 0}],
                                           {address : coin["amount"] - Decimal("0.0001")})
        tx_bad_sig = tx_from_hex(tx_bad_sig_hex)
        testres_bad_sig = node.testmempoolaccept(self.independent_txns_hex + [tx_bad_sig_hex])
        # By the time the signature for the last transaction is checked, all the other transactions
        # have been fully validated, which is why the node returns full validation results for all
        # transactions here but empty results in other cases.
        assert_equal(testres_bad_sig, self.independent_txns_testres + [{
            "txid": tx_bad_sig.rehash(),
            "wtxid": tx_bad_sig.getwtxid(), "allowed": False,
            "reject-reason": "mandatory-script-verify-flag-failed (Operation not valid with the current stack size)"
        }])

        self.log.info("Check testmempoolaccept reports txns in packages that exceed max feerate")
        tx_high_fee = self.wallet.create_self_transfer(fee=Decimal("0.999"))
        testres_high_fee = node.testmempoolaccept([tx_high_fee["hex"]])
        assert_equal(testres_high_fee, [
            {"txid": tx_high_fee["txid"], "wtxid": tx_high_fee["wtxid"], "allowed": False, "reject-reason": "max-fee-exceeded"}
        ])
        package_high_fee = [tx_high_fee["hex"]] + self.independent_txns_hex
        testres_package_high_fee = node.testmempoolaccept(package_high_fee)
        assert_equal(testres_package_high_fee, testres_high_fee + self.independent_txns_testres_blank)

    def test_chain(self):
        node = self.nodes[0]

        chain = self.wallet.create_self_transfer_chain(chain_length=25)
        chain_hex = [t["hex"] for t in chain]
        chain_txns = [t["tx"] for t in chain]

        self.log.info("Check that testmempoolaccept requires packages to be sorted by dependency")
        assert_equal(node.testmempoolaccept(rawtxs=chain_hex[::-1]),
                [{"txid": tx.rehash(), "wtxid": tx.getwtxid(), "package-error": "package-not-sorted"} for tx in chain_txns[::-1]])

        self.log.info("Testmempoolaccept a chain of 25 transactions")
        testres_multiple = node.testmempoolaccept(rawtxs=chain_hex)

        testres_single = []
        # Test accept and then submit each one individually, which should be identical to package test accept
        for rawtx in chain_hex:
            testres = node.testmempoolaccept([rawtx])
            testres_single.append(testres[0])
            # Submit the transaction now so its child should have no problem validating
            node.sendrawtransaction(rawtx)
        assert_equal(testres_single, testres_multiple)

        # Clean up by clearing the mempool
        self.generate(node, 1)

    def test_multiple_children(self):
        node = self.nodes[0]
        self.log.info("Testmempoolaccept a package in which a transaction has two children within the package")

        parent_tx = self.wallet.create_self_transfer_multi(num_outputs=2)
        assert node.testmempoolaccept([parent_tx["hex"]])[0]["allowed"]

        # Child A
        child_a_tx = self.wallet.create_self_transfer(utxo_to_spend=parent_tx["new_utxos"][0])
        assert not node.testmempoolaccept([child_a_tx["hex"]])[0]["allowed"]

        # Child B
        child_b_tx = self.wallet.create_self_transfer(utxo_to_spend=parent_tx["new_utxos"][1])
        assert not node.testmempoolaccept([child_b_tx["hex"]])[0]["allowed"]

        self.log.info("Testmempoolaccept with entire package, should work with children in either order")
        testres_multiple_ab = node.testmempoolaccept(rawtxs=[parent_tx["hex"], child_a_tx["hex"], child_b_tx["hex"]])
        testres_multiple_ba = node.testmempoolaccept(rawtxs=[parent_tx["hex"], child_b_tx["hex"], child_a_tx["hex"]])
        assert all([testres["allowed"] for testres in testres_multiple_ab + testres_multiple_ba])

        testres_single = []
        # Test accept and then submit each one individually, which should be identical to package testaccept
        for rawtx in [parent_tx["hex"], child_a_tx["hex"], child_b_tx["hex"]]:
            testres = node.testmempoolaccept([rawtx])
            testres_single.append(testres[0])
            # Submit the transaction now so its child should have no problem validating
            node.sendrawtransaction(rawtx)
        assert_equal(testres_single, testres_multiple_ab)

    def test_multiple_parents(self):
        node = self.nodes[0]
        self.log.info("Testmempoolaccept a package in which a transaction has multiple parents within the package")

        for num_parents in [2, 10, 24]:
            # Test a package with num_parents parents and 1 child transaction.
            parent_coins = []
            package_hex = []

            for _ in range(num_parents):
                # Package accept should work with the parents in any order (as long as parents come before child)
                parent_tx = self.wallet.create_self_transfer()
                parent_coins.append(parent_tx["new_utxo"])
                package_hex.append(parent_tx["hex"])

            child_tx = self.wallet.create_self_transfer_multi(utxos_to_spend=parent_coins, fee_per_output=2000)
            for _ in range(10):
                random.shuffle(package_hex)
                testres_multiple = node.testmempoolaccept(rawtxs=package_hex + [child_tx['hex']])
                assert all([testres["allowed"] for testres in testres_multiple])

            testres_single = []
            # Test accept and then submit each one individually, which should be identical to package testaccept
            for rawtx in package_hex + [child_tx["hex"]]:
                testres_single.append(node.testmempoolaccept([rawtx])[0])
                # Submit the transaction now so its child should have no problem validating
                node.sendrawtransaction(rawtx)
            assert_equal(testres_single, testres_multiple)

    def test_conflicting(self):
        node = self.nodes[0]
        coin = self.wallet.get_utxo()

        # tx1 and tx2 share the same inputs
        tx1 = self.wallet.create_self_transfer(utxo_to_spend=coin, fee_rate=DEFAULT_FEE)
        tx2 = self.wallet.create_self_transfer(utxo_to_spend=coin, fee_rate=2*DEFAULT_FEE)

        # Ensure tx1 and tx2 are valid by themselves
        assert node.testmempoolaccept([tx1["hex"]])[0]["allowed"]
        assert node.testmempoolaccept([tx2["hex"]])[0]["allowed"]

        self.log.info("Test duplicate transactions in the same package")
        testres = node.testmempoolaccept([tx1["hex"], tx1["hex"]])
        assert_equal(testres, [
            {"txid": tx1["txid"], "wtxid": tx1["wtxid"], "package-error": "package-contains-duplicates"},
            {"txid": tx1["txid"], "wtxid": tx1["wtxid"], "package-error": "package-contains-duplicates"}
        ])

        self.log.info("Test conflicting transactions in the same package")
        testres = node.testmempoolaccept([tx1["hex"], tx2["hex"]])
        assert_equal(testres, [
            {"txid": tx1["txid"], "wtxid": tx1["wtxid"], "package-error": "conflict-in-package"},
            {"txid": tx2["txid"], "wtxid": tx2["wtxid"], "package-error": "conflict-in-package"}
        ])

    def test_rbf(self):
        node = self.nodes[0]

        coin = self.wallet.get_utxo()
        fee = Decimal("0.00125000")
        replaceable_tx = self.wallet.create_self_transfer(utxo_to_spend=coin, sequence=MAX_BIP125_RBF_SEQUENCE, fee = fee)
        testres_replaceable = node.testmempoolaccept([replaceable_tx["hex"]])[0]
        assert_equal(testres_replaceable["txid"], replaceable_tx["txid"])
        assert_equal(testres_replaceable["wtxid"], replaceable_tx["wtxid"])
        assert testres_replaceable["allowed"]
        assert_equal(testres_replaceable["vsize"], replaceable_tx["tx"].get_vsize())
        assert_equal(testres_replaceable["fees"]["base"], fee)
        assert_fee_amount(fee, replaceable_tx["tx"].get_vsize(), testres_replaceable["fees"]["effective-feerate"])
        assert_equal(testres_replaceable["fees"]["effective-includes"], [replaceable_tx["wtxid"]])

        # Replacement transaction is identical except has double the fee
        replacement_tx = self.wallet.create_self_transfer(utxo_to_spend=coin, sequence=MAX_BIP125_RBF_SEQUENCE, fee = 2 * fee)
        testres_rbf_conflicting = node.testmempoolaccept([replaceable_tx["hex"], replacement_tx["hex"]])
        assert_equal(testres_rbf_conflicting, [
            {"txid": replaceable_tx["txid"], "wtxid": replaceable_tx["wtxid"], "package-error": "conflict-in-package"},
            {"txid": replacement_tx["txid"], "wtxid": replacement_tx["wtxid"], "package-error": "conflict-in-package"}
        ])

        self.log.info("Test that packages cannot conflict with mempool transactions, even if a valid BIP125 RBF")
        # This transaction is a valid BIP125 replace-by-fee
        self.wallet.sendrawtransaction(from_node=node, tx_hex=replaceable_tx["hex"])
        testres_rbf_single = node.testmempoolaccept([replacement_tx["hex"]])
        assert testres_rbf_single[0]["allowed"]
        testres_rbf_package = self.independent_txns_testres_blank + [{
            "txid": replacement_tx["txid"], "wtxid": replacement_tx["wtxid"], "allowed": False,
            "reject-reason": "bip125-replacement-disallowed"
        }]
        self.assert_testres_equal(self.independent_txns_hex + [replacement_tx["hex"]], testres_rbf_package)

    def assert_equal_package_results(self, node, testmempoolaccept_result, submitpackage_result):
        """Assert that a successful submitpackage result is consistent with testmempoolaccept
        results and getmempoolentry info. Note that the result structs are different and, due to
        policy differences between testmempoolaccept and submitpackage (i.e. package feerate),
        some information may be different.
        """
        for testres_tx in testmempoolaccept_result:
            # Grab this result from the submitpackage_result
            submitres_tx = submitpackage_result["tx-results"][testres_tx["wtxid"]]
            assert_equal(submitres_tx["txid"], testres_tx["txid"])
            # No "allowed" if the tx was already in the mempool
            if "allowed" in testres_tx and testres_tx["allowed"]:
                assert_equal(submitres_tx["vsize"], testres_tx["vsize"])
                assert_equal(submitres_tx["fees"]["base"], testres_tx["fees"]["base"])
            entry_info = node.getmempoolentry(submitres_tx["txid"])
            assert_equal(submitres_tx["vsize"], entry_info["vsize"])
            assert_equal(submitres_tx["fees"]["base"], entry_info["fees"]["base"])

    def test_submit_child_with_parents(self, num_parents, partial_submit):
        node = self.nodes[0]
        peer = node.add_p2p_connection(P2PTxInvStore())

        package_txns = []
        presubmitted_wtxids = set()
        for _ in range(num_parents):
            parent_tx = self.wallet.create_self_transfer(fee=DEFAULT_FEE)
            package_txns.append(parent_tx)
            if partial_submit and random.choice([True, False]):
                node.sendrawtransaction(parent_tx["hex"])
                presubmitted_wtxids.add(parent_tx["wtxid"])
        child_tx = self.wallet.create_self_transfer_multi(utxos_to_spend=[tx["new_utxo"] for tx in package_txns], fee_per_output=10000) #DEFAULT_FEE
        package_txns.append(child_tx)

        testmempoolaccept_result = node.testmempoolaccept(rawtxs=[tx["hex"] for tx in package_txns])
        submitpackage_result = node.submitpackage(package=[tx["hex"] for tx in package_txns])

        # Check that each result is present, with the correct size and fees
        assert_equal(submitpackage_result["package_msg"], "success")
        for package_txn in package_txns:
            tx = package_txn["tx"]
            assert tx.getwtxid() in submitpackage_result["tx-results"]
            wtxid = tx.getwtxid()
            assert wtxid in submitpackage_result["tx-results"]
            tx_result = submitpackage_result["tx-results"][wtxid]
            assert_equal(tx_result["txid"], tx.rehash())
            assert_equal(tx_result["vsize"], tx.get_vsize())
            assert_equal(tx_result["fees"]["base"], DEFAULT_FEE)
            if wtxid not in presubmitted_wtxids:
                assert_fee_amount(DEFAULT_FEE, tx.get_vsize(), tx_result["fees"]["effective-feerate"])
                assert_equal(tx_result["fees"]["effective-includes"], [wtxid])

        # submitpackage result should be consistent with testmempoolaccept and getmempoolentry
        self.assert_equal_package_results(node, testmempoolaccept_result, submitpackage_result)

        # The node should announce each transaction. No guarantees for propagation.
        peer.wait_for_broadcast([tx["tx"].getwtxid() for tx in package_txns])
        self.generate(node, 1)

    def test_submitpackage(self):
        node = self.nodes[0]

        self.log.info("Submitpackage valid packages with 1 child and some number of parents")
        for num_parents in [1, 2, 24]:
            self.test_submit_child_with_parents(num_parents, False)
            self.test_submit_child_with_parents(num_parents, True)

        self.log.info("Submitpackage only allows packages of 1 child with its parents")
        # Chain of 3 transactions has too many generations
        legacy_pool = node.getrawmempool()
        chain_hex = [t["hex"] for t in self.wallet.create_self_transfer_chain(chain_length=3)]
        assert_raises_rpc_error(-25, "package topology disallowed", node.submitpackage, chain_hex)
        assert_equal(legacy_pool, node.getrawmempool())

        # Create a transaction chain such as only the parent gets accepted (by making the child's
        # version non-standard). Make sure the parent does get broadcast.
        self.log.info("If a package is partially submitted, transactions included in mempool get broadcast")
        peer = node.add_p2p_connection(P2PTxInvStore())
        txs = self.wallet.create_self_transfer_chain(chain_length=2)
        bad_child = tx_from_hex(txs[1]["hex"])
        bad_child.nVersion = -1
        hex_partial_acceptance = [txs[0]["hex"], bad_child.serialize().hex()]
        res = node.submitpackage(hex_partial_acceptance)
        assert_equal(res["package_msg"], "transaction failed")
        first_wtxid = txs[0]["tx"].getwtxid()
        assert "error" not in res["tx-results"][first_wtxid]
        sec_wtxid = bad_child.getwtxid()
        assert_equal(res["tx-results"][sec_wtxid]["error"], "version")
        peer.wait_for_broadcast([first_wtxid])

    def test_maxfeerate_submitpackage(self):
        node = self.nodes[0]
        # clear mempool
        deterministic_address = node.get_deterministic_priv_key().address
        self.generatetoaddress(node, 1, deterministic_address)

        self.log.info("Submitpackage maxfeerate arg testing")
        chained_txns = self.wallet.create_self_transfer_chain(chain_length=2)
        minrate_btc_kvb = min([chained_txn["fee"] / chained_txn["tx"].get_vsize() * 1000 for chained_txn in chained_txns])
        chain_hex = [t["hex"] for t in chained_txns]
        pkg_result = node.submitpackage(chain_hex, maxfeerate=minrate_btc_kvb - Decimal("0.00000001"))

        # First tx failed in single transaction evaluation, so package message is generic
        assert_equal(pkg_result["package_msg"], "transaction failed")
        assert_equal(pkg_result["tx-results"][chained_txns[0]["wtxid"]]["error"], "max feerate exceeded")
        assert_equal(pkg_result["tx-results"][chained_txns[1]["wtxid"]]["error"], "bad-txns-inputs-missingorspent")
        assert_equal(node.getrawmempool(), [])

        # Make chain of two transactions where parent doesn't make minfee threshold
        # but child is too high fee
        # Lower mempool limit to make it easier to fill_mempool
        self.restart_node(0, extra_args=[
            "-datacarriersize=100000",
            "-maxmempool=5",
            "-persistmempool=0",
        ])

        fill_mempool(self, node, self.wallet)

        minrelay = node.getmempoolinfo()["minrelaytxfee"]
        parent = self.wallet.create_self_transfer(
            fee_rate=minrelay,
        )

        child = self.wallet.create_self_transfer(
            fee_rate=DEFAULT_FEE,
            utxo_to_spend=parent["new_utxo"],
        )

        pkg_result = node.submitpackage([parent["hex"], child["hex"]], maxfeerate=DEFAULT_FEE - Decimal("0.00000001"))

        # Child is connected even though parent is invalid and still reports fee exceeded
        # this implies sub-package evaluation of both entries together.
        assert_equal(pkg_result["package_msg"], "transaction failed")
        assert "mempool min fee not met" in pkg_result["tx-results"][parent["wtxid"]]["error"]
        assert_equal(pkg_result["tx-results"][child["wtxid"]]["error"], "max feerate exceeded")
        assert parent["txid"] not in node.getrawmempool()
        assert child["txid"] not in node.getrawmempool()

        # Reset maxmempool, datacarriersize, reset dynamic mempool minimum feerate, and empty mempool.
        self.restart_node(0)

        assert_equal(node.getrawmempool(), [])

    def test_maxburn_submitpackage(self):
        node = self.nodes[0]

        assert_equal(node.getrawmempool(), [])

        self.log.info("Submitpackage maxburnamount arg testing")
        chained_txns_burn = self.wallet.create_self_transfer_chain(chain_length=2)
        chained_burn_hex = [t["hex"] for t in chained_txns_burn]

        tx = tx_from_hex(chained_burn_hex[1])
        tx.vout[-1].scriptPubKey = b'a' * 10001 # scriptPubKey bigger than 10k IsUnspendable
        chained_burn_hex = [chained_burn_hex[0], tx.serialize().hex()]
        # burn test is run before any package evaluation; nothing makes it in and we get broader exception
        assert_raises_rpc_error(-25, "Unspendable output exceeds maximum configured by user", node.submitpackage, chained_burn_hex, 0, chained_txns_burn[1]["new_utxo"]["value"] - Decimal("0.00000001"))
        assert_equal(node.getrawmempool(), [])

        minrate_btc_kvb_burn = min([chained_txn_burn["fee"] / chained_txn_burn["tx"].get_vsize() * 1000 for chained_txn_burn in chained_txns_burn])

        # Relax the restrictions for both and send it; parent gets through as own subpackage
<<<<<<< HEAD
        pkg_result = node.submitpackage(chain_hex, maxfeerate=minrate_btc_kvb, maxburnamount=chained_txns[1]["new_utxo"]["value"])
        assert "error" not in pkg_result["tx-results"][chained_txns[0]["wtxid"]]
        # In Xaya, this fails with exceeding the maximum transaction size as the
        # scriptPubKey alone is already >10k.
        assert_equal(pkg_result["tx-results"][tx.getwtxid()]["error"], "tx-size")
        assert_equal(node.getrawmempool(), [chained_txns[0]["txid"]])
=======
        pkg_result = node.submitpackage(chained_burn_hex, maxfeerate=minrate_btc_kvb_burn, maxburnamount=chained_txns_burn[1]["new_utxo"]["value"])
        assert "error" not in pkg_result["tx-results"][chained_txns_burn[0]["wtxid"]]
        assert_equal(pkg_result["tx-results"][tx.getwtxid()]["error"], "scriptpubkey")
        assert_equal(node.getrawmempool(), [chained_txns_burn[0]["txid"]])
>>>>>>> 02153d53

if __name__ == "__main__":
    RPCPackagesTest().main()<|MERGE_RESOLUTION|>--- conflicted
+++ resolved
@@ -433,19 +433,12 @@
         minrate_btc_kvb_burn = min([chained_txn_burn["fee"] / chained_txn_burn["tx"].get_vsize() * 1000 for chained_txn_burn in chained_txns_burn])
 
         # Relax the restrictions for both and send it; parent gets through as own subpackage
-<<<<<<< HEAD
-        pkg_result = node.submitpackage(chain_hex, maxfeerate=minrate_btc_kvb, maxburnamount=chained_txns[1]["new_utxo"]["value"])
-        assert "error" not in pkg_result["tx-results"][chained_txns[0]["wtxid"]]
+        pkg_result = node.submitpackage(chained_burn_hex, maxfeerate=minrate_btc_kvb_burn, maxburnamount=chained_txns_burn[1]["new_utxo"]["value"])
+        assert "error" not in pkg_result["tx-results"][chained_txns_burn[0]["wtxid"]]
         # In Xaya, this fails with exceeding the maximum transaction size as the
         # scriptPubKey alone is already >10k.
         assert_equal(pkg_result["tx-results"][tx.getwtxid()]["error"], "tx-size")
-        assert_equal(node.getrawmempool(), [chained_txns[0]["txid"]])
-=======
-        pkg_result = node.submitpackage(chained_burn_hex, maxfeerate=minrate_btc_kvb_burn, maxburnamount=chained_txns_burn[1]["new_utxo"]["value"])
-        assert "error" not in pkg_result["tx-results"][chained_txns_burn[0]["wtxid"]]
-        assert_equal(pkg_result["tx-results"][tx.getwtxid()]["error"], "scriptpubkey")
         assert_equal(node.getrawmempool(), [chained_txns_burn[0]["txid"]])
->>>>>>> 02153d53
 
 if __name__ == "__main__":
     RPCPackagesTest().main()