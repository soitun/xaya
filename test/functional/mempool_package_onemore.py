#!/usr/bin/env python3
# Copyright (c) 2014-2021 The Bitcoin Core developers
# Distributed under the MIT software license, see the accompanying
# file COPYING or http://www.opensource.org/licenses/mit-license.php.
"""Test descendant package tracking carve-out allowing one final transaction in
   an otherwise-full package as long as it has only one parent and is <= 10k in
   size.
"""

from test_framework.test_framework import BitcoinTestFramework
from test_framework.util import (
    assert_equal,
    assert_raises_rpc_error,
)
from test_framework.wallet import MiniWallet


MAX_ANCESTORS = 25
MAX_DESCENDANTS = 25


class MempoolPackagesTest(BitcoinTestFramework):
    def set_test_params(self):
        self.num_nodes = 1
        self.extra_args = [["-maxorphantx=1000"]]

    def chain_tx(self, utxos_to_spend, *, num_outputs=1):
        return self.wallet.send_self_transfer_multi(
            from_node=self.nodes[0],
            utxos_to_spend=utxos_to_spend,
            num_outputs=num_outputs)['new_utxos']

    def run_test(self):
        self.wallet = MiniWallet(self.nodes[0])
        self.wallet.rescan_utxos()

        # MAX_ANCESTORS transactions off a confirmed tx should be fine
        chain = []
        utxo = self.wallet.get_utxo()
        for _ in range(4):
            utxo, utxo2 = self.chain_tx([utxo], num_outputs=2)
            chain.append(utxo2)
        for _ in range(MAX_ANCESTORS - 4):
            utxo, = self.chain_tx([utxo])
            chain.append(utxo)
        second_chain, = self.chain_tx([self.wallet.get_utxo()])

        # Check mempool has MAX_ANCESTORS + 1 transactions in it
        assert_equal(len(self.nodes[0].getrawmempool()), MAX_ANCESTORS + 1)

        # Adding one more transaction on to the chain should fail.
        assert_raises_rpc_error(-26, "too-long-mempool-chain, too many unconfirmed ancestors [limit: 25]", self.chain_tx, [utxo])
        # ...even if it chains on from some point in the middle of the chain.
        assert_raises_rpc_error(-26, "too-long-mempool-chain, too many descendants", self.chain_tx, [chain[2]])
        assert_raises_rpc_error(-26, "too-long-mempool-chain, too many descendants", self.chain_tx, [chain[1]])
        # ...even if it chains on to two parent transactions with one in the chain.
<<<<<<< HEAD
        assert_raises_rpc_error(-26, "too-long-mempool-chain, too many descendants", chain_transaction, self.nodes[0], [chain[0][0], second_chain], [1, 0], chain[0][1] + second_chain_value, fee, 1)

        # Upstream has here a check for >40k weight.  Since the maximum
        # weight in Xaya is smaller in general, this check is removed.

=======
        assert_raises_rpc_error(-26, "too-long-mempool-chain, too many descendants", self.chain_tx, [chain[0], second_chain])
        # ...especially if its > 40k weight
        assert_raises_rpc_error(-26, "too-long-mempool-chain, too many descendants", self.chain_tx, [chain[0]], num_outputs=350)
>>>>>>> a207d99b
        # But not if it chains directly off the first transaction
        replacable_tx = self.wallet.send_self_transfer_multi(from_node=self.nodes[0], utxos_to_spend=[chain[0]])['tx']
        # and the second chain should work just fine
        self.chain_tx([second_chain])

        # Make sure we can RBF the chain which used our carve-out rule
        replacable_tx.vout[0].nValue -= 1000000
        self.nodes[0].sendrawtransaction(replacable_tx.serialize().hex())

        # Finally, check that we added two transactions
        assert_equal(len(self.nodes[0].getrawmempool()), MAX_ANCESTORS + 3)


if __name__ == '__main__':
    MempoolPackagesTest().main()<|MERGE_RESOLUTION|>--- conflicted
+++ resolved
@@ -54,17 +54,11 @@
         assert_raises_rpc_error(-26, "too-long-mempool-chain, too many descendants", self.chain_tx, [chain[2]])
         assert_raises_rpc_error(-26, "too-long-mempool-chain, too many descendants", self.chain_tx, [chain[1]])
         # ...even if it chains on to two parent transactions with one in the chain.
-<<<<<<< HEAD
-        assert_raises_rpc_error(-26, "too-long-mempool-chain, too many descendants", chain_transaction, self.nodes[0], [chain[0][0], second_chain], [1, 0], chain[0][1] + second_chain_value, fee, 1)
+        assert_raises_rpc_error(-26, "too-long-mempool-chain, too many descendants", self.chain_tx, [chain[0], second_chain])
 
         # Upstream has here a check for >40k weight.  Since the maximum
         # weight in Xaya is smaller in general, this check is removed.
 
-=======
-        assert_raises_rpc_error(-26, "too-long-mempool-chain, too many descendants", self.chain_tx, [chain[0], second_chain])
-        # ...especially if its > 40k weight
-        assert_raises_rpc_error(-26, "too-long-mempool-chain, too many descendants", self.chain_tx, [chain[0]], num_outputs=350)
->>>>>>> a207d99b
         # But not if it chains directly off the first transaction
         replacable_tx = self.wallet.send_self_transfer_multi(from_node=self.nodes[0], utxos_to_spend=[chain[0]])['tx']
         # and the second chain should work just fine
