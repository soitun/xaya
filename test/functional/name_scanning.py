--- conflicted
+++ resolved
@@ -26,29 +26,13 @@
     # Register some names with various data and heights.
     # Using both "aa" and "b" ensures that we can also check for the expected
     # comparison order between string length and lexicographic ordering.
-<<<<<<< HEAD
     self.node.name_register ("d/a", val ("wrong value"))
     self.node.name_register ("d/aa", val ("value aa"))
     self.node.name_register ("d/b", val ("value b"))
-    self.node.generate (15)
+    self.generate (self.node, 15)
     self.node.name_register ("d/c", val ("value c"))
     self.node.name_update ("d/a", val ("value a"))
-    self.node.generate (20)
-=======
-    newA = self.node.name_new ("d/a")
-    newAA = self.node.name_new ("d/aa")
-    newB = self.node.name_new ("d/b")
-    newC = self.node.name_new ("d/c")
-    self.generate (self.node, 15)
-
-    self.firstupdateName (0, "d/a", newA, "wrong value")
-    self.firstupdateName (0, "d/aa", newAA, "value aa")
-    self.firstupdateName (0, "d/b", newB, "value b")
-    self.generate (self.node, 15)
-    self.firstupdateName (0, "d/c", newC, "value c")
-    self.node.name_update ("d/a", "value a")
     self.generate (self.node, 20)
->>>>>>> f4f450b2
 
     # Check the expected name_scan data values.
     scan = self.node.name_scan ()
@@ -121,24 +105,9 @@
     }
     self.checkList (self.node.name_scan ("", 100, options), ["d/a"])
 
-<<<<<<< HEAD
     # Upstream Namecoin tests here that a name with invalid UTF-8 doesn't
     # break name_filter's regexp check.  In Xaya, this name is invalid,
     # so we can't do this.
-=======
-    # Include a name with invalid UTF-8 to make sure it doesn't break
-    # the regexp check.
-    self.restart_node (0, extra_args=["-nameencoding=hex"])
-    hexName = "642f00ff"
-    new = self.node.name_new (hexName)
-    self.generate (self.node, 10)
-    self.firstupdateName (0, hexName, new, "{}")
-    self.generate (self.node, 5)
-    fullHexList = ['642f61', '642f62', '642f63', hexName, '642f6161']
-    self.checkList (self.node.name_scan (), fullHexList)
-    self.checkList (self.node.name_scan ("", 100, {"regexp": "a"}),
-                    ['642f61', '642f6161'])
->>>>>>> f4f450b2
 
   def checkList (self, data, names):
     """
