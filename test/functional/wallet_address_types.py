#!/usr/bin/env python3
# Copyright (c) 2017-2019 The Bitcoin Core developers
# Distributed under the MIT software license, see the accompanying
# file COPYING or http://www.opensource.org/licenses/mit-license.php.
"""Test that the wallet can send and receive using all combinations of address types.

There are 5 nodes-under-test:
    - node0 uses legacy addresses
    - node1 uses p2sh/segwit addresses
    - node2 uses p2sh/segwit addresses and bech32 addresses for change
    - node3 uses bech32 addresses
    - node4 uses a p2sh/segwit addresses for change

node5 exists to generate new blocks.

## Multisig address test

Test that adding a multisig address with:
    - an uncompressed pubkey always gives a legacy address
    - only compressed pubkeys gives the an `-addresstype` address

## Sending to address types test

A series of tests, iterating over node0-node4. In each iteration of the test, one node sends:
    - 10/101th of its balance to itself (using getrawchangeaddress for single key addresses)
    - 20/101th to the next node
    - 30/101th to the node after that
    - 40/101th to the remaining node
    - 1/101th remains as fee+change

Iterate over each node for single key addresses, and then over each node for
multisig addresses.

Repeat test, but with explicit address_type parameters passed to getnewaddress
and getrawchangeaddress:
    - node0 and node3 send to p2sh.
    - node1 sends to bech32.
    - node2 sends to legacy.

As every node sends coins after receiving, this also
verifies that spending coins sent to all these address types works.

## Change type test

Test that the nodes generate the correct change address type:
    - node0 always uses a legacy change address.
    - node1 uses a bech32 addresses for change if any destination address is bech32.
    - node2 always uses a bech32 address for change
    - node3 always uses a bech32 address for change
    - node4 always uses p2sh/segwit output for change.
"""

from decimal import Decimal
import itertools

from test_framework.test_framework import BitcoinTestFramework
from test_framework.descriptors import (
    descsum_create,
    descsum_check,
)
from test_framework.util import (
    assert_equal,
    assert_greater_than,
    assert_raises_rpc_error,
    connect_nodes_bi,
)


class AddressTypeTest(BitcoinTestFramework):
    def set_test_params(self):
        self.num_nodes = 6
        self.extra_args = [
            ["-addresstype=legacy"],
            ["-addresstype=p2sh-segwit"],
            ["-addresstype=p2sh-segwit", "-changetype=bech32"],
            ["-addresstype=bech32"],
            ["-changetype=p2sh-segwit"],
            [],
        ]

    def skip_test_if_missing_module(self):
        self.skip_if_no_wallet()

    def setup_network(self):
        self.setup_nodes()

        # Fully mesh-connect nodes for faster mempool sync
        for i, j in itertools.product(range(self.num_nodes), repeat=2):
            if i > j:
                connect_nodes_bi(self.nodes, i, j)
        self.sync_all()

    def get_balances(self, confirmed=True):
        """Return a list of confirmed or unconfirmed balances."""
        if confirmed:
            return [self.nodes[i].getbalance() for i in range(4)]
        else:
            return [self.nodes[i].getunconfirmedbalance() for i in range(4)]

    def test_address(self, node, address, multisig, typ):
        """Run sanity checks on an address."""
        info = self.nodes[node].getaddressinfo(address)
        assert self.nodes[node].validateaddress(address)['isvalid']
        assert_equal(info.get('solvable'), True)

        if not multisig and typ == 'legacy':
            # P2PKH
            assert not info['isscript']
            assert not info['iswitness']
            assert 'pubkey' in info
        elif not multisig and typ == 'p2sh-segwit':
            # P2SH-P2WPKH
            assert info['isscript']
            assert not info['iswitness']
            assert_equal(info['script'], 'witness_v0_keyhash')
            assert 'pubkey' in info
        elif not multisig and typ == 'bech32':
            # P2WPKH
            assert not info['isscript']
            assert info['iswitness']
            assert_equal(info['witness_version'], 0)
            assert_equal(len(info['witness_program']), 40)
            assert 'pubkey' in info
        elif typ == 'legacy':
            # P2SH-multisig
            assert info['isscript']
            assert_equal(info['script'], 'multisig')
            assert not info['iswitness']
            assert 'pubkeys' in info
        elif typ == 'p2sh-segwit':
            # P2SH-P2WSH-multisig
            assert info['isscript']
            assert_equal(info['script'], 'witness_v0_scripthash')
            assert not info['iswitness']
            assert info['embedded']['isscript']
            assert_equal(info['embedded']['script'], 'multisig')
            assert info['embedded']['iswitness']
            assert_equal(info['embedded']['witness_version'], 0)
            assert_equal(len(info['embedded']['witness_program']), 64)
            assert 'pubkeys' in info['embedded']
        elif typ == 'bech32':
            # P2WSH-multisig
            assert info['isscript']
            assert_equal(info['script'], 'multisig')
            assert info['iswitness']
            assert_equal(info['witness_version'], 0)
            assert_equal(len(info['witness_program']), 64)
            assert 'pubkeys' in info
        else:
            # Unknown type
            assert False

    def test_desc(self, node, address, multisig, typ, utxo):
        """Run sanity checks on a descriptor reported by getaddressinfo."""
        info = self.nodes[node].getaddressinfo(address)
        assert 'desc' in info
        assert_equal(info['desc'], utxo['desc'])
        assert self.nodes[node].validateaddress(address)['isvalid']

        # Use a ridiculously roundabout way to find the key origin info through
        # the PSBT logic. However, this does test consistency between the PSBT reported
        # fingerprints/paths and the descriptor logic.
        psbt = self.nodes[node].createpsbt([{'txid':utxo['txid'], 'vout':utxo['vout']}],[{address:0.00010000}])
        psbt = self.nodes[node].walletprocesspsbt(psbt, False, "ALL", True)
        decode = self.nodes[node].decodepsbt(psbt['psbt'])
        key_descs = {}
        for deriv in decode['inputs'][0]['bip32_derivs']:
            assert_equal(len(deriv['master_fingerprint']), 8)
            assert_equal(deriv['path'][0], 'm')
            key_descs[deriv['pubkey']] = '[' + deriv['master_fingerprint'] + deriv['path'][1:] + ']' + deriv['pubkey']

        # Verify the descriptor checksum against the Python implementation
        assert descsum_check(info['desc'])
        # Verify that stripping the checksum and recreating it using Python roundtrips
        assert info['desc'] == descsum_create(info['desc'][:-9])
        # Verify that stripping the checksum and feeding it to getdescriptorinfo roundtrips
        assert info['desc'] == self.nodes[0].getdescriptorinfo(info['desc'][:-9])['descriptor']

        if not multisig and typ == 'legacy':
            # P2PKH
            assert_equal(info['desc'], descsum_create("pkh(%s)" % key_descs[info['pubkey']]))
        elif not multisig and typ == 'p2sh-segwit':
            # P2SH-P2WPKH
            assert_equal(info['desc'], descsum_create("sh(wpkh(%s))" % key_descs[info['pubkey']]))
        elif not multisig and typ == 'bech32':
            # P2WPKH
            assert_equal(info['desc'], descsum_create("wpkh(%s)" % key_descs[info['pubkey']]))
        elif typ == 'legacy':
            # P2SH-multisig
            assert_equal(info['desc'], descsum_create("sh(multi(2,%s,%s))" % (key_descs[info['pubkeys'][0]], key_descs[info['pubkeys'][1]])))
        elif typ == 'p2sh-segwit':
            # P2SH-P2WSH-multisig
            assert_equal(info['desc'], descsum_create("sh(wsh(multi(2,%s,%s)))" % (key_descs[info['embedded']['pubkeys'][0]], key_descs[info['embedded']['pubkeys'][1]])))
        elif typ == 'bech32':
            # P2WSH-multisig
            assert_equal(info['desc'], descsum_create("wsh(multi(2,%s,%s))" % (key_descs[info['pubkeys'][0]], key_descs[info['pubkeys'][1]])))
        else:
            # Unknown type
            assert False

    def test_change_output_type(self, node_sender, destinations, expected_type):
        txid = self.nodes[node_sender].sendmany(dummy="", amounts=dict.fromkeys(destinations, 0.001))
        raw_tx = self.nodes[node_sender].getrawtransaction(txid)
        tx = self.nodes[node_sender].decoderawtransaction(raw_tx)

        # Make sure the transaction has change:
        assert_equal(len(tx["vout"]), len(destinations) + 1)

        # Make sure the destinations are included, and remove them:
        output_addresses = [vout['scriptPubKey']['addresses'][0] for vout in tx["vout"]]
        change_addresses = [d for d in output_addresses if d not in destinations]
        assert_equal(len(change_addresses), 1)

        self.log.debug("Check if change address " + change_addresses[0] + " is " + expected_type)
        self.test_address(node_sender, change_addresses[0], multisig=False, typ=expected_type)

    def run_test(self):
<<<<<<< HEAD
        # Mine 500 blocks on node5 to bring nodes out of IBD and make sure that
        # no coinbases are maturing for the nodes-under-test during the test.
        # Also activates segwit at height 432.
        self.nodes[5].generate(500)
        sync_blocks(self.nodes)
=======
        # Mine 101 blocks on node5 to bring nodes out of IBD and make sure that
        # no coinbases are maturing for the nodes-under-test during the test
        self.nodes[5].generate(101)
        self.sync_blocks()
>>>>>>> adc55dba

        uncompressed_1 = "0496b538e853519c726a2c91e61ec11600ae1390813a627c66fb8be7947be63c52da7589379515d4e0a604f8141781e62294721166bf621e73a82cbf2342c858ee"
        uncompressed_2 = "047211a824f55b505228e4c3d5194c1fcfaa15a456abdf37f9b9d97a4040afc073dee6c89064984f03385237d92167c13e236446b417ab79a0fcae412ae3316b77"
        compressed_1 = "0296b538e853519c726a2c91e61ec11600ae1390813a627c66fb8be7947be63c52"
        compressed_2 = "037211a824f55b505228e4c3d5194c1fcfaa15a456abdf37f9b9d97a4040afc073"

        # addmultisigaddress with at least 1 uncompressed key should return a legacy address.
        for node in range(4):
            self.test_address(node, self.nodes[node].addmultisigaddress(2, [uncompressed_1, uncompressed_2])['address'], True, 'legacy')
            self.test_address(node, self.nodes[node].addmultisigaddress(2, [compressed_1, uncompressed_2])['address'], True, 'legacy')
            self.test_address(node, self.nodes[node].addmultisigaddress(2, [uncompressed_1, compressed_2])['address'], True, 'legacy')
        # addmultisigaddress with all compressed keys should return the appropriate address type (even when the keys are not ours).
        self.test_address(0, self.nodes[0].addmultisigaddress(2, [compressed_1, compressed_2])['address'], True, 'legacy')
        self.test_address(1, self.nodes[1].addmultisigaddress(2, [compressed_1, compressed_2])['address'], True, 'p2sh-segwit')
        self.test_address(2, self.nodes[2].addmultisigaddress(2, [compressed_1, compressed_2])['address'], True, 'p2sh-segwit')
        self.test_address(3, self.nodes[3].addmultisigaddress(2, [compressed_1, compressed_2])['address'], True, 'bech32')

        for explicit_type, multisig, from_node in itertools.product([False, True], [False, True], range(4)):
            address_type = None
            if explicit_type and not multisig:
                if from_node == 1:
                    address_type = 'bech32'
                elif from_node == 0 or from_node == 3:
                    address_type = 'p2sh-segwit'
                else:
                    address_type = 'legacy'
            self.log.info("Sending from node {} ({}) with{} multisig using {}".format(from_node, self.extra_args[from_node], "" if multisig else "out", "default" if address_type is None else address_type))
            old_balances = self.get_balances()
            self.log.debug("Old balances are {}".format(old_balances))
            to_send = (old_balances[from_node] / 101).quantize(Decimal("0.00000001"))
            sends = {}
            addresses = {}

            self.log.debug("Prepare sends")
            for n, to_node in enumerate(range(from_node, from_node + 4)):
                to_node %= 4
                change = False
                if not multisig:
                    if from_node == to_node:
                        # When sending non-multisig to self, use getrawchangeaddress
                        address = self.nodes[to_node].getrawchangeaddress(address_type=address_type)
                        change = True
                    else:
                        address = self.nodes[to_node].getnewaddress(address_type=address_type)
                else:
                    addr1 = self.nodes[to_node].getnewaddress()
                    addr2 = self.nodes[to_node].getnewaddress()
                    address = self.nodes[to_node].addmultisigaddress(2, [addr1, addr2])['address']

                # Do some sanity checking on the created address
                if address_type is not None:
                    typ = address_type
                elif to_node == 0:
                    typ = 'legacy'
                elif to_node == 1 or (to_node == 2 and not change):
                    typ = 'p2sh-segwit'
                else:
                    typ = 'bech32'
                self.test_address(to_node, address, multisig, typ)

                # Output entry
                sends[address] = to_send * 10 * (1 + n)
                addresses[to_node] = (address, typ)

            self.log.debug("Sending: {}".format(sends))
            self.nodes[from_node].sendmany("", sends)
            self.sync_mempools()

            unconf_balances = self.get_balances(False)
            self.log.debug("Check unconfirmed balances: {}".format(unconf_balances))
            assert_equal(unconf_balances[from_node], 0)
            for n, to_node in enumerate(range(from_node + 1, from_node + 4)):
                to_node %= 4
                assert_equal(unconf_balances[to_node], to_send * 10 * (2 + n))

            # node5 collects fee and block subsidy to keep accounting simple
            self.nodes[5].generate(1)
            self.sync_blocks()

            # Verify that the receiving wallet contains a UTXO with the expected address, and expected descriptor
            for n, to_node in enumerate(range(from_node, from_node + 4)):
                to_node %= 4
                found = False
                for utxo in self.nodes[to_node].listunspent():
                    if utxo['address'] == addresses[to_node][0]:
                        found = True
                        self.test_desc(to_node, addresses[to_node][0], multisig, addresses[to_node][1], utxo)
                        break
                assert found

            new_balances = self.get_balances()
            self.log.debug("Check new balances: {}".format(new_balances))
            # We don't know what fee was set, so we can only check bounds on the balance of the sending node
            assert_greater_than(new_balances[from_node], to_send * 10)
            assert_greater_than(to_send * 11, new_balances[from_node])
            for n, to_node in enumerate(range(from_node + 1, from_node + 4)):
                to_node %= 4
                assert_equal(new_balances[to_node], old_balances[to_node] + to_send * 10 * (2 + n))

        # Get one p2sh/segwit address from node2 and two bech32 addresses from node3:
        to_address_p2sh = self.nodes[2].getnewaddress()
        to_address_bech32_1 = self.nodes[3].getnewaddress()
        to_address_bech32_2 = self.nodes[3].getnewaddress()

        # Fund node 4:
        self.nodes[5].sendtoaddress(self.nodes[4].getnewaddress(), Decimal("1"))
        self.nodes[5].generate(1)
        self.sync_blocks()
        assert_equal(self.nodes[4].getbalance(), 1)

        self.log.info("Nodes with addresstype=legacy never use a P2WPKH change output")
        self.test_change_output_type(0, [to_address_bech32_1], 'legacy')

        self.log.info("Nodes with addresstype=p2sh-segwit only use a P2WPKH change output if any destination address is bech32:")
        self.test_change_output_type(1, [to_address_p2sh], 'p2sh-segwit')
        self.test_change_output_type(1, [to_address_bech32_1], 'bech32')
        self.test_change_output_type(1, [to_address_p2sh, to_address_bech32_1], 'bech32')
        self.test_change_output_type(1, [to_address_bech32_1, to_address_bech32_2], 'bech32')

        self.log.info("Nodes with change_type=bech32 always use a P2WPKH change output:")
        self.test_change_output_type(2, [to_address_bech32_1], 'bech32')
        self.test_change_output_type(2, [to_address_p2sh], 'bech32')

        self.log.info("Nodes with addresstype=bech32 always use a P2WPKH change output (unless changetype is set otherwise):")
        self.test_change_output_type(3, [to_address_bech32_1], 'bech32')
        self.test_change_output_type(3, [to_address_p2sh], 'bech32')

        self.log.info('getrawchangeaddress defaults to addresstype if -changetype is not set and argument is absent')
        self.test_address(3, self.nodes[3].getrawchangeaddress(), multisig=False, typ='bech32')

        self.log.info('test invalid address type arguments')
        assert_raises_rpc_error(-5, "Unknown address type ''", self.nodes[3].addmultisigaddress, 2, [compressed_1, compressed_2], None, '')
        assert_raises_rpc_error(-5, "Unknown address type ''", self.nodes[3].getnewaddress, None, '')
        assert_raises_rpc_error(-5, "Unknown address type ''", self.nodes[3].getrawchangeaddress, '')
        assert_raises_rpc_error(-5, "Unknown address type 'bech23'", self.nodes[3].getrawchangeaddress, 'bech23')

        self.log.info("Nodes with changetype=p2sh-segwit never use a P2WPKH change output")
        self.test_change_output_type(4, [to_address_bech32_1], 'p2sh-segwit')
        self.test_address(4, self.nodes[4].getrawchangeaddress(), multisig=False, typ='p2sh-segwit')
        self.log.info("Except for getrawchangeaddress if specified:")
        self.test_address(4, self.nodes[4].getrawchangeaddress(), multisig=False, typ='p2sh-segwit')
        self.test_address(4, self.nodes[4].getrawchangeaddress('bech32'), multisig=False, typ='bech32')

if __name__ == '__main__':
    AddressTypeTest().main()<|MERGE_RESOLUTION|>--- conflicted
+++ resolved
@@ -215,18 +215,11 @@
         self.test_address(node_sender, change_addresses[0], multisig=False, typ=expected_type)
 
     def run_test(self):
-<<<<<<< HEAD
         # Mine 500 blocks on node5 to bring nodes out of IBD and make sure that
         # no coinbases are maturing for the nodes-under-test during the test.
         # Also activates segwit at height 432.
         self.nodes[5].generate(500)
-        sync_blocks(self.nodes)
-=======
-        # Mine 101 blocks on node5 to bring nodes out of IBD and make sure that
-        # no coinbases are maturing for the nodes-under-test during the test
-        self.nodes[5].generate(101)
         self.sync_blocks()
->>>>>>> adc55dba
 
         uncompressed_1 = "0496b538e853519c726a2c91e61ec11600ae1390813a627c66fb8be7947be63c52da7589379515d4e0a604f8141781e62294721166bf621e73a82cbf2342c858ee"
         uncompressed_2 = "047211a824f55b505228e4c3d5194c1fcfaa15a456abdf37f9b9d97a4040afc073dee6c89064984f03385237d92167c13e236446b417ab79a0fcae412ae3316b77"
