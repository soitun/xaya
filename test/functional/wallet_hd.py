#!/usr/bin/env python3
# Copyright (c) 2016-2022 The Bitcoin Core developers
# Distributed under the MIT software license, see the accompanying
# file COPYING or http://www.opensource.org/licenses/mit-license.php.
"""Test Hierarchical Deterministic wallet function."""

import shutil

from test_framework.blocktools import COINBASE_MATURITY
from test_framework.test_framework import BitcoinTestFramework
from test_framework.util import (
    assert_equal,
    wallet_importprivkey,
)


class WalletHDTest(BitcoinTestFramework):
    def set_test_params(self):
        self.setup_clean_chain = True
        self.num_nodes = 2
        self.extra_args = [[], ['-keypool=0']]
        # whitelist peers to speed up tx relay / mempool sync
        self.noban_tx_relay = True
        for args in self.extra_args:
            args.append("-addresstype=bech32")
            args.append("-whitelist=noban@127.0.0.1")

        self.supports_cli = False

    def skip_test_if_missing_module(self):
        self.skip_if_no_wallet()

    def run_test(self):
        # Make sure we use hd, keep masterkeyid
        hd_fingerprint = self.nodes[1].getaddressinfo(self.nodes[1].getnewaddress())['hdmasterfingerprint']
        assert_equal(len(hd_fingerprint), 8)

        # create an internal key
        change_addr = self.nodes[1].getrawchangeaddress()
        change_addrV = self.nodes[1].getaddressinfo(change_addr)
        assert_equal(change_addrV["hdkeypath"], "m/84h/1h/0h/1/0")

        # Import a non-HD private key in the HD wallet
<<<<<<< HEAD
        non_hd_add = 'chirt1qmevj8zfx0wdvp05cqwkmr6mxkfx60yezl7c0v5'
        non_hd_key = 'b6wEcuuqXDy88mNdevCd4VkjJZSTnfMyth6E31347m2EBRoDDYH3'
        self.nodes[1].importprivkey(non_hd_key)
=======
        non_hd_add = 'ncrt1qmevj8zfx0wdvp05cqwkmr6mxkfx60yezy25dj7'
        non_hd_key = 'cS9umN9w6cDMuRVYdbkfE4c7YUFLJRoXMfhQ569uY4odiQbVN8Rt'
        wallet_importprivkey(self.nodes[1], non_hd_key, "now")
>>>>>>> 99d4d85d

        # This should be enough to keep the master key and the non-HD key
        self.nodes[1].backupwallet(self.nodes[1].datadir_path / "hd.bak")

        # Derive some HD addresses and remember the last
        # Also send funds to each add
        self.generate(self.nodes[0], COINBASE_MATURITY + 1)
        hd_add = None
        NUM_HD_ADDS = 10
        for i in range(1, NUM_HD_ADDS + 1):
            hd_add = self.nodes[1].getnewaddress()
            hd_info = self.nodes[1].getaddressinfo(hd_add)
            assert_equal(hd_info["hdkeypath"], "m/84h/1h/0h/0/" + str(i))
            assert_equal(hd_info["hdmasterfingerprint"], hd_fingerprint)
            self.nodes[0].sendtoaddress(hd_add, 1)
            self.generate(self.nodes[0], 1)
        self.nodes[0].sendtoaddress(non_hd_add, 1)
        self.generate(self.nodes[0], 1)

        # create an internal key (again)
        change_addr = self.nodes[1].getrawchangeaddress()
        change_addrV = self.nodes[1].getaddressinfo(change_addr)
        assert_equal(change_addrV["hdkeypath"], "m/84h/1h/0h/1/1")

        self.sync_all()
        assert_equal(self.nodes[1].getbalance(), NUM_HD_ADDS + 1)

        self.log.info("Restore backup ...")
        self.stop_node(1)
        # we need to delete the complete chain directory
        # otherwise node1 would auto-recover all funds in flag the keypool keys as used
        shutil.rmtree(self.nodes[1].blocks_path)
        shutil.rmtree(self.nodes[1].chain_path / "chainstate")
        shutil.copyfile(
            self.nodes[1].datadir_path / "hd.bak",
            self.nodes[1].wallets_path / self.default_wallet_name / self.wallet_data_filename
        )
        self.start_node(1)

        # Assert that derivation is deterministic
        hd_add_2 = None
        for i in range(1, NUM_HD_ADDS + 1):
            hd_add_2 = self.nodes[1].getnewaddress()
            hd_info_2 = self.nodes[1].getaddressinfo(hd_add_2)
            assert_equal(hd_info_2["hdkeypath"], "m/84h/1h/0h/0/" + str(i))
            assert_equal(hd_info_2["hdmasterfingerprint"], hd_fingerprint)
        assert_equal(hd_add, hd_add_2)
        self.connect_nodes(0, 1)
        self.sync_all()

        # Needs rescan
        self.nodes[1].rescanblockchain()
        assert_equal(self.nodes[1].getbalance(), NUM_HD_ADDS + 1)

        # Try a RPC based rescan
        self.stop_node(1)
        shutil.rmtree(self.nodes[1].blocks_path)
        shutil.rmtree(self.nodes[1].chain_path / "chainstate")
        shutil.copyfile(
            self.nodes[1].datadir_path / "hd.bak",
            self.nodes[1].wallets_path / self.default_wallet_name / self.wallet_data_filename
        )
        self.start_node(1, extra_args=self.extra_args[1])
        self.connect_nodes(0, 1)
        self.sync_all()
        # Wallet automatically scans blocks older than key on startup
        assert_equal(self.nodes[1].getbalance(), NUM_HD_ADDS + 1)
        out = self.nodes[1].rescanblockchain(0, 1)
        assert_equal(out['start_height'], 0)
        assert_equal(out['stop_height'], 1)
        out = self.nodes[1].rescanblockchain()
        assert_equal(out['start_height'], 0)
        assert_equal(out['stop_height'], self.nodes[1].getblockcount())
        assert_equal(self.nodes[1].getbalance(), NUM_HD_ADDS + 1)

        # send a tx and make sure its using the internal chain for the changeoutput
        txid = self.nodes[1].sendtoaddress(self.nodes[0].getnewaddress(), 1)
        outs = self.nodes[1].gettransaction(txid=txid, verbose=True)['decoded']['vout']
        keypath = ""
        for out in outs:
            if out['value'] != 1:
                keypath = self.nodes[1].getaddressinfo(out['scriptPubKey']['address'])['hdkeypath']

        assert_equal(keypath[0:14], "m/84h/1h/0h/1/")


if __name__ == '__main__':
    WalletHDTest(__file__).main()<|MERGE_RESOLUTION|>--- conflicted
+++ resolved
@@ -41,15 +41,9 @@
         assert_equal(change_addrV["hdkeypath"], "m/84h/1h/0h/1/0")
 
         # Import a non-HD private key in the HD wallet
-<<<<<<< HEAD
         non_hd_add = 'chirt1qmevj8zfx0wdvp05cqwkmr6mxkfx60yezl7c0v5'
         non_hd_key = 'b6wEcuuqXDy88mNdevCd4VkjJZSTnfMyth6E31347m2EBRoDDYH3'
-        self.nodes[1].importprivkey(non_hd_key)
-=======
-        non_hd_add = 'ncrt1qmevj8zfx0wdvp05cqwkmr6mxkfx60yezy25dj7'
-        non_hd_key = 'cS9umN9w6cDMuRVYdbkfE4c7YUFLJRoXMfhQ569uY4odiQbVN8Rt'
         wallet_importprivkey(self.nodes[1], non_hd_key, "now")
->>>>>>> 99d4d85d
 
         # This should be enough to keep the master key and the non-HD key
         self.nodes[1].backupwallet(self.nodes[1].datadir_path / "hd.bak")
