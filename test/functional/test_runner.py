#!/usr/bin/env python3
# Copyright (c) 2014-2019 The Bitcoin Core developers
# Distributed under the MIT software license, see the accompanying
# file COPYING or http://www.opensource.org/licenses/mit-license.php.
"""Run regression test suite.

This module calls down into individual test cases via subprocess. It will
forward all unrecognized arguments onto the individual test scripts.

For a description of arguments recognized by test scripts, see
`test/functional/test_framework/test_framework.py:BitcoinTestFramework.main`.

"""

import argparse
from collections import deque
import configparser
import datetime
import os
import time
import shutil
import signal
import sys
import subprocess
import tempfile
import re
import logging

# Formatting. Default colors to empty strings.
BOLD, GREEN, RED, GREY = ("", ""), ("", ""), ("", ""), ("", "")
try:
    # Make sure python thinks it can write unicode to its stdout
    "\u2713".encode("utf_8").decode(sys.stdout.encoding)
    TICK = "✓ "
    CROSS = "✖ "
    CIRCLE = "○ "
except UnicodeDecodeError:
    TICK = "P "
    CROSS = "x "
    CIRCLE = "o "

if os.name != 'nt' or sys.getwindowsversion() >= (10, 0, 14393):
    if os.name == 'nt':
        import ctypes
        kernel32 = ctypes.windll.kernel32
        ENABLE_VIRTUAL_TERMINAL_PROCESSING = 4
        STD_OUTPUT_HANDLE = -11
        STD_ERROR_HANDLE = -12
        # Enable ascii color control to stdout
        stdout = kernel32.GetStdHandle(STD_OUTPUT_HANDLE)
        stdout_mode = ctypes.c_int32()
        kernel32.GetConsoleMode(stdout, ctypes.byref(stdout_mode))
        kernel32.SetConsoleMode(stdout, stdout_mode.value | ENABLE_VIRTUAL_TERMINAL_PROCESSING)
        # Enable ascii color control to stderr
        stderr = kernel32.GetStdHandle(STD_ERROR_HANDLE)
        stderr_mode = ctypes.c_int32()
        kernel32.GetConsoleMode(stderr, ctypes.byref(stderr_mode))
        kernel32.SetConsoleMode(stderr, stderr_mode.value | ENABLE_VIRTUAL_TERMINAL_PROCESSING)
    # primitive formatting on supported
    # terminal via ANSI escape sequences:
    BOLD = ('\033[0m', '\033[1m')
    GREEN = ('\033[0m', '\033[0;32m')
    RED = ('\033[0m', '\033[0;31m')
    GREY = ('\033[0m', '\033[1;30m')

TEST_EXIT_PASSED = 0
TEST_EXIT_SKIPPED = 77

EXTENDED_SCRIPTS = [
    # These tests are not run by default.
    # Longest test should go first, to favor running tests in parallel
    'feature_pruning.py',
    'feature_dbcrash.py',
]

BASE_SCRIPTS = [
    # Scripts that are run by default.
    # Longest test should go first, to favor running tests in parallel
    'wallet_hd.py',
    'wallet_backup.py',
    # vv Tests less than 5m vv
    'mining_getblocktemplate_longpoll.py',
    'feature_maxuploadtarget.py',
    'feature_block.py',
    'rpc_fundrawtransaction.py',
    'p2p_compactblocks.py',
    'feature_segwit.py',
    # vv Tests less than 2m vv
    'wallet_basic.py',
    'wallet_labels.py',
    'p2p_segwit.py',
    'p2p_timeouts.py',
    'p2p_tx_download.py',
    'wallet_dump.py',
    'wallet_listtransactions.py',
    # vv Tests less than 60s vv
    'p2p_sendheaders.py',
    'wallet_zapwallettxes.py',
    'wallet_importmulti.py',
    'mempool_limit.py',
    'rpc_txoutproof.py',
    'wallet_listreceivedby.py',
    'wallet_abandonconflict.py',
    'feature_csv_activation.py',
    'rpc_rawtransaction.py',
    'wallet_address_types.py',
    'feature_bip68_sequence.py',
    'p2p_feefilter.py',
    'feature_reindex.py',
    'feature_abortnode.py',
    # vv Tests less than 30s vv
    'wallet_keypool_topup.py',
    'feature_fee_estimation.py',
    'interface_zmq.py',
    'interface_bitcoin_cli.py',
    'mempool_resurrect.py',
    'wallet_txn_doublespend.py --mineblock',
    'tool_wallet.py',
    'wallet_txn_clone.py',
    'wallet_txn_clone.py --segwit',
    'rpc_getchaintips.py',
    'rpc_misc.py',
    'interface_rest.py',
    'mempool_spend_coinbase.py',
    'wallet_avoidreuse.py',
    'mempool_reorg.py',
    'mempool_persist.py',
    'wallet_multiwallet.py',
    'wallet_multiwallet.py --usecli',
    'wallet_createwallet.py',
    'wallet_createwallet.py --usecli',
    'wallet_watchonly.py',
    'wallet_watchonly.py --usecli',
    'wallet_reorgsrestore.py',
    'interface_http.py',
    'interface_rpc.py',
    'rpc_psbt.py',
    'rpc_users.py',
    'feature_proxy.py',
    'rpc_signrawtransaction.py',
    'wallet_groups.py',
    'p2p_disconnect_ban.py',
    'rpc_decodescript.py',
    'rpc_blockchain.py',
    'rpc_deprecated.py',
    'wallet_disable.py',
    'rpc_net.py',
    'wallet_keypool.py',
    'p2p_mempool.py',
    'rpc_setban.py',
    'p2p_blocksonly.py',
    'mining_prioritisetransaction.py',
    'p2p_invalid_locator.py',
    'p2p_invalid_block.py',
    'p2p_invalid_messages.py',
    'p2p_invalid_tx.py',
    'feature_assumevalid.py',
    'example_test.py',
    'wallet_txn_doublespend.py',
    'wallet_txn_clone.py --mineblock',
    'feature_notifications.py',
    'rpc_getblockfilter.py',
    'rpc_invalidateblock.py',
    'feature_rbf.py',
    'mempool_packages.py',
    'mempool_package_onemore.py',
    'rpc_createmultisig.py',
    # FIXME: Reenable and possibly fix once the BIP9 mining is activated.
    #'feature_versionbits_warning.py',
    'rpc_preciousblock.py',
    'wallet_importprunedfunds.py',
    'p2p_leak_tx.py',
    'rpc_signmessage.py',
    'wallet_balance.py',
    'feature_nulldummy.py',
    'mempool_accept.py',
    'wallet_import_rescan.py',
    'wallet_import_with_label.py',
    'rpc_bind.py --ipv4',
    'rpc_bind.py --ipv6',
    'rpc_bind.py --nonloopback',
    'mining_basic.py',
    'wallet_bumpfee.py',
    'wallet_bumpfee_totalfee_deprecation.py',
    'rpc_named_arguments.py',
    'wallet_listsinceblock.py',
    'p2p_leak.py',
    'wallet_encryption.py',
    'rpc_uptime.py',
    'wallet_resendwallettransactions.py',
    'wallet_fallbackfee.py',
    'feature_minchainwork.py',
    'rpc_getblockstats.py',
    'wallet_create_tx.py',
    'p2p_fingerprint.py',
    'feature_uacomment.py',
    'wallet_coinbase_category.py',
    'feature_filelock.py',
    # FIXME: Reenable with data created for Namecoin.
    #'p2p_dos_header_tree.py',
    'p2p_unrequested_blocks.py',
    'feature_includeconf.py',
    'rpc_deriveaddresses.py',
    'rpc_deriveaddresses.py --usecli',
    'rpc_scantxoutset.py',
    'feature_logging.py',
    'p2p_node_network_limited.py',
    'p2p_permissions.py',
    'feature_blocksdir.py',
    'feature_config_args.py',
    'rpc_help.py',
    'feature_help.py',
    'feature_shutdown.py',
    # Don't append tests at the end to avoid merge conflicts
    # Put them in a random line within the section that fits their approximate run-time

    # auxpow tests
    'auxpow_getwork.py',
    'auxpow_getwork.py --segwit',
    'auxpow_mining.py',
    'auxpow_mining.py --segwit',
    'auxpow_invalidpow.py',
    'auxpow_zerohash.py',

    # name tests
    'name_encodings.py',
    'name_immature_inputs.py',
    'name_ismine.py',
    'name_list.py',
    'name_listunspent.py',
    'name_multisig.py',
    'name_multisig.py --bip16-active',
    'name_multiupdate.py',
    'name_pending.py',
    'name_rawtx.py',
    'name_registration.py',
    'name_reorg.py',
    'name_scanning.py',
    'name_segwit.py',
    'name_sendcoins.py',
    'name_utxo.py',
    'name_wallet.py',

    # Xaya-specific tests
    'xaya_dualalgo.py',
    'xaya_gameblocks.py',
    'xaya_gamepending.py',
    'xaya_postico_fork.py',
    'xaya_premine.py',
    'xaya_trackedgames.py',
    'xaya_trading.py',
]

# Tests that are currently being skipped (e. g., because of BIP9).
SKIPPED = [
    'feature_versionbits_warning.py',
    'p2p_dos_header_tree.py',
    # Disabled, as they take too long with neoscrypt (they mine a lot of
    # blocks).  They are also not relevant, since all BIP34-activated forks
    # are active from the start in Xaya.
    'feature_dersig.py',
    'feature_cltv.py',
]

# Place EXTENDED_SCRIPTS first since it has the 3 longest running tests
ALL_SCRIPTS = EXTENDED_SCRIPTS + BASE_SCRIPTS

NON_SCRIPTS = [
    # These are python files that live in the functional tests directory, but are not test scripts.
    "combine_logs.py",
    "create_cache.py",
    "test_runner.py",
]

def main():
    # Parse arguments and pass through unrecognised args
    parser = argparse.ArgumentParser(add_help=False,
                                     usage='%(prog)s [test_runner.py options] [script options] [scripts]',
                                     description=__doc__,
                                     epilog='''
    Help text and arguments for individual test script:''',
                                     formatter_class=argparse.RawTextHelpFormatter)
    parser.add_argument('--ansi', action='store_true', default=sys.stdout.isatty(), help="Use ANSI colors and dots in output (enabled by default when standard output is a TTY)")
    parser.add_argument('--combinedlogslen', '-c', type=int, default=0, metavar='n', help='On failure, print a log (of length n lines) to the console, combined from the test framework and all test nodes.')
    parser.add_argument('--coverage', action='store_true', help='generate a basic coverage report for the RPC interface')
    parser.add_argument('--ci', action='store_true', help='Run checks and code that are usually only enabled in a continuous integration environment')
    parser.add_argument('--exclude', '-x', help='specify a comma-separated-list of scripts to exclude.')
    parser.add_argument('--extended', action='store_true', help='run the extended test suite in addition to the basic tests')
    parser.add_argument('--help', '-h', '-?', action='store_true', help='print help text and exit')
    parser.add_argument('--jobs', '-j', type=int, default=4, help='how many test scripts to run in parallel. Default=4.')
    parser.add_argument('--keepcache', '-k', action='store_true', help='the default behavior is to flush the cache directory on startup. --keepcache retains the cache from the previous testrun.')
    parser.add_argument('--quiet', '-q', action='store_true', help='only print dots, results summary and failure logs')
    parser.add_argument('--tmpdirprefix', '-t', default=tempfile.gettempdir(), help="Root directory for datadirs")
    parser.add_argument('--failfast', action='store_true', help='stop execution after the first test failure')
    parser.add_argument('--filter', help='filter scripts to run by regular expression')

    args, unknown_args = parser.parse_known_args()
    if not args.ansi:
        global BOLD, GREEN, RED, GREY
        BOLD = ("", "")
        GREEN = ("", "")
        RED = ("", "")
        GREY = ("", "")

    # args to be passed on always start with two dashes; tests are the remaining unknown args
    tests = [arg for arg in unknown_args if arg[:2] != "--"]
    passon_args = [arg for arg in unknown_args if arg[:2] == "--"]

    # Read config generated by configure.
    config = configparser.ConfigParser()
    configfile = os.path.abspath(os.path.dirname(__file__)) + "/../config.ini"
    config.read_file(open(configfile, encoding="utf8"))

    passon_args.append("--configfile=%s" % configfile)

    # Set up logging
    logging_level = logging.INFO if args.quiet else logging.DEBUG
    logging.basicConfig(format='%(message)s', level=logging_level)

    # Create base test directory
    tmpdir = "%s/test_runner_₿_🏃_%s" % (args.tmpdirprefix, datetime.datetime.now().strftime("%Y%m%d_%H%M%S"))

    os.makedirs(tmpdir)

    logging.debug("Temporary test directory at %s" % tmpdir)

    enable_bitcoind = config["components"].getboolean("ENABLE_BITCOIND")

    if not enable_bitcoind:
        print("No functional tests to run.")
        print("Rerun ./configure with --with-daemon and then make")
        sys.exit(0)

    # Build list of tests
    test_list = []
    if tests:
        # Individual tests have been specified. Run specified tests that exist
        # in the ALL_SCRIPTS list. Accept names with or without a .py extension.
        # Specified tests can contain wildcards, but in that case the supplied
        # paths should be coherent, e.g. the same path as that provided to call
        # test_runner.py. Examples:
        #   `test/functional/test_runner.py test/functional/wallet*`
        #   `test/functional/test_runner.py ./test/functional/wallet*`
        #   `test_runner.py wallet*`
        #   but not:
        #   `test/functional/test_runner.py wallet*`
        # Multiple wildcards can be passed:
        #   `test_runner.py tool* mempool*`
        for test in tests:
            script = test.split("/")[-1]
            script = script + ".py" if ".py" not in script else script
            if script in ALL_SCRIPTS:
                test_list.append(script)
            else:
                print("{}WARNING!{} Test '{}' not found in full test list.".format(BOLD[1], BOLD[0], test))
    elif args.extended:
        # Include extended tests
        test_list += ALL_SCRIPTS
    else:
        # Run base tests only
        test_list += BASE_SCRIPTS

    # Remove the test cases that the user has explicitly asked to exclude.
    if args.exclude:
        exclude_tests = [test.split('.py')[0] for test in args.exclude.split(',')]
        for exclude_test in exclude_tests:
            # Remove <test_name>.py and <test_name>.py --arg from the test list
            exclude_list = [test for test in test_list if test.split('.py')[0] == exclude_test]
            for exclude_item in exclude_list:
                test_list.remove(exclude_item)
            if not exclude_list:
                print("{}WARNING!{} Test '{}' not found in current test list.".format(BOLD[1], BOLD[0], exclude_test))

    if args.filter:
        test_list = list(filter(re.compile(args.filter).search, test_list))

    if not test_list:
        print("No valid test scripts specified. Check that your test is in one "
              "of the test lists in test_runner.py, or run test_runner.py with no arguments to run all tests")
        sys.exit(0)

    if args.help:
        # Print help for test_runner.py, then print help of the first script (with args removed) and exit.
        parser.print_help()
        subprocess.check_call([sys.executable, os.path.join(config["environment"]["SRCDIR"], 'test', 'functional', test_list[0].split()[0]), '-h'])
        sys.exit(0)

    check_script_list(src_dir=config["environment"]["SRCDIR"], fail_on_warn=args.ci)
    check_script_prefixes()

    if not args.keepcache:
        shutil.rmtree("%s/test/cache" % config["environment"]["BUILDDIR"], ignore_errors=True)

    run_tests(
        test_list=test_list,
        src_dir=config["environment"]["SRCDIR"],
        build_dir=config["environment"]["BUILDDIR"],
        tmpdir=tmpdir,
        jobs=args.jobs,
        enable_coverage=args.coverage,
        args=passon_args,
        combined_logs_len=args.combinedlogslen,
        failfast=args.failfast,
        runs_ci=args.ci,
        use_term_control=args.ansi,
    )

def run_tests(*, test_list, src_dir, build_dir, tmpdir, jobs=1, enable_coverage=False, args=None, combined_logs_len=0, failfast=False, runs_ci, use_term_control):
    args = args or []

    # Warn if bitcoind is already running
    # pidof might fail or return an empty string if bitcoind is not running
    try:
<<<<<<< HEAD
        if subprocess.check_output(["pidof", "xayad"]) is not None:
            print("%sWARNING!%s There is already a xayad process running on this system. Tests may fail unexpectedly due to resource contention!" % (BOLD[1], BOLD[0]))
=======
        if subprocess.check_output(["pidof", "namecoind"]) not in [b'']:
            print("%sWARNING!%s There is already a namecoind process running on this system. Tests may fail unexpectedly due to resource contention!" % (BOLD[1], BOLD[0]))
>>>>>>> c10575e9
    except (OSError, subprocess.SubprocessError):
        pass

    # Warn if there is a cache directory
    cache_dir = "%s/test/cache" % build_dir
    if os.path.isdir(cache_dir):
        print("%sWARNING!%s There is a cache directory here: %s. If tests fail unexpectedly, try deleting the cache directory." % (BOLD[1], BOLD[0], cache_dir))

    tests_dir = src_dir + '/test/functional/'

    flags = ['--cachedir={}'.format(cache_dir)] + args

    if enable_coverage:
        coverage = RPCCoverage()
        flags.append(coverage.flag)
        logging.debug("Initializing coverage directory at %s" % coverage.dir)
    else:
        coverage = None

    if len(test_list) > 1 and jobs > 1:
        # Populate cache
        try:
            subprocess.check_output([sys.executable, tests_dir + 'create_cache.py'] + flags + ["--tmpdir=%s/cache" % tmpdir])
        except subprocess.CalledProcessError as e:
            sys.stdout.buffer.write(e.output)
            raise

    #Run Tests
    job_queue = TestHandler(
        num_tests_parallel=jobs,
        tests_dir=tests_dir,
        tmpdir=tmpdir,
        test_list=test_list,
        flags=flags,
        timeout_duration=40 * 60 if runs_ci else float('inf'),  # in seconds
        use_term_control=use_term_control,
    )
    start_time = time.time()
    test_results = []

    max_len_name = len(max(test_list, key=len))
    test_count = len(test_list)
    for i in range(test_count):
        test_result, testdir, stdout, stderr = job_queue.get_next()
        test_results.append(test_result)
        done_str = "{}/{} - {}{}{}".format(i + 1, test_count, BOLD[1], test_result.name, BOLD[0])
        if test_result.status == "Passed":
            logging.debug("%s passed, Duration: %s s" % (done_str, test_result.time))
        elif test_result.status == "Skipped":
            logging.debug("%s skipped" % (done_str))
        else:
            print("%s failed, Duration: %s s\n" % (done_str, test_result.time))
            print(BOLD[1] + 'stdout:\n' + BOLD[0] + stdout + '\n')
            print(BOLD[1] + 'stderr:\n' + BOLD[0] + stderr + '\n')
            if combined_logs_len and os.path.isdir(testdir):
                # Print the final `combinedlogslen` lines of the combined logs
                print('{}Combine the logs and print the last {} lines ...{}'.format(BOLD[1], combined_logs_len, BOLD[0]))
                print('\n============')
                print('{}Combined log for {}:{}'.format(BOLD[1], testdir, BOLD[0]))
                print('============\n')
                combined_logs_args = [sys.executable, os.path.join(tests_dir, 'combine_logs.py'), testdir]
                if BOLD[0]:
                    combined_logs_args += ['--color']
                combined_logs, _ = subprocess.Popen(combined_logs_args, universal_newlines=True, stdout=subprocess.PIPE).communicate()
                print("\n".join(deque(combined_logs.splitlines(), combined_logs_len)))

            if failfast:
                logging.debug("Early exiting after test failure")
                break

    print_results(test_results, max_len_name, (int(time.time() - start_time)))

    if coverage:
        coverage_passed = coverage.report_rpc_coverage()

        logging.debug("Cleaning up coverage data")
        coverage.cleanup()
    else:
        coverage_passed = True

    # Clear up the temp directory if all subdirectories are gone
    if not os.listdir(tmpdir):
        os.rmdir(tmpdir)

    all_passed = all(map(lambda test_result: test_result.was_successful, test_results)) and coverage_passed

    # This will be a no-op unless failfast is True in which case there may be dangling
    # processes which need to be killed.
    job_queue.kill_and_join()

    sys.exit(not all_passed)

def print_results(test_results, max_len_name, runtime):
    results = "\n" + BOLD[1] + "%s | %s | %s\n\n" % ("TEST".ljust(max_len_name), "STATUS   ", "DURATION") + BOLD[0]

    test_results.sort(key=TestResult.sort_key)
    all_passed = True
    time_sum = 0

    for test_result in test_results:
        all_passed = all_passed and test_result.was_successful
        time_sum += test_result.time
        test_result.padding = max_len_name
        results += str(test_result)

    status = TICK + "Passed" if all_passed else CROSS + "Failed"
    if not all_passed:
        results += RED[1]
    results += BOLD[1] + "\n%s | %s | %s s (accumulated) \n" % ("ALL".ljust(max_len_name), status.ljust(9), time_sum) + BOLD[0]
    if not all_passed:
        results += RED[0]
    results += "Runtime: %s s\n" % (runtime)
    print(results)

class TestHandler:
    """
    Trigger the test scripts passed in via the list.
    """

    def __init__(self, *, num_tests_parallel, tests_dir, tmpdir, test_list, flags, timeout_duration, use_term_control):
        assert num_tests_parallel >= 1
        self.num_jobs = num_tests_parallel
        self.tests_dir = tests_dir
        self.tmpdir = tmpdir
        self.timeout_duration = timeout_duration
        self.test_list = test_list
        self.flags = flags
        self.num_running = 0
        self.jobs = []
        self.use_term_control = use_term_control

    def get_next(self):
        while self.num_running < self.num_jobs and self.test_list:
            # Add tests
            self.num_running += 1
            test = self.test_list.pop(0)
            portseed = len(self.test_list)
            portseed_arg = ["--portseed={}".format(portseed)]
            log_stdout = tempfile.SpooledTemporaryFile(max_size=2**16)
            log_stderr = tempfile.SpooledTemporaryFile(max_size=2**16)
            test_argv = test.split()
            testdir = "{}/{}_{}".format(self.tmpdir, re.sub(".py$", "", test_argv[0]), portseed)
            tmpdir_arg = ["--tmpdir={}".format(testdir)]
            self.jobs.append((test,
                              time.time(),
                              subprocess.Popen([sys.executable, self.tests_dir + test_argv[0]] + test_argv[1:] + self.flags + portseed_arg + tmpdir_arg,
                                               universal_newlines=True,
                                               stdout=log_stdout,
                                               stderr=log_stderr),
                              testdir,
                              log_stdout,
                              log_stderr))
        if not self.jobs:
            raise IndexError('pop from empty list')

        # Print remaining running jobs when all jobs have been started.
        if not self.test_list:
            print("Remaining jobs: [{}]".format(", ".join(j[0] for j in self.jobs)))

        dot_count = 0
        while True:
            # Return first proc that finishes
            time.sleep(.5)
            for job in self.jobs:
                (name, start_time, proc, testdir, log_out, log_err) = job
                if int(time.time() - start_time) > self.timeout_duration:
                    # Timeout individual tests if timeout is specified (to stop
                    # tests hanging and not providing useful output).
                    proc.send_signal(signal.SIGINT)
                if proc.poll() is not None:
                    log_out.seek(0), log_err.seek(0)
                    [stdout, stderr] = [log_file.read().decode('utf-8') for log_file in (log_out, log_err)]
                    log_out.close(), log_err.close()
                    if proc.returncode == TEST_EXIT_PASSED and stderr == "":
                        status = "Passed"
                    elif proc.returncode == TEST_EXIT_SKIPPED:
                        status = "Skipped"
                    else:
                        status = "Failed"
                    self.num_running -= 1
                    self.jobs.remove(job)
                    if self.use_term_control:
                        clearline = '\r' + (' ' * dot_count) + '\r'
                        print(clearline, end='', flush=True)
                    dot_count = 0
                    return TestResult(name, status, int(time.time() - start_time)), testdir, stdout, stderr
            if self.use_term_control:
                print('.', end='', flush=True)
            dot_count += 1

    def kill_and_join(self):
        """Send SIGKILL to all jobs and block until all have ended."""
        procs = [i[2] for i in self.jobs]

        for proc in procs:
            proc.kill()

        for proc in procs:
            proc.wait()


class TestResult():
    def __init__(self, name, status, time):
        self.name = name
        self.status = status
        self.time = time
        self.padding = 0

    def sort_key(self):
        if self.status == "Passed":
            return 0, self.name.lower()
        elif self.status == "Failed":
            return 2, self.name.lower()
        elif self.status == "Skipped":
            return 1, self.name.lower()

    def __repr__(self):
        if self.status == "Passed":
            color = GREEN
            glyph = TICK
        elif self.status == "Failed":
            color = RED
            glyph = CROSS
        elif self.status == "Skipped":
            color = GREY
            glyph = CIRCLE

        return color[1] + "%s | %s%s | %s s\n" % (self.name.ljust(self.padding), glyph, self.status.ljust(7), self.time) + color[0]

    @property
    def was_successful(self):
        return self.status != "Failed"


def check_script_prefixes():
    """Check that test scripts start with one of the allowed name prefixes."""

    good_prefixes_re = re.compile("(example|feature|interface|mempool|mining|p2p|rpc|wallet|tool|auxpow|name|xaya)_")
    bad_script_names = [script for script in ALL_SCRIPTS if good_prefixes_re.match(script) is None]

    if bad_script_names:
        print("%sERROR:%s %d tests not meeting naming conventions:" % (BOLD[1], BOLD[0], len(bad_script_names)))
        print("  %s" % ("\n  ".join(sorted(bad_script_names))))
        raise AssertionError("Some tests are not following naming convention!")


def check_script_list(*, src_dir, fail_on_warn):
    """Check scripts directory.

    Check that there are no scripts in the functional tests directory which are
    not being run by pull-tester.py."""
    script_dir = src_dir + '/test/functional/'
    python_files = set([test_file for test_file in os.listdir(script_dir) if test_file.endswith(".py")])
    missed_tests = list(python_files - set(map(lambda x: x.split()[0], ALL_SCRIPTS + NON_SCRIPTS + SKIPPED)))
    if len(missed_tests) != 0:
        print("%sWARNING!%s The following scripts are not being run: %s. Check the test lists in test_runner.py." % (BOLD[1], BOLD[0], str(missed_tests)))
        if fail_on_warn:
            # On CI this warning is an error to prevent merging incomplete commits into master
            sys.exit(1)


class RPCCoverage():
    """
    Coverage reporting utilities for test_runner.

    Coverage calculation works by having each test script subprocess write
    coverage files into a particular directory. These files contain the RPC
    commands invoked during testing, as well as a complete listing of RPC
    commands per `bitcoin-cli help` (`rpc_interface.txt`).

    After all tests complete, the commands run are combined and diff'd against
    the complete list to calculate uncovered RPC commands.

    See also: test/functional/test_framework/coverage.py

    """
    def __init__(self):
        self.dir = tempfile.mkdtemp(prefix="coverage")
        self.flag = '--coveragedir=%s' % self.dir

    def report_rpc_coverage(self):
        """
        Print out RPC commands that were unexercised by tests.

        """
        uncovered = self._get_uncovered_rpc_commands()

        if uncovered:
            print("Uncovered RPC commands:")
            print("".join(("  - %s\n" % command) for command in sorted(uncovered)))
            return False
        else:
            print("All RPC commands covered.")
            return True

    def cleanup(self):
        return shutil.rmtree(self.dir)

    def _get_uncovered_rpc_commands(self):
        """
        Return a set of currently untested RPC commands.

        """
        # This is shared from `test/functional/test-framework/coverage.py`
        reference_filename = 'rpc_interface.txt'
        coverage_file_prefix = 'coverage.'

        coverage_ref_filename = os.path.join(self.dir, reference_filename)
        coverage_filenames = set()
        all_cmds = set()
        covered_cmds = set()

        if not os.path.isfile(coverage_ref_filename):
            raise RuntimeError("No coverage reference found")

        with open(coverage_ref_filename, 'r', encoding="utf8") as coverage_ref_file:
            all_cmds.update([line.strip() for line in coverage_ref_file.readlines()])

        for root, _, files in os.walk(self.dir):
            for filename in files:
                if filename.startswith(coverage_file_prefix):
                    coverage_filenames.add(os.path.join(root, filename))

        for filename in coverage_filenames:
            with open(filename, 'r', encoding="utf8") as coverage_file:
                covered_cmds.update([line.strip() for line in coverage_file.readlines()])

        return all_cmds - covered_cmds


if __name__ == '__main__':
    main()<|MERGE_RESOLUTION|>--- conflicted
+++ resolved
@@ -411,13 +411,8 @@
     # Warn if bitcoind is already running
     # pidof might fail or return an empty string if bitcoind is not running
     try:
-<<<<<<< HEAD
-        if subprocess.check_output(["pidof", "xayad"]) is not None:
+        if subprocess.check_output(["pidof", "xayad"]) not in [b'']:
             print("%sWARNING!%s There is already a xayad process running on this system. Tests may fail unexpectedly due to resource contention!" % (BOLD[1], BOLD[0]))
-=======
-        if subprocess.check_output(["pidof", "namecoind"]) not in [b'']:
-            print("%sWARNING!%s There is already a namecoind process running on this system. Tests may fail unexpectedly due to resource contention!" % (BOLD[1], BOLD[0]))
->>>>>>> c10575e9
     except (OSError, subprocess.SubprocessError):
         pass
 
