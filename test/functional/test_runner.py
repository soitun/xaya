#!/usr/bin/env python3
# Copyright (c) 2014-2022 The Bitcoin Core developers
# Distributed under the MIT software license, see the accompanying
# file COPYING or http://www.opensource.org/licenses/mit-license.php.
"""Run regression test suite.

This module calls down into individual test cases via subprocess. It will
forward all unrecognized arguments onto the individual test scripts.

For a description of arguments recognized by test scripts, see
`test/functional/test_framework/test_framework.py:BitcoinTestFramework.main`.

"""

import argparse
from collections import deque
import configparser
import datetime
import os
import time
import shutil
import signal
import subprocess
import sys
import tempfile
import re
import logging
import unittest

os.environ["REQUIRE_WALLET_TYPE_SET"] = "1"

# Formatting. Default colors to empty strings.
DEFAULT, BOLD, GREEN, RED = ("", ""), ("", ""), ("", ""), ("", "")
try:
    # Make sure python thinks it can write unicode to its stdout
    "\u2713".encode("utf_8").decode(sys.stdout.encoding)
    TICK = "✓ "
    CROSS = "✖ "
    CIRCLE = "○ "
except UnicodeDecodeError:
    TICK = "P "
    CROSS = "x "
    CIRCLE = "o "

if os.name != 'nt' or sys.getwindowsversion() >= (10, 0, 14393): #type:ignore
    if os.name == 'nt':
        import ctypes
        kernel32 = ctypes.windll.kernel32  # type: ignore
        ENABLE_VIRTUAL_TERMINAL_PROCESSING = 4
        STD_OUTPUT_HANDLE = -11
        STD_ERROR_HANDLE = -12
        # Enable ascii color control to stdout
        stdout = kernel32.GetStdHandle(STD_OUTPUT_HANDLE)
        stdout_mode = ctypes.c_int32()
        kernel32.GetConsoleMode(stdout, ctypes.byref(stdout_mode))
        kernel32.SetConsoleMode(stdout, stdout_mode.value | ENABLE_VIRTUAL_TERMINAL_PROCESSING)
        # Enable ascii color control to stderr
        stderr = kernel32.GetStdHandle(STD_ERROR_HANDLE)
        stderr_mode = ctypes.c_int32()
        kernel32.GetConsoleMode(stderr, ctypes.byref(stderr_mode))
        kernel32.SetConsoleMode(stderr, stderr_mode.value | ENABLE_VIRTUAL_TERMINAL_PROCESSING)
    # primitive formatting on supported
    # terminal via ANSI escape sequences:
    DEFAULT = ('\033[0m', '\033[0m')
    BOLD = ('\033[0m', '\033[1m')
    GREEN = ('\033[0m', '\033[0;32m')
    RED = ('\033[0m', '\033[0;31m')

TEST_EXIT_PASSED = 0
TEST_EXIT_SKIPPED = 77

TEST_FRAMEWORK_MODULES = [
    "address",
    "blocktools",
    "muhash",
    "key",
    "script",
    "segwit_addr",
    "util",
]

EXTENDED_SCRIPTS = [
    # These tests are not run by default.
    # Longest test should go first, to favor running tests in parallel
    'feature_pruning.py',
    'feature_dbcrash.py',
    'feature_index_prune.py',
    'wallet_pruning.py --legacy-wallet',
]

BASE_SCRIPTS = [
    # Scripts that are run by default.
    # Longest test should go first, to favor running tests in parallel
    # vv Tests less than 5m vv
    'feature_fee_estimation.py',
    'feature_taproot.py',
    'feature_block.py',
    # vv Tests less than 2m vv
    'mining_getblocktemplate_longpoll.py',
    'p2p_segwit.py',
    'feature_maxuploadtarget.py',
    'mempool_updatefromblock.py',
    'mempool_persist.py --descriptors',
    # vv Tests less than 60s vv
    'rpc_psbt.py --legacy-wallet',
    'rpc_psbt.py --descriptors',
    'wallet_fundrawtransaction.py --legacy-wallet',
    'wallet_fundrawtransaction.py --descriptors',
    'wallet_bumpfee.py --legacy-wallet',
    'wallet_bumpfee.py --descriptors',
    'wallet_import_rescan.py --legacy-wallet',
    'wallet_backup.py --legacy-wallet',
    'wallet_backup.py --descriptors',
    'feature_segwit.py --legacy-wallet',
    'feature_segwit.py --descriptors',
    'p2p_tx_download.py',
    'wallet_avoidreuse.py --legacy-wallet',
    'wallet_avoidreuse.py --descriptors',
    'feature_abortnode.py',
    'wallet_address_types.py --legacy-wallet',
    'wallet_address_types.py --descriptors',
    'wallet_basic.py --legacy-wallet',
    'wallet_basic.py --descriptors',
    'feature_maxtipage.py',
    'wallet_multiwallet.py --legacy-wallet',
    'wallet_multiwallet.py --descriptors',
    'wallet_multiwallet.py --usecli',
    'p2p_dns_seeds.py',
    'wallet_groups.py --legacy-wallet',
    'wallet_groups.py --descriptors',
    'p2p_blockfilters.py',
    'feature_assumevalid.py',
    'wallet_taproot.py --descriptors',
    'feature_bip68_sequence.py',
    'rpc_packages.py',
    'rpc_bind.py --ipv4',
    'rpc_bind.py --ipv6',
    'rpc_bind.py --nonloopback',
    'p2p_headers_sync_with_minchainwork.py',
    'p2p_feefilter.py',
    'feature_csv_activation.py',
    'p2p_sendheaders.py',
    'wallet_listtransactions.py --legacy-wallet',
    'wallet_listtransactions.py --descriptors',
    # vv Tests less than 30s vv
    'p2p_invalid_messages.py',
    'rpc_createmultisig.py',
    'p2p_timeouts.py',
    'wallet_dump.py --legacy-wallet',
    'rpc_signer.py',
    'wallet_signer.py --descriptors',
    'wallet_importmulti.py --legacy-wallet',
    'mempool_limit.py',
    'rpc_txoutproof.py',
    'wallet_listreceivedby.py --legacy-wallet',
    'wallet_listreceivedby.py --descriptors',
    'wallet_abandonconflict.py --legacy-wallet',
    'wallet_abandonconflict.py --descriptors',
    'feature_reindex.py',
    'wallet_labels.py --legacy-wallet',
    'wallet_labels.py --descriptors',
    'p2p_compactblocks.py',
    'p2p_compactblocks_blocksonly.py',
    'wallet_hd.py --legacy-wallet',
    'wallet_hd.py --descriptors',
    'wallet_keypool_topup.py --legacy-wallet',
    'wallet_keypool_topup.py --descriptors',
    'wallet_fast_rescan.py --descriptors',
    'interface_zmq.py',
    'rpc_invalid_address_message.py',
    'interface_bitcoin_cli.py --legacy-wallet',
    'interface_bitcoin_cli.py --descriptors',
    'feature_bind_extra.py',
    'mempool_resurrect.py',
    'wallet_txn_doublespend.py --mineblock',
    'tool_wallet.py --legacy-wallet',
    'tool_wallet.py --descriptors',
    # FIXME: Re-enable once the signet miner supports powdata
    #'tool_signet_miner.py --legacy-wallet',
    #'tool_signet_miner.py --descriptors',
    'wallet_txn_clone.py',
    'wallet_txn_clone.py --segwit',
    'rpc_getchaintips.py',
    'rpc_misc.py',
    'interface_rest.py',
    'mempool_spend_coinbase.py',
    'wallet_avoid_mixing_output_types.py --descriptors',
    'mempool_reorg.py',
    'p2p_block_sync.py',
    'wallet_createwallet.py --legacy-wallet',
    'wallet_createwallet.py --usecli',
    'wallet_createwallet.py --descriptors',
    'wallet_watchonly.py --legacy-wallet',
    'wallet_watchonly.py --usecli --legacy-wallet',
    'wallet_reorgsrestore.py',
    'interface_http.py',
    'interface_rpc.py',
    'interface_usdt_coinselection.py',
    'interface_usdt_net.py',
    'interface_usdt_utxocache.py',
    'interface_usdt_validation.py',
    'rpc_users.py',
    'rpc_whitelist.py',
    'feature_proxy.py',
    'feature_syscall_sandbox.py',
    'wallet_signrawtransactionwithwallet.py --legacy-wallet',
    'wallet_signrawtransactionwithwallet.py --descriptors',
    'rpc_signrawtransactionwithkey.py',
    'rpc_rawtransaction.py --legacy-wallet',
    'wallet_transactiontime_rescan.py --descriptors',
    'wallet_transactiontime_rescan.py --legacy-wallet',
    'p2p_addrv2_relay.py',
    'p2p_compactblocks_hb.py',
    'p2p_disconnect_ban.py',
    'rpc_decodescript.py',
    'rpc_blockchain.py',
    'rpc_deprecated.py',
    'wallet_disable.py',
    'p2p_addr_relay.py',
    'p2p_getaddr_caching.py',
    'p2p_getdata.py',
    'p2p_addrfetch.py',
    'rpc_net.py',
    'wallet_keypool.py --legacy-wallet',
    'wallet_keypool.py --descriptors',
    'wallet_descriptor.py --descriptors',
    'wallet_miniscript.py --descriptors',
    'p2p_nobloomfilter_messages.py',
    'p2p_filter.py',
    'rpc_setban.py',
    'p2p_blocksonly.py',
    'mining_prioritisetransaction.py',
    'p2p_invalid_locator.py',
    'p2p_invalid_block.py',
    'p2p_invalid_tx.py',
    'example_test.py',
    'wallet_txn_doublespend.py --legacy-wallet',
    'wallet_multisig_descriptor_psbt.py --descriptors',
    'wallet_txn_doublespend.py --descriptors',
    'wallet_backwards_compatibility.py --legacy-wallet',
    'wallet_backwards_compatibility.py --descriptors',
    'wallet_txn_clone.py --mineblock',
    'feature_notifications.py',
    'rpc_getblockfilter.py',
    'rpc_getblockfrompeer.py',
    'rpc_invalidateblock.py',
    'feature_utxo_set_hash.py',
    'feature_rbf.py',
    'mempool_packages.py',
    'mempool_package_onemore.py',
    'mempool_package_limits.py',
    # FIXME: Reenable and possibly fix once the BIP9 mining is activated.
    #'feature_versionbits_warning.py',
    'rpc_preciousblock.py',
    'wallet_importprunedfunds.py --legacy-wallet',
    'wallet_importprunedfunds.py --descriptors',
    'p2p_leak_tx.py',
    'p2p_eviction.py',
    'wallet_signmessagewithaddress.py',
    'rpc_signmessagewithprivkey.py',
    'rpc_generate.py',
    'wallet_balance.py --legacy-wallet',
    'wallet_balance.py --descriptors',
    'p2p_initial_headers_sync.py',
    'feature_nulldummy.py',
    'mempool_accept.py',
<<<<<<< HEAD
    # FIXME: Debug mempool_expiry and reenable.
    #'mempool_expiry.py',
    'wallet_import_rescan.py --legacy-wallet',
=======
    'mempool_expiry.py',
>>>>>>> c71118e3
    'wallet_import_with_label.py --legacy-wallet',
    'wallet_importdescriptors.py --descriptors',
    'wallet_upgradewallet.py --legacy-wallet',
    'wallet_crosschain.py',
    'mining_basic.py',
    'wallet_implicitsegwit.py --legacy-wallet',
    'rpc_named_arguments.py',
    'feature_startupnotify.py',
    'wallet_simulaterawtx.py --legacy-wallet',
    'wallet_simulaterawtx.py --descriptors',
    'wallet_listsinceblock.py --legacy-wallet',
    'wallet_listsinceblock.py --descriptors',
    'wallet_listdescriptors.py --descriptors',
    'p2p_leak.py',
    'wallet_encryption.py --legacy-wallet',
    'wallet_encryption.py --descriptors',
    'rpc_uptime.py',
    'feature_discover.py',
    'wallet_resendwallettransactions.py --legacy-wallet',
    'wallet_resendwallettransactions.py --descriptors',
    'wallet_fallbackfee.py --legacy-wallet',
    'wallet_fallbackfee.py --descriptors',
    'rpc_dumptxoutset.py',
    'feature_minchainwork.py',
    'rpc_estimatefee.py',
    'rpc_getblockstats.py',
    'feature_bind_port_externalip.py',
    'wallet_create_tx.py --legacy-wallet',
    'wallet_send.py --legacy-wallet',
    'wallet_send.py --descriptors',
    'wallet_sendall.py --legacy-wallet',
    'wallet_sendall.py --descriptors',
    'wallet_create_tx.py --descriptors',
    'wallet_inactive_hdchains.py --legacy-wallet',
    'p2p_fingerprint.py',
    'feature_uacomment.py',
    'feature_init.py',
    'wallet_coinbase_category.py --legacy-wallet',
    'wallet_coinbase_category.py --descriptors',
    'feature_filelock.py',
    'feature_loadblock.py',
    # FIXME: Reenable with data created for Namecoin.
    #'p2p_dos_header_tree.py',
    'p2p_add_connections.py',
    'feature_bind_port_discover.py',
    'p2p_unrequested_blocks.py',
    'p2p_message_capture.py',
    'feature_includeconf.py',
    'feature_addrman.py',
    'feature_asmap.py',
    'mempool_unbroadcast.py',
    'mempool_compatibility.py',
    'mempool_accept_wtxid.py',
    'rpc_deriveaddresses.py',
    'rpc_deriveaddresses.py --usecli',
    'p2p_ping.py',
    'p2p_tx_privacy.py',
    'rpc_scanblocks.py',
    'p2p_sendtxrcncl.py',
    'rpc_scantxoutset.py',
    'feature_txindex_compatibility.py',
    'feature_unsupported_utxo_db.py',
    'feature_logging.py',
    'feature_anchors.py',
    'mempool_datacarrier.py',
    'feature_coinstatsindex.py',
    'wallet_orphanedreward.py',
    'wallet_timelock.py',
    'p2p_node_network_limited.py',
    'p2p_permissions.py',
    'feature_blocksdir.py',
    'wallet_startup.py',
    'p2p_i2p_ports.py',
    'p2p_i2p_sessions.py',
    'feature_config_args.py',
    'feature_presegwit_node_upgrade.py',
    'feature_settings.py',
    'rpc_getdescriptorinfo.py',
    'rpc_mempool_info.py',
    'rpc_help.py',
    'feature_dirsymlinks.py',
    'feature_help.py',
    'feature_shutdown.py',
    'wallet_migration.py',
    'p2p_ibd_txrelay.py',
    # Don't append tests at the end to avoid merge conflicts
    # Put them in a random line within the section that fits their approximate run-time

    # auxpow tests
    'auxpow_getwork.py',
    'auxpow_getwork.py --segwit',
    'auxpow_mining.py',
    'auxpow_mining.py --segwit',
    'auxpow_invalidpow.py',
    'auxpow_zerohash.py',

    # name tests
    'name_ant_workflow.py',
    'name_byhash.py',
<<<<<<< HEAD
=======
    'name_deterministic_salt.py --legacy-wallet',
>>>>>>> c71118e3
    'name_encodings.py',
    'name_immature_inputs.py',
    'name_ismine.py',
    'name_list.py',
    'name_list.py --descriptors',
    'name_listunspent.py',
<<<<<<< HEAD
    'name_multisig.py',
    'name_multisig.py --bip16-active',
=======
    'name_longsalt.py',
    'name_multisig.py --legacy-wallet',
    'name_multisig.py --legacy-wallet --bip16-active',
>>>>>>> c71118e3
    'name_multiupdate.py',
    'name_novalue.py',
    'name_pending.py',
    'name_pending.py --descriptors',
    'name_psbt.py',
    'name_rawtx.py',
    'name_registration.py',
    'name_registration.py --descriptors',
    'name_reorg.py',
    'name_scanning.py',
    'name_segwit.py',
    'name_segwit.py --descriptors',
    'name_sendcoins.py',
    'name_txnqueue.py --legacy-wallet',
    'name_txnqueue.py --descriptors',
    'name_utxo.py',
    'name_wallet.py',
    'name_wallet.py --descriptors',

    # Xaya-specific tests
    'xaya_btxid.py',
    'xaya_create_burns.py',
    'xaya_dualalgo.py',
    'xaya_gameblocks.py',
    'xaya_gamepending.py',
    'xaya_postico_fork.py',
    'xaya_premine.py',
    'xaya_trackedgames.py',
    'xaya_trading.py',
]

# Tests that are currently being skipped (e. g., because of BIP9).
SKIPPED = [
    'feature_signet.py',
    'feature_versionbits_warning.py',
    'p2p_dos_header_tree.py',
    'mempool_expiry.py',
    'tool_signet_miner.py',
    # Disabled, as they take too long with neoscrypt (they mine a lot of
    # blocks).  They are also not relevant, since all BIP34-activated forks
    # are active from the start in Xaya.
    'feature_dersig.py',
    'feature_cltv.py',
]

# Place EXTENDED_SCRIPTS first since it has the 3 longest running tests
ALL_SCRIPTS = EXTENDED_SCRIPTS + BASE_SCRIPTS

NON_SCRIPTS = [
    # These are python files that live in the functional tests directory, but are not test scripts.
    "combine_logs.py",
    "create_cache.py",
    "test_runner.py",
]

def main():
    # Parse arguments and pass through unrecognised args
    parser = argparse.ArgumentParser(add_help=False,
                                     usage='%(prog)s [test_runner.py options] [script options] [scripts]',
                                     description=__doc__,
                                     epilog='''
    Help text and arguments for individual test script:''',
                                     formatter_class=argparse.RawTextHelpFormatter)
    parser.add_argument('--ansi', action='store_true', default=sys.stdout.isatty(), help="Use ANSI colors and dots in output (enabled by default when standard output is a TTY)")
    parser.add_argument('--combinedlogslen', '-c', type=int, default=0, metavar='n', help='On failure, print a log (of length n lines) to the console, combined from the test framework and all test nodes.')
    parser.add_argument('--coverage', action='store_true', help='generate a basic coverage report for the RPC interface')
    parser.add_argument('--ci', action='store_true', help='Run checks and code that are usually only enabled in a continuous integration environment')
    parser.add_argument('--exclude', '-x', help='specify a comma-separated-list of scripts to exclude.')
    parser.add_argument('--extended', action='store_true', help='run the extended test suite in addition to the basic tests')
    parser.add_argument('--help', '-h', '-?', action='store_true', help='print help text and exit')
    parser.add_argument('--jobs', '-j', type=int, default=4, help='how many test scripts to run in parallel. Default=4.')
    parser.add_argument('--keepcache', '-k', action='store_true', help='the default behavior is to flush the cache directory on startup. --keepcache retains the cache from the previous testrun.')
    parser.add_argument('--quiet', '-q', action='store_true', help='only print dots, results summary and failure logs')
    parser.add_argument('--tmpdirprefix', '-t', default=tempfile.gettempdir(), help="Root directory for datadirs")
    parser.add_argument('--failfast', '-F', action='store_true', help='stop execution after the first test failure')
    parser.add_argument('--filter', help='filter scripts to run by regular expression')

    args, unknown_args = parser.parse_known_args()
    if not args.ansi:
        global DEFAULT, BOLD, GREEN, RED
        DEFAULT = ("", "")
        BOLD = ("", "")
        GREEN = ("", "")
        RED = ("", "")

    # args to be passed on always start with two dashes; tests are the remaining unknown args
    tests = [arg for arg in unknown_args if arg[:2] != "--"]
    passon_args = [arg for arg in unknown_args if arg[:2] == "--"]

    # Read config generated by configure.
    config = configparser.ConfigParser()
    configfile = os.path.abspath(os.path.dirname(__file__)) + "/../config.ini"
    config.read_file(open(configfile, encoding="utf8"))

    passon_args.append("--configfile=%s" % configfile)

    # Set up logging
    logging_level = logging.INFO if args.quiet else logging.DEBUG
    logging.basicConfig(format='%(message)s', level=logging_level)

    # Create base test directory
    tmpdir = "%s/test_runner_₿_🏃_%s" % (args.tmpdirprefix, datetime.datetime.now().strftime("%Y%m%d_%H%M%S"))

    os.makedirs(tmpdir)

    logging.debug("Temporary test directory at %s" % tmpdir)

    enable_bitcoind = config["components"].getboolean("ENABLE_BITCOIND")

    if not enable_bitcoind:
        print("No functional tests to run.")
        print("Rerun ./configure with --with-daemon and then make")
        sys.exit(0)

    # Build list of tests
    test_list = []
    if tests:
        # Individual tests have been specified. Run specified tests that exist
        # in the ALL_SCRIPTS list. Accept names with or without a .py extension.
        # Specified tests can contain wildcards, but in that case the supplied
        # paths should be coherent, e.g. the same path as that provided to call
        # test_runner.py. Examples:
        #   `test/functional/test_runner.py test/functional/wallet*`
        #   `test/functional/test_runner.py ./test/functional/wallet*`
        #   `test_runner.py wallet*`
        #   but not:
        #   `test/functional/test_runner.py wallet*`
        # Multiple wildcards can be passed:
        #   `test_runner.py tool* mempool*`
        for test in tests:
            script = test.split("/")[-1]
            script = script + ".py" if ".py" not in script else script
            matching_scripts = [s for s in ALL_SCRIPTS if s.startswith(script)]
            if matching_scripts:
                test_list.extend(matching_scripts)
            else:
                print("{}WARNING!{} Test '{}' not found in full test list.".format(BOLD[1], BOLD[0], test))
    elif args.extended:
        # Include extended tests
        test_list += ALL_SCRIPTS
    else:
        # Run base tests only
        test_list += BASE_SCRIPTS

    # Remove the test cases that the user has explicitly asked to exclude.
    if args.exclude:
        exclude_tests = [test.split('.py')[0] for test in args.exclude.split(',')]
        for exclude_test in exclude_tests:
            # Remove <test_name>.py and <test_name>.py --arg from the test list
            exclude_list = [test for test in test_list if test.split('.py')[0] == exclude_test]
            for exclude_item in exclude_list:
                test_list.remove(exclude_item)
            if not exclude_list:
                print("{}WARNING!{} Test '{}' not found in current test list.".format(BOLD[1], BOLD[0], exclude_test))

    if args.filter:
        test_list = list(filter(re.compile(args.filter).search, test_list))

    if not test_list:
        print("No valid test scripts specified. Check that your test is in one "
              "of the test lists in test_runner.py, or run test_runner.py with no arguments to run all tests")
        sys.exit(0)

    if args.help:
        # Print help for test_runner.py, then print help of the first script (with args removed) and exit.
        parser.print_help()
        subprocess.check_call([sys.executable, os.path.join(config["environment"]["SRCDIR"], 'test', 'functional', test_list[0].split()[0]), '-h'])
        sys.exit(0)

    check_script_list(src_dir=config["environment"]["SRCDIR"], fail_on_warn=args.ci)
    check_script_prefixes()

    if not args.keepcache:
        shutil.rmtree("%s/test/cache" % config["environment"]["BUILDDIR"], ignore_errors=True)

    run_tests(
        test_list=test_list,
        src_dir=config["environment"]["SRCDIR"],
        build_dir=config["environment"]["BUILDDIR"],
        tmpdir=tmpdir,
        jobs=args.jobs,
        enable_coverage=args.coverage,
        args=passon_args,
        combined_logs_len=args.combinedlogslen,
        failfast=args.failfast,
        use_term_control=args.ansi,
    )

def run_tests(*, test_list, src_dir, build_dir, tmpdir, jobs=1, enable_coverage=False, args=None, combined_logs_len=0, failfast=False, use_term_control):
    args = args or []

    # Warn if bitcoind is already running
    try:
        # pgrep exits with code zero when one or more matching processes found
        if subprocess.run(["pgrep", "-x", "xayad"], stdout=subprocess.DEVNULL).returncode == 0:
            print("%sWARNING!%s There is already a xayad process running on this system. Tests may fail unexpectedly due to resource contention!" % (BOLD[1], BOLD[0]))
    except OSError:
        # pgrep not supported
        pass

    # Warn if there is a cache directory
    cache_dir = "%s/test/cache" % build_dir
    if os.path.isdir(cache_dir):
        print("%sWARNING!%s There is a cache directory here: %s. If tests fail unexpectedly, try deleting the cache directory." % (BOLD[1], BOLD[0], cache_dir))

    # Test Framework Tests
    print("Running Unit Tests for Test Framework Modules")
    test_framework_tests = unittest.TestSuite()
    for module in TEST_FRAMEWORK_MODULES:
        test_framework_tests.addTest(unittest.TestLoader().loadTestsFromName("test_framework.{}".format(module)))
    result = unittest.TextTestRunner(verbosity=1, failfast=True).run(test_framework_tests)
    if not result.wasSuccessful():
        logging.debug("Early exiting after failure in TestFramework unit tests")
        sys.exit(False)

    tests_dir = src_dir + '/test/functional/'

    flags = ['--cachedir={}'.format(cache_dir)] + args

    if enable_coverage:
        coverage = RPCCoverage()
        flags.append(coverage.flag)
        logging.debug("Initializing coverage directory at %s" % coverage.dir)
    else:
        coverage = None

    if len(test_list) > 1 and jobs > 1:
        # Populate cache
        try:
            subprocess.check_output([sys.executable, tests_dir + 'create_cache.py'] + flags + ["--tmpdir=%s/cache" % tmpdir])
        except subprocess.CalledProcessError as e:
            sys.stdout.buffer.write(e.output)
            raise

    #Run Tests
    job_queue = TestHandler(
        num_tests_parallel=jobs,
        tests_dir=tests_dir,
        tmpdir=tmpdir,
        test_list=test_list,
        flags=flags,
        use_term_control=use_term_control,
    )
    start_time = time.time()
    test_results = []

    max_len_name = len(max(test_list, key=len))
    test_count = len(test_list)
    all_passed = True
    i = 0
    while i < test_count:
        if failfast and not all_passed:
            break
        for test_result, testdir, stdout, stderr, skip_reason in job_queue.get_next():
            test_results.append(test_result)
            i += 1
            done_str = "{}/{} - {}{}{}".format(i, test_count, BOLD[1], test_result.name, BOLD[0])
            if test_result.status == "Passed":
                logging.debug("%s passed, Duration: %s s" % (done_str, test_result.time))
            elif test_result.status == "Skipped":
                logging.debug(f"{done_str} skipped ({skip_reason})")
            else:
                all_passed = False
                print("%s failed, Duration: %s s\n" % (done_str, test_result.time))
                print(BOLD[1] + 'stdout:\n' + BOLD[0] + stdout + '\n')
                print(BOLD[1] + 'stderr:\n' + BOLD[0] + stderr + '\n')
                if combined_logs_len and os.path.isdir(testdir):
                    # Print the final `combinedlogslen` lines of the combined logs
                    print('{}Combine the logs and print the last {} lines ...{}'.format(BOLD[1], combined_logs_len, BOLD[0]))
                    print('\n============')
                    print('{}Combined log for {}:{}'.format(BOLD[1], testdir, BOLD[0]))
                    print('============\n')
                    combined_logs_args = [sys.executable, os.path.join(tests_dir, 'combine_logs.py'), testdir]
                    if BOLD[0]:
                        combined_logs_args += ['--color']
                    combined_logs, _ = subprocess.Popen(combined_logs_args, universal_newlines=True, stdout=subprocess.PIPE).communicate()
                    print("\n".join(deque(combined_logs.splitlines(), combined_logs_len)))

                if failfast:
                    logging.debug("Early exiting after test failure")
                    break

    print_results(test_results, max_len_name, (int(time.time() - start_time)))

    if coverage:
        coverage_passed = coverage.report_rpc_coverage()

        logging.debug("Cleaning up coverage data")
        coverage.cleanup()
    else:
        coverage_passed = True

    # Clear up the temp directory if all subdirectories are gone
    if not os.listdir(tmpdir):
        os.rmdir(tmpdir)

    all_passed = all_passed and coverage_passed

    # Clean up dangling processes if any. This may only happen with --failfast option.
    # Killing the process group will also terminate the current process but that is
    # not an issue
    if not os.getenv("CI_FAILFAST_TEST_LEAVE_DANGLING") and len(job_queue.jobs):
        os.killpg(os.getpgid(0), signal.SIGKILL)

    sys.exit(not all_passed)


def print_results(test_results, max_len_name, runtime):
    results = "\n" + BOLD[1] + "%s | %s | %s\n\n" % ("TEST".ljust(max_len_name), "STATUS   ", "DURATION") + BOLD[0]

    test_results.sort(key=TestResult.sort_key)
    all_passed = True
    time_sum = 0

    for test_result in test_results:
        all_passed = all_passed and test_result.was_successful
        time_sum += test_result.time
        test_result.padding = max_len_name
        results += str(test_result)

    status = TICK + "Passed" if all_passed else CROSS + "Failed"
    if not all_passed:
        results += RED[1]
    results += BOLD[1] + "\n%s | %s | %s s (accumulated) \n" % ("ALL".ljust(max_len_name), status.ljust(9), time_sum) + BOLD[0]
    if not all_passed:
        results += RED[0]
    results += "Runtime: %s s\n" % (runtime)
    print(results)

class TestHandler:
    """
    Trigger the test scripts passed in via the list.
    """

    def __init__(self, *, num_tests_parallel, tests_dir, tmpdir, test_list, flags, use_term_control):
        assert num_tests_parallel >= 1
        self.num_jobs = num_tests_parallel
        self.tests_dir = tests_dir
        self.tmpdir = tmpdir
        self.test_list = test_list
        self.flags = flags
        self.num_running = 0
        self.jobs = []
        self.use_term_control = use_term_control

    def get_next(self):
        while self.num_running < self.num_jobs and self.test_list:
            # Add tests
            self.num_running += 1
            test = self.test_list.pop(0)
            portseed = len(self.test_list)
            portseed_arg = ["--portseed={}".format(portseed)]
            log_stdout = tempfile.SpooledTemporaryFile(max_size=2**16)
            log_stderr = tempfile.SpooledTemporaryFile(max_size=2**16)
            test_argv = test.split()
            testdir = "{}/{}_{}".format(self.tmpdir, re.sub(".py$", "", test_argv[0]), portseed)
            tmpdir_arg = ["--tmpdir={}".format(testdir)]
            self.jobs.append((test,
                              time.time(),
                              subprocess.Popen([sys.executable, self.tests_dir + test_argv[0]] + test_argv[1:] + self.flags + portseed_arg + tmpdir_arg,
                                               universal_newlines=True,
                                               stdout=log_stdout,
                                               stderr=log_stderr),
                              testdir,
                              log_stdout,
                              log_stderr))
        if not self.jobs:
            raise IndexError('pop from empty list')

        # Print remaining running jobs when all jobs have been started.
        if not self.test_list:
            print("Remaining jobs: [{}]".format(", ".join(j[0] for j in self.jobs)))

        dot_count = 0
        while True:
            # Return all procs that have finished, if any. Otherwise sleep until there is one.
            time.sleep(.5)
            ret = []
            for job in self.jobs:
                (name, start_time, proc, testdir, log_out, log_err) = job
                if proc.poll() is not None:
                    log_out.seek(0), log_err.seek(0)
                    [stdout, stderr] = [log_file.read().decode('utf-8') for log_file in (log_out, log_err)]
                    log_out.close(), log_err.close()
                    skip_reason = None
                    if proc.returncode == TEST_EXIT_PASSED and stderr == "":
                        status = "Passed"
                    elif proc.returncode == TEST_EXIT_SKIPPED:
                        status = "Skipped"
                        skip_reason = re.search(r"Test Skipped: (.*)", stdout).group(1)
                    else:
                        status = "Failed"
                    self.num_running -= 1
                    self.jobs.remove(job)
                    if self.use_term_control:
                        clearline = '\r' + (' ' * dot_count) + '\r'
                        print(clearline, end='', flush=True)
                    dot_count = 0
                    ret.append((TestResult(name, status, int(time.time() - start_time)), testdir, stdout, stderr, skip_reason))
            if ret:
                return ret
            if self.use_term_control:
                print('.', end='', flush=True)
            dot_count += 1


class TestResult():
    def __init__(self, name, status, time):
        self.name = name
        self.status = status
        self.time = time
        self.padding = 0

    def sort_key(self):
        if self.status == "Passed":
            return 0, self.name.lower()
        elif self.status == "Failed":
            return 2, self.name.lower()
        elif self.status == "Skipped":
            return 1, self.name.lower()

    def __repr__(self):
        if self.status == "Passed":
            color = GREEN
            glyph = TICK
        elif self.status == "Failed":
            color = RED
            glyph = CROSS
        elif self.status == "Skipped":
            color = DEFAULT
            glyph = CIRCLE

        return color[1] + "%s | %s%s | %s s\n" % (self.name.ljust(self.padding), glyph, self.status.ljust(7), self.time) + color[0]

    @property
    def was_successful(self):
        return self.status != "Failed"


def check_script_prefixes():
    """Check that test scripts start with one of the allowed name prefixes."""

    good_prefixes_re = re.compile("^(example|feature|interface|mempool|mining|p2p|rpc|wallet|tool|auxpow|name|xaya)_")
    bad_script_names = [script for script in ALL_SCRIPTS if good_prefixes_re.match(script) is None]

    if bad_script_names:
        print("%sERROR:%s %d tests not meeting naming conventions:" % (BOLD[1], BOLD[0], len(bad_script_names)))
        print("  %s" % ("\n  ".join(sorted(bad_script_names))))
        raise AssertionError("Some tests are not following naming convention!")


def check_script_list(*, src_dir, fail_on_warn):
    """Check scripts directory.

    Check that there are no scripts in the functional tests directory which are
    not being run by pull-tester.py."""
    script_dir = src_dir + '/test/functional/'
    python_files = set([test_file for test_file in os.listdir(script_dir) if test_file.endswith(".py")])
    missed_tests = list(python_files - set(map(lambda x: x.split()[0], ALL_SCRIPTS + NON_SCRIPTS + SKIPPED)))
    if len(missed_tests) != 0:
        print("%sWARNING!%s The following scripts are not being run: %s. Check the test lists in test_runner.py." % (BOLD[1], BOLD[0], str(missed_tests)))
        if fail_on_warn:
            # On CI this warning is an error to prevent merging incomplete commits into master
            sys.exit(1)


class RPCCoverage():
    """
    Coverage reporting utilities for test_runner.

    Coverage calculation works by having each test script subprocess write
    coverage files into a particular directory. These files contain the RPC
    commands invoked during testing, as well as a complete listing of RPC
    commands per `bitcoin-cli help` (`rpc_interface.txt`).

    After all tests complete, the commands run are combined and diff'd against
    the complete list to calculate uncovered RPC commands.

    See also: test/functional/test_framework/coverage.py

    """
    def __init__(self):
        self.dir = tempfile.mkdtemp(prefix="coverage")
        self.flag = '--coveragedir=%s' % self.dir

    def report_rpc_coverage(self):
        """
        Print out RPC commands that were unexercised by tests.

        """
        uncovered = self._get_uncovered_rpc_commands()

        if uncovered:
            print("Uncovered RPC commands:")
            print("".join(("  - %s\n" % command) for command in sorted(uncovered)))
            return False
        else:
            print("All RPC commands covered.")
            return True

    def cleanup(self):
        return shutil.rmtree(self.dir)

    def _get_uncovered_rpc_commands(self):
        """
        Return a set of currently untested RPC commands.

        """
        # This is shared from `test/functional/test_framework/coverage.py`
        reference_filename = 'rpc_interface.txt'
        coverage_file_prefix = 'coverage.'

        coverage_ref_filename = os.path.join(self.dir, reference_filename)
        coverage_filenames = set()
        all_cmds = set()
        # Consider RPC generate covered, because it is overloaded in
        # test_framework/test_node.py and not seen by the coverage check.
        covered_cmds = set({'generate'})

        if not os.path.isfile(coverage_ref_filename):
            raise RuntimeError("No coverage reference found")

        with open(coverage_ref_filename, 'r', encoding="utf8") as coverage_ref_file:
            all_cmds.update([line.strip() for line in coverage_ref_file.readlines()])

        for root, _, files in os.walk(self.dir):
            for filename in files:
                if filename.startswith(coverage_file_prefix):
                    coverage_filenames.add(os.path.join(root, filename))

        for filename in coverage_filenames:
            with open(filename, 'r', encoding="utf8") as coverage_file:
                covered_cmds.update([line.strip() for line in coverage_file.readlines()])

        return all_cmds - covered_cmds


if __name__ == '__main__':
    main()<|MERGE_RESOLUTION|>--- conflicted
+++ resolved
@@ -264,13 +264,8 @@
     'p2p_initial_headers_sync.py',
     'feature_nulldummy.py',
     'mempool_accept.py',
-<<<<<<< HEAD
     # FIXME: Debug mempool_expiry and reenable.
     #'mempool_expiry.py',
-    'wallet_import_rescan.py --legacy-wallet',
-=======
-    'mempool_expiry.py',
->>>>>>> c71118e3
     'wallet_import_with_label.py --legacy-wallet',
     'wallet_importdescriptors.py --descriptors',
     'wallet_upgradewallet.py --legacy-wallet',
@@ -370,24 +365,14 @@
     # name tests
     'name_ant_workflow.py',
     'name_byhash.py',
-<<<<<<< HEAD
-=======
-    'name_deterministic_salt.py --legacy-wallet',
->>>>>>> c71118e3
     'name_encodings.py',
     'name_immature_inputs.py',
     'name_ismine.py',
     'name_list.py',
     'name_list.py --descriptors',
     'name_listunspent.py',
-<<<<<<< HEAD
-    'name_multisig.py',
-    'name_multisig.py --bip16-active',
-=======
-    'name_longsalt.py',
     'name_multisig.py --legacy-wallet',
     'name_multisig.py --legacy-wallet --bip16-active',
->>>>>>> c71118e3
     'name_multiupdate.py',
     'name_novalue.py',
     'name_pending.py',
@@ -414,7 +399,7 @@
     'xaya_gameblocks.py',
     'xaya_gamepending.py',
     'xaya_postico_fork.py',
-    'xaya_premine.py',
+    'xaya_premine.py --legacy-wallet',
     'xaya_trackedgames.py',
     'xaya_trading.py',
 ]
