#!/usr/bin/env python3
# Copyright (c) 2014-2019 The Bitcoin Core developers
# Distributed under the MIT software license, see the accompanying
# file COPYING or http://www.opensource.org/licenses/mit-license.php.
"""Run regression test suite.

This module calls down into individual test cases via subprocess. It will
forward all unrecognized arguments onto the individual test scripts.

For a description of arguments recognized by test scripts, see
`test/functional/test_framework/test_framework.py:BitcoinTestFramework.main`.

"""

import argparse
from collections import deque
import configparser
import datetime
import os
import time
import shutil
import signal
import sys
import subprocess
import tempfile
import re
import logging

# Formatting. Default colors to empty strings.
BOLD, GREEN, RED, GREY = ("", ""), ("", ""), ("", ""), ("", "")
try:
    # Make sure python thinks it can write unicode to its stdout
    "\u2713".encode("utf_8").decode(sys.stdout.encoding)
    TICK = "✓ "
    CROSS = "✖ "
    CIRCLE = "○ "
except UnicodeDecodeError:
    TICK = "P "
    CROSS = "x "
    CIRCLE = "o "

if os.name != 'nt' or sys.getwindowsversion() >= (10, 0, 14393):
    if os.name == 'nt':
        import ctypes
        kernel32 = ctypes.windll.kernel32
        ENABLE_VIRTUAL_TERMINAL_PROCESSING = 4
        STD_OUTPUT_HANDLE = -11
        STD_ERROR_HANDLE = -12
        # Enable ascii color control to stdout
        stdout = kernel32.GetStdHandle(STD_OUTPUT_HANDLE)
        stdout_mode = ctypes.c_int32()
        kernel32.GetConsoleMode(stdout, ctypes.byref(stdout_mode))
        kernel32.SetConsoleMode(stdout, stdout_mode.value | ENABLE_VIRTUAL_TERMINAL_PROCESSING)
        # Enable ascii color control to stderr
        stderr = kernel32.GetStdHandle(STD_ERROR_HANDLE)
        stderr_mode = ctypes.c_int32()
        kernel32.GetConsoleMode(stderr, ctypes.byref(stderr_mode))
        kernel32.SetConsoleMode(stderr, stderr_mode.value | ENABLE_VIRTUAL_TERMINAL_PROCESSING)
    # primitive formatting on supported
    # terminal via ANSI escape sequences:
    BOLD = ('\033[0m', '\033[1m')
    GREEN = ('\033[0m', '\033[0;32m')
    RED = ('\033[0m', '\033[0;31m')
    GREY = ('\033[0m', '\033[1;30m')

TEST_EXIT_PASSED = 0
TEST_EXIT_SKIPPED = 77

EXTENDED_SCRIPTS = [
    # These tests are not run by default.
    # Longest test should go first, to favor running tests in parallel
    'feature_pruning.py',
    'feature_dbcrash.py',
]

BASE_SCRIPTS = [
    # Scripts that are run by default.
    # Longest test should go first, to favor running tests in parallel
    'wallet_hd.py',
    'wallet_backup.py',
    # vv Tests less than 5m vv
    'mining_getblocktemplate_longpoll.py',
    'feature_maxuploadtarget.py',
    'feature_block.py',
    'rpc_fundrawtransaction.py',
    'p2p_compactblocks.py',
    'feature_segwit.py',
    # vv Tests less than 2m vv
    'wallet_basic.py',
    'wallet_labels.py',
    'p2p_segwit.py',
    'p2p_timeouts.py',
    'p2p_tx_download.py',
    'wallet_dump.py',
    'wallet_listtransactions.py',
    # vv Tests less than 60s vv
    'p2p_sendheaders.py',
    'wallet_zapwallettxes.py',
    'wallet_importmulti.py',
    'mempool_limit.py',
    'rpc_txoutproof.py',
    'wallet_listreceivedby.py',
    'wallet_abandonconflict.py',
    'feature_csv_activation.py',
    'rpc_rawtransaction.py',
    'wallet_address_types.py',
    'feature_bip68_sequence.py',
    'p2p_feefilter.py',
    'feature_reindex.py',
    'feature_abortnode.py',
    # vv Tests less than 30s vv
    'wallet_keypool_topup.py',
    'feature_fee_estimation.py',
    'interface_zmq.py',
    'interface_bitcoin_cli.py',
    'mempool_resurrect.py',
    'wallet_txn_doublespend.py --mineblock',
    'tool_wallet.py',
    'wallet_txn_clone.py',
    'wallet_txn_clone.py --segwit',
    'rpc_getchaintips.py',
    'rpc_misc.py',
    'interface_rest.py',
    'mempool_spend_coinbase.py',
    'wallet_avoidreuse.py',
    'mempool_reorg.py',
    'mempool_persist.py',
    'wallet_multiwallet.py',
    'wallet_multiwallet.py --usecli',
    'wallet_createwallet.py',
    'wallet_createwallet.py --usecli',
    'wallet_watchonly.py',
    'wallet_watchonly.py --usecli',
    'interface_http.py',
    'interface_rpc.py',
    'rpc_psbt.py',
    'rpc_users.py',
    'feature_proxy.py',
    'rpc_signrawtransaction.py',
    'wallet_groups.py',
    'p2p_disconnect_ban.py',
    'rpc_decodescript.py',
    'rpc_blockchain.py',
    'rpc_deprecated.py',
    'wallet_disable.py',
    'rpc_net.py',
    'wallet_keypool.py',
    'p2p_mempool.py',
    'rpc_setban.py',
    'p2p_blocksonly.py',
    'mining_prioritisetransaction.py',
    'p2p_invalid_locator.py',
    'p2p_invalid_block.py',
    'p2p_invalid_messages.py',
    'p2p_invalid_tx.py',
    'feature_assumevalid.py',
    'example_test.py',
    'wallet_txn_doublespend.py',
    'wallet_txn_clone.py --mineblock',
    'feature_notifications.py',
    'rpc_getblockfilter.py',
    'rpc_invalidateblock.py',
    'feature_rbf.py',
    'mempool_packages.py',
    'mempool_package_onemore.py',
    'rpc_createmultisig.py',
    # FIXME: Reenable and possibly fix once the BIP9 mining is activated.
    #'feature_versionbits_warning.py',
    'rpc_preciousblock.py',
    'wallet_importprunedfunds.py',
    'p2p_leak_tx.py',
    'rpc_signmessage.py',
    'wallet_balance.py',
    'feature_nulldummy.py',
    'mempool_accept.py',
    'wallet_import_rescan.py',
    'wallet_import_with_label.py',
    'rpc_bind.py --ipv4',
    'rpc_bind.py --ipv6',
    'rpc_bind.py --nonloopback',
    'mining_basic.py',
    'wallet_bumpfee.py',
    'wallet_bumpfee_totalfee_deprecation.py',
    'rpc_named_arguments.py',
    'wallet_listsinceblock.py',
    'p2p_leak.py',
    'wallet_encryption.py',
    'rpc_uptime.py',
    'wallet_resendwallettransactions.py',
    'wallet_fallbackfee.py',
    'feature_minchainwork.py',
    'rpc_getblockstats.py',
    'wallet_create_tx.py',
    'p2p_fingerprint.py',
    'feature_uacomment.py',
    'wallet_coinbase_category.py',
    'feature_filelock.py',
    'p2p_unrequested_blocks.py',
    'feature_includeconf.py',
    'rpc_deriveaddresses.py',
    'rpc_deriveaddresses.py --usecli',
    'rpc_scantxoutset.py',
    'feature_logging.py',
    'p2p_node_network_limited.py',
    'p2p_permissions.py',
    'feature_blocksdir.py',
    'feature_config_args.py',
    'rpc_help.py',
    'feature_help.py',
    'feature_shutdown.py',
    # Don't append tests at the end to avoid merge conflicts
    # Put them in a random line within the section that fits their approximate run-time

    # auxpow tests
    'auxpow_getwork.py',
    'auxpow_getwork.py --segwit',
    'auxpow_mining.py',
    'auxpow_mining.py --segwit',
    'auxpow_invalidpow.py',
    'auxpow_zerohash.py',

    # name tests
    'name_encodings.py',
    'name_immature_inputs.py',
    'name_ismine.py',
    'name_list.py',
    'name_listunspent.py',
    'name_multisig.py',
    'name_multisig.py --bip16-active',
    'name_multiupdate.py',
    'name_pending.py',
    'name_rawtx.py',
    'name_registration.py',
    'name_reorg.py',
    'name_scanning.py',
    'name_segwit.py',
    'name_sendcoins.py',
    'name_utxo.py',
    'name_wallet.py',

    # Xaya-specific tests
    'xaya_dualalgo.py',
    'xaya_gameblocks.py',
    'xaya_gamepending.py',
    'xaya_postico_fork.py',
    'xaya_premine.py',
    'xaya_trackedgames.py',
    'xaya_trading.py',
]

# Tests that are currently being skipped (e. g., because of BIP9).
SKIPPED = [
<<<<<<< HEAD
    'feature_csv_activation.py',
=======
>>>>>>> e7de484f
    'feature_versionbits_warning.py',
    # Disabled, as they take too long with neoscrypt (they mine a lot of
    # blocks).  They are also not relevant, since all BIP34-activated forks
    # are active from the start in Xaya.
    'feature_dersig.py',
    'feature_cltv.py',
]

# Place EXTENDED_SCRIPTS first since it has the 3 longest running tests
ALL_SCRIPTS = EXTENDED_SCRIPTS + BASE_SCRIPTS

NON_SCRIPTS = [
    # These are python files that live in the functional tests directory, but are not test scripts.
    "combine_logs.py",
    "create_cache.py",
    "test_runner.py",
]

def main():
    # Parse arguments and pass through unrecognised args
    parser = argparse.ArgumentParser(add_help=False,
                                     usage='%(prog)s [test_runner.py options] [script options] [scripts]',
                                     description=__doc__,
                                     epilog='''
    Help text and arguments for individual test script:''',
                                     formatter_class=argparse.RawTextHelpFormatter)
    parser.add_argument('--ansi', action='store_true', default=sys.stdout.isatty(), help="Use ANSI colors and dots in output (enabled by default when standard output is a TTY)")
    parser.add_argument('--combinedlogslen', '-c', type=int, default=0, metavar='n', help='On failure, print a log (of length n lines) to the console, combined from the test framework and all test nodes.')
    parser.add_argument('--coverage', action='store_true', help='generate a basic coverage report for the RPC interface')
    parser.add_argument('--ci', action='store_true', help='Run checks and code that are usually only enabled in a continuous integration environment')
    parser.add_argument('--exclude', '-x', help='specify a comma-separated-list of scripts to exclude.')
    parser.add_argument('--extended', action='store_true', help='run the extended test suite in addition to the basic tests')
    parser.add_argument('--help', '-h', '-?', action='store_true', help='print help text and exit')
    parser.add_argument('--jobs', '-j', type=int, default=4, help='how many test scripts to run in parallel. Default=4.')
    parser.add_argument('--keepcache', '-k', action='store_true', help='the default behavior is to flush the cache directory on startup. --keepcache retains the cache from the previous testrun.')
    parser.add_argument('--quiet', '-q', action='store_true', help='only print dots, results summary and failure logs')
    parser.add_argument('--tmpdirprefix', '-t', default=tempfile.gettempdir(), help="Root directory for datadirs")
    parser.add_argument('--failfast', action='store_true', help='stop execution after the first test failure')
    parser.add_argument('--filter', help='filter scripts to run by regular expression')

    args, unknown_args = parser.parse_known_args()
    if not args.ansi:
        global BOLD, GREEN, RED, GREY
        BOLD = ("", "")
        GREEN = ("", "")
        RED = ("", "")
        GREY = ("", "")

    # args to be passed on always start with two dashes; tests are the remaining unknown args
    tests = [arg for arg in unknown_args if arg[:2] != "--"]
    passon_args = [arg for arg in unknown_args if arg[:2] == "--"]

    # Read config generated by configure.
    config = configparser.ConfigParser()
    configfile = os.path.abspath(os.path.dirname(__file__)) + "/../config.ini"
    config.read_file(open(configfile, encoding="utf8"))

    passon_args.append("--configfile=%s" % configfile)

    # Set up logging
    logging_level = logging.INFO if args.quiet else logging.DEBUG
    logging.basicConfig(format='%(message)s', level=logging_level)

    # Create base test directory
    tmpdir = "%s/test_runner_₿_🏃_%s" % (args.tmpdirprefix, datetime.datetime.now().strftime("%Y%m%d_%H%M%S"))

    os.makedirs(tmpdir)

    logging.debug("Temporary test directory at %s" % tmpdir)

    enable_bitcoind = config["components"].getboolean("ENABLE_BITCOIND")

    if not enable_bitcoind:
        print("No functional tests to run.")
        print("Rerun ./configure with --with-daemon and then make")
        sys.exit(0)

    # Build list of tests
    test_list = []
    if tests:
        # Individual tests have been specified. Run specified tests that exist
        # in the ALL_SCRIPTS list. Accept names with or without a .py extension.
        # Specified tests can contain wildcards, but in that case the supplied
        # paths should be coherent, e.g. the same path as that provided to call
        # test_runner.py. Examples:
        #   `test/functional/test_runner.py test/functional/wallet*`
        #   `test/functional/test_runner.py ./test/functional/wallet*`
        #   `test_runner.py wallet*`
        #   but not:
        #   `test/functional/test_runner.py wallet*`
        # Multiple wildcards can be passed:
        #   `test_runner.py tool* mempool*`
        for test in tests:
            script = test.split("/")[-1]
            script = script + ".py" if ".py" not in script else script
            if script in ALL_SCRIPTS:
                test_list.append(script)
            else:
                print("{}WARNING!{} Test '{}' not found in full test list.".format(BOLD[1], BOLD[0], test))
    elif args.extended:
        # Include extended tests
        test_list += ALL_SCRIPTS
    else:
        # Run base tests only
        test_list += BASE_SCRIPTS

    # Remove the test cases that the user has explicitly asked to exclude.
    if args.exclude:
        exclude_tests = [test.split('.py')[0] for test in args.exclude.split(',')]
        for exclude_test in exclude_tests:
            # Remove <test_name>.py and <test_name>.py --arg from the test list
            exclude_list = [test for test in test_list if test.split('.py')[0] == exclude_test]
            for exclude_item in exclude_list:
                test_list.remove(exclude_item)
            if not exclude_list:
                print("{}WARNING!{} Test '{}' not found in current test list.".format(BOLD[1], BOLD[0], exclude_test))

    if args.filter:
        test_list = list(filter(re.compile(args.filter).search, test_list))

    if not test_list:
        print("No valid test scripts specified. Check that your test is in one "
              "of the test lists in test_runner.py, or run test_runner.py with no arguments to run all tests")
        sys.exit(0)

    if args.help:
        # Print help for test_runner.py, then print help of the first script (with args removed) and exit.
        parser.print_help()
        subprocess.check_call([sys.executable, os.path.join(config["environment"]["SRCDIR"], 'test', 'functional', test_list[0].split()[0]), '-h'])
        sys.exit(0)

    check_script_list(src_dir=config["environment"]["SRCDIR"], fail_on_warn=args.ci)
    check_script_prefixes()

    if not args.keepcache:
        shutil.rmtree("%s/test/cache" % config["environment"]["BUILDDIR"], ignore_errors=True)

    run_tests(
        test_list=test_list,
        src_dir=config["environment"]["SRCDIR"],
        build_dir=config["environment"]["BUILDDIR"],
        tmpdir=tmpdir,
        jobs=args.jobs,
        enable_coverage=args.coverage,
        args=passon_args,
        combined_logs_len=args.combinedlogslen,
        failfast=args.failfast,
        runs_ci=args.ci,
        use_term_control=args.ansi,
    )

def run_tests(*, test_list, src_dir, build_dir, tmpdir, jobs=1, enable_coverage=False, args=None, combined_logs_len=0, failfast=False, runs_ci, use_term_control):
    args = args or []

    # Warn if bitcoind is already running (unix only)
    try:
        if subprocess.check_output(["pidof", "xayad"]) is not None:
            print("%sWARNING!%s There is already a xayad process running on this system. Tests may fail unexpectedly due to resource contention!" % (BOLD[1], BOLD[0]))
    except (OSError, subprocess.SubprocessError):
        pass

    # Warn if there is a cache directory
    cache_dir = "%s/test/cache" % build_dir
    if os.path.isdir(cache_dir):
        print("%sWARNING!%s There is a cache directory here: %s. If tests fail unexpectedly, try deleting the cache directory." % (BOLD[1], BOLD[0], cache_dir))

    tests_dir = src_dir + '/test/functional/'

    flags = ['--cachedir={}'.format(cache_dir)] + args

    if enable_coverage:
        coverage = RPCCoverage()
        flags.append(coverage.flag)
        logging.debug("Initializing coverage directory at %s" % coverage.dir)
    else:
        coverage = None

    if len(test_list) > 1 and jobs > 1:
        # Populate cache
        try:
            subprocess.check_output([sys.executable, tests_dir + 'create_cache.py'] + flags + ["--tmpdir=%s/cache" % tmpdir])
        except subprocess.CalledProcessError as e:
            sys.stdout.buffer.write(e.output)
            raise

    #Run Tests
    job_queue = TestHandler(
        num_tests_parallel=jobs,
        tests_dir=tests_dir,
        tmpdir=tmpdir,
        test_list=test_list,
        flags=flags,
        timeout_duration=40 * 60 if runs_ci else float('inf'),  # in seconds
        use_term_control=use_term_control,
    )
    start_time = time.time()
    test_results = []

    max_len_name = len(max(test_list, key=len))
    test_count = len(test_list)
    for i in range(test_count):
        test_result, testdir, stdout, stderr = job_queue.get_next()
        test_results.append(test_result)
        done_str = "{}/{} - {}{}{}".format(i + 1, test_count, BOLD[1], test_result.name, BOLD[0])
        if test_result.status == "Passed":
            logging.debug("%s passed, Duration: %s s" % (done_str, test_result.time))
        elif test_result.status == "Skipped":
            logging.debug("%s skipped" % (done_str))
        else:
            print("%s failed, Duration: %s s\n" % (done_str, test_result.time))
            print(BOLD[1] + 'stdout:\n' + BOLD[0] + stdout + '\n')
            print(BOLD[1] + 'stderr:\n' + BOLD[0] + stderr + '\n')
            if combined_logs_len and os.path.isdir(testdir):
                # Print the final `combinedlogslen` lines of the combined logs
                print('{}Combine the logs and print the last {} lines ...{}'.format(BOLD[1], combined_logs_len, BOLD[0]))
                print('\n============')
                print('{}Combined log for {}:{}'.format(BOLD[1], testdir, BOLD[0]))
                print('============\n')
                combined_logs_args = [sys.executable, os.path.join(tests_dir, 'combine_logs.py'), testdir]
                if BOLD[0]:
                    combined_logs_args += ['--color']
                combined_logs, _ = subprocess.Popen(combined_logs_args, universal_newlines=True, stdout=subprocess.PIPE).communicate()
                print("\n".join(deque(combined_logs.splitlines(), combined_logs_len)))

            if failfast:
                logging.debug("Early exiting after test failure")
                break

    print_results(test_results, max_len_name, (int(time.time() - start_time)))

    if coverage:
        coverage_passed = coverage.report_rpc_coverage()

        logging.debug("Cleaning up coverage data")
        coverage.cleanup()
    else:
        coverage_passed = True

    # Clear up the temp directory if all subdirectories are gone
    if not os.listdir(tmpdir):
        os.rmdir(tmpdir)

    all_passed = all(map(lambda test_result: test_result.was_successful, test_results)) and coverage_passed

    # This will be a no-op unless failfast is True in which case there may be dangling
    # processes which need to be killed.
    job_queue.kill_and_join()

    sys.exit(not all_passed)

def print_results(test_results, max_len_name, runtime):
    results = "\n" + BOLD[1] + "%s | %s | %s\n\n" % ("TEST".ljust(max_len_name), "STATUS   ", "DURATION") + BOLD[0]

    test_results.sort(key=TestResult.sort_key)
    all_passed = True
    time_sum = 0

    for test_result in test_results:
        all_passed = all_passed and test_result.was_successful
        time_sum += test_result.time
        test_result.padding = max_len_name
        results += str(test_result)

    status = TICK + "Passed" if all_passed else CROSS + "Failed"
    if not all_passed:
        results += RED[1]
    results += BOLD[1] + "\n%s | %s | %s s (accumulated) \n" % ("ALL".ljust(max_len_name), status.ljust(9), time_sum) + BOLD[0]
    if not all_passed:
        results += RED[0]
    results += "Runtime: %s s\n" % (runtime)
    print(results)

class TestHandler:
    """
    Trigger the test scripts passed in via the list.
    """

    def __init__(self, *, num_tests_parallel, tests_dir, tmpdir, test_list, flags, timeout_duration, use_term_control):
        assert num_tests_parallel >= 1
        self.num_jobs = num_tests_parallel
        self.tests_dir = tests_dir
        self.tmpdir = tmpdir
        self.timeout_duration = timeout_duration
        self.test_list = test_list
        self.flags = flags
        self.num_running = 0
        self.jobs = []
        self.use_term_control = use_term_control

    def get_next(self):
        while self.num_running < self.num_jobs and self.test_list:
            # Add tests
            self.num_running += 1
            test = self.test_list.pop(0)
            portseed = len(self.test_list)
            portseed_arg = ["--portseed={}".format(portseed)]
            log_stdout = tempfile.SpooledTemporaryFile(max_size=2**16)
            log_stderr = tempfile.SpooledTemporaryFile(max_size=2**16)
            test_argv = test.split()
            testdir = "{}/{}_{}".format(self.tmpdir, re.sub(".py$", "", test_argv[0]), portseed)
            tmpdir_arg = ["--tmpdir={}".format(testdir)]
            self.jobs.append((test,
                              time.time(),
                              subprocess.Popen([sys.executable, self.tests_dir + test_argv[0]] + test_argv[1:] + self.flags + portseed_arg + tmpdir_arg,
                                               universal_newlines=True,
                                               stdout=log_stdout,
                                               stderr=log_stderr),
                              testdir,
                              log_stdout,
                              log_stderr))
        if not self.jobs:
            raise IndexError('pop from empty list')

        # Print remaining running jobs when all jobs have been started.
        if not self.test_list:
            print("Remaining jobs: [{}]".format(", ".join(j[0] for j in self.jobs)))

        dot_count = 0
        while True:
            # Return first proc that finishes
            time.sleep(.5)
            for job in self.jobs:
                (name, start_time, proc, testdir, log_out, log_err) = job
                if int(time.time() - start_time) > self.timeout_duration:
                    # Timeout individual tests if timeout is specified (to stop
                    # tests hanging and not providing useful output).
                    proc.send_signal(signal.SIGINT)
                if proc.poll() is not None:
                    log_out.seek(0), log_err.seek(0)
                    [stdout, stderr] = [log_file.read().decode('utf-8') for log_file in (log_out, log_err)]
                    log_out.close(), log_err.close()
                    if proc.returncode == TEST_EXIT_PASSED and stderr == "":
                        status = "Passed"
                    elif proc.returncode == TEST_EXIT_SKIPPED:
                        status = "Skipped"
                    else:
                        status = "Failed"
                    self.num_running -= 1
                    self.jobs.remove(job)
                    if self.use_term_control:
                        clearline = '\r' + (' ' * dot_count) + '\r'
                        print(clearline, end='', flush=True)
                    dot_count = 0
                    return TestResult(name, status, int(time.time() - start_time)), testdir, stdout, stderr
            if self.use_term_control:
                print('.', end='', flush=True)
            dot_count += 1

    def kill_and_join(self):
        """Send SIGKILL to all jobs and block until all have ended."""
        procs = [i[2] for i in self.jobs]

        for proc in procs:
            proc.kill()

        for proc in procs:
            proc.wait()


class TestResult():
    def __init__(self, name, status, time):
        self.name = name
        self.status = status
        self.time = time
        self.padding = 0

    def sort_key(self):
        if self.status == "Passed":
            return 0, self.name.lower()
        elif self.status == "Failed":
            return 2, self.name.lower()
        elif self.status == "Skipped":
            return 1, self.name.lower()

    def __repr__(self):
        if self.status == "Passed":
            color = GREEN
            glyph = TICK
        elif self.status == "Failed":
            color = RED
            glyph = CROSS
        elif self.status == "Skipped":
            color = GREY
            glyph = CIRCLE

        return color[1] + "%s | %s%s | %s s\n" % (self.name.ljust(self.padding), glyph, self.status.ljust(7), self.time) + color[0]

    @property
    def was_successful(self):
        return self.status != "Failed"


def check_script_prefixes():
    """Check that test scripts start with one of the allowed name prefixes."""

    good_prefixes_re = re.compile("(example|feature|interface|mempool|mining|p2p|rpc|wallet|tool|auxpow|name|xaya)_")
    bad_script_names = [script for script in ALL_SCRIPTS if good_prefixes_re.match(script) is None]

    if bad_script_names:
        print("%sERROR:%s %d tests not meeting naming conventions:" % (BOLD[1], BOLD[0], len(bad_script_names)))
        print("  %s" % ("\n  ".join(sorted(bad_script_names))))
        raise AssertionError("Some tests are not following naming convention!")


def check_script_list(*, src_dir, fail_on_warn):
    """Check scripts directory.

    Check that there are no scripts in the functional tests directory which are
    not being run by pull-tester.py."""
    script_dir = src_dir + '/test/functional/'
    python_files = set([test_file for test_file in os.listdir(script_dir) if test_file.endswith(".py")])
    missed_tests = list(python_files - set(map(lambda x: x.split()[0], ALL_SCRIPTS + NON_SCRIPTS + SKIPPED)))
    if len(missed_tests) != 0:
        print("%sWARNING!%s The following scripts are not being run: %s. Check the test lists in test_runner.py." % (BOLD[1], BOLD[0], str(missed_tests)))
        if fail_on_warn:
            # On CI this warning is an error to prevent merging incomplete commits into master
            sys.exit(1)


class RPCCoverage():
    """
    Coverage reporting utilities for test_runner.

    Coverage calculation works by having each test script subprocess write
    coverage files into a particular directory. These files contain the RPC
    commands invoked during testing, as well as a complete listing of RPC
    commands per `bitcoin-cli help` (`rpc_interface.txt`).

    After all tests complete, the commands run are combined and diff'd against
    the complete list to calculate uncovered RPC commands.

    See also: test/functional/test_framework/coverage.py

    """
    def __init__(self):
        self.dir = tempfile.mkdtemp(prefix="coverage")
        self.flag = '--coveragedir=%s' % self.dir

    def report_rpc_coverage(self):
        """
        Print out RPC commands that were unexercised by tests.

        """
        uncovered = self._get_uncovered_rpc_commands()

        if uncovered:
            print("Uncovered RPC commands:")
            print("".join(("  - %s\n" % command) for command in sorted(uncovered)))
            return False
        else:
            print("All RPC commands covered.")
            return True

    def cleanup(self):
        return shutil.rmtree(self.dir)

    def _get_uncovered_rpc_commands(self):
        """
        Return a set of currently untested RPC commands.

        """
        # This is shared from `test/functional/test-framework/coverage.py`
        reference_filename = 'rpc_interface.txt'
        coverage_file_prefix = 'coverage.'

        coverage_ref_filename = os.path.join(self.dir, reference_filename)
        coverage_filenames = set()
        all_cmds = set()
        covered_cmds = set()

        if not os.path.isfile(coverage_ref_filename):
            raise RuntimeError("No coverage reference found")

        with open(coverage_ref_filename, 'r', encoding="utf8") as coverage_ref_file:
            all_cmds.update([line.strip() for line in coverage_ref_file.readlines()])

        for root, _, files in os.walk(self.dir):
            for filename in files:
                if filename.startswith(coverage_file_prefix):
                    coverage_filenames.add(os.path.join(root, filename))

        for filename in coverage_filenames:
            with open(filename, 'r', encoding="utf8") as coverage_file:
                covered_cmds.update([line.strip() for line in coverage_file.readlines()])

        return all_cmds - covered_cmds


if __name__ == '__main__':
    main()<|MERGE_RESOLUTION|>--- conflicted
+++ resolved
@@ -250,10 +250,6 @@
 
 # Tests that are currently being skipped (e. g., because of BIP9).
 SKIPPED = [
-<<<<<<< HEAD
-    'feature_csv_activation.py',
-=======
->>>>>>> e7de484f
     'feature_versionbits_warning.py',
     # Disabled, as they take too long with neoscrypt (they mine a lot of
     # blocks).  They are also not relevant, since all BIP34-activated forks
