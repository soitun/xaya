#!/usr/bin/env python3
# Copyright (c) 2014-present The Bitcoin Core developers
# Distributed under the MIT software license, see the accompanying
# file COPYING or http://www.opensource.org/licenses/mit-license.php.
"""Run regression test suite.

This module calls down into individual test cases via subprocess. It will
forward all unrecognized arguments onto the individual test scripts.

For a description of arguments recognized by test scripts, see
`test/functional/test_framework/test_framework.py:BitcoinTestFramework.main`.

"""

import argparse
from collections import deque
import configparser
import csv
import datetime
import os
import pathlib
import platform
import time
import shutil
import signal
import subprocess
import sys
import tempfile
import re
import logging

# Minimum amount of space to run the tests.
MIN_FREE_SPACE = 1.1 * 1024 * 1024 * 1024
# Additional space to run an extra job.
ADDITIONAL_SPACE_PER_JOB = 100 * 1024 * 1024
# Minimum amount of space required for --nocleanup
MIN_NO_CLEANUP_SPACE = 12 * 1024 * 1024 * 1024

# Formatting. Default colors to empty strings.
DEFAULT, BOLD, GREEN, RED = ("", ""), ("", ""), ("", ""), ("", "")
try:
    # Make sure python thinks it can write unicode to its stdout
    "\u2713".encode("utf_8").decode(sys.stdout.encoding)
    TICK = "✓ "
    CROSS = "✖ "
    CIRCLE = "○ "
except UnicodeDecodeError:
    TICK = "P "
    CROSS = "x "
    CIRCLE = "o "

if platform.system() == 'Windows':
    import ctypes
    kernel32 = ctypes.windll.kernel32  # type: ignore
    ENABLE_VIRTUAL_TERMINAL_PROCESSING = 4
    STD_OUTPUT_HANDLE = -11
    STD_ERROR_HANDLE = -12
    # Enable ascii color control to stdout
    stdout = kernel32.GetStdHandle(STD_OUTPUT_HANDLE)
    stdout_mode = ctypes.c_int32()
    kernel32.GetConsoleMode(stdout, ctypes.byref(stdout_mode))
    kernel32.SetConsoleMode(stdout, stdout_mode.value | ENABLE_VIRTUAL_TERMINAL_PROCESSING)
    # Enable ascii color control to stderr
    stderr = kernel32.GetStdHandle(STD_ERROR_HANDLE)
    stderr_mode = ctypes.c_int32()
    kernel32.GetConsoleMode(stderr, ctypes.byref(stderr_mode))
    kernel32.SetConsoleMode(stderr, stderr_mode.value | ENABLE_VIRTUAL_TERMINAL_PROCESSING)
else:
    # primitive formatting on supported
    # terminal via ANSI escape sequences:
    DEFAULT = ('\033[0m', '\033[0m')
    BOLD = ('\033[0m', '\033[1m')
    GREEN = ('\033[0m', '\033[0;32m')
    RED = ('\033[0m', '\033[0;31m')

TEST_EXIT_PASSED = 0
TEST_EXIT_SKIPPED = 77

TEST_FRAMEWORK_UNIT_TESTS = 'feature_framework_unit_tests.py'

EXTENDED_SCRIPTS = [
    # These tests are not run by default.
    # Longest test should go first, to favor running tests in parallel
    'feature_pruning.py',
    'feature_dbcrash.py',
    'feature_index_prune.py',
]

BASE_SCRIPTS = [
    # Scripts that are run by default.
    # Longest test should go first, to favor running tests in parallel
    # vv Tests less than 5m vv
    'feature_fee_estimation.py',
    'feature_taproot.py',
    'feature_block.py',
    'mempool_ephemeral_dust.py',
    'wallet_conflicts.py',
    # FIXME: Debug and re-enable for Xaya
    #'p2p_opportunistic_1p1c.py',
    'p2p_node_network_limited.py --v1transport',
    'p2p_node_network_limited.py --v2transport',
    # vv Tests less than 2m vv
    'mining_getblocktemplate_longpoll.py',
    'p2p_segwit.py',
    'feature_maxuploadtarget.py',
    'feature_assumeutxo.py',
    'mempool_updatefromblock.py',
    'mempool_persist.py',
    # vv Tests less than 60s vv
    'rpc_psbt.py',
    'wallet_fundrawtransaction.py',
    'wallet_bumpfee.py',
    'wallet_backup.py',
    'feature_segwit.py --v2transport',
    'feature_segwit.py --v1transport',
    'p2p_tx_download.py',
    'wallet_avoidreuse.py',
    'feature_abortnode.py',
    'wallet_address_types.py',
    'p2p_orphan_handling.py',
    'wallet_basic.py',
    'feature_maxtipage.py',
    'wallet_multiwallet.py',
    'wallet_multiwallet.py --usecli',
    'p2p_dns_seeds.py',
    'wallet_groups.py',
    'p2p_blockfilters.py',
    'feature_assumevalid.py',
    'wallet_taproot.py',
    'feature_bip68_sequence.py',
    'rpc_packages.py',
    'rpc_bind.py --ipv4',
    'rpc_bind.py --ipv6',
    'rpc_bind.py --nonloopback',
    'p2p_headers_sync_with_minchainwork.py',
    'p2p_feefilter.py',
    'feature_csv_activation.py',
    'p2p_sendheaders.py',
    'feature_config_args.py',
    'wallet_listtransactions.py',
    'wallet_miniscript.py',
    # vv Tests less than 30s vv
    'p2p_invalid_messages.py',
    'rpc_createmultisig.py',
    'p2p_timeouts.py --v1transport',
    'p2p_timeouts.py --v2transport',
    'rpc_signer.py',
    'wallet_signer.py',
    'mempool_limit.py',
    'rpc_txoutproof.py',
    'rpc_orphans.py',
    'wallet_listreceivedby.py',
    'wallet_abandonconflict.py',
    'feature_reindex.py',
    'feature_reindex_readonly.py',
    'wallet_labels.py',
    'p2p_compactblocks.py',
    'p2p_compactblocks_blocksonly.py',
    'wallet_hd.py',
    'wallet_blank.py',
    'wallet_keypool_topup.py',
    'wallet_fast_rescan.py',
    'wallet_gethdkeys.py',
    'wallet_createwalletdescriptor.py',
    'interface_zmq.py',
    'rpc_invalid_address_message.py',
    'rpc_validateaddress.py',
    'interface_bitcoin_cli.py',
    'feature_bind_extra.py',
    'mempool_resurrect.py',
    'wallet_txn_doublespend.py --mineblock',
    'tool_bitcoin_chainstate.py',
    'tool_wallet.py',
    'tool_utils.py',
    # FIXME: Re-enable once the signet miner supports powdata
    #'tool_signet_miner.py',
    'wallet_txn_clone.py',
    'wallet_txn_clone.py --segwit',
    'rpc_getchaintips.py',
    'rpc_misc.py',
    # FIXME: Debug and re-enable for Xaya
    #'p2p_1p1c_network.py',
    'interface_rest.py',
    'mempool_spend_coinbase.py',
    'wallet_avoid_mixing_output_types.py',
    'mempool_reorg.py',
    'p2p_block_sync.py --v1transport',
    'p2p_block_sync.py --v2transport',
    'wallet_createwallet.py --usecli',
    'wallet_createwallet.py',
    'wallet_reindex.py',
    'wallet_reorgsrestore.py',
    'interface_http.py',
    'interface_rpc.py',
    'interface_usdt_coinselection.py',
    'interface_usdt_mempool.py',
    'interface_usdt_net.py',
    'interface_usdt_utxocache.py',
    'interface_usdt_validation.py',
    'rpc_users.py',
    'rpc_whitelist.py',
    'feature_proxy.py',
    'wallet_signrawtransactionwithwallet.py',
    'rpc_signrawtransactionwithkey.py',
    'rpc_rawtransaction.py',
    'wallet_transactiontime_rescan.py',
    'p2p_addrv2_relay.py',
    'p2p_compactblocks_hb.py --v1transport',
    'p2p_compactblocks_hb.py --v2transport',
    'p2p_disconnect_ban.py --v1transport',
    'p2p_disconnect_ban.py --v2transport',
    'feature_posix_fs_permissions.py',
    'rpc_decodescript.py',
    'rpc_blockchain.py --v1transport',
    'rpc_blockchain.py --v2transport',
    #'mining_template_verification.py',
    'rpc_deprecated.py',
    'wallet_disable.py',
    'wallet_change_address.py',
    'p2p_addr_relay.py',
    'p2p_getaddr_caching.py',
    'p2p_getdata.py',
    'p2p_addrfetch.py',
    'rpc_net.py --v1transport',
    'rpc_net.py --v2transport',
    'wallet_keypool.py',
    'wallet_descriptor.py',
    'p2p_nobloomfilter_messages.py',
    TEST_FRAMEWORK_UNIT_TESTS,
    'p2p_filter.py',
    'rpc_setban.py --v1transport',
    'rpc_setban.py --v2transport',
    'p2p_blocksonly.py',
    'mining_prioritisetransaction.py',
    'p2p_invalid_locator.py',
    'p2p_invalid_block.py --v1transport',
    'p2p_invalid_block.py --v2transport',
    'p2p_invalid_tx.py --v1transport',
    'p2p_invalid_tx.py --v2transport',
    'p2p_v2_transport.py',
    'p2p_v2_encrypted.py',
    'p2p_v2_misbehaving.py',
    'example_test.py',
    'mempool_truc.py',
    'wallet_multisig_descriptor_psbt.py',
    'wallet_miniscript_decaying_multisig_descriptor_psbt.py',
    'wallet_txn_doublespend.py',
    'wallet_backwards_compatibility.py',
    'wallet_txn_clone.py --mineblock',
    'feature_notifications.py',
    'rpc_getblockfilter.py',
    'rpc_getblockfrompeer.py',
    'rpc_invalidateblock.py',
    'feature_utxo_set_hash.py',
    'feature_rbf.py',
    'mempool_packages.py',
    'mempool_package_onemore.py',
    'mempool_package_limits.py',
    'mempool_package_rbf.py',
    'tool_utxo_to_sqlite.py',
    # FIXME: Reenable and possibly fix once the BIP9 mining is activated.
    #'feature_versionbits_warning.py',
    'feature_blocksxor.py',
    'rpc_preciousblock.py',
    'wallet_importprunedfunds.py',
    'p2p_leak_tx.py --v1transport',
    'p2p_leak_tx.py --v2transport',
    'p2p_eviction.py',
    'p2p_outbound_eviction.py',
    # FIXME: Reenable when debugged.
    #'p2p_ibd_stalling.py --v1transport',
    #'p2p_ibd_stalling.py --v2transport',
    'p2p_net_deadlock.py --v1transport',
    'p2p_net_deadlock.py --v2transport',
    'wallet_signmessagewithaddress.py',
    'rpc_signmessagewithprivkey.py',
    'rpc_generate.py',
    'wallet_balance.py',
    'p2p_initial_headers_sync.py',
    'feature_nulldummy.py',
    'mempool_accept.py',
    # FIXME: Debug mempool_expiry and reenable.
    #'mempool_expiry.py',
    'wallet_importdescriptors.py',
    'wallet_crosschain.py',
    'mining_basic.py',
    'p2p_mutated_blocks.py',
    'rpc_named_arguments.py',
    'feature_startupnotify.py',
    'wallet_simulaterawtx.py',
    'wallet_listsinceblock.py',
    'wallet_listdescriptors.py',
    'p2p_leak.py',
    'wallet_encryption.py',
<<<<<<< HEAD
=======
    'feature_dersig.py',
    'feature_reindex_init.py',
    'feature_cltv.py',
>>>>>>> 6f2c3c31
    'rpc_uptime.py',
    'feature_discover.py',
    'wallet_resendwallettransactions.py',
    'wallet_fallbackfee.py',
    'rpc_dumptxoutset.py',
    'feature_minchainwork.py',
    'rpc_estimatefee.py',
    'rpc_getblockstats.py',
    'feature_port.py',
    'feature_bind_port_externalip.py',
    'wallet_create_tx.py',
    'wallet_send.py',
    'wallet_sendall.py',
    'wallet_sendmany.py',
    'wallet_spend_unconfirmed.py',
    'wallet_rescan_unconfirmed.py',
    'p2p_fingerprint.py',
    'feature_uacomment.py',
    'feature_init.py',
    'wallet_coinbase_category.py',
    'feature_filelock.py',
    'feature_loadblock.py',
    'wallet_assumeutxo.py',
    'p2p_add_connections.py',
    'feature_bind_port_discover.py',
    'p2p_unrequested_blocks.py',
    'p2p_message_capture.py',
    'feature_includeconf.py',
    'feature_addrman.py',
    'feature_asmap.py',
    'feature_fastprune.py',
    'feature_framework_miniwallet.py',
    'mempool_unbroadcast.py',
    'mempool_compatibility.py',
    'mempool_accept_wtxid.py',
    'mempool_dust.py',
    'mempool_sigoplimit.py',
    'rpc_deriveaddresses.py',
    'rpc_deriveaddresses.py --usecli',
    'p2p_ping.py',
    'p2p_tx_privacy.py',
    'rpc_getdescriptoractivity.py',
    'rpc_scanblocks.py',
    'p2p_sendtxrcncl.py',
    'rpc_scantxoutset.py',
    'feature_unsupported_utxo_db.py',
    'feature_logging.py',
    'feature_anchors.py',
    'mempool_datacarrier.py',
    'feature_coinstatsindex.py',
    'wallet_orphanedreward.py',
    'wallet_timelock.py',
    'p2p_permissions.py',
    'feature_blocksdir.py',
    'wallet_startup.py',
    'feature_remove_pruned_files_on_startup.py',
    'p2p_i2p_ports.py',
    'p2p_i2p_sessions.py',
    'feature_presegwit_node_upgrade.py',
    'feature_settings.py',
    'rpc_getdescriptorinfo.py',
    'rpc_mempool_info.py',
    'rpc_help.py',
    'tool_rpcauth.py',
    'p2p_handshake.py',
    'p2p_handshake.py --v2transport',
    'feature_dirsymlinks.py',
    'feature_help.py',
    'feature_framework_startup_failures.py',
    'feature_shutdown.py',
    'wallet_migration.py',
    'p2p_ibd_txrelay.py',
    'p2p_seednode.py',
    # Don't append tests at the end to avoid merge conflicts
    # Put them in a random line within the section that fits their approximate run-time

    # auxpow tests
    'auxpow_getwork.py',
    'auxpow_getwork.py --segwit',
    'auxpow_mining.py',
    'auxpow_mining.py --segwit',
    'auxpow_invalidpow.py',
    'auxpow_zerohash.py',

    # name tests
    'name_ant_workflow.py',
    'name_byhash.py',
    'name_encodings.py',
    'name_immature_inputs.py',
    'name_ismine.py',
    'name_list.py',
    'name_listunspent.py',
    'name_multisig.py',
    'name_multisig.py --bip16-active',
    'name_multiupdate.py',
    'name_novalue.py',
    'name_pending.py',
    'name_psbt.py',
    'name_rawtx.py',
    'name_registration.py',
    'name_reorg.py',
    'name_scanning.py',
    'name_segwit.py',
    'name_sendcoins.py',
    'name_txnqueue.py',
    'name_utxo.py',
    'name_wallet.py',

    # Xaya-specific tests
    'xaya_btxid.py',
    'xaya_create_burns.py',
    'xaya_dualalgo.py',
    'xaya_gameblocks.py',
    'xaya_gamepending.py',
    'xaya_postico_fork.py',
    'xaya_premine.py',
    'xaya_rngseed.py',
    'xaya_trackedgames.py',
    'xaya_trading.py',
]

# Tests that are currently being skipped (e. g., because of BIP9).
SKIPPED = [
    'feature_signet.py',
    'feature_versionbits_warning.py',
    'mining_mainnet.py',
    'mining_template_verification.py',
    'p2p_1p1c_network.py',
    'p2p_ibd_stalling.py',
    'p2p_opportunistic_1p1c.py',
    'mempool_expiry.py',
    'tool_signet_miner.py',
    # Disabled, as they take too long with neoscrypt (they mine a lot of
    # blocks).  They are also not relevant, since all BIP34-activated forks
    # are active from the start in Xaya.
    'feature_dersig.py',
    'feature_cltv.py',
]

# Place EXTENDED_SCRIPTS first since it has the 3 longest running tests
ALL_SCRIPTS = EXTENDED_SCRIPTS + BASE_SCRIPTS

NON_SCRIPTS = [
    # These are python files that live in the functional tests directory, but are not test scripts.
    "combine_logs.py",
    "create_cache.py",
    "test_runner.py",
]

def main():
    # Parse arguments and pass through unrecognised args
    parser = argparse.ArgumentParser(add_help=False,
                                     usage='%(prog)s [test_runner.py options] [script options] [scripts]',
                                     description=__doc__,
                                     epilog='''
    Help text and arguments for individual test script:''',
                                     formatter_class=argparse.RawTextHelpFormatter)
    parser.add_argument('--ansi', action='store_true', default=sys.stdout.isatty(), help="Use ANSI colors and dots in output (enabled by default when standard output is a TTY)")
    parser.add_argument('--combinedlogslen', '-c', type=int, default=0, metavar='n', help='On failure, print a log (of length n lines) to the console, combined from the test framework and all test nodes.')
    parser.add_argument('--coverage', action='store_true', help='generate a basic coverage report for the RPC interface')
    parser.add_argument('--ci', action='store_true', help='Run checks and code that are usually only enabled in a continuous integration environment')
    parser.add_argument('--exclude', '-x', help='specify a comma-separated-list of scripts to exclude.')
    parser.add_argument('--extended', action='store_true', help='run the extended test suite in addition to the basic tests')
    parser.add_argument('--help', '-h', '-?', action='store_true', help='print help text and exit')
    parser.add_argument('--jobs', '-j', type=int, default=4, help='how many test scripts to run in parallel. Default=4.')
    parser.add_argument('--keepcache', '-k', action='store_true', help='the default behavior is to flush the cache directory on startup. --keepcache retains the cache from the previous testrun.')
    parser.add_argument('--quiet', '-q', action='store_true', help='only print dots, results summary and failure logs')
    parser.add_argument('--tmpdirprefix', '-t', default=tempfile.gettempdir(), help="Root directory for datadirs")
    parser.add_argument('--failfast', '-F', action='store_true', help='stop execution after the first test failure')
    parser.add_argument('--filter', help='filter scripts to run by regular expression')
    parser.add_argument("--nocleanup", dest="nocleanup", default=False, action="store_true",
                        help="Leave bitcoinds and test.* datadir on exit or error")
    parser.add_argument('--resultsfile', '-r', help='store test results (as CSV) to the provided file')

    args, unknown_args = parser.parse_known_args()
    fail_on_warn = args.ci
    if not args.ansi:
        global DEFAULT, BOLD, GREEN, RED
        DEFAULT = ("", "")
        BOLD = ("", "")
        GREEN = ("", "")
        RED = ("", "")

    # args to be passed on always start with two dashes; tests are the remaining unknown args
    tests = [arg for arg in unknown_args if arg[:2] != "--"]
    passon_args = [arg for arg in unknown_args if arg[:2] == "--"]

    # Read config generated by configure.
    config = configparser.ConfigParser()
    configfile = os.path.abspath(os.path.dirname(__file__)) + "/../config.ini"
    config.read_file(open(configfile, encoding="utf8"))

    passon_args.append("--configfile=%s" % configfile)

    # Set up logging
    logging_level = logging.INFO if args.quiet else logging.DEBUG
    logging.basicConfig(format='%(message)s', level=logging_level)

    # Create base test directory
    tmpdir = "%s/test_runner_₿_🏃_%s" % (args.tmpdirprefix, datetime.datetime.now().strftime("%Y%m%d_%H%M%S"))

    os.makedirs(tmpdir)

    logging.debug("Temporary test directory at %s" % tmpdir)

    results_filepath = None
    if args.resultsfile:
        results_filepath = pathlib.Path(args.resultsfile)
        # Stop early if the parent directory doesn't exist
        assert results_filepath.parent.exists(), "Results file parent directory does not exist"
        logging.debug("Test results will be written to " + str(results_filepath))

    enable_bitcoind = config["components"].getboolean("ENABLE_BITCOIND")

    if not enable_bitcoind:
        print("No functional tests to run.")
        print("Re-compile with the -DBUILD_DAEMON=ON build option")
        sys.exit(1)

    # Build list of tests
    test_list = []
    if tests:
        # Individual tests have been specified. Run specified tests that exist
        # in the ALL_SCRIPTS list. Accept names with or without a .py extension.
        # Specified tests can contain wildcards, but in that case the supplied
        # paths should be coherent, e.g. the same path as that provided to call
        # test_runner.py. Examples:
        #   `test/functional/test_runner.py test/functional/wallet*`
        #   `test/functional/test_runner.py ./test/functional/wallet*`
        #   `test_runner.py wallet*`
        #   but not:
        #   `test/functional/test_runner.py wallet*`
        # Multiple wildcards can be passed:
        #   `test_runner.py tool* mempool*`
        for test in tests:
            script = test.split("/")[-1]
            script = script + ".py" if ".py" not in script else script
            matching_scripts = [s for s in ALL_SCRIPTS if s.startswith(script)]
            if matching_scripts:
                test_list.extend(matching_scripts)
            else:
                print("{}WARNING!{} Test '{}' not found in full test list.".format(BOLD[1], BOLD[0], test))
    elif args.extended:
        # Include extended tests
        test_list += ALL_SCRIPTS
    else:
        # Run base tests only
        test_list += BASE_SCRIPTS

    # Remove the test cases that the user has explicitly asked to exclude.
    # The user can specify a test case with or without the .py extension.
    if args.exclude:

        def print_warning_missing_test(test_name):
            print("{}WARNING!{} Test '{}' not found in current test list. Check the --exclude list.".format(BOLD[1], BOLD[0], test_name))
            if fail_on_warn:
                sys.exit(1)

        def remove_tests(exclude_list):
            if not exclude_list:
                print_warning_missing_test(exclude_test)
            for exclude_item in exclude_list:
                test_list.remove(exclude_item)

        exclude_tests = [test.strip() for test in args.exclude.split(",")]
        for exclude_test in exclude_tests:
            # A space in the name indicates it has arguments such as "rpc_bind.py --ipv4"
            if ' ' in exclude_test:
                remove_tests([test for test in test_list if test.replace('.py', '') == exclude_test.replace('.py', '')])
            else:
                # Exclude all variants of a test
                remove_tests([test for test in test_list if test.split('.py')[0] == exclude_test.split('.py')[0]])

    if args.filter:
        test_list = list(filter(re.compile(args.filter).search, test_list))

    if not test_list:
        print("No valid test scripts specified. Check that your test is in one "
              "of the test lists in test_runner.py, or run test_runner.py with no arguments to run all tests")
        sys.exit(1)

    if args.help:
        # Print help for test_runner.py, then print help of the first script (with args removed) and exit.
        parser.print_help()
        subprocess.check_call([sys.executable, os.path.join(config["environment"]["SRCDIR"], 'test', 'functional', test_list[0].split()[0]), '-h'])
        sys.exit(0)

    # Warn if there is not enough space on tmpdir to run the tests with --nocleanup
    if args.nocleanup:
        if shutil.disk_usage(tmpdir).free < MIN_NO_CLEANUP_SPACE:
            print(f"{BOLD[1]}WARNING!{BOLD[0]} There may be insufficient free space in {tmpdir} to run the functional test suite with --nocleanup. "
                  f"A minimum of {MIN_NO_CLEANUP_SPACE // (1024 * 1024 * 1024)} GB of free space is required.")
        passon_args.append("--nocleanup")

    check_script_list(src_dir=config["environment"]["SRCDIR"], fail_on_warn=fail_on_warn)
    check_script_prefixes()

    if not args.keepcache:
        shutil.rmtree("%s/test/cache" % config["environment"]["BUILDDIR"], ignore_errors=True)

    run_tests(
        test_list=test_list,
        build_dir=config["environment"]["BUILDDIR"],
        tmpdir=tmpdir,
        jobs=args.jobs,
        enable_coverage=args.coverage,
        args=passon_args,
        combined_logs_len=args.combinedlogslen,
        failfast=args.failfast,
        use_term_control=args.ansi,
        results_filepath=results_filepath,
    )

def run_tests(*, test_list, build_dir, tmpdir, jobs=1, enable_coverage=False, args=None, combined_logs_len=0, failfast=False, use_term_control, results_filepath=None):
    args = args or []

    # Warn if bitcoind is already running
    try:
        # pgrep exits with code zero when one or more matching processes found
        if subprocess.run(["pgrep", "-x", "xayad"], stdout=subprocess.DEVNULL).returncode == 0:
            print("%sWARNING!%s There is already a xayad process running on this system. Tests may fail unexpectedly due to resource contention!" % (BOLD[1], BOLD[0]))
    except OSError:
        # pgrep not supported
        pass

    # Warn if there is a cache directory
    cache_dir = "%s/test/cache" % build_dir
    if os.path.isdir(cache_dir):
        print("%sWARNING!%s There is a cache directory here: %s. If tests fail unexpectedly, try deleting the cache directory." % (BOLD[1], BOLD[0], cache_dir))

    # Warn if there is not enough space on the testing dir
    min_space = MIN_FREE_SPACE + (jobs - 1) * ADDITIONAL_SPACE_PER_JOB
    if shutil.disk_usage(tmpdir).free < min_space:
        print(f"{BOLD[1]}WARNING!{BOLD[0]} There may be insufficient free space in {tmpdir} to run the Bitcoin functional test suite. "
              f"Running the test suite with fewer than {min_space // (1024 * 1024)} MB of free space might cause tests to fail.")

    tests_dir = f"{build_dir}/test/functional/"
    # This allows `test_runner.py` to work from an out-of-source build directory using a symlink,
    # a hard link or a copy on any platform. See https://github.com/bitcoin/bitcoin/pull/27561.
    sys.path.append(tests_dir)

    flags = ['--cachedir={}'.format(cache_dir)] + args

    if enable_coverage:
        coverage = RPCCoverage()
        flags.append(coverage.flag)
        logging.debug("Initializing coverage directory at %s" % coverage.dir)
    else:
        coverage = None

    if len(test_list) > 1 and jobs > 1:
        # Populate cache
        try:
            subprocess.check_output([sys.executable, tests_dir + 'create_cache.py'] + flags + ["--tmpdir=%s/cache" % tmpdir])
        except subprocess.CalledProcessError as e:
            sys.stdout.buffer.write(e.output)
            raise

    #Run Tests
    job_queue = TestHandler(
        num_tests_parallel=jobs,
        tests_dir=tests_dir,
        tmpdir=tmpdir,
        test_list=test_list,
        flags=flags,
        use_term_control=use_term_control,
    )
    start_time = time.time()
    test_results = []

    max_len_name = len(max(test_list, key=len))
    test_count = len(test_list)
    all_passed = True
    while not job_queue.done():
        if failfast and not all_passed:
            break
        for test_result, testdir, stdout, stderr, skip_reason in job_queue.get_next():
            test_results.append(test_result)
            done_str = f"{len(test_results)}/{test_count} - {BOLD[1]}{test_result.name}{BOLD[0]}"
            if test_result.status == "Passed":
                logging.debug("%s passed, Duration: %s s" % (done_str, test_result.time))
            elif test_result.status == "Skipped":
                logging.debug(f"{done_str} skipped ({skip_reason})")
            else:
                all_passed = False
                print("%s failed, Duration: %s s\n" % (done_str, test_result.time))
                print(BOLD[1] + 'stdout:\n' + BOLD[0] + stdout + '\n')
                print(BOLD[1] + 'stderr:\n' + BOLD[0] + stderr + '\n')
                if combined_logs_len and os.path.isdir(testdir):
                    # Print the final `combinedlogslen` lines of the combined logs
                    print('{}Combine the logs and print the last {} lines ...{}'.format(BOLD[1], combined_logs_len, BOLD[0]))
                    print('\n============')
                    print('{}Combined log for {}:{}'.format(BOLD[1], testdir, BOLD[0]))
                    print('============\n')
                    combined_logs_args = [sys.executable, os.path.join(tests_dir, 'combine_logs.py'), testdir]
                    if BOLD[0]:
                        combined_logs_args += ['--color']
                    combined_logs, _ = subprocess.Popen(combined_logs_args, text=True, stdout=subprocess.PIPE).communicate()
                    print("\n".join(deque(combined_logs.splitlines(), combined_logs_len)))

                if failfast:
                    logging.debug("Early exiting after test failure")
                    break

                if "[Errno 28] No space left on device" in stdout:
                    sys.exit(f"Early exiting after test failure due to insufficient free space in {tmpdir}\n"
                             f"Test execution data left in {tmpdir}.\n"
                             f"Additional storage is needed to execute testing.")

    runtime = int(time.time() - start_time)
    print_results(test_results, max_len_name, runtime)
    if results_filepath:
        write_results(test_results, results_filepath, runtime)

    if coverage:
        coverage_passed = coverage.report_rpc_coverage()

        logging.debug("Cleaning up coverage data")
        coverage.cleanup()
    else:
        coverage_passed = True

    # Clear up the temp directory if all subdirectories are gone
    if not os.listdir(tmpdir):
        os.rmdir(tmpdir)

    all_passed = all_passed and coverage_passed

    # Clean up dangling processes if any. This may only happen with --failfast option.
    # Killing the process group will also terminate the current process but that is
    # not an issue
    if not os.getenv("CI_FAILFAST_TEST_LEAVE_DANGLING") and len(job_queue.jobs):
        os.killpg(os.getpgid(0), signal.SIGKILL)

    sys.exit(not all_passed)


def print_results(test_results, max_len_name, runtime):
    results = "\n" + BOLD[1] + "%s | %s | %s\n\n" % ("TEST".ljust(max_len_name), "STATUS   ", "DURATION") + BOLD[0]

    test_results.sort(key=TestResult.sort_key)
    all_passed = True
    time_sum = 0

    for test_result in test_results:
        all_passed = all_passed and test_result.was_successful
        time_sum += test_result.time
        test_result.padding = max_len_name
        results += str(test_result)

    status = TICK + "Passed" if all_passed else CROSS + "Failed"
    if not all_passed:
        results += RED[1]
    results += BOLD[1] + "\n%s | %s | %s s (accumulated) \n" % ("ALL".ljust(max_len_name), status.ljust(9), time_sum) + BOLD[0]
    if not all_passed:
        results += RED[0]
    results += "Runtime: %s s\n" % (runtime)
    print(results)


def write_results(test_results, filepath, total_runtime):
    with open(filepath, mode="w", encoding="utf8") as results_file:
        results_writer = csv.writer(results_file)
        results_writer.writerow(['test', 'status', 'duration(seconds)'])
        all_passed = True
        for test_result in test_results:
            all_passed = all_passed and test_result.was_successful
            results_writer.writerow([test_result.name, test_result.status, str(test_result.time)])
        results_writer.writerow(['ALL', ("Passed" if all_passed else "Failed"), str(total_runtime)])

class TestHandler:
    """
    Trigger the test scripts passed in via the list.
    """

    def __init__(self, *, num_tests_parallel, tests_dir, tmpdir, test_list, flags, use_term_control):
        assert num_tests_parallel >= 1
        self.num_jobs = num_tests_parallel
        self.tests_dir = tests_dir
        self.tmpdir = tmpdir
        self.test_list = test_list
        self.flags = flags
        self.jobs = []
        self.use_term_control = use_term_control

    def done(self):
        return not (self.jobs or self.test_list)

    def get_next(self):
        while len(self.jobs) < self.num_jobs and self.test_list:
            # Add tests
            test = self.test_list.pop(0)
            portseed = len(self.test_list)
            portseed_arg = ["--portseed={}".format(portseed)]
            log_stdout = tempfile.SpooledTemporaryFile(max_size=2**16)
            log_stderr = tempfile.SpooledTemporaryFile(max_size=2**16)
            test_argv = test.split()
            testdir = "{}/{}_{}".format(self.tmpdir, re.sub(".py$", "", test_argv[0]), portseed)
            tmpdir_arg = ["--tmpdir={}".format(testdir)]
            self.jobs.append((test,
                              time.time(),
                              subprocess.Popen([sys.executable, self.tests_dir + test_argv[0]] + test_argv[1:] + self.flags + portseed_arg + tmpdir_arg,
                                               text=True,
                                               stdout=log_stdout,
                                               stderr=log_stderr),
                              testdir,
                              log_stdout,
                              log_stderr))
        if not self.jobs:
            raise IndexError('pop from empty list')

        # Print remaining running jobs when all jobs have been started.
        if not self.test_list:
            print("Remaining jobs: [{}]".format(", ".join(j[0] for j in self.jobs)))

        dot_count = 0
        while True:
            # Return all procs that have finished, if any. Otherwise sleep until there is one.
            time.sleep(.5)
            ret = []
            for job in self.jobs:
                (name, start_time, proc, testdir, log_out, log_err) = job
                if proc.poll() is not None:
                    log_out.seek(0), log_err.seek(0)
                    [stdout, stderr] = [log_file.read().decode('utf-8') for log_file in (log_out, log_err)]
                    log_out.close(), log_err.close()
                    skip_reason = None
                    if proc.returncode == TEST_EXIT_PASSED and stderr == "":
                        status = "Passed"
                    elif proc.returncode == TEST_EXIT_SKIPPED:
                        status = "Skipped"
                        skip_reason = re.search(r"Test Skipped: (.*)", stdout).group(1)
                    else:
                        status = "Failed"
                    self.jobs.remove(job)
                    if self.use_term_control:
                        clearline = '\r' + (' ' * dot_count) + '\r'
                        print(clearline, end='', flush=True)
                    dot_count = 0
                    ret.append((TestResult(name, status, int(time.time() - start_time)), testdir, stdout, stderr, skip_reason))
            if ret:
                return ret
            if self.use_term_control:
                print('.', end='', flush=True)
            dot_count += 1


class TestResult():
    def __init__(self, name, status, time):
        self.name = name
        self.status = status
        self.time = time
        self.padding = 0

    def sort_key(self):
        if self.status == "Passed":
            return 0, self.name.lower()
        elif self.status == "Failed":
            return 2, self.name.lower()
        elif self.status == "Skipped":
            return 1, self.name.lower()

    def __repr__(self):
        if self.status == "Passed":
            color = GREEN
            glyph = TICK
        elif self.status == "Failed":
            color = RED
            glyph = CROSS
        elif self.status == "Skipped":
            color = DEFAULT
            glyph = CIRCLE

        return color[1] + "%s | %s%s | %s s\n" % (self.name.ljust(self.padding), glyph, self.status.ljust(7), self.time) + color[0]

    @property
    def was_successful(self):
        return self.status != "Failed"


def check_script_prefixes():
    """Check that test scripts start with one of the allowed name prefixes."""

    good_prefixes_re = re.compile("^(example|feature|interface|mempool|mining|p2p|rpc|wallet|tool|auxpow|name|xaya)_")
    bad_script_names = [script for script in ALL_SCRIPTS if good_prefixes_re.match(script) is None]

    if bad_script_names:
        print("%sERROR:%s %d tests not meeting naming conventions:" % (BOLD[1], BOLD[0], len(bad_script_names)))
        print("  %s" % ("\n  ".join(sorted(bad_script_names))))
        raise AssertionError("Some tests are not following naming convention!")


def check_script_list(*, src_dir, fail_on_warn):
    """Check scripts directory.

    Check that all python files in this directory are categorized
    as a test script or meta script."""
    script_dir = src_dir + '/test/functional/'
    python_files = set([test_file for test_file in os.listdir(script_dir) if test_file.endswith(".py")])
    missed_tests = list(python_files - set(map(lambda x: x.split()[0], ALL_SCRIPTS + NON_SCRIPTS + SKIPPED)))
    if len(missed_tests) != 0:
        print("%sWARNING!%s The following scripts are not being run: %s. Check the test lists in test_runner.py." % (BOLD[1], BOLD[0], str(missed_tests)))
        if fail_on_warn:
            sys.exit(1)


class RPCCoverage():
    """
    Coverage reporting utilities for test_runner.

    Coverage calculation works by having each test script subprocess write
    coverage files into a particular directory. These files contain the RPC
    commands invoked during testing, as well as a complete listing of RPC
    commands per `bitcoin-cli help` (`rpc_interface.txt`).

    After all tests complete, the commands run are combined and diff'd against
    the complete list to calculate uncovered RPC commands.

    See also: test/functional/test_framework/coverage.py

    """
    def __init__(self):
        self.dir = tempfile.mkdtemp(prefix="coverage")
        self.flag = '--coveragedir=%s' % self.dir

    def report_rpc_coverage(self):
        """
        Print out RPC commands that were unexercised by tests.

        """
        uncovered = self._get_uncovered_rpc_commands()

        if uncovered:
            print("Uncovered RPC commands:")
            print("".join(("  - %s\n" % command) for command in sorted(uncovered)))
            return False
        else:
            print("All RPC commands covered.")
            return True

    def cleanup(self):
        return shutil.rmtree(self.dir)

    def _get_uncovered_rpc_commands(self):
        """
        Return a set of currently untested RPC commands.

        """
        # This is shared from `test/functional/test_framework/coverage.py`
        reference_filename = 'rpc_interface.txt'
        coverage_file_prefix = 'coverage.'

        coverage_ref_filename = os.path.join(self.dir, reference_filename)
        coverage_filenames = set()
        all_cmds = set()
        # Consider RPC generate covered, because it is overloaded in
        # test_framework/test_node.py and not seen by the coverage check.
        covered_cmds = set({'generate'})

        if not os.path.isfile(coverage_ref_filename):
            raise RuntimeError("No coverage reference found")

        with open(coverage_ref_filename, 'r', encoding="utf8") as coverage_ref_file:
            all_cmds.update([line.strip() for line in coverage_ref_file.readlines()])

        for root, _, files in os.walk(self.dir):
            for filename in files:
                if filename.startswith(coverage_file_prefix):
                    coverage_filenames.add(os.path.join(root, filename))

        for filename in coverage_filenames:
            with open(filename, 'r', encoding="utf8") as coverage_file:
                covered_cmds.update([line.strip() for line in coverage_file.readlines()])

        return all_cmds - covered_cmds


if __name__ == '__main__':
    main()<|MERGE_RESOLUTION|>--- conflicted
+++ resolved
@@ -292,12 +292,7 @@
     'wallet_listdescriptors.py',
     'p2p_leak.py',
     'wallet_encryption.py',
-<<<<<<< HEAD
-=======
-    'feature_dersig.py',
     'feature_reindex_init.py',
-    'feature_cltv.py',
->>>>>>> 6f2c3c31
     'rpc_uptime.py',
     'feature_discover.py',
     'wallet_resendwallettransactions.py',
