--- conflicted
+++ resolved
@@ -124,13 +124,10 @@
     'bipdersig-p2p.py',
     'bip65-cltv-p2p.py',
     'uptime.py',
-<<<<<<< HEAD
+    'resendwallettransactions.py',
 
     # auxpow tests
     'auxpow_mining.py',
-=======
-    'resendwallettransactions.py',
->>>>>>> 26216739
 ]
 
 EXTENDED_SCRIPTS = [
