#!/usr/bin/env python3
# Copyright (c) 2014-2017 The Bitcoin Core developers
# Distributed under the MIT software license, see the accompanying
# file COPYING or http://www.opensource.org/licenses/mit-license.php.
"""Run regression test suite.

This module calls down into individual test cases via subprocess. It will
forward all unrecognized arguments onto the individual test scripts.

Functional tests are disabled on Windows by default. Use --force to run them anyway.

For a description of arguments recognized by test scripts, see
`test/functional/test_framework/test_framework.py:BitcoinTestFramework.main`.

"""

import argparse
from collections import deque
import configparser
import datetime
import os
import time
import shutil
import signal
import sys
import subprocess
import tempfile
import re
import logging

# Formatting. Default colors to empty strings.
BOLD, BLUE, RED, GREY = ("", ""), ("", ""), ("", ""), ("", "")
try:
    # Make sure python thinks it can write unicode to its stdout
    "\u2713".encode("utf_8").decode(sys.stdout.encoding)
    TICK = "✓ "
    CROSS = "✖ "
    CIRCLE = "○ "
except UnicodeDecodeError:
    TICK = "P "
    CROSS = "x "
    CIRCLE = "o "

if os.name == 'posix':
    # primitive formatting on supported
    # terminal via ANSI escape sequences:
    BOLD = ('\033[0m', '\033[1m')
    BLUE = ('\033[0m', '\033[0;34m')
    RED = ('\033[0m', '\033[0;31m')
    GREY = ('\033[0m', '\033[1;30m')

TEST_EXIT_PASSED = 0
TEST_EXIT_SKIPPED = 77

# 20 minutes represented in seconds
TRAVIS_TIMEOUT_DURATION = 20 * 60

BASE_SCRIPTS= [
    # Scripts that are run by the travis build process.
    # Longest test should go first, to favor running tests in parallel
    'wallet_hd.py',
    'wallet_backup.py',
    # vv Tests less than 5m vv
    'feature_block.py',
    'rpc_fundrawtransaction.py',
    'p2p_compactblocks.py',
    # FIXME: Reenable and possibly fix once the BIP9 mining is activated.
    #'feature_segwit.py',
    # vv Tests less than 2m vv
    'wallet_basic.py',
    'wallet_accounts.py',
    # FIXME: Reenable and possibly fix once the BIP9 mining is activated.
    #'p2p_segwit.py',
    'wallet_dump.py',
    'rpc_listtransactions.py',
    # vv Tests less than 60s vv
    'p2p_sendheaders.py',
    'wallet_zapwallettxes.py',
    'wallet_importmulti.py',
    'mempool_limit.py',
    'rpc_txoutproof.py',
    'wallet_listreceivedby.py',
    'wallet_abandonconflict.py',
    # FIXME: Enable once we activate BIP9.
    #'feature_csv_activation.py',
    'rpc_rawtransaction.py',
    'wallet_address_types.py',
    'feature_reindex.py',
    # vv Tests less than 30s vv
    'wallet_keypool_topup.py',
    'interface_zmq.py',
    'interface_bitcoin_cli.py',
    'mempool_resurrect.py',
    'wallet_txn_doublespend.py --mineblock',
    'wallet_txn_clone.py',
    'wallet_txn_clone.py --segwit',
    'rpc_getchaintips.py',
    'interface_rest.py',
    'mempool_spend_coinbase.py',
    'mempool_reorg.py',
    'mempool_persist.py',
    'wallet_multiwallet.py',
    'wallet_multiwallet.py --usecli',
    'interface_http.py',
    'rpc_users.py',
    'feature_proxy.py',
    'rpc_signrawtransaction.py',
    'p2p_disconnect_ban.py',
    'rpc_decodescript.py',
    'rpc_blockchain.py',
    'rpc_deprecated.py',
    'wallet_disable.py',
    'rpc_net.py',
    'wallet_keypool.py',
    'p2p_mempool.py',
    'mining_prioritisetransaction.py',
    'p2p_invalid_block.py',
    'p2p_invalid_tx.py',
    # FIXME: Reenable and possibly fix once the BIP9 mining is activated.
    #'feature_versionbits_warning.py',
    'rpc_preciousblock.py',
    'wallet_importprunedfunds.py',
    'rpc_signmessage.py',
    # FIXME: Reenable and possibly fix once the BIP9 mining is activated.
    #'feature_nulldummy.py',
    'wallet_import_rescan.py',
    'mining_basic.py',
    'wallet_bumpfee.py',
    'rpc_named_arguments.py',
    'wallet_listsinceblock.py',
    'p2p_leak.py',
    'wallet_encryption.py',
    'feature_dersig.py',
    'feature_cltv.py',
    'rpc_uptime.py',
    'wallet_resendwallettransactions.py',
    'wallet_fallbackfee.py',
    'feature_minchainwork.py',
    'p2p_fingerprint.py',
    'feature_uacomment.py',
    'p2p_unrequested_blocks.py',
    'feature_logging.py',
    'p2p_node_network_limited.py',
    'feature_config_args.py',
    # Don't append tests at the end to avoid merge conflicts
    # Put them in a random line within the section that fits their approximate run-time

    # auxpow tests
    'auxpow_mining.py',
]

EXTENDED_SCRIPTS = [
    # These tests are not run by the travis build process.
    # Longest test should go first, to favor running tests in parallel
    'feature_pruning.py',
    # vv Tests less than 20m vv
    'feature_fee_estimation.py',
    # vv Tests less than 5m vv
    'feature_maxuploadtarget.py',
    'mempool_packages.py',
    'feature_dbcrash.py',
    # vv Tests less than 2m vv
    'feature_bip68_sequence.py',
    'mining_getblocktemplate_longpoll.py',
    'p2p_timeouts.py',
    # vv Tests less than 60s vv
    'feature_bip9_softforks.py',
    'p2p_feefilter.py',
    'rpc_bind.py',
    # vv Tests less than 30s vv
    'feature_assumevalid.py',
    'example_test.py',
    'wallet_txn_doublespend.py',
    'wallet_txn_clone.py --mineblock',
    'feature_notifications.py',
    'rpc_invalidateblock.py',
    'feature_rbf.py',
]

# Tests that are currently being skipped (e. g., because of BIP9).
SKIPPED = [
    'feature_csv_activation.py',
    'feature_nulldummy.py',
    'feature_segwit.py',
    'feature_versionbits_warning.py',
    'p2p_segwit.py',
]

# Place EXTENDED_SCRIPTS first since it has the 3 longest running tests
ALL_SCRIPTS = EXTENDED_SCRIPTS + BASE_SCRIPTS

NON_SCRIPTS = [
    # These are python files that live in the functional tests directory, but are not test scripts.
    "combine_logs.py",
    "create_cache.py",
    "test_runner.py",
]

def main():
    # Parse arguments and pass through unrecognised args
    parser = argparse.ArgumentParser(add_help=False,
                                     usage='%(prog)s [test_runner.py options] [script options] [scripts]',
                                     description=__doc__,
                                     epilog='''
    Help text and arguments for individual test script:''',
                                     formatter_class=argparse.RawTextHelpFormatter)
    parser.add_argument('--combinedlogslen', '-c', type=int, default=0, help='print a combined log (of length n lines) from all test nodes and test framework to the console on failure.')
    parser.add_argument('--coverage', action='store_true', help='generate a basic coverage report for the RPC interface')
    parser.add_argument('--exclude', '-x', help='specify a comma-separated-list of scripts to exclude.')
    parser.add_argument('--extended', action='store_true', help='run the extended test suite in addition to the basic tests')
    parser.add_argument('--force', '-f', action='store_true', help='run tests even on platforms where they are disabled by default (e.g. windows).')
    parser.add_argument('--help', '-h', '-?', action='store_true', help='print help text and exit')
    parser.add_argument('--jobs', '-j', type=int, default=4, help='how many test scripts to run in parallel. Default=4.')
    parser.add_argument('--keepcache', '-k', action='store_true', help='the default behavior is to flush the cache directory on startup. --keepcache retains the cache from the previous testrun.')
    parser.add_argument('--quiet', '-q', action='store_true', help='only print results summary and failure logs')
    parser.add_argument('--tmpdirprefix', '-t', default=tempfile.gettempdir(), help="Root directory for datadirs")
    args, unknown_args = parser.parse_known_args()

    # args to be passed on always start with two dashes; tests are the remaining unknown args
    tests = [arg for arg in unknown_args if arg[:2] != "--"]
    passon_args = [arg for arg in unknown_args if arg[:2] == "--"]

    # Read config generated by configure.
    config = configparser.ConfigParser()
    configfile = os.path.abspath(os.path.dirname(__file__)) + "/../config.ini"
    config.read_file(open(configfile))

    passon_args.append("--configfile=%s" % configfile)

    # Set up logging
    logging_level = logging.INFO if args.quiet else logging.DEBUG
    logging.basicConfig(format='%(message)s', level=logging_level)

    # Create base test directory
    tmpdir = "%s/bitcoin_test_runner_%s" % (args.tmpdirprefix, datetime.datetime.now().strftime("%Y%m%d_%H%M%S"))
    os.makedirs(tmpdir)

    logging.debug("Temporary test directory at %s" % tmpdir)

    enable_wallet = config["components"].getboolean("ENABLE_WALLET")
    enable_utils = config["components"].getboolean("ENABLE_UTILS")
    enable_bitcoind = config["components"].getboolean("ENABLE_BITCOIND")

    if config["environment"]["EXEEXT"] == ".exe" and not args.force:
        # https://github.com/bitcoin/bitcoin/commit/d52802551752140cf41f0d9a225a43e84404d3e9
        # https://github.com/bitcoin/bitcoin/pull/5677#issuecomment-136646964
        print("Tests currently disabled on Windows by default. Use --force option to enable")
        sys.exit(0)

    if not (enable_wallet and enable_utils and enable_bitcoind):
        print("No functional tests to run. Wallet, utils, and bitcoind must all be enabled")
        print("Rerun `configure` with -enable-wallet, -with-utils and -with-daemon and rerun make")
        sys.exit(0)

    # Build list of tests
    test_list = []
    if tests:
        # Individual tests have been specified. Run specified tests that exist
        # in the ALL_SCRIPTS list. Accept the name with or without .py extension.
        tests = [re.sub("\.py$", "", test) + ".py" for test in tests]
        for test in tests:
            if test in ALL_SCRIPTS:
                test_list.append(test)
            else:
                print("{}WARNING!{} Test '{}' not found in full test list.".format(BOLD[1], BOLD[0], test))
    elif args.extended:
        # Include extended tests
        test_list += ALL_SCRIPTS
    else:
        # Run base tests only
        test_list += BASE_SCRIPTS

    # Remove the test cases that the user has explicitly asked to exclude.
    if args.exclude:
        exclude_tests = [re.sub("\.py$", "", test) + ".py" for test in args.exclude.split(',')]
        for exclude_test in exclude_tests:
            if exclude_test in test_list:
                test_list.remove(exclude_test)
            else:
                print("{}WARNING!{} Test '{}' not found in current test list.".format(BOLD[1], BOLD[0], exclude_test))

    if not test_list:
        print("No valid test scripts specified. Check that your test is in one "
              "of the test lists in test_runner.py, or run test_runner.py with no arguments to run all tests")
        sys.exit(0)

    if args.help:
        # Print help for test_runner.py, then print help of the first script (with args removed) and exit.
        parser.print_help()
        subprocess.check_call([sys.executable, os.path.join(config["environment"]["SRCDIR"], 'test', 'functional', test_list[0].split()[0]), '-h'])
        sys.exit(0)

    check_script_list(config["environment"]["SRCDIR"])
    check_script_prefixes()

    if not args.keepcache:
        shutil.rmtree("%s/test/cache" % config["environment"]["BUILDDIR"], ignore_errors=True)

    run_tests(test_list, config["environment"]["SRCDIR"], config["environment"]["BUILDDIR"], config["environment"]["EXEEXT"], tmpdir, args.jobs, args.coverage, passon_args, args.combinedlogslen)

def run_tests(test_list, src_dir, build_dir, exeext, tmpdir, jobs=1, enable_coverage=False, args=[], combined_logs_len=0):
    # Warn if bitcoind is already running (unix only)
    try:
        if subprocess.check_output(["pidof", "bitcoind"]) is not None:
            print("%sWARNING!%s There is already a bitcoind process running on this system. Tests may fail unexpectedly due to resource contention!" % (BOLD[1], BOLD[0]))
    except (OSError, subprocess.SubprocessError):
        pass

    # Warn if there is a cache directory
    cache_dir = "%s/test/cache" % build_dir
    if os.path.isdir(cache_dir):
        print("%sWARNING!%s There is a cache directory here: %s. If tests fail unexpectedly, try deleting the cache directory." % (BOLD[1], BOLD[0], cache_dir))

    #Set env vars
    if "BITCOIND" not in os.environ:
        os.environ["BITCOIND"] = build_dir + '/src/bitcoind' + exeext
        os.environ["BITCOINCLI"] = build_dir + '/src/bitcoin-cli' + exeext

    tests_dir = src_dir + '/test/functional/'

    flags = ["--srcdir={}/src".format(build_dir)] + args
    flags.append("--cachedir=%s" % cache_dir)

    if enable_coverage:
        coverage = RPCCoverage()
        flags.append(coverage.flag)
        logging.debug("Initializing coverage directory at %s" % coverage.dir)
    else:
        coverage = None

    if len(test_list) > 1 and jobs > 1:
        # Populate cache
        try:
            subprocess.check_output([sys.executable, tests_dir + 'create_cache.py'] + flags + ["--tmpdir=%s/cache" % tmpdir])
        except subprocess.CalledProcessError as e:
            sys.stdout.buffer.write(e.output)
            raise

    #Run Tests
    job_queue = TestHandler(jobs, tests_dir, tmpdir, test_list, flags)
    start_time = time.time()
    test_results = []

    max_len_name = len(max(test_list, key=len))

    for _ in range(len(test_list)):
        test_result, testdir, stdout, stderr = job_queue.get_next()
        test_results.append(test_result)

        if test_result.status == "Passed":
            logging.debug("\n%s%s%s passed, Duration: %s s" % (BOLD[1], test_result.name, BOLD[0], test_result.time))
        elif test_result.status == "Skipped":
            logging.debug("\n%s%s%s skipped" % (BOLD[1], test_result.name, BOLD[0]))
        else:
            print("\n%s%s%s failed, Duration: %s s\n" % (BOLD[1], test_result.name, BOLD[0], test_result.time))
            print(BOLD[1] + 'stdout:\n' + BOLD[0] + stdout + '\n')
            print(BOLD[1] + 'stderr:\n' + BOLD[0] + stderr + '\n')
            if combined_logs_len and os.path.isdir(testdir):
                # Print the final `combinedlogslen` lines of the combined logs
                print('{}Combine the logs and print the last {} lines ...{}'.format(BOLD[1], combined_logs_len, BOLD[0]))
                print('\n============')
                print('{}Combined log for {}:{}'.format(BOLD[1], testdir, BOLD[0]))
                print('============\n')
                combined_logs, _ = subprocess.Popen([sys.executable, os.path.join(tests_dir, 'combine_logs.py'), '-c', testdir], universal_newlines=True, stdout=subprocess.PIPE).communicate()
                print("\n".join(deque(combined_logs.splitlines(), combined_logs_len)))

    print_results(test_results, max_len_name, (int(time.time() - start_time)))

    if coverage:
        coverage.report_rpc_coverage()

        logging.debug("Cleaning up coverage data")
        coverage.cleanup()

    # Clear up the temp directory if all subdirectories are gone
    if not os.listdir(tmpdir):
        os.rmdir(tmpdir)

    all_passed = all(map(lambda test_result: test_result.was_successful, test_results))

    sys.exit(not all_passed)

def print_results(test_results, max_len_name, runtime):
    results = "\n" + BOLD[1] + "%s | %s | %s\n\n" % ("TEST".ljust(max_len_name), "STATUS   ", "DURATION") + BOLD[0]

    test_results.sort(key=lambda result: result.name.lower())
    all_passed = True
    time_sum = 0

    for test_result in test_results:
        all_passed = all_passed and test_result.was_successful
        time_sum += test_result.time
        test_result.padding = max_len_name
        results += str(test_result)

    status = TICK + "Passed" if all_passed else CROSS + "Failed"
    results += BOLD[1] + "\n%s | %s | %s s (accumulated) \n" % ("ALL".ljust(max_len_name), status.ljust(9), time_sum) + BOLD[0]
    results += "Runtime: %s s\n" % (runtime)
    print(results)

class TestHandler:
    """
    Trigger the test scripts passed in via the list.
    """

    def __init__(self, num_tests_parallel, tests_dir, tmpdir, test_list=None, flags=None):
        assert(num_tests_parallel >= 1)
        self.num_jobs = num_tests_parallel
        self.tests_dir = tests_dir
        self.tmpdir = tmpdir
        self.test_list = test_list
        self.flags = flags
        self.num_running = 0
        # In case there is a graveyard of zombie bitcoinds, we can apply a
        # pseudorandom offset to hopefully jump over them.
        # (625 is PORT_RANGE/MAX_NODES)
        self.portseed_offset = int(time.time() * 1000) % 625
        self.jobs = []

    def get_next(self):
        while self.num_running < self.num_jobs and self.test_list:
            # Add tests
            self.num_running += 1
            test = self.test_list.pop(0)
            portseed = len(self.test_list) + self.portseed_offset
            portseed_arg = ["--portseed={}".format(portseed)]
            log_stdout = tempfile.SpooledTemporaryFile(max_size=2**16)
            log_stderr = tempfile.SpooledTemporaryFile(max_size=2**16)
            test_argv = test.split()
            testdir = "{}/{}_{}".format(self.tmpdir, re.sub(".py$", "", test_argv[0]), portseed)
            tmpdir_arg = ["--tmpdir={}".format(testdir)]
            self.jobs.append((test,
                              time.time(),
                              subprocess.Popen([sys.executable, self.tests_dir + test_argv[0]] + test_argv[1:] + self.flags + portseed_arg + tmpdir_arg,
                                               universal_newlines=True,
                                               stdout=log_stdout,
                                               stderr=log_stderr),
                              testdir,
                              log_stdout,
                              log_stderr))
        if not self.jobs:
            raise IndexError('pop from empty list')
        while True:
            # Return first proc that finishes
            time.sleep(.5)
            for job in self.jobs:
                (name, start_time, proc, testdir, log_out, log_err) = job
                if os.getenv('TRAVIS') == 'true' and int(time.time() - start_time) > TRAVIS_TIMEOUT_DURATION:
                    # In travis, timeout individual tests (to stop tests hanging and not providing useful output).
                    proc.send_signal(signal.SIGINT)
                if proc.poll() is not None:
                    log_out.seek(0), log_err.seek(0)
                    [stdout, stderr] = [log_file.read().decode('utf-8') for log_file in (log_out, log_err)]
                    log_out.close(), log_err.close()
                    if proc.returncode == TEST_EXIT_PASSED and stderr == "":
                        status = "Passed"
                    elif proc.returncode == TEST_EXIT_SKIPPED:
                        status = "Skipped"
                    else:
                        status = "Failed"
                    self.num_running -= 1
                    self.jobs.remove(job)

                    return TestResult(name, status, int(time.time() - start_time)), testdir, stdout, stderr
            print('.', end='', flush=True)

class TestResult():
    def __init__(self, name, status, time):
        self.name = name
        self.status = status
        self.time = time
        self.padding = 0

    def __repr__(self):
        if self.status == "Passed":
            color = BLUE
            glyph = TICK
        elif self.status == "Failed":
            color = RED
            glyph = CROSS
        elif self.status == "Skipped":
            color = GREY
            glyph = CIRCLE

        return color[1] + "%s | %s%s | %s s\n" % (self.name.ljust(self.padding), glyph, self.status.ljust(7), self.time) + color[0]

    @property
    def was_successful(self):
        return self.status != "Failed"


def check_script_prefixes():
    """Check that test scripts start with one of the allowed name prefixes."""

    good_prefixes_re = re.compile("(example|feature|interface|mempool|mining|p2p|rpc|wallet|auxpow)_")
    bad_script_names = [script for script in ALL_SCRIPTS if good_prefixes_re.match(script) is None]

    if bad_script_names:
        print("%sERROR:%s %d tests not meeting naming conventions:" % (BOLD[1], BOLD[0], len(bad_script_names)))
        print("  %s" % ("\n  ".join(sorted(bad_script_names))))
        raise AssertionError("Some tests are not following naming convention!")


def check_script_list(src_dir):
    """Check scripts directory.

    Check that there are no scripts in the functional tests directory which are
    not being run by pull-tester.py."""
    script_dir = src_dir + '/test/functional/'
<<<<<<< HEAD
    python_files = set([t for t in os.listdir(script_dir) if t[-3:] == ".py"])
    missed_tests = list(python_files - set(map(lambda x: x.split()[0], ALL_SCRIPTS + NON_SCRIPTS + SKIPPED)))
=======
    python_files = set([test_file for test_file in os.listdir(script_dir) if test_file.endswith(".py")])
    missed_tests = list(python_files - set(map(lambda x: x.split()[0], ALL_SCRIPTS + NON_SCRIPTS)))
>>>>>>> f686002a
    if len(missed_tests) != 0:
        print("%sWARNING!%s The following scripts are not being run: %s. Check the test lists in test_runner.py." % (BOLD[1], BOLD[0], str(missed_tests)))
        if os.getenv('TRAVIS') == 'true':
            # On travis this warning is an error to prevent merging incomplete commits into master
            sys.exit(1)

class RPCCoverage():
    """
    Coverage reporting utilities for test_runner.

    Coverage calculation works by having each test script subprocess write
    coverage files into a particular directory. These files contain the RPC
    commands invoked during testing, as well as a complete listing of RPC
    commands per `bitcoin-cli help` (`rpc_interface.txt`).

    After all tests complete, the commands run are combined and diff'd against
    the complete list to calculate uncovered RPC commands.

    See also: test/functional/test_framework/coverage.py

    """
    def __init__(self):
        self.dir = tempfile.mkdtemp(prefix="coverage")
        self.flag = '--coveragedir=%s' % self.dir

    def report_rpc_coverage(self):
        """
        Print out RPC commands that were unexercised by tests.

        """
        uncovered = self._get_uncovered_rpc_commands()

        if uncovered:
            print("Uncovered RPC commands:")
            print("".join(("  - %s\n" % command) for command in sorted(uncovered)))
        else:
            print("All RPC commands covered.")

    def cleanup(self):
        return shutil.rmtree(self.dir)

    def _get_uncovered_rpc_commands(self):
        """
        Return a set of currently untested RPC commands.

        """
        # This is shared from `test/functional/test-framework/coverage.py`
        reference_filename = 'rpc_interface.txt'
        coverage_file_prefix = 'coverage.'

        coverage_ref_filename = os.path.join(self.dir, reference_filename)
        coverage_filenames = set()
        all_cmds = set()
        covered_cmds = set()

        if not os.path.isfile(coverage_ref_filename):
            raise RuntimeError("No coverage reference found")

        with open(coverage_ref_filename, 'r') as coverage_ref_file:
            all_cmds.update([line.strip() for line in coverage_ref_file.readlines()])

        for root, dirs, files in os.walk(self.dir):
            for filename in files:
                if filename.startswith(coverage_file_prefix):
                    coverage_filenames.add(os.path.join(root, filename))

        for filename in coverage_filenames:
            with open(filename, 'r') as coverage_file:
                covered_cmds.update([line.strip() for line in coverage_file.readlines()])

        return all_cmds - covered_cmds


if __name__ == '__main__':
    main()<|MERGE_RESOLUTION|>--- conflicted
+++ resolved
@@ -507,13 +507,8 @@
     Check that there are no scripts in the functional tests directory which are
     not being run by pull-tester.py."""
     script_dir = src_dir + '/test/functional/'
-<<<<<<< HEAD
-    python_files = set([t for t in os.listdir(script_dir) if t[-3:] == ".py"])
+    python_files = set([test_file for test_file in os.listdir(script_dir) if test_file.endswith(".py")])
     missed_tests = list(python_files - set(map(lambda x: x.split()[0], ALL_SCRIPTS + NON_SCRIPTS + SKIPPED)))
-=======
-    python_files = set([test_file for test_file in os.listdir(script_dir) if test_file.endswith(".py")])
-    missed_tests = list(python_files - set(map(lambda x: x.split()[0], ALL_SCRIPTS + NON_SCRIPTS)))
->>>>>>> f686002a
     if len(missed_tests) != 0:
         print("%sWARNING!%s The following scripts are not being run: %s. Check the test lists in test_runner.py." % (BOLD[1], BOLD[0], str(missed_tests)))
         if os.getenv('TRAVIS') == 'true':
