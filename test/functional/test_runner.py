#!/usr/bin/env python3
# Copyright (c) 2014-2022 The Bitcoin Core developers
# Distributed under the MIT software license, see the accompanying
# file COPYING or http://www.opensource.org/licenses/mit-license.php.
"""Run regression test suite.

This module calls down into individual test cases via subprocess. It will
forward all unrecognized arguments onto the individual test scripts.

For a description of arguments recognized by test scripts, see
`test/functional/test_framework/test_framework.py:BitcoinTestFramework.main`.

"""

import argparse
from collections import deque
import configparser
import csv
import datetime
import os
import pathlib
import platform
import time
import shutil
import signal
import subprocess
import sys
import tempfile
import re
import logging

os.environ["REQUIRE_WALLET_TYPE_SET"] = "1"

# Minimum amount of space to run the tests.
MIN_FREE_SPACE = 1.1 * 1024 * 1024 * 1024
# Additional space to run an extra job.
ADDITIONAL_SPACE_PER_JOB = 100 * 1024 * 1024
# Minimum amount of space required for --nocleanup
MIN_NO_CLEANUP_SPACE = 12 * 1024 * 1024 * 1024

# Formatting. Default colors to empty strings.
DEFAULT, BOLD, GREEN, RED = ("", ""), ("", ""), ("", ""), ("", "")
try:
    # Make sure python thinks it can write unicode to its stdout
    "\u2713".encode("utf_8").decode(sys.stdout.encoding)
    TICK = "✓ "
    CROSS = "✖ "
    CIRCLE = "○ "
except UnicodeDecodeError:
    TICK = "P "
    CROSS = "x "
    CIRCLE = "o "

if platform.system() == 'Windows':
    import ctypes
    kernel32 = ctypes.windll.kernel32  # type: ignore
    ENABLE_VIRTUAL_TERMINAL_PROCESSING = 4
    STD_OUTPUT_HANDLE = -11
    STD_ERROR_HANDLE = -12
    # Enable ascii color control to stdout
    stdout = kernel32.GetStdHandle(STD_OUTPUT_HANDLE)
    stdout_mode = ctypes.c_int32()
    kernel32.GetConsoleMode(stdout, ctypes.byref(stdout_mode))
    kernel32.SetConsoleMode(stdout, stdout_mode.value | ENABLE_VIRTUAL_TERMINAL_PROCESSING)
    # Enable ascii color control to stderr
    stderr = kernel32.GetStdHandle(STD_ERROR_HANDLE)
    stderr_mode = ctypes.c_int32()
    kernel32.GetConsoleMode(stderr, ctypes.byref(stderr_mode))
    kernel32.SetConsoleMode(stderr, stderr_mode.value | ENABLE_VIRTUAL_TERMINAL_PROCESSING)
else:
    # primitive formatting on supported
    # terminal via ANSI escape sequences:
    DEFAULT = ('\033[0m', '\033[0m')
    BOLD = ('\033[0m', '\033[1m')
    GREEN = ('\033[0m', '\033[0;32m')
    RED = ('\033[0m', '\033[0;31m')

TEST_EXIT_PASSED = 0
TEST_EXIT_SKIPPED = 77

TEST_FRAMEWORK_UNIT_TESTS = 'feature_framework_unit_tests.py'

EXTENDED_SCRIPTS = [
    # These tests are not run by default.
    # Longest test should go first, to favor running tests in parallel
    'feature_pruning.py',
    'feature_dbcrash.py',
    'feature_index_prune.py',
    'wallet_pruning.py --legacy-wallet',
]

BASE_SCRIPTS = [
    # Scripts that are run by default.
    # Longest test should go first, to favor running tests in parallel
    # vv Tests less than 5m vv
    'feature_fee_estimation.py',
    'feature_taproot.py',
    'feature_block.py',
    'mempool_ephemeral_dust.py',
    'wallet_conflicts.py --legacy-wallet',
    'wallet_conflicts.py --descriptors',
    'p2p_opportunistic_1p1c.py',
    'p2p_node_network_limited.py --v1transport',
    'p2p_node_network_limited.py --v2transport',
    # vv Tests less than 2m vv
    'mining_getblocktemplate_longpoll.py',
    'p2p_segwit.py',
    'feature_maxuploadtarget.py',
    'feature_assumeutxo.py',
    'mempool_updatefromblock.py',
    'mempool_persist.py --descriptors',
    # vv Tests less than 60s vv
    'rpc_psbt.py --legacy-wallet',
    'rpc_psbt.py --descriptors',
    'wallet_fundrawtransaction.py --legacy-wallet',
    'wallet_fundrawtransaction.py --descriptors',
    'wallet_bumpfee.py --legacy-wallet',
    'wallet_bumpfee.py --descriptors',
    'wallet_import_rescan.py --legacy-wallet',
    'wallet_backup.py --legacy-wallet',
    'wallet_backup.py --descriptors',
    'feature_segwit.py --legacy-wallet',
    'feature_segwit.py --descriptors --v1transport',
    'feature_segwit.py --descriptors --v2transport',
    'p2p_tx_download.py',
    'wallet_avoidreuse.py --legacy-wallet',
    'wallet_avoidreuse.py --descriptors',
    'feature_abortnode.py',
    'wallet_address_types.py --legacy-wallet',
    'wallet_address_types.py --descriptors',
    'p2p_orphan_handling.py',
    'wallet_basic.py --legacy-wallet',
    'wallet_basic.py --descriptors',
    'feature_maxtipage.py',
    'wallet_multiwallet.py --legacy-wallet',
    'wallet_multiwallet.py --descriptors',
    'wallet_multiwallet.py --usecli',
    'p2p_dns_seeds.py',
    'wallet_groups.py --legacy-wallet',
    'wallet_groups.py --descriptors',
    'p2p_blockfilters.py',
    'feature_assumevalid.py',
    'wallet_taproot.py --descriptors',
    'feature_bip68_sequence.py',
    'rpc_packages.py',
    'rpc_bind.py --ipv4',
    'rpc_bind.py --ipv6',
    'rpc_bind.py --nonloopback',
    'p2p_headers_sync_with_minchainwork.py',
    'p2p_feefilter.py',
    'feature_csv_activation.py',
    'p2p_sendheaders.py',
    'feature_config_args.py',
    'wallet_listtransactions.py --legacy-wallet',
    'wallet_listtransactions.py --descriptors',
    'wallet_miniscript.py --descriptors',
    # vv Tests less than 30s vv
    'p2p_invalid_messages.py',
    'rpc_createmultisig.py',
    'p2p_timeouts.py --v1transport',
    'p2p_timeouts.py --v2transport',
    'wallet_dump.py --legacy-wallet',
    'rpc_signer.py',
    'wallet_signer.py --descriptors',
    'wallet_importmulti.py --legacy-wallet',
    'mempool_limit.py',
    'rpc_txoutproof.py',
    'rpc_orphans.py',
    'wallet_listreceivedby.py --legacy-wallet',
    'wallet_listreceivedby.py --descriptors',
    'wallet_abandonconflict.py --legacy-wallet',
    'wallet_abandonconflict.py --descriptors',
    'feature_reindex.py',
    'feature_reindex_readonly.py',
    'wallet_labels.py --legacy-wallet',
    'wallet_labels.py --descriptors',
    'p2p_compactblocks.py',
    'p2p_compactblocks_blocksonly.py',
    'wallet_hd.py --legacy-wallet',
    'wallet_hd.py --descriptors',
    'wallet_blank.py --legacy-wallet',
    'wallet_blank.py --descriptors',
    'wallet_keypool_topup.py --legacy-wallet',
    'wallet_keypool_topup.py --descriptors',
    'wallet_fast_rescan.py --descriptors',
    'wallet_gethdkeys.py --descriptors',
    'wallet_createwalletdescriptor.py --descriptors',
    'interface_zmq.py',
    'rpc_invalid_address_message.py',
    'rpc_validateaddress.py',
    'interface_bitcoin_cli.py --legacy-wallet',
    'interface_bitcoin_cli.py --descriptors',
    'feature_bind_extra.py',
    'mempool_resurrect.py',
    'wallet_txn_doublespend.py --mineblock',
    'tool_wallet.py --legacy-wallet',
    'tool_wallet.py --legacy-wallet --bdbro',
    'tool_wallet.py --legacy-wallet --bdbro --swap-bdb-endian',
    'tool_wallet.py --descriptors',
    'tool_signet_miner.py --legacy-wallet',
    'tool_signet_miner.py --descriptors',
    'wallet_txn_clone.py',
    'wallet_txn_clone.py --segwit',
    'rpc_getchaintips.py',
    'rpc_misc.py',
    'p2p_1p1c_network.py',
    'interface_rest.py',
    'mempool_spend_coinbase.py',
    'wallet_avoid_mixing_output_types.py --descriptors',
    'mempool_reorg.py',
    'p2p_block_sync.py --v1transport',
    'p2p_block_sync.py --v2transport',
    'wallet_createwallet.py --legacy-wallet',
    'wallet_createwallet.py --usecli',
    'wallet_createwallet.py --descriptors',
    'wallet_watchonly.py --legacy-wallet',
    'wallet_watchonly.py --usecli --legacy-wallet',
    'wallet_reindex.py --legacy-wallet',
    'wallet_reindex.py --descriptors',
    'wallet_reorgsrestore.py',
    'interface_http.py',
    'interface_rpc.py',
    'interface_usdt_coinselection.py',
    'interface_usdt_mempool.py',
    'interface_usdt_net.py',
    'interface_usdt_utxocache.py',
    'interface_usdt_validation.py',
    'rpc_users.py',
    'rpc_whitelist.py',
    'feature_proxy.py',
    'wallet_signrawtransactionwithwallet.py --legacy-wallet',
    'wallet_signrawtransactionwithwallet.py --descriptors',
    'rpc_signrawtransactionwithkey.py',
    'rpc_rawtransaction.py --legacy-wallet',
    'wallet_transactiontime_rescan.py --descriptors',
    'wallet_transactiontime_rescan.py --legacy-wallet',
    'p2p_addrv2_relay.py',
    'p2p_compactblocks_hb.py --v1transport',
    'p2p_compactblocks_hb.py --v2transport',
    'p2p_disconnect_ban.py --v1transport',
    'p2p_disconnect_ban.py --v2transport',
    'feature_posix_fs_permissions.py',
    'rpc_decodescript.py',
    'rpc_blockchain.py --v1transport',
    'rpc_blockchain.py --v2transport',
    'rpc_deprecated.py',
    'wallet_disable.py',
    'wallet_change_address.py --legacy-wallet',
    'wallet_change_address.py --descriptors',
    'p2p_addr_relay.py',
    'p2p_getaddr_caching.py',
    'p2p_getdata.py',
    'p2p_addrfetch.py',
    'rpc_net.py --v1transport',
    'rpc_net.py --v2transport',
    'wallet_keypool.py --legacy-wallet',
    'wallet_keypool.py --descriptors',
    'wallet_descriptor.py --descriptors',
    'p2p_nobloomfilter_messages.py',
    TEST_FRAMEWORK_UNIT_TESTS,
    'p2p_filter.py',
    'rpc_setban.py --v1transport',
    'rpc_setban.py --v2transport',
    'p2p_blocksonly.py',
    'mining_prioritisetransaction.py',
    'p2p_invalid_locator.py',
    'p2p_invalid_block.py --v1transport',
    'p2p_invalid_block.py --v2transport',
    'p2p_invalid_tx.py --v1transport',
    'p2p_invalid_tx.py --v2transport',
    'p2p_v2_transport.py',
    'p2p_v2_encrypted.py',
    'p2p_v2_misbehaving.py',
    'example_test.py',
    'mempool_truc.py',
    'wallet_txn_doublespend.py --legacy-wallet',
    'wallet_multisig_descriptor_psbt.py --descriptors',
    'wallet_txn_doublespend.py --descriptors',
    'wallet_backwards_compatibility.py --legacy-wallet',
    'wallet_backwards_compatibility.py --descriptors',
    'wallet_txn_clone.py --mineblock',
    'feature_notifications.py',
    'rpc_getblockfilter.py',
    'rpc_getblockfrompeer.py',
    'rpc_invalidateblock.py',
    'feature_utxo_set_hash.py',
    'feature_rbf.py',
    'mempool_packages.py',
    'mempool_package_onemore.py',
    'mempool_package_limits.py',
    'mempool_package_rbf.py',
<<<<<<< HEAD
    # FIXME: Reenable and possibly fix once the BIP9 mining is activated.
    #'feature_versionbits_warning.py',
=======
    'tool_utxo_to_sqlite.py',
    'feature_versionbits_warning.py',
>>>>>>> db36a92c
    'feature_blocksxor.py',
    'rpc_preciousblock.py',
    'wallet_importprunedfunds.py --legacy-wallet',
    'wallet_importprunedfunds.py --descriptors',
    'p2p_leak_tx.py --v1transport',
    'p2p_leak_tx.py --v2transport',
    'p2p_eviction.py',
    'p2p_outbound_eviction.py',
    'p2p_ibd_stalling.py --v1transport',
    'p2p_ibd_stalling.py --v2transport',
    'p2p_net_deadlock.py --v1transport',
    'p2p_net_deadlock.py --v2transport',
    'wallet_signmessagewithaddress.py',
    'rpc_signmessagewithprivkey.py',
    'rpc_generate.py',
    'wallet_balance.py --legacy-wallet',
    'wallet_balance.py --descriptors',
    'p2p_initial_headers_sync.py',
    'feature_nulldummy.py',
    'mempool_accept.py',
    'mempool_expiry.py',
    'wallet_import_with_label.py --legacy-wallet',
    'wallet_importdescriptors.py --descriptors',
    'wallet_upgradewallet.py --legacy-wallet',
    'wallet_crosschain.py',
    'mining_basic.py',
    'p2p_mutated_blocks.py',
    'wallet_implicitsegwit.py --legacy-wallet',
    'rpc_named_arguments.py',
    'feature_startupnotify.py',
    'wallet_simulaterawtx.py --legacy-wallet',
    'wallet_simulaterawtx.py --descriptors',
    'wallet_listsinceblock.py --legacy-wallet',
    'wallet_listsinceblock.py --descriptors',
    'wallet_listdescriptors.py --descriptors',
    'p2p_leak.py',
    'wallet_encryption.py --legacy-wallet',
    'wallet_encryption.py --descriptors',
    'feature_dersig.py',
    'feature_cltv.py',
    'rpc_uptime.py',
    'feature_discover.py',
    'wallet_resendwallettransactions.py --legacy-wallet',
    'wallet_resendwallettransactions.py --descriptors',
    'wallet_fallbackfee.py --legacy-wallet',
    'wallet_fallbackfee.py --descriptors',
    'rpc_dumptxoutset.py',
    'feature_minchainwork.py',
    'rpc_estimatefee.py',
    'rpc_getblockstats.py',
    'feature_port.py',
    'feature_bind_port_externalip.py',
    'wallet_create_tx.py --legacy-wallet',
    'wallet_send.py --legacy-wallet',
    'wallet_send.py --descriptors',
    'wallet_sendall.py --legacy-wallet',
    'wallet_sendall.py --descriptors',
    'wallet_sendmany.py --descriptors',
    'wallet_sendmany.py --legacy-wallet',
    'wallet_create_tx.py --descriptors',
    'wallet_inactive_hdchains.py --legacy-wallet',
    'wallet_spend_unconfirmed.py',
    'wallet_rescan_unconfirmed.py --descriptors',
    'p2p_fingerprint.py',
    'feature_uacomment.py',
    'feature_init.py',
    'wallet_coinbase_category.py --legacy-wallet',
    'wallet_coinbase_category.py --descriptors',
    'feature_filelock.py',
    'feature_loadblock.py',
    'wallet_assumeutxo.py --descriptors',
    'p2p_dos_header_tree.py',
    'p2p_add_connections.py',
    'feature_bind_port_discover.py',
    'p2p_unrequested_blocks.py',
    'p2p_message_capture.py',
    'feature_includeconf.py',
    'feature_addrman.py',
    'feature_asmap.py',
    'feature_fastprune.py',
    'feature_framework_miniwallet.py',
    'mempool_unbroadcast.py',
    'mempool_compatibility.py',
    'mempool_accept_wtxid.py',
    'mempool_dust.py',
    'mempool_sigoplimit.py',
    'rpc_deriveaddresses.py',
    'rpc_deriveaddresses.py --usecli',
    'p2p_ping.py',
    'p2p_tx_privacy.py',
    'rpc_getdescriptoractivity.py',
    'rpc_scanblocks.py',
    'p2p_sendtxrcncl.py',
    'rpc_scantxoutset.py',
    'feature_unsupported_utxo_db.py',
    'feature_logging.py',
    'feature_anchors.py',
    'mempool_datacarrier.py',
    'feature_coinstatsindex.py',
    'wallet_orphanedreward.py',
    'wallet_timelock.py',
    'p2p_permissions.py',
    'feature_blocksdir.py',
    'wallet_startup.py',
    'feature_remove_pruned_files_on_startup.py',
    'p2p_i2p_ports.py',
    'p2p_i2p_sessions.py',
    'feature_presegwit_node_upgrade.py',
    'feature_settings.py',
    'rpc_getdescriptorinfo.py',
    'rpc_mempool_info.py',
    'rpc_help.py',
    'p2p_handshake.py',
    'p2p_handshake.py --v2transport',
    'feature_dirsymlinks.py',
    'feature_help.py',
    'feature_shutdown.py',
    'wallet_migration.py',
    'p2p_ibd_txrelay.py',
    'p2p_seednode.py',
    # Don't append tests at the end to avoid merge conflicts
    # Put them in a random line within the section that fits their approximate run-time

    # auxpow tests
    'auxpow_mining.py',
    'auxpow_mining.py --segwit',
    'auxpow_invalidpow.py',
    'auxpow_zerohash.py',
]

# Tests that are currently being skipped (e. g., because of BIP9).
SKIPPED = [
    'feature_signet.py',
    'feature_versionbits_warning.py',
    'mining_mainnet.py',
]

# Place EXTENDED_SCRIPTS first since it has the 3 longest running tests
ALL_SCRIPTS = EXTENDED_SCRIPTS + BASE_SCRIPTS

NON_SCRIPTS = [
    # These are python files that live in the functional tests directory, but are not test scripts.
    "combine_logs.py",
    "create_cache.py",
    "test_runner.py",
]

def main():
    # Parse arguments and pass through unrecognised args
    parser = argparse.ArgumentParser(add_help=False,
                                     usage='%(prog)s [test_runner.py options] [script options] [scripts]',
                                     description=__doc__,
                                     epilog='''
    Help text and arguments for individual test script:''',
                                     formatter_class=argparse.RawTextHelpFormatter)
    parser.add_argument('--ansi', action='store_true', default=sys.stdout.isatty(), help="Use ANSI colors and dots in output (enabled by default when standard output is a TTY)")
    parser.add_argument('--combinedlogslen', '-c', type=int, default=0, metavar='n', help='On failure, print a log (of length n lines) to the console, combined from the test framework and all test nodes.')
    parser.add_argument('--coverage', action='store_true', help='generate a basic coverage report for the RPC interface')
    parser.add_argument('--ci', action='store_true', help='Run checks and code that are usually only enabled in a continuous integration environment')
    parser.add_argument('--exclude', '-x', help='specify a comma-separated-list of scripts to exclude.')
    parser.add_argument('--extended', action='store_true', help='run the extended test suite in addition to the basic tests')
    parser.add_argument('--help', '-h', '-?', action='store_true', help='print help text and exit')
    parser.add_argument('--jobs', '-j', type=int, default=4, help='how many test scripts to run in parallel. Default=4.')
    parser.add_argument('--keepcache', '-k', action='store_true', help='the default behavior is to flush the cache directory on startup. --keepcache retains the cache from the previous testrun.')
    parser.add_argument('--quiet', '-q', action='store_true', help='only print dots, results summary and failure logs')
    parser.add_argument('--tmpdirprefix', '-t', default=tempfile.gettempdir(), help="Root directory for datadirs")
    parser.add_argument('--failfast', '-F', action='store_true', help='stop execution after the first test failure')
    parser.add_argument('--filter', help='filter scripts to run by regular expression')
    parser.add_argument("--nocleanup", dest="nocleanup", default=False, action="store_true",
                        help="Leave bitcoinds and test.* datadir on exit or error")
    parser.add_argument('--resultsfile', '-r', help='store test results (as CSV) to the provided file')

    args, unknown_args = parser.parse_known_args()
    fail_on_warn = args.ci
    if not args.ansi:
        global DEFAULT, BOLD, GREEN, RED
        DEFAULT = ("", "")
        BOLD = ("", "")
        GREEN = ("", "")
        RED = ("", "")

    # args to be passed on always start with two dashes; tests are the remaining unknown args
    tests = [arg for arg in unknown_args if arg[:2] != "--"]
    passon_args = [arg for arg in unknown_args if arg[:2] == "--"]

    # Read config generated by configure.
    config = configparser.ConfigParser()
    configfile = os.path.abspath(os.path.dirname(__file__)) + "/../config.ini"
    config.read_file(open(configfile, encoding="utf8"))

    passon_args.append("--configfile=%s" % configfile)

    # Set up logging
    logging_level = logging.INFO if args.quiet else logging.DEBUG
    logging.basicConfig(format='%(message)s', level=logging_level)

    # Create base test directory
    tmpdir = "%s/test_runner_₿_🏃_%s" % (args.tmpdirprefix, datetime.datetime.now().strftime("%Y%m%d_%H%M%S"))

    os.makedirs(tmpdir)

    logging.debug("Temporary test directory at %s" % tmpdir)

    results_filepath = None
    if args.resultsfile:
        results_filepath = pathlib.Path(args.resultsfile)
        # Stop early if the parent directory doesn't exist
        assert results_filepath.parent.exists(), "Results file parent directory does not exist"
        logging.debug("Test results will be written to " + str(results_filepath))

    enable_bitcoind = config["components"].getboolean("ENABLE_BITCOIND")

    if not enable_bitcoind:
        print("No functional tests to run.")
        print("Re-compile with the -DBUILD_DAEMON=ON build option")
        sys.exit(1)

    # Build list of tests
    test_list = []
    if tests:
        # Individual tests have been specified. Run specified tests that exist
        # in the ALL_SCRIPTS list. Accept names with or without a .py extension.
        # Specified tests can contain wildcards, but in that case the supplied
        # paths should be coherent, e.g. the same path as that provided to call
        # test_runner.py. Examples:
        #   `test/functional/test_runner.py test/functional/wallet*`
        #   `test/functional/test_runner.py ./test/functional/wallet*`
        #   `test_runner.py wallet*`
        #   but not:
        #   `test/functional/test_runner.py wallet*`
        # Multiple wildcards can be passed:
        #   `test_runner.py tool* mempool*`
        for test in tests:
            script = test.split("/")[-1]
            script = script + ".py" if ".py" not in script else script
            matching_scripts = [s for s in ALL_SCRIPTS if s.startswith(script)]
            if matching_scripts:
                test_list.extend(matching_scripts)
            else:
                print("{}WARNING!{} Test '{}' not found in full test list.".format(BOLD[1], BOLD[0], test))
    elif args.extended:
        # Include extended tests
        test_list += ALL_SCRIPTS
    else:
        # Run base tests only
        test_list += BASE_SCRIPTS

    # Remove the test cases that the user has explicitly asked to exclude.
    # The user can specify a test case with or without the .py extension.
    if args.exclude:

        def print_warning_missing_test(test_name):
            print("{}WARNING!{} Test '{}' not found in current test list. Check the --exclude list.".format(BOLD[1], BOLD[0], test_name))
            if fail_on_warn:
                sys.exit(1)

        def remove_tests(exclude_list):
            if not exclude_list:
                print_warning_missing_test(exclude_test)
            for exclude_item in exclude_list:
                test_list.remove(exclude_item)

        exclude_tests = [test.strip() for test in args.exclude.split(",")]
        for exclude_test in exclude_tests:
            # A space in the name indicates it has arguments such as "wallet_basic.py --descriptors"
            if ' ' in exclude_test:
                remove_tests([test for test in test_list if test.replace('.py', '') == exclude_test.replace('.py', '')])
            else:
                # Exclude all variants of a test
                remove_tests([test for test in test_list if test.split('.py')[0] == exclude_test.split('.py')[0]])

    if args.filter:
        test_list = list(filter(re.compile(args.filter).search, test_list))

    if not test_list:
        print("No valid test scripts specified. Check that your test is in one "
              "of the test lists in test_runner.py, or run test_runner.py with no arguments to run all tests")
        sys.exit(1)

    if args.help:
        # Print help for test_runner.py, then print help of the first script (with args removed) and exit.
        parser.print_help()
        subprocess.check_call([sys.executable, os.path.join(config["environment"]["SRCDIR"], 'test', 'functional', test_list[0].split()[0]), '-h'])
        sys.exit(0)

    # Warn if there is not enough space on tmpdir to run the tests with --nocleanup
    if args.nocleanup:
        if shutil.disk_usage(tmpdir).free < MIN_NO_CLEANUP_SPACE:
            print(f"{BOLD[1]}WARNING!{BOLD[0]} There may be insufficient free space in {tmpdir} to run the functional test suite with --nocleanup. "
                  f"A minimum of {MIN_NO_CLEANUP_SPACE // (1024 * 1024 * 1024)} GB of free space is required.")
        passon_args.append("--nocleanup")

    check_script_list(src_dir=config["environment"]["SRCDIR"], fail_on_warn=fail_on_warn)
    check_script_prefixes()

    if not args.keepcache:
        shutil.rmtree("%s/test/cache" % config["environment"]["BUILDDIR"], ignore_errors=True)

    run_tests(
        test_list=test_list,
        build_dir=config["environment"]["BUILDDIR"],
        tmpdir=tmpdir,
        jobs=args.jobs,
        enable_coverage=args.coverage,
        args=passon_args,
        combined_logs_len=args.combinedlogslen,
        failfast=args.failfast,
        use_term_control=args.ansi,
        results_filepath=results_filepath,
    )

def run_tests(*, test_list, build_dir, tmpdir, jobs=1, enable_coverage=False, args=None, combined_logs_len=0, failfast=False, use_term_control, results_filepath=None):
    args = args or []

    # Warn if bitcoind is already running
    try:
        # pgrep exits with code zero when one or more matching processes found
        if subprocess.run(["pgrep", "-x", "bitcoind"], stdout=subprocess.DEVNULL).returncode == 0:
            print("%sWARNING!%s There is already a bitcoind process running on this system. Tests may fail unexpectedly due to resource contention!" % (BOLD[1], BOLD[0]))
    except OSError:
        # pgrep not supported
        pass

    # Warn if there is a cache directory
    cache_dir = "%s/test/cache" % build_dir
    if os.path.isdir(cache_dir):
        print("%sWARNING!%s There is a cache directory here: %s. If tests fail unexpectedly, try deleting the cache directory." % (BOLD[1], BOLD[0], cache_dir))

    # Warn if there is not enough space on the testing dir
    min_space = MIN_FREE_SPACE + (jobs - 1) * ADDITIONAL_SPACE_PER_JOB
    if shutil.disk_usage(tmpdir).free < min_space:
        print(f"{BOLD[1]}WARNING!{BOLD[0]} There may be insufficient free space in {tmpdir} to run the Bitcoin functional test suite. "
              f"Running the test suite with fewer than {min_space // (1024 * 1024)} MB of free space might cause tests to fail.")

    tests_dir = f"{build_dir}/test/functional/"
    # This allows `test_runner.py` to work from an out-of-source build directory using a symlink,
    # a hard link or a copy on any platform. See https://github.com/bitcoin/bitcoin/pull/27561.
    sys.path.append(tests_dir)

    flags = ['--cachedir={}'.format(cache_dir)] + args

    if enable_coverage:
        coverage = RPCCoverage()
        flags.append(coverage.flag)
        logging.debug("Initializing coverage directory at %s" % coverage.dir)
    else:
        coverage = None

    if len(test_list) > 1 and jobs > 1:
        # Populate cache
        try:
            subprocess.check_output([sys.executable, tests_dir + 'create_cache.py'] + flags + ["--tmpdir=%s/cache" % tmpdir])
        except subprocess.CalledProcessError as e:
            sys.stdout.buffer.write(e.output)
            raise

    #Run Tests
    job_queue = TestHandler(
        num_tests_parallel=jobs,
        tests_dir=tests_dir,
        tmpdir=tmpdir,
        test_list=test_list,
        flags=flags,
        use_term_control=use_term_control,
    )
    start_time = time.time()
    test_results = []

    max_len_name = len(max(test_list, key=len))
    test_count = len(test_list)
    all_passed = True
    while not job_queue.done():
        if failfast and not all_passed:
            break
        for test_result, testdir, stdout, stderr, skip_reason in job_queue.get_next():
            test_results.append(test_result)
            done_str = f"{len(test_results)}/{test_count} - {BOLD[1]}{test_result.name}{BOLD[0]}"
            if test_result.status == "Passed":
                logging.debug("%s passed, Duration: %s s" % (done_str, test_result.time))
            elif test_result.status == "Skipped":
                logging.debug(f"{done_str} skipped ({skip_reason})")
            else:
                all_passed = False
                print("%s failed, Duration: %s s\n" % (done_str, test_result.time))
                print(BOLD[1] + 'stdout:\n' + BOLD[0] + stdout + '\n')
                print(BOLD[1] + 'stderr:\n' + BOLD[0] + stderr + '\n')
                if combined_logs_len and os.path.isdir(testdir):
                    # Print the final `combinedlogslen` lines of the combined logs
                    print('{}Combine the logs and print the last {} lines ...{}'.format(BOLD[1], combined_logs_len, BOLD[0]))
                    print('\n============')
                    print('{}Combined log for {}:{}'.format(BOLD[1], testdir, BOLD[0]))
                    print('============\n')
                    combined_logs_args = [sys.executable, os.path.join(tests_dir, 'combine_logs.py'), testdir]
                    if BOLD[0]:
                        combined_logs_args += ['--color']
                    combined_logs, _ = subprocess.Popen(combined_logs_args, text=True, stdout=subprocess.PIPE).communicate()
                    print("\n".join(deque(combined_logs.splitlines(), combined_logs_len)))

                if failfast:
                    logging.debug("Early exiting after test failure")
                    break

                if "[Errno 28] No space left on device" in stdout:
                    sys.exit(f"Early exiting after test failure due to insufficient free space in {tmpdir}\n"
                             f"Test execution data left in {tmpdir}.\n"
                             f"Additional storage is needed to execute testing.")

    runtime = int(time.time() - start_time)
    print_results(test_results, max_len_name, runtime)
    if results_filepath:
        write_results(test_results, results_filepath, runtime)

    if coverage:
        coverage_passed = coverage.report_rpc_coverage()

        logging.debug("Cleaning up coverage data")
        coverage.cleanup()
    else:
        coverage_passed = True

    # Clear up the temp directory if all subdirectories are gone
    if not os.listdir(tmpdir):
        os.rmdir(tmpdir)

    all_passed = all_passed and coverage_passed

    # Clean up dangling processes if any. This may only happen with --failfast option.
    # Killing the process group will also terminate the current process but that is
    # not an issue
    if not os.getenv("CI_FAILFAST_TEST_LEAVE_DANGLING") and len(job_queue.jobs):
        os.killpg(os.getpgid(0), signal.SIGKILL)

    sys.exit(not all_passed)


def print_results(test_results, max_len_name, runtime):
    results = "\n" + BOLD[1] + "%s | %s | %s\n\n" % ("TEST".ljust(max_len_name), "STATUS   ", "DURATION") + BOLD[0]

    test_results.sort(key=TestResult.sort_key)
    all_passed = True
    time_sum = 0

    for test_result in test_results:
        all_passed = all_passed and test_result.was_successful
        time_sum += test_result.time
        test_result.padding = max_len_name
        results += str(test_result)

    status = TICK + "Passed" if all_passed else CROSS + "Failed"
    if not all_passed:
        results += RED[1]
    results += BOLD[1] + "\n%s | %s | %s s (accumulated) \n" % ("ALL".ljust(max_len_name), status.ljust(9), time_sum) + BOLD[0]
    if not all_passed:
        results += RED[0]
    results += "Runtime: %s s\n" % (runtime)
    print(results)


def write_results(test_results, filepath, total_runtime):
    with open(filepath, mode="w", encoding="utf8") as results_file:
        results_writer = csv.writer(results_file)
        results_writer.writerow(['test', 'status', 'duration(seconds)'])
        all_passed = True
        for test_result in test_results:
            all_passed = all_passed and test_result.was_successful
            results_writer.writerow([test_result.name, test_result.status, str(test_result.time)])
        results_writer.writerow(['ALL', ("Passed" if all_passed else "Failed"), str(total_runtime)])

class TestHandler:
    """
    Trigger the test scripts passed in via the list.
    """

    def __init__(self, *, num_tests_parallel, tests_dir, tmpdir, test_list, flags, use_term_control):
        assert num_tests_parallel >= 1
        self.num_jobs = num_tests_parallel
        self.tests_dir = tests_dir
        self.tmpdir = tmpdir
        self.test_list = test_list
        self.flags = flags
        self.jobs = []
        self.use_term_control = use_term_control

    def done(self):
        return not (self.jobs or self.test_list)

    def get_next(self):
        while len(self.jobs) < self.num_jobs and self.test_list:
            # Add tests
            test = self.test_list.pop(0)
            portseed = len(self.test_list)
            portseed_arg = ["--portseed={}".format(portseed)]
            log_stdout = tempfile.SpooledTemporaryFile(max_size=2**16)
            log_stderr = tempfile.SpooledTemporaryFile(max_size=2**16)
            test_argv = test.split()
            testdir = "{}/{}_{}".format(self.tmpdir, re.sub(".py$", "", test_argv[0]), portseed)
            tmpdir_arg = ["--tmpdir={}".format(testdir)]
            self.jobs.append((test,
                              time.time(),
                              subprocess.Popen([sys.executable, self.tests_dir + test_argv[0]] + test_argv[1:] + self.flags + portseed_arg + tmpdir_arg,
                                               text=True,
                                               stdout=log_stdout,
                                               stderr=log_stderr),
                              testdir,
                              log_stdout,
                              log_stderr))
        if not self.jobs:
            raise IndexError('pop from empty list')

        # Print remaining running jobs when all jobs have been started.
        if not self.test_list:
            print("Remaining jobs: [{}]".format(", ".join(j[0] for j in self.jobs)))

        dot_count = 0
        while True:
            # Return all procs that have finished, if any. Otherwise sleep until there is one.
            time.sleep(.5)
            ret = []
            for job in self.jobs:
                (name, start_time, proc, testdir, log_out, log_err) = job
                if proc.poll() is not None:
                    log_out.seek(0), log_err.seek(0)
                    [stdout, stderr] = [log_file.read().decode('utf-8') for log_file in (log_out, log_err)]
                    log_out.close(), log_err.close()
                    skip_reason = None
                    if proc.returncode == TEST_EXIT_PASSED and stderr == "":
                        status = "Passed"
                    elif proc.returncode == TEST_EXIT_SKIPPED:
                        status = "Skipped"
                        skip_reason = re.search(r"Test Skipped: (.*)", stdout).group(1)
                    else:
                        status = "Failed"
                    self.jobs.remove(job)
                    if self.use_term_control:
                        clearline = '\r' + (' ' * dot_count) + '\r'
                        print(clearline, end='', flush=True)
                    dot_count = 0
                    ret.append((TestResult(name, status, int(time.time() - start_time)), testdir, stdout, stderr, skip_reason))
            if ret:
                return ret
            if self.use_term_control:
                print('.', end='', flush=True)
            dot_count += 1


class TestResult():
    def __init__(self, name, status, time):
        self.name = name
        self.status = status
        self.time = time
        self.padding = 0

    def sort_key(self):
        if self.status == "Passed":
            return 0, self.name.lower()
        elif self.status == "Failed":
            return 2, self.name.lower()
        elif self.status == "Skipped":
            return 1, self.name.lower()

    def __repr__(self):
        if self.status == "Passed":
            color = GREEN
            glyph = TICK
        elif self.status == "Failed":
            color = RED
            glyph = CROSS
        elif self.status == "Skipped":
            color = DEFAULT
            glyph = CIRCLE

        return color[1] + "%s | %s%s | %s s\n" % (self.name.ljust(self.padding), glyph, self.status.ljust(7), self.time) + color[0]

    @property
    def was_successful(self):
        return self.status != "Failed"


def check_script_prefixes():
    """Check that test scripts start with one of the allowed name prefixes."""

    good_prefixes_re = re.compile("^(example|feature|interface|mempool|mining|p2p|rpc|wallet|tool|auxpow)_")
    bad_script_names = [script for script in ALL_SCRIPTS if good_prefixes_re.match(script) is None]

    if bad_script_names:
        print("%sERROR:%s %d tests not meeting naming conventions:" % (BOLD[1], BOLD[0], len(bad_script_names)))
        print("  %s" % ("\n  ".join(sorted(bad_script_names))))
        raise AssertionError("Some tests are not following naming convention!")


def check_script_list(*, src_dir, fail_on_warn):
    """Check scripts directory.

    Check that all python files in this directory are categorized
    as a test script or meta script."""
    script_dir = src_dir + '/test/functional/'
    python_files = set([test_file for test_file in os.listdir(script_dir) if test_file.endswith(".py")])
    missed_tests = list(python_files - set(map(lambda x: x.split()[0], ALL_SCRIPTS + NON_SCRIPTS + SKIPPED)))
    if len(missed_tests) != 0:
        print("%sWARNING!%s The following scripts are not being run: %s. Check the test lists in test_runner.py." % (BOLD[1], BOLD[0], str(missed_tests)))
        if fail_on_warn:
            sys.exit(1)


class RPCCoverage():
    """
    Coverage reporting utilities for test_runner.

    Coverage calculation works by having each test script subprocess write
    coverage files into a particular directory. These files contain the RPC
    commands invoked during testing, as well as a complete listing of RPC
    commands per `bitcoin-cli help` (`rpc_interface.txt`).

    After all tests complete, the commands run are combined and diff'd against
    the complete list to calculate uncovered RPC commands.

    See also: test/functional/test_framework/coverage.py

    """
    def __init__(self):
        self.dir = tempfile.mkdtemp(prefix="coverage")
        self.flag = '--coveragedir=%s' % self.dir

    def report_rpc_coverage(self):
        """
        Print out RPC commands that were unexercised by tests.

        """
        uncovered = self._get_uncovered_rpc_commands()

        if uncovered:
            print("Uncovered RPC commands:")
            print("".join(("  - %s\n" % command) for command in sorted(uncovered)))
            return False
        else:
            print("All RPC commands covered.")
            return True

    def cleanup(self):
        return shutil.rmtree(self.dir)

    def _get_uncovered_rpc_commands(self):
        """
        Return a set of currently untested RPC commands.

        """
        # This is shared from `test/functional/test_framework/coverage.py`
        reference_filename = 'rpc_interface.txt'
        coverage_file_prefix = 'coverage.'

        coverage_ref_filename = os.path.join(self.dir, reference_filename)
        coverage_filenames = set()
        all_cmds = set()
        # Consider RPC generate covered, because it is overloaded in
        # test_framework/test_node.py and not seen by the coverage check.
        covered_cmds = set({'generate'})

        if not os.path.isfile(coverage_ref_filename):
            raise RuntimeError("No coverage reference found")

        with open(coverage_ref_filename, 'r', encoding="utf8") as coverage_ref_file:
            all_cmds.update([line.strip() for line in coverage_ref_file.readlines()])

        for root, _, files in os.walk(self.dir):
            for filename in files:
                if filename.startswith(coverage_file_prefix):
                    coverage_filenames.add(os.path.join(root, filename))

        for filename in coverage_filenames:
            with open(filename, 'r', encoding="utf8") as coverage_file:
                covered_cmds.update([line.strip() for line in coverage_file.readlines()])

        return all_cmds - covered_cmds


if __name__ == '__main__':
    main()<|MERGE_RESOLUTION|>--- conflicted
+++ resolved
@@ -289,13 +289,9 @@
     'mempool_package_onemore.py',
     'mempool_package_limits.py',
     'mempool_package_rbf.py',
-<<<<<<< HEAD
+    'tool_utxo_to_sqlite.py',
     # FIXME: Reenable and possibly fix once the BIP9 mining is activated.
     #'feature_versionbits_warning.py',
-=======
-    'tool_utxo_to_sqlite.py',
-    'feature_versionbits_warning.py',
->>>>>>> db36a92c
     'feature_blocksxor.py',
     'rpc_preciousblock.py',
     'wallet_importprunedfunds.py --legacy-wallet',
