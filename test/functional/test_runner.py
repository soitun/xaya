--- conflicted
+++ resolved
@@ -99,7 +99,8 @@
     'mempool_ephemeral_dust.py',
     'wallet_conflicts.py --legacy-wallet',
     'wallet_conflicts.py --descriptors',
-    'p2p_opportunistic_1p1c.py',
+    # FIXME: Debug and re-enable for Xaya
+    #'p2p_opportunistic_1p1c.py',
     'p2p_node_network_limited.py --v1transport',
     'p2p_node_network_limited.py --v2transport',
     # vv Tests less than 2m vv
@@ -204,13 +205,8 @@
     'wallet_txn_clone.py --segwit',
     'rpc_getchaintips.py',
     'rpc_misc.py',
-<<<<<<< HEAD
     # FIXME: Debug and re-enable for Xaya
     #'p2p_1p1c_network.py',
-    #'p2p_opportunistic_1p1c.py',
-=======
-    'p2p_1p1c_network.py',
->>>>>>> 6bdd907b
     'interface_rest.py',
     'mempool_spend_coinbase.py',
     'wallet_avoid_mixing_output_types.py --descriptors',
