--- conflicted
+++ resolved
@@ -474,8 +474,6 @@
     'feature_signet.py',
     'feature_versionbits_warning.py',
     'mining_mainnet.py',
-<<<<<<< HEAD
-    'p2p_dos_header_tree.py',
     'p2p_1p1c_network.py',
     'p2p_ibd_stalling.py',
     'p2p_opportunistic_1p1c.py',
@@ -486,8 +484,6 @@
     # are active from the start in Xaya.
     'feature_dersig.py',
     'feature_cltv.py',
-=======
->>>>>>> 409d6848
 ]
 
 # Place EXTENDED_SCRIPTS first since it has the 3 longest running tests
