--- conflicted
+++ resolved
@@ -344,13 +344,9 @@
     'feature_filelock.py',
     'feature_loadblock.py',
     'feature_assumeutxo.py',
-<<<<<<< HEAD
+    'wallet_assumeutxo.py --descriptors',
     # FIXME: Reenable with data created for Namecoin.
     #'p2p_dos_header_tree.py',
-=======
-    'wallet_assumeutxo.py --descriptors',
-    'p2p_dos_header_tree.py',
->>>>>>> 41f937db
     'p2p_add_connections.py',
     'feature_bind_port_discover.py',
     'p2p_unrequested_blocks.py',
