#!/usr/bin/env python3
# Copyright (c) 2014-2017 The Bitcoin Core developers
# Distributed under the MIT software license, see the accompanying
# file COPYING or http://www.opensource.org/licenses/mit-license.php.
"""Run regression test suite.

This module calls down into individual test cases via subprocess. It will
forward all unrecognized arguments onto the individual test scripts.

Functional tests are disabled on Windows by default. Use --force to run them anyway.

For a description of arguments recognized by test scripts, see
`test/functional/test_framework/test_framework.py:BitcoinTestFramework.main`.

"""

import argparse
from collections import deque
import configparser
import datetime
import os
import time
import shutil
import signal
import sys
import subprocess
import tempfile
import re
import logging

# Formatting. Default colors to empty strings.
BOLD, BLUE, RED, GREY = ("", ""), ("", ""), ("", ""), ("", "")
try:
    # Make sure python thinks it can write unicode to its stdout
    "\u2713".encode("utf_8").decode(sys.stdout.encoding)
    TICK = "✓ "
    CROSS = "✖ "
    CIRCLE = "○ "
except UnicodeDecodeError:
    TICK = "P "
    CROSS = "x "
    CIRCLE = "o "

if os.name == 'posix':
    # primitive formatting on supported
    # terminal via ANSI escape sequences:
    BOLD = ('\033[0m', '\033[1m')
    BLUE = ('\033[0m', '\033[0;34m')
    RED = ('\033[0m', '\033[0;31m')
    GREY = ('\033[0m', '\033[1;30m')

TEST_EXIT_PASSED = 0
TEST_EXIT_SKIPPED = 77

BASE_SCRIPTS= [
    # Scripts that are run by the travis build process.
    # Longest test should go first, to favor running tests in parallel
    'wallet_hd.py',
    'wallet_backup.py',
    # vv Tests less than 5m vv
    # Does not satisfy Namecoin's BDB limit.
    #'feature_block.py',
    'rpc_fundrawtransaction.py',
    'p2p_compactblocks.py',
    # FIXME: Reenable and possibly fix once the BIP9 mining is activated.
    #'feature_segwit.py',
    # vv Tests less than 2m vv
    'wallet_basic.py',
    'wallet_accounts.py',
    # FIXME: Reenable and possibly fix once the BIP9 mining is activated.
    #'p2p_segwit.py',
    'wallet_dump.py',
    'rpc_listtransactions.py',
    # vv Tests less than 60s vv
    'p2p_sendheaders.py',
    'wallet_zapwallettxes.py',
    'wallet_importmulti.py',
    'mempool_limit.py',
    'rpc_txoutproof.py',
    'wallet_listreceivedby.py',
    'wallet_abandonconflict.py',
    # FIXME: Enable once we activate BIP9.
    #'feature_csv_activation.py',
    'rpc_rawtransaction.py',
    'wallet_address_types.py',
    'feature_reindex.py',
    # vv Tests less than 30s vv
    'wallet_keypool_topup.py',
    'interface_zmq.py',
    'interface_bitcoin_cli.py',
    'mempool_resurrect.py',
    'wallet_txn_doublespend.py --mineblock',
    'wallet_txn_clone.py',
    'wallet_txn_clone.py --segwit',
    'rpc_getchaintips.py',
    'interface_rest.py',
    'mempool_spend_coinbase.py',
    'mempool_reorg.py',
    'mempool_persist.py',
    'wallet_multiwallet.py',
    'wallet_multiwallet.py --usecli',
    'interface_http.py',
    'rpc_users.py',
    'feature_proxy.py',
    'rpc_signrawtransaction.py',
    'p2p_disconnect_ban.py',
    'rpc_decodescript.py',
    'rpc_blockchain.py',
    'rpc_deprecated.py',
    'wallet_disable.py',
    'rpc_net.py',
    'wallet_keypool.py',
    'p2p_mempool.py',
    'mining_prioritisetransaction.py',
    'p2p_invalid_block.py',
    'p2p_invalid_tx.py',
    # FIXME: Reenable and possibly fix once the BIP9 mining is activated.
    #'feature_versionbits_warning.py',
    'rpc_preciousblock.py',
    'wallet_importprunedfunds.py',
    'rpc_signmessage.py',
    # FIXME: Reenable and possibly fix once the BIP9 mining is activated.
<<<<<<< HEAD
    #'nulldummy.py',
    'import-rescan.py',
    'mining.py',
    'bumpfee.py',
    'rpcnamedargs.py',
    'listsinceblock.py',
    'p2p-leaktests.py',
    'wallet-encryption.py',
    'uptime.py',
    'resendwallettransactions.py',
    'minchainwork.py',
    'p2p-fingerprint.py',
    'uacomment.py',
    'p2p-acceptblock.py',
=======
    #'feature_nulldummy.py',
    'wallet_import_rescan.py',
    'mining_basic.py',
    'wallet_bumpfee.py',
    'rpc_named_arguments.py',
    'wallet_listsinceblock.py',
    'p2p_leak.py',
    'wallet_encryption.py',
    'feature_dersig.py',
    'feature_cltv.py',
    'rpc_uptime.py',
    'wallet_resendwallettransactions.py',
    'feature_minchainwork.py',
    'p2p_fingerprint.py',
    'feature_uacomment.py',
    'p2p_unrequested_blocks.py',
>>>>>>> cb39e9e4
    'feature_logging.py',
    'p2p_node_network_limited.py',
    'feature_config_args.py',
    # Don't append tests at the end to avoid merge conflicts
    # Put them in a random line within the section that fits their approximate run-time

    # name tests
    'name_list.py',
    'name_multisig.py',
    'name_pending.py',
    'name_rawtx.py',
    'name_registration.py',
    'name_reorg.py',
    'name_scanning.py',
    'name_wallet.py',

    # Chimaera-specific tests
    'premine.py',
]

EXTENDED_SCRIPTS = [
    # These tests are not run by the travis build process.
    # Longest test should go first, to favor running tests in parallel
    'feature_pruning.py',
    # vv Tests less than 20m vv
    'feature_fee_estimation.py',
    # vv Tests less than 5m vv
    'feature_maxuploadtarget.py',
    'mempool_packages.py',
    'feature_dbcrash.py',
    # vv Tests less than 2m vv
    'feature_bip68_sequence.py',
    'mining_getblocktemplate_longpoll.py',
    'p2p_timeouts.py',
    # vv Tests less than 60s vv
    'feature_bip9_softforks.py',
    'p2p_feefilter.py',
    'rpc_bind.py',
    # vv Tests less than 30s vv
    'feature_assumevalid.py',
    'example_test.py',
    'wallet_txn_doublespend.py',
    'wallet_txn_clone.py --mineblock',
    'feature_notifications.py',
    'rpc_invalidateblock.py',
    'feature_rbf.py',
]

# Tests that are currently being skipped (e. g., because of BIP9).
SKIPPED = [
    'feature_block.py',
    'p2p-segwit.py',
    'segwit.py',
    'bip68-112-113-p2p.py',
    'p2p-versionbits-warning.py',
    'nulldummy.py',
    # Disabled, as they take too long with neoscrypt (they mine a lot of
    # blocks).  They are also not relevant, since all BIP34-activated forks
    # are active from the start in Chimaera.
    'bipdersig-p2p.py',
    'bip65-cltv-p2p.py',
]

# Place EXTENDED_SCRIPTS first since it has the 3 longest running tests
ALL_SCRIPTS = EXTENDED_SCRIPTS + BASE_SCRIPTS

NON_SCRIPTS = [
    # These are python files that live in the functional tests directory, but are not test scripts.
    "combine_logs.py",
    "create_cache.py",
    "test_runner.py",
]

def main():
    # Parse arguments and pass through unrecognised args
    parser = argparse.ArgumentParser(add_help=False,
                                     usage='%(prog)s [test_runner.py options] [script options] [scripts]',
                                     description=__doc__,
                                     epilog='''
    Help text and arguments for individual test script:''',
                                     formatter_class=argparse.RawTextHelpFormatter)
    parser.add_argument('--combinedlogslen', '-c', type=int, default=0, help='print a combined log (of length n lines) from all test nodes and test framework to the console on failure.')
    parser.add_argument('--coverage', action='store_true', help='generate a basic coverage report for the RPC interface')
    parser.add_argument('--exclude', '-x', help='specify a comma-separated-list of scripts to exclude.')
    parser.add_argument('--extended', action='store_true', help='run the extended test suite in addition to the basic tests')
    parser.add_argument('--force', '-f', action='store_true', help='run tests even on platforms where they are disabled by default (e.g. windows).')
    parser.add_argument('--help', '-h', '-?', action='store_true', help='print help text and exit')
    parser.add_argument('--jobs', '-j', type=int, default=4, help='how many test scripts to run in parallel. Default=4.')
    parser.add_argument('--keepcache', '-k', action='store_true', help='the default behavior is to flush the cache directory on startup. --keepcache retains the cache from the previous testrun.')
    parser.add_argument('--quiet', '-q', action='store_true', help='only print results summary and failure logs')
    parser.add_argument('--tmpdirprefix', '-t', default=tempfile.gettempdir(), help="Root directory for datadirs")
    args, unknown_args = parser.parse_known_args()

    # args to be passed on always start with two dashes; tests are the remaining unknown args
    tests = [arg for arg in unknown_args if arg[:2] != "--"]
    passon_args = [arg for arg in unknown_args if arg[:2] == "--"]

    # Read config generated by configure.
    config = configparser.ConfigParser()
    configfile = os.path.abspath(os.path.dirname(__file__)) + "/../config.ini"
    config.read_file(open(configfile))

    passon_args.append("--configfile=%s" % configfile)

    # Set up logging
    logging_level = logging.INFO if args.quiet else logging.DEBUG
    logging.basicConfig(format='%(message)s', level=logging_level)

    # Create base test directory
    tmpdir = "%s/bitcoin_test_runner_%s" % (args.tmpdirprefix, datetime.datetime.now().strftime("%Y%m%d_%H%M%S"))
    os.makedirs(tmpdir)

    logging.debug("Temporary test directory at %s" % tmpdir)

    enable_wallet = config["components"].getboolean("ENABLE_WALLET")
    enable_utils = config["components"].getboolean("ENABLE_UTILS")
    enable_bitcoind = config["components"].getboolean("ENABLE_BITCOIND")

    if config["environment"]["EXEEXT"] == ".exe" and not args.force:
        # https://github.com/bitcoin/bitcoin/commit/d52802551752140cf41f0d9a225a43e84404d3e9
        # https://github.com/bitcoin/bitcoin/pull/5677#issuecomment-136646964
        print("Tests currently disabled on Windows by default. Use --force option to enable")
        sys.exit(0)

    if not (enable_wallet and enable_utils and enable_bitcoind):
        print("No functional tests to run. Wallet, utils, and bitcoind must all be enabled")
        print("Rerun `configure` with -enable-wallet, -with-utils and -with-daemon and rerun make")
        sys.exit(0)

    # Build list of tests
    if tests:
        # Individual tests have been specified. Run specified tests that exist
        # in the ALL_SCRIPTS list. Accept the name with or without .py extension.
        tests = [re.sub("\.py$", "", t) + ".py" for t in tests]
        test_list = []
        for t in tests:
            if t in ALL_SCRIPTS:
                test_list.append(t)
            else:
                print("{}WARNING!{} Test '{}' not found in full test list.".format(BOLD[1], BOLD[0], t))
    else:
        # No individual tests have been specified.
        # Run all base tests, and optionally run extended tests.
        test_list = BASE_SCRIPTS
        if args.extended:
            # place the EXTENDED_SCRIPTS first since the three longest ones
            # are there and the list is shorter
            test_list = EXTENDED_SCRIPTS + test_list

    # Remove the test cases that the user has explicitly asked to exclude.
    if args.exclude:
        tests_excl = [re.sub("\.py$", "", t) + ".py" for t in args.exclude.split(',')]
        for exclude_test in tests_excl:
            if exclude_test in test_list:
                test_list.remove(exclude_test)
            else:
                print("{}WARNING!{} Test '{}' not found in current test list.".format(BOLD[1], BOLD[0], exclude_test))

    if not test_list:
        print("No valid test scripts specified. Check that your test is in one "
              "of the test lists in test_runner.py, or run test_runner.py with no arguments to run all tests")
        sys.exit(0)

    if args.help:
        # Print help for test_runner.py, then print help of the first script (with args removed) and exit.
        parser.print_help()
        subprocess.check_call([(config["environment"]["SRCDIR"] + '/test/functional/' + test_list[0].split()[0])] + ['-h'])
        sys.exit(0)

    check_script_list(config["environment"]["SRCDIR"])
    check_script_prefixes()

    if not args.keepcache:
        shutil.rmtree("%s/test/cache" % config["environment"]["BUILDDIR"], ignore_errors=True)

    run_tests(test_list, config["environment"]["SRCDIR"], config["environment"]["BUILDDIR"], config["environment"]["EXEEXT"], tmpdir, args.jobs, args.coverage, passon_args, args.combinedlogslen)

def run_tests(test_list, src_dir, build_dir, exeext, tmpdir, jobs=1, enable_coverage=False, args=[], combined_logs_len=0):
    # Warn if bitcoind is already running (unix only)
    try:
        if subprocess.check_output(["pidof", "chimaerad"]) is not None:
            print("%sWARNING!%s There is already a chimaerad process running on this system. Tests may fail unexpectedly due to resource contention!" % (BOLD[1], BOLD[0]))
    except (OSError, subprocess.SubprocessError):
        pass

    # Warn if there is a cache directory
    cache_dir = "%s/test/cache" % build_dir
    if os.path.isdir(cache_dir):
        print("%sWARNING!%s There is a cache directory here: %s. If tests fail unexpectedly, try deleting the cache directory." % (BOLD[1], BOLD[0], cache_dir))

    #Set env vars
    if "BITCOIND" not in os.environ:
        os.environ["BITCOIND"] = build_dir + '/src/chimaerad' + exeext
        os.environ["BITCOINCLI"] = build_dir + '/src/chimaera-cli' + exeext

    tests_dir = src_dir + '/test/functional/'

    flags = ["--srcdir={}/src".format(build_dir)] + args
    flags.append("--cachedir=%s" % cache_dir)

    if enable_coverage:
        coverage = RPCCoverage()
        flags.append(coverage.flag)
        logging.debug("Initializing coverage directory at %s" % coverage.dir)
    else:
        coverage = None

    if len(test_list) > 1 and jobs > 1:
        # Populate cache
        try:
            subprocess.check_output([tests_dir + 'create_cache.py'] + flags + ["--tmpdir=%s/cache" % tmpdir])
        except subprocess.CalledProcessError as e:
            sys.stdout.buffer.write(e.output)
            raise

    #Run Tests
    job_queue = TestHandler(jobs, tests_dir, tmpdir, test_list, flags)
    time0 = time.time()
    test_results = []

    max_len_name = len(max(test_list, key=len))

    for _ in range(len(test_list)):
        test_result, testdir, stdout, stderr = job_queue.get_next()
        test_results.append(test_result)

        if test_result.status == "Passed":
            logging.debug("\n%s%s%s passed, Duration: %s s" % (BOLD[1], test_result.name, BOLD[0], test_result.time))
        elif test_result.status == "Skipped":
            logging.debug("\n%s%s%s skipped" % (BOLD[1], test_result.name, BOLD[0]))
        else:
            print("\n%s%s%s failed, Duration: %s s\n" % (BOLD[1], test_result.name, BOLD[0], test_result.time))
            print(BOLD[1] + 'stdout:\n' + BOLD[0] + stdout + '\n')
            print(BOLD[1] + 'stderr:\n' + BOLD[0] + stderr + '\n')
            if combined_logs_len and os.path.isdir(testdir):
                # Print the final `combinedlogslen` lines of the combined logs
                print('{}Combine the logs and print the last {} lines ...{}'.format(BOLD[1], combined_logs_len, BOLD[0]))
                print('\n============')
                print('{}Combined log for {}:{}'.format(BOLD[1], testdir, BOLD[0]))
                print('============\n')
                combined_logs, _ = subprocess.Popen([os.path.join(tests_dir, 'combine_logs.py'), '-c', testdir], universal_newlines=True, stdout=subprocess.PIPE).communicate()
                print("\n".join(deque(combined_logs.splitlines(), combined_logs_len)))

    print_results(test_results, max_len_name, (int(time.time() - time0)))

    if coverage:
        coverage.report_rpc_coverage()

        logging.debug("Cleaning up coverage data")
        coverage.cleanup()

    # Clear up the temp directory if all subdirectories are gone
    if not os.listdir(tmpdir):
        os.rmdir(tmpdir)

    all_passed = all(map(lambda test_result: test_result.was_successful, test_results))

    sys.exit(not all_passed)

def print_results(test_results, max_len_name, runtime):
    results = "\n" + BOLD[1] + "%s | %s | %s\n\n" % ("TEST".ljust(max_len_name), "STATUS   ", "DURATION") + BOLD[0]

    test_results.sort(key=lambda result: result.name.lower())
    all_passed = True
    time_sum = 0

    for test_result in test_results:
        all_passed = all_passed and test_result.was_successful
        time_sum += test_result.time
        test_result.padding = max_len_name
        results += str(test_result)

    status = TICK + "Passed" if all_passed else CROSS + "Failed"
    results += BOLD[1] + "\n%s | %s | %s s (accumulated) \n" % ("ALL".ljust(max_len_name), status.ljust(9), time_sum) + BOLD[0]
    results += "Runtime: %s s\n" % (runtime)
    print(results)

class TestHandler:
    """
    Trigger the test scripts passed in via the list.
    """

    def __init__(self, num_tests_parallel, tests_dir, tmpdir, test_list=None, flags=None):
        assert(num_tests_parallel >= 1)
        self.num_jobs = num_tests_parallel
        self.tests_dir = tests_dir
        self.tmpdir = tmpdir
        self.test_list = test_list
        self.flags = flags
        self.num_running = 0
        # In case there is a graveyard of zombie bitcoinds, we can apply a
        # pseudorandom offset to hopefully jump over them.
        # (625 is PORT_RANGE/MAX_NODES)
        self.portseed_offset = int(time.time() * 1000) % 625
        self.jobs = []

    def get_next(self):
        while self.num_running < self.num_jobs and self.test_list:
            # Add tests
            self.num_running += 1
            t = self.test_list.pop(0)
            portseed = len(self.test_list) + self.portseed_offset
            portseed_arg = ["--portseed={}".format(portseed)]
            log_stdout = tempfile.SpooledTemporaryFile(max_size=2**16)
            log_stderr = tempfile.SpooledTemporaryFile(max_size=2**16)
            test_argv = t.split()
            testdir = "{}/{}_{}".format(self.tmpdir, re.sub(".py$", "", test_argv[0]), portseed)
            tmpdir_arg = ["--tmpdir={}".format(testdir)]
            self.jobs.append((t,
                              time.time(),
                              subprocess.Popen([self.tests_dir + test_argv[0]] + test_argv[1:] + self.flags + portseed_arg + tmpdir_arg,
                                               universal_newlines=True,
                                               stdout=log_stdout,
                                               stderr=log_stderr),
                              testdir,
                              log_stdout,
                              log_stderr))
        if not self.jobs:
            raise IndexError('pop from empty list')
        while True:
            # Return first proc that finishes
            time.sleep(.5)
            for j in self.jobs:
                (name, time0, proc, testdir, log_out, log_err) = j
                if os.getenv('TRAVIS') == 'true' and int(time.time() - time0) > 20 * 60:
                    # In travis, timeout individual tests after 20 minutes (to stop tests hanging and not
                    # providing useful output.
                    proc.send_signal(signal.SIGINT)
                if proc.poll() is not None:
                    log_out.seek(0), log_err.seek(0)
                    [stdout, stderr] = [l.read().decode('utf-8') for l in (log_out, log_err)]
                    log_out.close(), log_err.close()
                    if proc.returncode == TEST_EXIT_PASSED and stderr == "":
                        status = "Passed"
                    elif proc.returncode == TEST_EXIT_SKIPPED:
                        status = "Skipped"
                    else:
                        status = "Failed"
                    self.num_running -= 1
                    self.jobs.remove(j)

                    return TestResult(name, status, int(time.time() - time0)), testdir, stdout, stderr
            print('.', end='', flush=True)

class TestResult():
    def __init__(self, name, status, time):
        self.name = name
        self.status = status
        self.time = time
        self.padding = 0

    def __repr__(self):
        if self.status == "Passed":
            color = BLUE
            glyph = TICK
        elif self.status == "Failed":
            color = RED
            glyph = CROSS
        elif self.status == "Skipped":
            color = GREY
            glyph = CIRCLE

        return color[1] + "%s | %s%s | %s s\n" % (self.name.ljust(self.padding), glyph, self.status.ljust(7), self.time) + color[0]

    @property
    def was_successful(self):
        return self.status != "Failed"


def check_script_prefixes():
    """Check that at most a handful of the
       test scripts don't start with one of the allowed name prefixes."""

    # LEEWAY is provided as a transition measure, so that pull-requests
    # that introduce new tests that don't conform with the naming
    # convention don't immediately cause the tests to fail.
    LEEWAY = 10

    good_prefixes_re = re.compile("(example|feature|interface|mempool|mining|p2p|rpc|wallet|name)_")
    bad_script_names = [script for script in ALL_SCRIPTS if good_prefixes_re.match(script) is None]

    if len(bad_script_names) > 0:
        print("INFO: %d tests not meeting naming conventions:" % (len(bad_script_names)))
        print("  %s" % ("\n  ".join(sorted(bad_script_names))))
    assert len(bad_script_names) <= LEEWAY, "Too many tests not following naming convention! (%d found, maximum: %d)" % (len(bad_script_names), LEEWAY)


def check_script_list(src_dir):
    """Check scripts directory.

    Check that there are no scripts in the functional tests directory which are
    not being run by pull-tester.py."""
    script_dir = src_dir + '/test/functional/'
    python_files = set([t for t in os.listdir(script_dir) if t[-3:] == ".py"])
    missed_tests = list(python_files - set(map(lambda x: x.split()[0], ALL_SCRIPTS + NON_SCRIPTS + SKIPPED)))
    if len(missed_tests) != 0:
        print("%sWARNING!%s The following scripts are not being run: %s. Check the test lists in test_runner.py." % (BOLD[1], BOLD[0], str(missed_tests)))
        if os.getenv('TRAVIS') == 'true':
            # On travis this warning is an error to prevent merging incomplete commits into master
            sys.exit(1)

class RPCCoverage():
    """
    Coverage reporting utilities for test_runner.

    Coverage calculation works by having each test script subprocess write
    coverage files into a particular directory. These files contain the RPC
    commands invoked during testing, as well as a complete listing of RPC
    commands per `bitcoin-cli help` (`rpc_interface.txt`).

    After all tests complete, the commands run are combined and diff'd against
    the complete list to calculate uncovered RPC commands.

    See also: test/functional/test_framework/coverage.py

    """
    def __init__(self):
        self.dir = tempfile.mkdtemp(prefix="coverage")
        self.flag = '--coveragedir=%s' % self.dir

    def report_rpc_coverage(self):
        """
        Print out RPC commands that were unexercised by tests.

        """
        uncovered = self._get_uncovered_rpc_commands()

        if uncovered:
            print("Uncovered RPC commands:")
            print("".join(("  - %s\n" % i) for i in sorted(uncovered)))
        else:
            print("All RPC commands covered.")

    def cleanup(self):
        return shutil.rmtree(self.dir)

    def _get_uncovered_rpc_commands(self):
        """
        Return a set of currently untested RPC commands.

        """
        # This is shared from `test/functional/test-framework/coverage.py`
        reference_filename = 'rpc_interface.txt'
        coverage_file_prefix = 'coverage.'

        coverage_ref_filename = os.path.join(self.dir, reference_filename)
        coverage_filenames = set()
        all_cmds = set()
        covered_cmds = set()

        if not os.path.isfile(coverage_ref_filename):
            raise RuntimeError("No coverage reference found")

        with open(coverage_ref_filename, 'r') as f:
            all_cmds.update([i.strip() for i in f.readlines()])

        for root, dirs, files in os.walk(self.dir):
            for filename in files:
                if filename.startswith(coverage_file_prefix):
                    coverage_filenames.add(os.path.join(root, filename))

        for filename in coverage_filenames:
            with open(filename, 'r') as f:
                covered_cmds.update([i.strip() for i in f.readlines()])

        return all_cmds - covered_cmds


if __name__ == '__main__':
    main()<|MERGE_RESOLUTION|>--- conflicted
+++ resolved
@@ -120,22 +120,6 @@
     'wallet_importprunedfunds.py',
     'rpc_signmessage.py',
     # FIXME: Reenable and possibly fix once the BIP9 mining is activated.
-<<<<<<< HEAD
-    #'nulldummy.py',
-    'import-rescan.py',
-    'mining.py',
-    'bumpfee.py',
-    'rpcnamedargs.py',
-    'listsinceblock.py',
-    'p2p-leaktests.py',
-    'wallet-encryption.py',
-    'uptime.py',
-    'resendwallettransactions.py',
-    'minchainwork.py',
-    'p2p-fingerprint.py',
-    'uacomment.py',
-    'p2p-acceptblock.py',
-=======
     #'feature_nulldummy.py',
     'wallet_import_rescan.py',
     'mining_basic.py',
@@ -144,15 +128,12 @@
     'wallet_listsinceblock.py',
     'p2p_leak.py',
     'wallet_encryption.py',
-    'feature_dersig.py',
-    'feature_cltv.py',
     'rpc_uptime.py',
     'wallet_resendwallettransactions.py',
     'feature_minchainwork.py',
     'p2p_fingerprint.py',
     'feature_uacomment.py',
     'p2p_unrequested_blocks.py',
->>>>>>> cb39e9e4
     'feature_logging.py',
     'p2p_node_network_limited.py',
     'feature_config_args.py',
@@ -170,7 +151,7 @@
     'name_wallet.py',
 
     # Chimaera-specific tests
-    'premine.py',
+    'chimaera_premine.py',
 ]
 
 EXTENDED_SCRIPTS = [
@@ -204,16 +185,16 @@
 # Tests that are currently being skipped (e. g., because of BIP9).
 SKIPPED = [
     'feature_block.py',
-    'p2p-segwit.py',
-    'segwit.py',
-    'bip68-112-113-p2p.py',
-    'p2p-versionbits-warning.py',
-    'nulldummy.py',
+    'feature_csv_activation.py',
+    'feature_nulldummy.py',
+    'feature_segwit.py',
+    'feature_versionbits_warning.py',
+    'p2p_segwit.py',
     # Disabled, as they take too long with neoscrypt (they mine a lot of
     # blocks).  They are also not relevant, since all BIP34-activated forks
     # are active from the start in Chimaera.
-    'bipdersig-p2p.py',
-    'bip65-cltv-p2p.py',
+    'feature_dersig.py',
+    'feature_cltv.py',
 ]
 
 # Place EXTENDED_SCRIPTS first since it has the 3 longest running tests
@@ -531,7 +512,7 @@
     # convention don't immediately cause the tests to fail.
     LEEWAY = 10
 
-    good_prefixes_re = re.compile("(example|feature|interface|mempool|mining|p2p|rpc|wallet|name)_")
+    good_prefixes_re = re.compile("(example|feature|interface|mempool|mining|p2p|rpc|wallet|name|chimaera)_")
     bad_script_names = [script for script in ALL_SCRIPTS if good_prefixes_re.match(script) is None]
 
     if len(bad_script_names) > 0:
