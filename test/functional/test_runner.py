--- conflicted
+++ resolved
@@ -171,13 +171,9 @@
     'wallet_txn_doublespend.py --mineblock',
     'tool_bitcoin_chainstate.py',
     'tool_wallet.py',
-<<<<<<< HEAD
+    'tool_utils.py',
     # FIXME: Re-enable once the signet miner supports powdata
     #'tool_signet_miner.py',
-=======
-    'tool_utils.py',
-    'tool_signet_miner.py',
->>>>>>> 97e8ca6a
     'wallet_txn_clone.py',
     'wallet_txn_clone.py --segwit',
     'rpc_getchaintips.py',
