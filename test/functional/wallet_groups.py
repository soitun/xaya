--- conflicted
+++ resolved
@@ -45,18 +45,8 @@
 
     def run_test(self):
         self.log.info("Setting up")
-<<<<<<< HEAD
         # Mine some coins.  Enable segwit.
         self.generate(self.nodes[0], 500)
-        # To take full use of immediate tx relay, all nodes need to be reachable
-        # via inbound peers, i.e. connect first to last to close the circle
-        # (the default test network topology looks like this:
-        #  node0 <-- node1 <-- node2 <-- node3 <-- node4 <-- node5)
-        self.connect_nodes(0, self.num_nodes - 1)
-=======
->>>>>>> f0794cbd
-        # Mine some coins
-        self.generate(self.nodes[0], COINBASE_MATURITY + 1)
 
         # Get some addresses from the two nodes
         addr1 = [self.nodes[1].getnewaddress() for _ in range(3)]
