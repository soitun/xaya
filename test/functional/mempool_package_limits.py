#!/usr/bin/env python3
# Copyright (c) 2021-2022 The Bitcoin Core developers
# Distributed under the MIT software license, see the accompanying
# file COPYING or http://www.opensource.org/licenses/mit-license.php.
"""Test logic for limiting mempool and package ancestors/descendants."""
from test_framework.blocktools import COINBASE_MATURITY
from test_framework.messages import (
    WITNESS_SCALE_FACTOR,
)
from test_framework.test_framework import BitcoinTestFramework
from test_framework.util import (
    assert_equal,
)
from test_framework.wallet import MiniWallet

# Decorator to
# 1) check that mempool is empty at the start of a subtest
# 2) run the subtest, which may submit some transaction(s) to the mempool and
#    create a list of hex transactions
# 3) testmempoolaccept the package hex and check that it fails with the error
#    "package-mempool-limits" for each tx
# 4) after mining a block, clearing the pre-submitted transactions from mempool,
#    check that submitting the created package succeeds
def check_package_limits(func):
    def func_wrapper(self, *args, **kwargs):
        node = self.nodes[0]
        assert_equal(0, node.getmempoolinfo()["size"])
        package_hex = func(self, *args, **kwargs)
        testres_error_expected = node.testmempoolaccept(rawtxs=package_hex)
        assert_equal(len(testres_error_expected), len(package_hex))
        for txres in testres_error_expected:
            assert_equal(txres["package-error"], "package-mempool-limits")

        # Clear mempool and check that the package passes now
        self.generate(node, 1)
        assert all([res["allowed"] for res in node.testmempoolaccept(rawtxs=package_hex)])

    return func_wrapper


class MempoolPackageLimitsTest(BitcoinTestFramework):
    def set_test_params(self):
        self.num_nodes = 1
        self.setup_clean_chain = True

    def run_test(self):
        self.wallet = MiniWallet(self.nodes[0])
        # Add enough mature utxos to the wallet so that all txs spend confirmed coins.
        self.generate(self.wallet, 35)
        self.generate(self.nodes[0], COINBASE_MATURITY)

        self.test_chain_limits()
        self.test_desc_count_limits()
        self.test_desc_count_limits_2()
        self.test_anc_count_limits()
        self.test_anc_count_limits_2()
        self.test_anc_count_limits_bushy()

        # The node will accept (nonstandard) extra large OP_RETURN outputs
        self.restart_node(0, extra_args=["-datacarriersize=100000"])
        self.test_anc_size_limits()
        self.test_desc_size_limits()

    @check_package_limits
    def test_chain_limits_helper(self, mempool_count, package_count):
        node = self.nodes[0]
        chain_hex = []

        chaintip_utxo = self.wallet.send_self_transfer_chain(from_node=node, chain_length=mempool_count)[-1]["new_utxo"]
        # in-package transactions
        for _ in range(package_count):
            tx = self.wallet.create_self_transfer(utxo_to_spend=chaintip_utxo)
            chaintip_utxo = tx["new_utxo"]
            chain_hex.append(tx["hex"])
        return chain_hex

    def test_chain_limits(self):
        """Create chains from mempool and package transactions that are longer than 25,
        but only if both in-mempool and in-package transactions are considered together.
        This checks that both mempool and in-package transactions are taken into account when
        calculating ancestors/descendant limits.
        """
        self.log.info("Check that in-package ancestors count for mempool ancestor limits")

        # 24 transactions in the mempool and 2 in the package. The parent in the package has
        # 24 in-mempool ancestors and 1 in-package descendant. The child has 0 direct parents
        # in the mempool, but 25 in-mempool and in-package ancestors in total.
        self.test_chain_limits_helper(24, 2)
        # 2 transactions in the mempool and 24 in the package.
        self.test_chain_limits_helper(2, 24)
        # 13 transactions in the mempool and 13 in the package.
        self.test_chain_limits_helper(13, 13)

    @check_package_limits
    def test_desc_count_limits(self):
        """Create an 'A' shaped package with 24 transactions in the mempool and 2 in the package:
                    M1
                   ^  ^
                 M2a  M2b
                .       .
               .         .
              .           .
             M12a          ^
            ^              M13b
           ^                 ^
          Pa                  Pb
        The top ancestor in the package exceeds descendant limits but only if the in-mempool and in-package
        descendants are all considered together (24 including in-mempool descendants and 26 including both
        package transactions).
        """
        node = self.nodes[0]
        self.log.info("Check that in-mempool and in-package descendants are calculated properly in packages")
        # Top parent in mempool, M1
        m1_utxos = self.wallet.send_self_transfer_multi(from_node=node, num_outputs=2)['new_utxos']

        package_hex = []
        # Chain A (M2a... M12a)
        chain_a_tip_utxo = self.wallet.send_self_transfer_chain(from_node=node, chain_length=11, utxo_to_spend=m1_utxos[0])[-1]["new_utxo"]
        # Pa
        pa_hex = self.wallet.create_self_transfer(utxo_to_spend=chain_a_tip_utxo)["hex"]
        package_hex.append(pa_hex)

        # Chain B (M2b... M13b)
        chain_b_tip_utxo = self.wallet.send_self_transfer_chain(from_node=node, chain_length=12, utxo_to_spend=m1_utxos[1])[-1]["new_utxo"]
        # Pb
        pb_hex = self.wallet.create_self_transfer(utxo_to_spend=chain_b_tip_utxo)["hex"]
        package_hex.append(pb_hex)

        assert_equal(24, node.getmempoolinfo()["size"])
        assert_equal(2, len(package_hex))
        return package_hex

    @check_package_limits
    def test_desc_count_limits_2(self):
        """Create a Package with 24 transaction in mempool and 2 transaction in package:
                      M1
                     ^  ^
                   M2    ^
                   .      ^
                  .        ^
                 .          ^
                M24          ^
                              ^
                              P1
                              ^
                              P2
        P1 has M1 as a mempool ancestor, P2 has no in-mempool ancestors, but when
        combined P2 has M1 as an ancestor and M1 exceeds descendant_limits(23 in-mempool
        descendants + 2 in-package descendants, a total of 26 including itself).
        """

        node = self.nodes[0]
        package_hex = []
        # M1
        m1_utxos = self.wallet.send_self_transfer_multi(from_node=node, num_outputs=2)['new_utxos']

        # Chain M2...M24
        self.wallet.send_self_transfer_chain(from_node=node, chain_length=23, utxo_to_spend=m1_utxos[0])[-1]["new_utxo"]

        # P1
        p1_tx = self.wallet.create_self_transfer(utxo_to_spend=m1_utxos[1])
        package_hex.append(p1_tx["hex"])

        # P2
        p2_tx = self.wallet.create_self_transfer(utxo_to_spend=p1_tx["new_utxo"])
        package_hex.append(p2_tx["hex"])

        assert_equal(24, node.getmempoolinfo()["size"])
        assert_equal(2, len(package_hex))
        return package_hex

    @check_package_limits
    def test_anc_count_limits(self):
        """Create a 'V' shaped chain with 24 transactions in the mempool and 3 in the package:
        M1a                    M1b
         ^                     ^
          M2a                M2b
           .                 .
            .               .
             .             .
             M12a        M12b
               ^         ^
                Pa     Pb
                 ^    ^
                   Pc
        The lowest descendant, Pc, exceeds ancestor limits, but only if the in-mempool
        and in-package ancestors are all considered together.
        """
        node = self.nodes[0]
        package_hex = []
        pc_parent_utxos = []

        self.log.info("Check that in-mempool and in-package ancestors are calculated properly in packages")

        # Two chains of 13 transactions each
        for _ in range(2):
            chain_tip_utxo = self.wallet.send_self_transfer_chain(from_node=node, chain_length=12)[-1]["new_utxo"]
            # Save the 13th transaction for the package
            tx = self.wallet.create_self_transfer(utxo_to_spend=chain_tip_utxo)
            package_hex.append(tx["hex"])
            pc_parent_utxos.append(tx["new_utxo"])

        # Child Pc
        pc_hex = self.wallet.create_self_transfer_multi(utxos_to_spend=pc_parent_utxos)["hex"]
        package_hex.append(pc_hex)

        assert_equal(24, node.getmempoolinfo()["size"])
        assert_equal(3, len(package_hex))
        return package_hex

    @check_package_limits
    def test_anc_count_limits_2(self):
        """Create a 'Y' shaped chain with 24 transactions in the mempool and 2 in the package:
        M1a                M1b
         ^                ^
          M2a            M2b
           .            .
            .          .
             .        .
            M12a    M12b
               ^    ^
                 Pc
                 ^
                 Pd
        The lowest descendant, Pd, exceeds ancestor limits, but only if the in-mempool
        and in-package ancestors are all considered together.
        """
        node = self.nodes[0]
        pc_parent_utxos = []

        self.log.info("Check that in-mempool and in-package ancestors are calculated properly in packages")
        # Two chains of 12 transactions each
        for _ in range(2):
            chaintip_utxo = self.wallet.send_self_transfer_chain(from_node=node, chain_length=12)[-1]["new_utxo"]
            # last 2 transactions will be the parents of Pc
            pc_parent_utxos.append(chaintip_utxo)

        # Child Pc
        pc_tx = self.wallet.create_self_transfer_multi(utxos_to_spend=pc_parent_utxos)

        # Child Pd
        pd_tx = self.wallet.create_self_transfer(utxo_to_spend=pc_tx["new_utxos"][0])

        assert_equal(24, node.getmempoolinfo()["size"])
        return [pc_tx["hex"], pd_tx["hex"]]

    @check_package_limits
    def test_anc_count_limits_bushy(self):
        """Create a tree with 20 transactions in the mempool and 6 in the package:
        M1...M4 M5...M8 M9...M12 M13...M16 M17...M20
            ^      ^       ^        ^         ^             (each with 4 parents)
            P0     P1      P2      P3        P4
             ^     ^       ^       ^         ^              (5 parents)
                           PC
        Where M(4i+1)...M+(4i+4) are the parents of Pi and P0, P1, P2, P3, and P4 are the parents of PC.
        P0... P4 individually only have 4 parents each, and PC has no in-mempool parents. But
        combined, PC has 25 in-mempool and in-package parents.
        """
        node = self.nodes[0]
        package_hex = []
        pc_parent_utxos = []
        for _ in range(5): # Make package transactions P0 ... P4
            pc_grandparent_utxos = []
            for _ in range(4): # Make mempool transactions M(4i+1)...M(4i+4)
                pc_grandparent_utxos.append(self.wallet.send_self_transfer(from_node=node)["new_utxo"])
            # Package transaction Pi
            pi_tx = self.wallet.create_self_transfer_multi(utxos_to_spend=pc_grandparent_utxos)
            package_hex.append(pi_tx["hex"])
            pc_parent_utxos.append(pi_tx["new_utxos"][0])
        # Package transaction PC
        pc_hex = self.wallet.create_self_transfer_multi(utxos_to_spend=pc_parent_utxos)["hex"]
        package_hex.append(pc_hex)

        assert_equal(20, node.getmempoolinfo()["size"])
        assert_equal(6, len(package_hex))
        return package_hex

    @check_package_limits
    def test_anc_size_limits(self):
        """Test Case with 2 independent transactions in the mempool and a parent + child in the
        package, where the package parent is the child of both mempool transactions (30KvB each):
              A     B
               ^   ^
                 C
                 ^
                 D
        The lowest descendant, D, exceeds ancestor size limits, but only if the in-mempool
        and in-package ancestors are all considered together.
        """
        node = self.nodes[0]
        parent_utxos = []
<<<<<<< HEAD
        target_weight = WITNESS_SCALE_FACTOR * 1000 * 9 # 9KvB
        high_fee = Decimal("0.003") # 10 sats/vB
=======
        target_vsize = 30_000
        high_fee = 10 * target_vsize  # 10 sats/vB
        target_weight = target_vsize * WITNESS_SCALE_FACTOR
>>>>>>> fa276c01
        self.log.info("Check that in-mempool and in-package ancestor size limits are calculated properly in packages")
        # Mempool transactions A and B
        # In Xaya, the tx size is limited while the max package is still
        # 100 KvB, so we need more ancestors.
        for _ in range(5):
            tx1 = self.wallet.create_self_transfer(target_weight=target_weight)
            self.wallet.sendrawtransaction(from_node=node, tx_hex=tx1["hex"])
            tx2 = self.wallet.create_self_transfer(utxo_to_spend=tx1["new_utxo"], target_weight=target_weight)
            self.wallet.sendrawtransaction(from_node=node, tx_hex=tx2["hex"])
            parent_utxos.append(tx2["new_utxo"])

        # Package transaction C
        pc_tx = self.wallet.create_self_transfer_multi(utxos_to_spend=parent_utxos, fee_per_output=high_fee, target_weight=target_weight)

        # Package transaction D
        pd_tx = self.wallet.create_self_transfer(utxo_to_spend=pc_tx["new_utxos"][0], target_weight=target_weight)

<<<<<<< HEAD
        assert_equal(10, node.getmempoolinfo()["size"])
        testres_too_heavy = node.testmempoolaccept(rawtxs=[pc_tx["hex"], pd_tx["hex"]])
        for txres in testres_too_heavy:
            assert_equal(txres["package-error"], "package-mempool-limits")

        # Clear mempool and check that the package passes now
        self.generate(node, 1)
        assert all([res["allowed"] for res in node.testmempoolaccept(rawtxs=[pc_tx["hex"], pd_tx["hex"]])])
=======
        assert_equal(2, node.getmempoolinfo()["size"])
        return [pc_tx["hex"], pd_tx["hex"]]
>>>>>>> fa276c01

    @check_package_limits
    def test_desc_size_limits(self):
        """Create 3 mempool transactions and 2 package transactions (21KvB each):
              Ma
             ^ ^
            Mb  Mc
           ^     ^
          Pd      Pe
        The top ancestor in the package exceeds descendant size limits but only if the in-mempool
        and in-package descendants are all considered together.
        """
        node = self.nodes[0]
<<<<<<< HEAD
        assert_equal(0, node.getmempoolinfo()["size"])
        target_weight = 9 * 1000 * WITNESS_SCALE_FACTOR
        high_fee = Decimal("0.0021") # 10 sats/vB
        self.log.info("Check that in-mempool and in-package descendant sizes are calculated properly in packages")
        # Top parent in mempool, Ma
        ma_tx = self.wallet.create_self_transfer_multi(num_outputs=6, fee_per_output=int(high_fee / 5 * COIN), target_weight=target_weight)
=======
        target_vsize = 21_000
        high_fee = 10 * target_vsize  # 10 sats/vB
        target_weight = target_vsize * WITNESS_SCALE_FACTOR
        self.log.info("Check that in-mempool and in-package descendant sizes are calculated properly in packages")
        # Top parent in mempool, Ma
        ma_tx = self.wallet.create_self_transfer_multi(num_outputs=2, fee_per_output=high_fee // 2, target_weight=target_weight)
>>>>>>> fa276c01
        self.wallet.sendrawtransaction(from_node=node, tx_hex=ma_tx["hex"])

        package_hex = []
        for j in range(6): # Two legs (left and right)
            # Mempool transaction (Mb and Mc)
            mempool_tx = self.wallet.create_self_transfer(utxo_to_spend=ma_tx["new_utxos"][j], target_weight=target_weight)
            self.wallet.sendrawtransaction(from_node=node, tx_hex=mempool_tx["hex"])

            # Package transaction (Pd and Pe)
            package_tx = self.wallet.create_self_transfer(utxo_to_spend=mempool_tx["new_utxo"], target_weight=target_weight)
            package_hex.append(package_tx["hex"])

<<<<<<< HEAD
        assert_equal(7, node.getmempoolinfo()["size"])
        assert_equal(6, len(package_hex))
        testres_too_heavy = node.testmempoolaccept(rawtxs=package_hex)
        for txres in testres_too_heavy:
            assert_equal(txres["package-error"], "package-mempool-limits")
=======
        assert_equal(3, node.getmempoolinfo()["size"])
        assert_equal(2, len(package_hex))
        return package_hex
>>>>>>> fa276c01


if __name__ == "__main__":
    MempoolPackageLimitsTest().main()<|MERGE_RESOLUTION|>--- conflicted
+++ resolved
@@ -289,14 +289,9 @@
         """
         node = self.nodes[0]
         parent_utxos = []
-<<<<<<< HEAD
-        target_weight = WITNESS_SCALE_FACTOR * 1000 * 9 # 9KvB
-        high_fee = Decimal("0.003") # 10 sats/vB
-=======
-        target_vsize = 30_000
+        target_vsize = 9_000
         high_fee = 10 * target_vsize  # 10 sats/vB
         target_weight = target_vsize * WITNESS_SCALE_FACTOR
->>>>>>> fa276c01
         self.log.info("Check that in-mempool and in-package ancestor size limits are calculated properly in packages")
         # Mempool transactions A and B
         # In Xaya, the tx size is limited while the max package is still
@@ -314,19 +309,8 @@
         # Package transaction D
         pd_tx = self.wallet.create_self_transfer(utxo_to_spend=pc_tx["new_utxos"][0], target_weight=target_weight)
 
-<<<<<<< HEAD
         assert_equal(10, node.getmempoolinfo()["size"])
-        testres_too_heavy = node.testmempoolaccept(rawtxs=[pc_tx["hex"], pd_tx["hex"]])
-        for txres in testres_too_heavy:
-            assert_equal(txres["package-error"], "package-mempool-limits")
-
-        # Clear mempool and check that the package passes now
-        self.generate(node, 1)
-        assert all([res["allowed"] for res in node.testmempoolaccept(rawtxs=[pc_tx["hex"], pd_tx["hex"]])])
-=======
-        assert_equal(2, node.getmempoolinfo()["size"])
         return [pc_tx["hex"], pd_tx["hex"]]
->>>>>>> fa276c01
 
     @check_package_limits
     def test_desc_size_limits(self):
@@ -340,25 +324,16 @@
         and in-package descendants are all considered together.
         """
         node = self.nodes[0]
-<<<<<<< HEAD
-        assert_equal(0, node.getmempoolinfo()["size"])
-        target_weight = 9 * 1000 * WITNESS_SCALE_FACTOR
-        high_fee = Decimal("0.0021") # 10 sats/vB
-        self.log.info("Check that in-mempool and in-package descendant sizes are calculated properly in packages")
-        # Top parent in mempool, Ma
-        ma_tx = self.wallet.create_self_transfer_multi(num_outputs=6, fee_per_output=int(high_fee / 5 * COIN), target_weight=target_weight)
-=======
-        target_vsize = 21_000
+        target_vsize = 9_500
         high_fee = 10 * target_vsize  # 10 sats/vB
         target_weight = target_vsize * WITNESS_SCALE_FACTOR
         self.log.info("Check that in-mempool and in-package descendant sizes are calculated properly in packages")
         # Top parent in mempool, Ma
-        ma_tx = self.wallet.create_self_transfer_multi(num_outputs=2, fee_per_output=high_fee // 2, target_weight=target_weight)
->>>>>>> fa276c01
+        ma_tx = self.wallet.create_self_transfer_multi(num_outputs=5, fee_per_output=high_fee // 2, target_weight=target_weight)
         self.wallet.sendrawtransaction(from_node=node, tx_hex=ma_tx["hex"])
 
         package_hex = []
-        for j in range(6): # Two legs (left and right)
+        for j in range(5): # Two legs (left and right)
             # Mempool transaction (Mb and Mc)
             mempool_tx = self.wallet.create_self_transfer(utxo_to_spend=ma_tx["new_utxos"][j], target_weight=target_weight)
             self.wallet.sendrawtransaction(from_node=node, tx_hex=mempool_tx["hex"])
@@ -367,17 +342,9 @@
             package_tx = self.wallet.create_self_transfer(utxo_to_spend=mempool_tx["new_utxo"], target_weight=target_weight)
             package_hex.append(package_tx["hex"])
 
-<<<<<<< HEAD
-        assert_equal(7, node.getmempoolinfo()["size"])
-        assert_equal(6, len(package_hex))
-        testres_too_heavy = node.testmempoolaccept(rawtxs=package_hex)
-        for txres in testres_too_heavy:
-            assert_equal(txres["package-error"], "package-mempool-limits")
-=======
-        assert_equal(3, node.getmempoolinfo()["size"])
-        assert_equal(2, len(package_hex))
-        return package_hex
->>>>>>> fa276c01
+        assert_equal(6, node.getmempoolinfo()["size"])
+        assert_equal(5, len(package_hex))
+        return package_hex
 
 
 if __name__ == "__main__":
