#!/usr/bin/env python3
# Copyright (c) 2014-2020 The Bitcoin Core developers
# Distributed under the MIT software license, see the accompanying
# file COPYING or http://www.opensource.org/licenses/mit-license.php.
"""Test RPCs related to blockchainstate.

Test the following RPCs:
    - getblockchaininfo
    - getchaintxstats
    - gettxoutsetinfo
    - getblockheader
    - getdifficulty
    - getnetworkhashps
    - waitforblockheight
    - getblock
    - getblockhash
    - getbestblockhash
    - verifychain

Tests correspond to code in rpc/blockchain.cpp.
"""

from decimal import Decimal
import http.client
import os
import subprocess

from test_framework.address import ADDRESS_BCRT1_P2WSH_OP_TRUE
from test_framework.blocktools import (
    create_block,
    create_coinbase,
    TIME_GENESIS_BLOCK,
)
from test_framework.messages import (
    CBlockHeader,
    from_hex,
    msg_block,
)
from test_framework.p2p import P2PInterface
from test_framework.test_framework import BitcoinTestFramework
from test_framework.util import (
    assert_equal,
    assert_greater_than,
    assert_greater_than_or_equal,
    assert_raises,
    assert_raises_rpc_error,
    assert_is_hex_string,
    assert_is_hash_string,
    get_datadir_path,
)
from test_framework.wallet import MiniWallet


<<<<<<< HEAD
PREMINE_VALUE = Decimal ('222222222')
=======
HEIGHT = 200  # blocks mined
TIME_RANGE_STEP = 600  # ten-minute steps
TIME_RANGE_MTP = TIME_GENESIS_BLOCK + (HEIGHT - 6) * TIME_RANGE_STEP
TIME_RANGE_END = TIME_GENESIS_BLOCK + HEIGHT * TIME_RANGE_STEP

>>>>>>> c1625db1

class BlockchainTest(BitcoinTestFramework):
    def set_test_params(self):
        self.setup_clean_chain = True
        self.num_nodes = 1
        self.supports_cli = False

    def run_test(self):
        self.mine_chain()
        self.restart_node(0, extra_args=['-stopatheight=207', '-prune=1'])  # Set extra args with pruning after rescan is complete

        self._test_getblockchaininfo()
        self._test_getchaintxstats()
        self._test_gettxoutsetinfo()
        self._test_getblockheader()
        self._test_getdifficulty()
        self._test_getnetworkhashps()
        self._test_stopatheight()
        self._test_waitforblockheight()
        self._test_getblock()
        assert self.nodes[0].verifychain(4, 0)

    def mine_chain(self):
        self.log.info(f"Generate {HEIGHT} blocks after the genesis block in ten-minute steps")
        for t in range(TIME_GENESIS_BLOCK, TIME_RANGE_END, TIME_RANGE_STEP):
            self.nodes[0].setmocktime(t)
            self.nodes[0].generatetoaddress(1, ADDRESS_BCRT1_P2WSH_OP_TRUE)
        assert_equal(self.nodes[0].getblockchaininfo()['blocks'], HEIGHT)

    def _test_getblockchaininfo(self):
        self.log.info("Test getblockchaininfo")

        keys = [
            'bestblockhash',
            'blocks',
            'chain',
            'chainwork',
            'headers',
            'initialblockdownload',
            'mediantime',
            'pruned',
            'size_on_disk',
            'softforks',
            'time',
            'verificationprogress',
            'warnings',
        ]
        res = self.nodes[0].getblockchaininfo()

        assert_equal(res['time'], TIME_RANGE_END - TIME_RANGE_STEP)
        assert_equal(res['mediantime'], TIME_RANGE_MTP)

        # result should have these additional pruning keys if manual pruning is enabled
        assert_equal(sorted(res.keys()), sorted(['pruneheight', 'automatic_pruning'] + keys))

        # size_on_disk should be > 0
        assert_greater_than(res['size_on_disk'], 0)

        # pruneheight should be greater or equal to 0
        assert_greater_than_or_equal(res['pruneheight'], 0)

        # check other pruning fields given that prune=1
        assert res['pruned']
        assert not res['automatic_pruning']

        self.restart_node(0, ['-stopatheight=207'])
        res = self.nodes[0].getblockchaininfo()
        # should have exact keys
        assert_equal(sorted(res.keys()), keys)

        self.restart_node(0, ['-stopatheight=207', '-prune=550'])
        res = self.nodes[0].getblockchaininfo()
        # result should have these additional pruning keys if prune=550
        assert_equal(sorted(res.keys()), sorted(['pruneheight', 'automatic_pruning', 'prune_target_size'] + keys))

        # check related fields
        assert res['pruned']
        assert_equal(res['pruneheight'], 0)
        assert res['automatic_pruning']
        assert_equal(res['prune_target_size'], 576716800)
        assert_greater_than(res['size_on_disk'], 0)

        assert_equal(res['softforks'], {
            'bip16': {'type': 'buried', 'active': True, 'height': 0},
            'bip34': {'type': 'buried', 'active': False, 'height': 500},
            'bip66': {'type': 'buried', 'active': False, 'height': 1251},
            'bip65': {'type': 'buried', 'active': False, 'height': 1351},
            'csv': {'type': 'buried', 'active': False, 'height': 432},
            'segwit': {'type': 'buried', 'active': True, 'height': 0},
        })

    def _test_getchaintxstats(self):
        self.log.info("Test getchaintxstats")

        # Test `getchaintxstats` invalid extra parameters
        assert_raises_rpc_error(-1, 'getchaintxstats', self.nodes[0].getchaintxstats, 0, '', 0)

        # Test `getchaintxstats` invalid `nblocks`
        assert_raises_rpc_error(-1, "JSON value is not an integer as expected", self.nodes[0].getchaintxstats, '')
        assert_raises_rpc_error(-8, "Invalid block count: should be between 0 and the block's height - 1", self.nodes[0].getchaintxstats, -1)
        assert_raises_rpc_error(-8, "Invalid block count: should be between 0 and the block's height - 1", self.nodes[0].getchaintxstats, self.nodes[0].getblockcount())

        # Test `getchaintxstats` invalid `blockhash`
        assert_raises_rpc_error(-1, "JSON value is not a string as expected", self.nodes[0].getchaintxstats, blockhash=0)
        assert_raises_rpc_error(-8, "blockhash must be of length 64 (not 1, for '0')", self.nodes[0].getchaintxstats, blockhash='0')
        assert_raises_rpc_error(-8, "blockhash must be hexadecimal string (not 'ZZZ0000000000000000000000000000000000000000000000000000000000000')", self.nodes[0].getchaintxstats, blockhash='ZZZ0000000000000000000000000000000000000000000000000000000000000')
        assert_raises_rpc_error(-5, "Block not found", self.nodes[0].getchaintxstats, blockhash='0000000000000000000000000000000000000000000000000000000000000000')
        blockhash = self.nodes[0].getblockhash(HEIGHT)
        self.nodes[0].invalidateblock(blockhash)
        assert_raises_rpc_error(-8, "Block is not in main chain", self.nodes[0].getchaintxstats, blockhash=blockhash)
        self.nodes[0].reconsiderblock(blockhash)

        chaintxstats = self.nodes[0].getchaintxstats(nblocks=1)
        # 200 txs plus genesis tx
        assert_equal(chaintxstats['txcount'], HEIGHT + 1)
        # tx rate should be 1 per 10 minutes, or 1/600
        # we have to round because of binary math
        assert_equal(round(chaintxstats['txrate'] * TIME_RANGE_STEP, 10), Decimal(1))

        b1_hash = self.nodes[0].getblockhash(1)
        b1 = self.nodes[0].getblock(b1_hash)
        b200_hash = self.nodes[0].getblockhash(HEIGHT)
        b200 = self.nodes[0].getblock(b200_hash)
        time_diff = b200['mediantime'] - b1['mediantime']

        chaintxstats = self.nodes[0].getchaintxstats()
        assert_equal(chaintxstats['time'], b200['time'])
        assert_equal(chaintxstats['txcount'], HEIGHT + 1)
        assert_equal(chaintxstats['window_final_block_hash'], b200_hash)
        assert_equal(chaintxstats['window_final_block_height'], HEIGHT )
        assert_equal(chaintxstats['window_block_count'], HEIGHT - 1)
        assert_equal(chaintxstats['window_tx_count'], HEIGHT - 1)
        assert_equal(chaintxstats['window_interval'], time_diff)
        assert_equal(round(chaintxstats['txrate'] * time_diff, 10), Decimal(HEIGHT - 1))

        chaintxstats = self.nodes[0].getchaintxstats(blockhash=b1_hash)
        assert_equal(chaintxstats['time'], b1['time'])
        assert_equal(chaintxstats['txcount'], 2)
        assert_equal(chaintxstats['window_final_block_hash'], b1_hash)
        assert_equal(chaintxstats['window_final_block_height'], 1)
        assert_equal(chaintxstats['window_block_count'], 0)
        assert 'window_tx_count' not in chaintxstats
        assert 'window_interval' not in chaintxstats
        assert 'txrate' not in chaintxstats

    def _test_gettxoutsetinfo(self):
        node = self.nodes[0]
        res = node.gettxoutsetinfo()

<<<<<<< HEAD
        assert_equal(res['amount']['total'], Decimal('8725.00000000') + PREMINE_VALUE)
        assert_equal(res['transactions'], 201)
        assert_equal(res['height'], 200)
        assert_equal(res['txouts'], 201)
        assert_equal(res['bestblock'], node.getblockhash(200))
=======
        assert_equal(res['amount']['total'], Decimal('8725.00000000'))
        assert_equal(res['transactions'], HEIGHT)
        assert_equal(res['height'], HEIGHT)
        assert_equal(res['txouts'], HEIGHT)
        assert_equal(res['bogosize'], 16800),
        assert_equal(res['bestblock'], node.getblockhash(HEIGHT))
>>>>>>> c1625db1
        size = res['disk_size']
        assert size > 6400
        assert size < 64000
        assert_equal(len(res['bestblock']), 64)
        assert_equal(len(res['hash_serialized_2']), 64)

        self.log.info("Test gettxoutsetinfo works for blockchain with just the genesis block")
        b1hash = node.getblockhash(1)
        node.invalidateblock(b1hash)

        res2 = node.gettxoutsetinfo()
        assert_equal(res2['transactions'], 1)
        assert_equal(res2['amount']['total'], PREMINE_VALUE)
        assert_equal(res2['height'], 0)
        assert_equal(res2['txouts'], 1)
        assert_equal(res2['bogosize'], 73),
        assert_equal(res2['bestblock'], node.getblockhash(0))
        assert_equal(len(res2['hash_serialized_2']), 64)

        self.log.info("Test gettxoutsetinfo returns the same result after invalidate/reconsider block")
        node.reconsiderblock(b1hash)

        res3 = node.gettxoutsetinfo()
        # The field 'disk_size' is non-deterministic and can thus not be
        # compared between res and res3.  Everything else should be the same.
        del res['disk_size'], res3['disk_size']
        assert_equal(res, res3)

        self.log.info("Test gettxoutsetinfo hash_type option")
        # Adding hash_type 'hash_serialized_2', which is the default, should
        # not change the result.
        res4 = node.gettxoutsetinfo(hash_type='hash_serialized_2')
        del res4['disk_size']
        assert_equal(res, res4)

        # hash_type none should not return a UTXO set hash.
        res5 = node.gettxoutsetinfo(hash_type='none')
        assert 'hash_serialized_2' not in res5

        # hash_type muhash should return a different UTXO set hash.
        res6 = node.gettxoutsetinfo(hash_type='muhash')
        assert 'muhash' in res6
        assert(res['hash_serialized_2'] != res6['muhash'])

        # muhash should not be returned unless requested.
        for r in [res, res2, res3, res4, res5]:
            assert 'muhash' not in r

        # Unknown hash_type raises an error
        assert_raises_rpc_error(-8, "foohash is not a valid hash_type", node.gettxoutsetinfo, "foohash")

    def _test_getblockheader(self):
        self.log.info("Test getblockheader")
        node = self.nodes[0]

        assert_raises_rpc_error(-8, "hash must be of length 64 (not 8, for 'nonsense')", node.getblockheader, "nonsense")
        assert_raises_rpc_error(-8, "hash must be hexadecimal string (not 'ZZZ7bb8b1697ea987f3b223ba7819250cae33efacb068d23dc24859824a77844')", node.getblockheader, "ZZZ7bb8b1697ea987f3b223ba7819250cae33efacb068d23dc24859824a77844")
        assert_raises_rpc_error(-5, "Block not found", node.getblockheader, "0cf7bb8b1697ea987f3b223ba7819250cae33efacb068d23dc24859824a77844")

        besthash = node.getbestblockhash()
        secondbesthash = node.getblockhash(HEIGHT - 1)
        header = node.getblockheader(blockhash=besthash)

        assert_equal(header['hash'], besthash)
        assert_equal(header['height'], HEIGHT)
        assert_equal(header['confirmations'], 1)
        assert_equal(header['previousblockhash'], secondbesthash)
        assert_is_hex_string(header['chainwork'])
        assert_equal(header['nTx'], 1)
        assert_is_hash_string(header['hash'])
        assert_is_hash_string(header['previousblockhash'])
        assert_is_hash_string(header['merkleroot'])
        assert isinstance(header['time'], int)
<<<<<<< HEAD
        assert isinstance(header['mediantime'], int)
=======
        assert_equal(header['mediantime'], TIME_RANGE_MTP)
        assert isinstance(header['nonce'], int)
>>>>>>> c1625db1
        assert isinstance(header['version'], int)
        assert isinstance(int(header['versionHex'], 16), int)

        # Test with verbose=False, which should return the header as hex.
        header_hex = node.getblockheader(blockhash=besthash, verbose=False)
        assert_is_hex_string(header_hex)

        header = from_hex(CBlockHeader(), header_hex)
        header.calc_sha256()
        assert_equal(header.hash, besthash)

        assert 'previousblockhash' not in node.getblockheader(node.getblockhash(0))
        assert 'nextblockhash' not in node.getblockheader(node.getbestblockhash())

    def _test_getdifficulty(self):
        self.log.info("Test getdifficulty")
        difficulty = self.nodes[0].getdifficulty()
        # 1 hash in 2 should be valid, so difficulty should be 1/2**31
        # binary => decimal => binary math is why we do this check
        assert abs(difficulty['sha256d'] * 2**31 - 1) < 0.0001
        assert abs(difficulty['neoscrypt'] * 2**31 - 1) < 0.0001

    def _test_getnetworkhashps(self):
        self.log.info("Test getnetworkhashps")
        hashes_per_second = self.nodes[0].getnetworkhashps()
        # This should be 2 hashes every 10 minutes or 1/300
        assert abs(hashes_per_second['neoscrypt'] * 300 - 1) < 0.0001
        assert_equal (hashes_per_second['sha256d'], 0)

    def _test_stopatheight(self):
        self.log.info("Test stopping at height")
        assert_equal(self.nodes[0].getblockcount(), HEIGHT)
        self.nodes[0].generatetoaddress(6, ADDRESS_BCRT1_P2WSH_OP_TRUE)
        assert_equal(self.nodes[0].getblockcount(), HEIGHT + 6)
        self.log.debug('Node should not stop at this height')
        assert_raises(subprocess.TimeoutExpired, lambda: self.nodes[0].process.wait(timeout=3))
        try:
            self.nodes[0].generatetoaddress(1, ADDRESS_BCRT1_P2WSH_OP_TRUE)
        except (ConnectionError, http.client.BadStatusLine):
            pass  # The node already shut down before response
        self.log.debug('Node should stop at this height...')
        self.nodes[0].wait_until_stopped()
        self.start_node(0)
        assert_equal(self.nodes[0].getblockcount(), HEIGHT + 7)

    def _test_waitforblockheight(self):
        self.log.info("Test waitforblockheight")
        node = self.nodes[0]
        peer = node.add_p2p_connection(P2PInterface())

        current_height = node.getblock(node.getbestblockhash())['height']

        # Create a fork somewhere below our current height, invalidate the tip
        # of that fork, and then ensure that waitforblockheight still
        # works as expected.
        #
        # (Previously this was broken based on setting
        # `rpc/blockchain.cpp:latestblock` incorrectly.)
        #
        b20hash = node.getblockhash(20)
        b20 = node.getblock(b20hash)

        def solve_and_send_block(prevhash, height, time):
            b = create_block(prevhash, create_coinbase(height), time)
            b.solve()
            peer.send_and_ping(msg_block(b))
            return b

        b21f = solve_and_send_block(int(b20hash, 16), 21, b20['time'] + 1)
        b22f = solve_and_send_block(b21f.sha256, 22, b21f.nTime + 1)

        node.invalidateblock(b22f.hash)

        def assert_waitforheight(height, timeout=2):
            assert_equal(
                node.waitforblockheight(height=height, timeout=timeout)['height'],
                current_height)

        assert_waitforheight(0)
        assert_waitforheight(current_height - 1)
        assert_waitforheight(current_height)
        assert_waitforheight(current_height + 1)

    def _test_getblock(self):
        node = self.nodes[0]

        miniwallet = MiniWallet(node)
        miniwallet.scan_blocks(num=5)

        fee_per_byte = Decimal('0.00000010')
        fee_per_kb = 1000 * fee_per_byte

        miniwallet.send_self_transfer(fee_rate=fee_per_kb, from_node=node)
        blockhash = node.generate(1)[0]

        self.log.info("Test getblock with verbosity 1 doesn't include fee")
        block = node.getblock(blockhash, 1)
        assert 'fee' not in block['tx'][1]

        self.log.info('Test getblock with verbosity 2 includes expected fee')
        block = node.getblock(blockhash, 2)
        tx = block['tx'][1]
        assert 'fee' in tx
        assert_equal(tx['fee'], tx['vsize'] * fee_per_byte)

        self.log.info("Test getblock with verbosity 2 still works with pruned Undo data")
        datadir = get_datadir_path(self.options.tmpdir, 0)

        self.log.info("Test getblock with invalid verbosity type returns proper error message")
        assert_raises_rpc_error(-1, "JSON value is not an integer as expected", node.getblock, blockhash, "2")

        def move_block_file(old, new):
            old_path = os.path.join(datadir, self.chain, 'blocks', old)
            new_path = os.path.join(datadir, self.chain, 'blocks', new)
            os.rename(old_path, new_path)

        # Move instead of deleting so we can restore chain state afterwards
        move_block_file('rev00000.dat', 'rev_wrong')

        block = node.getblock(blockhash, 2)
        assert 'fee' not in block['tx'][1]

        # Restore chain state
        move_block_file('rev_wrong', 'rev00000.dat')

        assert 'previousblockhash' not in node.getblock(node.getblockhash(0))
        assert 'nextblockhash' not in node.getblock(node.getbestblockhash())


if __name__ == '__main__':
    BlockchainTest().main()<|MERGE_RESOLUTION|>--- conflicted
+++ resolved
@@ -51,15 +51,13 @@
 from test_framework.wallet import MiniWallet
 
 
-<<<<<<< HEAD
-PREMINE_VALUE = Decimal ('222222222')
-=======
 HEIGHT = 200  # blocks mined
 TIME_RANGE_STEP = 600  # ten-minute steps
 TIME_RANGE_MTP = TIME_GENESIS_BLOCK + (HEIGHT - 6) * TIME_RANGE_STEP
 TIME_RANGE_END = TIME_GENESIS_BLOCK + HEIGHT * TIME_RANGE_STEP
 
->>>>>>> c1625db1
+PREMINE_VALUE = Decimal ('222222222')
+
 
 class BlockchainTest(BitcoinTestFramework):
     def set_test_params(self):
@@ -209,20 +207,12 @@
         node = self.nodes[0]
         res = node.gettxoutsetinfo()
 
-<<<<<<< HEAD
         assert_equal(res['amount']['total'], Decimal('8725.00000000') + PREMINE_VALUE)
-        assert_equal(res['transactions'], 201)
-        assert_equal(res['height'], 200)
-        assert_equal(res['txouts'], 201)
-        assert_equal(res['bestblock'], node.getblockhash(200))
-=======
-        assert_equal(res['amount']['total'], Decimal('8725.00000000'))
-        assert_equal(res['transactions'], HEIGHT)
+        assert_equal(res['transactions'], HEIGHT + 1)
         assert_equal(res['height'], HEIGHT)
-        assert_equal(res['txouts'], HEIGHT)
-        assert_equal(res['bogosize'], 16800),
+        assert_equal(res['txouts'], HEIGHT + 1)
+        assert_equal(res['bogosize'], 16873),
         assert_equal(res['bestblock'], node.getblockhash(HEIGHT))
->>>>>>> c1625db1
         size = res['disk_size']
         assert size > 6400
         assert size < 64000
@@ -296,12 +286,7 @@
         assert_is_hash_string(header['previousblockhash'])
         assert_is_hash_string(header['merkleroot'])
         assert isinstance(header['time'], int)
-<<<<<<< HEAD
-        assert isinstance(header['mediantime'], int)
-=======
         assert_equal(header['mediantime'], TIME_RANGE_MTP)
-        assert isinstance(header['nonce'], int)
->>>>>>> c1625db1
         assert isinstance(header['version'], int)
         assert isinstance(int(header['versionHex'], 16), int)
 
