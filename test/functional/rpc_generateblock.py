--- conflicted
+++ resolved
@@ -37,13 +37,8 @@
 
         self.log.info('Generate an empty block to a combo descriptor with compressed pubkey')
         combo_key = '0279be667ef9dcbbac55a06295ce870b07029bfcdb2dce28d959f2815b16f81798'
-<<<<<<< HEAD
         combo_address = 'ncrt1qw508d6qejxtdg4y5r3zarvary0c5xw7kwsfjw6'
-        hash = node.generateblock('combo(' + combo_key + ')', [])['hash']
-=======
-        combo_address = 'bcrt1qw508d6qejxtdg4y5r3zarvary0c5xw7kygt080'
         hash = self.generateblock(node, 'combo(' + combo_key + ')', [])['hash']
->>>>>>> 7c46da35
         block = node.getblock(hash, 2)
         assert_equal(len(block['tx']), 1)
         assert_equal(block['tx'][0]['vout'][0]['scriptPubKey']['address'], combo_address)
