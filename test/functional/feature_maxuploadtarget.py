--- conflicted
+++ resolved
@@ -35,11 +35,7 @@
     def set_test_params(self):
         self.setup_clean_chain = True
         self.num_nodes = 1
-<<<<<<< HEAD
-        self.extra_args = [["-maxuploadtarget=80"]]
-=======
-        self.extra_args = [["-maxuploadtarget=800", "-acceptnonstdtxn=1"]]
->>>>>>> a8cf8658
+        self.extra_args = [["-maxuploadtarget=80", "-acceptnonstdtxn=1"]]
 
         # Cache for utxos, as the listunspent may take a long time later in the test
         self.utxo_cache = []
