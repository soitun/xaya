#!/usr/bin/env python3
# Copyright (c) 2017-2022 The Bitcoin Core developers
# Distributed under the MIT software license, see the accompanying
# file COPYING or http://www.opensource.org/licenses/mit-license.php.
"""Test various command line arguments and configuration file parameters."""

import os
from pathlib import Path
import re
import sys
import tempfile
import time

from test_framework.test_framework import BitcoinTestFramework
from test_framework.test_node import ErrorMatch
from test_framework import util
from test_framework.util import config_file


class ConfArgsTest(BitcoinTestFramework):
    def add_options(self, parser):
        self.add_wallet_options(parser)

    def set_test_params(self):
        self.setup_clean_chain = True
        self.num_nodes = 1
        self.supports_cli = False
        self.wallet_names = []
        self.disable_autoconnect = False

    def test_config_file_parser(self):
        self.log.info('Test config file parser')
        self.stop_node(0)

        # Check that startup fails if conf= is set in bitcoin.conf or in an included conf file
        bad_conf_file_path = self.nodes[0].datadir_path / "xaya_bad.conf"
        util.write_config(bad_conf_file_path, n=0, chain='', extra_config=f'conf=some.conf\n')
        conf_in_config_file_err = 'Error: Error reading configuration file: conf cannot be set in the configuration file; use includeconf= if you want to include additional config files'
        self.nodes[0].assert_start_raises_init_error(
            extra_args=[f'-conf={bad_conf_file_path}'],
            expected_msg=conf_in_config_file_err,
        )
        inc_conf_file_path = self.nodes[0].datadir_path / 'include.conf'
        with open(self.nodes[0].datadir_path / config_file, 'a', encoding='utf-8') as conf:
            conf.write(f'includeconf={inc_conf_file_path}\n')
        with open(inc_conf_file_path, 'w', encoding='utf-8') as conf:
            conf.write('conf=some.conf\n')
        self.nodes[0].assert_start_raises_init_error(
            expected_msg=conf_in_config_file_err,
        )

        self.nodes[0].assert_start_raises_init_error(
            expected_msg='Error: Error parsing command line arguments: Invalid parameter -dash_cli=1',
            extra_args=['-dash_cli=1'],
        )
        with open(inc_conf_file_path, 'w', encoding='utf-8') as conf:
            conf.write('dash_conf=1\n')

        with self.nodes[0].assert_debug_log(expected_msgs=['Ignoring unknown configuration value dash_conf']):
            self.start_node(0)
        self.stop_node(0)

        with open(inc_conf_file_path, 'w', encoding='utf-8') as conf:
            conf.write('reindex=1\n')

        with self.nodes[0].assert_debug_log(expected_msgs=['Warning: reindex=1 is set in the configuration file, which will significantly slow down startup. Consider removing or commenting out this option for better performance, unless there is currently a condition which makes rebuilding the indexes necessary']):
            self.start_node(0)
        self.stop_node(0)

        with open(inc_conf_file_path, 'w', encoding='utf-8') as conf:
            conf.write('-dash=1\n')
        self.nodes[0].assert_start_raises_init_error(expected_msg='Error: Error reading configuration file: parse error on line 1: -dash=1, options in configuration file must be specified without leading -')

        if self.is_wallet_compiled():
            with open(inc_conf_file_path, 'w', encoding='utf8') as conf:
                conf.write("wallet=foo\n")
            self.nodes[0].assert_start_raises_init_error(expected_msg=f'Error: Config setting for -wallet only applied on {self.chain} network when in [{self.chain}] section.')

        main_conf_file_path = self.nodes[0].datadir_path / "xaya_main.conf"
        util.write_config(main_conf_file_path, n=0, chain='', extra_config=f'includeconf={inc_conf_file_path}\n')
        with open(inc_conf_file_path, 'w', encoding='utf-8') as conf:
            conf.write('acceptnonstdtxn=1\n')
        self.nodes[0].assert_start_raises_init_error(extra_args=[f"-conf={main_conf_file_path}", "-allowignoredconf"], expected_msg='Error: acceptnonstdtxn is not currently supported for main chain')

        with open(inc_conf_file_path, 'w', encoding='utf-8') as conf:
            conf.write('nono\n')
        self.nodes[0].assert_start_raises_init_error(expected_msg='Error: Error reading configuration file: parse error on line 1: nono, if you intended to specify a negated option, use nono=1 instead')

        with open(inc_conf_file_path, 'w', encoding='utf-8') as conf:
            conf.write('server=1\nrpcuser=someuser\nrpcpassword=some#pass')
        self.nodes[0].assert_start_raises_init_error(expected_msg='Error: Error reading configuration file: parse error on line 3, using # in rpcpassword can be ambiguous and should be avoided')

        with open(inc_conf_file_path, 'w', encoding='utf-8') as conf:
            conf.write('server=1\nrpcuser=someuser\nmain.rpcpassword=some#pass')
        self.nodes[0].assert_start_raises_init_error(expected_msg='Error: Error reading configuration file: parse error on line 3, using # in rpcpassword can be ambiguous and should be avoided')

        with open(inc_conf_file_path, 'w', encoding='utf-8') as conf:
            conf.write('server=1\nrpcuser=someuser\n[main]\nrpcpassword=some#pass')
        self.nodes[0].assert_start_raises_init_error(expected_msg='Error: Error reading configuration file: parse error on line 4, using # in rpcpassword can be ambiguous and should be avoided')

        inc_conf_file2_path = self.nodes[0].datadir_path / 'include2.conf'
        with open(self.nodes[0].datadir_path / config_file, 'a', encoding='utf-8') as conf:
            conf.write(f'includeconf={inc_conf_file2_path}\n')

        with open(inc_conf_file_path, 'w', encoding='utf-8') as conf:
            conf.write('testnot.datadir=1\n')
        with open(inc_conf_file2_path, 'w', encoding='utf-8') as conf:
            conf.write('[testnet]\n')
        self.restart_node(0)
        self.nodes[0].stop_node(expected_stderr=f'Warning: {inc_conf_file_path}:1 Section [testnot] is not recognized.{os.linesep}{inc_conf_file2_path}:1 Section [testnet] is not recognized.')

        with open(inc_conf_file_path, 'w', encoding='utf-8') as conf:
            conf.write('')  # clear
        with open(inc_conf_file2_path, 'w', encoding='utf-8') as conf:
            conf.write('')  # clear

    def test_config_file_log(self):
        # Disable this test for windows currently because trying to override
        # the default datadir through the environment does not seem to work.
        if sys.platform == "win32":
            return

        self.log.info('Test that correct configuration path is changed when configuration file changes the datadir')

        # Create a temporary directory that will be treated as the default data
        # directory by bitcoind.
        env, default_datadir = util.get_temp_default_datadir(Path(self.options.tmpdir, "test_config_file_log"))
        default_datadir.mkdir(parents=True)

        # Write a bitcoin.conf file in the default data directory containing a
        # datadir= line pointing at the node datadir.
        node = self.nodes[0]
        conf_text = node.bitcoinconf.read_text()
        conf_path = default_datadir / config_file
        conf_path.write_text(f"datadir={node.datadir_path}\n{conf_text}")

        # Drop the node -datadir= argument during this test, because if it is
        # specified it would take precedence over the datadir setting in the
        # config file.
        node_args = node.args
        node.args = [arg for arg in node.args if not arg.startswith("-datadir=")]

        # Check that correct configuration file path is actually logged
        # (conf_path, not node.bitcoinconf)
        with self.nodes[0].assert_debug_log(expected_msgs=[f"Config file: {conf_path}"]):
            self.start_node(0, ["-allowignoredconf"], env=env)
            self.stop_node(0)

        # Restore node arguments after the test
        node.args = node_args

    def test_invalid_command_line_options(self):
        self.nodes[0].assert_start_raises_init_error(
            expected_msg='Error: Error parsing command line arguments: Can not set -proxy with no value. Please specify value with -proxy=value.',
            extra_args=['-proxy'],
        )

    def test_log_buffer(self):
        self.stop_node(0)
        with self.nodes[0].assert_debug_log(expected_msgs=['Warning: parsed potentially confusing double-negative -connect=0\n']):
            self.start_node(0, extra_args=['-noconnect=0'])

    def test_args_log(self):
        self.stop_node(0)
        self.log.info('Test config args logging')
        with self.nodes[0].assert_debug_log(
                expected_msgs=[
                    'Command-line arg: addnode="some.node"',
                    'Command-line arg: rpcauth=****',
                    'Command-line arg: rpcpassword=****',
                    'Command-line arg: rpcuser=****',
                    'Command-line arg: torpassword=****',
                    f'Config file arg: {self.chain}="1"',
                    f'Config file arg: [{self.chain}] server="1"',
                ],
                unexpected_msgs=[
                    'alice:f7efda5c189b999524f151318c0c86$d5b51b3beffbc0',
                    'secret-rpcuser',
                    'secret-torpassword',
                    'Command-line arg: rpcbind=****',
                    'Command-line arg: rpcallowip=****',
                ]):
            self.start_node(0, extra_args=[
                '-addnode=some.node',
                '-rpcauth=alice:f7efda5c189b999524f151318c0c86$d5b51b3beffbc0',
                '-rpcbind=127.1.1.1',
                '-rpcbind=127.0.0.1',
                "-rpcallowip=127.0.0.1",
                '-rpcpassword=',
                '-rpcuser=secret-rpcuser',
                '-torpassword=secret-torpassword',
            ])

    def test_networkactive(self):
        self.log.info('Test -networkactive option')
        self.stop_node(0)
        with self.nodes[0].assert_debug_log(expected_msgs=['SetNetworkActive: true\n']):
            self.start_node(0)

        self.stop_node(0)
        with self.nodes[0].assert_debug_log(expected_msgs=['SetNetworkActive: true\n']):
            self.start_node(0, extra_args=['-networkactive'])

        self.stop_node(0)
        with self.nodes[0].assert_debug_log(expected_msgs=['SetNetworkActive: true\n']):
            self.start_node(0, extra_args=['-networkactive=1'])

        self.stop_node(0)
        with self.nodes[0].assert_debug_log(expected_msgs=['SetNetworkActive: false\n']):
            self.start_node(0, extra_args=['-networkactive=0'])

        self.stop_node(0)
        with self.nodes[0].assert_debug_log(expected_msgs=['SetNetworkActive: false\n']):
            self.start_node(0, extra_args=['-nonetworkactive'])

        self.stop_node(0)
        with self.nodes[0].assert_debug_log(expected_msgs=['SetNetworkActive: false\n']):
            self.start_node(0, extra_args=['-nonetworkactive=1'])

    def test_seed_peers(self):
        self.log.info('Test seed peers')
        default_data_dir = self.nodes[0].datadir_path
        peer_dat = default_data_dir / 'peers.dat'
        # Only regtest has no fixed seeds. To avoid connections to random
        # nodes, regtest is the only network where it is safe to enable
        # -fixedseeds in tests
        util.assert_equal(self.nodes[0].getblockchaininfo()['chain'],'regtest')
        self.stop_node(0)

        # No peers.dat exists and -dnsseed=1
        # We expect the node will use DNS Seeds, but Regtest mode does not have
        # any valid DNS seeds. So after 60 seconds, the node should fallback to
        # fixed seeds
        assert not peer_dat.exists()
        start = int(time.time())
        with self.nodes[0].assert_debug_log(
                expected_msgs=[
                    "Loaded 0 addresses from peers.dat",
                    "0 addresses found from DNS seeds",
                    "opencon thread start",  # Ensure ThreadOpenConnections::start time is properly set
                ],
                timeout=10,
        ):
            self.start_node(0, extra_args=['-dnsseed=1', '-fixedseeds=1', f'-mocktime={start}'])
        with self.nodes[0].assert_debug_log(expected_msgs=[
                "Adding fixed seeds as 60 seconds have passed and addrman is empty",
        ]):
            self.nodes[0].setmocktime(start + 65)
        self.stop_node(0)

        # No peers.dat exists and -dnsseed=0
        # We expect the node will fallback immediately to fixed seeds
        assert not peer_dat.exists()
        with self.nodes[0].assert_debug_log(expected_msgs=[
                "Loaded 0 addresses from peers.dat",
                "DNS seeding disabled",
                "Adding fixed seeds as -dnsseed=0 (or IPv4/IPv6 connections are disabled via -onlynet) and neither -addnode nor -seednode are provided\n",
        ]):
            self.start_node(0, extra_args=['-dnsseed=0', '-fixedseeds=1'])
        self.stop_node(0)
        self.nodes[0].assert_start_raises_init_error(['-dnsseed=1', '-onlynet=i2p', '-i2psam=127.0.0.1:7656'], "Error: Incompatible options: -dnsseed=1 was explicitly specified, but -onlynet forbids connections to IPv4/IPv6")

        # No peers.dat exists and dns seeds are disabled.
        # We expect the node will not add fixed seeds when explicitly disabled.
        assert not peer_dat.exists()
        with self.nodes[0].assert_debug_log(expected_msgs=[
                "Loaded 0 addresses from peers.dat",
                "DNS seeding disabled",
                "Fixed seeds are disabled",
        ]):
            self.start_node(0, extra_args=['-dnsseed=0', '-fixedseeds=0'])
        self.stop_node(0)

        # No peers.dat exists and -dnsseed=0, but a -addnode is provided
        # We expect the node will allow 60 seconds prior to using fixed seeds
        assert not peer_dat.exists()
        start = int(time.time())
        with self.nodes[0].assert_debug_log(
                expected_msgs=[
                    "Loaded 0 addresses from peers.dat",
                    "DNS seeding disabled",
                    "opencon thread start",  # Ensure ThreadOpenConnections::start time is properly set
                ],
                timeout=10,
        ):
            self.start_node(0, extra_args=['-dnsseed=0', '-fixedseeds=1', '-addnode=fakenodeaddr', f'-mocktime={start}'])
        with self.nodes[0].assert_debug_log(expected_msgs=[
                "Adding fixed seeds as 60 seconds have passed and addrman is empty",
        ]):
            self.nodes[0].setmocktime(start + 65)

    def test_connect_with_seednode(self):
        self.log.info('Test -connect with -seednode')
        seednode_ignored = ['-seednode is ignored when -connect is used\n']
        dnsseed_ignored = ['-dnsseed is ignored when -connect is used and -proxy is specified\n']
        addcon_thread_started = ['addcon thread start\n']
        self.stop_node(0)

        # When -connect is supplied, expanding addrman via getaddr calls to ADDR_FETCH(-seednode)
        # nodes is irrelevant and -seednode is ignored.
        with self.nodes[0].assert_debug_log(expected_msgs=seednode_ignored):
            self.start_node(0, extra_args=['-connect=fakeaddress1', '-seednode=fakeaddress2'])

        # With -proxy, an ADDR_FETCH connection is made to a peer that the dns seed resolves to.
        # ADDR_FETCH connections are not used when -connect is used.
        with self.nodes[0].assert_debug_log(expected_msgs=dnsseed_ignored):
            self.restart_node(0, extra_args=['-connect=fakeaddress1', '-dnsseed=1', '-proxy=1.2.3.4'])

        # If the user did not disable -dnsseed, but it was soft-disabled because they provided -connect,
        # they shouldn't see a warning about -dnsseed being ignored.
        with self.nodes[0].assert_debug_log(expected_msgs=addcon_thread_started,
                unexpected_msgs=dnsseed_ignored):
            self.restart_node(0, extra_args=['-connect=fakeaddress1', '-proxy=1.2.3.4'])

        # We have to supply expected_msgs as it's a required argument
        # The expected_msg must be something we are confident will be logged after the unexpected_msg
        # These cases test for -connect being supplied but only to disable it
        for connect_arg in ['-connect=0', '-noconnect']:
            with self.nodes[0].assert_debug_log(expected_msgs=addcon_thread_started,
                    unexpected_msgs=seednode_ignored):
                self.restart_node(0, extra_args=[connect_arg, '-seednode=fakeaddress2'])

    def test_ignored_conf(self):
        self.log.info('Test error is triggered when the datadir in use contains a xaya.con file that would be ignored '
                      'because a conflicting -conf file argument is passed.')
        node = self.nodes[0]
        with tempfile.NamedTemporaryFile(dir=self.options.tmpdir, mode="wt", delete=False) as temp_conf:
            temp_conf.write(f"datadir={node.datadir_path}\n")
        node.assert_start_raises_init_error([f"-conf={temp_conf.name}"], re.escape(
<<<<<<< HEAD
            f'Error: Data directory "{node.datadir}" contains a "xaya.conf" file which is ignored, because a '
=======
            f'Error: Data directory "{node.datadir_path}" contains a "{config_file}" file which is ignored, because a '
>>>>>>> 06449d5d
            f'different configuration file "{temp_conf.name}" from command line argument "-conf={temp_conf.name}" '
            f'is being used instead.') + r"[\s\S]*", match=ErrorMatch.FULL_REGEX)

        # Test that passing a redundant -conf command line argument pointing to
        # the same bitcoin.conf that would be loaded anyway does not trigger an
        # error.
        self.start_node(0, [f'-conf={node.datadir_path}/{config_file}'])
        self.stop_node(0)

    def test_ignored_default_conf(self):
        # Disable this test for windows currently because trying to override
        # the default datadir through the environment does not seem to work.
        if sys.platform == "win32":
            return

        self.log.info('Test error is triggered when xaya.conf in the default data directory sets another datadir '
                      'and it contains a different xaya.conf file that would be ignored')

        # Create a temporary directory that will be treated as the default data
        # directory by bitcoind.
        env, default_datadir = util.get_temp_default_datadir(Path(self.options.tmpdir, "home"))
        default_datadir.mkdir(parents=True)

        # Write a bitcoin.conf file in the default data directory containing a
        # datadir= line pointing at the node datadir. This will trigger a
        # startup error because the node datadir contains a different
        # bitcoin.conf that would be ignored.
        node = self.nodes[0]
        (default_datadir / config_file).write_text(f"datadir={node.datadir_path}\n")

        # Drop the node -datadir= argument during this test, because if it is
        # specified it would take precedence over the datadir setting in the
        # config file.
        node_args = node.args
        node.args = [arg for arg in node.args if not arg.startswith("-datadir=")]
        node.assert_start_raises_init_error([], re.escape(
<<<<<<< HEAD
            f'Error: Data directory "{node.datadir}" contains a "xaya.conf" file which is ignored, because a '
=======
            f'Error: Data directory "{node.datadir_path}" contains a "{config_file}" file which is ignored, because a '
>>>>>>> 06449d5d
            f'different configuration file "{default_datadir}/{config_file}" from data directory "{default_datadir}" '
            f'is being used instead.') + r"[\s\S]*", env=env, match=ErrorMatch.FULL_REGEX)
        node.args = node_args

    def test_acceptstalefeeestimates_arg_support(self):
        self.log.info("Test -acceptstalefeeestimates option support")
        conf_file = self.nodes[0].datadir_path / config_file
        for chain, chain_name in {("main", ""), ("test", "testnet3"), ("signet", "signet")}:
            util.write_config(conf_file, n=0, chain=chain_name, extra_config='acceptstalefeeestimates=1\n')
            self.nodes[0].assert_start_raises_init_error(expected_msg=f'Error: acceptstalefeeestimates is not supported on {chain} chain.')
        util.write_config(conf_file, n=0, chain="regtest")  # Reset to regtest

    def run_test(self):
        self.test_log_buffer()
        self.test_args_log()
        self.test_seed_peers()
        self.test_networkactive()
        self.test_connect_with_seednode()

        self.test_config_file_parser()
        self.test_config_file_log()
        self.test_invalid_command_line_options()
        self.test_ignored_conf()
        self.test_ignored_default_conf()
        self.test_acceptstalefeeestimates_arg_support()

        # Remove the -datadir argument so it doesn't override the config file
        self.nodes[0].args = [arg for arg in self.nodes[0].args if not arg.startswith("-datadir")]

        default_data_dir = self.nodes[0].datadir_path
        new_data_dir = default_data_dir / 'newdatadir'
        new_data_dir_2 = default_data_dir / 'newdatadir2'

        # Check that using -datadir argument on non-existent directory fails
        self.nodes[0].datadir_path = new_data_dir
        self.nodes[0].assert_start_raises_init_error([f'-datadir={new_data_dir}'], f'Error: Specified data directory "{new_data_dir}" does not exist.')

        # Check that using non-existent datadir in conf file fails
        conf_file = default_data_dir / config_file

        # datadir needs to be set before [chain] section
        with open(conf_file, encoding='utf8') as f:
            conf_file_contents = f.read()
        with open(conf_file, 'w', encoding='utf8') as f:
            f.write(f"datadir={new_data_dir}\n")
            f.write(conf_file_contents)

        self.nodes[0].assert_start_raises_init_error([f'-conf={conf_file}'], f'Error: Error reading configuration file: specified data directory "{new_data_dir}" does not exist.')

        # Check that an explicitly specified config file that cannot be opened fails
<<<<<<< HEAD
        none_existent_conf_file = os.path.join(default_data_dir, "none_existent_xaya.conf")
        self.nodes[0].assert_start_raises_init_error(['-conf=' + none_existent_conf_file], 'Error: Error reading configuration file: specified config file "' + none_existent_conf_file + '" could not be opened.')
=======
        none_existent_conf_file = default_data_dir / f"none_existent_{config_file}"
        self.nodes[0].assert_start_raises_init_error(['-conf=' + f'{none_existent_conf_file}'], 'Error: Error reading configuration file: specified config file "' + f'{none_existent_conf_file}' + '" could not be opened.')
>>>>>>> 06449d5d

        # Create the directory and ensure the config file now works
        new_data_dir.mkdir()
        self.start_node(0, [f'-conf={conf_file}'])
        self.stop_node(0)
        assert (new_data_dir / self.chain / 'blocks').exists()

        # Ensure command line argument overrides datadir in conf
        new_data_dir_2.mkdir()
        self.nodes[0].datadir_path = new_data_dir_2
        self.start_node(0, [f'-datadir={new_data_dir_2}', f'-conf={conf_file}'])
        assert (new_data_dir_2 / self.chain / 'blocks').exists()


if __name__ == '__main__':
    ConfArgsTest().main()<|MERGE_RESOLUTION|>--- conflicted
+++ resolved
@@ -327,11 +327,7 @@
         with tempfile.NamedTemporaryFile(dir=self.options.tmpdir, mode="wt", delete=False) as temp_conf:
             temp_conf.write(f"datadir={node.datadir_path}\n")
         node.assert_start_raises_init_error([f"-conf={temp_conf.name}"], re.escape(
-<<<<<<< HEAD
-            f'Error: Data directory "{node.datadir}" contains a "xaya.conf" file which is ignored, because a '
-=======
             f'Error: Data directory "{node.datadir_path}" contains a "{config_file}" file which is ignored, because a '
->>>>>>> 06449d5d
             f'different configuration file "{temp_conf.name}" from command line argument "-conf={temp_conf.name}" '
             f'is being used instead.') + r"[\s\S]*", match=ErrorMatch.FULL_REGEX)
 
@@ -368,11 +364,7 @@
         node_args = node.args
         node.args = [arg for arg in node.args if not arg.startswith("-datadir=")]
         node.assert_start_raises_init_error([], re.escape(
-<<<<<<< HEAD
-            f'Error: Data directory "{node.datadir}" contains a "xaya.conf" file which is ignored, because a '
-=======
             f'Error: Data directory "{node.datadir_path}" contains a "{config_file}" file which is ignored, because a '
->>>>>>> 06449d5d
             f'different configuration file "{default_datadir}/{config_file}" from data directory "{default_datadir}" '
             f'is being used instead.') + r"[\s\S]*", env=env, match=ErrorMatch.FULL_REGEX)
         node.args = node_args
@@ -423,13 +415,8 @@
         self.nodes[0].assert_start_raises_init_error([f'-conf={conf_file}'], f'Error: Error reading configuration file: specified data directory "{new_data_dir}" does not exist.')
 
         # Check that an explicitly specified config file that cannot be opened fails
-<<<<<<< HEAD
-        none_existent_conf_file = os.path.join(default_data_dir, "none_existent_xaya.conf")
-        self.nodes[0].assert_start_raises_init_error(['-conf=' + none_existent_conf_file], 'Error: Error reading configuration file: specified config file "' + none_existent_conf_file + '" could not be opened.')
-=======
         none_existent_conf_file = default_data_dir / f"none_existent_{config_file}"
         self.nodes[0].assert_start_raises_init_error(['-conf=' + f'{none_existent_conf_file}'], 'Error: Error reading configuration file: specified config file "' + f'{none_existent_conf_file}' + '" could not be opened.')
->>>>>>> 06449d5d
 
         # Create the directory and ensure the config file now works
         new_data_dir.mkdir()
