#!/usr/bin/env python3
# Copyright (c) 2015-2022 The Bitcoin Core developers
# Distributed under the MIT software license, see the accompanying
# file COPYING or http://www.opensource.org/licenses/mit-license.php.
"""Test block processing."""
import copy
import time

from test_framework.blocktools import (
    create_block,
    create_coinbase,
    create_tx_with_script,
    get_legacy_sigopcount_block,
    MAX_BLOCK_SIGOPS,
    REGTEST_N_BITS,
)
from test_framework.messages import (
    CBlock,
    COIN,
    COutPoint,
    CTransaction,
    CTxIn,
    CTxOut,
    MAX_BLOCK_WEIGHT,
    SEQUENCE_FINAL,
    uint256_from_compact,
    uint256_from_str,
)
from test_framework.p2p import P2PDataStore
from test_framework.script import (
    CScript,
    MAX_SCRIPT_ELEMENT_SIZE,
    OP_2DUP,
    OP_CHECKMULTISIG,
    OP_CHECKMULTISIGVERIFY,
    OP_CHECKSIG,
    OP_CHECKSIGVERIFY,
    OP_ELSE,
    OP_ENDIF,
    OP_DROP,
    OP_FALSE,
    OP_IF,
    OP_INVALIDOPCODE,
    OP_RETURN,
    OP_TRUE,
    sign_input_legacy,
)
from test_framework.script_util import (
    script_to_p2sh_script,
)
from test_framework.test_framework import BitcoinTestFramework
from test_framework.util import (
    assert_equal,
    assert_greater_than,
)
from test_framework.wallet_util import generate_keypair
from data import invalid_txs


#  Use this class for tests that require behavior other than normal p2p behavior.
#  For now, it is used to serialize a bloated varint (b64).
class CBrokenBlock(CBlock):
    def initialize(self, base_block):
        self.vtx = copy.deepcopy(base_block.vtx)
        self.hashMerkleRoot = self.calc_merkle_root()

    def serialize(self, with_witness=False):
        r = b""
        r += super(CBlock, self).serialize()
        r += (255).to_bytes(1, "little") + len(self.vtx).to_bytes(8, "little")
        for tx in self.vtx:
            if with_witness:
                r += tx.serialize_with_witness()
            else:
                r += tx.serialize_without_witness()
        return r

    def normal_serialize(self):
        return super().serialize()


class FullBlockTest(BitcoinTestFramework):
    def set_test_params(self):
        self.num_nodes = 1
        self.setup_clean_chain = True
        self.extra_args = [[
            '-acceptnonstdtxn=1',  # This is a consensus block test, we don't care about tx policy
            '-testactivationheight=bip34@2',
        ]]

    def run_test(self):
        node = self.nodes[0]  # convenience reference to the node

        self.bootstrap_p2p()  # Add one p2p connection to the node

        self.block_heights = {}
        self.coinbase_key, self.coinbase_pubkey = generate_keypair()
        self.tip = None
        self.blocks = {}
        self.genesis_hash = int(self.nodes[0].getbestblockhash(), 16)
        self.block_heights[self.genesis_hash] = 0
        self.spendable_outputs = []

        # Activate P2SH at height 432.
        blocks = []
        for i in range(500):
            blocks.append(self.next_block(10000 + i))
        self.send_blocks(blocks)

        # Create a new block
        b0 = self.next_block(0)
        self.save_spendable_output()
        self.send_blocks([b0])

        # These constants chosen specifically to trigger an immature coinbase spend
        # at a certain time below.
        NUM_BUFFER_BLOCKS_TO_GENERATE = 99
        NUM_OUTPUTS_TO_COLLECT = 33

        # Allow the block to mature
        blocks = []
        for i in range(NUM_BUFFER_BLOCKS_TO_GENERATE):
            blocks.append(self.next_block(f"maturitybuffer.{i}"))
            self.save_spendable_output()
        self.send_blocks(blocks)

        # collect spendable outputs now to avoid cluttering the code later on
        out = []
        for _ in range(NUM_OUTPUTS_TO_COLLECT):
            out.append(self.get_spendable_output())

        # Start by building a couple of blocks on top (which output is spent is
        # in parentheses):
        #     genesis -> b1 (0) -> b2 (1)
        b1 = self.next_block(1, spend=out[0])
        self.save_spendable_output()

        b2 = self.next_block(2, spend=out[1])
        self.save_spendable_output()

        self.send_blocks([b1, b2], timeout=4)

        # Select a txn with an output eligible for spending. This won't actually be spent,
        # since we're testing submission of a series of blocks with invalid txns.
        attempt_spend_tx = out[2]

        # Submit blocks for rejection, each of which contains a single transaction
        # (aside from coinbase) which should be considered invalid.
        for TxTemplate in invalid_txs.iter_all_templates():
            template = TxTemplate(spend_tx=attempt_spend_tx)

            if template.valid_in_block:
                continue

            self.log.info(f"Reject block with invalid tx: {TxTemplate.__name__}")
            blockname = f"for_invalid.{TxTemplate.__name__}"
            self.next_block(blockname)
            badtx = template.get_tx()
            if TxTemplate != invalid_txs.InputMissing:
                self.sign_tx(badtx, attempt_spend_tx)
            badtx.rehash()
            badblock = self.update_block(blockname, [badtx])
            self.send_blocks(
                [badblock], success=False,
                reject_reason=(template.block_reject_reason or template.reject_reason),
                reconnect=True, timeout=2)

            self.move_tip(2)

        # Fork like this:
        #
        #     genesis -> b1 (0) -> b2 (1)
        #                      \-> b3 (1)
        #
        # Nothing should happen at this point. We saw b2 first so it takes priority.
        self.log.info("Don't reorg to a chain of the same length")
        self.move_tip(1)
        b3 = self.next_block(3, spend=out[1])
        txout_b3 = b3.vtx[1]
        self.send_blocks([b3], False)

        # Now we add another block to make the alternative chain longer.
        #
        #     genesis -> b1 (0) -> b2 (1)
        #                      \-> b3 (1) -> b4 (2)
        self.log.info("Reorg to a longer chain")
        b4 = self.next_block(4, spend=out[2])
        self.send_blocks([b4])

        # ... and back to the first chain.
        #     genesis -> b1 (0) -> b2 (1) -> b5 (2) -> b6 (3)
        #                      \-> b3 (1) -> b4 (2)
        self.move_tip(2)
        b5 = self.next_block(5, spend=out[2])
        self.save_spendable_output()
        self.send_blocks([b5], False)

        self.log.info("Reorg back to the original chain")
        b6 = self.next_block(6, spend=out[3])
        self.send_blocks([b6], True)

        # Try to create a fork that double-spends
        #     genesis -> b1 (0) -> b2 (1) -> b5 (2) -> b6 (3)
        #                                          \-> b7 (2) -> b8 (4)
        #                      \-> b3 (1) -> b4 (2)
        self.log.info("Reject a chain with a double spend, even if it is longer")
        self.move_tip(5)
        b7 = self.next_block(7, spend=out[2])
        self.send_blocks([b7], False)

        b8 = self.next_block(8, spend=out[4])
        self.send_blocks([b8], False, reconnect=True)

        # Try to create a block that has too much fee
        #     genesis -> b1 (0) -> b2 (1) -> b5 (2) -> b6 (3)
        #                                                    \-> b9 (4)
        #                      \-> b3 (1) -> b4 (2)
        self.log.info("Reject a block where the miner creates too much coinbase reward")
        self.move_tip(6)
        b9 = self.next_block(9, spend=out[4], additional_coinbase_value=1)
        self.send_blocks([b9], success=False, reject_reason='bad-cb-amount', reconnect=True)

        # Create a fork that ends in a block with too much fee (the one that causes the reorg)
        #     genesis -> b1 (0) -> b2 (1) -> b5 (2) -> b6  (3)
        #                                          \-> b10 (3) -> b11 (4)
        #                      \-> b3 (1) -> b4 (2)
        self.log.info("Reject a chain where the miner creates too much coinbase reward, even if the chain is longer")
        self.move_tip(5)
        b10 = self.next_block(10, spend=out[3])
        self.send_blocks([b10], False)

        b11 = self.next_block(11, spend=out[4], additional_coinbase_value=1)
        self.send_blocks([b11], success=False, reject_reason='bad-cb-amount', reconnect=True)

        # Try again, but with a valid fork first
        #     genesis -> b1 (0) -> b2 (1) -> b5 (2) -> b6  (3)
        #                                          \-> b12 (3) -> b13 (4) -> b14 (5)
        #                      \-> b3 (1) -> b4 (2)
        self.log.info("Reject a chain where the miner creates too much coinbase reward, even if the chain is longer (on a forked chain)")
        self.move_tip(5)
        b12 = self.next_block(12, spend=out[3])
        self.save_spendable_output()
        b13 = self.next_block(13, spend=out[4])
        self.save_spendable_output()
        b14 = self.next_block(14, spend=out[5], additional_coinbase_value=1)
        self.send_blocks([b12, b13, b14], success=False, reject_reason='bad-cb-amount', reconnect=True)

        # New tip should be b13.
        assert_equal(node.getbestblockhash(), b13.hash)

        # Add a block with MAX_BLOCK_SIGOPS and one with one more sigop
        #     genesis -> b1 (0) -> b2 (1) -> b5 (2) -> b6  (3)
        #                                          \-> b12 (3) -> b13 (4) -> b15 (5) -> b16 (6)
        #                      \-> b3 (1) -> b4 (2)
        self.log.info("Accept a block with lots of checksigs")
        lots_of_checksigs = CScript([OP_CHECKSIG] * (MAX_BLOCK_SIGOPS - 1))
        self.move_tip(13)
        b15 = self.next_block(15, spend=out[5], script=lots_of_checksigs)
        self.save_spendable_output()
        self.send_blocks([b15], True)

        self.log.info("Reject a block with too many checksigs")
        too_many_checksigs = CScript([OP_CHECKSIG] * (MAX_BLOCK_SIGOPS))
        b16 = self.next_block(16, spend=out[6], script=too_many_checksigs)
        self.send_blocks([b16], success=False, reject_reason='bad-blk-sigops', reconnect=True)

        # Attempt to spend a transaction created on a different fork
        #     genesis -> b1 (0) -> b2 (1) -> b5 (2) -> b6  (3)
        #                                          \-> b12 (3) -> b13 (4) -> b15 (5) -> b17 (b3.vtx[1])
        #                      \-> b3 (1) -> b4 (2)
        self.log.info("Reject a block with a spend from a re-org'ed out tx")
        self.move_tip(15)
        b17 = self.next_block(17, spend=txout_b3)
        self.send_blocks([b17], success=False, reject_reason='bad-txns-inputs-missingorspent', reconnect=True)

        # Attempt to spend a transaction created on a different fork (on a fork this time)
        #     genesis -> b1 (0) -> b2 (1) -> b5 (2) -> b6  (3)
        #                                          \-> b12 (3) -> b13 (4) -> b15 (5)
        #                                                                \-> b18 (b3.vtx[1]) -> b19 (6)
        #                      \-> b3 (1) -> b4 (2)
        self.log.info("Reject a block with a spend from a re-org'ed out tx (on a forked chain)")
        self.move_tip(13)
        b18 = self.next_block(18, spend=txout_b3)
        self.send_blocks([b18], False)

        b19 = self.next_block(19, spend=out[6])
        self.send_blocks([b19], success=False, reject_reason='bad-txns-inputs-missingorspent', reconnect=True)

        # Attempt to spend a coinbase at depth too low
        #     genesis -> b1 (0) -> b2 (1) -> b5 (2) -> b6  (3)
        #                                          \-> b12 (3) -> b13 (4) -> b15 (5) -> b20 (7)
        #                      \-> b3 (1) -> b4 (2)
        self.log.info("Reject a block spending an immature coinbase.")
        self.move_tip(15)
        b20 = self.next_block(20, spend=out[7])
        self.send_blocks([b20], success=False, reject_reason='bad-txns-premature-spend-of-coinbase', reconnect=True)

        # Attempt to spend a coinbase at depth too low (on a fork this time)
        #     genesis -> b1 (0) -> b2 (1) -> b5 (2) -> b6  (3)
        #                                          \-> b12 (3) -> b13 (4) -> b15 (5)
        #                                                                \-> b21 (6) -> b22 (5)
        #                      \-> b3 (1) -> b4 (2)
        self.log.info("Reject a block spending an immature coinbase (on a forked chain)")
        self.move_tip(13)
        b21 = self.next_block(21, spend=out[6])
        self.send_blocks([b21], False)

        b22 = self.next_block(22, spend=out[5])
        self.send_blocks([b22], success=False, reject_reason='bad-txns-premature-spend-of-coinbase', reconnect=True)

        # Create a block on either side of MAX_BLOCK_WEIGHT and make sure its accepted/rejected
        #     genesis -> b1 (0) -> b2 (1) -> b5 (2) -> b6  (3)
        #                                          \-> b12 (3) -> b13 (4) -> b15 (5) -> b23 (6)
        #                                                                           \-> b24 (6) -> b25 (7)
        #                      \-> b3 (1) -> b4 (2)
        self.log.info("Accept a block of weight MAX_BLOCK_WEIGHT")
        self.move_tip(15)
        b23 = self.next_block(23, spend=out[6])
        tx = CTransaction()
        script_length = (MAX_BLOCK_WEIGHT - b23.get_weight() - 276) // 4
        script_output = CScript([b'\x00' * script_length])
        tx.vout.append(CTxOut(0, script_output))
        tx.vin.append(CTxIn(COutPoint(b23.vtx[1].sha256, 0)))
        b23 = self.update_block(23, [tx])
        # Make sure the math above worked out to produce a max-weighted block
        assert_equal(b23.get_weight(), MAX_BLOCK_WEIGHT)
        self.send_blocks([b23], True)
        self.save_spendable_output()

        self.log.info("Reject a block of weight MAX_BLOCK_WEIGHT + 4")
        self.move_tip(15)
        b24 = self.next_block(24, spend=out[6])
        script_length = (MAX_BLOCK_WEIGHT - b24.get_weight() - 276) // 4
        script_output = CScript([b'\x00' * (script_length + 1)])
        tx.vout = [CTxOut(0, script_output)]
        b24 = self.update_block(24, [tx])
        assert_equal(b24.get_weight(), MAX_BLOCK_WEIGHT + 1 * 4)
        self.send_blocks([b24], success=False, reject_reason='bad-blk-length', reconnect=True)

        b25 = self.next_block(25, spend=out[7])
        self.send_blocks([b25], False)

        # Create blocks with a coinbase input script size out of range
        #     genesis -> b1 (0) -> b2 (1) -> b5 (2) -> b6  (3)
        #                                          \-> b12 (3) -> b13 (4) -> b15 (5) -> b23 (6) -> b30 (7)
        #                                                                           \-> ... (6) -> ... (7)
        #                      \-> b3 (1) -> b4 (2)
        self.log.info("Reject a block with coinbase input script size out of range")
        self.move_tip(15)
        b26 = self.next_block(26, spend=out[6])
        b26.vtx[0].vin[0].scriptSig = self.set_script_len (b26.vtx[0].vin[0].scriptSig, 1)
        b26.vtx[0].rehash()
        # update_block causes the merkle root to get updated, even with no new
        # transactions, and updates the required state.
        b26 = self.update_block(26, [])
        self.send_blocks([b26], success=False, reject_reason='bad-cb-length', reconnect=True)

        # Extend the b26 chain to make sure bitcoind isn't accepting b26
        b27 = self.next_block(27, spend=out[7])
        self.send_blocks([b27], False)

        # Now try a too-large-coinbase script
        self.move_tip(15)
        b28 = self.next_block(28, spend=out[6])
        b28.vtx[0].vin[0].scriptSig = self.set_script_len (b28.vtx[0].vin[0].scriptSig, 101)
        b28.vtx[0].rehash()
        b28 = self.update_block(28, [])
        self.send_blocks([b28], success=False, reject_reason='bad-cb-length', reconnect=True)

        # Extend the b28 chain to make sure bitcoind isn't accepting b28
        b29 = self.next_block(29, spend=out[7])
        self.send_blocks([b29], False)

        # b30 has a max-sized coinbase scriptSig.
        self.move_tip(23)
        b30 = self.next_block(30)
        b30.vtx[0].vin[0].scriptSig = self.set_script_len (b30.vtx[0].vin[0].scriptSig, 100)
        assert_equal(len(b30.vtx[0].vin[0].scriptSig), 100)
        b30.vtx[0].rehash()
        b30 = self.update_block(30, [])
        self.send_blocks([b30], True)
        self.save_spendable_output()

        # b31 - b35 - check sigops of OP_CHECKMULTISIG / OP_CHECKMULTISIGVERIFY / OP_CHECKSIGVERIFY
        #
        #     genesis -> ... -> b30 (7) -> b31 (8) -> b33 (9) -> b35 (10)
        #                                                                \-> b36 (11)
        #                                                    \-> b34 (10)
        #                                         \-> b32 (9)
        #

        # MULTISIG: each op code counts as 20 sigops.  To create the edge case, pack another 19 sigops at the end.
        self.log.info("Accept a block with the max number of OP_CHECKMULTISIG sigops")
        lots_of_multisigs = CScript([OP_CHECKMULTISIG] * ((MAX_BLOCK_SIGOPS - 1) // 20) + [OP_CHECKSIG] * 19)
        b31 = self.next_block(31, spend=out[8], script=lots_of_multisigs)
        assert_equal(get_legacy_sigopcount_block(b31), MAX_BLOCK_SIGOPS)
        self.send_blocks([b31], True)
        self.save_spendable_output()

        # this goes over the limit because the coinbase has one sigop
        self.log.info("Reject a block with too many OP_CHECKMULTISIG sigops")
        too_many_multisigs = CScript([OP_CHECKMULTISIG] * (MAX_BLOCK_SIGOPS // 20))
        b32 = self.next_block(32, spend=out[9], script=too_many_multisigs)
        assert_equal(get_legacy_sigopcount_block(b32), MAX_BLOCK_SIGOPS + 1)
        self.send_blocks([b32], success=False, reject_reason='bad-blk-sigops', reconnect=True)

        # CHECKMULTISIGVERIFY
        self.log.info("Accept a block with the max number of OP_CHECKMULTISIGVERIFY sigops")
        self.move_tip(31)
        lots_of_multisigs = CScript([OP_CHECKMULTISIGVERIFY] * ((MAX_BLOCK_SIGOPS - 1) // 20) + [OP_CHECKSIG] * 19)
        b33 = self.next_block(33, spend=out[9], script=lots_of_multisigs)
        self.send_blocks([b33], True)
        self.save_spendable_output()

        self.log.info("Reject a block with too many OP_CHECKMULTISIGVERIFY sigops")
        too_many_multisigs = CScript([OP_CHECKMULTISIGVERIFY] * (MAX_BLOCK_SIGOPS // 20))
        b34 = self.next_block(34, spend=out[10], script=too_many_multisigs)
        self.send_blocks([b34], success=False, reject_reason='bad-blk-sigops', reconnect=True)

        # CHECKSIGVERIFY
        self.log.info("Accept a block with the max number of OP_CHECKSIGVERIFY sigops")
        self.move_tip(33)
        lots_of_checksigs = CScript([OP_CHECKSIGVERIFY] * (MAX_BLOCK_SIGOPS - 1))
        b35 = self.next_block(35, spend=out[10], script=lots_of_checksigs)
        self.send_blocks([b35], True)
        self.save_spendable_output()

        self.log.info("Reject a block with too many OP_CHECKSIGVERIFY sigops")
        too_many_checksigs = CScript([OP_CHECKSIGVERIFY] * (MAX_BLOCK_SIGOPS))
        b36 = self.next_block(36, spend=out[11], script=too_many_checksigs)
        self.send_blocks([b36], success=False, reject_reason='bad-blk-sigops', reconnect=True)

        # Check spending of a transaction in a block which failed to connect
        #
        # b6  (3)
        # b12 (3) -> b13 (4) -> b15 (5) -> b23 (6) -> b30 (7) -> b31 (8) -> b33 (9) -> b35 (10)
        #                                                                                     \-> b37 (11)
        #                                                                                     \-> b38 (11/37)
        #

        # save 37's spendable output, but then double-spend out11 to invalidate the block
        self.log.info("Reject a block spending transaction from a block which failed to connect")
        self.move_tip(35)
        b37 = self.next_block(37, spend=out[11])
        txout_b37 = b37.vtx[1]
        tx = self.create_and_sign_transaction(out[11], 0)
        b37 = self.update_block(37, [tx])
        self.send_blocks([b37], success=False, reject_reason='bad-txns-inputs-missingorspent', reconnect=True)

        # attempt to spend b37's first non-coinbase tx, at which point b37 was still considered valid
        self.move_tip(35)
        b38 = self.next_block(38, spend=txout_b37)
        self.send_blocks([b38], success=False, reject_reason='bad-txns-inputs-missingorspent', reconnect=True)

        # Check P2SH SigOp counting
        #
        #
        #   13 (4) -> b15 (5) -> b23 (6) -> b30 (7) -> b31 (8) -> b33 (9) -> b35 (10) -> b39 (11) -> b41 (12)
        #                                                                                        \-> b40 (12)
        #
        # b39 - create some P2SH outputs that will require 6 sigops to spend:
        #
        #           redeem_script = COINBASE_PUBKEY, (OP_2DUP+OP_CHECKSIGVERIFY) * 5, OP_CHECKSIG
        #           p2sh_script = OP_HASH160, ripemd160(sha256(script)), OP_EQUAL
        #
        self.log.info("Check P2SH SIGOPS are correctly counted")
        self.move_tip(35)
        self.next_block(39)
        b39_outputs = 0
        b39_sigops_per_output = 6

        # Build the redeem script, hash it, use hash to create the p2sh script
        redeem_script = CScript([self.coinbase_pubkey] + [OP_2DUP, OP_CHECKSIGVERIFY] * 5 + [OP_CHECKSIG])
        p2sh_script = script_to_p2sh_script(redeem_script)

        # Create a transaction that spends one satoshi to the p2sh_script, the rest to OP_TRUE
        # This must be signed because it is spending a coinbase
        spend = out[11]
        tx = self.create_tx(spend, 0, 1, p2sh_script)
        tx.vout.append(CTxOut(spend.vout[0].nValue - 1, CScript([OP_TRUE])))
        self.sign_tx(tx, spend)
        tx.rehash()
        b39 = self.update_block(39, [tx])
        b39_outputs += 1

        # Until block is full, add tx's with 1 satoshi to p2sh_script, the rest to OP_TRUE
        # In Namecoin, we have to respect the BDB lock limit as well.
        # TODO: Get rid of this change once the lock limit has been removed.
        tx_new = None
        tx_last = tx
        total_weight = b39.get_weight()
        while total_weight < MAX_BLOCK_WEIGHT and len(b39.vtx) < 4000:
            tx_new = self.create_tx(tx_last, 1, 1, p2sh_script)
            tx_new.vout.append(CTxOut(tx_last.vout[1].nValue - 1, CScript([OP_TRUE])))
            tx_new.rehash()
            total_weight += tx_new.get_weight()
            if total_weight >= MAX_BLOCK_WEIGHT:
                break
            b39.vtx.append(tx_new)  # add tx to block
            tx_last = tx_new
            b39_outputs += 1

        # The accounting in the loop above can be off, because it misses the
        # compact size encoding of the number of transactions in the block.
        # Make sure we didn't accidentally make too big a block. Note that the
        # size of the block has non-determinism due to the ECDSA signature in
        # the first transaction.
        while b39.get_weight() >= MAX_BLOCK_WEIGHT:
            del b39.vtx[-1]

        b39 = self.update_block(39, [])
        self.send_blocks([b39], True)
        self.save_spendable_output()

        # Tests for P2SH sigop limits have been removed in Namecoin because
        # they fail the BDB lock limit.
        # TODO: Add them back once the limit is gone.

        # Fork off of b39 to create a constant base again
        #
        # b23 (6) -> b30 (7) -> b31 (8) -> b33 (9) -> b35 (10) -> b39 (11) -> b42 (12) -> b43 (13)
        #                                                                  \-> b41 (12)
        #
        self.move_tip(39)
        b42 = self.next_block(42, spend=out[12])
        self.save_spendable_output()

        b43 = self.next_block(43, spend=out[13])
        self.save_spendable_output()
        self.send_blocks([b42, b43], True)

        # Test a number of really invalid scenarios
        #
        #  -> b31 (8) -> b33 (9) -> b35 (10) -> b39 (11) -> b42 (12) -> b43 (13) -> b44 (14)
        #                                                                                   \-> ??? (15)

        # The next few blocks are going to be created "by hand" since they'll do funky things, such as having
        # the first transaction be non-coinbase, etc.  The purpose of b44 is to make sure this works.
        self.log.info("Build block 44 manually")
        height = self.block_heights[self.tip.sha256] + 1
        coinbase = create_coinbase(height, self.coinbase_pubkey)
        b44 = CBlock()
        b44.nVersion = 4
        b44.nTime = self.tip.nTime + 1
        b44.hashPrevBlock = self.tip.sha256
<<<<<<< HEAD
        b44.powData.nBits = 0x207fffff
=======
        b44.nBits = REGTEST_N_BITS
>>>>>>> 2b956996
        b44.vtx.append(coinbase)
        tx = self.create_and_sign_transaction(out[14], 1)
        b44.vtx.append(tx)
        b44.hashMerkleRoot = b44.calc_merkle_root()
        b44.solve()
        self.tip = b44
        self.block_heights[b44.sha256] = height
        self.blocks[44] = b44
        self.send_blocks([b44], True)

        self.log.info("Reject a block with a non-coinbase as the first tx")
        non_coinbase = self.create_tx(out[15], 0, 1)
        b45 = CBlock()
        b45.nVersion = 4
        b45.nTime = self.tip.nTime + 1
        b45.hashPrevBlock = self.tip.sha256
<<<<<<< HEAD
        b45.powData.nBits = 0x207fffff
=======
        b45.nBits = REGTEST_N_BITS
>>>>>>> 2b956996
        b45.vtx.append(non_coinbase)
        b45.hashMerkleRoot = b45.calc_merkle_root()
        b45.solve()
        self.block_heights[b45.sha256] = self.block_heights[self.tip.sha256] + 1
        self.tip = b45
        self.blocks[45] = b45
        self.send_blocks([b45], success=False, reject_reason='bad-cb-missing', reconnect=True)

        self.log.info("Reject a block with no transactions")
        self.move_tip(44)
        b46 = CBlock()
        b46.nVersion = 4
        b46.nTime = b44.nTime + 1
        b46.hashPrevBlock = b44.sha256
<<<<<<< HEAD
        b46.powData.nBits = 0x207fffff
=======
        b46.nBits = REGTEST_N_BITS
>>>>>>> 2b956996
        b46.vtx = []
        b46.hashMerkleRoot = 0
        b46.solve()
        self.block_heights[b46.sha256] = self.block_heights[b44.sha256] + 1
        self.tip = b46
        assert 46 not in self.blocks
        self.blocks[46] = b46
        self.send_blocks([b46], success=False, reject_reason='bad-blk-length', reconnect=True)

        self.log.info("Reject a block with invalid work")
        self.move_tip(44)
        b47 = self.next_block(47)
        target = uint256_from_compact(b47.powData.nBits)
        assert(not b47.powData.is_merge_mined())
        while b47.powData.fakeHeader.powHash < target:
            # Rehash nonces until an invalid too-high-hash block is found.
            b47.powData.fakeHeader.nNonce += 1
            b47.powData.rehash()
        self.send_blocks([b47], False, force_send=True, reject_reason='high-hash', reconnect=True)

        self.log.info("Reject a block with a timestamp >2 hours in the future")
        self.move_tip(44)
        b48 = self.next_block(48)
        b48.nTime = int(time.time()) + 60 * 60 * 3
        # Header timestamp has changed. Re-solve the block.
        b48.solve()
        self.send_blocks([b48], False, force_send=True, reject_reason='time-too-new')

        self.log.info("Reject a block with invalid merkle hash")
        self.move_tip(44)
        b49 = self.next_block(49)
        b49.hashMerkleRoot += 1
        b49.solve()
        self.send_blocks([b49], success=False, reject_reason='bad-txnmrklroot', reconnect=True)

        self.log.info("Reject a block with incorrect POW limit")
        self.move_tip(44)
        b50 = self.next_block(50)
        b50.powData.nBits = b50.powData.nBits - 1
        b50.solve()
        self.send_blocks([b50], False, force_send=True, reject_reason='bad-diffbits', reconnect=True)

        self.log.info("Reject a block with two coinbase transactions")
        self.move_tip(44)
        self.next_block(51)
        cb2 = create_coinbase(51, self.coinbase_pubkey)
        b51 = self.update_block(51, [cb2])
        self.send_blocks([b51], success=False, reject_reason='bad-cb-multiple', reconnect=True)

        self.log.info("Reject a block with duplicate transactions")
        # Note: txns have to be in the right position in the merkle tree to trigger this error
        self.move_tip(44)
        b52 = self.next_block(52, spend=out[15])
        tx = self.create_tx(b52.vtx[1], 0, 1)
        b52 = self.update_block(52, [tx, tx])
        self.send_blocks([b52], success=False, reject_reason='bad-txns-duplicate', reconnect=True)

        # Test block timestamps
        #  -> b31 (8) -> b33 (9) -> b35 (10) -> b39 (11) -> b42 (12) -> b43 (13) -> b53 (14) -> b55 (15)
        #                                                                                   \-> b54 (15)
        #                                                                        -> b44 (14)\-> b48 ()
        self.move_tip(43)
        b53 = self.next_block(53, spend=out[14])
        self.send_blocks([b53], False)
        self.save_spendable_output()

        self.log.info("Reject a block with timestamp before MedianTimePast")
        b54 = self.next_block(54, spend=out[15])
        b54.nTime = b35.nTime - 1
        b54.solve()
        self.send_blocks([b54], False, force_send=True, reject_reason='time-too-old', reconnect=True)

        # valid timestamp
        self.move_tip(53)
        b55 = self.next_block(55, spend=out[15])
        b55.nTime = b35.nTime
        self.update_block(55, [])
        self.send_blocks([b55], True)
        self.save_spendable_output()

        # The block which was previously rejected because of being "too far(3 hours)" must be accepted 2 hours later.
        # The new block is only 1 hour into future now and we must reorg onto to the new longer chain.
        # The new bestblock b48p is invalidated manually.
        #  -> b31 (8) -> b33 (9) -> b35 (10) -> b39 (11) -> b42 (12) -> b43 (13) -> b53 (14) -> b55 (15)
        #                                                                                   \-> b54 (15)
        #                                                                        -> b44 (14)\-> b48 () -> b48p ()
        self.log.info("Accept a previously rejected future block at a later time")
        node.setmocktime(int(time.time()) + 2*60*60)
        self.move_tip(48)
        self.block_heights[b48.sha256] = self.block_heights[b44.sha256] + 1 # b48 is a parent of b44
        b48p = self.next_block("48p")
        self.send_blocks([b48, b48p], success=True) # Reorg to the longer chain
        node.invalidateblock(b48p.hash) # mark b48p as invalid
        node.setmocktime(0)

        # Test Merkle tree malleability
        #
        # -> b42 (12) -> b43 (13) -> b53 (14) -> b55 (15) -> b57p2 (16)
        #                                                \-> b57   (16)
        #                                                \-> b56p2 (16)
        #                                                \-> b56   (16)
        #
        # Merkle tree malleability (CVE-2012-2459): repeating sequences of transactions in a block without
        #                           affecting the merkle root of a block, while still invalidating it.
        #                           See:  src/consensus/merkle.h
        #
        #  b57 has three txns:  coinbase, tx, tx1.  The merkle root computation will duplicate tx.
        #  Result:  OK
        #
        #  b56 copies b57 but duplicates tx1 and does not recalculate the block hash.  So it has a valid merkle
        #  root but duplicate transactions.
        #  Result:  Fails
        #
        #  b57p2 has six transactions in its merkle tree:
        #       - coinbase, tx, tx1, tx2, tx3, tx4
        #  Merkle root calculation will duplicate as necessary.
        #  Result:  OK.
        #
        #  b56p2 copies b57p2 but adds both tx3 and tx4.  The purpose of the test is to make sure the code catches
        #  duplicate txns that are not next to one another with the "bad-txns-duplicate" error (which indicates
        #  that the error was caught early, avoiding a DOS vulnerability.)

        # b57 - a good block with 2 txs, don't submit until end
        self.move_tip(55)
        self.next_block(57)
        tx = self.create_and_sign_transaction(out[16], 1)
        tx1 = self.create_tx(tx, 0, 1)
        b57 = self.update_block(57, [tx, tx1])

        # b56 - copy b57, add a duplicate tx
        self.log.info("Reject a block with a duplicate transaction in the Merkle Tree (but with a valid Merkle Root)")
        self.move_tip(55)
        b56 = copy.deepcopy(b57)
        self.blocks[56] = b56
        assert_equal(len(b56.vtx), 3)
        b56 = self.update_block(56, [tx1])
        assert_equal(b56.hash, b57.hash)
        self.send_blocks([b56], success=False, reject_reason='bad-txns-duplicate', reconnect=True)

        # b57p2 - a good block with 6 tx'es, don't submit until end
        self.move_tip(55)
        self.next_block("57p2")
        tx = self.create_and_sign_transaction(out[16], 1)
        tx1 = self.create_tx(tx, 0, 1)
        tx2 = self.create_tx(tx1, 0, 1)
        tx3 = self.create_tx(tx2, 0, 1)
        tx4 = self.create_tx(tx3, 0, 1)
        b57p2 = self.update_block("57p2", [tx, tx1, tx2, tx3, tx4])

        # b56p2 - copy b57p2, duplicate two non-consecutive tx's
        self.log.info("Reject a block with two duplicate transactions in the Merkle Tree (but with a valid Merkle Root)")
        self.move_tip(55)
        b56p2 = copy.deepcopy(b57p2)
        self.blocks["b56p2"] = b56p2
        assert_equal(b56p2.hash, b57p2.hash)
        assert_equal(len(b56p2.vtx), 6)
        b56p2 = self.update_block("b56p2", [tx3, tx4])
        self.send_blocks([b56p2], success=False, reject_reason='bad-txns-duplicate', reconnect=True)

        self.move_tip("57p2")
        self.send_blocks([b57p2], True)

        self.move_tip(57)
        self.send_blocks([b57], False)  # The tip is not updated because 57p2 seen first
        self.save_spendable_output()

        # Test a few invalid tx types
        #
        # -> b35 (10) -> b39 (11) -> b42 (12) -> b43 (13) -> b53 (14) -> b55 (15) -> b57 (16) -> b60 ()
        #                                                                                    \-> ??? (17)
        #

        # tx with prevout.n out of range
        self.log.info("Reject a block with a transaction with prevout.n out of range")
        self.move_tip(57)
        self.next_block(58, spend=out[17])
        tx = CTransaction()
        assert len(out[17].vout) < 42
        tx.vin.append(CTxIn(COutPoint(out[17].sha256, 42), CScript([OP_TRUE]), SEQUENCE_FINAL))
        tx.vout.append(CTxOut(0, b""))
        tx.calc_sha256()
        b58 = self.update_block(58, [tx])
        self.send_blocks([b58], success=False, reject_reason='bad-txns-inputs-missingorspent', reconnect=True)

        # tx with output value > input value
        self.log.info("Reject a block with a transaction with outputs > inputs")
        self.move_tip(57)
        self.next_block(59)
        tx = self.create_and_sign_transaction(out[17], 51 * COIN)
        b59 = self.update_block(59, [tx])
        self.send_blocks([b59], success=False, reject_reason='bad-txns-in-belowout', reconnect=True)

        # reset to good chain
        self.move_tip(57)
        b60 = self.next_block(60)
        self.send_blocks([b60], True)
        self.save_spendable_output()

        # Upstream Bitcoin tests BIP30 here.  We cannot do that, as BIP34 is
        # already activated (due to activating segwit).  We still add a block
        # 'dup_2', which is the upstream next block referenced in the
        # following tests.
        b_dup_2 = self.next_block('dup_2')
        self.send_blocks([b_dup_2], success=True)

        # Test tx.isFinal is properly rejected (not an exhaustive tx.isFinal test, that should be in data-driven transaction tests)
        #
        # -> b_spend_dup_cb (b_dup_cb) -> b_dup_2 ()
        #                                           \-> b62 (18)
        #
        self.log.info("Reject a block with a transaction with a nonfinal locktime")
        self.move_tip('dup_2')
        self.next_block(62)
        tx = CTransaction()
        tx.nLockTime = 0xffffffff  # this locktime is non-final
        tx.vin.append(CTxIn(COutPoint(out[18].sha256, 0)))  # don't set nSequence
        tx.vout.append(CTxOut(0, CScript([OP_TRUE])))
        assert_greater_than(SEQUENCE_FINAL, tx.vin[0].nSequence)
        tx.calc_sha256()
        b62 = self.update_block(62, [tx])
        self.send_blocks([b62], success=False, reject_reason='bad-txns-nonfinal', reconnect=True)

        # Test a non-final coinbase is also rejected
        #
        # -> b_spend_dup_cb (b_dup_cb) -> b_dup_2 ()
        #                                           \-> b63 (-)
        #
        self.log.info("Reject a block with a coinbase transaction with a nonfinal locktime")
        self.move_tip('dup_2')
        b63 = self.next_block(63)
        b63.vtx[0].nLockTime = 0xffffffff
        b63.vtx[0].vin[0].nSequence = 0xDEADBEEF
        b63.vtx[0].rehash()
        b63 = self.update_block(63, [])
        self.send_blocks([b63], success=False, reject_reason='bad-txns-nonfinal', reconnect=True)

        #  This checks that a block with a bloated VARINT between the block_header and the array of tx such that
        #  the block is > MAX_BLOCK_WEIGHT with the bloated varint, but <= MAX_BLOCK_WEIGHT without the bloated varint,
        #  does not cause a subsequent, identical block with canonical encoding to be rejected.  The test does not
        #  care whether the bloated block is accepted or rejected; it only cares that the second block is accepted.
        #
        #  What matters is that the receiving node should not reject the bloated block, and then reject the canonical
        #  block on the basis that it's the same as an already-rejected block (which would be a consensus failure.)
        #
        #  -> b_spend_dup_cb (b_dup_cb) -> b_dup_2 () -> b64 (18)
        #                                              \
        #                                               b64a (18)
        #  b64a is a bloated block (non-canonical varint)
        #  b64 is a good block (same as b64 but w/ canonical varint)
        #
        self.log.info("Accept a valid block even if a bloated version of the block has previously been sent")
        self.move_tip('dup_2')
        regular_block = self.next_block("64a", spend=out[18])

        # make it a "broken_block," with non-canonical serialization
        b64a = CBrokenBlock(regular_block)
        b64a.initialize(regular_block)
        self.blocks["64a"] = b64a
        self.tip = b64a
        tx = CTransaction()

        # use canonical serialization to calculate size
        script_length = (MAX_BLOCK_WEIGHT - 4 * len(b64a.normal_serialize()) - 276) // 4
        script_output = CScript([b'\x00' * script_length])
        tx.vout.append(CTxOut(0, script_output))
        tx.vin.append(CTxIn(COutPoint(b64a.vtx[1].sha256, 0)))
        b64a = self.update_block("64a", [tx])
        assert_equal(b64a.get_weight(), MAX_BLOCK_WEIGHT + 8 * 4)
        self.send_blocks([b64a], success=False, reject_reason='non-canonical ReadCompactSize()')

        # bitcoind doesn't disconnect us for sending a bloated block, but if we subsequently
        # resend the header message, it won't send us the getdata message again. Just
        # disconnect and reconnect and then call sync_blocks.
        # TODO: improve this test to be less dependent on P2P DOS behaviour.
        node.disconnect_p2ps()
        self.reconnect_p2p()

        self.move_tip('dup_2')
        b64 = CBlock(b64a)
        b64.vtx = copy.deepcopy(b64a.vtx)
        assert_equal(b64.hash, b64a.hash)
        assert_equal(b64.get_weight(), MAX_BLOCK_WEIGHT)
        self.blocks[64] = b64
        b64 = self.update_block(64, [])
        self.send_blocks([b64], True)
        self.save_spendable_output()

        # Spend an output created in the block itself
        #
        # -> b_dup_2 () -> b64 (18) -> b65 (19)
        #
        self.log.info("Accept a block with a transaction spending an output created in the same block")
        self.move_tip(64)
        self.next_block(65)
        tx1 = self.create_and_sign_transaction(out[19], out[19].vout[0].nValue)
        tx2 = self.create_and_sign_transaction(tx1, 0)
        b65 = self.update_block(65, [tx1, tx2])
        self.send_blocks([b65], True)
        self.save_spendable_output()

        # Attempt to spend an output created later in the same block
        #
        # -> b64 (18) -> b65 (19)
        #                        \-> b66 (20)
        self.log.info("Reject a block with a transaction spending an output created later in the same block")
        self.move_tip(65)
        self.next_block(66)
        tx1 = self.create_and_sign_transaction(out[20], out[20].vout[0].nValue)
        tx2 = self.create_and_sign_transaction(tx1, 1)
        b66 = self.update_block(66, [tx2, tx1])
        self.send_blocks([b66], success=False, reject_reason='bad-txns-inputs-missingorspent', reconnect=True)

        # Attempt to double-spend a transaction created in a block
        #
        # -> b64 (18) -> b65 (19)
        #                        \-> b67 (20)
        #
        #
        self.log.info("Reject a block with a transaction double spending a transaction created in the same block")
        self.move_tip(65)
        self.next_block(67)
        tx1 = self.create_and_sign_transaction(out[20], out[20].vout[0].nValue)
        tx2 = self.create_and_sign_transaction(tx1, 1)
        tx3 = self.create_and_sign_transaction(tx1, 2)
        b67 = self.update_block(67, [tx1, tx2, tx3])
        self.send_blocks([b67], success=False, reject_reason='bad-txns-inputs-missingorspent', reconnect=True)

        # More tests of block subsidy
        #
        # -> b64 (18) -> b65 (19) -> b69 (20)
        #                        \-> b68 (20)
        #
        # b68 - coinbase with an extra 10 satoshis,
        #       creates a tx that has 9 satoshis from out[20] go to fees
        #       this fails because the coinbase is trying to claim 1 satoshi too much in fees
        #
        # b69 - coinbase with extra 10 satoshis, and a tx that gives a 10 satoshi fee
        #       this succeeds
        #
        self.log.info("Reject a block trying to claim too much subsidy in the coinbase transaction")
        self.move_tip(65)
        self.next_block(68, additional_coinbase_value=10)
        tx = self.create_and_sign_transaction(out[20], out[20].vout[0].nValue - 9)
        b68 = self.update_block(68, [tx])
        self.send_blocks([b68], success=False, reject_reason='bad-cb-amount', reconnect=True)

        self.log.info("Accept a block claiming the correct subsidy in the coinbase transaction")
        self.move_tip(65)
        b69 = self.next_block(69, additional_coinbase_value=10)
        tx = self.create_and_sign_transaction(out[20], out[20].vout[0].nValue - 10)
        self.update_block(69, [tx])
        self.send_blocks([b69], True)
        self.save_spendable_output()

        # Test spending the outpoint of a non-existent transaction
        #
        # -> b65 (19) -> b69 (20)
        #                        \-> b70 (21)
        #
        self.log.info("Reject a block containing a transaction spending from a non-existent input")
        self.move_tip(69)
        self.next_block(70, spend=out[21])
        bogus_tx = CTransaction()
        bogus_tx.sha256 = uint256_from_str(b"23c70ed7c0506e9178fc1a987f40a33946d4ad4c962b5ae3a52546da53af0c5c")
        tx = CTransaction()
        tx.vin.append(CTxIn(COutPoint(bogus_tx.sha256, 0), b"", SEQUENCE_FINAL))
        tx.vout.append(CTxOut(1, b""))
        b70 = self.update_block(70, [tx])
        self.send_blocks([b70], success=False, reject_reason='bad-txns-inputs-missingorspent', reconnect=True)

        # Test accepting an invalid block which has the same hash as a valid one (via merkle tree tricks)
        #
        #  -> b65 (19) -> b69 (20) -> b72 (21)
        #                          \-> b71 (21)
        #
        # b72 is a good block.
        # b71 is a copy of 72, but re-adds one of its transactions.  However, it has the same hash as b72.
        self.log.info("Reject a block containing a duplicate transaction but with the same Merkle root (Merkle tree malleability")
        self.move_tip(69)
        self.next_block(72)
        tx1 = self.create_and_sign_transaction(out[21], 2)
        tx2 = self.create_and_sign_transaction(tx1, 1)
        b72 = self.update_block(72, [tx1, tx2])  # now tip is 72
        b71 = copy.deepcopy(b72)
        b71.vtx.append(tx2)   # add duplicate tx2
        self.block_heights[b71.sha256] = self.block_heights[b69.sha256] + 1  # b71 builds off b69
        self.blocks[71] = b71

        assert_equal(len(b71.vtx), 4)
        assert_equal(len(b72.vtx), 3)
        assert_equal(b72.sha256, b71.sha256)

        self.move_tip(71)
        self.send_blocks([b71], success=False, reject_reason='bad-txns-duplicate', reconnect=True)

        self.move_tip(72)
        self.send_blocks([b72], True)
        self.save_spendable_output()

        # Test some invalid scripts and MAX_BLOCK_SIGOPS
        #
        # -> b69 (20) -> b72 (21)
        #                        \-> b** (22)
        #

        # b73 - tx with excessive sigops that are placed after an excessively large script element.
        #       The purpose of the test is to make sure those sigops are counted.
        #
        #       script is a bytearray of size 20,526
        #
        #       bytearray[0-19,998]     : OP_CHECKSIG
        #       bytearray[19,999]       : OP_PUSHDATA4
        #       bytearray[20,000-20,003]: 521  (max_script_element_size+1, in little-endian format)
        #       bytearray[20,004-20,525]: unread data (script_element)
        #       bytearray[20,526]       : OP_CHECKSIG (this puts us over the limit)
        self.log.info("Reject a block containing too many sigops after a large script element")
        self.move_tip(72)
        self.next_block(73)
        size = MAX_BLOCK_SIGOPS - 1 + MAX_SCRIPT_ELEMENT_SIZE + 1 + 5 + 1
        a = bytearray([OP_CHECKSIG] * size)
        a[MAX_BLOCK_SIGOPS - 1] = int("4e", 16)  # OP_PUSHDATA4

        element_size = MAX_SCRIPT_ELEMENT_SIZE + 1
        a[MAX_BLOCK_SIGOPS] = element_size % 256
        a[MAX_BLOCK_SIGOPS + 1] = element_size // 256
        a[MAX_BLOCK_SIGOPS + 2] = 0
        a[MAX_BLOCK_SIGOPS + 3] = 0

        tx = self.create_and_sign_transaction(out[22], 1, CScript(a))
        b73 = self.update_block(73, [tx])
        assert_equal(get_legacy_sigopcount_block(b73), MAX_BLOCK_SIGOPS + 1)
        self.send_blocks([b73], success=False, reject_reason='bad-blk-sigops', reconnect=True)

        # b74/75 - if we push an invalid script element, all previous sigops are counted,
        #          but sigops after the element are not counted.
        #
        #       The invalid script element is that the push_data indicates that
        #       there will be a large amount of data (0xffffff bytes), but we only
        #       provide a much smaller number.  These bytes are CHECKSIGS so they would
        #       cause b75 to fail for excessive sigops, if those bytes were counted.
        #
        #       b74 fails because we put MAX_BLOCK_SIGOPS+1 before the element
        #       b75 succeeds because we put MAX_BLOCK_SIGOPS before the element
        self.log.info("Check sigops are counted correctly after an invalid script element")
        self.move_tip(72)
        self.next_block(74)
        size = MAX_BLOCK_SIGOPS - 1 + MAX_SCRIPT_ELEMENT_SIZE + 42  # total = 20,561
        a = bytearray([OP_CHECKSIG] * size)
        a[MAX_BLOCK_SIGOPS] = 0x4e
        a[MAX_BLOCK_SIGOPS + 1] = 0xfe
        a[MAX_BLOCK_SIGOPS + 2] = 0xff
        a[MAX_BLOCK_SIGOPS + 3] = 0xff
        a[MAX_BLOCK_SIGOPS + 4] = 0xff
        tx = self.create_and_sign_transaction(out[22], 1, CScript(a))
        b74 = self.update_block(74, [tx])
        self.send_blocks([b74], success=False, reject_reason='bad-blk-sigops', reconnect=True)

        self.move_tip(72)
        self.next_block(75)
        size = MAX_BLOCK_SIGOPS - 1 + MAX_SCRIPT_ELEMENT_SIZE + 42
        a = bytearray([OP_CHECKSIG] * size)
        a[MAX_BLOCK_SIGOPS - 1] = 0x4e
        a[MAX_BLOCK_SIGOPS] = 0xff
        a[MAX_BLOCK_SIGOPS + 1] = 0xff
        a[MAX_BLOCK_SIGOPS + 2] = 0xff
        a[MAX_BLOCK_SIGOPS + 3] = 0xff
        tx = self.create_and_sign_transaction(out[22], 1, CScript(a))
        b75 = self.update_block(75, [tx])
        self.send_blocks([b75], True)
        self.save_spendable_output()

        # Check that if we push an element filled with CHECKSIGs, they are not counted
        self.move_tip(75)
        self.next_block(76)
        size = MAX_BLOCK_SIGOPS - 1 + MAX_SCRIPT_ELEMENT_SIZE + 1 + 5
        a = bytearray([OP_CHECKSIG] * size)
        a[MAX_BLOCK_SIGOPS - 1] = 0x4e  # PUSHDATA4, but leave the following bytes as just checksigs
        tx = self.create_and_sign_transaction(out[23], 1, CScript(a))
        b76 = self.update_block(76, [tx])
        self.send_blocks([b76], True)
        self.save_spendable_output()

        # Test transaction resurrection
        #
        # -> b77 (24) -> b78 (25) -> b79 (26)
        #            \-> b80 (25) -> b81 (26) -> b82 (27)
        #
        #    b78 creates a tx, which is spent in b79. After b82, both should be in mempool
        #
        #    The tx'es must be unsigned and pass the node's mempool policy.  It is unsigned for the
        #    rather obscure reason that the Python signature code does not distinguish between
        #    Low-S and High-S values (whereas the bitcoin code has custom code which does so);
        #    as a result of which, the odds are 50% that the python code will use the right
        #    value and the transaction will be accepted into the mempool. Until we modify the
        #    test framework to support low-S signing, we are out of luck.
        #
        #    To get around this issue, we construct transactions which are not signed and which
        #    spend to OP_TRUE.  If the standard-ness rules change, this test would need to be
        #    updated.  (Perhaps to spend to a P2SH OP_TRUE script)
        self.log.info("Test transaction resurrection during a re-org")
        self.move_tip(76)
        self.next_block(77)
        tx77 = self.create_and_sign_transaction(out[24], 5 * COIN)
        b77 = self.update_block(77, [tx77])
        self.send_blocks([b77], True)
        self.save_spendable_output()

        self.next_block(78)
        tx78 = self.create_tx(tx77, 0, 4 * COIN)
        b78 = self.update_block(78, [tx78])
        self.send_blocks([b78], True)

        self.next_block(79)
        tx79 = self.create_tx(tx78, 0, 3 * COIN)
        b79 = self.update_block(79, [tx79])
        self.send_blocks([b79], True)

        # mempool should be empty
        assert_equal(len(self.nodes[0].getrawmempool()), 0)

        self.move_tip(77)
        b80 = self.next_block(80, spend=out[25])
        self.send_blocks([b80], False, force_send=True)
        self.save_spendable_output()

        b81 = self.next_block(81, spend=out[26])
        self.send_blocks([b81], False, force_send=True)  # other chain is same length
        self.save_spendable_output()

        b82 = self.next_block(82, spend=out[27])
        self.send_blocks([b82], True)  # now this chain is longer, triggers re-org
        self.save_spendable_output()

        # now check that tx78 and tx79 have been put back into the peer's mempool
        mempool = self.nodes[0].getrawmempool()
        assert_equal(len(mempool), 2)
        assert tx78.hash in mempool
        assert tx79.hash in mempool

        # Test invalid opcodes in dead execution paths.
        #
        #  -> b81 (26) -> b82 (27) -> b83 (28)
        #
        self.log.info("Accept a block with invalid opcodes in dead execution paths")
        self.next_block(83)
        op_codes = [OP_IF, OP_INVALIDOPCODE, OP_ELSE, OP_TRUE, OP_ENDIF]
        script = CScript(op_codes)
        tx1 = self.create_and_sign_transaction(out[28], out[28].vout[0].nValue, script)

        tx2 = self.create_and_sign_transaction(tx1, 0, CScript([OP_TRUE]))
        tx2.vin[0].scriptSig = CScript([OP_FALSE])
        tx2.rehash()

        b83 = self.update_block(83, [tx1, tx2])
        self.send_blocks([b83], True)
        self.save_spendable_output()

        # Reorg on/off blocks that have OP_RETURN in them (and try to spend them)
        #
        #  -> b81 (26) -> b82 (27) -> b83 (28) -> b84 (29) -> b87 (30) -> b88 (31)
        #                                    \-> b85 (29) -> b86 (30)            \-> b89a (32)
        #
        self.log.info("Test re-orging blocks with OP_RETURN in them")
        self.next_block(84)
        tx1 = self.create_tx(out[29], 0, 0, CScript([OP_RETURN]))
        tx1.vout.append(CTxOut(0, CScript([OP_TRUE])))
        tx1.vout.append(CTxOut(0, CScript([OP_TRUE])))
        tx1.vout.append(CTxOut(0, CScript([OP_TRUE])))
        tx1.vout.append(CTxOut(0, CScript([OP_TRUE])))
        tx1.calc_sha256()
        self.sign_tx(tx1, out[29])
        tx1.rehash()
        tx2 = self.create_tx(tx1, 1, 0, CScript([OP_RETURN]))
        tx2.vout.append(CTxOut(0, CScript([OP_RETURN])))
        tx3 = self.create_tx(tx1, 2, 0, CScript([OP_RETURN]))
        tx3.vout.append(CTxOut(0, CScript([OP_TRUE])))
        tx4 = self.create_tx(tx1, 3, 0, CScript([OP_TRUE]))
        tx4.vout.append(CTxOut(0, CScript([OP_RETURN])))
        tx5 = self.create_tx(tx1, 4, 0, CScript([OP_RETURN]))

        b84 = self.update_block(84, [tx1, tx2, tx3, tx4, tx5])
        self.send_blocks([b84], True)
        self.save_spendable_output()

        self.move_tip(83)
        b85 = self.next_block(85, spend=out[29])
        self.send_blocks([b85], False)  # other chain is same length

        b86 = self.next_block(86, spend=out[30])
        self.send_blocks([b86], True)

        self.move_tip(84)
        b87 = self.next_block(87, spend=out[30])
        self.send_blocks([b87], False)  # other chain is same length
        self.save_spendable_output()

        b88 = self.next_block(88, spend=out[31])
        self.send_blocks([b88], True)
        self.save_spendable_output()

        # trying to spend the OP_RETURN output is rejected
        self.next_block("89a", spend=out[32])
        tx = self.create_tx(tx1, 0, 0, CScript([OP_TRUE]))
        b89a = self.update_block("89a", [tx])
        self.send_blocks([b89a], success=False, reject_reason='bad-txns-inputs-missingorspent', reconnect=True)

        # Don't use v2transport for the large reorg, which is too slow with the unoptimized python ChaCha20 implementation
        if self.options.v2transport:
            self.nodes[0].disconnect_p2ps()
            self.helper_peer = self.nodes[0].add_p2p_connection(P2PDataStore(), supports_v2_p2p=False)
        self.log.info("Test a re-org of one week's worth of blocks (144 blocks)")

        self.move_tip(88)
        LARGE_REORG_SIZE = 144
        blocks = []
        spend = out[32]
        for i in range(89, LARGE_REORG_SIZE + 89):
            b = self.next_block(i, spend)
            tx = CTransaction()
            script_length = (MAX_BLOCK_WEIGHT - b.get_weight() - 276) // 4
            script_output = CScript([b'\x00' * script_length])
            tx.vout.append(CTxOut(0, script_output))
            tx.vin.append(CTxIn(COutPoint(b.vtx[1].sha256, 0)))
            b = self.update_block(i, [tx])
            assert_equal(b.get_weight(), MAX_BLOCK_WEIGHT)
            blocks.append(b)
            self.save_spendable_output()
            spend = self.get_spendable_output()

        self.send_blocks(blocks, True, timeout=2440)
        chain1_tip = i

        # now create alt chain of same length
        self.move_tip(88)
        blocks2 = []
        for i in range(89, LARGE_REORG_SIZE + 89):
            blocks2.append(self.next_block("alt" + str(i)))
        self.send_blocks(blocks2, False, force_send=False)

        # extend alt chain to trigger re-org
        block = self.next_block("alt" + str(chain1_tip + 1))
        self.send_blocks([block], True, timeout=2440)

        # ... and re-org back to the first chain
        self.move_tip(chain1_tip)
        block = self.next_block(chain1_tip + 1)
        self.send_blocks([block], False, force_send=True)
        block = self.next_block(chain1_tip + 2)
        self.send_blocks([block], True, timeout=2440)

        self.log.info("Reject a block with an invalid block header version")
        b_v1 = self.next_block('b_v1', version=1)
        self.send_blocks([b_v1], success=False, force_send=True, reject_reason='bad-version(0x00000001)', reconnect=True)

        self.move_tip(chain1_tip + 2)
        b_cb34 = self.next_block('b_cb34')
        b_cb34.vtx[0].vin[0].scriptSig = b_cb34.vtx[0].vin[0].scriptSig[:-1]
        b_cb34.vtx[0].rehash()
        b_cb34.hashMerkleRoot = b_cb34.calc_merkle_root()
        b_cb34.solve()
        self.send_blocks([b_cb34], success=False, reject_reason='bad-cb-height', reconnect=True)

    # Helper methods
    ################

    def add_transactions_to_block(self, block, tx_list):
        [tx.rehash() for tx in tx_list]
        block.vtx.extend(tx_list)

    # this is a little handier to use than the version in blocktools.py
    def create_tx(self, spend_tx, n, value, output_script=None):
        if output_script is None:
            output_script = CScript([OP_TRUE, OP_DROP] * 15 + [OP_TRUE])
        return create_tx_with_script(spend_tx, n, amount=value, output_script=output_script)

    # sign a transaction, using the key we know about
    # this signs input 0 in tx, which is assumed to be spending output 0 in spend_tx
    def sign_tx(self, tx, spend_tx):
        scriptPubKey = bytearray(spend_tx.vout[0].scriptPubKey)
        if (scriptPubKey[0] == OP_TRUE):  # an anyone-can-spend
            tx.vin[0].scriptSig = CScript()
            return
        sign_input_legacy(tx, 0, spend_tx.vout[0].scriptPubKey, self.coinbase_key)

    def create_and_sign_transaction(self, spend_tx, value, output_script=None):
        if output_script is None:
            output_script = CScript([OP_TRUE])
        tx = self.create_tx(spend_tx, 0, value, output_script=output_script)
        self.sign_tx(tx, spend_tx)
        tx.rehash()
        return tx

    def next_block(self, number, spend=None, additional_coinbase_value=0, *, script=None, version=4):
        if script is None:
            script = CScript([OP_TRUE])
        if self.tip is None:
            base_block_hash = self.genesis_hash
            block_time = int(time.time()) + 1
        else:
            base_block_hash = self.tip.sha256
            block_time = self.tip.nTime + 1
        # First create the coinbase
        height = self.block_heights[base_block_hash] + 1
        coinbase = create_coinbase(height, self.coinbase_pubkey)
        coinbase.vout[0].nValue += additional_coinbase_value
        coinbase.rehash()
        if spend is None:
            block = create_block(base_block_hash, coinbase, block_time, version=version)
        else:
            coinbase.vout[0].nValue += spend.vout[0].nValue - 1  # all but one satoshi to fees
            coinbase.rehash()
            tx = self.create_tx(spend, 0, 1, output_script=script)  # spend 1 satoshi
            self.sign_tx(tx, spend)
            tx.rehash()
            block = create_block(base_block_hash, coinbase, block_time, version=version, txlist=[tx])
        # Block is created. Find a valid nonce.
        block.solve()
        self.tip = block
        self.block_heights[block.sha256] = height
        assert number not in self.blocks
        self.blocks[number] = block
        return block

    # save the current tip so it can be spent by a later block
    def save_spendable_output(self):
        self.log.debug(f"saving spendable output {self.tip.vtx[0]}")
        self.spendable_outputs.append(self.tip)

    # get an output that we previously marked as spendable
    def get_spendable_output(self):
        self.log.debug(f"getting spendable output {self.spendable_outputs[0].vtx[0]}")
        return self.spendable_outputs.pop(0).vtx[0]

    # move the tip back to a previous block
    def move_tip(self, number):
        self.tip = self.blocks[number]

    # adds transactions to the block and updates state
    def update_block(self, block_number, new_transactions):
        block = self.blocks[block_number]
        self.add_transactions_to_block(block, new_transactions)
        old_sha256 = block.sha256
        block.hashMerkleRoot = block.calc_merkle_root()
        block.solve()
        # Update the internal state just like in next_block
        self.tip = block
        if block.sha256 != old_sha256:
            self.block_heights[block.sha256] = self.block_heights[old_sha256]
            del self.block_heights[old_sha256]
        self.blocks[block_number] = block
        return block

    def bootstrap_p2p(self, timeout=10):
        """Add a P2P connection to the node.

        Helper to connect and wait for version handshake."""
        self.helper_peer = self.nodes[0].add_p2p_connection(P2PDataStore())
        # We need to wait for the initial getheaders from the peer before we
        # start populating our blockstore. If we don't, then we may run ahead
        # to the next subtest before we receive the getheaders. We'd then send
        # an INV for the next block and receive two getheaders - one for the
        # IBD and one for the INV. We'd respond to both and could get
        # unexpectedly disconnected if the DoS score for that error is 50.
        self.helper_peer.wait_for_getheaders(timeout=timeout)

    def reconnect_p2p(self, timeout=60):
        """Tear down and bootstrap the P2P connection to the node.

        The node gets disconnected several times in this test. This helper
        method reconnects the p2p and restarts the network thread."""
        self.nodes[0].disconnect_p2ps()
        self.bootstrap_p2p(timeout=timeout)

    def send_blocks(self, blocks, success=True, reject_reason=None, force_send=False, reconnect=False, timeout=960):
        """Sends blocks to test node. Syncs and verifies that tip has advanced to most recent block.

        Call with success = False if the tip shouldn't advance to the most recent block."""
        self.helper_peer.send_blocks_and_test(blocks, self.nodes[0], success=success, reject_reason=reject_reason, force_send=force_send, timeout=timeout, expect_disconnect=reconnect)

        if reconnect:
            self.reconnect_p2p(timeout=timeout)

    def set_script_len(self, script, n):
        """"Extends or shrinks the script to have length n."""

        cur = len (script)
        if cur >= n:
            return script[:n]

        return bytes (script) + b'\x00' * (n - cur)


if __name__ == '__main__':
    FullBlockTest(__file__).main()<|MERGE_RESOLUTION|>--- conflicted
+++ resolved
@@ -543,11 +543,7 @@
         b44.nVersion = 4
         b44.nTime = self.tip.nTime + 1
         b44.hashPrevBlock = self.tip.sha256
-<<<<<<< HEAD
-        b44.powData.nBits = 0x207fffff
-=======
-        b44.nBits = REGTEST_N_BITS
->>>>>>> 2b956996
+        b44.powData.nBits = REGTEST_N_BITS
         b44.vtx.append(coinbase)
         tx = self.create_and_sign_transaction(out[14], 1)
         b44.vtx.append(tx)
@@ -564,11 +560,7 @@
         b45.nVersion = 4
         b45.nTime = self.tip.nTime + 1
         b45.hashPrevBlock = self.tip.sha256
-<<<<<<< HEAD
-        b45.powData.nBits = 0x207fffff
-=======
-        b45.nBits = REGTEST_N_BITS
->>>>>>> 2b956996
+        b45.powData.nBits = REGTEST_N_BITS
         b45.vtx.append(non_coinbase)
         b45.hashMerkleRoot = b45.calc_merkle_root()
         b45.solve()
@@ -583,11 +575,7 @@
         b46.nVersion = 4
         b46.nTime = b44.nTime + 1
         b46.hashPrevBlock = b44.sha256
-<<<<<<< HEAD
-        b46.powData.nBits = 0x207fffff
-=======
-        b46.nBits = REGTEST_N_BITS
->>>>>>> 2b956996
+        b46.powData.nBits = REGTEST_N_BITS
         b46.vtx = []
         b46.hashMerkleRoot = 0
         b46.solve()
