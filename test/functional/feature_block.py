--- conflicted
+++ resolved
@@ -567,13 +567,8 @@
         b44 = CBlock()
         b44.nVersion = 4
         b44.nTime = self.tip.nTime + 1
-<<<<<<< HEAD
-        b44.hashPrevBlock = self.tip.sha256
+        b44.hashPrevBlock = self.tip.hash_int
         b44.powData.nBits = REGTEST_N_BITS
-=======
-        b44.hashPrevBlock = self.tip.hash_int
-        b44.nBits = REGTEST_N_BITS
->>>>>>> a9942103
         b44.vtx.append(coinbase)
         tx = self.create_and_sign_transaction(out[14], 1)
         b44.vtx.append(tx)
@@ -589,13 +584,8 @@
         b45 = CBlock()
         b45.nVersion = 4
         b45.nTime = self.tip.nTime + 1
-<<<<<<< HEAD
-        b45.hashPrevBlock = self.tip.sha256
+        b45.hashPrevBlock = self.tip.hash_int
         b45.powData.nBits = REGTEST_N_BITS
-=======
-        b45.hashPrevBlock = self.tip.hash_int
-        b45.nBits = REGTEST_N_BITS
->>>>>>> a9942103
         b45.vtx.append(non_coinbase)
         b45.hashMerkleRoot = b45.calc_merkle_root()
         b45.solve()
@@ -609,13 +599,8 @@
         b46 = CBlock()
         b46.nVersion = 4
         b46.nTime = b44.nTime + 1
-<<<<<<< HEAD
-        b46.hashPrevBlock = b44.sha256
+        b46.hashPrevBlock = b44.hash_int
         b46.powData.nBits = REGTEST_N_BITS
-=======
-        b46.hashPrevBlock = b44.hash_int
-        b46.nBits = REGTEST_N_BITS
->>>>>>> a9942103
         b46.vtx = []
         b46.hashMerkleRoot = 0
         b46.solve()
@@ -628,19 +613,11 @@
         self.log.info("Reject a block with invalid work")
         self.move_tip(44)
         b47 = self.next_block(47)
-<<<<<<< HEAD
         target = uint256_from_compact(b47.powData.nBits)
         assert(not b47.powData.is_merge_mined())
-        while b47.powData.fakeHeader.powHash < target:
+        while b47.powData.fakeHeader.powhash_int < target:
             # Rehash nonces until an invalid too-high-hash block is found.
             b47.powData.fakeHeader.nNonce += 1
-            b47.powData.rehash()
-=======
-        target = uint256_from_compact(b47.nBits)
-        while b47.hash_int <= target:
-            # Rehash nonces until an invalid too-high-hash block is found.
-            b47.nNonce += 1
->>>>>>> a9942103
         self.send_blocks([b47], False, force_send=True, reject_reason='high-hash', reconnect=True)
 
         self.log.info("Reject a block with a timestamp >2 hours in the future")
