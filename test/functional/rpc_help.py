--- conflicted
+++ resolved
@@ -27,14 +27,10 @@
         # command titles
         titles = [line[3:-3] for line in node.help().splitlines() if line.startswith('==')]
 
-<<<<<<< HEAD
-        components = ['Blockchain', 'Control', 'Generating', 'Mining', 'Names', 'Network', 'Rawtransactions', 'Util', 'Wallet']
-=======
-        components = ['Blockchain', 'Control', 'Generating', 'Mining', 'Network', 'Rawtransactions', 'Util']
+        components = ['Blockchain', 'Control', 'Generating', 'Mining', 'Names', 'Network', 'Rawtransactions', 'Util']
 
         if self.is_wallet_compiled():
             components.append('Wallet')
->>>>>>> 610ee7bf
 
         if self.is_zmq_compiled():
             components.append('Zmq')
