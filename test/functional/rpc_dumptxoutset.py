#!/usr/bin/env python3
# Copyright (c) 2019-2022 The Bitcoin Core developers
# Distributed under the MIT software license, see the accompanying
# file COPYING or http://www.opensource.org/licenses/mit-license.php.
"""Test the generation of UTXO snapshots using `dumptxoutset`.
"""

from test_framework.blocktools import COINBASE_MATURITY
from test_framework.test_framework import BitcoinTestFramework
from test_framework.util import (
    assert_equal,
    assert_raises_rpc_error,
    sha256sum_file,
)


class DumptxoutsetTest(BitcoinTestFramework):
    def set_test_params(self):
        self.setup_clean_chain = True
        self.num_nodes = 1

    def run_test(self):
        """Test a trivial usage of the dumptxoutset RPC command."""
        node = self.nodes[0]
        mocktime = node.getblockheader(node.getblockhash(0))['time'] + 1
        node.setmocktime(mocktime)
        self.generate(node, COINBASE_MATURITY)

        FILENAME = 'txoutset.dat'
        out = node.dumptxoutset(FILENAME)
        expected_path = node.datadir_path / self.chain / FILENAME

        assert expected_path.is_file()

        assert_equal(out['coins_written'], 100)
        assert_equal(out['base_height'], 100)
        assert_equal(out['path'], str(expected_path))
        # Blockhash should be deterministic based on mocked time.
        assert_equal(
            out['base_hash'],
            'ef4526133e4eaa9ee88b2e5c3fd49a6dd1cb6a282b49dc6d8ea6334786eeb829')

        # UTXO snapshot hash should be deterministic based on mocked time.
        assert_equal(
            sha256sum_file(str(expected_path)).hex(),
<<<<<<< HEAD
            '69edbefdd3e951378cc480652d1a3092789aa6cc92435f415fd0c48ccda6646f')
=======
            'aaef211d26bea0f95686e1d2ade6fc782ccad0170f163dbc782cdfabd59d9373')
>>>>>>> cbf3c369

        assert_equal(
            out['txoutset_hash'], '7a023d8d766d857a10b2ce98a456a6483efcdd2e5e61d140ea8d56e4d09b5e97')
        assert_equal(out['nchaintx'], 101)

        # Specifying a path to an existing or invalid file will fail.
        assert_raises_rpc_error(
            -8, '{} already exists'.format(FILENAME),  node.dumptxoutset, FILENAME)
        invalid_path = node.datadir_path / "invalid" / "path"
        assert_raises_rpc_error(
            -8, "Couldn't open file {}.incomplete for writing".format(invalid_path), node.dumptxoutset, invalid_path)


if __name__ == '__main__':
    DumptxoutsetTest().main()<|MERGE_RESOLUTION|>--- conflicted
+++ resolved
@@ -43,11 +43,7 @@
         # UTXO snapshot hash should be deterministic based on mocked time.
         assert_equal(
             sha256sum_file(str(expected_path)).hex(),
-<<<<<<< HEAD
-            '69edbefdd3e951378cc480652d1a3092789aa6cc92435f415fd0c48ccda6646f')
-=======
-            'aaef211d26bea0f95686e1d2ade6fc782ccad0170f163dbc782cdfabd59d9373')
->>>>>>> cbf3c369
+            '62111b762084728abcdd8b73c43d8fac771e9439e8d9a0cdf32397595543f38e')
 
         assert_equal(
             out['txoutset_hash'], '7a023d8d766d857a10b2ce98a456a6483efcdd2e5e61d140ea8d56e4d09b5e97')
