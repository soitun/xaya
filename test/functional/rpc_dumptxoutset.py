--- conflicted
+++ resolved
@@ -43,11 +43,7 @@
         # UTXO snapshot hash should be deterministic based on mocked time.
         assert_equal(
             sha256sum_file(str(expected_path)).hex(),
-<<<<<<< HEAD
-            '223f63fdf5e2c1c2c049cffbddc754a019f4b88ffe147fc0e7897af3228bd1b1')
-=======
-            '9f25c25b9534dde4c33bedbfee3d38dc43bd66dc862ecf7337eae0c9e7be9414')
->>>>>>> b3b7c957
+            '19b657642d0826a834862c24f4d9c6de398994e3d9dff4136a43fd5edbd80082')
 
         assert_equal(
             out['txoutset_hash'], '29cd56873cc3b7d1dd3bf4e6cca488a80ca44d407e33e3109916df100878648f')
