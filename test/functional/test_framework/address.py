--- conflicted
+++ resolved
@@ -59,13 +59,8 @@
     taproot_info = taproot_construct(internal_key, [("only-path", CScript([OP_TRUE]))])
     address = output_key_to_p2tr(taproot_info.output_pubkey)
     if explicit_internal_key is None:
-<<<<<<< HEAD
         assert_equal(address, 'chirt1p9yfmy5h72durp7zrhlw9lf7jpwjgvwdg0jr0lqmmjtgg83266lqsu2szsp')
-    return (address, internal_key)
-=======
-        assert_equal(address, 'ncrt1p9yfmy5h72durp7zrhlw9lf7jpwjgvwdg0jr0lqmmjtgg83266lqsydveud')
     return (address, taproot_info)
->>>>>>> 85e68c15
 
 
 def byte_to_base58(b, version):
