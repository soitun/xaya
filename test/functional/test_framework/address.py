--- conflicted
+++ resolved
@@ -31,14 +31,9 @@
     encode_segwit_address,
 )
 
-<<<<<<< HEAD
+
 ADDRESS_BCRT1_UNSPENDABLE = 'chirt1qqqqqqqqqqqqqqqqqqqqqqqqqqqqqqqqqqqqqqqqqqqqqqqqqqqqq563mzw'
 ADDRESS_BCRT1_UNSPENDABLE_DESCRIPTOR = 'addr(chirt1qqqqqqqqqqqqqqqqqqqqqqqqqqqqqqqqqqqqqqqqqqqqqqqqqqqqq563mzw)#6j3c4r5v'
-=======
-
-ADDRESS_BCRT1_UNSPENDABLE = 'ncrt1qqqqqqqqqqqqqqqqqqqqqqqqqqqqqqqqqqqqqqqqqqqqqqqqqqqqqvadqwz'
-ADDRESS_BCRT1_UNSPENDABLE_DESCRIPTOR = 'addr(ncrt1qqqqqqqqqqqqqqqqqqqqqqqqqqqqqqqqqqqqqqqqqqqqqqqqqqqqqvadqwz)#8esmyuyj'
->>>>>>> fa276c01
 # Coins sent to this address can be spent with a witness stack of just OP_TRUE
 ADDRESS_BCRT1_P2WSH_OP_TRUE = 'chirt1qft5p2uhsdcdc3l2ua4ap5qqfg4pjaqlp250x7us7a8qqhrxrxfsq49s6pg'
 
@@ -175,7 +170,7 @@
 
 def bech32_to_bytes(address):
     hrp = address.split('1')[0]
-    if hrp not in ['nc', 'tn', 'ncrt']:
+    if hrp not in ['chi', 'chitn', 'chirt']:
         return (None, None)
     version, payload = decode_segwit_address(hrp, address)
     if version is None:
@@ -189,9 +184,9 @@
     if version is not None:
         return program_to_witness_script(version, payload) # testnet segwit scriptpubkey
     payload, version = base58_to_byte(address)
-    if version == 111:  # testnet pubkey hash
+    if version == 88:  # testnet pubkey hash
         return keyhash_to_p2pkh_script(payload)
-    elif version == 196:  # testnet script hash
+    elif version == 90:  # testnet script hash
         return scripthash_to_p2sh_script(payload)
     # TODO: also support other address formats
     else:
@@ -219,7 +214,7 @@
 
     def test_bech32_decode(self):
         def check_bech32_decode(payload, version):
-            hrp = "tn"
+            hrp = "chitn"
             self.assertEqual(bech32_to_bytes(encode_segwit_address(hrp, version, payload)), (version, payload))
 
         check_bech32_decode(bytes.fromhex('36e3e2a33f328de12e4b43c515a75fba2632ecc3'), 0)
