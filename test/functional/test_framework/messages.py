--- conflicted
+++ resolved
@@ -84,15 +84,9 @@
 DEFAULT_MEMPOOL_EXPIRY_HOURS = 336  # hours
 
 MAGIC_BYTES = {
-<<<<<<< HEAD
     "mainnet": b"\xcc\xbe\xb4\xfe",   # mainnet
-    "testnet3": b"\xcc\xbf\xb5\xfe",  # testnet
+    "test": b"\xcc\xbf\xb5\xfe",  # test
     "regtest": b"\xcc\xbf\xb5\xda",   # regtest
-=======
-    "mainnet": b"\xf9\xbe\xb4\xfe",   # mainnet
-    "test": b"\xfa\xbf\xb5\xfe",  # testnet
-    "regtest": b"\xfa\xbf\xb5\xda",   # regtest
->>>>>>> f63f67c3
     "signet": b"\x0a\x03\xcf\x40",    # signet
 }
 
