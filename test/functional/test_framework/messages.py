--- conflicted
+++ resolved
@@ -710,50 +710,9 @@
             % (self.version, repr(self.vin), repr(self.vout), repr(self.wit), self.nLockTime)
 
 
-<<<<<<< HEAD
 class CPureBlockHeader():
     __slots__ = ("hash", "hashMerkleRoot", "hashPrevBlock", "nBits", "nNonce",
                  "nTime", "nVersion", "sha256", "powHash")
-=======
-class CAuxPow(CTransaction):
-    __slots__ = ("hashBlock", "vMerkleBranch", "nIndex",
-                 "vChainMerkleBranch", "nChainIndex", "parentBlock")
-
-    def __init__(self):
-        super(CAuxPow, self).__init__()
-        self.hashBlock = 0
-        self.vMerkleBranch = []
-        self.nIndex = 0
-        self.vChainMerkleBranch = []
-        self.nChainIndex = 0
-        self.parentBlock = CBlockHeader()
-
-    def deserialize(self, f):
-        super(CAuxPow, self).deserialize(f)
-        self.hashBlock = deser_uint256(f)
-        self.vMerkleBranch = deser_uint256_vector(f)
-        self.nIndex = int.from_bytes(f.read(4), "little")
-        self.vChainMerkleBranch = deser_uint256_vector(f)
-        self.nChainIndex = int.from_bytes(f.read(4), "little")
-        self.parentBlock.deserialize(f)
-
-    def serialize(self):
-        r = b""
-        r += super(CAuxPow, self).serialize()
-        r += ser_uint256(self.hashBlock)
-        r += ser_uint256_vector(self.vMerkleBranch)
-        r += self.nIndex.to_bytes(4, "little")
-        r += ser_uint256_vector(self.vChainMerkleBranch)
-        r += self.nChainIndex.to_bytes(4, "little")
-        r += self.parentBlock.serialize()
-        return r
-
-
-class CBlockHeader:
-    __slots__ = ("hashMerkleRoot", "hashPrevBlock", "nBits", "nNonce",
-                 "auxpow",
-                 "nTime", "nVersion")
->>>>>>> a9942103
 
     def __init__(self, header=None):
         if header is None:
@@ -765,14 +724,6 @@
             self.nTime = header.nTime
             self.nBits = header.nBits
             self.nNonce = header.nNonce
-<<<<<<< HEAD
-            self.sha256 = header.sha256
-            self.powHash = header.powHash
-            self.hash = header.hash
-            self.calc_sha256()
-=======
-            self.auxpow = header.auxpow
->>>>>>> a9942103
 
     def set_null(self):
         self.nVersion = 4
@@ -781,13 +732,6 @@
         self.nTime = 0
         self.nBits = 0
         self.nNonce = 0
-<<<<<<< HEAD
-        self.sha256 = None
-        self.powHash = None
-        self.hash = None
-=======
-        self.auxpow = None
->>>>>>> a9942103
 
     def deserialize(self, f):
         self.nVersion = int.from_bytes(f.read(4), "little", signed=True)
@@ -796,20 +740,11 @@
         self.nTime = int.from_bytes(f.read(4), "little")
         self.nBits = int.from_bytes(f.read(4), "little")
         self.nNonce = int.from_bytes(f.read(4), "little")
-<<<<<<< HEAD
-        self.sha256 = None
-        self.powHash = None
-        self.hash = None
-=======
-        if self.is_auxpow():
-            self.auxpow = CAuxPow()
-            self.auxpow.deserialize(f)
->>>>>>> a9942103
-
-    def serialize(self):
-        return self._serialize_header(True)
-
-    def _serialize_header(self, withAuxpow):
+
+    def serialize(self):
+        return self._serialize_pure_header()
+
+    def _serialize_pure_header(self):
         r = b""
         r += self.nVersion.to_bytes(4, "little", signed=True)
         r += ser_uint256(self.hashPrevBlock)
@@ -817,41 +752,27 @@
         r += self.nTime.to_bytes(4, "little")
         r += self.nBits.to_bytes(4, "little")
         r += self.nNonce.to_bytes(4, "little")
-<<<<<<< HEAD
-        return r
-
-    def calc_sha256(self):
-        if self.sha256 is None or self.powHash is None:
-            r = b""
-            r += self.nVersion.to_bytes(4, "little", signed=True)
-            r += ser_uint256(self.hashPrevBlock)
-            r += ser_uint256(self.hashMerkleRoot)
-            r += self.nTime.to_bytes(4, "little")
-            r += self.nBits.to_bytes(4, "little")
-            r += self.nNonce.to_bytes(4, "little")
-            self.sha256 = uint256_from_str(hash256(r))
-            self.powHash = uint256_from_str(powhash.forHeader('neoscrypt', r))
-            self.hash = hash256(r)[::-1].hex()
-
-    def rehash(self):
-        self.sha256 = None
-        self.calc_sha256()
-        return self.sha256
-=======
-        if withAuxpow and self.is_auxpow():
-            r += self.auxpow.serialize()
         return r
 
     @property
     def hash_hex(self):
         """Return block header hash as hex string."""
-        return hash256(self._serialize_header(False))[::-1].hex()
+        return hash256(self._serialize_pure_header())[::-1].hex()
 
     @property
     def hash_int(self):
         """Return block header hash as integer."""
-        return uint256_from_str(hash256(self._serialize_header(False)))
->>>>>>> a9942103
+        return uint256_from_str(hash256(self._serialize_pure_header()))
+
+    @property
+    def powhash_hex(self):
+        """Return block header PoW hash as hex string."""
+        return powhash.forHeader('neoscrypt', self._serialize_pure_header())[::-1].hex()
+
+    @property
+    def powhash_int(self):
+        """Return block header PoW hash as integer."""
+        return uint256_from_str(powhash.forHeader('neoscrypt', self._serialize_pure_header()))
 
     def __repr__(self):
         return "CPureBlockHeader(nVersion=%i hashPrevBlock=%064x hashMerkleRoot=%064x nTime=%s nBits=%08x nNonce=%08x)" \
@@ -932,12 +853,6 @@
             r += self.fakeHeader.serialize()
         return r
 
-    def rehash(self):
-        if self.fakeHeader is not None:
-            self.fakeHeader.rehash()
-        if self.auxpow is not None:
-            self.auxpow.parentBlock.rehash()
-
     def __repr__(self):
         return "PowData(algo=%i nBits=%08x fakeHeader=%s)" \
             % (self.algo, self.nBits, repr(self.fakeHeader))
@@ -964,10 +879,6 @@
         r += super(CBlockHeader, self).serialize()
         r += self.powData.serialize()
         return r
-
-    def rehash(self):
-        self.powData.rehash()
-        return super(CBlockHeader, self).rehash()
 
     def __repr__(self):
         return "CBlockHeader(nVersion=%i hashPrevBlock=%064x hashMerkleRoot=%064x nTime=%s nBits=%08x nNonce=%08x powData=%s)" \
@@ -1030,15 +941,7 @@
     def is_valid(self):
         target = uint256_from_compact(self.nBits)
 
-<<<<<<< HEAD
         if self.powHash > target:
-=======
-        # FIXME: Validation is not actually used anywhere.  If it is in
-        # the future, need to implement basic auxpow checking.
-        assert not self.is_auxpow()
-
-        if self.hash_int > target:
->>>>>>> a9942103
             return False
         for tx in self.vtx:
             if not tx.is_valid():
@@ -1048,19 +951,10 @@
         return True
 
     def solve(self):
-<<<<<<< HEAD
-        self.rehash()
-        self.powData.fakeHeader.hashMerkleRoot = self.sha256
-        self.powData.rehash()
+        self.powData.fakeHeader.hashMerkleRoot = self.hash_int
         target = uint256_from_compact(self.powData.nBits)
-        while self.powData.fakeHeader.powHash > target:
+        while self.powData.fakeHeader.powhash_int > target:
             self.powData.fakeHeader.nNonce += 1
-            self.powData.rehash()
-=======
-        target = uint256_from_compact(self.nBits)
-        while self.hash_int > target:
-            self.nNonce += 1
->>>>>>> a9942103
 
     # Calculate the block weight using witness and non-witness
     # serialization size (does NOT use sigops).
