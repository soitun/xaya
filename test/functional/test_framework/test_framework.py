--- conflicted
+++ resolved
@@ -396,11 +396,7 @@
             # Create cache directories, run bitcoinds:
             for i in range(MAX_NODES):
                 datadir = initialize_datadir(self.options.cachedir, i)
-<<<<<<< HEAD
-                args = [os.getenv("BITCOIND", "chimaerad"), "-server", "-keypool=1", "-datadir=" + datadir, "-discover=0"]
-=======
-                args = [os.getenv("BITCOIND", "namecoind"), "-datadir=" + datadir]
->>>>>>> f215a0c9
+                args = [os.getenv("BITCOIND", "chimaerad"), "-datadir=" + datadir]
                 args.extend(base_node_args(i))
                 if i > 0:
                     args.append("-connect=127.0.0.1:" + str(p2p_port(0)))
