--- conflicted
+++ resolved
@@ -162,13 +162,8 @@
         parser.add_argument("--nocleanup", dest="nocleanup", default=False, action="store_true",
                             help="Leave xayads and test.* datadir on exit or error")
         parser.add_argument("--noshutdown", dest="noshutdown", default=False, action="store_true",
-<<<<<<< HEAD
                             help="Don't stop xayads after the test execution")
-        parser.add_argument("--cachedir", dest="cachedir", default=os.path.abspath(os.path.dirname(os.path.realpath(__file__)) + "/../../cache"),
-=======
-                            help="Don't stop namecoinds after the test execution")
         parser.add_argument("--cachedir", dest="cachedir", default=os.path.abspath(os.path.dirname(test_file) + "/../cache"),
->>>>>>> 85e68c15
                             help="Directory for caching pregenerated datadirs (default: %(default)s)")
         parser.add_argument("--tmpdir", dest="tmpdir", help="Root directory for datadirs (must not exist)")
         parser.add_argument("-l", "--loglevel", dest="loglevel", default="INFO",
