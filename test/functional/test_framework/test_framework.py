#!/usr/bin/env python3
# Copyright (c) 2014-present The Bitcoin Core developers
# Distributed under the MIT software license, see the accompanying
# file COPYING or http://www.opensource.org/licenses/mit-license.php.
"""Base class for RPC testing."""

import configparser
from enum import Enum
import argparse
import logging
import os
import platform
import pdb
import random
import re
import shutil
import subprocess
import sys
import tempfile
import time
import types

from .address import create_deterministic_address_bcrt1_p2tr_op_true
from .authproxy import JSONRPCException
from . import coverage
from .p2p import NetworkThread
from .test_node import TestNode
from .util import (
    MAX_NODES,
    PortSeed,
    assert_equal,
    check_json_precision,
    find_vout_for_address,
    get_datadir_path,
    initialize_datadir,
    p2p_port,
    wait_until_helper_internal,
)


class TestStatus(Enum):
    PASSED = 1
    FAILED = 2
    SKIPPED = 3

TEST_EXIT_PASSED = 0
TEST_EXIT_FAILED = 1
TEST_EXIT_SKIPPED = 77

TMPDIR_PREFIX = "namecoin_func_test_"


class SkipTest(Exception):
    """This exception is raised to skip a test"""

    def __init__(self, message):
        self.message = message


class Binaries:
    """Helper class to provide information about bitcoin binaries

    Attributes:
        paths: Object returned from get_binary_paths() containing information
            which binaries and command lines to use from environment variables and
            the config file.
        bin_dir: An optional string containing a directory path to look for
            binaries, which takes precedence over the paths above, if specified.
            This is used by tests calling binaries from previous releases.
    """
    def __init__(self, paths, bin_dir):
        self.paths = paths
        self.bin_dir = bin_dir

    def daemon_argv(self):
        "Return argv array that should be used to invoke bitcoind"
        return self._argv(self.paths.bitcoind)

    def rpc_argv(self):
        "Return argv array that should be used to invoke bitcoin-cli"
        return self._argv(self.paths.bitcoincli)

    def util_argv(self):
        "Return argv array that should be used to invoke bitcoin-util"
        return self._argv(self.paths.bitcoinutil)

    def wallet_argv(self):
        "Return argv array that should be used to invoke bitcoin-wallet"
        return self._argv(self.paths.bitcoinwallet)

    def chainstate_argv(self):
        "Return argv array that should be used to invoke bitcoin-chainstate"
        return self._argv(self.paths.bitcoinchainstate)

    def _argv(self, bin_path):
        """Return argv array that should be used to invoke the command.
        Normally this will return binary paths directly from the paths object,
        but when bin_dir is set (by tests calling binaries from previous
        releases) it will return paths relative to bin_dir instead."""
        if self.bin_dir is not None:
            return [os.path.join(self.bin_dir, os.path.basename(bin_path))]
        else:
            return [bin_path]


class BitcoinTestMetaClass(type):
    """Metaclass for BitcoinTestFramework.

    Ensures that any attempt to register a subclass of `BitcoinTestFramework`
    adheres to a standard whereby the subclass overrides `set_test_params` and
    `run_test` but DOES NOT override either `__init__` or `main`. If any of
    those standards are violated, a ``TypeError`` is raised."""

    def __new__(cls, clsname, bases, dct):
        if not clsname in ['BitcoinTestFramework', 'NameTestFramework']:
            if not ('run_test' in dct and 'set_test_params' in dct):
                raise TypeError("BitcoinTestFramework subclasses must override "
                                "'run_test' and 'set_test_params'")
            if '__init__' in dct or 'main' in dct:
                raise TypeError("BitcoinTestFramework subclasses may not override "
                                "'__init__' or 'main'")

        return super().__new__(cls, clsname, bases, dct)


class BitcoinTestFramework(metaclass=BitcoinTestMetaClass):
    """Base class for a bitcoin test script.

    Individual bitcoin test scripts should subclass this class and override the set_test_params() and run_test() methods.

    Individual tests can also override the following methods to customize the test setup:

    - add_options()
    - setup_chain()
    - setup_network()
    - setup_nodes()

    The __init__() and main() methods should not be overridden.

    This class also contains various public and private helper methods."""

    def __init__(self, test_file) -> None:
        """Sets test framework defaults. Do not override this method. Instead, override the set_test_params() method"""
        self.chain: str = 'regtest'
        self.setup_clean_chain: bool = False
        self.noban_tx_relay: bool = False
        self.nodes: list[TestNode] = []
        self.extra_args = None
        self.network_thread = None
        self.rpc_timeout = 60  # Wait for up to 60 seconds for the RPC server to respond
        self.supports_cli = True
        self.bind_to_localhost_only = True
        self.parse_args(test_file)
        self.default_wallet_name = "default_wallet" if self.options.descriptors else ""
        self.wallet_data_filename = "wallet.dat"
        # Optional list of wallet names that can be set in set_test_params to
        # create and import keys to. If unset, default is len(nodes) *
        # [default_wallet_name]. If wallet names are None, wallet creation is
        # skipped. If list is truncated, wallet creation is skipped and keys
        # are not imported.
        self.wallet_names = None
        # By default the wallet is not required. Set to true by skip_if_no_wallet().
        # When False, we ignore wallet_names regardless of what it is.
        self._requires_wallet = False
        # Disable ThreadOpenConnections by default, so that adding entries to
        # addrman will not result in automatic connections to them.
        self.disable_autoconnect = True
        self.set_test_params()
        assert self.wallet_names is None or len(self.wallet_names) <= self.num_nodes
        self.rpc_timeout = int(self.rpc_timeout * self.options.timeout_factor) # optionally, increase timeout by a factor

    def main(self):
        """Main function. This should not be overridden by the subclass test scripts."""

        assert hasattr(self, "num_nodes"), "Test must set self.num_nodes in set_test_params()"

        try:
            self.setup()
            if self.options.test_methods:
                self.run_test_methods()
            else:
                self.run_test()

        except JSONRPCException:
            self.log.exception("JSONRPC error")
            self.success = TestStatus.FAILED
        except SkipTest as e:
            self.log.warning("Test Skipped: %s" % e.message)
            self.success = TestStatus.SKIPPED
        except AssertionError:
            self.log.exception("Assertion failed")
            self.success = TestStatus.FAILED
        except KeyError:
            self.log.exception("Key error")
            self.success = TestStatus.FAILED
        except subprocess.CalledProcessError as e:
            self.log.exception("Called Process failed with '{}'".format(e.output))
            self.success = TestStatus.FAILED
        except Exception:
            self.log.exception("Unexpected exception caught during testing")
            self.success = TestStatus.FAILED
        except KeyboardInterrupt:
            self.log.warning("Exiting after keyboard interrupt")
            self.success = TestStatus.FAILED
        finally:
            exit_code = self.shutdown()
            sys.exit(exit_code)

    def run_test_methods(self):
        for method_name in self.options.test_methods:
            self.log.info(f"Attempting to execute method: {method_name}")
            method = getattr(self, method_name)
            method()
            self.log.info(f"Method '{method_name}' executed successfully.")

    def parse_args(self, test_file):
        previous_releases_path = os.getenv("PREVIOUS_RELEASES_DIR") or os.getcwd() + "/releases"
        parser = argparse.ArgumentParser(usage="%(prog)s [options]")
        parser.add_argument("--nocleanup", dest="nocleanup", default=False, action="store_true",
                            help="Leave namecoinds and test.* datadir on exit or error")
        parser.add_argument("--cachedir", dest="cachedir", default=os.path.abspath(os.path.dirname(test_file) + "/../cache"),
                            help="Directory for caching pregenerated datadirs (default: %(default)s)")
        parser.add_argument("--tmpdir", dest="tmpdir", help="Root directory for datadirs (must not exist)")
        parser.add_argument("-l", "--loglevel", dest="loglevel", default="INFO",
                            help="log events at this level and higher to the console. Can be set to DEBUG, INFO, WARNING, ERROR or CRITICAL. Passing --loglevel DEBUG will output all logs to console. Note that logs at all levels are always written to the test_framework.log file in the temporary test directory.")
        parser.add_argument("--tracerpc", dest="trace_rpc", default=False, action="store_true",
                            help="Print out all RPC calls as they are made")
        parser.add_argument("--portseed", dest="port_seed", default=os.getpid(), type=int,
                            help="The seed to use for assigning port numbers (default: current process id)")
        parser.add_argument("--previous-releases", dest="prev_releases", action="store_true",
                            default=os.path.isdir(previous_releases_path) and bool(os.listdir(previous_releases_path)),
                            help="Force test of previous releases (default: %(default)s)")
        parser.add_argument("--coveragedir", dest="coveragedir",
                            help="Write tested RPC commands into this directory")
        parser.add_argument("--configfile", dest="configfile",
                            default=os.path.abspath(os.path.dirname(test_file) + "/../config.ini"),
                            help="Location of the test framework config file (default: %(default)s)")
        parser.add_argument("--pdbonfailure", dest="pdbonfailure", default=False, action="store_true",
                            help="Attach a python debugger if test fails")
        parser.add_argument("--usecli", dest="usecli", default=False, action="store_true",
                            help="use namecoin-cli instead of RPC for all commands")
        parser.add_argument("--perf", dest="perf", default=False, action="store_true",
                            help="profile running nodes with perf for the duration of the test")
        parser.add_argument("--valgrind", dest="valgrind", default=False, action="store_true",
                            help="run nodes under the valgrind memory error detector: expect at least a ~10x slowdown. valgrind 3.14 or later required. Does not apply to previous release binaries.")
        parser.add_argument("--randomseed", type=int,
                            help="set a random seed for deterministically reproducing a previous test run")
        parser.add_argument("--timeout-factor", dest="timeout_factor", type=float, help="adjust test timeouts by a factor. Setting it to 0 disables all timeouts")
        parser.add_argument("--v2transport", dest="v2transport", default=False, action="store_true",
                            help="use BIP324 v2 connections between all nodes by default")
        parser.add_argument("--v1transport", dest="v1transport", default=False, action="store_true",
                            help="Explicitly use v1 transport (can be used to overwrite global --v2transport option)")
        parser.add_argument("--test_methods", dest="test_methods", nargs='*',
                            help="Run specified test methods sequentially instead of the full test. Use only for methods that do not depend on any context set up in run_test or other methods.")

        self.add_options(parser)
        # Running TestShell in a Jupyter notebook causes an additional -f argument
        # To keep TestShell from failing with an "unrecognized argument" error, we add a dummy "-f" argument
        # source: https://stackoverflow.com/questions/48796169/how-to-fix-ipykernel-launcher-py-error-unrecognized-arguments-in-jupyter/56349168#56349168
        parser.add_argument("-f", "--fff", help="a dummy argument to fool ipython", default="1")
        self.options = parser.parse_args()
        if self.options.timeout_factor == 0:
            self.options.timeout_factor = 99999
        self.options.timeout_factor = self.options.timeout_factor or (4 if self.options.valgrind else 1)
        self.options.previous_releases_path = previous_releases_path

        config = configparser.ConfigParser()
        config.read_file(open(self.options.configfile))
        self.config = config
        self.binary_paths = self.get_binary_paths()
        if self.options.v1transport:
            self.options.v2transport=False

        if "descriptors" not in self.options:
            # Wallet is not required by the test at all and the value of self.options.descriptors won't matter.
            # It still needs to exist and be None in order for tests to work however.
            # So set it to None to force -disablewallet, because the wallet is not needed.
            self.options.descriptors = None
        elif self.options.descriptors is None:
            if self.is_wallet_compiled():
                self.options.descriptors = True
            else:
                # Tests requiring a wallet will be skipped and the value of self.options.descriptors won't matter
                # It still needs to exist and be None in order for tests to work however.
                # So set it to None, which will also set -disablewallet.
                self.options.descriptors = None

        PortSeed.n = self.options.port_seed

    def get_binary_paths(self):
        """Get paths of all binaries from environment variables or their default values"""

        paths = types.SimpleNamespace()
        binaries = {
<<<<<<< HEAD
            "namecoind": ("bitcoind", "BITCOIND"),
            "namecoin-cli": ("bitcoincli", "BITCOINCLI"),
            "namecoin-util": ("bitcoinutil", "BITCOINUTIL"),
            "namecoin-wallet": ("bitcoinwallet", "BITCOINWALLET"),
=======
            "bitcoind": ("bitcoind", "BITCOIND"),
            "bitcoin-cli": ("bitcoincli", "BITCOINCLI"),
            "bitcoin-util": ("bitcoinutil", "BITCOINUTIL"),
            "bitcoin-chainstate": ("bitcoinchainstate", "BITCOINCHAINSTATE"),
            "bitcoin-wallet": ("bitcoinwallet", "BITCOINWALLET"),
>>>>>>> 19ccfa83
        }
        for binary, [attribute_name, env_variable_name] in binaries.items():
            default_filename = os.path.join(
                self.config["environment"]["BUILDDIR"],
                "bin",
                binary + self.config["environment"]["EXEEXT"],
            )
            setattr(paths, attribute_name, os.getenv(env_variable_name, default=default_filename))
        return paths

    def get_binaries(self, bin_dir=None):
        return Binaries(self.binary_paths, bin_dir)

    def setup(self):
        """Call this method to start up the test framework object with options set."""

        check_json_precision()

        self.options.cachedir = os.path.abspath(self.options.cachedir)

        config = self.config

        os.environ['PATH'] = os.pathsep.join([
            os.path.join(config['environment']['BUILDDIR'], 'bin'),
            os.environ['PATH']
        ])

        # Set up temp directory and start logging
        if self.options.tmpdir:
            self.options.tmpdir = os.path.abspath(self.options.tmpdir)
            os.makedirs(self.options.tmpdir, exist_ok=False)
        else:
            self.options.tmpdir = tempfile.mkdtemp(prefix=TMPDIR_PREFIX)
        self._start_logging()

        # Seed the PRNG. Note that test runs are reproducible if and only if
        # a single thread accesses the PRNG. For more information, see
        # https://docs.python.org/3/library/random.html#notes-on-reproducibility.
        # The network thread shouldn't access random. If we need to change the
        # network thread to access randomness, it should instantiate its own
        # random.Random object.
        seed = self.options.randomseed

        if seed is None:
            seed = random.randrange(sys.maxsize)
        else:
            self.log.info("User supplied random seed {}".format(seed))

        random.seed(seed)
        self.log.info("PRNG seed is: {}".format(seed))

        self.log.debug('Setting up network thread')
        self.network_thread = NetworkThread()
        self.network_thread.start()

        if self.options.usecli:
            if not self.supports_cli:
                raise SkipTest("--usecli specified but test does not support using CLI")
            self.skip_if_no_cli()
        self.skip_test_if_missing_module()
        self.setup_chain()
        self.setup_network()

        self.success = TestStatus.PASSED

    def shutdown(self):
        """Call this method to shut down the test framework object."""

        if self.success == TestStatus.FAILED and self.options.pdbonfailure:
            print("Testcase failed. Attaching python debugger. Enter ? for help")
            pdb.set_trace()

        self.log.debug('Closing down network thread')
        self.network_thread.close()
        if self.success == TestStatus.FAILED:
            self.log.info("Not stopping nodes as test failed. The dangling processes will be cleaned up later.")
        else:
            self.log.info("Stopping nodes")
            if self.nodes:
                self.stop_nodes()

        should_clean_up = (
            not self.options.nocleanup and
            self.success != TestStatus.FAILED and
            not self.options.perf
        )
        if should_clean_up:
            self.log.info("Cleaning up {} on exit".format(self.options.tmpdir))
            cleanup_tree_on_exit = True
        elif self.options.perf:
            self.log.warning("Not cleaning up dir {} due to perf data".format(self.options.tmpdir))
            cleanup_tree_on_exit = False
        else:
            self.log.warning("Not cleaning up dir {}".format(self.options.tmpdir))
            cleanup_tree_on_exit = False

        if self.success == TestStatus.PASSED:
            self.log.info("Tests successful")
            exit_code = TEST_EXIT_PASSED
        elif self.success == TestStatus.SKIPPED:
            self.log.info("Test skipped")
            exit_code = TEST_EXIT_SKIPPED
        else:
            self.log.error("Test failed. Test logging available at %s/test_framework.log", self.options.tmpdir)
            self.log.error("")
            self.log.error("Hint: Call {} '{}' to consolidate all logs".format(os.path.normpath(os.path.dirname(os.path.realpath(__file__)) + "/../combine_logs.py"), self.options.tmpdir))
            self.log.error("")
            self.log.error("If this failure happened unexpectedly or intermittently, please file a bug and provide a link or upload of the combined log.")
            self.log.error(self.config['environment']['CLIENT_BUGREPORT'])
            self.log.error("")
            exit_code = TEST_EXIT_FAILED
        # Logging.shutdown will not remove stream- and filehandlers, so we must
        # do it explicitly. Handlers are removed so the next test run can apply
        # different log handler settings.
        # See: https://docs.python.org/3/library/logging.html#logging.shutdown
        for h in list(self.log.handlers):
            h.flush()
            h.close()
            self.log.removeHandler(h)
        rpc_logger = logging.getLogger("BitcoinRPC")
        for h in list(rpc_logger.handlers):
            h.flush()
            rpc_logger.removeHandler(h)
        if cleanup_tree_on_exit:
            shutil.rmtree(self.options.tmpdir)

        self.nodes.clear()
        return exit_code

    # Methods to override in subclass test scripts.
    def set_test_params(self):
        """Tests must override this method to change default values for number of nodes, topology, etc"""
        raise NotImplementedError

    def add_options(self, parser):
        """Override this method to add command-line options to the test"""
        pass

    def skip_test_if_missing_module(self):
        """Override this method to skip a test if a module is not compiled"""
        pass

    def setup_chain(self):
        """Override this method to customize blockchain setup"""
        self.log.info("Initializing test directory " + self.options.tmpdir)
        if self.setup_clean_chain:
            self._initialize_chain_clean()
        else:
            self._initialize_chain()

    def setup_network(self):
        """Override this method to customize test network topology"""
        self.setup_nodes()

        # Connect the nodes as a "chain".  This allows us
        # to split the network between nodes 1 and 2 to get
        # two halves that can work on competing chains.
        #
        # Topology looks like this:
        # node0 <-- node1 <-- node2 <-- node3
        #
        # If all nodes are in IBD (clean chain from genesis), node0 is assumed to be the source of blocks (miner). To
        # ensure block propagation, all nodes will establish outgoing connections toward node0.
        # See fPreferredDownload in net_processing.
        #
        # If further outbound connections are needed, they can be added at the beginning of the test with e.g.
        # self.connect_nodes(1, 2)
        for i in range(self.num_nodes - 1):
            self.connect_nodes(i + 1, i)
        self.sync_all()

    def setup_nodes(self):
        """Override this method to customize test node setup"""
        self.add_nodes(self.num_nodes, self.extra_args)
        self.start_nodes()
        if self._requires_wallet:
            self.import_deterministic_coinbase_privkeys()
        if not self.setup_clean_chain:
            for n in self.nodes:
                assert_equal(n.getblockchaininfo()["blocks"], 199)
            # To ensure that all nodes are out of IBD, the most recent block
            # must have a timestamp not too old (see IsInitialBlockDownload()).
            self.log.debug('Generate a block with current time')
            block_hash = self.generate(self.nodes[0], 1, sync_fun=self.no_op)[0]
            block = self.nodes[0].getblock(blockhash=block_hash, verbosity=0)
            for n in self.nodes:
                n.submitblock(block)
                chain_info = n.getblockchaininfo()
                assert_equal(chain_info["blocks"], 200)
                assert_equal(chain_info["initialblockdownload"], False)

    def import_deterministic_coinbase_privkeys(self):
        for i in range(self.num_nodes):
            self.init_wallet(node=i)

    def init_wallet(self, *, node):
        wallet_name = self.default_wallet_name if self.wallet_names is None else self.wallet_names[node] if node < len(self.wallet_names) else False
        if wallet_name is not False:
            n = self.nodes[node]
            if wallet_name is not None:
                n.createwallet(wallet_name=wallet_name, descriptors=self.options.descriptors, load_on_startup=True)
            n.importprivkey(privkey=n.get_deterministic_priv_key().key, label='coinbase', rescan=True)

    # Only enables wallet support when the module is available
    def enable_wallet_if_possible(self):
        self._requires_wallet = self.is_wallet_compiled()

    def run_test(self):
        """Tests must override this method to define test logic"""
        raise NotImplementedError

    # Public helper methods. These can be accessed by the subclass test scripts.

    def add_wallet_options(self, parser, *, descriptors=True, legacy=True):
        kwargs = {}
        if descriptors + legacy == 1:
            # If only one type can be chosen, set it as default
            kwargs["default"] = descriptors
        group = parser.add_mutually_exclusive_group(
            # If only one type is allowed, require it to be set in test_runner.py
            required=os.getenv("REQUIRE_WALLET_TYPE_SET") == "1" and "default" in kwargs)
        if descriptors:
            group.add_argument("--descriptors", action='store_const', const=True, **kwargs,
                               help="Run test using a descriptor wallet", dest='descriptors')
        if legacy:
            group.add_argument("--legacy-wallet", action='store_const', const=False, **kwargs,
                               help="Run test using legacy wallets", dest='descriptors')

    def add_nodes(self, num_nodes: int, extra_args=None, *, rpchost=None, versions=None):
        """Instantiate TestNode objects.

        Should only be called once after the nodes have been specified in
        set_test_params()."""
        def bin_dir_from_version(version):
            if not version:
                return None
            if version > 219999:
                # Starting at client version 220000 the first two digits represent
                # the major version, e.g. v22.0 instead of v0.22.0.
                version *= 100
            return os.path.join(
                self.options.previous_releases_path,
                re.sub(
                    r'\.0$' if version <= 219999 else r'(\.0){1,2}$',
                    '', # Remove trailing dot for point releases, after 22.0 also remove double trailing dot.
                    'v{}.{}.{}.{}'.format(
                        (version % 100000000) // 1000000,
                        (version % 1000000) // 10000,
                        (version % 10000) // 100,
                        (version % 100) // 1,
                    ),
                ),
                'bin',
            )

        if self.bind_to_localhost_only:
            extra_confs = [["bind=127.0.0.1"]] * num_nodes
        else:
            extra_confs = [[]] * num_nodes
        if extra_args is None:
            extra_args = [[]] * num_nodes
        # Whitelist peers to speed up tx relay / mempool sync. Don't use it if testing tx relay or timing.
        if self.noban_tx_relay:
            for i in range(len(extra_args)):
                extra_args[i] = extra_args[i] + ["-whitelist=noban,in,out@127.0.0.1"]
        if versions is None:
            versions = [None] * num_nodes
        bin_dirs = [bin_dir_from_version(v) for v in versions]
        # Fail test if any of the needed release binaries is missing
        bins_missing = False
        for bin_path in (argv[0] for bin_dir in bin_dirs
                                 for binaries in (self.get_binaries(bin_dir),)
                                 for argv in (binaries.daemon_argv(), binaries.rpc_argv())):
            if shutil.which(bin_path) is None:
                self.log.error(f"Binary not found: {bin_path}")
                bins_missing = True
        if bins_missing:
            raise AssertionError("At least one release binary is missing. "
                                 "Previous releases binaries can be downloaded via `test/get_previous_releases.py -b`.")
        assert_equal(len(extra_confs), num_nodes)
        assert_equal(len(extra_args), num_nodes)
        assert_equal(len(versions), num_nodes)
        assert_equal(len(bin_dirs), num_nodes)
        for i in range(num_nodes):
            args = list(extra_args[i])
            test_node_i = TestNode(
                i,
                get_datadir_path(self.options.tmpdir, i),
                chain=self.chain,
                rpchost=rpchost,
                timewait=self.rpc_timeout,
                timeout_factor=self.options.timeout_factor,
                binaries=self.get_binaries(bin_dirs[i]),
                version=versions[i],
                coverage_dir=self.options.coveragedir,
                cwd=self.options.tmpdir,
                extra_conf=extra_confs[i],
                extra_args=args,
                use_cli=self.options.usecli,
                start_perf=self.options.perf,
                use_valgrind=self.options.valgrind,
                descriptors=self.options.descriptors,
                v2transport=self.options.v2transport,
            )
            self.nodes.append(test_node_i)
            if not test_node_i.version_is_at_least(170000):
                # adjust conf for pre 17
                test_node_i.replace_in_config([('[regtest]', '')])

    def start_node(self, i, *args, **kwargs):
        """Start a bitcoind"""

        node = self.nodes[i]

        node.start(*args, **kwargs)
        node.wait_for_rpc_connection()

        if self.options.coveragedir is not None:
            coverage.write_all_rpc_commands(self.options.coveragedir, node.rpc)

    def start_nodes(self, extra_args=None, *args, **kwargs):
        """Start multiple bitcoinds"""

        if extra_args is None:
            extra_args = [None] * self.num_nodes
        assert_equal(len(extra_args), self.num_nodes)
        for i, node in enumerate(self.nodes):
            node.start(extra_args[i], *args, **kwargs)
        for node in self.nodes:
            node.wait_for_rpc_connection()

        if self.options.coveragedir is not None:
            for node in self.nodes:
                coverage.write_all_rpc_commands(self.options.coveragedir, node.rpc)

    def stop_node(self, i, expected_stderr='', wait=0):
        """Stop a bitcoind test node"""
        self.nodes[i].stop_node(expected_stderr, wait=wait)

    def stop_nodes(self, wait=0):
        """Stop multiple bitcoind test nodes"""
        for node in self.nodes:
            # Issue RPC to stop nodes
            node.stop_node(wait=wait, wait_until_stopped=False)

        for node in self.nodes:
            # Wait for nodes to stop
            node.wait_until_stopped()

    def restart_node(self, i, extra_args=None, clear_addrman=False, *, expected_stderr=''):
        """Stop and start a test node"""
        self.stop_node(i, expected_stderr=expected_stderr)
        if clear_addrman:
            peers_dat = self.nodes[i].chain_path / "peers.dat"
            os.remove(peers_dat)
            with self.nodes[i].assert_debug_log(expected_msgs=[f'Creating peers.dat because the file was not found ("{peers_dat}")']):
                self.start_node(i, extra_args)
        else:
            self.start_node(i, extra_args)

    def wait_for_node_exit(self, i, timeout):
        self.nodes[i].process.wait(timeout)

    def connect_nodes(self, a, b, *, peer_advertises_v2=None, wait_for_connect: bool = True):
        """
        Kwargs:
            wait_for_connect: if True, block until the nodes are verified as connected. You might
                want to disable this when using -stopatheight with one of the connected nodes,
                since there will be a race between the actual connection and performing
                the assertions before one node shuts down.
        """
        from_connection = self.nodes[a]
        to_connection = self.nodes[b]
        ip_port = "127.0.0.1:" + str(p2p_port(b))

        if peer_advertises_v2 is None:
            peer_advertises_v2 = from_connection.use_v2transport

        if peer_advertises_v2 != from_connection.use_v2transport:
            from_connection.addnode(node=ip_port, command="onetry", v2transport=peer_advertises_v2)
        else:
            # skip the optional third argument if it matches the default, for
            # compatibility with older clients
            from_connection.addnode(ip_port, "onetry")

        if not wait_for_connect:
            return

        # Use subversion as peer id. Test nodes have their node number appended to the user agent string
        from_connection_subver = from_connection.getnetworkinfo()['subversion']
        to_connection_subver = to_connection.getnetworkinfo()['subversion']

        def find_conn(node, peer_subversion, inbound):
            return next(filter(lambda peer: peer['subver'] == peer_subversion and peer['inbound'] == inbound, node.getpeerinfo()), None)

        self.wait_until(lambda: find_conn(from_connection, to_connection_subver, inbound=False) is not None)
        self.wait_until(lambda: find_conn(to_connection, from_connection_subver, inbound=True) is not None)

        def check_bytesrecv(peer, msg_type, min_bytes_recv):
            assert peer is not None, "Error: peer disconnected"
            return peer['bytesrecv_per_msg'].pop(msg_type, 0) >= min_bytes_recv

        # Poll until version handshake (fSuccessfullyConnected) is complete to
        # avoid race conditions, because some message types are blocked from
        # being sent or received before fSuccessfullyConnected.
        #
        # As the flag fSuccessfullyConnected is not exposed, check it by
        # waiting for a pong, which can only happen after the flag was set.
        self.wait_until(lambda: check_bytesrecv(find_conn(from_connection, to_connection_subver, inbound=False), 'pong', 29))
        self.wait_until(lambda: check_bytesrecv(find_conn(to_connection, from_connection_subver, inbound=True), 'pong', 29))

    def disconnect_nodes(self, a, b):
        def disconnect_nodes_helper(node_a, node_b):
            def get_peer_ids(from_connection, node_num):
                result = []
                for peer in from_connection.getpeerinfo():
                    if "testnode{}".format(node_num) in peer['subver']:
                        result.append(peer['id'])
                return result

            peer_ids = get_peer_ids(node_a, node_b.index)
            if not peer_ids:
                self.log.warning("disconnect_nodes: {} and {} were not connected".format(
                    node_a.index,
                    node_b.index,
                ))
                return
            for peer_id in peer_ids:
                try:
                    node_a.disconnectnode(nodeid=peer_id)
                except JSONRPCException as e:
                    # If this node is disconnected between calculating the peer id
                    # and issuing the disconnect, don't worry about it.
                    # This avoids a race condition if we're mass-disconnecting peers.
                    if e.error['code'] != -29:  # RPC_CLIENT_NODE_NOT_CONNECTED
                        raise

            # wait to disconnect
            self.wait_until(lambda: not get_peer_ids(node_a, node_b.index), timeout=5)
            self.wait_until(lambda: not get_peer_ids(node_b, node_a.index), timeout=5)

        disconnect_nodes_helper(self.nodes[a], self.nodes[b])

    def split_network(self):
        """
        Split the network of four nodes into nodes 0/1 and 2/3.
        """
        self.disconnect_nodes(1, 2)
        self.sync_all(self.nodes[:2])
        self.sync_all(self.nodes[2:])

    def join_network(self):
        """
        Join the (previously split) network halves together.
        """
        self.connect_nodes(1, 2)

        # Only sync blocks after re-joining the network, since the mempools
        # might conflict.
        self.sync_blocks()

    def no_op(self):
        pass

    def generate(self, generator, *args, sync_fun=None, **kwargs):
        blocks = generator.generate(*args, called_by_framework=True, **kwargs)
        sync_fun() if sync_fun else self.sync_all()
        return blocks

    def generateblock(self, generator, *args, sync_fun=None, **kwargs):
        blocks = generator.generateblock(*args, called_by_framework=True, **kwargs)
        sync_fun() if sync_fun else self.sync_all()
        return blocks

    def generatetoaddress(self, generator, *args, sync_fun=None, **kwargs):
        blocks = generator.generatetoaddress(*args, called_by_framework=True, **kwargs)
        sync_fun() if sync_fun else self.sync_all()
        return blocks

    def generatetodescriptor(self, generator, *args, sync_fun=None, **kwargs):
        blocks = generator.generatetodescriptor(*args, called_by_framework=True, **kwargs)
        sync_fun() if sync_fun else self.sync_all()
        return blocks

    def create_outpoints(self, node, *, outputs):
        """Send funds to a given list of `{address: amount}` targets using the bitcoind
        wallet and return the corresponding outpoints as a list of dictionaries
        `[{"txid": txid, "vout": vout1}, {"txid": txid, "vout": vout2}, ...]`.
        The result can be used to specify inputs for RPCs like `createrawtransaction`,
        `createpsbt`, `lockunspent` etc."""
        assert all(len(output.keys()) == 1 for output in outputs)
        send_res = node.send(outputs)
        assert send_res["complete"]
        utxos = []
        for output in outputs:
            address = list(output.keys())[0]
            vout = find_vout_for_address(node, send_res["txid"], address)
            utxos.append({"txid": send_res["txid"], "vout": vout})
        return utxos

    def sync_blocks(self, nodes=None, wait=1, timeout=60):
        """
        Wait until everybody has the same tip.
        sync_blocks needs to be called with an rpc_connections set that has least
        one node already synced to the latest, stable tip, otherwise there's a
        chance it might return before all nodes are stably synced.
        """
        rpc_connections = nodes or self.nodes
        timeout = int(timeout * self.options.timeout_factor)
        stop_time = time.time() + timeout
        while time.time() <= stop_time:
            best_hash = [x.getbestblockhash() for x in rpc_connections]
            if best_hash.count(best_hash[0]) == len(rpc_connections):
                return
            # Check that each peer has at least one connection
            assert (all([len(x.getpeerinfo()) for x in rpc_connections]))
            time.sleep(wait)
        raise AssertionError("Block sync timed out after {}s:{}".format(
            timeout,
            "".join("\n  {!r}".format(b) for b in best_hash),
        ))

    def sync_mempools(self, nodes=None, wait=1, timeout=60, flush_scheduler=True):
        """
        Wait until everybody has the same transactions in their memory
        pools
        """
        rpc_connections = nodes or self.nodes
        timeout = int(timeout * self.options.timeout_factor)
        stop_time = time.time() + timeout
        while time.time() <= stop_time:
            pool = [set(r.getrawmempool()) for r in rpc_connections]
            if pool.count(pool[0]) == len(rpc_connections):
                if flush_scheduler:
                    for r in rpc_connections:
                        r.syncwithvalidationinterfacequeue()
                return
            # Check that each peer has at least one connection
            assert (all([len(x.getpeerinfo()) for x in rpc_connections]))
            time.sleep(wait)
        raise AssertionError("Mempool sync timed out after {}s:{}".format(
            timeout,
            "".join("\n  {!r}".format(m) for m in pool),
        ))

    def sync_all(self, nodes=None):
        self.sync_blocks(nodes)
        self.sync_mempools(nodes)

    def wait_until(self, test_function, timeout=60, check_interval=0.05):
        return wait_until_helper_internal(test_function, timeout=timeout, timeout_factor=self.options.timeout_factor, check_interval=check_interval)

    # Private helper methods. These should not be accessed by the subclass test scripts.

    def _start_logging(self):
        # Add logger and logging handlers
        self.log = logging.getLogger('TestFramework')
        self.log.setLevel(logging.DEBUG)
        # Create file handler to log all messages
        fh = logging.FileHandler(self.options.tmpdir + '/test_framework.log', encoding='utf-8')
        fh.setLevel(logging.DEBUG)
        # Create console handler to log messages to stderr. By default this logs only error messages, but can be configured with --loglevel.
        ch = logging.StreamHandler(sys.stdout)
        # User can provide log level as a number or string (eg DEBUG). loglevel was caught as a string, so try to convert it to an int
        ll = int(self.options.loglevel) if self.options.loglevel.isdigit() else self.options.loglevel.upper()
        ch.setLevel(ll)
        # Format logs the same as bitcoind's debug.log with microprecision (so log files can be concatenated and sorted)
        formatter = logging.Formatter(fmt='%(asctime)s.%(msecs)03d000Z %(name)s (%(levelname)s): %(message)s', datefmt='%Y-%m-%dT%H:%M:%S')
        formatter.converter = time.gmtime
        fh.setFormatter(formatter)
        ch.setFormatter(formatter)
        # add the handlers to the logger
        self.log.addHandler(fh)
        self.log.addHandler(ch)

        if self.options.trace_rpc:
            rpc_logger = logging.getLogger("BitcoinRPC")
            rpc_logger.setLevel(logging.DEBUG)
            rpc_handler = logging.StreamHandler(sys.stdout)
            rpc_handler.setLevel(logging.DEBUG)
            rpc_logger.addHandler(rpc_handler)

    def _initialize_chain(self):
        """Initialize a pre-mined blockchain for use by the test.

        Create a cache of a 199-block-long chain
        Afterward, create num_nodes copies from the cache."""

        CACHE_NODE_ID = 0  # Use node 0 to create the cache for all other nodes
        cache_node_dir = get_datadir_path(self.options.cachedir, CACHE_NODE_ID)
        assert self.num_nodes <= MAX_NODES

        if not os.path.isdir(cache_node_dir):
            self.log.debug("Creating cache directory {}".format(cache_node_dir))

            initialize_datadir(self.options.cachedir, CACHE_NODE_ID, self.chain, self.disable_autoconnect)
            self.nodes.append(
                TestNode(
                    CACHE_NODE_ID,
                    cache_node_dir,
                    chain=self.chain,
                    extra_conf=["bind=127.0.0.1"],
                    extra_args=['-disablewallet'],
                    rpchost=None,
                    timewait=self.rpc_timeout,
                    timeout_factor=self.options.timeout_factor,
                    binaries=self.get_binaries(),
                    coverage_dir=None,
                    cwd=self.options.tmpdir,
                    descriptors=self.options.descriptors,
                ))
            self.start_node(CACHE_NODE_ID)
            cache_node = self.nodes[CACHE_NODE_ID]

            # Wait for RPC connections to be ready
            cache_node.wait_for_rpc_connection()

            # Set a time in the past, so that blocks don't end up in the future
            cache_node.setmocktime(cache_node.getblockheader(cache_node.getbestblockhash())['time'])

            # Create a 199-block-long chain; each of the 3 first nodes
            # gets 25 mature blocks and 25 immature.
            # The 4th address gets 25 mature and only 24 immature blocks so that the very last
            # block in the cache does not age too much (have an old tip age).
            # This is needed so that we are out of IBD when the test starts,
            # see the tip age check in IsInitialBlockDownload().
            gen_addresses = [k.address for k in TestNode.PRIV_KEYS][:3] + [create_deterministic_address_bcrt1_p2tr_op_true()[0]]
            assert_equal(len(gen_addresses), 4)
            for i in range(8):
                self.generatetoaddress(
                    cache_node,
                    nblocks=25 if i != 7 else 24,
                    address=gen_addresses[i % len(gen_addresses)],
                )

            assert_equal(cache_node.getblockchaininfo()["blocks"], 199)

            # Shut it down, and clean up cache directories:
            self.stop_nodes()
            self.nodes = []

            def cache_path(*paths):
                return os.path.join(cache_node_dir, self.chain, *paths)

            os.rmdir(cache_path('wallets'))  # Remove empty wallets dir
            for entry in os.listdir(cache_path()):
                if entry not in ['chainstate', 'blocks', 'indexes']:  # Only indexes, chainstate and blocks folders
                    os.remove(cache_path(entry))

        for i in range(self.num_nodes):
            self.log.debug("Copy cache directory {} to node {}".format(cache_node_dir, i))
            to_dir = get_datadir_path(self.options.tmpdir, i)
            shutil.copytree(cache_node_dir, to_dir)
            initialize_datadir(self.options.tmpdir, i, self.chain, self.disable_autoconnect)  # Overwrite port/rpcport in bitcoin.conf

    def _initialize_chain_clean(self):
        """Initialize empty blockchain for use by the test.

        Create an empty blockchain and num_nodes wallets.
        Useful if a test case wants complete control over initialization."""
        for i in range(self.num_nodes):
            initialize_datadir(self.options.tmpdir, i, self.chain, self.disable_autoconnect)

    def skip_if_no_py3_zmq(self):
        """Attempt to import the zmq package and skip the test if the import fails."""
        try:
            import zmq  # noqa
        except ImportError:
            raise SkipTest("python3-zmq module not available.")

    def skip_if_no_py_sqlite3(self):
        """Attempt to import the sqlite3 package and skip the test if the import fails."""
        try:
            import sqlite3  # noqa
        except ImportError:
            raise SkipTest("sqlite3 module not available.")

    def skip_if_no_python_bcc(self):
        """Attempt to import the bcc package and skip the tests if the import fails."""
        try:
            import bcc  # type: ignore[import] # noqa: F401
        except ImportError:
            raise SkipTest("bcc python module not available")

    def skip_if_no_bitcoind_tracepoints(self):
        """Skip the running test if bitcoind has not been compiled with USDT tracepoint support."""
        if not self.is_usdt_compiled():
            raise SkipTest("bitcoind has not been built with USDT tracepoints enabled.")

    def skip_if_no_bpf_permissions(self):
        """Skip the running test if we don't have permissions to do BPF syscalls and load BPF maps."""
        # check for 'root' permissions
        if os.geteuid() != 0:
            raise SkipTest("no permissions to use BPF (please review the tests carefully before running them with higher privileges)")

    def skip_if_platform_not_linux(self):
        """Skip the running test if we are not on a Linux platform"""
        if platform.system() != "Linux":
            raise SkipTest("not on a Linux system")

    def skip_if_platform_not_posix(self):
        """Skip the running test if we are not on a POSIX platform"""
        if os.name != 'posix':
            raise SkipTest("not on a POSIX system")

    def skip_if_no_bitcoind_zmq(self):
        """Skip the running test if bitcoind has not been compiled with zmq support."""
        if not self.is_zmq_compiled():
            raise SkipTest("bitcoind has not been built with zmq enabled.")

    def skip_if_no_wallet(self):
        """Skip the running test if wallet has not been compiled."""
        self._requires_wallet = True
        if not self.is_wallet_compiled():
            raise SkipTest("wallet has not been compiled.")
        if not self.options.descriptors:
            self.skip_if_no_bdb()

    def skip_if_no_bdb(self):
        """Skip the running test if BDB has not been compiled."""
        if not self.is_bdb_compiled():
            raise SkipTest("BDB has not been compiled.")

    def skip_if_no_wallet_tool(self):
        """Skip the running test if bitcoin-wallet has not been compiled."""
        if not self.is_wallet_tool_compiled():
            raise SkipTest("bitcoin-wallet has not been compiled")

    def skip_if_no_bitcoin_util(self):
        """Skip the running test if bitcoin-util has not been compiled."""
        if not self.is_bitcoin_util_compiled():
            raise SkipTest("bitcoin-util has not been compiled")

    def skip_if_no_bitcoin_chainstate(self):
        """Skip the running test if bitcoin-chainstate has not been compiled."""
        if not self.is_bitcoin_chainstate_compiled():
            raise SkipTest("bitcoin-chainstate has not been compiled")

    def skip_if_no_cli(self):
        """Skip the running test if bitcoin-cli has not been compiled."""
        if not self.is_cli_compiled():
            raise SkipTest("bitcoin-cli has not been compiled.")

    def skip_if_no_previous_releases(self):
        """Skip the running test if previous releases are not available."""
        if not self.has_previous_releases():
            raise SkipTest("previous releases not available or disabled")

    def has_previous_releases(self):
        """Checks whether previous releases are present and enabled."""
        if not os.path.isdir(self.options.previous_releases_path):
            if self.options.prev_releases:
                raise AssertionError("Force test of previous releases but releases missing: {}".format(
                    self.options.previous_releases_path))
        return self.options.prev_releases

    def skip_if_no_external_signer(self):
        """Skip the running test if external signer support has not been compiled."""
        if not self.is_external_signer_compiled():
            raise SkipTest("external signer support has not been compiled.")

    def is_cli_compiled(self):
        """Checks whether bitcoin-cli was compiled."""
        return self.config["components"].getboolean("ENABLE_CLI")

    def is_external_signer_compiled(self):
        """Checks whether external signer support was compiled."""
        return self.config["components"].getboolean("ENABLE_EXTERNAL_SIGNER")

    def is_wallet_compiled(self):
        """Checks whether the wallet module was compiled."""
        return self.config["components"].getboolean("ENABLE_WALLET")

    def is_specified_wallet_compiled(self):
        """Checks whether wallet support for the specified type
           (legacy or descriptor wallet) was compiled."""
        if self.options.descriptors:
            return self.is_wallet_compiled()
        else:
            return self.is_bdb_compiled()

    def is_wallet_tool_compiled(self):
        """Checks whether bitcoin-wallet was compiled."""
        return self.config["components"].getboolean("ENABLE_WALLET_TOOL")

    def is_bitcoin_util_compiled(self):
        """Checks whether bitcoin-util was compiled."""
        return self.config["components"].getboolean("ENABLE_BITCOIN_UTIL")

    def is_bitcoin_chainstate_compiled(self):
        """Checks whether bitcoin-chainstate was compiled."""
        return self.config["components"].getboolean("ENABLE_BITCOIN_CHAINSTATE")

    def is_zmq_compiled(self):
        """Checks whether the zmq module was compiled."""
        return self.config["components"].getboolean("ENABLE_ZMQ")

    def is_usdt_compiled(self):
        """Checks whether the USDT tracepoints were compiled."""
        return self.config["components"].getboolean("ENABLE_USDT_TRACEPOINTS")

    def is_bdb_compiled(self):
        """Checks whether the wallet module was compiled with BDB support."""
        return self.config["components"].getboolean("USE_BDB")

    def has_blockfile(self, node, filenum: str):
        return (node.blocks_path/ f"blk{filenum}.dat").is_file()<|MERGE_RESOLUTION|>--- conflicted
+++ resolved
@@ -292,18 +292,11 @@
 
         paths = types.SimpleNamespace()
         binaries = {
-<<<<<<< HEAD
             "namecoind": ("bitcoind", "BITCOIND"),
             "namecoin-cli": ("bitcoincli", "BITCOINCLI"),
             "namecoin-util": ("bitcoinutil", "BITCOINUTIL"),
+            "namecoin-chainstate": ("bitcoinchainstate", "BITCOINCHAINSTATE"),
             "namecoin-wallet": ("bitcoinwallet", "BITCOINWALLET"),
-=======
-            "bitcoind": ("bitcoind", "BITCOIND"),
-            "bitcoin-cli": ("bitcoincli", "BITCOINCLI"),
-            "bitcoin-util": ("bitcoinutil", "BITCOINUTIL"),
-            "bitcoin-chainstate": ("bitcoinchainstate", "BITCOINCHAINSTATE"),
-            "bitcoin-wallet": ("bitcoinwallet", "BITCOINWALLET"),
->>>>>>> 19ccfa83
         }
         for binary, [attribute_name, env_variable_name] in binaries.items():
             default_filename = os.path.join(
