--- conflicted
+++ resolved
@@ -17,6 +17,7 @@
 from .util import (
     PortSeed,
     MAX_NODES,
+    base_node_args,
     bitcoind_processes,
     check_json_precision,
     connect_nodes_bi,
@@ -96,19 +97,7 @@
     def run_test(self):
         raise NotImplementedError
 
-<<<<<<< HEAD
-    def join_network(self):
-        """
-        Join the (previously split) network halves together.
-        """
-        connect_nodes_bi(self.nodes, 1, 2)
-
-        # Only sync blocks after re-joining the network, since the mempools
-        # might conflict.
-        sync_blocks(self.nodes)
-=======
     # Main function. This should not be overridden by the subclass test scripts.
->>>>>>> 7a35436d
 
     def main(self):
 
@@ -233,7 +222,10 @@
         Join the (previously split) network halves together.
         """
         connect_nodes_bi(self.nodes, 1, 2)
-        self.sync_all()
+
+        # Only sync blocks after re-joining the network, since the mempools
+        # might conflict.
+        sync_blocks(self.nodes)
 
     def sync_all(self, node_groups=None):
         if not node_groups:
@@ -297,11 +289,12 @@
             # Create cache directories, run bitcoinds:
             for i in range(MAX_NODES):
                 datadir = initialize_datadir(cachedir, i)
-                args = [os.getenv("BITCOIND", "bitcoind"), "-server", "-keypool=1", "-datadir=" + datadir, "-discover=0"]
+                args = [os.getenv("BITCOIND", "namecoind"), "-server", "-keypool=1", "-datadir=" + datadir, "-discover=0"]
+                args.extend(base_node_args(i))
                 if i > 0:
                     args.append("-connect=127.0.0.1:" + str(p2p_port(0)))
                 bitcoind_processes[i] = subprocess.Popen(args)
-                self.log.debug("initialize_chain: bitcoind started, waiting for RPC to come up")
+                self.log.debug("initialize_chain: namecoind started, waiting for RPC to come up")
                 wait_for_bitcoind_start(bitcoind_processes[i], rpc_url(i), i)
                 self.log.debug("initialize_chain: RPC successfully started")
 
