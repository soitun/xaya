#!/usr/bin/env python3
# Copyright (c) 2014-2022 The Bitcoin Core developers
# Distributed under the MIT software license, see the accompanying
# file COPYING or http://www.opensource.org/licenses/mit-license.php.
"""Base class for RPC testing."""

import configparser
from enum import Enum
import argparse
import logging
import os
import platform
import pdb
import random
import re
import shutil
import subprocess
import sys
import tempfile
import time

from typing import List
from .address import create_deterministic_address_bcrt1_p2tr_op_true
from .authproxy import JSONRPCException
from . import coverage
from .p2p import NetworkThread
from . import powhash
from .test_node import TestNode
from .util import (
    MAX_NODES,
    PortSeed,
    assert_equal,
    check_json_precision,
    get_datadir_path,
    initialize_datadir,
    p2p_port,
    wait_until_helper,
)


class TestStatus(Enum):
    PASSED = 1
    FAILED = 2
    SKIPPED = 3

TEST_EXIT_PASSED = 0
TEST_EXIT_FAILED = 1
TEST_EXIT_SKIPPED = 77

TMPDIR_PREFIX = "xaya_func_test_"


class SkipTest(Exception):
    """This exception is raised to skip a test"""

    def __init__(self, message):
        self.message = message


class BitcoinTestMetaClass(type):
    """Metaclass for BitcoinTestFramework.

    Ensures that any attempt to register a subclass of `BitcoinTestFramework`
    adheres to a standard whereby the subclass overrides `set_test_params` and
    `run_test` but DOES NOT override either `__init__` or `main`. If any of
    those standards are violated, a ``TypeError`` is raised."""

    def __new__(cls, clsname, bases, dct):
        if not clsname in ['BitcoinTestFramework', 'NameTestFramework', 'XayaZmqTest']:
            if not ('run_test' in dct and 'set_test_params' in dct):
                raise TypeError("BitcoinTestFramework subclasses must override "
                                "'run_test' and 'set_test_params'")
            if '__init__' in dct or 'main' in dct:
                raise TypeError("BitcoinTestFramework subclasses may not override "
                                "'__init__' or 'main'")

        return super().__new__(cls, clsname, bases, dct)


class BitcoinTestFramework(metaclass=BitcoinTestMetaClass):
    """Base class for a bitcoin test script.

    Individual bitcoin test scripts should subclass this class and override the set_test_params() and run_test() methods.

    Individual tests can also override the following methods to customize the test setup:

    - add_options()
    - setup_chain()
    - setup_network()
    - setup_nodes()

    The __init__() and main() methods should not be overridden.

    This class also contains various public and private helper methods."""

    def __init__(self):
        """Sets test framework defaults. Do not override this method. Instead, override the set_test_params() method"""
        self.chain: str = 'regtest'
        self.setup_clean_chain: bool = False
        self.nodes: List[TestNode] = []
        self.extra_args = None
        self.network_thread = None
        self.rpc_timeout = 60  # Wait for up to 60 seconds for the RPC server to respond
        self.supports_cli = True
        self.bind_to_localhost_only = True
        self.parse_args()
        self.disable_syscall_sandbox = self.options.nosandbox or self.options.valgrind
        self.default_wallet_name = "default_wallet" if self.options.descriptors else ""
        self.wallet_data_filename = "wallet.dat"
        # Optional list of wallet names that can be set in set_test_params to
        # create and import keys to. If unset, default is len(nodes) *
        # [default_wallet_name]. If wallet names are None, wallet creation is
        # skipped. If list is truncated, wallet creation is skipped and keys
        # are not imported.
        self.wallet_names = None
        # By default the wallet is not required. Set to true by skip_if_no_wallet().
        # When False, we ignore wallet_names regardless of what it is.
        self._requires_wallet = False
        # Disable ThreadOpenConnections by default, so that adding entries to
        # addrman will not result in automatic connections to them.
        self.disable_autoconnect = True
        self.set_test_params()
        assert self.wallet_names is None or len(self.wallet_names) <= self.num_nodes
        self.rpc_timeout = int(self.rpc_timeout * self.options.timeout_factor) # optionally, increase timeout by a factor

    def main(self):
        """Main function. This should not be overridden by the subclass test scripts."""

        assert hasattr(self, "num_nodes"), "Test must set self.num_nodes in set_test_params()"

        try:
            self.setup()
            self.run_test()
        except JSONRPCException:
            self.log.exception("JSONRPC error")
            self.success = TestStatus.FAILED
        except SkipTest as e:
            self.log.warning("Test Skipped: %s" % e.message)
            self.success = TestStatus.SKIPPED
        except AssertionError:
            self.log.exception("Assertion failed")
            self.success = TestStatus.FAILED
        except KeyError:
            self.log.exception("Key error")
            self.success = TestStatus.FAILED
        except subprocess.CalledProcessError as e:
            self.log.exception("Called Process failed with '{}'".format(e.output))
            self.success = TestStatus.FAILED
        except Exception:
            self.log.exception("Unexpected exception caught during testing")
            self.success = TestStatus.FAILED
        except KeyboardInterrupt:
            self.log.warning("Exiting after keyboard interrupt")
            self.success = TestStatus.FAILED
        finally:
            exit_code = self.shutdown()
            sys.exit(exit_code)

    def parse_args(self):
        previous_releases_path = os.getenv("PREVIOUS_RELEASES_DIR") or os.getcwd() + "/releases"
        parser = argparse.ArgumentParser(usage="%(prog)s [options]")
        parser.add_argument("--nocleanup", dest="nocleanup", default=False, action="store_true",
                            help="Leave xayads and test.* datadir on exit or error")
        parser.add_argument("--nosandbox", dest="nosandbox", default=False, action="store_true",
                            help="Don't use the syscall sandbox")
        parser.add_argument("--noshutdown", dest="noshutdown", default=False, action="store_true",
                            help="Don't stop xayads after the test execution")
        parser.add_argument("--cachedir", dest="cachedir", default=os.path.abspath(os.path.dirname(os.path.realpath(__file__)) + "/../../cache"),
                            help="Directory for caching pregenerated datadirs (default: %(default)s)")
        parser.add_argument("--tmpdir", dest="tmpdir", help="Root directory for datadirs")
        parser.add_argument("-l", "--loglevel", dest="loglevel", default="INFO",
                            help="log events at this level and higher to the console. Can be set to DEBUG, INFO, WARNING, ERROR or CRITICAL. Passing --loglevel DEBUG will output all logs to console. Note that logs at all levels are always written to the test_framework.log file in the temporary test directory.")
        parser.add_argument("--tracerpc", dest="trace_rpc", default=False, action="store_true",
                            help="Print out all RPC calls as they are made")
        parser.add_argument("--portseed", dest="port_seed", default=os.getpid(), type=int,
                            help="The seed to use for assigning port numbers (default: current process id)")
        parser.add_argument("--previous-releases", dest="prev_releases", action="store_true",
                            default=os.path.isdir(previous_releases_path) and bool(os.listdir(previous_releases_path)),
                            help="Force test of previous releases (default: %(default)s)")
        parser.add_argument("--coveragedir", dest="coveragedir",
                            help="Write tested RPC commands into this directory")
        parser.add_argument("--configfile", dest="configfile",
                            default=os.path.abspath(os.path.dirname(os.path.realpath(__file__)) + "/../../config.ini"),
                            help="Location of the test framework config file (default: %(default)s)")
        parser.add_argument("--pdbonfailure", dest="pdbonfailure", default=False, action="store_true",
                            help="Attach a python debugger if test fails")
        parser.add_argument("--usecli", dest="usecli", default=False, action="store_true",
                            help="use xaya-cli instead of RPC for all commands")
        parser.add_argument("--perf", dest="perf", default=False, action="store_true",
                            help="profile running nodes with perf for the duration of the test")
        parser.add_argument("--valgrind", dest="valgrind", default=False, action="store_true",
                            help="run nodes under the valgrind memory error detector: expect at least a ~10x slowdown. valgrind 3.14 or later required. Forces --nosandbox.")
        parser.add_argument("--randomseed", type=int,
                            help="set a random seed for deterministically reproducing a previous test run")
        parser.add_argument("--timeout-factor", dest="timeout_factor", type=float, help="adjust test timeouts by a factor. Setting it to 0 disables all timeouts")

        self.add_options(parser)
        # Running TestShell in a Jupyter notebook causes an additional -f argument
        # To keep TestShell from failing with an "unrecognized argument" error, we add a dummy "-f" argument
        # source: https://stackoverflow.com/questions/48796169/how-to-fix-ipykernel-launcher-py-error-unrecognized-arguments-in-jupyter/56349168#56349168
        parser.add_argument("-f", "--fff", help="a dummy argument to fool ipython", default="1")
        self.options = parser.parse_args()
        if self.options.timeout_factor == 0:
            self.options.timeout_factor = 99999
        self.options.timeout_factor = self.options.timeout_factor or (4 if self.options.valgrind else 1)
        self.options.previous_releases_path = previous_releases_path

        config = configparser.ConfigParser()
        config.read_file(open(self.options.configfile))
        self.config = config

        if "descriptors" not in self.options:
            # Wallet is not required by the test at all and the value of self.options.descriptors won't matter.
            # It still needs to exist and be None in order for tests to work however.
            # So set it to None to force -disablewallet, because the wallet is not needed.
            self.options.descriptors = None
        elif self.options.descriptors is None:
            # Some wallet is either required or optionally used by the test.
            # Prefer SQLite unless it isn't available
            if self.is_sqlite_compiled():
                self.options.descriptors = True
            elif self.is_bdb_compiled():
                self.options.descriptors = False
            else:
                # If neither are compiled, tests requiring a wallet will be skipped and the value of self.options.descriptors won't matter
                # It still needs to exist and be None in order for tests to work however.
                # So set it to None, which will also set -disablewallet.
                self.options.descriptors = None

        PortSeed.n = self.options.port_seed

    def set_binary_paths(self):
        """Update self.options with the paths of all binaries from environment variables or their default values"""

        binaries = {
            "namecoind": ("bitcoind", "BITCOIND"),
            "namecoin-cli": ("bitcoincli", "BITCOINCLI"),
            "namecoin-util": ("bitcoinutil", "BITCOINUTIL"),
            "namecoin-wallet": ("bitcoinwallet", "BITCOINWALLET"),
        }
        for binary, [attribute_name, env_variable_name] in binaries.items():
            default_filename = os.path.join(
                self.config["environment"]["BUILDDIR"],
                "src",
                binary + self.config["environment"]["EXEEXT"],
            )
            setattr(self.options, attribute_name, os.getenv(env_variable_name, default=default_filename))

    def setup(self):
        """Call this method to start up the test framework object with options set."""

        check_json_precision()

        self.options.cachedir = os.path.abspath(self.options.cachedir)

        config = self.config

<<<<<<< HEAD
        fname_bitcoind = os.path.join(
            config["environment"]["BUILDDIR"],
            "src",
            "xayad" + config["environment"]["EXEEXT"],
        )
        fname_bitcoincli = os.path.join(
            config["environment"]["BUILDDIR"],
            "src",
            "xaya-cli" + config["environment"]["EXEEXT"],
        )
        fname_bitcoinutil = os.path.join(
            config["environment"]["BUILDDIR"],
            "src",
            "xaya-util" + config["environment"]["EXEEXT"],
        )
        self.options.bitcoind = os.getenv("BITCOIND", default=fname_bitcoind)
        self.options.bitcoincli = os.getenv("BITCOINCLI", default=fname_bitcoincli)
        self.options.bitcoinutil = os.getenv("BITCOINUTIL", default=fname_bitcoinutil)
=======
        self.set_binary_paths()
>>>>>>> 425bb0d1

        os.environ['PATH'] = os.pathsep.join([
            os.path.join(config['environment']['BUILDDIR'], 'src'),
            os.path.join(config['environment']['BUILDDIR'], 'src', 'qt'), os.environ['PATH']
        ])

        # Set up temp directory and start logging
        if self.options.tmpdir:
            self.options.tmpdir = os.path.abspath(self.options.tmpdir)
            os.makedirs(self.options.tmpdir, exist_ok=False)
        else:
            self.options.tmpdir = tempfile.mkdtemp(prefix=TMPDIR_PREFIX)
        self._start_logging()

        # Seed the PRNG. Note that test runs are reproducible if and only if
        # a single thread accesses the PRNG. For more information, see
        # https://docs.python.org/3/library/random.html#notes-on-reproducibility.
        # The network thread shouldn't access random. If we need to change the
        # network thread to access randomness, it should instantiate its own
        # random.Random object.
        seed = self.options.randomseed

        if seed is None:
            seed = random.randrange(sys.maxsize)
        else:
            self.log.info("User supplied random seed {}".format(seed))

        random.seed(seed)
        self.log.info("PRNG seed is: {}".format(seed))

        self.log.debug('Setting up network thread')
        self.network_thread = NetworkThread()
        self.network_thread.start()

        if self.options.usecli:
            if not self.supports_cli:
                raise SkipTest("--usecli specified but test does not support using CLI")
            self.skip_if_no_cli()
        self.skip_test_if_missing_module()
        self.setup_chain()
        self.setup_network()

        self.success = TestStatus.PASSED

    def shutdown(self):
        """Call this method to shut down the test framework object."""

        if self.success == TestStatus.FAILED and self.options.pdbonfailure:
            print("Testcase failed. Attaching python debugger. Enter ? for help")
            pdb.set_trace()

        self.log.debug('Closing down network thread')
        self.network_thread.close()
        if not self.options.noshutdown:
            self.log.info("Stopping nodes")
            if self.nodes:
                self.stop_nodes()
        else:
            for node in self.nodes:
                node.cleanup_on_exit = False
            self.log.info("Note: namecoinds were not stopped and may still be running")

        should_clean_up = (
            not self.options.nocleanup and
            not self.options.noshutdown and
            self.success != TestStatus.FAILED and
            not self.options.perf
        )
        if should_clean_up:
            self.log.info("Cleaning up {} on exit".format(self.options.tmpdir))
            cleanup_tree_on_exit = True
        elif self.options.perf:
            self.log.warning("Not cleaning up dir {} due to perf data".format(self.options.tmpdir))
            cleanup_tree_on_exit = False
        else:
            self.log.warning("Not cleaning up dir {}".format(self.options.tmpdir))
            cleanup_tree_on_exit = False

        if self.success == TestStatus.PASSED:
            self.log.info("Tests successful")
            exit_code = TEST_EXIT_PASSED
        elif self.success == TestStatus.SKIPPED:
            self.log.info("Test skipped")
            exit_code = TEST_EXIT_SKIPPED
        else:
            self.log.error("Test failed. Test logging available at %s/test_framework.log", self.options.tmpdir)
            self.log.error("")
            self.log.error("Hint: Call {} '{}' to consolidate all logs".format(os.path.normpath(os.path.dirname(os.path.realpath(__file__)) + "/../combine_logs.py"), self.options.tmpdir))
            self.log.error("")
            self.log.error("If this failure happened unexpectedly or intermittently, please file a bug and provide a link or upload of the combined log.")
            self.log.error(self.config['environment']['PACKAGE_BUGREPORT'])
            self.log.error("")
            exit_code = TEST_EXIT_FAILED
        # Logging.shutdown will not remove stream- and filehandlers, so we must
        # do it explicitly. Handlers are removed so the next test run can apply
        # different log handler settings.
        # See: https://docs.python.org/3/library/logging.html#logging.shutdown
        for h in list(self.log.handlers):
            h.flush()
            h.close()
            self.log.removeHandler(h)
        rpc_logger = logging.getLogger("BitcoinRPC")
        for h in list(rpc_logger.handlers):
            h.flush()
            rpc_logger.removeHandler(h)
        if cleanup_tree_on_exit:
            shutil.rmtree(self.options.tmpdir)

        self.nodes.clear()
        return exit_code

    # Methods to override in subclass test scripts.
    def set_test_params(self):
        """Tests must override this method to change default values for number of nodes, topology, etc"""
        raise NotImplementedError

    def add_options(self, parser):
        """Override this method to add command-line options to the test"""
        pass

    def skip_test_if_missing_module(self):
        """Override this method to skip a test if a module is not compiled"""
        pass

    def setup_chain(self):
        """Override this method to customize blockchain setup"""
        self.log.info("Initializing test directory " + self.options.tmpdir)
        if self.setup_clean_chain:
            self._initialize_chain_clean()
        else:
            self._initialize_chain()

    def setup_network(self):
        """Override this method to customize test network topology"""
        self.setup_nodes()

        # Connect the nodes as a "chain".  This allows us
        # to split the network between nodes 1 and 2 to get
        # two halves that can work on competing chains.
        #
        # Topology looks like this:
        # node0 <-- node1 <-- node2 <-- node3
        #
        # If all nodes are in IBD (clean chain from genesis), node0 is assumed to be the source of blocks (miner). To
        # ensure block propagation, all nodes will establish outgoing connections toward node0.
        # See fPreferredDownload in net_processing.
        #
        # If further outbound connections are needed, they can be added at the beginning of the test with e.g.
        # self.connect_nodes(1, 2)
        for i in range(self.num_nodes - 1):
            self.connect_nodes(i + 1, i)
        self.sync_all()

    def setup_nodes(self):
        """Override this method to customize test node setup"""
        self.add_nodes(self.num_nodes, self.extra_args)
        self.start_nodes()
        if self._requires_wallet:
            self.import_deterministic_coinbase_privkeys()
        if not self.setup_clean_chain:
            for n in self.nodes:
                assert_equal(n.getblockchaininfo()["blocks"], 199)
            # To ensure that all nodes are out of IBD, the most recent block
            # must have a timestamp not too old (see IsInitialBlockDownload()).
            self.log.debug('Generate a block with current time')
            block_hash = self.generate(self.nodes[0], 1, sync_fun=self.no_op)[0]
            block = self.nodes[0].getblock(blockhash=block_hash, verbosity=0)
            for n in self.nodes:
                n.submitblock(block)
                chain_info = n.getblockchaininfo()
                assert_equal(chain_info["blocks"], 200)
                assert_equal(chain_info["initialblockdownload"], False)

    def import_deterministic_coinbase_privkeys(self):
        for i in range(self.num_nodes):
            self.init_wallet(node=i)

    def init_wallet(self, *, node):
        wallet_name = self.default_wallet_name if self.wallet_names is None else self.wallet_names[node] if node < len(self.wallet_names) else False
        if wallet_name is not False:
            n = self.nodes[node]
            if wallet_name is not None:
                n.createwallet(wallet_name=wallet_name, descriptors=self.options.descriptors, load_on_startup=True)
            n.importprivkey(privkey=n.get_deterministic_priv_key().key, label='coinbase', rescan=True)

    def run_test(self):
        """Tests must override this method to define test logic"""
        raise NotImplementedError

    # Public helper methods. These can be accessed by the subclass test scripts.

    def add_wallet_options(self, parser, *, descriptors=True, legacy=True):
        kwargs = {}
        if descriptors + legacy == 1:
            # If only one type can be chosen, set it as default
            kwargs["default"] = descriptors
        group = parser.add_mutually_exclusive_group(
            # If only one type is allowed, require it to be set in test_runner.py
            required=os.getenv("REQUIRE_WALLET_TYPE_SET") == "1" and "default" in kwargs)
        if descriptors:
            group.add_argument("--descriptors", action='store_const', const=True, **kwargs,
                               help="Run test using a descriptor wallet", dest='descriptors')
        if legacy:
            group.add_argument("--legacy-wallet", action='store_const', const=False, **kwargs,
                               help="Run test using legacy wallets", dest='descriptors')

    def add_nodes(self, num_nodes: int, extra_args=None, *, rpchost=None, binary=None, binary_cli=None, versions=None):
        """Instantiate TestNode objects.

        Should only be called once after the nodes have been specified in
        set_test_params()."""
        def get_bin_from_version(version, bin_name, bin_default):
            if not version:
                return bin_default
            if version > 219999:
                # Starting at client version 220000 the first two digits represent
                # the major version, e.g. v22.0 instead of v0.22.0.
                version *= 100
            return os.path.join(
                self.options.previous_releases_path,
                re.sub(
                    r'\.0$' if version <= 219999 else r'(\.0){1,2}$',
                    '', # Remove trailing dot for point releases, after 22.0 also remove double trailing dot.
                    'v{}.{}.{}.{}'.format(
                        (version % 100000000) // 1000000,
                        (version % 1000000) // 10000,
                        (version % 10000) // 100,
                        (version % 100) // 1,
                    ),
                ),
                'bin',
                bin_name,
            )

        if self.bind_to_localhost_only:
            extra_confs = [["bind=127.0.0.1"]] * num_nodes
        else:
            extra_confs = [[]] * num_nodes
        if extra_args is None:
            extra_args = [[]] * num_nodes
        if versions is None:
            versions = [None] * num_nodes
        if self.is_syscall_sandbox_compiled() and not self.disable_syscall_sandbox:
            for i in range(len(extra_args)):
                # The -sandbox argument is not present in the v22.0 release.
                if versions[i] is None or versions[i] >= 229900:
                    extra_args[i] = extra_args[i] + ["-sandbox=log-and-abort"]
        if binary is None:
            binary = [get_bin_from_version(v, 'xayad', self.options.bitcoind) for v in versions]
        if binary_cli is None:
            binary_cli = [get_bin_from_version(v, 'xaya-cli', self.options.bitcoincli) for v in versions]
        assert_equal(len(extra_confs), num_nodes)
        assert_equal(len(extra_args), num_nodes)
        assert_equal(len(versions), num_nodes)
        assert_equal(len(binary), num_nodes)
        assert_equal(len(binary_cli), num_nodes)
        for i in range(num_nodes):
            test_node_i = TestNode(
                i,
                get_datadir_path(self.options.tmpdir, i),
                chain=self.chain,
                rpchost=rpchost,
                timewait=self.rpc_timeout,
                timeout_factor=self.options.timeout_factor,
                bitcoind=binary[i],
                bitcoin_cli=binary_cli[i],
                version=versions[i],
                coverage_dir=self.options.coveragedir,
                cwd=self.options.tmpdir,
                extra_conf=extra_confs[i],
                extra_args=extra_args[i],
                use_cli=self.options.usecli,
                start_perf=self.options.perf,
                use_valgrind=self.options.valgrind,
                descriptors=self.options.descriptors,
            )
            self.nodes.append(test_node_i)
            if not test_node_i.version_is_at_least(170000):
                # adjust conf for pre 17
                test_node_i.replace_in_config([('[regtest]', '')])

    def start_node(self, i, *args, **kwargs):
        """Start a bitcoind"""

        node = self.nodes[i]

        node.start(*args, **kwargs)
        node.wait_for_rpc_connection()

        if self.options.coveragedir is not None:
            coverage.write_all_rpc_commands(self.options.coveragedir, node.rpc)

    def start_nodes(self, extra_args=None, *args, **kwargs):
        """Start multiple bitcoinds"""

        if extra_args is None:
            extra_args = [None] * self.num_nodes
        assert_equal(len(extra_args), self.num_nodes)
        try:
            for i, node in enumerate(self.nodes):
                node.start(extra_args[i], *args, **kwargs)
            for node in self.nodes:
                node.wait_for_rpc_connection()
        except Exception:
            # If one node failed to start, stop the others
            self.stop_nodes()
            raise

        if self.options.coveragedir is not None:
            for node in self.nodes:
                coverage.write_all_rpc_commands(self.options.coveragedir, node.rpc)

    def stop_node(self, i, expected_stderr='', wait=0):
        """Stop a bitcoind test node"""
        self.nodes[i].stop_node(expected_stderr, wait=wait)

    def stop_nodes(self, wait=0):
        """Stop multiple bitcoind test nodes"""
        for node in self.nodes:
            # Issue RPC to stop nodes
            node.stop_node(wait=wait, wait_until_stopped=False)

        for node in self.nodes:
            # Wait for nodes to stop
            node.wait_until_stopped()

    def restart_node(self, i, extra_args=None):
        """Stop and start a test node"""
        self.stop_node(i)
        self.start_node(i, extra_args)

    def wait_for_node_exit(self, i, timeout):
        self.nodes[i].process.wait(timeout)

    def connect_nodes(self, a, b):
        from_connection = self.nodes[a]
        to_connection = self.nodes[b]
        from_num_peers = 1 + len(from_connection.getpeerinfo())
        to_num_peers = 1 + len(to_connection.getpeerinfo())
        ip_port = "127.0.0.1:" + str(p2p_port(b))
        from_connection.addnode(ip_port, "onetry")
        # poll until version handshake complete to avoid race conditions
        # with transaction relaying
        # See comments in net_processing:
        # * Must have a version message before anything else
        # * Must have a verack message before anything else
        self.wait_until(lambda: sum(peer['version'] != 0 for peer in from_connection.getpeerinfo()) == from_num_peers)
        self.wait_until(lambda: sum(peer['version'] != 0 for peer in to_connection.getpeerinfo()) == to_num_peers)
        self.wait_until(lambda: sum(peer['bytesrecv_per_msg'].pop('verack', 0) == 24 for peer in from_connection.getpeerinfo()) == from_num_peers)
        self.wait_until(lambda: sum(peer['bytesrecv_per_msg'].pop('verack', 0) == 24 for peer in to_connection.getpeerinfo()) == to_num_peers)
        # The message bytes are counted before processing the message, so make
        # sure it was fully processed by waiting for a ping.
        self.wait_until(lambda: sum(peer["bytesrecv_per_msg"].pop("pong", 0) >= 32 for peer in from_connection.getpeerinfo()) == from_num_peers)
        self.wait_until(lambda: sum(peer["bytesrecv_per_msg"].pop("pong", 0) >= 32 for peer in to_connection.getpeerinfo()) == to_num_peers)

    def disconnect_nodes(self, a, b):
        def disconnect_nodes_helper(node_a, node_b):
            def get_peer_ids(from_connection, node_num):
                result = []
                for peer in from_connection.getpeerinfo():
                    if "testnode{}".format(node_num) in peer['subver']:
                        result.append(peer['id'])
                return result

            peer_ids = get_peer_ids(node_a, node_b.index)
            if not peer_ids:
                self.log.warning("disconnect_nodes: {} and {} were not connected".format(
                    node_a.index,
                    node_b.index,
                ))
                return
            for peer_id in peer_ids:
                try:
                    node_a.disconnectnode(nodeid=peer_id)
                except JSONRPCException as e:
                    # If this node is disconnected between calculating the peer id
                    # and issuing the disconnect, don't worry about it.
                    # This avoids a race condition if we're mass-disconnecting peers.
                    if e.error['code'] != -29:  # RPC_CLIENT_NODE_NOT_CONNECTED
                        raise

            # wait to disconnect
            self.wait_until(lambda: not get_peer_ids(node_a, node_b.index), timeout=5)
            self.wait_until(lambda: not get_peer_ids(node_b, node_a.index), timeout=5)

        disconnect_nodes_helper(self.nodes[a], self.nodes[b])

    def split_network(self):
        """
        Split the network of four nodes into nodes 0/1 and 2/3.
        """
        self.disconnect_nodes(1, 2)
        self.sync_all(self.nodes[:2])
        self.sync_all(self.nodes[2:])

    def join_network(self):
        """
        Join the (previously split) network halves together.
        """
        self.connect_nodes(1, 2)

        # Only sync blocks after re-joining the network, since the mempools
        # might conflict.
        self.sync_blocks()

    def no_op(self):
        pass

    def generate(self, generator, *args, sync_fun=None, **kwargs):
        blocks = generator.generate(*args, invalid_call=False, **kwargs)
        sync_fun() if sync_fun else self.sync_all()
        return blocks

    def generateblock(self, generator, *args, sync_fun=None, **kwargs):
        blocks = generator.generateblock(*args, invalid_call=False, **kwargs)
        sync_fun() if sync_fun else self.sync_all()
        return blocks

    def generatetoaddress(self, generator, *args, sync_fun=None, **kwargs):
        blocks = generator.generatetoaddress(*args, invalid_call=False, **kwargs)
        sync_fun() if sync_fun else self.sync_all()
        return blocks

    def generatetodescriptor(self, generator, *args, sync_fun=None, **kwargs):
        blocks = generator.generatetodescriptor(*args, invalid_call=False, **kwargs)
        sync_fun() if sync_fun else self.sync_all()
        return blocks

    def sync_blocks(self, nodes=None, wait=1, timeout=60):
        """
        Wait until everybody has the same tip.
        sync_blocks needs to be called with an rpc_connections set that has least
        one node already synced to the latest, stable tip, otherwise there's a
        chance it might return before all nodes are stably synced.
        """
        rpc_connections = nodes or self.nodes
        timeout = int(timeout * self.options.timeout_factor)
        stop_time = time.time() + timeout
        while time.time() <= stop_time:
            best_hash = [x.getbestblockhash() for x in rpc_connections]
            if best_hash.count(best_hash[0]) == len(rpc_connections):
                return
            # Check that each peer has at least one connection
            assert (all([len(x.getpeerinfo()) for x in rpc_connections]))
            time.sleep(wait)
        raise AssertionError("Block sync timed out after {}s:{}".format(
            timeout,
            "".join("\n  {!r}".format(b) for b in best_hash),
        ))

    def sync_mempools(self, nodes=None, wait=1, timeout=60, flush_scheduler=True):
        """
        Wait until everybody has the same transactions in their memory
        pools
        """
        rpc_connections = nodes or self.nodes
        timeout = int(timeout * self.options.timeout_factor)
        stop_time = time.time() + timeout
        while time.time() <= stop_time:
            pool = [set(r.getrawmempool()) for r in rpc_connections]
            if pool.count(pool[0]) == len(rpc_connections):
                if flush_scheduler:
                    for r in rpc_connections:
                        r.syncwithvalidationinterfacequeue()
                return
            # Check that each peer has at least one connection
            assert (all([len(x.getpeerinfo()) for x in rpc_connections]))
            time.sleep(wait)
        raise AssertionError("Mempool sync timed out after {}s:{}".format(
            timeout,
            "".join("\n  {!r}".format(m) for m in pool),
        ))

    def sync_all(self, nodes=None):
        self.sync_blocks(nodes)
        self.sync_mempools(nodes)

    def wait_until(self, test_function, timeout=60):
        return wait_until_helper(test_function, timeout=timeout, timeout_factor=self.options.timeout_factor)

    # Private helper methods. These should not be accessed by the subclass test scripts.

    def _start_logging(self):
        # Add logger and logging handlers
        self.log = logging.getLogger('TestFramework')
        self.log.setLevel(logging.DEBUG)
        # Create file handler to log all messages
        fh = logging.FileHandler(self.options.tmpdir + '/test_framework.log', encoding='utf-8')
        fh.setLevel(logging.DEBUG)
        # Create console handler to log messages to stderr. By default this logs only error messages, but can be configured with --loglevel.
        ch = logging.StreamHandler(sys.stdout)
        # User can provide log level as a number or string (eg DEBUG). loglevel was caught as a string, so try to convert it to an int
        ll = int(self.options.loglevel) if self.options.loglevel.isdigit() else self.options.loglevel.upper()
        ch.setLevel(ll)
        # Format logs the same as bitcoind's debug.log with microprecision (so log files can be concatenated and sorted)
        formatter = logging.Formatter(fmt='%(asctime)s.%(msecs)03d000Z %(name)s (%(levelname)s): %(message)s', datefmt='%Y-%m-%dT%H:%M:%S')
        formatter.converter = time.gmtime
        fh.setFormatter(formatter)
        ch.setFormatter(formatter)
        # add the handlers to the logger
        self.log.addHandler(fh)
        self.log.addHandler(ch)

        if self.options.trace_rpc:
            rpc_logger = logging.getLogger("BitcoinRPC")
            rpc_logger.setLevel(logging.DEBUG)
            rpc_handler = logging.StreamHandler(sys.stdout)
            rpc_handler.setLevel(logging.DEBUG)
            rpc_logger.addHandler(rpc_handler)

    def _initialize_chain(self):
        """Initialize a pre-mined blockchain for use by the test.

        Create a cache of a 199-block-long chain
        Afterward, create num_nodes copies from the cache."""

        CACHE_NODE_ID = 0  # Use node 0 to create the cache for all other nodes
        cache_node_dir = get_datadir_path(self.options.cachedir, CACHE_NODE_ID)
        assert self.num_nodes <= MAX_NODES

        if not os.path.isdir(cache_node_dir):
            self.log.debug("Creating cache directory {}".format(cache_node_dir))

            initialize_datadir(self.options.cachedir, CACHE_NODE_ID, self.chain, self.disable_autoconnect)
            self.nodes.append(
                TestNode(
                    CACHE_NODE_ID,
                    cache_node_dir,
                    chain=self.chain,
                    extra_conf=["bind=127.0.0.1"],
                    extra_args=['-disablewallet'],
                    rpchost=None,
                    timewait=self.rpc_timeout,
                    timeout_factor=self.options.timeout_factor,
                    bitcoind=self.options.bitcoind,
                    bitcoin_cli=self.options.bitcoincli,
                    coverage_dir=None,
                    cwd=self.options.tmpdir,
                    descriptors=self.options.descriptors,
                ))
            self.start_node(CACHE_NODE_ID)
            cache_node = self.nodes[CACHE_NODE_ID]

            # Wait for RPC connections to be ready
            cache_node.wait_for_rpc_connection()

            # Set a time in the past, so that blocks don't end up in the future
            cache_node.setmocktime(cache_node.getblockheader(cache_node.getbestblockhash())['time'])

            # Create a 199-block-long chain; each of the 3 first nodes
            # gets 25 mature blocks and 25 immature.
            # The 4th address gets 25 mature and only 24 immature blocks so that the very last
            # block in the cache does not age too much (have an old tip age).
            # This is needed so that we are out of IBD when the test starts,
            # see the tip age check in IsInitialBlockDownload().
            gen_addresses = [k.address for k in TestNode.PRIV_KEYS][:3] + [create_deterministic_address_bcrt1_p2tr_op_true()[0]]
            assert_equal(len(gen_addresses), 4)
            for i in range(8):
                self.generatetoaddress(
                    cache_node,
                    nblocks=25 if i != 7 else 24,
                    address=gen_addresses[i % len(gen_addresses)],
                )

            assert_equal(cache_node.getblockchaininfo()["blocks"], 199)

            # Shut it down, and clean up cache directories:
            self.stop_nodes()
            self.nodes = []

            def cache_path(*paths):
                return os.path.join(cache_node_dir, self.chain, *paths)

            os.rmdir(cache_path('wallets'))  # Remove empty wallets dir
            for entry in os.listdir(cache_path()):
                if entry not in ['chainstate', 'blocks', 'indexes']:  # Only indexes, chainstate and blocks folders
                    os.remove(cache_path(entry))

        for i in range(self.num_nodes):
            self.log.debug("Copy cache directory {} to node {}".format(cache_node_dir, i))
            to_dir = get_datadir_path(self.options.tmpdir, i)
            shutil.copytree(cache_node_dir, to_dir)
            initialize_datadir(self.options.tmpdir, i, self.chain, self.disable_autoconnect)  # Overwrite port/rpcport in bitcoin.conf

    def _initialize_chain_clean(self):
        """Initialize empty blockchain for use by the test.

        Create an empty blockchain and num_nodes wallets.
        Useful if a test case wants complete control over initialization."""
        for i in range(self.num_nodes):
            initialize_datadir(self.options.tmpdir, i, self.chain, self.disable_autoconnect)

    def skip_if_no_py3_zmq(self):
        """Attempt to import the zmq package and skip the test if the import fails."""
        try:
            import zmq  # noqa
        except ImportError:
            raise SkipTest("python3-zmq module not available.")

    def skip_if_no_py_sqlite3(self):
        """Attempt to import the sqlite3 package and skip the test if the import fails."""
        try:
            import sqlite3  # noqa
        except ImportError:
            raise SkipTest("sqlite3 module not available.")

    def skip_if_no_python_bcc(self):
        """Attempt to import the bcc package and skip the tests if the import fails."""
        try:
            import bcc  # type: ignore[import] # noqa: F401
        except ImportError:
            raise SkipTest("bcc python module not available")

    def skip_if_no_bitcoind_tracepoints(self):
        """Skip the running test if bitcoind has not been compiled with USDT tracepoint support."""
        if not self.is_usdt_compiled():
            raise SkipTest("bitcoind has not been built with USDT tracepoints enabled.")

    def skip_if_no_bpf_permissions(self):
        """Skip the running test if we don't have permissions to do BPF syscalls and load BPF maps."""
        # check for 'root' permissions
        if os.geteuid() != 0:
            raise SkipTest("no permissions to use BPF (please review the tests carefully before running them with higher privileges)")

    def skip_if_platform_not_linux(self):
        """Skip the running test if we are not on a Linux platform"""
        if platform.system() != "Linux":
            raise SkipTest("not on a Linux system")

    def skip_if_platform_not_posix(self):
        """Skip the running test if we are not on a POSIX platform"""
        if os.name != 'posix':
            raise SkipTest("not on a POSIX system")

    def skip_if_no_bitcoind_zmq(self):
        """Skip the running test if bitcoind has not been compiled with zmq support."""
        if not self.is_zmq_compiled():
            raise SkipTest("bitcoind has not been built with zmq enabled.")

    def skip_if_no_wallet(self):
        """Skip the running test if wallet has not been compiled."""
        self._requires_wallet = True
        if not self.is_wallet_compiled():
            raise SkipTest("wallet has not been compiled.")
        if self.options.descriptors:
            self.skip_if_no_sqlite()
        else:
            self.skip_if_no_bdb()

    def skip_if_no_sqlite(self):
        """Skip the running test if sqlite has not been compiled."""
        if not self.is_sqlite_compiled():
            raise SkipTest("sqlite has not been compiled.")

    def skip_if_no_bdb(self):
        """Skip the running test if BDB has not been compiled."""
        if not self.is_bdb_compiled():
            raise SkipTest("BDB has not been compiled.")

    def skip_if_no_wallet_tool(self):
        """Skip the running test if bitcoin-wallet has not been compiled."""
        if not self.is_wallet_tool_compiled():
            raise SkipTest("bitcoin-wallet has not been compiled")

    def skip_if_no_bitcoin_util(self):
        """Skip the running test if bitcoin-util has not been compiled."""
        if not self.is_bitcoin_util_compiled():
            raise SkipTest("bitcoin-util has not been compiled")

    def skip_if_no_cli(self):
        """Skip the running test if bitcoin-cli has not been compiled."""
        if not self.is_cli_compiled():
            raise SkipTest("bitcoin-cli has not been compiled.")

    def skip_if_no_previous_releases(self):
        """Skip the running test if previous releases are not available."""
        if not self.has_previous_releases():
            raise SkipTest("previous releases not available or disabled")

    def has_previous_releases(self):
        """Checks whether previous releases are present and enabled."""
        if not os.path.isdir(self.options.previous_releases_path):
            if self.options.prev_releases:
                raise AssertionError("Force test of previous releases but releases missing: {}".format(
                    self.options.previous_releases_path))
        return self.options.prev_releases

    def skip_if_no_external_signer(self):
        """Skip the running test if external signer support has not been compiled."""
        if not self.is_external_signer_compiled():
            raise SkipTest("external signer support has not been compiled.")

    def is_cli_compiled(self):
        """Checks whether bitcoin-cli was compiled."""
        return self.config["components"].getboolean("ENABLE_CLI")

    def is_external_signer_compiled(self):
        """Checks whether external signer support was compiled."""
        return self.config["components"].getboolean("ENABLE_EXTERNAL_SIGNER")

    def is_wallet_compiled(self):
        """Checks whether the wallet module was compiled."""
        return self.config["components"].getboolean("ENABLE_WALLET")

    def is_specified_wallet_compiled(self):
        """Checks whether wallet support for the specified type
           (legacy or descriptor wallet) was compiled."""
        if self.options.descriptors:
            return self.is_sqlite_compiled()
        else:
            return self.is_bdb_compiled()

    def is_wallet_tool_compiled(self):
        """Checks whether bitcoin-wallet was compiled."""
        return self.config["components"].getboolean("ENABLE_WALLET_TOOL")

    def is_bitcoin_util_compiled(self):
        """Checks whether bitcoin-util was compiled."""
        return self.config["components"].getboolean("ENABLE_BITCOIN_UTIL")

    def is_zmq_compiled(self):
        """Checks whether the zmq module was compiled."""
        return self.config["components"].getboolean("ENABLE_ZMQ")

    def is_usdt_compiled(self):
        """Checks whether the USDT tracepoints were compiled."""
        return self.config["components"].getboolean("ENABLE_USDT_TRACEPOINTS")

    def is_sqlite_compiled(self):
        """Checks whether the wallet module was compiled with Sqlite support."""
        return self.config["components"].getboolean("USE_SQLITE")

    def is_bdb_compiled(self):
        """Checks whether the wallet module was compiled with BDB support."""
        return self.config["components"].getboolean("USE_BDB")

    def is_syscall_sandbox_compiled(self):
        """Checks whether the syscall sandbox was compiled."""
        return self.config["components"].getboolean("ENABLE_SYSCALL_SANDBOX")<|MERGE_RESOLUTION|>--- conflicted
+++ resolved
@@ -233,10 +233,10 @@
         """Update self.options with the paths of all binaries from environment variables or their default values"""
 
         binaries = {
-            "namecoind": ("bitcoind", "BITCOIND"),
-            "namecoin-cli": ("bitcoincli", "BITCOINCLI"),
-            "namecoin-util": ("bitcoinutil", "BITCOINUTIL"),
-            "namecoin-wallet": ("bitcoinwallet", "BITCOINWALLET"),
+            "xayad": ("bitcoind", "BITCOIND"),
+            "xaya-cli": ("bitcoincli", "BITCOINCLI"),
+            "xaya-util": ("bitcoinutil", "BITCOINUTIL"),
+            "xaya-wallet": ("bitcoinwallet", "BITCOINWALLET"),
         }
         for binary, [attribute_name, env_variable_name] in binaries.items():
             default_filename = os.path.join(
@@ -255,28 +255,7 @@
 
         config = self.config
 
-<<<<<<< HEAD
-        fname_bitcoind = os.path.join(
-            config["environment"]["BUILDDIR"],
-            "src",
-            "xayad" + config["environment"]["EXEEXT"],
-        )
-        fname_bitcoincli = os.path.join(
-            config["environment"]["BUILDDIR"],
-            "src",
-            "xaya-cli" + config["environment"]["EXEEXT"],
-        )
-        fname_bitcoinutil = os.path.join(
-            config["environment"]["BUILDDIR"],
-            "src",
-            "xaya-util" + config["environment"]["EXEEXT"],
-        )
-        self.options.bitcoind = os.getenv("BITCOIND", default=fname_bitcoind)
-        self.options.bitcoincli = os.getenv("BITCOINCLI", default=fname_bitcoincli)
-        self.options.bitcoinutil = os.getenv("BITCOINUTIL", default=fname_bitcoinutil)
-=======
         self.set_binary_paths()
->>>>>>> 425bb0d1
 
         os.environ['PATH'] = os.pathsep.join([
             os.path.join(config['environment']['BUILDDIR'], 'src'),
