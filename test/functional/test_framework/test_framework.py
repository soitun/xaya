--- conflicted
+++ resolved
@@ -20,11 +20,8 @@
 
 from .authproxy import JSONRPCException
 from . import coverage
-<<<<<<< HEAD
+from .p2p import NetworkThread
 from . import powhash
-=======
-from .p2p import NetworkThread
->>>>>>> 7480ed16
 from .test_node import TestNode
 from .util import (
     MAX_NODES,
