--- conflicted
+++ resolved
@@ -170,13 +170,7 @@
         previous_releases_path = os.getenv("PREVIOUS_RELEASES_DIR") or os.getcwd() + "/releases"
         parser = argparse.ArgumentParser(usage="%(prog)s [options]")
         parser.add_argument("--nocleanup", dest="nocleanup", default=False, action="store_true",
-<<<<<<< HEAD
                             help="Leave namecoinds and test.* datadir on exit or error")
-        parser.add_argument("--noshutdown", dest="noshutdown", default=False, action="store_true",
-                            help="Don't stop namecoinds after the test execution")
-=======
-                            help="Leave bitcoinds and test.* datadir on exit or error")
->>>>>>> 756a389a
         parser.add_argument("--cachedir", dest="cachedir", default=os.path.abspath(os.path.dirname(test_file) + "/../cache"),
                             help="Directory for caching pregenerated datadirs (default: %(default)s)")
         parser.add_argument("--tmpdir", dest="tmpdir", help="Root directory for datadirs (must not exist)")
@@ -335,13 +329,6 @@
             self.log.info("Stopping nodes")
             if self.nodes:
                 self.stop_nodes()
-<<<<<<< HEAD
-        else:
-            for node in self.nodes:
-                node.cleanup_on_exit = False
-            self.log.info("Note: namecoinds were not stopped and may still be running")
-=======
->>>>>>> 756a389a
 
         should_clean_up = (
             not self.options.nocleanup and
