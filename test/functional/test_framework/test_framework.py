#!/usr/bin/env python3
# Copyright (c) 2014-present The Bitcoin Core developers
# Distributed under the MIT software license, see the accompanying
# file COPYING or http://www.opensource.org/licenses/mit-license.php.
"""Base class for RPC testing."""

import configparser
from enum import Enum
import argparse
from datetime import datetime, timezone
import json
import logging
import os
import platform
import pdb
import random
import re
import shlex
import shutil
import subprocess
import sys
import tempfile
import time
import types

from .address import create_deterministic_address_bcrt1_p2tr_op_true
from .authproxy import JSONRPCException
from . import coverage
from .p2p import NetworkThread
from . import powhash
from .test_node import TestNode
from .util import (
    MAX_NODES,
    PortSeed,
    assert_equal,
    check_json_precision,
    find_vout_for_address,
    get_datadir_path,
    initialize_datadir,
    p2p_port,
    wait_until_helper_internal,
    wallet_importprivkey,
)


class TestStatus(Enum):
    PASSED = 1
    FAILED = 2
    SKIPPED = 3

TEST_EXIT_PASSED = 0
TEST_EXIT_FAILED = 1
TEST_EXIT_SKIPPED = 77

TMPDIR_PREFIX = "xaya_func_test_"


class SkipTest(Exception):
    """This exception is raised to skip a test"""

    def __init__(self, message):
        self.message = message


class Binaries:
    """Helper class to provide information about bitcoin binaries

    Attributes:
        paths: Object returned from get_binary_paths() containing information
            which binaries and command lines to use from environment variables and
            the config file.
        bin_dir: An optional string containing a directory path to look for
            binaries, which takes precedence over the paths above, if specified.
            This is used by tests calling binaries from previous releases.
    """
    def __init__(self, paths, bin_dir):
        self.paths = paths
        self.bin_dir = bin_dir

    def node_argv(self):
        "Return argv array that should be used to invoke bitcoind"
        return self._argv("node", self.paths.bitcoind)

    def rpc_argv(self):
        "Return argv array that should be used to invoke bitcoin-cli"
        # Add -nonamed because "bitcoin rpc" enables -named by default, but bitcoin-cli doesn't
        return self._argv("rpc", self.paths.bitcoincli) + ["-nonamed"]

    def tx_argv(self):
        "Return argv array that should be used to invoke bitcoin-tx"
        return self._argv("tx", self.paths.bitcointx)

    def util_argv(self):
        "Return argv array that should be used to invoke bitcoin-util"
        return self._argv("util", self.paths.bitcoinutil)

    def wallet_argv(self):
        "Return argv array that should be used to invoke bitcoin-wallet"
        return self._argv("wallet", self.paths.bitcoinwallet)

    def chainstate_argv(self):
        "Return argv array that should be used to invoke bitcoin-chainstate"
        return self._argv("chainstate", self.paths.bitcoinchainstate)

    def _argv(self, command, bin_path):
        """Return argv array that should be used to invoke the command. It
        either uses the bitcoin wrapper executable (if BITCOIN_CMD is set), or
        the direct binary path (bitcoind, etc). When bin_dir is set (by tests
        calling binaries from previous releases) it always uses the direct
        path."""
        if self.bin_dir is not None:
            return [os.path.join(self.bin_dir, os.path.basename(bin_path))]
        elif self.paths.bitcoin_cmd is not None:
            return self.paths.bitcoin_cmd + [command]
        else:
            return [bin_path]


class BitcoinTestMetaClass(type):
    """Metaclass for BitcoinTestFramework.

    Ensures that any attempt to register a subclass of `BitcoinTestFramework`
    adheres to a standard whereby the subclass overrides `set_test_params` and
    `run_test` but DOES NOT override either `__init__` or `main`. If any of
    those standards are violated, a ``TypeError`` is raised."""

    def __new__(cls, clsname, bases, dct):
        if not clsname in ['BitcoinTestFramework', 'NameTestFramework', 'XayaZmqTest']:
            if not ('run_test' in dct and 'set_test_params' in dct):
                raise TypeError("BitcoinTestFramework subclasses must override "
                                "'run_test' and 'set_test_params'")
            if '__init__' in dct or 'main' in dct:
                raise TypeError("BitcoinTestFramework subclasses may not override "
                                "'__init__' or 'main'")

        return super().__new__(cls, clsname, bases, dct)


class BitcoinTestFramework(metaclass=BitcoinTestMetaClass):
    """Base class for a bitcoin test script.

    Individual bitcoin test scripts should subclass this class and override the set_test_params() and run_test() methods.

    Individual tests can also override the following methods to customize the test setup:

    - add_options()
    - setup_chain()
    - setup_network()
    - setup_nodes()

    The __init__() and main() methods should not be overridden.

    This class also contains various public and private helper methods."""

    def __init__(self, test_file) -> None:
        """Sets test framework defaults. Do not override this method. Instead, override the set_test_params() method"""
        self.chain: str = 'regtest'
        self.setup_clean_chain: bool = False
        self.noban_tx_relay: bool = False
        self.nodes: list[TestNode] = []
        self.extra_args = None
        self.network_thread = None
        self.rpc_timeout = 60  # Wait for up to 60 seconds for the RPC server to respond
        self.supports_cli = True
        self.bind_to_localhost_only = True
        self.parse_args(test_file)
        self.default_wallet_name = "default_wallet"
        self.wallet_data_filename = "wallet.dat"
        # Optional list of wallet names that can be set in set_test_params to
        # create and import keys to. If unset, default is len(nodes) *
        # [default_wallet_name]. If wallet names are None, wallet creation is
        # skipped. If list is truncated, wallet creation is skipped and keys
        # are not imported.
        self.wallet_names = None
        # By default the wallet is not required. Set to true by skip_if_no_wallet().
        # Can also be set to None to indicate that the wallet will be used if available.
        # When False or None, we ignore wallet_names in setup_nodes().
        self.uses_wallet = False
        # Disable ThreadOpenConnections by default, so that adding entries to
        # addrman will not result in automatic connections to them.
        self.disable_autoconnect = True
        self.set_test_params()
        assert self.wallet_names is None or len(self.wallet_names) <= self.num_nodes
        self.rpc_timeout = int(self.rpc_timeout * self.options.timeout_factor) # optionally, increase timeout by a factor

    def main(self):
        """Main function. This should not be overridden by the subclass test scripts."""

        assert hasattr(self, "num_nodes"), "Test must set self.num_nodes in set_test_params()"

        try:
            self.setup()
            if self.options.test_methods:
                self.run_test_methods()
            else:
                self.run_test()

        except JSONRPCException:
            self.log.exception("JSONRPC error")
            self.success = TestStatus.FAILED
        except SkipTest as e:
            self.log.warning("Test Skipped: %s" % e.message)
            self.success = TestStatus.SKIPPED
        except AssertionError:
            self.log.exception("Assertion failed")
            self.success = TestStatus.FAILED
        except KeyError:
            self.log.exception("Key error")
            self.success = TestStatus.FAILED
        except subprocess.CalledProcessError as e:
            self.log.exception("Called Process failed with '{}'".format(e.output))
            self.success = TestStatus.FAILED
        except Exception:
            self.log.exception("Unexpected exception caught during testing")
            self.success = TestStatus.FAILED
        except KeyboardInterrupt:
            self.log.warning("Exiting after keyboard interrupt")
            self.success = TestStatus.FAILED
        finally:
            exit_code = self.shutdown()
            sys.exit(exit_code)

    def run_test_methods(self):
        for method_name in self.options.test_methods:
            self.log.info(f"Attempting to execute method: {method_name}")
            method = getattr(self, method_name)
            method()
            self.log.info(f"Method '{method_name}' executed successfully.")

    def parse_args(self, test_file):
        previous_releases_path = os.getenv("PREVIOUS_RELEASES_DIR") or os.getcwd() + "/releases"
        parser = argparse.ArgumentParser(usage="%(prog)s [options]")
        parser.add_argument("--nocleanup", dest="nocleanup", default=False, action="store_true",
                            help="Leave xayads and test.* datadir on exit or error")
        parser.add_argument("--cachedir", dest="cachedir", default=os.path.abspath(os.path.dirname(test_file) + "/../cache"),
                            help="Directory for caching pregenerated datadirs (default: %(default)s)")
        parser.add_argument("--tmpdir", dest="tmpdir", help="Root directory for datadirs (must not exist)")
        parser.add_argument("-l", "--loglevel", dest="loglevel", default="INFO",
                            help="log events at this level and higher to the console. Can be set to DEBUG, INFO, WARNING, ERROR or CRITICAL. Passing --loglevel DEBUG will output all logs to console. Note that logs at all levels are always written to the test_framework.log file in the temporary test directory.")
        parser.add_argument("--tracerpc", dest="trace_rpc", default=False, action="store_true",
                            help="Print out all RPC calls as they are made")
        parser.add_argument("--portseed", dest="port_seed", default=os.getpid(), type=int,
                            help="The seed to use for assigning port numbers (default: current process id)")
        parser.add_argument("--previous-releases", dest="prev_releases", action="store_true",
                            default=os.path.isdir(previous_releases_path) and bool(os.listdir(previous_releases_path)),
                            help="Force test of previous releases (default: %(default)s)")
        parser.add_argument("--coveragedir", dest="coveragedir",
                            help="Write tested RPC commands into this directory")
        parser.add_argument("--configfile", dest="configfile",
                            default=os.path.abspath(os.path.dirname(test_file) + "/../config.ini"),
                            help="Location of the test framework config file (default: %(default)s)")
        parser.add_argument("--pdbonfailure", dest="pdbonfailure", default=False, action="store_true",
                            help="Attach a python debugger if test fails")
        parser.add_argument("--usecli", dest="usecli", default=False, action="store_true",
                            help="use xaya-cli instead of RPC for all commands")
        parser.add_argument("--perf", dest="perf", default=False, action="store_true",
                            help="profile running nodes with perf for the duration of the test")
        parser.add_argument("--valgrind", dest="valgrind", default=False, action="store_true",
                            help="run nodes under the valgrind memory error detector: expect at least a ~10x slowdown. valgrind 3.14 or later required. Does not apply to previous release binaries.")
        parser.add_argument("--randomseed", type=int,
                            help="set a random seed for deterministically reproducing a previous test run")
        parser.add_argument("--timeout-factor", dest="timeout_factor", type=float, help="adjust test timeouts by a factor. Setting it to 0 disables all timeouts")
        parser.add_argument("--v2transport", dest="v2transport", default=False, action="store_true",
                            help="use BIP324 v2 connections between all nodes by default")
        parser.add_argument("--v1transport", dest="v1transport", default=False, action="store_true",
                            help="Explicitly use v1 transport (can be used to overwrite global --v2transport option)")
        parser.add_argument("--test_methods", dest="test_methods", nargs='*',
                            help="Run specified test methods sequentially instead of the full test. Use only for methods that do not depend on any context set up in run_test or other methods.")

        self.add_options(parser)
        # Running TestShell in a Jupyter notebook causes an additional -f argument
        # To keep TestShell from failing with an "unrecognized argument" error, we add a dummy "-f" argument
        # source: https://stackoverflow.com/questions/48796169/how-to-fix-ipykernel-launcher-py-error-unrecognized-arguments-in-jupyter/56349168#56349168
        parser.add_argument("-f", "--fff", help="a dummy argument to fool ipython", default="1")
        self.options = parser.parse_args()
        if self.options.timeout_factor == 0:
            self.options.timeout_factor = 999
        self.options.timeout_factor = self.options.timeout_factor or (4 if self.options.valgrind else 1)
        self.options.previous_releases_path = previous_releases_path

        self.config = configparser.ConfigParser()
        self.config.read_file(open(self.options.configfile))
        self.binary_paths = self.get_binary_paths()
        if self.options.v1transport:
            self.options.v2transport=False

        PortSeed.n = self.options.port_seed

    def get_binary_paths(self):
        """Get paths of all binaries from environment variables or their default values"""

        paths = types.SimpleNamespace()
        binaries = {
<<<<<<< HEAD
            "xayad": ("bitcoind", "BITCOIND"),
            "xaya-cli": ("bitcoincli", "BITCOINCLI"),
            "xaya-util": ("bitcoinutil", "BITCOINUTIL"),
            "xaya-chainstate": ("bitcoinchainstate", "BITCOINCHAINSTATE"),
            "xaya-wallet": ("bitcoinwallet", "BITCOINWALLET"),
=======
            "namecoind": "BITCOIND",
            "namecoin-cli": "BITCOINCLI",
            "namecoin-util": "BITCOINUTIL",
            "namecoin-tx": "BITCOINTX",
            "namecoin-chainstate": "BITCOINCHAINSTATE",
            "namecoin-wallet": "BITCOINWALLET",
>>>>>>> 97e8ca6a
        }
        for binary, env_variable_name in binaries.items():
            default_filename = os.path.join(
                self.config["environment"]["BUILDDIR"],
                "bin",
                binary + self.config["environment"]["EXEEXT"],
            )
            setattr(paths, env_variable_name.lower(), os.getenv(env_variable_name, default=default_filename))
        # BITCOIN_CMD environment variable can be specified to invoke bitcoin
        # wrapper binary instead of other executables.
        paths.bitcoin_cmd = shlex.split(os.getenv("BITCOIN_CMD", "")) or None
        return paths

    def get_binaries(self, bin_dir=None):
        return Binaries(self.binary_paths, bin_dir)

    def setup(self):
        """Call this method to start up the test framework object with options set."""

        check_json_precision()

        self.options.cachedir = os.path.abspath(self.options.cachedir)

        os.environ['PATH'] = os.pathsep.join([
            os.path.join(self.config["environment"]["BUILDDIR"], "bin"),
            os.environ['PATH']
        ])

        # Set up temp directory and start logging
        if self.options.tmpdir:
            self.options.tmpdir = os.path.abspath(self.options.tmpdir)
            os.makedirs(self.options.tmpdir, exist_ok=False)
        else:
            self.options.tmpdir = tempfile.mkdtemp(prefix=TMPDIR_PREFIX)
        self._start_logging()

        # Seed the PRNG. Note that test runs are reproducible if and only if
        # a single thread accesses the PRNG. For more information, see
        # https://docs.python.org/3/library/random.html#notes-on-reproducibility.
        # The network thread shouldn't access random. If we need to change the
        # network thread to access randomness, it should instantiate its own
        # random.Random object.
        seed = self.options.randomseed

        if seed is None:
            seed = random.randrange(sys.maxsize)
        else:
            self.log.info("User supplied random seed {}".format(seed))

        random.seed(seed)
        self.log.info("PRNG seed is: {}".format(seed))

        self.log.debug('Setting up network thread')
        self.network_thread = NetworkThread()
        self.network_thread.start()

        if self.options.usecli:
            if not self.supports_cli:
                raise SkipTest("--usecli specified but test does not support using CLI")
            self.skip_if_no_cli()
        self.skip_test_if_missing_module()
        self.setup_chain()
        self.setup_network()

        self.success = TestStatus.PASSED

    def shutdown(self):
        """Call this method to shut down the test framework object."""

        if self.success == TestStatus.FAILED and self.options.pdbonfailure:
            print("Testcase failed. Attaching python debugger. Enter ? for help")
            pdb.set_trace()

        self.log.debug('Closing down network thread')
        self.network_thread.close()
        if self.success == TestStatus.FAILED:
            self.log.info("Not stopping nodes as test failed. The dangling processes will be cleaned up later.")
        else:
            self.log.info("Stopping nodes")
            if self.nodes:
                self.stop_nodes()

        should_clean_up = (
            not self.options.nocleanup and
            self.success != TestStatus.FAILED and
            not self.options.perf
        )
        if should_clean_up:
            self.log.info("Cleaning up {} on exit".format(self.options.tmpdir))
            cleanup_tree_on_exit = True
        elif self.options.perf:
            self.log.warning("Not cleaning up dir {} due to perf data".format(self.options.tmpdir))
            cleanup_tree_on_exit = False
        else:
            self.log.warning("Not cleaning up dir {}".format(self.options.tmpdir))
            cleanup_tree_on_exit = False

        if self.success == TestStatus.PASSED:
            self.log.info("Tests successful")
            exit_code = TEST_EXIT_PASSED
        elif self.success == TestStatus.SKIPPED:
            self.log.info("Test skipped")
            exit_code = TEST_EXIT_SKIPPED
        else:
            self.log.error("Test failed. Test logging available at %s/test_framework.log", self.options.tmpdir)
            self.log.error("")
            self.log.error("Hint: Call {} '{}' to consolidate all logs".format(os.path.normpath(os.path.dirname(os.path.realpath(__file__)) + "/../combine_logs.py"), self.options.tmpdir))
            self.log.error("")
            self.log.error("If this failure happened unexpectedly or intermittently, please file a bug and provide a link or upload of the combined log.")
            self.log.error(self.config['environment']['CLIENT_BUGREPORT'])
            self.log.error("")
            exit_code = TEST_EXIT_FAILED
        # Logging.shutdown will not remove stream- and filehandlers, so we must
        # do it explicitly. Handlers are removed so the next test run can apply
        # different log handler settings.
        # See: https://docs.python.org/3/library/logging.html#logging.shutdown
        for h in list(self.log.handlers):
            h.flush()
            h.close()
            self.log.removeHandler(h)
        rpc_logger = logging.getLogger("BitcoinRPC")
        for h in list(rpc_logger.handlers):
            h.flush()
            rpc_logger.removeHandler(h)
        if cleanup_tree_on_exit:
            shutil.rmtree(self.options.tmpdir)

        self.nodes.clear()
        return exit_code

    # Methods to override in subclass test scripts.
    def set_test_params(self):
        """Tests must override this method to change default values for number of nodes, topology, etc"""
        raise NotImplementedError

    def add_options(self, parser):
        """Override this method to add command-line options to the test"""
        pass

    def skip_test_if_missing_module(self):
        """Override this method to skip a test if a module is not compiled"""
        pass

    def setup_chain(self):
        """Override this method to customize blockchain setup"""
        self.log.info("Initializing test directory " + self.options.tmpdir)
        if self.setup_clean_chain:
            self._initialize_chain_clean()
        else:
            self._initialize_chain()

    def setup_network(self):
        """Override this method to customize test network topology"""
        self.setup_nodes()

        # Connect the nodes as a "chain".  This allows us
        # to split the network between nodes 1 and 2 to get
        # two halves that can work on competing chains.
        #
        # Topology looks like this:
        # node0 <-- node1 <-- node2 <-- node3
        #
        # If all nodes are in IBD (clean chain from genesis), node0 is assumed to be the source of blocks (miner). To
        # ensure block propagation, all nodes will establish outgoing connections toward node0.
        # See fPreferredDownload in net_processing.
        #
        # If further outbound connections are needed, they can be added at the beginning of the test with e.g.
        # self.connect_nodes(1, 2)
        for i in range(self.num_nodes - 1):
            self.connect_nodes(i + 1, i)
        self.sync_all()

    def setup_nodes(self):
        """Override this method to customize test node setup"""
        self.add_nodes(self.num_nodes, self.extra_args)
        self.start_nodes()
        if self.uses_wallet:
            self.import_deterministic_coinbase_privkeys()
        if not self.setup_clean_chain:
            for n in self.nodes:
                assert_equal(n.getblockchaininfo()["blocks"], 199)
            # To ensure that all nodes are out of IBD, the most recent block
            # must have a timestamp not too old (see IsInitialBlockDownload()).
            self.log.debug('Generate a block with current time')
            block_hash = self.generate(self.nodes[0], 1, sync_fun=self.no_op)[0]
            block = self.nodes[0].getblock(blockhash=block_hash, verbosity=0)
            for n in self.nodes:
                n.submitblock(block)
                chain_info = n.getblockchaininfo()
                assert_equal(chain_info["blocks"], 200)
                assert_equal(chain_info["initialblockdownload"], False)

    def import_deterministic_coinbase_privkeys(self):
        for i in range(self.num_nodes):
            self.init_wallet(node=i)

    def init_wallet(self, *, node):
        wallet_name = self.default_wallet_name if self.wallet_names is None else self.wallet_names[node] if node < len(self.wallet_names) else False
        if wallet_name is not False:
            n = self.nodes[node]
            if wallet_name is not None:
                n.createwallet(wallet_name=wallet_name, load_on_startup=True)
            wallet_importprivkey(n.get_wallet_rpc(wallet_name), n.get_deterministic_priv_key().key, 0, label="coinbase")

    def run_test(self):
        """Tests must override this method to define test logic"""
        raise NotImplementedError

    # Public helper methods. These can be accessed by the subclass test scripts.

    def add_nodes(self, num_nodes: int, extra_args=None, *, rpchost=None, versions=None):
        """Instantiate TestNode objects.

        Should only be called once after the nodes have been specified in
        set_test_params()."""
        def bin_dir_from_version(version):
            if not version:
                return None
            if version > 219999:
                # Starting at client version 220000 the first two digits represent
                # the major version, e.g. v22.0 instead of v0.22.0.
                version *= 100
            return os.path.join(
                self.options.previous_releases_path,
                re.sub(
                    r'\.0$' if version <= 219999 else r'(\.0){1,2}$',
                    '', # Remove trailing dot for point releases, after 22.0 also remove double trailing dot.
                    'v{}.{}.{}.{}'.format(
                        (version % 100000000) // 1000000,
                        (version % 1000000) // 10000,
                        (version % 10000) // 100,
                        (version % 100) // 1,
                    ),
                ),
                'bin',
            )

        if self.bind_to_localhost_only:
            extra_confs = [["bind=127.0.0.1"]] * num_nodes
        else:
            extra_confs = [[]] * num_nodes
        if extra_args is None:
            extra_args = [[]] * num_nodes
        # Whitelist peers to speed up tx relay / mempool sync. Don't use it if testing tx relay or timing.
        if self.noban_tx_relay:
            for i in range(len(extra_args)):
                extra_args[i] = extra_args[i] + ["-whitelist=noban,in,out@127.0.0.1"]
        if versions is None:
            versions = [None] * num_nodes
        bin_dirs = [bin_dir_from_version(v) for v in versions]
        # Fail test if any of the needed release binaries is missing
        bins_missing = False
        for bin_path in (argv[0] for bin_dir in bin_dirs
                                 for binaries in (self.get_binaries(bin_dir),)
                                 for argv in (binaries.node_argv(), binaries.rpc_argv())):
            if shutil.which(bin_path) is None:
                self.log.error(f"Binary not found: {bin_path}")
                bins_missing = True
        if bins_missing:
            raise AssertionError("At least one release binary is missing. "
                                 "Previous releases binaries can be downloaded via `test/get_previous_releases.py`.")
        assert_equal(len(extra_confs), num_nodes)
        assert_equal(len(extra_args), num_nodes)
        assert_equal(len(versions), num_nodes)
        assert_equal(len(bin_dirs), num_nodes)
        for i in range(num_nodes):
            args = list(extra_args[i])
            test_node_i = TestNode(
                i,
                get_datadir_path(self.options.tmpdir, i),
                chain=self.chain,
                rpchost=rpchost,
                timewait=self.rpc_timeout,
                timeout_factor=self.options.timeout_factor,
                binaries=self.get_binaries(bin_dirs[i]),
                version=versions[i],
                coverage_dir=self.options.coveragedir,
                cwd=self.options.tmpdir,
                extra_conf=extra_confs[i],
                extra_args=args,
                use_cli=self.options.usecli,
                start_perf=self.options.perf,
                use_valgrind=self.options.valgrind,
                v2transport=self.options.v2transport,
                uses_wallet=self.uses_wallet,
            )
            self.nodes.append(test_node_i)
            if not test_node_i.version_is_at_least(170000):
                # adjust conf for pre 17
                test_node_i.replace_in_config([('[regtest]', '')])

    def start_node(self, i, *args, **kwargs):
        """Start a bitcoind"""

        node = self.nodes[i]

        node.start(*args, **kwargs)
        node.wait_for_rpc_connection()

        if self.options.coveragedir is not None:
            coverage.write_all_rpc_commands(self.options.coveragedir, node._rpc)

    def start_nodes(self, extra_args=None, *args, **kwargs):
        """Start multiple bitcoinds"""

        if extra_args is None:
            extra_args = [None] * self.num_nodes
        assert_equal(len(extra_args), self.num_nodes)
        for i, node in enumerate(self.nodes):
            node.start(extra_args[i], *args, **kwargs)
        for node in self.nodes:
            node.wait_for_rpc_connection()

        if self.options.coveragedir is not None:
            for node in self.nodes:
                coverage.write_all_rpc_commands(self.options.coveragedir, node._rpc)

    def stop_node(self, i, expected_stderr='', wait=0):
        """Stop a bitcoind test node"""
        self.nodes[i].stop_node(expected_stderr, wait=wait)

    def stop_nodes(self, wait=0):
        """Stop multiple bitcoind test nodes"""
        for node in self.nodes:
            # Issue RPC to stop nodes
            node.stop_node(wait=wait, wait_until_stopped=False)

        for node in self.nodes:
            # Wait for nodes to stop
            node.wait_until_stopped()

    def restart_node(self, i, extra_args=None, clear_addrman=False, *, expected_stderr=''):
        """Stop and start a test node"""
        self.stop_node(i, expected_stderr=expected_stderr)
        if clear_addrman:
            peers_dat = self.nodes[i].chain_path / "peers.dat"
            os.remove(peers_dat)
            with self.nodes[i].assert_debug_log(expected_msgs=[f'Creating peers.dat because the file was not found ("{peers_dat}")']):
                self.start_node(i, extra_args)
        else:
            self.start_node(i, extra_args)

    def wait_for_node_exit(self, i, timeout):
        self.nodes[i].process.wait(timeout)

    def connect_nodes(self, a, b, *, peer_advertises_v2=None, wait_for_connect: bool = True):
        """
        Kwargs:
            wait_for_connect: if True, block until the nodes are verified as connected. You might
                want to disable this when using -stopatheight with one of the connected nodes,
                since there will be a race between the actual connection and performing
                the assertions before one node shuts down.
        """
        from_connection = self.nodes[a]
        to_connection = self.nodes[b]
        ip_port = "127.0.0.1:" + str(p2p_port(b))

        if peer_advertises_v2 is None:
            peer_advertises_v2 = from_connection.use_v2transport

        if peer_advertises_v2 != from_connection.use_v2transport:
            from_connection.addnode(node=ip_port, command="onetry", v2transport=peer_advertises_v2)
        else:
            # skip the optional third argument if it matches the default, for
            # compatibility with older clients
            from_connection.addnode(ip_port, "onetry")

        if not wait_for_connect:
            return

        # Use subversion as peer id. Test nodes have their node number appended to the user agent string
        from_connection_subver = from_connection.getnetworkinfo()['subversion']
        to_connection_subver = to_connection.getnetworkinfo()['subversion']

        def find_conn(node, peer_subversion, inbound):
            return next(filter(lambda peer: peer['subver'] == peer_subversion and peer['inbound'] == inbound, node.getpeerinfo()), None)

        self.wait_until(lambda: find_conn(from_connection, to_connection_subver, inbound=False) is not None)
        self.wait_until(lambda: find_conn(to_connection, from_connection_subver, inbound=True) is not None)

        def check_bytesrecv(peer, msg_type, min_bytes_recv):
            assert peer is not None, "Error: peer disconnected"
            return peer['bytesrecv_per_msg'].pop(msg_type, 0) >= min_bytes_recv

        # Poll until version handshake (fSuccessfullyConnected) is complete to
        # avoid race conditions, because some message types are blocked from
        # being sent or received before fSuccessfullyConnected.
        #
        # As the flag fSuccessfullyConnected is not exposed, check it by
        # waiting for a pong, which can only happen after the flag was set.
        self.wait_until(lambda: check_bytesrecv(find_conn(from_connection, to_connection_subver, inbound=False), 'pong', 29))
        self.wait_until(lambda: check_bytesrecv(find_conn(to_connection, from_connection_subver, inbound=True), 'pong', 29))

    def disconnect_nodes(self, a, b):
        def disconnect_nodes_helper(node_a, node_b):
            def get_peer_ids(from_connection, node_num):
                result = []
                for peer in from_connection.getpeerinfo():
                    if "testnode{}".format(node_num) in peer['subver']:
                        result.append(peer['id'])
                return result

            peer_ids = get_peer_ids(node_a, node_b.index)
            if not peer_ids:
                self.log.warning("disconnect_nodes: {} and {} were not connected".format(
                    node_a.index,
                    node_b.index,
                ))
                return
            for peer_id in peer_ids:
                try:
                    node_a.disconnectnode(nodeid=peer_id)
                except JSONRPCException as e:
                    # If this node is disconnected between calculating the peer id
                    # and issuing the disconnect, don't worry about it.
                    # This avoids a race condition if we're mass-disconnecting peers.
                    if e.error['code'] != -29:  # RPC_CLIENT_NODE_NOT_CONNECTED
                        raise

            # wait to disconnect
            self.wait_until(lambda: not get_peer_ids(node_a, node_b.index), timeout=5)
            self.wait_until(lambda: not get_peer_ids(node_b, node_a.index), timeout=5)

        disconnect_nodes_helper(self.nodes[a], self.nodes[b])

    def split_network(self):
        """
        Split the network of four nodes into nodes 0/1 and 2/3.
        """
        self.disconnect_nodes(1, 2)
        self.sync_all(self.nodes[:2])
        self.sync_all(self.nodes[2:])

    def join_network(self):
        """
        Join the (previously split) network halves together.
        """
        self.connect_nodes(1, 2)

        # Only sync blocks after re-joining the network, since the mempools
        # might conflict.
        self.sync_blocks()

    def no_op(self):
        pass

    def generate(self, generator, *args, sync_fun=None, **kwargs):
        blocks = generator.generate(*args, called_by_framework=True, **kwargs)
        sync_fun() if sync_fun else self.sync_all()
        return blocks

    def generateblock(self, generator, *args, sync_fun=None, **kwargs):
        blocks = generator.generateblock(*args, called_by_framework=True, **kwargs)
        sync_fun() if sync_fun else self.sync_all()
        return blocks

    def generatetoaddress(self, generator, *args, sync_fun=None, **kwargs):
        blocks = generator.generatetoaddress(*args, called_by_framework=True, **kwargs)
        sync_fun() if sync_fun else self.sync_all()
        return blocks

    def generatetodescriptor(self, generator, *args, sync_fun=None, **kwargs):
        blocks = generator.generatetodescriptor(*args, called_by_framework=True, **kwargs)
        sync_fun() if sync_fun else self.sync_all()
        return blocks

    def create_outpoints(self, node, *, outputs):
        """Send funds to a given list of `{address: amount}` targets using the bitcoind
        wallet and return the corresponding outpoints as a list of dictionaries
        `[{"txid": txid, "vout": vout1}, {"txid": txid, "vout": vout2}, ...]`.
        The result can be used to specify inputs for RPCs like `createrawtransaction`,
        `createpsbt`, `lockunspent` etc."""
        assert all(len(output.keys()) == 1 for output in outputs)
        send_res = node.send(outputs)
        assert send_res["complete"]
        utxos = []
        for output in outputs:
            address = list(output.keys())[0]
            vout = find_vout_for_address(node, send_res["txid"], address)
            utxos.append({"txid": send_res["txid"], "vout": vout})
        return utxos

    def sync_blocks(self, nodes=None, wait=1, timeout=60):
        """
        Wait until everybody has the same tip.
        sync_blocks needs to be called with an rpc_connections set that has least
        one node already synced to the latest, stable tip, otherwise there's a
        chance it might return before all nodes are stably synced.
        """
        rpc_connections = nodes or self.nodes
        timeout = int(timeout * self.options.timeout_factor)
        stop_time = time.time() + timeout
        while time.time() <= stop_time:
            best_hash = [x.getbestblockhash() for x in rpc_connections]
            if best_hash.count(best_hash[0]) == len(rpc_connections):
                return
            # Check that each peer has at least one connection
            assert (all([len(x.getpeerinfo()) for x in rpc_connections]))
            time.sleep(wait)
        raise AssertionError("Block sync timed out after {}s:{}".format(
            timeout,
            "".join("\n  {!r}".format(b) for b in best_hash),
        ))

    def sync_mempools(self, nodes=None, wait=1, timeout=60, flush_scheduler=True):
        """
        Wait until everybody has the same transactions in their memory
        pools
        """
        rpc_connections = nodes or self.nodes
        timeout = int(timeout * self.options.timeout_factor)
        stop_time = time.time() + timeout
        while time.time() <= stop_time:
            pool = [set(r.getrawmempool()) for r in rpc_connections]
            if pool.count(pool[0]) == len(rpc_connections):
                if flush_scheduler:
                    for r in rpc_connections:
                        r.syncwithvalidationinterfacequeue()
                return
            # Check that each peer has at least one connection
            assert (all([len(x.getpeerinfo()) for x in rpc_connections]))
            time.sleep(wait)
        raise AssertionError("Mempool sync timed out after {}s:{}".format(
            timeout,
            "".join("\n  {!r}".format(m) for m in pool),
        ))

    def sync_all(self, nodes=None):
        self.sync_blocks(nodes)
        self.sync_mempools(nodes)

    def wait_until(self, test_function, timeout=60, check_interval=0.05):
        return wait_until_helper_internal(test_function, timeout=timeout, timeout_factor=self.options.timeout_factor, check_interval=check_interval)

    # Private helper methods. These should not be accessed by the subclass test scripts.

    def _start_logging(self):
        # Add logger and logging handlers
        self.log = logging.getLogger('TestFramework')
        self.log.setLevel(logging.DEBUG)
        # Create file handler to log all messages
        fh = logging.FileHandler(self.options.tmpdir + '/test_framework.log', encoding='utf-8')
        fh.setLevel(logging.DEBUG)
        # Create console handler to log messages to stderr. By default this logs only error messages, but can be configured with --loglevel.
        ch = logging.StreamHandler(sys.stdout)
        # User can provide log level as a number or string (eg DEBUG). loglevel was caught as a string, so try to convert it to an int
        ll = int(self.options.loglevel) if self.options.loglevel.isdigit() else self.options.loglevel.upper()
        ch.setLevel(ll)

        # Format logs the same as bitcoind's debug.log with microprecision (so log files can be concatenated and sorted)
        class MicrosecondFormatter(logging.Formatter):
            def formatTime(self, record, _=None):
                dt = datetime.fromtimestamp(record.created, timezone.utc)
                return dt.strftime('%Y-%m-%dT%H:%M:%S.%f')

        formatter = MicrosecondFormatter(
            fmt='%(asctime)sZ %(name)s (%(levelname)s): %(message)s',
        )
        fh.setFormatter(formatter)
        ch.setFormatter(formatter)
        # add the handlers to the logger
        self.log.addHandler(fh)
        self.log.addHandler(ch)

        if self.options.trace_rpc:
            rpc_logger = logging.getLogger("BitcoinRPC")
            rpc_logger.setLevel(logging.DEBUG)
            rpc_handler = logging.StreamHandler(sys.stdout)
            rpc_handler.setLevel(logging.DEBUG)
            rpc_logger.addHandler(rpc_handler)

    def _initialize_chain(self):
        """Initialize a pre-mined blockchain for use by the test.

        Create a cache of a 199-block-long chain
        Afterward, create num_nodes copies from the cache."""

        CACHE_NODE_ID = 0  # Use node 0 to create the cache for all other nodes
        cache_node_dir = get_datadir_path(self.options.cachedir, CACHE_NODE_ID)
        assert self.num_nodes <= MAX_NODES

        if not os.path.isdir(cache_node_dir):
            self.log.debug("Creating cache directory {}".format(cache_node_dir))

            initialize_datadir(self.options.cachedir, CACHE_NODE_ID, self.chain, self.disable_autoconnect)
            self.nodes.append(
                TestNode(
                    CACHE_NODE_ID,
                    cache_node_dir,
                    chain=self.chain,
                    extra_conf=["bind=127.0.0.1"],
                    extra_args=['-disablewallet'],
                    rpchost=None,
                    timewait=self.rpc_timeout,
                    timeout_factor=self.options.timeout_factor,
                    binaries=self.get_binaries(),
                    coverage_dir=None,
                    cwd=self.options.tmpdir,
                    uses_wallet=self.uses_wallet,
                ))
            self.start_node(CACHE_NODE_ID)
            cache_node = self.nodes[CACHE_NODE_ID]

            # Wait for RPC connections to be ready
            cache_node.wait_for_rpc_connection()

            # Set a time in the past, so that blocks don't end up in the future
            cache_node.setmocktime(cache_node.getblockheader(cache_node.getbestblockhash())['time'])

            # Create a 199-block-long chain; each of the 3 first nodes
            # gets 25 mature blocks and 25 immature.
            # The 4th address gets 25 mature and only 24 immature blocks so that the very last
            # block in the cache does not age too much (have an old tip age).
            # This is needed so that we are out of IBD when the test starts,
            # see the tip age check in IsInitialBlockDownload().
            gen_addresses = [k.address for k in TestNode.PRIV_KEYS][:3] + [create_deterministic_address_bcrt1_p2tr_op_true()[0]]
            assert_equal(len(gen_addresses), 4)
            for i in range(8):
                self.generatetoaddress(
                    cache_node,
                    nblocks=25 if i != 7 else 24,
                    address=gen_addresses[i % len(gen_addresses)],
                )

            assert_equal(cache_node.getblockchaininfo()["blocks"], 199)

            # Shut it down, and clean up cache directories:
            self.stop_nodes()
            self.nodes = []

            def cache_path(*paths):
                return os.path.join(cache_node_dir, self.chain, *paths)

            os.rmdir(cache_path('wallets'))  # Remove empty wallets dir
            for entry in os.listdir(cache_path()):
                if entry not in ['chainstate', 'blocks', 'indexes']:  # Only indexes, chainstate and blocks folders
                    os.remove(cache_path(entry))

        for i in range(self.num_nodes):
            self.log.debug("Copy cache directory {} to node {}".format(cache_node_dir, i))
            to_dir = get_datadir_path(self.options.tmpdir, i)
            shutil.copytree(cache_node_dir, to_dir)
            initialize_datadir(self.options.tmpdir, i, self.chain, self.disable_autoconnect)  # Overwrite port/rpcport in bitcoin.conf

    def _initialize_chain_clean(self):
        """Initialize empty blockchain for use by the test.

        Create an empty blockchain and num_nodes wallets.
        Useful if a test case wants complete control over initialization."""
        for i in range(self.num_nodes):
            initialize_datadir(self.options.tmpdir, i, self.chain, self.disable_autoconnect)

    def skip_if_no_py3_zmq(self):
        """Attempt to import the zmq package and skip the test if the import fails."""
        try:
            import zmq  # noqa
        except ImportError:
            raise SkipTest("python3-zmq module not available.")

    def skip_if_no_py_sqlite3(self):
        """Attempt to import the sqlite3 package and skip the test if the import fails."""
        try:
            import sqlite3  # noqa
        except ImportError:
            raise SkipTest("sqlite3 module not available.")

    def skip_if_no_python_bcc(self):
        """Attempt to import the bcc package and skip the tests if the import fails."""
        try:
            import bcc  # type: ignore[import] # noqa: F401
        except ImportError:
            raise SkipTest("bcc python module not available")

    def skip_if_no_bitcoind_tracepoints(self):
        """Skip the running test if bitcoind has not been compiled with USDT tracepoint support."""
        if not self.is_usdt_compiled():
            raise SkipTest("bitcoind has not been built with USDT tracepoints enabled.")

    def skip_if_no_bpf_permissions(self):
        """Skip the running test if we don't have permissions to do BPF syscalls and load BPF maps."""
        # check for 'root' permissions
        if os.geteuid() != 0:
            raise SkipTest("no permissions to use BPF (please review the tests carefully before running them with higher privileges)")

    def skip_if_platform_not_linux(self):
        """Skip the running test if we are not on a Linux platform"""
        if platform.system() != "Linux":
            raise SkipTest("not on a Linux system")

    def skip_if_platform_not_posix(self):
        """Skip the running test if we are not on a POSIX platform"""
        if os.name != 'posix':
            raise SkipTest("not on a POSIX system")

    def skip_if_no_bitcoind_zmq(self):
        """Skip the running test if bitcoind has not been compiled with zmq support."""
        if not self.is_zmq_compiled():
            raise SkipTest("bitcoind has not been built with zmq enabled.")

    def skip_if_no_wallet(self):
        """Skip the running test if wallet has not been compiled."""
        self.uses_wallet = True
        if not self.is_wallet_compiled():
            raise SkipTest("wallet has not been compiled.")

    def skip_if_no_wallet_tool(self):
        """Skip the running test if bitcoin-wallet has not been compiled."""
        if not self.is_wallet_tool_compiled():
            raise SkipTest("bitcoin-wallet has not been compiled")

    def skip_if_no_bitcoin_tx(self):
        """Skip the running test if bitcoin-tx has not been compiled."""
        if not self.is_bitcoin_tx_compiled():
            raise SkipTest("bitcoin-tx has not been compiled")

    def skip_if_no_bitcoin_util(self):
        """Skip the running test if bitcoin-util has not been compiled."""
        if not self.is_bitcoin_util_compiled():
            raise SkipTest("bitcoin-util has not been compiled")

    def skip_if_no_bitcoin_chainstate(self):
        """Skip the running test if bitcoin-chainstate has not been compiled."""
        if not self.is_bitcoin_chainstate_compiled():
            raise SkipTest("bitcoin-chainstate has not been compiled")

    def skip_if_no_cli(self):
        """Skip the running test if bitcoin-cli has not been compiled."""
        if not self.is_cli_compiled():
            raise SkipTest("bitcoin-cli has not been compiled.")

    def skip_if_no_previous_releases(self):
        """Skip the running test if previous releases are not available."""
        if not self.has_previous_releases():
            raise SkipTest("previous releases not available or disabled")

    def has_previous_releases(self):
        """Checks whether previous releases are present and enabled."""
        if not os.path.isdir(self.options.previous_releases_path):
            if self.options.prev_releases:
                raise AssertionError("Force test of previous releases but releases missing: {}".format(
                    self.options.previous_releases_path))
        return self.options.prev_releases

    def skip_if_no_external_signer(self):
        """Skip the running test if external signer support has not been compiled."""
        if not self.is_external_signer_compiled():
            raise SkipTest("external signer support has not been compiled.")

    def skip_if_running_under_valgrind(self):
        """Skip the running test if Valgrind is being used."""
        if self.options.valgrind:
            raise SkipTest("This test is not compatible with Valgrind.")

    def is_cli_compiled(self):
        """Checks whether bitcoin-cli was compiled."""
        return self.config["components"].getboolean("ENABLE_CLI")

    def is_external_signer_compiled(self):
        """Checks whether external signer support was compiled."""
        return self.config["components"].getboolean("ENABLE_EXTERNAL_SIGNER")

    def is_wallet_compiled(self):
        """Checks whether the wallet module was compiled."""
        return self.config["components"].getboolean("ENABLE_WALLET")

    def is_wallet_tool_compiled(self):
        """Checks whether bitcoin-wallet was compiled."""
        return self.config["components"].getboolean("ENABLE_WALLET_TOOL")

    def is_bitcoin_tx_compiled(self):
        """Checks whether bitcoin-tx was compiled."""
        return self.config["components"].getboolean("BUILD_BITCOIN_TX")

    def is_bitcoin_util_compiled(self):
        """Checks whether bitcoin-util was compiled."""
        return self.config["components"].getboolean("ENABLE_BITCOIN_UTIL")

    def is_bitcoin_chainstate_compiled(self):
        """Checks whether bitcoin-chainstate was compiled."""
        return self.config["components"].getboolean("ENABLE_BITCOIN_CHAINSTATE")

    def is_zmq_compiled(self):
        """Checks whether the zmq module was compiled."""
        return self.config["components"].getboolean("ENABLE_ZMQ")

    def is_usdt_compiled(self):
        """Checks whether the USDT tracepoints were compiled."""
        return self.config["components"].getboolean("ENABLE_USDT_TRACEPOINTS")

    def has_blockfile(self, node, filenum: str):
        return (node.blocks_path/ f"blk{filenum}.dat").is_file()

    def convert_to_json_for_cli(self, text):
        if self.options.usecli:
            return json.dumps(text)
        return text<|MERGE_RESOLUTION|>--- conflicted
+++ resolved
@@ -291,20 +291,12 @@
 
         paths = types.SimpleNamespace()
         binaries = {
-<<<<<<< HEAD
-            "xayad": ("bitcoind", "BITCOIND"),
-            "xaya-cli": ("bitcoincli", "BITCOINCLI"),
-            "xaya-util": ("bitcoinutil", "BITCOINUTIL"),
-            "xaya-chainstate": ("bitcoinchainstate", "BITCOINCHAINSTATE"),
-            "xaya-wallet": ("bitcoinwallet", "BITCOINWALLET"),
-=======
-            "namecoind": "BITCOIND",
-            "namecoin-cli": "BITCOINCLI",
-            "namecoin-util": "BITCOINUTIL",
-            "namecoin-tx": "BITCOINTX",
-            "namecoin-chainstate": "BITCOINCHAINSTATE",
-            "namecoin-wallet": "BITCOINWALLET",
->>>>>>> 97e8ca6a
+            "xayad": "BITCOIND",
+            "xaya-cli": "BITCOINCLI",
+            "xaya-util": "BITCOINUTIL",
+            "xaya-tx": "BITCOINTX",
+            "xaya-chainstate": "BITCOINCHAINSTATE",
+            "xaya-wallet": "BITCOINWALLET",
         }
         for binary, env_variable_name in binaries.items():
             default_filename = os.path.join(
