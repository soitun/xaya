--- conflicted
+++ resolved
@@ -946,9 +946,6 @@
         if clicommand is not None:
             p_args += [clicommand]
         p_args += pos_args + named_args
-<<<<<<< HEAD
-        self.log.debug("Running namecoin-cli {}".format(p_args[2:]))
-=======
         max_arg_size = max(len(arg) for arg in p_args)
         stdin_data = self.input
         if max_arg_size > CLI_MAX_ARG_SIZE:
@@ -960,8 +957,7 @@
                 stdin_data = rpc_args
             p_args = p_args[:base_arg_pos] + ['-stdin']
 
-        self.log.debug("Running bitcoin-cli {}".format(p_args[2:]))
->>>>>>> 1e072053
+        self.log.debug("Running namecoin-cli {}".format(p_args[2:]))
         process = subprocess.Popen(p_args, stdin=subprocess.PIPE, stdout=subprocess.PIPE, stderr=subprocess.PIPE, text=True)
         cli_stdout, cli_stderr = process.communicate(input=stdin_data)
         returncode = process.poll()
