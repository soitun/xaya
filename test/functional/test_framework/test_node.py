#!/usr/bin/env python3
# Copyright (c) 2017-present The Bitcoin Core developers
# Distributed under the MIT software license, see the accompanying
# file COPYING or http://www.opensource.org/licenses/mit-license.php.
"""Class for namecoind node under test"""

import contextlib
import decimal
import errno
from enum import Enum
import json
import logging
import os
import platform
import re
import subprocess
import tempfile
import time
import urllib.parse
import collections
import shlex
import sys
from pathlib import Path

from .authproxy import (
    JSONRPCException,
    serialization_fallback,
)
from .messages import NODE_P2P_V2
from .p2p import P2P_SERVICES, P2P_SUBVERSION
from .util import (
    MAX_NODES,
    assert_equal,
    assert_not_equal,
    append_config,
    config_file,
    delete_cookie_file,
    get_auth_cookie,
    get_rpc_proxy,
    rpc_url,
    wait_until_helper_internal,
    p2p_port,
    tor_port,
)

BITCOIND_PROC_WAIT_TIMEOUT = 60
# The size of the blocks xor key
# from InitBlocksdirXorKey::xor_key.size()
NUM_XOR_BYTES = 8
# The null blocks key (all 0s)
NULL_BLK_XOR_KEY = bytes([0] * NUM_XOR_BYTES)
BITCOIN_PID_FILENAME_DEFAULT = "namecoind.pid"


class FailedToStartError(Exception):
    """Raised when a node fails to start correctly."""


class ErrorMatch(Enum):
    FULL_TEXT = 1
    FULL_REGEX = 2
    PARTIAL_REGEX = 3


class TestNode():
    """A class for representing a namecoind node under test.

    This class contains:

    - state about the node (whether it's running, etc)
    - a Python subprocess.Popen object representing the running process
    - an RPC connection to the node
    - one or more P2P connections to the node


    To make things easier for the test writer, any unrecognised messages will
    be dispatched to the RPC connection."""

    def __init__(self, i, datadir_path, *, chain, rpchost, timewait, timeout_factor, binaries, coverage_dir, cwd, extra_conf=None, extra_args=None, use_cli=False, start_perf=False, use_valgrind=False, version=None, v2transport=False, uses_wallet=False):
        """
        Kwargs:
            start_perf (bool): If True, begin profiling the node with `perf` as soon as
                the node starts.
        """

        self.index = i
        self.p2p_conn_index = 1
        self.datadir_path = datadir_path
        self.bitcoinconf = self.datadir_path / config_file
        self.stdout_dir = self.datadir_path / "stdout"
        self.stderr_dir = self.datadir_path / "stderr"
        self.chain = chain
        self.rpchost = rpchost
        self.rpc_timeout = timewait
        self.binaries = binaries
        self.coverage_dir = coverage_dir
        self.cwd = cwd
        self.has_explicit_bind = False
        if extra_conf is not None:
            append_config(self.datadir_path, extra_conf)
            # Remember if there is bind=... in the config file.
            self.has_explicit_bind = any(e.startswith("bind=") for e in extra_conf)
        # Most callers will just need to add extra args to the standard list below.
        # For those callers that need more flexibility, they can just set the args property directly.
        # Note that common args are set in the config file (see initialize_datadir)
        self.extra_args = extra_args
        self.version = version
        # Configuration for logging is set as command-line args rather than in the bitcoin.conf file.
        # This means that starting a bitcoind using the temp dir to debug a failed test won't
        # spam debug.log.
        self.args = self.binaries.node_argv() + [
            f"-datadir={self.datadir_path}",
            "-logtimemicros",
            "-debug",
            "-debugexclude=libevent",
            "-debugexclude=leveldb",
            "-debugexclude=rand",
            "-uacomment=testnode%d" % i,  # required for subversion uniqueness across peers
        ]
        if uses_wallet is not None and not uses_wallet:
            self.args.append("-disablewallet")

        # Use valgrind, expect for previous release binaries
        if use_valgrind and version is None:
            default_suppressions_file = Path(__file__).parents[3] / "contrib" / "valgrind.supp"
            suppressions_file = os.getenv("VALGRIND_SUPPRESSIONS_FILE",
                                          default_suppressions_file)
            self.args = ["valgrind", "--suppressions={}".format(suppressions_file),
                         "--gen-suppressions=all", "--exit-on-first-error=yes",
                         "--error-exitcode=1", "--quiet"] + self.args

        if self.version_is_at_least(190000):
            self.args.append("-logthreadnames")
        if self.version_is_at_least(219900):
            self.args.append("-logsourcelocations")
        if self.version_is_at_least(239000):
            self.args.append("-loglevel=trace")

        # Default behavior from global -v2transport flag is added to args to persist it over restarts.
        # May be overwritten in individual tests, using extra_args.
        self.default_to_v2 = v2transport
        if self.version_is_at_least(260000):
            # 26.0 and later support v2transport
            if v2transport:
                self.args.append("-v2transport=1")
            else:
                self.args.append("-v2transport=0")
        # if v2transport is requested via global flag but not supported for node version, ignore it

        self.cli = TestNodeCLI(binaries, self.datadir_path)
        self.use_cli = use_cli
        self.start_perf = start_perf

        self.running = False
        self.process = None
        self.rpc_connected = False
        self.rpc = None
        self.url = None
        self.log = logging.getLogger('TestFramework.node%d' % i)
        # Cache perf subprocesses here by their data output filename.
        self.perf_subprocesses = {}

        self.p2ps = []
        self.timeout_factor = timeout_factor

        self.mocktime = None

    AddressKeyPair = collections.namedtuple('AddressKeyPair', ['address', 'key'])
    PRIV_KEYS = [
            # address , privkey
            AddressKeyPair('mjTkW3DjgyZck4KbiRusZsqTgaYTxdSz6z', 'cVpF924EspNh8KjYsfhgY96mmxvT6DgdWiTYMtMjuM74hJaU5psW'),
            AddressKeyPair('msX6jQXvxiNhx3Q62PKeLPrhrqZQdSimTg', 'cUxsWyKyZ9MAQTaAhUQWJmBbSvHMwSmuv59KgxQV7oZQU3PXN3KE'),
            AddressKeyPair('mnonCMyH9TmAsSj3M59DsbH8H63U3RKoFP', 'cTrh7dkEAeJd6b3MRX9bZK8eRmNqVCMH3LSUkE3dSFDyzjU38QxK'),
            AddressKeyPair('mqJupas8Dt2uestQDvV2NH3RU8uZh2dqQR', 'cVuKKa7gbehEQvVq717hYcbE9Dqmq7KEBKqWgWrYBa2CKKrhtRim'),
            AddressKeyPair('msYac7Rvd5ywm6pEmkjyxhbCDKqWsVeYws', 'cQDCBuKcjanpXDpCqacNSjYfxeQj8G6CAtH1Dsk3cXyqLNC4RPuh'),
            AddressKeyPair('n2rnuUnwLgXqf9kk2kjvVm8R5BZK1yxQBi', 'cQakmfPSLSqKHyMFGwAqKHgWUiofJCagVGhiB4KCainaeCSxeyYq'),
            AddressKeyPair('myzuPxRwsf3vvGzEuzPfK9Nf2RfwauwYe6', 'cQMpDLJwA8DBe9NcQbdoSb1BhmFxVjWD5gRyrLZCtpuF9Zi3a9RK'),
            AddressKeyPair('mumwTaMtbxEPUswmLBBN3vM9oGRtGBrys8', 'cSXmRKXVcoouhNNVpcNKFfxsTsToY5pvB9DVsFksF1ENunTzRKsy'),
            AddressKeyPair('mpV7aGShMkJCZgbW7F6iZgrvuPHjZjH9qg', 'cSoXt6tm3pqy43UMabY6eUTmR3eSUYFtB2iNQDGgb3VUnRsQys2k'),
            AddressKeyPair('mq4fBNdckGtvY2mijd9am7DRsbRB4KjUkf', 'cN55daf1HotwBAgAKWVgDcoppmUNDtQSfb7XLutTLeAgVc3u8hik'),
            AddressKeyPair('mpFAHDjX7KregM3rVotdXzQmkbwtbQEnZ6', 'cT7qK7g1wkYEMvKowd2ZrX1E5f6JQ7TM246UfqbCiyF7kZhorpX3'),
            AddressKeyPair('mzRe8QZMfGi58KyWCse2exxEFry2sfF2Y7', 'cPiRWE8KMjTRxH1MWkPerhfoHFn5iHPWVK5aPqjW8NxmdwenFinJ'),
    ]

    def get_deterministic_priv_key(self):
        """Return a deterministic priv key in base58, that only depends on the node's index"""
        assert len(self.PRIV_KEYS) == MAX_NODES
        return self.PRIV_KEYS[self.index]

    def _node_msg(self, msg: str) -> str:
        """Return a modified msg that identifies this node by its index as a debugging aid."""
        return "[node %d] %s" % (self.index, msg)

    def _raise_assertion_error(self, msg: str):
        """Raise an AssertionError with msg modified to identify this node."""
        raise AssertionError(self._node_msg(msg))

    def __del__(self):
        # Ensure that we don't leave any bitcoind processes lying around after
        # the test ends
        if self.process:
            # Should only happen on test failure
            # Avoid using logger, as that may have already been shutdown when
            # this destructor is called.
            print(self._node_msg("Cleaning up leftover process"), file=sys.stderr)
            self.process.kill()

    def __getattr__(self, name):
        """Dispatches any unrecognised messages to the RPC connection or a CLI instance."""
        if self.use_cli:
            return getattr(self.cli, name)
        else:
            assert self.rpc_connected and self.rpc is not None, self._node_msg("Error: no RPC connection")
            return getattr(self.rpc, name)

    def start(self, extra_args=None, *, cwd=None, stdout=None, stderr=None, env=None, **kwargs):
        """Start the node."""
        if extra_args is None:
            extra_args = self.extra_args

        # If listening and no -bind is given, then bitcoind would bind P2P ports on
        # 0.0.0.0:P and 127.0.0.1:P+1 (for incoming Tor connections), where P is
        # a unique port chosen by the test framework and configured as port=P in
        # bitcoin.conf. To avoid collisions, change it to 127.0.0.1:tor_port().
        will_listen = all(e != "-nolisten" and e != "-listen=0" for e in extra_args)
        has_explicit_bind = self.has_explicit_bind or any(e.startswith("-bind=") for e in extra_args)
        if will_listen and not has_explicit_bind:
            extra_args.append(f"-bind=0.0.0.0:{p2p_port(self.index)}")
            extra_args.append(f"-bind=127.0.0.1:{tor_port(self.index)}=onion")

        self.use_v2transport = "-v2transport=1" in extra_args or (self.default_to_v2 and "-v2transport=0" not in extra_args)

        # Set the value of -minrelaytxfee and -mintxfee to the defaults used
        # in upstream Bitcoin (rather than the one from Namecoin) unless an
        # explicit value is given.  This makes sure that tx fees hardcoded in
        # some tests are adequate and do not need changes for Namecoin.
        explicit_fees = set ()
        fee_args = ["-minrelaytxfee", "-mintxfee"]
        for arg in extra_args:
            for fee_arg in fee_args:
                if arg.startswith (fee_arg):
                    explicit_fees.add (fee_arg)
        for fee_arg in fee_args:
            if fee_arg in explicit_fees:
                continue

            # There is some extra handling of -wallet arguments at the end
            # of extra_args, so we add ours at the beginning to not mess with
            # the way upstream works.
            extra_args = ["%s=0.00001" % fee_arg] + extra_args

        # Add a new stdout and stderr file each time bitcoind is started
        if stderr is None:
            stderr = tempfile.NamedTemporaryFile(dir=self.stderr_dir, delete=False)
        if stdout is None:
            stdout = tempfile.NamedTemporaryFile(dir=self.stdout_dir, delete=False)
        self.stderr = stderr
        self.stdout = stdout

        if cwd is None:
            cwd = self.cwd

        # Delete any existing cookie file -- if such a file exists (eg due to
        # unclean shutdown), it will get overwritten anyway by bitcoind, and
        # potentially interfere with our attempt to authenticate
        delete_cookie_file(self.datadir_path, self.chain)

        # add environment variable LIBC_FATAL_STDERR_=1 so that libc errors are written to stderr and not the terminal
        subp_env = dict(os.environ, LIBC_FATAL_STDERR_="1")
        if env is not None:
            subp_env.update(env)

        self.process = subprocess.Popen(self.args + extra_args, env=subp_env, stdout=stdout, stderr=stderr, cwd=cwd, **kwargs)

        self.running = True
        self.log.debug("namecoind started, waiting for RPC to come up")

        if self.start_perf:
            self._start_perf()

    def wait_for_rpc_connection(self, *, wait_for_import=True):
        """Sets up an RPC connection to the bitcoind process. Returns False if unable to connect."""
        # Poll at a rate of four times per second
        poll_per_s = 4

        suppressed_errors = collections.defaultdict(int)
        latest_error = None
        def suppress_error(category: str, e: Exception):
            suppressed_errors[category] += 1
            return (category, repr(e))

        for _ in range(poll_per_s * self.rpc_timeout):
            if self.process.poll() is not None:
                # Attach abrupt shutdown error/s to the exception message
                self.stderr.seek(0)
                str_error = ''.join(line.decode('utf-8') for line in self.stderr)
                str_error += "************************\n" if str_error else ''

                raise FailedToStartError(self._node_msg(
                    f'namecoind exited with status {self.process.returncode} during initialization. {str_error}'))
            try:
                rpc = get_rpc_proxy(
                    rpc_url(self.datadir_path, self.index, self.chain, self.rpchost),
                    self.index,
                    timeout=self.rpc_timeout // 2,  # Shorter timeout to allow for one retry in case of ETIMEDOUT
                    coveragedir=self.coverage_dir,
                )
                rpc.getblockcount()
                # If the call to getblockcount() succeeds then the RPC connection is up
                if self.version_is_at_least(190000) and wait_for_import:
                    # getmempoolinfo.loaded is available since commit
                    # bb8ae2c (version 0.19.0)
                    self.wait_until(lambda: rpc.getmempoolinfo()['loaded'])
                    # Wait for the node to finish reindex, block import, and
                    # loading the mempool. Usually importing happens fast or
                    # even "immediate" when the node is started. However, there
                    # is no guarantee and sometimes ImportBlocks might finish
                    # later. This is going to cause intermittent test failures,
                    # because generally the tests assume the node is fully
                    # ready after being started.
                    #
                    # For example, the node will reject block messages from p2p
                    # when it is still importing with the error "Unexpected
                    # block message received"
                    #
                    # The wait is done here to make tests as robust as possible
                    # and prevent racy tests and intermittent failures as much
                    # as possible. Some tests might not need this, but the
                    # overhead is trivial, and the added guarantees are worth
                    # the minimal performance cost.
                self.log.debug("RPC successfully started")
                # Set rpc_connected even if we are in use_cli mode so that we know we can call self.stop() if needed.
                self.rpc_connected = True
                if self.use_cli:
                    return
                self.rpc = rpc
                self.url = self.rpc.rpc_url
                return
            except JSONRPCException as e:
                # Suppress these as they are expected during initialization.
                # -28 RPC in warmup
                # -342 Service unavailable, could be starting up or shutting down
                if e.error['code'] not in [-28, -342]:
                    raise  # unknown JSON RPC exception
                latest_error = suppress_error(f"JSONRPCException {e.error['code']}", e)
            except OSError as e:
                error_num = e.errno
                # Work around issue where socket timeouts don't have errno set.
                # https://github.com/python/cpython/issues/109601
                if error_num is None and isinstance(e, TimeoutError):
                    error_num = errno.ETIMEDOUT

                # Suppress similarly to the above JSONRPCException errors.
                if error_num not in [
                    errno.ECONNRESET,   # This might happen when the RPC server is in warmup,
                                        # but shut down before the call to getblockcount succeeds.
                    errno.ETIMEDOUT,    # Treat identical to ECONNRESET
                    errno.ECONNREFUSED  # Port not yet open?
                ]:
                    raise  # unknown OS error
                latest_error = suppress_error(f"OSError {errno.errorcode[error_num]}", e)
            except ValueError as e:
                # Suppress if cookie file isn't generated yet and no rpcuser or rpcpassword; bitcoind may be starting.
                if "No RPC credentials" not in str(e):
                    raise
                latest_error = suppress_error("missing_credentials", e)
            time.sleep(1.0 / poll_per_s)
<<<<<<< HEAD
        self._raise_assertion_error(f"Unable to connect to namecoind after {self.rpc_timeout}s (ignored errors: {str(dict(suppressed_errors))}, latest error: {latest_error})")
=======
        self._raise_assertion_error(f"Unable to connect to bitcoind after {self.rpc_timeout}s (ignored errors: {dict(suppressed_errors)!s}{'' if latest_error is None else f', latest: {latest_error[0]!r}/{latest_error[1]}'})")
>>>>>>> 090ba282

    def wait_for_cookie_credentials(self):
        """Ensures auth cookie credentials can be read, e.g. for testing CLI with -rpcwait before RPC connection is up."""
        self.log.debug("Waiting for cookie credentials")
        # Poll at a rate of four times per second.
        poll_per_s = 4
        for _ in range(poll_per_s * self.rpc_timeout):
            try:
                get_auth_cookie(self.datadir_path, self.chain)
                self.log.debug("Cookie credentials successfully retrieved")
                return
            except ValueError:  # cookie file not found and no rpcuser or rpcpassword; bitcoind is still starting
                pass            # so we continue polling until RPC credentials are retrieved
            time.sleep(1.0 / poll_per_s)
        self._raise_assertion_error("Unable to retrieve cookie credentials after {}s".format(self.rpc_timeout))

    def generate(self, nblocks, maxtries=1000000, **kwargs):
        self.log.debug("TestNode.generate() dispatches `generate` call to `generatetoaddress`")
        return self.generatetoaddress(nblocks=nblocks, address=self.get_deterministic_priv_key().address, maxtries=maxtries, **kwargs)

    def generateblock(self, *args, called_by_framework, **kwargs):
        assert called_by_framework, "Direct call of this mining RPC is discouraged. Please use one of the self.generate* methods on the test framework, which sync the nodes to avoid intermittent test issues. You may use sync_fun=self.no_op to disable the sync explicitly."
        return self.__getattr__('generateblock')(*args, **kwargs)

    def generatetoaddress(self, *args, called_by_framework, **kwargs):
        assert called_by_framework, "Direct call of this mining RPC is discouraged. Please use one of the self.generate* methods on the test framework, which sync the nodes to avoid intermittent test issues. You may use sync_fun=self.no_op to disable the sync explicitly."
        return self.__getattr__('generatetoaddress')(*args, **kwargs)

    def generatetodescriptor(self, *args, called_by_framework, **kwargs):
        assert called_by_framework, "Direct call of this mining RPC is discouraged. Please use one of the self.generate* methods on the test framework, which sync the nodes to avoid intermittent test issues. You may use sync_fun=self.no_op to disable the sync explicitly."
        return self.__getattr__('generatetodescriptor')(*args, **kwargs)

    def setmocktime(self, timestamp):
        """Wrapper for setmocktime RPC, sets self.mocktime"""
        if timestamp == 0:
            # setmocktime(0) resets to system time.
            self.mocktime = None
        else:
            self.mocktime = timestamp
        return self.__getattr__('setmocktime')(timestamp)

    def get_wallet_rpc(self, wallet_name):
        if self.use_cli:
            return self.cli("-rpcwallet={}".format(wallet_name))
        else:
            assert self.rpc_connected and self.rpc, self._node_msg("RPC not connected")
            wallet_path = "wallet/{}".format(urllib.parse.quote(wallet_name))
            return self.rpc / wallet_path

    def version_is_at_least(self, ver):
        return self.version is None or self.version >= ver

    def stop_node(self, expected_stderr='', *, wait=0, wait_until_stopped=True):
        """Stop the node."""
        if not self.running:
            return
        assert self.rpc_connected, self._node_msg(
            "Should only call stop_node() on a running node after wait_for_rpc_connection() succeeded. "
            f"Did you forget to call the latter after start()? Not connected to process: {self.process.pid}")
        self.log.debug("Stopping node")
        # Do not use wait argument when testing older nodes, e.g. in wallet_backwards_compatibility.py
        if self.version_is_at_least(180000):
            self.stop(wait=wait)
        else:
            self.stop()

        # If there are any running perf processes, stop them.
        for profile_name in tuple(self.perf_subprocesses.keys()):
            self._stop_perf(profile_name)

        del self.p2ps[:]

        assert (not expected_stderr) or wait_until_stopped  # Must wait to check stderr
        if wait_until_stopped:
            self.wait_until_stopped(expected_stderr=expected_stderr)

    def is_node_stopped(self, *, expected_stderr="", expected_ret_code=0):
        """Checks whether the node has stopped.

        Returns True if the node has stopped. False otherwise.
        This method is responsible for freeing resources (self.process)."""
        if not self.running:
            return True
        return_code = self.process.poll()
        if return_code is None:
            return False

        # process has stopped. Assert that it didn't return an error code.
        assert return_code == expected_ret_code, self._node_msg(
            f"Node returned unexpected exit code ({return_code}) vs ({expected_ret_code}) when stopping")
        # Check that stderr is as expected
        self.stderr.seek(0)
        stderr = self.stderr.read().decode('utf-8').strip()
        if stderr != expected_stderr:
            raise AssertionError("Unexpected stderr {} != {}".format(stderr, expected_stderr))

        self.stdout.close()
        self.stderr.close()

        self.running = False
        self.process = None
        self.rpc_connected = False
        self.rpc = None
        self.log.debug("Node stopped")
        return True

    def wait_until_stopped(self, *, timeout=BITCOIND_PROC_WAIT_TIMEOUT, expect_error=False, **kwargs):
        if "expected_ret_code" not in kwargs:
            kwargs["expected_ret_code"] = 1 if expect_error else 0  # Whether node shutdown return EXIT_FAILURE or EXIT_SUCCESS
        self.wait_until(lambda: self.is_node_stopped(**kwargs), timeout=timeout)

    def kill_process(self):
        self.process.kill()
        self.wait_until_stopped(expected_ret_code=1 if platform.system() == "Windows" else -9)
        assert self.is_node_stopped()

    def replace_in_config(self, replacements):
        """
        Perform replacements in the configuration file.
        The substitutions are passed as a list of search-replace-tuples, e.g.
            [("old", "new"), ("foo", "bar"), ...]
        """
        with open(self.bitcoinconf, 'r', encoding='utf8') as conf:
            conf_data = conf.read()
        for replacement in replacements:
            assert_equal(len(replacement), 2)
            old, new = replacement[0], replacement[1]
            conf_data = conf_data.replace(old, new)
        with open(self.bitcoinconf, 'w', encoding='utf8') as conf:
            conf.write(conf_data)

    @property
    def chain_path(self) -> Path:
        return self.datadir_path / self.chain

    @property
    def debug_log_path(self) -> Path:
        return self.chain_path / 'debug.log'

    @property
    def blocks_path(self) -> Path:
        return self.chain_path / "blocks"

    @property
    def blocks_key_path(self) -> Path:
        return self.blocks_path / "xor.dat"

    def read_xor_key(self) -> bytes:
        with open(self.blocks_key_path, "rb") as xor_f:
            return xor_f.read(NUM_XOR_BYTES)

    @property
    def wallets_path(self) -> Path:
        return self.chain_path / "wallets"

    def debug_log_size(self, **kwargs) -> int:
        with open(self.debug_log_path, **kwargs) as dl:
            dl.seek(0, 2)
            return dl.tell()

    @contextlib.contextmanager
    def assert_debug_log(self, expected_msgs, unexpected_msgs=None, timeout=2):
        if unexpected_msgs is None:
            unexpected_msgs = []
        assert_equal(type(expected_msgs), list)
        assert_equal(type(unexpected_msgs), list)

        time_end = time.time() + timeout * self.timeout_factor
        prev_size = self.debug_log_size(encoding="utf-8")  # Must use same encoding that is used to read() below

        yield

        while True:
            found = True
            with open(self.debug_log_path, encoding="utf-8", errors="replace") as dl:
                dl.seek(prev_size)
                log = dl.read()
            print_log = " - " + "\n - ".join(log.splitlines())
            for unexpected_msg in unexpected_msgs:
                if re.search(re.escape(unexpected_msg), log, flags=re.MULTILINE):
                    self._raise_assertion_error('Unexpected message "{}" partially matches log:\n\n{}\n\n'.format(unexpected_msg, print_log))
            for expected_msg in expected_msgs:
                if re.search(re.escape(expected_msg), log, flags=re.MULTILINE) is None:
                    found = False
            if found:
                return
            if time.time() >= time_end:
                break
            time.sleep(0.05)
        self._raise_assertion_error('Expected messages "{}" does not partially match log:\n\n{}\n\n'.format(str(expected_msgs), print_log))

    @contextlib.contextmanager
    def busy_wait_for_debug_log(self, expected_msgs, timeout=60):
        """
        Block until we see a particular debug log message fragment or until we exceed the timeout.
        Return:
            the number of log lines we encountered when matching
        """
        time_end = time.time() + timeout * self.timeout_factor
        prev_size = self.debug_log_size(mode="rb")  # Must use same mode that is used to read() below

        yield

        while True:
            found = True
            with open(self.debug_log_path, "rb") as dl:
                dl.seek(prev_size)
                log = dl.read()

            for expected_msg in expected_msgs:
                if expected_msg not in log:
                    found = False

            if found:
                return

            if time.time() >= time_end:
                print_log = " - " + "\n - ".join(log.decode("utf8", errors="replace").splitlines())
                break

            # No sleep here because we want to detect the message fragment as fast as
            # possible.

        self._raise_assertion_error(
            'Expected messages "{}" does not partially match log:\n\n{}\n\n'.format(
                str(expected_msgs), print_log))

    @contextlib.contextmanager
    def wait_for_new_peer(self, timeout=5):
        """
        Wait until the node is connected to at least one new peer. We detect this
        by watching for an increased highest peer id, using the `getpeerinfo` RPC call.
        Note that the simpler approach of only accounting for the number of peers
        suffers from race conditions, as disconnects from unrelated previous peers
        could happen anytime in-between.
        """
        def get_highest_peer_id():
            peer_info = self.getpeerinfo()
            return peer_info[-1]["id"] if peer_info else -1

        initial_peer_id = get_highest_peer_id()
        yield
        self.wait_until(lambda: get_highest_peer_id() > initial_peer_id, timeout=timeout)

    @contextlib.contextmanager
    def profile_with_perf(self, profile_name: str):
        """
        Context manager that allows easy profiling of node activity using `perf`.

        See `test/functional/README.md` for details on perf usage.

        Args:
            profile_name: This string will be appended to the
                profile data filename generated by perf.
        """
        subp = self._start_perf(profile_name)

        yield

        if subp:
            self._stop_perf(profile_name)

    def _start_perf(self, profile_name=None):
        """Start a perf process to profile this node.

        Returns the subprocess running perf."""
        subp = None

        def test_success(cmd):
            return subprocess.call(
                # shell=True required for pipe use below
                cmd, shell=True,
                stderr=subprocess.DEVNULL, stdout=subprocess.DEVNULL) == 0

        if platform.system() != 'Linux':
            self.log.warning("Can't profile with perf; only available on Linux platforms")
            return None

        if not test_success('which perf'):
            self.log.warning("Can't profile with perf; must install perf-tools")
            return None

        if not test_success('readelf -S {} | grep .debug_str'.format(shlex.quote(self.binary))):
            self.log.warning(
                "perf output won't be very useful without debug symbols compiled into bitcoind")

        output_path = tempfile.NamedTemporaryFile(
            dir=self.datadir_path,
            prefix="{}.perf.data.".format(profile_name or 'test'),
            delete=False,
        ).name

        cmd = [
            'perf', 'record',
            '-g',                     # Record the callgraph.
            '--call-graph', 'dwarf',  # Compatibility for gcc's --fomit-frame-pointer.
            '-F', '101',              # Sampling frequency in Hz.
            '-p', str(self.process.pid),
            '-o', output_path,
        ]
        subp = subprocess.Popen(cmd, stdout=subprocess.PIPE, stderr=subprocess.PIPE)
        self.perf_subprocesses[profile_name] = subp

        return subp

    def _stop_perf(self, profile_name):
        """Stop (and pop) a perf subprocess."""
        subp = self.perf_subprocesses.pop(profile_name)
        output_path = subp.args[subp.args.index('-o') + 1]

        subp.terminate()
        subp.wait(timeout=10)

        stderr = subp.stderr.read().decode()
        if 'Consider tweaking /proc/sys/kernel/perf_event_paranoid' in stderr:
            self.log.warning(
                "perf couldn't collect data! Try "
                "'sudo sysctl -w kernel.perf_event_paranoid=-1'")
        else:
            report_cmd = "perf report -i {}".format(output_path)
            self.log.info("See perf output by running '{}'".format(report_cmd))

    def assert_start_raises_init_error(self, extra_args=None, expected_msg=None, match=ErrorMatch.FULL_TEXT, *args, **kwargs):
        """Attempt to start the node and expect it to raise an error.

        extra_args: extra arguments to pass through to bitcoind
        expected_msg: regex that stderr should match when bitcoind fails

        Will throw if bitcoind starts without an error.
        Will throw if an expected_msg is provided and it does not match bitcoind's stdout."""
        assert not self.running
        with tempfile.NamedTemporaryFile(dir=self.stderr_dir, delete=False) as log_stderr, \
             tempfile.NamedTemporaryFile(dir=self.stdout_dir, delete=False) as log_stdout:
            try:
                self.start(extra_args, stdout=log_stdout, stderr=log_stderr, *args, **kwargs)
                ret = self.process.wait(timeout=self.rpc_timeout)
                self.log.debug(self._node_msg(f'namecoind exited with status {ret} during initialization'))
                assert_not_equal(ret, 0) # Exit code must indicate failure
                self.running = False
                self.process = None
                # Check stderr for expected message
                if expected_msg is not None:
                    log_stderr.seek(0)
                    stderr = log_stderr.read().decode('utf-8').strip()
                    if match == ErrorMatch.PARTIAL_REGEX:
                        if re.search(expected_msg, stderr, flags=re.MULTILINE) is None:
                            self._raise_assertion_error(
                                'Expected message "{}" does not partially match stderr:\n"{}"'.format(expected_msg, stderr))
                    elif match == ErrorMatch.FULL_REGEX:
                        if re.fullmatch(expected_msg, stderr) is None:
                            self._raise_assertion_error(
                                'Expected message "{}" does not fully match stderr:\n"{}"'.format(expected_msg, stderr))
                    elif match == ErrorMatch.FULL_TEXT:
                        if expected_msg != stderr:
                            self._raise_assertion_error(
                                'Expected message "{}" does not fully match stderr:\n"{}"'.format(expected_msg, stderr))
            except subprocess.TimeoutExpired:
                self.process.kill()
                self.running = False
                self.process = None
                assert_msg = f'namecoind should have exited within {self.rpc_timeout}s '
                if expected_msg is None:
                    assert_msg += "with an error"
                else:
                    assert_msg += "with expected error " + expected_msg
                self._raise_assertion_error(assert_msg)

    def add_p2p_connection(self, p2p_conn, *, wait_for_verack=True, send_version=True, supports_v2_p2p=None, wait_for_v2_handshake=True, expect_success=True, **kwargs):
        """Add an inbound p2p connection to the node.

        This method adds the p2p connection to the self.p2ps list and also
        returns the connection to the caller.

        When self.use_v2transport is True, TestNode advertises NODE_P2P_V2 service flag

        An inbound connection is made from TestNode <------ P2PConnection
        - if TestNode doesn't advertise NODE_P2P_V2 service, P2PConnection sends version message and v1 P2P is followed
        - if TestNode advertises NODE_P2P_V2 service, (and if P2PConnections supports v2 P2P)
                P2PConnection sends ellswift bytes and v2 P2P is followed
        """
        if 'dstport' not in kwargs:
            kwargs['dstport'] = p2p_port(self.index)
        if 'dstaddr' not in kwargs:
            kwargs['dstaddr'] = '127.0.0.1'
        if supports_v2_p2p is None:
            supports_v2_p2p = self.use_v2transport

        if self.use_v2transport:
            kwargs['services'] = kwargs.get('services', P2P_SERVICES) | NODE_P2P_V2
        supports_v2_p2p = self.use_v2transport and supports_v2_p2p
        p2p_conn.peer_connect(**kwargs, send_version=send_version, net=self.chain, timeout_factor=self.timeout_factor, supports_v2_p2p=supports_v2_p2p)()

        self.p2ps.append(p2p_conn)
        if not expect_success:
            return p2p_conn
        p2p_conn.wait_until(lambda: p2p_conn.is_connected, check_connected=False)
        if supports_v2_p2p and wait_for_v2_handshake:
            p2p_conn.wait_until(lambda: p2p_conn.v2_state.tried_v2_handshake)
        if send_version:
            p2p_conn.wait_until(lambda: not p2p_conn.on_connection_send_msg)
        if wait_for_verack:
            # Wait for the node to send us the version and verack
            p2p_conn.wait_for_verack()
            # At this point we have sent our version message and received the version and verack, however the full node
            # has not yet received the verack from us (in reply to their version). So, the connection is not yet fully
            # established (fSuccessfullyConnected).
            #
            # This shouldn't lead to any issues when sending messages, since the verack will be in-flight before the
            # message we send. However, it might lead to races where we are expecting to receive a message. E.g. a
            # transaction that will be added to the mempool as soon as we return here.
            #
            # So syncing here is redundant when we only want to send a message, but the cost is low (a few milliseconds)
            # in comparison to the upside of making tests less fragile and unexpected intermittent errors less likely.
            p2p_conn.sync_with_ping()

            # Consistency check that the node received our user agent string.
            # Find our connection in getpeerinfo by our address:port and theirs, as this combination is unique.
            sockname = p2p_conn._transport.get_extra_info("socket").getsockname()
            our_addr_and_port = f"{sockname[0]}:{sockname[1]}"
            dst_addr_and_port = f"{p2p_conn.dstaddr}:{p2p_conn.dstport}"
            info = [peer for peer in self.getpeerinfo() if peer["addr"] == our_addr_and_port and peer["addrbind"] == dst_addr_and_port]
            assert_equal(len(info), 1)
            assert_equal(info[0]["subver"], P2P_SUBVERSION)

        return p2p_conn

    def add_outbound_p2p_connection(self, p2p_conn, *, wait_for_verack=True, wait_for_disconnect=False, p2p_idx, connection_type="outbound-full-relay", supports_v2_p2p=None, advertise_v2_p2p=None, **kwargs):
        """Add an outbound p2p connection from node. Must be an
        "outbound-full-relay", "block-relay-only", "addr-fetch" or "feeler" connection.

        This method adds the p2p connection to the self.p2ps list and returns
        the connection to the caller.

        p2p_idx must be different for simultaneously connected peers. When reusing it for the next peer
        after disconnecting the previous one, it is necessary to wait for the disconnect to finish to avoid
        a race condition.

        Parameters:
            supports_v2_p2p: whether p2p_conn supports v2 P2P or not
            advertise_v2_p2p: whether p2p_conn is advertised to support v2 P2P or not

        An outbound connection is made from TestNode -------> P2PConnection
            - if P2PConnection doesn't advertise_v2_p2p, TestNode sends version message and v1 P2P is followed
            - if P2PConnection both supports_v2_p2p and advertise_v2_p2p, TestNode sends ellswift bytes and v2 P2P is followed
            - if P2PConnection doesn't supports_v2_p2p but advertise_v2_p2p,
                TestNode sends ellswift bytes and P2PConnection disconnects,
                TestNode reconnects by sending version message and v1 P2P is followed
        """

        def addconnection_callback(address, port):
            self.log.debug("Connecting to %s:%d %s" % (address, port, connection_type))
            self.addconnection('%s:%d' % (address, port), connection_type, advertise_v2_p2p)

        if supports_v2_p2p is None:
            supports_v2_p2p = self.use_v2transport
        if advertise_v2_p2p is None:
            advertise_v2_p2p = self.use_v2transport

        if advertise_v2_p2p:
            kwargs['services'] = kwargs.get('services', P2P_SERVICES) | NODE_P2P_V2
            assert self.use_v2transport  # only a v2 TestNode could make a v2 outbound connection

        # if P2PConnection is advertised to support v2 P2P when it doesn't actually support v2 P2P,
        # reconnection needs to be attempted using v1 P2P by sending version message
        reconnect = advertise_v2_p2p and not supports_v2_p2p
        # P2PConnection needs to be advertised to support v2 P2P so that ellswift bytes are sent instead of msg_version
        supports_v2_p2p = supports_v2_p2p and advertise_v2_p2p
        p2p_conn.peer_accept_connection(connect_cb=addconnection_callback, connect_id=p2p_idx + 1, net=self.chain, timeout_factor=self.timeout_factor, supports_v2_p2p=supports_v2_p2p, reconnect=reconnect, **kwargs)()

        if reconnect:
            p2p_conn.wait_for_reconnect()

        if connection_type == "feeler" or wait_for_disconnect:
            # feeler connections are closed as soon as the node receives a `version` message
            p2p_conn.wait_until(lambda: p2p_conn.message_count["version"] == 1, check_connected=False)
            p2p_conn.wait_until(lambda: not p2p_conn.is_connected, check_connected=False)
        else:
            p2p_conn.wait_for_connect()
            self.p2ps.append(p2p_conn)

            if supports_v2_p2p:
                p2p_conn.wait_until(lambda: p2p_conn.v2_state.tried_v2_handshake)
            p2p_conn.wait_until(lambda: not p2p_conn.on_connection_send_msg)
            if wait_for_verack:
                p2p_conn.wait_for_verack()
                p2p_conn.sync_with_ping()

        return p2p_conn

    def num_test_p2p_connections(self):
        """Return number of test framework p2p connections to the node."""
        return len([peer for peer in self.getpeerinfo() if peer['subver'] == P2P_SUBVERSION])

    def disconnect_p2ps(self):
        """Close all p2p connections to the node.
        The state of the peers (such as txrequests) may not be fully cleared
        yet, even after this method returns."""
        for p in self.p2ps:
            p.peer_disconnect()
        del self.p2ps[:]

        self.wait_until(lambda: self.num_test_p2p_connections() == 0)

    def bumpmocktime(self, seconds):
        """Fast forward using setmocktime to self.mocktime + seconds. Requires setmocktime to have
        been called at some point in the past."""
        assert self.mocktime
        self.mocktime += seconds
        self.setmocktime(self.mocktime)

    def wait_until(self, test_function, timeout=60, check_interval=0.05):
        return wait_until_helper_internal(test_function, timeout=timeout, timeout_factor=self.timeout_factor, check_interval=check_interval)


class TestNodeCLIAttr:
    def __init__(self, cli, command):
        self.cli = cli
        self.command = command

    def __call__(self, *args, **kwargs):
        return self.cli.send_cli(self.command, *args, **kwargs)

    def get_request(self, *args, **kwargs):
        return lambda: self(*args, **kwargs)


def arg_to_cli(arg):
    if isinstance(arg, bool):
        return str(arg).lower()
    elif arg is None:
        return 'null'
    elif isinstance(arg, dict) or isinstance(arg, list):
        return json.dumps(arg, default=serialization_fallback)
    else:
        return str(arg)


class TestNodeCLI():
    """Interface to bitcoin-cli for an individual node"""
    def __init__(self, binaries, datadir):
        self.options = []
        self.binaries = binaries
        self.datadir = datadir
        self.input = None
        self.log = logging.getLogger('TestFramework.namecoincli')

    def __call__(self, *options, input=None):
        # TestNodeCLI is callable with bitcoin-cli command-line options
        cli = TestNodeCLI(self.binaries, self.datadir)
        cli.options = [str(o) for o in options]
        cli.input = input
        return cli

    def __getattr__(self, command):
        return TestNodeCLIAttr(self, command)

    def batch(self, requests):
        results = []
        for request in requests:
            try:
                results.append(dict(result=request()))
            except JSONRPCException as e:
                results.append(dict(error=e))
        return results

    def send_cli(self, clicommand=None, *args, **kwargs):
        """Run bitcoin-cli command. Deserializes returned string as python object."""
        pos_args = [arg_to_cli(arg) for arg in args]
        named_args = [str(key) + "=" + arg_to_cli(value) for (key, value) in kwargs.items()]
        p_args = self.binaries.rpc_argv() + [f"-datadir={self.datadir}"] + self.options
        if named_args:
            p_args += ["-named"]
        if clicommand is not None:
            p_args += [clicommand]
        p_args += pos_args + named_args
        self.log.debug("Running namecoin-cli {}".format(p_args[2:]))
        process = subprocess.Popen(p_args, stdin=subprocess.PIPE, stdout=subprocess.PIPE, stderr=subprocess.PIPE, text=True)
        cli_stdout, cli_stderr = process.communicate(input=self.input)
        returncode = process.poll()
        if returncode:
            match = re.match(r'error code: ([-0-9]+)\nerror message:\n(.*)', cli_stderr)
            if match:
                code, message = match.groups()
                raise JSONRPCException(dict(code=int(code), message=message))
            # Ignore cli_stdout, raise with cli_stderr
            raise subprocess.CalledProcessError(returncode, p_args, output=cli_stderr)
        try:
            if not cli_stdout.strip():
                return None
            return json.loads(cli_stdout, parse_float=decimal.Decimal)
        except (json.JSONDecodeError, decimal.InvalidOperation):
            return cli_stdout.rstrip("\n")<|MERGE_RESOLUTION|>--- conflicted
+++ resolved
@@ -365,11 +365,7 @@
                     raise
                 latest_error = suppress_error("missing_credentials", e)
             time.sleep(1.0 / poll_per_s)
-<<<<<<< HEAD
-        self._raise_assertion_error(f"Unable to connect to namecoind after {self.rpc_timeout}s (ignored errors: {str(dict(suppressed_errors))}, latest error: {latest_error})")
-=======
-        self._raise_assertion_error(f"Unable to connect to bitcoind after {self.rpc_timeout}s (ignored errors: {dict(suppressed_errors)!s}{'' if latest_error is None else f', latest: {latest_error[0]!r}/{latest_error[1]}'})")
->>>>>>> 090ba282
+        self._raise_assertion_error(f"Unable to connect to namecoind after {self.rpc_timeout}s (ignored errors: {dict(suppressed_errors)!s}{'' if latest_error is None else f', latest: {latest_error[0]!r}/{latest_error[1]}'})")
 
     def wait_for_cookie_credentials(self):
         """Ensures auth cookie credentials can be read, e.g. for testing CLI with -rpcwait before RPC connection is up."""
