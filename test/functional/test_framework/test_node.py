--- conflicted
+++ resolved
@@ -50,11 +50,7 @@
 NUM_XOR_BYTES = 8
 # The null blocks key (all 0s)
 NULL_BLK_XOR_KEY = bytes([0] * NUM_XOR_BYTES)
-<<<<<<< HEAD
 BITCOIN_PID_FILENAME_DEFAULT = "xayad.pid"
-=======
-BITCOIN_PID_FILENAME_DEFAULT = "namecoind.pid"
->>>>>>> 0186f78e
 
 
 class FailedToStartError(Exception):
@@ -280,11 +276,7 @@
         self.process = subprocess.Popen(self.args + extra_args, env=subp_env, stdout=stdout, stderr=stderr, cwd=cwd, **kwargs)
 
         self.running = True
-<<<<<<< HEAD
         self.log.debug("xayad started, waiting for RPC to come up")
-=======
-        self.log.debug("namecoind started, waiting for RPC to come up")
->>>>>>> 0186f78e
 
         if self.start_perf:
             self._start_perf()
@@ -301,11 +293,7 @@
                 str_error += "************************\n" if str_error else ''
 
                 raise FailedToStartError(self._node_msg(
-<<<<<<< HEAD
                     f'xayad exited with status {self.process.returncode} during initialization. {str_error}'))
-=======
-                    f'namecoind exited with status {self.process.returncode} during initialization. {str_error}'))
->>>>>>> 0186f78e
             try:
                 rpc = get_rpc_proxy(
                     rpc_url(self.datadir_path, self.index, self.chain, self.rpchost),
@@ -363,11 +351,7 @@
                 if "No RPC credentials" not in str(e):
                     raise
             time.sleep(1.0 / poll_per_s)
-<<<<<<< HEAD
         self._raise_assertion_error("Unable to connect to xayad after {}s".format(self.rpc_timeout))
-=======
-        self._raise_assertion_error("Unable to connect to namecoind after {}s".format(self.rpc_timeout))
->>>>>>> 0186f78e
 
     def wait_for_cookie_credentials(self):
         """Ensures auth cookie credentials can be read, e.g. for testing CLI with -rpcwait before RPC connection is up."""
@@ -699,11 +683,7 @@
             try:
                 self.start(extra_args, stdout=log_stdout, stderr=log_stderr, *args, **kwargs)
                 ret = self.process.wait(timeout=self.rpc_timeout)
-<<<<<<< HEAD
                 self.log.debug(self._node_msg(f'xayad exited with status {ret} during initialization'))
-=======
-                self.log.debug(self._node_msg(f'namecoind exited with status {ret} during initialization'))
->>>>>>> 0186f78e
                 assert ret != 0  # Exit code must indicate failure
                 self.running = False
                 self.process = None
@@ -727,11 +707,7 @@
                 self.process.kill()
                 self.running = False
                 self.process = None
-<<<<<<< HEAD
                 assert_msg = f'xayad should have exited within {self.rpc_timeout}s '
-=======
-                assert_msg = f'namecoind should have exited within {self.rpc_timeout}s '
->>>>>>> 0186f78e
                 if expected_msg is None:
                     assert_msg += "with an error"
                 else:
@@ -914,11 +890,7 @@
         self.binary = binary
         self.datadir = datadir
         self.input = None
-<<<<<<< HEAD
         self.log = logging.getLogger('TestFramework.xayacli')
-=======
-        self.log = logging.getLogger('TestFramework.namecoincli')
->>>>>>> 0186f78e
 
     def __call__(self, *options, input=None):
         # TestNodeCLI is callable with bitcoin-cli command-line options
@@ -949,11 +921,7 @@
         if clicommand is not None:
             p_args += [clicommand]
         p_args += pos_args + named_args
-<<<<<<< HEAD
         self.log.debug("Running xaya-cli {}".format(p_args[2:]))
-=======
-        self.log.debug("Running namecoin-cli {}".format(p_args[2:]))
->>>>>>> 0186f78e
         process = subprocess.Popen(p_args, stdin=subprocess.PIPE, stdout=subprocess.PIPE, stderr=subprocess.PIPE, text=True)
         cli_stdout, cli_stderr = process.communicate(input=self.input)
         returncode = process.poll()
