#!/usr/bin/env python3
# Copyright (c) 2020-2022 The Bitcoin Core developers
# Distributed under the MIT software license, see the accompanying
# file COPYING or http://www.opensource.org/licenses/mit-license.php.
"""A limited-functionality wallet, which may replace a real wallet in tests"""

from copy import deepcopy
from decimal import Decimal
from enum import Enum
from typing import (
    Any,
    List,
    Optional,
)
from test_framework.address import (
    address_to_scriptpubkey,
    create_deterministic_address_bcrt1_p2tr_op_true,
    key_to_p2pkh,
    key_to_p2sh_p2wpkh,
    key_to_p2wpkh,
    output_key_to_p2tr,
)
from test_framework.descriptors import descsum_create
from test_framework.key import (
    ECKey,
    compute_xonly_pubkey,
)
from test_framework.messages import (
    COIN,
    COutPoint,
    CTransaction,
    CTxIn,
    CTxInWitness,
    CTxOut,
)
from test_framework.script import (
    CScript,
    LegacySignatureHash,
    LEAF_VERSION_TAPSCRIPT,
    OP_NOP,
    OP_RETURN,
    OP_TRUE,
    SIGHASH_ALL,
    taproot_construct,
)
from test_framework.script_util import (
    key_to_p2pk_script,
    key_to_p2pkh_script,
    key_to_p2sh_p2wpkh_script,
    key_to_p2wpkh_script,
)
from test_framework.util import (
    assert_equal,
    assert_greater_than_or_equal,
)
from test_framework.blocktools import COINBASE_MATURITY

DEFAULT_FEE = Decimal("0.0001")

class MiniWalletMode(Enum):
    """Determines the transaction type the MiniWallet is creating and spending.

    For most purposes, the default mode ADDRESS_OP_TRUE should be sufficient;
    it simply uses a fixed bech32m P2TR address whose coins are spent with a
    witness stack of OP_TRUE, i.e. following an anyone-can-spend policy.
    However, if the transactions need to be modified by the user (e.g. prepending
    scriptSig for testing opcodes that are activated by a soft-fork), or the txs
    should contain an actual signature, the raw modes RAW_OP_TRUE and RAW_P2PK
    can be useful. Summary of modes:

                    |      output       |           |  tx is   | can modify |  needs
         mode       |    description    |  address  | standard | scriptSig  | signing
    ----------------+-------------------+-----------+----------+------------+----------
    ADDRESS_OP_TRUE | anyone-can-spend  |  bech32m  |   yes    |    no      |   no
    RAW_OP_TRUE     | anyone-can-spend  |  - (raw)  |   no     |    yes     |   no
    RAW_P2PK        | pay-to-public-key |  - (raw)  |   yes    |    yes     |   yes
    """
    ADDRESS_OP_TRUE = 1
    RAW_OP_TRUE = 2
    RAW_P2PK = 3


class MiniWallet:
    def __init__(self, test_node, *, mode=MiniWalletMode.ADDRESS_OP_TRUE):
        self._test_node = test_node
        self._utxos = []
        self._mode = mode

        assert isinstance(mode, MiniWalletMode)
        if mode == MiniWalletMode.RAW_OP_TRUE:
            self._scriptPubKey = bytes(CScript([OP_TRUE]))
        elif mode == MiniWalletMode.RAW_P2PK:
            # use simple deterministic private key (k=1)
            self._priv_key = ECKey()
            self._priv_key.set((1).to_bytes(32, 'big'), True)
            pub_key = self._priv_key.get_pubkey()
            self._scriptPubKey = key_to_p2pk_script(pub_key.get_bytes())
        elif mode == MiniWalletMode.ADDRESS_OP_TRUE:
            self._address, self._internal_key = create_deterministic_address_bcrt1_p2tr_op_true()
            self._scriptPubKey = address_to_scriptpubkey(self._address)

        # When the pre-mined test framework chain is used, it contains coinbase
        # outputs to the MiniWallet's default address in blocks 76-100
        # (see method BitcoinTestFramework._initialize_chain())
        # The MiniWallet needs to rescan_utxos() in order to account
        # for those mature UTXOs, so that all txs spend confirmed coins
        self.rescan_utxos()

    def _create_utxo(self, *, txid, vout, value, height, coinbase, confirmations):
        return {"txid": txid, "vout": vout, "value": value, "height": height, "coinbase": coinbase, "confirmations": confirmations}

    def _bulk_tx(self, tx, target_weight):
        """Pad a transaction with extra outputs until it reaches a target weight (or higher).
        returns the tx
        """
        tx.vout.append(CTxOut(nValue=0, scriptPubKey=CScript([OP_RETURN, b'a'])))
        dummy_vbytes = (target_weight - tx.get_weight() + 3) // 4
        tx.vout[-1].scriptPubKey = CScript([OP_RETURN, b'a' * dummy_vbytes])
        # Lower bound should always be off by at most 3
        assert_greater_than_or_equal(tx.get_weight(), target_weight)
        # Higher bound should always be off by at most 3 + 12 weight (for encoding the length)
        assert_greater_than_or_equal(target_weight + 15, tx.get_weight())

    def get_balance(self):
        return sum(u['value'] for u in self._utxos)

    def rescan_utxos(self, *, include_mempool=True):
        """Drop all utxos and rescan the utxo set"""
        self._utxos = []
        res = self._test_node.scantxoutset(action="start", scanobjects=[self.get_descriptor()])
        assert_equal(True, res['success'])
        for utxo in res['unspents']:
            self._utxos.append(
                self._create_utxo(txid=utxo["txid"],
                                  vout=utxo["vout"],
                                  value=utxo["amount"],
                                  height=utxo["height"],
                                  coinbase=utxo["coinbase"],
                                  confirmations=res["height"] - utxo["height"] + 1))
        if include_mempool:
            mempool = self._test_node.getrawmempool(verbose=True)
            # Sort tx by ancestor count. See BlockAssembler::SortForBlock in src/node/miner.cpp
            sorted_mempool = sorted(mempool.items(), key=lambda item: (item[1]["ancestorcount"], int(item[0], 16)))
            for txid, _ in sorted_mempool:
                self.scan_tx(self._test_node.getrawtransaction(txid=txid, verbose=True))

    def scan_tx(self, tx):
        """Scan the tx and adjust the internal list of owned utxos"""
        for spent in tx["vin"]:
            # Mark spent. This may happen when the caller has ownership of a
            # utxo that remained in this wallet. For example, by passing
            # mark_as_spent=False to get_utxo or by using an utxo returned by a
            # create_self_transfer* call.
            try:
                self.get_utxo(txid=spent["txid"], vout=spent["vout"])
            except StopIteration:
                pass
        for out in tx['vout']:
            if out['scriptPubKey']['hex'] == self._scriptPubKey.hex():
                self._utxos.append(self._create_utxo(txid=tx["txid"], vout=out["n"], value=out["value"], height=0, coinbase=False, confirmations=0))

    def scan_txs(self, txs):
        for tx in txs:
            self.scan_tx(tx)

    def sign_tx(self, tx, fixed_length=True):
        if self._mode == MiniWalletMode.RAW_P2PK:
            (sighash, err) = LegacySignatureHash(CScript(self._scriptPubKey), tx, 0, SIGHASH_ALL)
            assert err is None
            # for exact fee calculation, create only signatures with fixed size by default (>49.89% probability):
            # 65 bytes: high-R val (33 bytes) + low-S val (32 bytes)
            # with the DER header/skeleton data of 6 bytes added, this leads to a target size of 71 bytes
            der_sig = b''
            while not len(der_sig) == 71:
                der_sig = self._priv_key.sign_ecdsa(sighash)
                if not fixed_length:
                    break
            tx.vin[0].scriptSig = CScript([der_sig + bytes(bytearray([SIGHASH_ALL]))])
            tx.rehash()
        elif self._mode == MiniWalletMode.RAW_OP_TRUE:
            for i in tx.vin:
                i.scriptSig = CScript([OP_NOP] * 43)  # pad to identical size
        elif self._mode == MiniWalletMode.ADDRESS_OP_TRUE:
            tx.wit.vtxinwit = [CTxInWitness()] * len(tx.vin)
            for i in tx.wit.vtxinwit:
                i.scriptWitness.stack = [CScript([OP_TRUE]), bytes([LEAF_VERSION_TAPSCRIPT]) + self._internal_key]
        else:
            assert False

    def generate(self, num_blocks, **kwargs):
        """Generate blocks with coinbase outputs to the internal address, and call rescan_utxos"""
        blocks = self._test_node.generatetodescriptor(num_blocks, self.get_descriptor(), **kwargs)
        # Calling rescan_utxos here makes sure that after a generate the utxo
        # set is in a clean state. For example, the wallet will update
        # - if the caller consumed utxos, but never used them
        # - if the caller sent a transaction that is not mined or got rbf'd
        # - after block re-orgs
        # - the utxo height for mined mempool txs
        # - However, the wallet will not consider remaining mempool txs
        self.rescan_utxos()
        return blocks

    def get_scriptPubKey(self):
        return self._scriptPubKey

    def get_descriptor(self):
        return descsum_create(f'raw({self._scriptPubKey.hex()})')

    def get_address(self):
        assert_equal(self._mode, MiniWalletMode.ADDRESS_OP_TRUE)
        return self._address

    def get_utxo(self, *, txid: str = '', vout: Optional[int] = None, mark_as_spent=True) -> dict:
        """
        Returns a utxo and marks it as spent (pops it from the internal list)

        Args:
        txid: get the first utxo we find from a specific transaction
        """
        self._utxos = sorted(self._utxos, key=lambda k: (k['value'], -k['height']))  # Put the largest utxo last
        if txid:
            utxo_filter: Any = filter(lambda utxo: txid == utxo['txid'], self._utxos)
        else:
            utxo_filter = reversed(self._utxos)  # By default the largest utxo
        if vout is not None:
            utxo_filter = filter(lambda utxo: vout == utxo['vout'], utxo_filter)
        index = self._utxos.index(next(utxo_filter))
        if mark_as_spent:
            return self._utxos.pop(index)
        else:
            return self._utxos[index]

    def get_utxos(self, *, include_immature_coinbase=False, mark_as_spent=True):
        """Returns the list of all utxos and optionally mark them as spent"""
        if not include_immature_coinbase:
            utxo_filter = filter(lambda utxo: not utxo['coinbase'] or COINBASE_MATURITY <= utxo['confirmations'], self._utxos)
        else:
            utxo_filter = self._utxos
        utxos = deepcopy(list(utxo_filter))
        if mark_as_spent:
            self._utxos = []
        return utxos

    def send_self_transfer(self, *, from_node, **kwargs):
        """Call create_self_transfer and send the transaction."""
        tx = self.create_self_transfer(**kwargs)
        self.sendrawtransaction(from_node=from_node, tx_hex=tx['hex'])
        return tx

    def send_to(self, *, from_node, scriptPubKey, amount, fee=1000):
        """
        Create and send a tx with an output to a given scriptPubKey/amount,
        plus a change output to our internal address. To keep things simple, a
        fixed fee given in Satoshi is used.

        Note that this method fails if there is no single internal utxo
        available that can cover the cost for the amount and the fixed fee
        (the utxo with the largest value is taken).

        Returns a tuple (txid, n) referring to the created external utxo outpoint.
        """
        tx = self.create_self_transfer(fee_rate=0)["tx"]
        assert_greater_than_or_equal(tx.vout[0].nValue, amount + fee)
        tx.vout[0].nValue -= (amount + fee)           # change output -> MiniWallet
        tx.vout.append(CTxOut(amount, scriptPubKey))  # arbitrary output -> to be returned
        txid = self.sendrawtransaction(from_node=from_node, tx_hex=tx.serialize().hex())
        return txid, 1

    def send_self_transfer_multi(self, *, from_node, **kwargs):
        """Call create_self_transfer_multi and send the transaction."""
        tx = self.create_self_transfer_multi(**kwargs)
        self.sendrawtransaction(from_node=from_node, tx_hex=tx["hex"])
        return tx

    def create_self_transfer_multi(
        self,
        *,
        utxos_to_spend: Optional[List[dict]] = None,
        num_outputs=1,
        amount_per_output=0,
        locktime=0,
        sequence=0,
        fee_per_output=1000,
        target_weight=0
    ):
        """
        Create and return a transaction that spends the given UTXOs and creates a
        certain number of outputs with equal amounts. The output amounts can be
        set by amount_per_output or automatically calculated with a fee_per_output.
        """
        utxos_to_spend = utxos_to_spend or [self.get_utxo()]
        sequence = [sequence] * len(utxos_to_spend) if type(sequence) is int else sequence
        assert_equal(len(utxos_to_spend), len(sequence))

        # calculate output amount
        inputs_value_total = sum([int(COIN * utxo['value']) for utxo in utxos_to_spend])
        outputs_value_total = inputs_value_total - fee_per_output * num_outputs
        amount_per_output = amount_per_output or (outputs_value_total // num_outputs)
        assert amount_per_output > 0
        outputs_value_total = amount_per_output * num_outputs
        fee = Decimal(inputs_value_total - outputs_value_total) / COIN

        # create tx
        tx = CTransaction()
        tx.vin = [CTxIn(COutPoint(int(utxo_to_spend['txid'], 16), utxo_to_spend['vout']), nSequence=seq) for utxo_to_spend, seq in zip(utxos_to_spend, sequence)]
        tx.vout = [CTxOut(amount_per_output, bytearray(self._scriptPubKey)) for _ in range(num_outputs)]
        tx.nLockTime = locktime

        self.sign_tx(tx)

        if target_weight:
            self._bulk_tx(tx, target_weight)

        txid = tx.rehash()
        return {
            "new_utxos": [self._create_utxo(
                txid=txid,
                vout=i,
                value=Decimal(tx.vout[i].nValue) / COIN,
                height=0,
                coinbase=False,
                confirmations=0,
            ) for i in range(len(tx.vout))],
            "fee": fee,
            "txid": txid,
            "wtxid": tx.getwtxid(),
            "hex": tx.serialize().hex(),
            "tx": tx,
        }

    def create_self_transfer(self, *, fee_rate=Decimal("0.003"), fee=Decimal("0"), utxo_to_spend=None, locktime=0, sequence=0, target_weight=0):
        """Create and return a tx with the specified fee. If fee is 0, use fee_rate, where the resulting fee may be exact or at most one satoshi higher than needed."""
        utxo_to_spend = utxo_to_spend or self.get_utxo()
        assert fee_rate >= 0
        assert fee >= 0
        # calculate fee
        if self._mode in (MiniWalletMode.RAW_OP_TRUE, MiniWalletMode.ADDRESS_OP_TRUE):
            vsize = Decimal(104)  # anyone-can-spend
        elif self._mode == MiniWalletMode.RAW_P2PK:
            vsize = Decimal(168)  # P2PK (73 bytes scriptSig + 35 bytes scriptPubKey + 60 bytes other)
        else:
            assert False
        send_value = utxo_to_spend["value"] - (fee or (fee_rate * vsize / 1000))

        # create tx
        tx = self.create_self_transfer_multi(utxos_to_spend=[utxo_to_spend], locktime=locktime, sequence=sequence, amount_per_output=int(COIN * send_value), target_weight=target_weight)
        if not target_weight:
            assert_equal(tx["tx"].get_vsize(), vsize)
        tx["new_utxo"] = tx.pop("new_utxos")[0]

        return tx

    def sendrawtransaction(self, *, from_node, tx_hex, maxfeerate=0, **kwargs):
        txid = from_node.sendrawtransaction(hexstring=tx_hex, maxfeerate=maxfeerate, **kwargs)
        self.scan_tx(from_node.decoderawtransaction(tx_hex))
        return txid

    def create_self_transfer_chain(self, *, chain_length, utxo_to_spend=None):
        """
        Create a "chain" of chain_length transactions. The nth transaction in
        the chain is a child of the n-1th transaction and parent of the n+1th transaction.
        """
        chaintip_utxo = utxo_to_spend or self.get_utxo()
        chain = []

        for _ in range(chain_length):
            tx = self.create_self_transfer(utxo_to_spend=chaintip_utxo)
            chaintip_utxo = tx["new_utxo"]
            chain.append(tx)

        return chain

    def send_self_transfer_chain(self, *, from_node, **kwargs):
        """Create and send a "chain" of chain_length transactions. The nth transaction in
        the chain is a child of the n-1th transaction and parent of the n+1th transaction.

        Returns a list of objects for each tx (see create_self_transfer_multi).
        """
        chain = self.create_self_transfer_chain(**kwargs)
        for t in chain:
            self.sendrawtransaction(from_node=from_node, tx_hex=t["hex"])
        return chain


def getnewdestination(address_type='bech32m'):
    """Generate a random destination of the specified type and return the
       corresponding public key, scriptPubKey and address. Supported types are
       'legacy', 'p2sh-segwit', 'bech32' and 'bech32m'. Can be used when a random
       destination is needed, but no compiled wallet is available (e.g. as
       replacement to the getnewaddress/getaddressinfo RPCs)."""
    key = ECKey()
    key.generate()
    pubkey = key.get_pubkey().get_bytes()
    if address_type == 'legacy':
        scriptpubkey = key_to_p2pkh_script(pubkey)
        address = key_to_p2pkh(pubkey)
    elif address_type == 'p2sh-segwit':
        scriptpubkey = key_to_p2sh_p2wpkh_script(pubkey)
        address = key_to_p2sh_p2wpkh(pubkey)
    elif address_type == 'bech32':
        scriptpubkey = key_to_p2wpkh_script(pubkey)
        address = key_to_p2wpkh(pubkey)
    elif address_type == 'bech32m':
        tap = taproot_construct(compute_xonly_pubkey(key.get_bytes())[0])
        pubkey = tap.output_pubkey
        scriptpubkey = tap.scriptPubKey
        address = output_key_to_p2tr(pubkey)
    else:
        assert False
<<<<<<< HEAD
    return pubkey, scriptpubkey, address


def address_to_scriptpubkey(address):
    """Converts a given address to the corresponding output script (scriptPubKey)."""
    version, payload = bech32_to_bytes(address)
    if version is not None:
        return program_to_witness_script(version, payload) # testnet segwit scriptpubkey
    payload, version = base58_to_byte(address)
    if version == 88:  # testnet pubkey hash
        return keyhash_to_p2pkh_script(payload)
    elif version == 90:  # testnet script hash
        return scripthash_to_p2sh_script(payload)
    # TODO: also support other address formats
    else:
        assert False
=======
    return pubkey, scriptpubkey, address
>>>>>>> fa276c01
<|MERGE_RESOLUTION|>--- conflicted
+++ resolved
@@ -407,23 +407,4 @@
         address = output_key_to_p2tr(pubkey)
     else:
         assert False
-<<<<<<< HEAD
-    return pubkey, scriptpubkey, address
-
-
-def address_to_scriptpubkey(address):
-    """Converts a given address to the corresponding output script (scriptPubKey)."""
-    version, payload = bech32_to_bytes(address)
-    if version is not None:
-        return program_to_witness_script(version, payload) # testnet segwit scriptpubkey
-    payload, version = base58_to_byte(address)
-    if version == 88:  # testnet pubkey hash
-        return keyhash_to_p2pkh_script(payload)
-    elif version == 90:  # testnet script hash
-        return scripthash_to_p2sh_script(payload)
-    # TODO: also support other address formats
-    else:
-        assert False
-=======
-    return pubkey, scriptpubkey, address
->>>>>>> fa276c01
+    return pubkey, scriptpubkey, address