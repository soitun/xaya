--- conflicted
+++ resolved
@@ -97,11 +97,7 @@
     if tmpl and tmpl.get('bits') is not None:
         block.powData.nBits = struct.unpack('>I', bytes.fromhex(tmpl['bits']))[0]
     else:
-<<<<<<< HEAD
-        block.powData.nBits = 0x207fffff  # difficulty retargeting is disabled in REGTEST chainparams
-=======
-        block.nBits = REGTEST_N_BITS
->>>>>>> 2b956996
+        block.powData.nBits = REGTEST_N_BITS
     if coinbase is None:
         coinbase = create_coinbase(height=tmpl['height'])
     block.vtx.append(coinbase)
