#!/usr/bin/env python3
# Copyright (c) 2015-present The Bitcoin Core developers
# Distributed under the MIT software license, see the accompanying
# file COPYING or http://www.opensource.org/licenses/mit-license.php.
"""Utilities for manipulating blocks and transactions."""

import struct
import time
import unittest

from .address import (
    address_to_scriptpubkey,
    key_to_p2sh_p2wpkh,
    key_to_p2wpkh,
    script_to_p2sh_p2wsh,
    script_to_p2wsh,
)
from .messages import (
    CBlock,
    COIN,
    COutPoint,
    CTransaction,
    CTxIn,
    CTxInWitness,
    CTxOut,
    SEQUENCE_FINAL,
    hash256,
    ser_uint256,
    tx_from_hex,
    uint256_from_compact,
    WITNESS_SCALE_FACTOR,
    MAX_SEQUENCE_NONFINAL,
)
from .script import (
    CScript,
    CScriptNum,
    CScriptOp,
    OP_0,
    OP_RETURN,
    OP_TRUE,
)
from .script_util import (
    key_to_p2pk_script,
    key_to_p2wpkh_script,
    keys_to_multisig_script,
    script_to_p2wsh_script,
)
from .util import assert_equal

MAX_BLOCK_SIGOPS = 2000
MAX_BLOCK_SIGOPS_WEIGHT = MAX_BLOCK_SIGOPS * WITNESS_SCALE_FACTOR
<<<<<<< HEAD
MAX_STANDARD_TX_WEIGHT = 40000
=======
MAX_STANDARD_TX_SIGOPS = 4000
MAX_STANDARD_TX_WEIGHT = 400000
>>>>>>> fe2ff395

# Genesis block time (regtest)
TIME_GENESIS_BLOCK = 1300000000

MAX_FUTURE_BLOCK_TIME = 2 * 60 * 60

# Coinbase transaction outputs can only be spent after this number of new blocks (network rule)
COINBASE_MATURITY = 100

# From BIP141
WITNESS_COMMITMENT_HEADER = b"\xaa\x21\xa9\xed"

NORMAL_GBT_REQUEST_PARAMS = {"rules": ["segwit"]}
VERSIONBITS_LAST_OLD_BLOCK_VERSION = 4
MIN_BLOCKS_TO_KEEP = 288

REGTEST_RETARGET_PERIOD = 150

REGTEST_N_BITS = 0x207fffff  # difficulty retargeting is disabled in REGTEST chainparams"
REGTEST_TARGET = 0x7fffff0000000000000000000000000000000000000000000000000000000000
assert_equal(uint256_from_compact(REGTEST_N_BITS), REGTEST_TARGET)

DIFF_1_N_BITS = 0x1d00ffff
DIFF_1_TARGET = 0x00000000ffff0000000000000000000000000000000000000000000000000000
assert_equal(uint256_from_compact(DIFF_1_N_BITS), DIFF_1_TARGET)

DIFF_4_N_BITS = 0x1c3fffc0
DIFF_4_TARGET = int(DIFF_1_TARGET / 4)
assert_equal(uint256_from_compact(DIFF_4_N_BITS), DIFF_4_TARGET)

def nbits_str(nbits):
    return f"{nbits:08x}"

def target_str(target):
    return f"{target:064x}"

def create_block(hashprev=None, coinbase=None, ntime=None, *, version=None, tmpl=None, txlist=None):
    """Create a block (with regtest difficulty)."""
    block = CBlock()
    if tmpl is None:
        tmpl = {}
    block.nVersion = version or tmpl.get('version') or VERSIONBITS_LAST_OLD_BLOCK_VERSION
    block.nTime = ntime or tmpl.get('curtime') or int(time.time() + 600)
    block.hashPrevBlock = hashprev or int(tmpl['previousblockhash'], 0x10)
    if tmpl and tmpl.get('bits') is not None:
        block.powData.nBits = struct.unpack('>I', bytes.fromhex(tmpl['bits']))[0]
    else:
        block.powData.nBits = REGTEST_N_BITS
    if coinbase is None:
        coinbase = create_coinbase(height=tmpl['height'])
    block.vtx.append(coinbase)
    if txlist:
        for tx in txlist:
            if not hasattr(tx, 'calc_sha256'):
                tx = tx_from_hex(tx)
            block.vtx.append(tx)
    block.hashMerkleRoot = block.calc_merkle_root()
    block.calc_sha256()
    return block

def get_witness_script(witness_root, witness_nonce):
    witness_commitment = hash256(ser_uint256(witness_root) + ser_uint256(witness_nonce))
    output_data = WITNESS_COMMITMENT_HEADER + witness_commitment
    return CScript([OP_RETURN, output_data])

def add_witness_commitment(block, nonce=0):
    """Add a witness commitment to the block's coinbase transaction.

    According to BIP141, blocks with witness rules active must commit to the
    hash of all in-block transactions including witness."""
    # First calculate the merkle root of the block's
    # transactions, with witnesses.
    witness_nonce = nonce
    witness_root = block.calc_witness_merkle_root()
    # witness_nonce should go to coinbase witness.
    block.vtx[0].wit.vtxinwit = [CTxInWitness()]
    block.vtx[0].wit.vtxinwit[0].scriptWitness.stack = [ser_uint256(witness_nonce)]

    # witness commitment is the last OP_RETURN output in coinbase
    block.vtx[0].vout.append(CTxOut(0, get_witness_script(witness_root, witness_nonce)))
    block.vtx[0].rehash()
    block.hashMerkleRoot = block.calc_merkle_root()
    block.rehash()


def script_BIP34_coinbase_height(height):
    if height <= 16:
        res = CScriptOp.encode_op_n(height)
        # Append dummy to increase scriptSig size to 2 (see bad-cb-length consensus rule)
        return CScript([res, OP_0])
    return CScript([CScriptNum(height)])


def create_coinbase(height, pubkey=None, *, script_pubkey=None, extra_output_script=None, fees=0, nValue=50, retarget_period=REGTEST_RETARGET_PERIOD):
    """Create a coinbase transaction.

    If pubkey is passed in, the coinbase output will be a P2PK output;
    otherwise an anyone-can-spend output.

    If extra_output_script is given, make a 0-value output to that
    script. This is useful to pad block weight/sigops as needed. """
    coinbase = CTransaction()
    coinbase.nLockTime = height - 1
    coinbase.vin.append(CTxIn(COutPoint(0, 0xffffffff), script_BIP34_coinbase_height(height), MAX_SEQUENCE_NONFINAL))
    coinbaseoutput = CTxOut()
    coinbaseoutput.nValue = nValue * COIN
    if nValue == 50:
        halvings = int(height / retarget_period)
        coinbaseoutput.nValue >>= halvings
        coinbaseoutput.nValue += fees
    if pubkey is not None:
        coinbaseoutput.scriptPubKey = key_to_p2pk_script(pubkey)
    elif script_pubkey is not None:
        coinbaseoutput.scriptPubKey = script_pubkey
    else:
        coinbaseoutput.scriptPubKey = CScript([OP_TRUE])
    coinbase.vout = [coinbaseoutput]
    if extra_output_script is not None:
        coinbaseoutput2 = CTxOut()
        coinbaseoutput2.nValue = 0
        coinbaseoutput2.scriptPubKey = extra_output_script
        coinbase.vout.append(coinbaseoutput2)
    coinbase.calc_sha256()
    return coinbase

def create_tx_with_script(prevtx, n, script_sig=b"", *, amount, output_script=None):
    """Return one-input, one-output transaction object
       spending the prevtx's n-th output with the given amount.

       Can optionally pass scriptPubKey and scriptSig, default is anyone-can-spend output.
    """
    if output_script is None:
        output_script = CScript()
    tx = CTransaction()
    assert n < len(prevtx.vout)
    tx.vin.append(CTxIn(COutPoint(prevtx.sha256, n), script_sig, SEQUENCE_FINAL))
    tx.vout.append(CTxOut(amount, output_script))
    tx.calc_sha256()
    return tx

def get_legacy_sigopcount_block(block, accurate=True):
    count = 0
    for tx in block.vtx:
        count += get_legacy_sigopcount_tx(tx, accurate)
    return count

def get_legacy_sigopcount_tx(tx, accurate=True):
    count = 0
    for i in tx.vout:
        count += i.scriptPubKey.GetSigOpCount(accurate)
    for j in tx.vin:
        # scriptSig might be of type bytes, so convert to CScript for the moment
        count += CScript(j.scriptSig).GetSigOpCount(accurate)
    return count

def witness_script(use_p2wsh, pubkey):
    """Create a scriptPubKey for a pay-to-witness TxOut.

    This is either a P2WPKH output for the given pubkey, or a P2WSH output of a
    1-of-1 multisig for the given pubkey. Returns the hex encoding of the
    scriptPubKey."""
    if not use_p2wsh:
        # P2WPKH instead
        pkscript = key_to_p2wpkh_script(pubkey)
    else:
        # 1-of-1 multisig
        witness_script = keys_to_multisig_script([pubkey])
        pkscript = script_to_p2wsh_script(witness_script)
    return pkscript.hex()

def create_witness_tx(node, use_p2wsh, utxo, pubkey, encode_p2sh, amount):
    """Return a transaction (in hex) that spends the given utxo to a segwit output.

    Optionally wrap the segwit output using P2SH."""
    if use_p2wsh:
        program = keys_to_multisig_script([pubkey])
        addr = script_to_p2sh_p2wsh(program) if encode_p2sh else script_to_p2wsh(program)
    else:
        addr = key_to_p2sh_p2wpkh(pubkey) if encode_p2sh else key_to_p2wpkh(pubkey)
    if not encode_p2sh:
        assert_equal(address_to_scriptpubkey(addr).hex(), witness_script(use_p2wsh, pubkey))
    return node.createrawtransaction([utxo], {addr: amount})

def send_to_witness(use_p2wsh, node, utxo, pubkey, encode_p2sh, amount, sign=True, insert_redeem_script=""):
    """Create a transaction spending a given utxo to a segwit output.

    The output corresponds to the given pubkey: use_p2wsh determines whether to
    use P2WPKH or P2WSH; encode_p2sh determines whether to wrap in P2SH.
    sign=True will have the given node sign the transaction.
    insert_redeem_script will be added to the scriptSig, if given."""
    tx_to_witness = create_witness_tx(node, use_p2wsh, utxo, pubkey, encode_p2sh, amount)
    if (sign):
        signed = node.signrawtransactionwithwallet(tx_to_witness)
        assert "errors" not in signed or len(["errors"]) == 0
        return node.sendrawtransaction(signed["hex"])
    else:
        if (insert_redeem_script):
            tx = tx_from_hex(tx_to_witness)
            tx.vin[0].scriptSig += CScript([bytes.fromhex(insert_redeem_script)])
            tx_to_witness = tx.serialize().hex()

    return node.sendrawtransaction(tx_to_witness)

class TestFrameworkBlockTools(unittest.TestCase):
    def test_create_coinbase(self):
        height = 20
        coinbase_tx = create_coinbase(height=height)
        assert_equal(CScriptNum.decode(coinbase_tx.vin[0].scriptSig), height)<|MERGE_RESOLUTION|>--- conflicted
+++ resolved
@@ -49,12 +49,8 @@
 
 MAX_BLOCK_SIGOPS = 2000
 MAX_BLOCK_SIGOPS_WEIGHT = MAX_BLOCK_SIGOPS * WITNESS_SCALE_FACTOR
-<<<<<<< HEAD
+MAX_STANDARD_TX_SIGOPS = 4000
 MAX_STANDARD_TX_WEIGHT = 40000
-=======
-MAX_STANDARD_TX_SIGOPS = 4000
-MAX_STANDARD_TX_WEIGHT = 400000
->>>>>>> fe2ff395
 
 # Genesis block time (regtest)
 TIME_GENESIS_BLOCK = 1300000000
