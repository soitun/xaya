--- conflicted
+++ resolved
@@ -22,14 +22,9 @@
 
 from .crypto.ripemd160 import ripemd160
 
-<<<<<<< HEAD
 MAX_SCRIPT_ELEMENT_SIZE = 2048
+MAX_SCRIPT_SIZE = 10000
 MAX_PUBKEYS_PER_MULTI_A = 99
-=======
-MAX_SCRIPT_ELEMENT_SIZE = 520
-MAX_SCRIPT_SIZE = 10000
-MAX_PUBKEYS_PER_MULTI_A = 999
->>>>>>> 1397757c
 LOCKTIME_THRESHOLD = 500000000
 ANNEX_TAG = 0x50
 
