--- conflicted
+++ resolved
@@ -19,12 +19,7 @@
     uint256_from_str,
 )
 
-<<<<<<< HEAD
 MAX_SCRIPT_ELEMENT_SIZE = 2048
-
-=======
-MAX_SCRIPT_ELEMENT_SIZE = 520
->>>>>>> b1294f75
 OPCODE_NAMES = {}
 
 def hash160(s):
@@ -119,20 +114,11 @@
 OP_1NEGATE = CScriptOp(0x4f)
 OP_RESERVED = CScriptOp(0x50)
 OP_1 = CScriptOp(0x51)
-<<<<<<< HEAD
-OP_TRUE=OP_1
-OP_NAME_REGISTER=OP_1
+OP_TRUE = OP_1
+OP_NAME_REGISTER = OP_1
 OP_2 = CScriptOp(0x52)
-OP_NAME_UPDATE=OP_2
+OP_NAME_UPDATE = OP_2
 OP_3 = CScriptOp(0x53)
-=======
-OP_TRUE = OP_1
-OP_NAME_NEW = OP_1
-OP_2 = CScriptOp(0x52)
-OP_NAME_FIRSTUPDATE = OP_2
-OP_3 = CScriptOp(0x53)
-OP_NAME_UPDATE = OP_3
->>>>>>> b1294f75
 OP_4 = CScriptOp(0x54)
 OP_5 = CScriptOp(0x55)
 OP_6 = CScriptOp(0x56)
