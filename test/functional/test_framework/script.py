#!/usr/bin/env python3
# Copyright (c) 2015-2021 The Bitcoin Core developers
# Distributed under the MIT software license, see the accompanying
# file COPYING or http://www.opensource.org/licenses/mit-license.php.
"""Functionality to build scripts, as well as signature hash functions.

This file is modified from python-bitcoinlib.
"""

from collections import namedtuple
import struct
import unittest
from typing import List, Dict

from .key import TaggedHash, tweak_add_pubkey

from .messages import (
    CTransaction,
    CTxOut,
    hash256,
    ser_string,
    ser_uint256,
    sha256,
    uint256_from_str,
)

from .ripemd160 import ripemd160

<<<<<<< HEAD
MAX_SCRIPT_ELEMENT_SIZE = 2048
=======
MAX_SCRIPT_ELEMENT_SIZE = 520
MAX_PUBKEYS_PER_MULTI_A = 999
>>>>>>> 490df7a7
LOCKTIME_THRESHOLD = 500000000
ANNEX_TAG = 0x50

LEAF_VERSION_TAPSCRIPT = 0xc0

def hash160(s):
    return ripemd160(sha256(s))

def bn2vch(v):
    """Convert number to bitcoin-specific little endian format."""
    # We need v.bit_length() bits, plus a sign bit for every nonzero number.
    n_bits = v.bit_length() + (v != 0)
    # The number of bytes for that is:
    n_bytes = (n_bits + 7) // 8
    # Convert number to absolute value + sign in top bit.
    encoded_v = 0 if v == 0 else abs(v) | ((v < 0) << (n_bytes * 8 - 1))
    # Serialize to bytes
    return encoded_v.to_bytes(n_bytes, 'little')

class CScriptOp(int):
    """A single script opcode"""
    __slots__ = ()

    @staticmethod
    def encode_op_pushdata(d):
        """Encode a PUSHDATA op, returning bytes"""
        if len(d) < 0x4c:
            return b'' + bytes([len(d)]) + d  # OP_PUSHDATA
        elif len(d) <= 0xff:
            return b'\x4c' + bytes([len(d)]) + d  # OP_PUSHDATA1
        elif len(d) <= 0xffff:
            return b'\x4d' + struct.pack(b'<H', len(d)) + d  # OP_PUSHDATA2
        elif len(d) <= 0xffffffff:
            return b'\x4e' + struct.pack(b'<I', len(d)) + d  # OP_PUSHDATA4
        else:
            raise ValueError("Data too long to encode in a PUSHDATA op")

    @staticmethod
    def encode_op_n(n):
        """Encode a small integer op, returning an opcode"""
        if not (0 <= n <= 16):
            raise ValueError('Integer must be in range 0 <= n <= 16, got %d' % n)

        if n == 0:
            return OP_0
        else:
            return CScriptOp(OP_1 + n - 1)

    def decode_op_n(self):
        """Decode a small integer opcode, returning an integer"""
        if self == OP_0:
            return 0

        if not (self == OP_0 or OP_1 <= self <= OP_16):
            raise ValueError('op %r is not an OP_N' % self)

        return int(self - OP_1 + 1)

    def is_small_int(self):
        """Return true if the op pushes a small integer to the stack"""
        if 0x51 <= self <= 0x60 or self == 0:
            return True
        else:
            return False

    def __str__(self):
        return repr(self)

    def __repr__(self):
        if self in OPCODE_NAMES:
            return OPCODE_NAMES[self]
        else:
            return 'CScriptOp(0x%x)' % self

    def __new__(cls, n):
        try:
            return _opcode_instances[n]
        except IndexError:
            assert len(_opcode_instances) == n
            _opcode_instances.append(super().__new__(cls, n))
            return _opcode_instances[n]

OPCODE_NAMES: Dict[CScriptOp, str] = {}
_opcode_instances: List[CScriptOp] = []

# Populate opcode instance table
for n in range(0xff + 1):
    CScriptOp(n)


# push value
OP_0 = CScriptOp(0x00)
OP_FALSE = OP_0
OP_PUSHDATA1 = CScriptOp(0x4c)
OP_PUSHDATA2 = CScriptOp(0x4d)
OP_PUSHDATA4 = CScriptOp(0x4e)
OP_1NEGATE = CScriptOp(0x4f)
OP_RESERVED = CScriptOp(0x50)
OP_1 = CScriptOp(0x51)
OP_TRUE = OP_1
OP_NAME_REGISTER = OP_1
OP_2 = CScriptOp(0x52)
OP_NAME_UPDATE = OP_2
OP_3 = CScriptOp(0x53)
OP_4 = CScriptOp(0x54)
OP_5 = CScriptOp(0x55)
OP_6 = CScriptOp(0x56)
OP_7 = CScriptOp(0x57)
OP_8 = CScriptOp(0x58)
OP_9 = CScriptOp(0x59)
OP_10 = CScriptOp(0x5a)
OP_11 = CScriptOp(0x5b)
OP_12 = CScriptOp(0x5c)
OP_13 = CScriptOp(0x5d)
OP_14 = CScriptOp(0x5e)
OP_15 = CScriptOp(0x5f)
OP_16 = CScriptOp(0x60)

# control
OP_NOP = CScriptOp(0x61)
OP_VER = CScriptOp(0x62)
OP_IF = CScriptOp(0x63)
OP_NOTIF = CScriptOp(0x64)
OP_VERIF = CScriptOp(0x65)
OP_VERNOTIF = CScriptOp(0x66)
OP_ELSE = CScriptOp(0x67)
OP_ENDIF = CScriptOp(0x68)
OP_VERIFY = CScriptOp(0x69)
OP_RETURN = CScriptOp(0x6a)

# stack ops
OP_TOALTSTACK = CScriptOp(0x6b)
OP_FROMALTSTACK = CScriptOp(0x6c)
OP_2DROP = CScriptOp(0x6d)
OP_2DUP = CScriptOp(0x6e)
OP_3DUP = CScriptOp(0x6f)
OP_2OVER = CScriptOp(0x70)
OP_2ROT = CScriptOp(0x71)
OP_2SWAP = CScriptOp(0x72)
OP_IFDUP = CScriptOp(0x73)
OP_DEPTH = CScriptOp(0x74)
OP_DROP = CScriptOp(0x75)
OP_DUP = CScriptOp(0x76)
OP_NIP = CScriptOp(0x77)
OP_OVER = CScriptOp(0x78)
OP_PICK = CScriptOp(0x79)
OP_ROLL = CScriptOp(0x7a)
OP_ROT = CScriptOp(0x7b)
OP_SWAP = CScriptOp(0x7c)
OP_TUCK = CScriptOp(0x7d)

# splice ops
OP_CAT = CScriptOp(0x7e)
OP_SUBSTR = CScriptOp(0x7f)
OP_LEFT = CScriptOp(0x80)
OP_RIGHT = CScriptOp(0x81)
OP_SIZE = CScriptOp(0x82)

# bit logic
OP_INVERT = CScriptOp(0x83)
OP_AND = CScriptOp(0x84)
OP_OR = CScriptOp(0x85)
OP_XOR = CScriptOp(0x86)
OP_EQUAL = CScriptOp(0x87)
OP_EQUALVERIFY = CScriptOp(0x88)
OP_RESERVED1 = CScriptOp(0x89)
OP_RESERVED2 = CScriptOp(0x8a)

# numeric
OP_1ADD = CScriptOp(0x8b)
OP_1SUB = CScriptOp(0x8c)
OP_2MUL = CScriptOp(0x8d)
OP_2DIV = CScriptOp(0x8e)
OP_NEGATE = CScriptOp(0x8f)
OP_ABS = CScriptOp(0x90)
OP_NOT = CScriptOp(0x91)
OP_0NOTEQUAL = CScriptOp(0x92)

OP_ADD = CScriptOp(0x93)
OP_SUB = CScriptOp(0x94)
OP_MUL = CScriptOp(0x95)
OP_DIV = CScriptOp(0x96)
OP_MOD = CScriptOp(0x97)
OP_LSHIFT = CScriptOp(0x98)
OP_RSHIFT = CScriptOp(0x99)

OP_BOOLAND = CScriptOp(0x9a)
OP_BOOLOR = CScriptOp(0x9b)
OP_NUMEQUAL = CScriptOp(0x9c)
OP_NUMEQUALVERIFY = CScriptOp(0x9d)
OP_NUMNOTEQUAL = CScriptOp(0x9e)
OP_LESSTHAN = CScriptOp(0x9f)
OP_GREATERTHAN = CScriptOp(0xa0)
OP_LESSTHANOREQUAL = CScriptOp(0xa1)
OP_GREATERTHANOREQUAL = CScriptOp(0xa2)
OP_MIN = CScriptOp(0xa3)
OP_MAX = CScriptOp(0xa4)

OP_WITHIN = CScriptOp(0xa5)

# crypto
OP_RIPEMD160 = CScriptOp(0xa6)
OP_SHA1 = CScriptOp(0xa7)
OP_SHA256 = CScriptOp(0xa8)
OP_HASH160 = CScriptOp(0xa9)
OP_HASH256 = CScriptOp(0xaa)
OP_CODESEPARATOR = CScriptOp(0xab)
OP_CHECKSIG = CScriptOp(0xac)
OP_CHECKSIGVERIFY = CScriptOp(0xad)
OP_CHECKMULTISIG = CScriptOp(0xae)
OP_CHECKMULTISIGVERIFY = CScriptOp(0xaf)

# expansion
OP_NOP1 = CScriptOp(0xb0)
OP_CHECKLOCKTIMEVERIFY = CScriptOp(0xb1)
OP_CHECKSEQUENCEVERIFY = CScriptOp(0xb2)
OP_NOP4 = CScriptOp(0xb3)
OP_NOP5 = CScriptOp(0xb4)
OP_NOP6 = CScriptOp(0xb5)
OP_NOP7 = CScriptOp(0xb6)
OP_NOP8 = CScriptOp(0xb7)
OP_NOP9 = CScriptOp(0xb8)
OP_NOP10 = CScriptOp(0xb9)

# BIP 342 opcodes (Tapscript)
OP_CHECKSIGADD = CScriptOp(0xba)

OP_INVALIDOPCODE = CScriptOp(0xff)

OPCODE_NAMES.update({
    OP_0: 'OP_0',
    OP_PUSHDATA1: 'OP_PUSHDATA1',
    OP_PUSHDATA2: 'OP_PUSHDATA2',
    OP_PUSHDATA4: 'OP_PUSHDATA4',
    OP_1NEGATE: 'OP_1NEGATE',
    OP_RESERVED: 'OP_RESERVED',
    OP_1: 'OP_1',
    OP_2: 'OP_2',
    OP_3: 'OP_3',
    OP_4: 'OP_4',
    OP_5: 'OP_5',
    OP_6: 'OP_6',
    OP_7: 'OP_7',
    OP_8: 'OP_8',
    OP_9: 'OP_9',
    OP_10: 'OP_10',
    OP_11: 'OP_11',
    OP_12: 'OP_12',
    OP_13: 'OP_13',
    OP_14: 'OP_14',
    OP_15: 'OP_15',
    OP_16: 'OP_16',
    OP_NOP: 'OP_NOP',
    OP_VER: 'OP_VER',
    OP_IF: 'OP_IF',
    OP_NOTIF: 'OP_NOTIF',
    OP_VERIF: 'OP_VERIF',
    OP_VERNOTIF: 'OP_VERNOTIF',
    OP_ELSE: 'OP_ELSE',
    OP_ENDIF: 'OP_ENDIF',
    OP_VERIFY: 'OP_VERIFY',
    OP_RETURN: 'OP_RETURN',
    OP_TOALTSTACK: 'OP_TOALTSTACK',
    OP_FROMALTSTACK: 'OP_FROMALTSTACK',
    OP_2DROP: 'OP_2DROP',
    OP_2DUP: 'OP_2DUP',
    OP_3DUP: 'OP_3DUP',
    OP_2OVER: 'OP_2OVER',
    OP_2ROT: 'OP_2ROT',
    OP_2SWAP: 'OP_2SWAP',
    OP_IFDUP: 'OP_IFDUP',
    OP_DEPTH: 'OP_DEPTH',
    OP_DROP: 'OP_DROP',
    OP_DUP: 'OP_DUP',
    OP_NIP: 'OP_NIP',
    OP_OVER: 'OP_OVER',
    OP_PICK: 'OP_PICK',
    OP_ROLL: 'OP_ROLL',
    OP_ROT: 'OP_ROT',
    OP_SWAP: 'OP_SWAP',
    OP_TUCK: 'OP_TUCK',
    OP_CAT: 'OP_CAT',
    OP_SUBSTR: 'OP_SUBSTR',
    OP_LEFT: 'OP_LEFT',
    OP_RIGHT: 'OP_RIGHT',
    OP_SIZE: 'OP_SIZE',
    OP_INVERT: 'OP_INVERT',
    OP_AND: 'OP_AND',
    OP_OR: 'OP_OR',
    OP_XOR: 'OP_XOR',
    OP_EQUAL: 'OP_EQUAL',
    OP_EQUALVERIFY: 'OP_EQUALVERIFY',
    OP_RESERVED1: 'OP_RESERVED1',
    OP_RESERVED2: 'OP_RESERVED2',
    OP_1ADD: 'OP_1ADD',
    OP_1SUB: 'OP_1SUB',
    OP_2MUL: 'OP_2MUL',
    OP_2DIV: 'OP_2DIV',
    OP_NEGATE: 'OP_NEGATE',
    OP_ABS: 'OP_ABS',
    OP_NOT: 'OP_NOT',
    OP_0NOTEQUAL: 'OP_0NOTEQUAL',
    OP_ADD: 'OP_ADD',
    OP_SUB: 'OP_SUB',
    OP_MUL: 'OP_MUL',
    OP_DIV: 'OP_DIV',
    OP_MOD: 'OP_MOD',
    OP_LSHIFT: 'OP_LSHIFT',
    OP_RSHIFT: 'OP_RSHIFT',
    OP_BOOLAND: 'OP_BOOLAND',
    OP_BOOLOR: 'OP_BOOLOR',
    OP_NUMEQUAL: 'OP_NUMEQUAL',
    OP_NUMEQUALVERIFY: 'OP_NUMEQUALVERIFY',
    OP_NUMNOTEQUAL: 'OP_NUMNOTEQUAL',
    OP_LESSTHAN: 'OP_LESSTHAN',
    OP_GREATERTHAN: 'OP_GREATERTHAN',
    OP_LESSTHANOREQUAL: 'OP_LESSTHANOREQUAL',
    OP_GREATERTHANOREQUAL: 'OP_GREATERTHANOREQUAL',
    OP_MIN: 'OP_MIN',
    OP_MAX: 'OP_MAX',
    OP_WITHIN: 'OP_WITHIN',
    OP_RIPEMD160: 'OP_RIPEMD160',
    OP_SHA1: 'OP_SHA1',
    OP_SHA256: 'OP_SHA256',
    OP_HASH160: 'OP_HASH160',
    OP_HASH256: 'OP_HASH256',
    OP_CODESEPARATOR: 'OP_CODESEPARATOR',
    OP_CHECKSIG: 'OP_CHECKSIG',
    OP_CHECKSIGVERIFY: 'OP_CHECKSIGVERIFY',
    OP_CHECKMULTISIG: 'OP_CHECKMULTISIG',
    OP_CHECKMULTISIGVERIFY: 'OP_CHECKMULTISIGVERIFY',
    OP_NOP1: 'OP_NOP1',
    OP_CHECKLOCKTIMEVERIFY: 'OP_CHECKLOCKTIMEVERIFY',
    OP_CHECKSEQUENCEVERIFY: 'OP_CHECKSEQUENCEVERIFY',
    OP_NOP4: 'OP_NOP4',
    OP_NOP5: 'OP_NOP5',
    OP_NOP6: 'OP_NOP6',
    OP_NOP7: 'OP_NOP7',
    OP_NOP8: 'OP_NOP8',
    OP_NOP9: 'OP_NOP9',
    OP_NOP10: 'OP_NOP10',
    OP_CHECKSIGADD: 'OP_CHECKSIGADD',
    OP_INVALIDOPCODE: 'OP_INVALIDOPCODE',
})

class CScriptInvalidError(Exception):
    """Base class for CScript exceptions"""
    pass

class CScriptTruncatedPushDataError(CScriptInvalidError):
    """Invalid pushdata due to truncation"""
    def __init__(self, msg, data):
        self.data = data
        super().__init__(msg)


# This is used, eg, for blockchain heights in coinbase scripts (bip34)
class CScriptNum:
    __slots__ = ("value",)

    def __init__(self, d=0):
        self.value = d

    @staticmethod
    def encode(obj):
        r = bytearray(0)
        if obj.value == 0:
            return bytes(r)
        neg = obj.value < 0
        absvalue = -obj.value if neg else obj.value
        while (absvalue):
            r.append(absvalue & 0xff)
            absvalue >>= 8
        if r[-1] & 0x80:
            r.append(0x80 if neg else 0)
        elif neg:
            r[-1] |= 0x80
        return bytes([len(r)]) + r

    @staticmethod
    def decode(vch):
        result = 0
        # We assume valid push_size and minimal encoding
        value = vch[1:]
        if len(value) == 0:
            return result
        for i, byte in enumerate(value):
            result |= int(byte) << 8 * i
        if value[-1] >= 0x80:
            # Mask for all but the highest result bit
            num_mask = (2**(len(value) * 8) - 1) >> 1
            result &= num_mask
            result *= -1
        return result


class CScript(bytes):
    """Serialized script

    A bytes subclass, so you can use this directly whenever bytes are accepted.
    Note that this means that indexing does *not* work - you'll get an index by
    byte rather than opcode. This format was chosen for efficiency so that the
    general case would not require creating a lot of little CScriptOP objects.

    iter(script) however does iterate by opcode.
    """
    __slots__ = ()

    @classmethod
    def __coerce_instance(cls, other):
        # Coerce other into bytes
        if isinstance(other, CScriptOp):
            other = bytes([other])
        elif isinstance(other, CScriptNum):
            if (other.value == 0):
                other = bytes([CScriptOp(OP_0)])
            else:
                other = CScriptNum.encode(other)
        elif isinstance(other, int):
            if 0 <= other <= 16:
                other = bytes([CScriptOp.encode_op_n(other)])
            elif other == -1:
                other = bytes([OP_1NEGATE])
            else:
                other = CScriptOp.encode_op_pushdata(bn2vch(other))
        elif isinstance(other, (bytes, bytearray)):
            other = CScriptOp.encode_op_pushdata(other)
        return other

    def __add__(self, other):
        # add makes no sense for a CScript()
        raise NotImplementedError

    def join(self, iterable):
        # join makes no sense for a CScript()
        raise NotImplementedError

    def __new__(cls, value=b''):
        if isinstance(value, bytes) or isinstance(value, bytearray):
            return super().__new__(cls, value)
        else:
            def coerce_iterable(iterable):
                for instance in iterable:
                    yield cls.__coerce_instance(instance)
            # Annoyingly on both python2 and python3 bytes.join() always
            # returns a bytes instance even when subclassed.
            return super().__new__(cls, b''.join(coerce_iterable(value)))

    def raw_iter(self):
        """Raw iteration

        Yields tuples of (opcode, data, sop_idx) so that the different possible
        PUSHDATA encodings can be accurately distinguished, as well as
        determining the exact opcode byte indexes. (sop_idx)
        """
        i = 0
        while i < len(self):
            sop_idx = i
            opcode = self[i]
            i += 1

            if opcode > OP_PUSHDATA4:
                yield (opcode, None, sop_idx)
            else:
                datasize = None
                pushdata_type = None
                if opcode < OP_PUSHDATA1:
                    pushdata_type = 'PUSHDATA(%d)' % opcode
                    datasize = opcode

                elif opcode == OP_PUSHDATA1:
                    pushdata_type = 'PUSHDATA1'
                    if i >= len(self):
                        raise CScriptInvalidError('PUSHDATA1: missing data length')
                    datasize = self[i]
                    i += 1

                elif opcode == OP_PUSHDATA2:
                    pushdata_type = 'PUSHDATA2'
                    if i + 1 >= len(self):
                        raise CScriptInvalidError('PUSHDATA2: missing data length')
                    datasize = self[i] + (self[i + 1] << 8)
                    i += 2

                elif opcode == OP_PUSHDATA4:
                    pushdata_type = 'PUSHDATA4'
                    if i + 3 >= len(self):
                        raise CScriptInvalidError('PUSHDATA4: missing data length')
                    datasize = self[i] + (self[i + 1] << 8) + (self[i + 2] << 16) + (self[i + 3] << 24)
                    i += 4

                else:
                    assert False  # shouldn't happen

                data = bytes(self[i:i + datasize])

                # Check for truncation
                if len(data) < datasize:
                    raise CScriptTruncatedPushDataError('%s: truncated data' % pushdata_type, data)

                i += datasize

                yield (opcode, data, sop_idx)

    def __iter__(self):
        """'Cooked' iteration

        Returns either a CScriptOP instance, an integer, or bytes, as
        appropriate.

        See raw_iter() if you need to distinguish the different possible
        PUSHDATA encodings.
        """
        for (opcode, data, sop_idx) in self.raw_iter():
            if data is not None:
                yield data
            else:
                opcode = CScriptOp(opcode)

                if opcode.is_small_int():
                    yield opcode.decode_op_n()
                else:
                    yield CScriptOp(opcode)

    def __repr__(self):
        def _repr(o):
            if isinstance(o, bytes):
                return "x('%s')" % o.hex()
            else:
                return repr(o)

        ops = []
        i = iter(self)
        while True:
            op = None
            try:
                op = _repr(next(i))
            except CScriptTruncatedPushDataError as err:
                op = '%s...<ERROR: %s>' % (_repr(err.data), err)
                break
            except CScriptInvalidError as err:
                op = '<ERROR: %s>' % err
                break
            except StopIteration:
                break
            finally:
                if op is not None:
                    ops.append(op)

        return "CScript([%s])" % ', '.join(ops)

    def GetSigOpCount(self, fAccurate):
        """Get the SigOp count.

        fAccurate - Accurately count CHECKMULTISIG, see BIP16 for details.

        Note that this is consensus-critical.
        """
        n = 0
        lastOpcode = OP_INVALIDOPCODE
        for (opcode, data, sop_idx) in self.raw_iter():
            if opcode in (OP_CHECKSIG, OP_CHECKSIGVERIFY):
                n += 1
            elif opcode in (OP_CHECKMULTISIG, OP_CHECKMULTISIGVERIFY):
                if fAccurate and (OP_1 <= lastOpcode <= OP_16):
                    n += opcode.decode_op_n()
                else:
                    n += 20
            lastOpcode = opcode
        return n


SIGHASH_DEFAULT = 0 # Taproot-only default, semantics same as SIGHASH_ALL
SIGHASH_ALL = 1
SIGHASH_NONE = 2
SIGHASH_SINGLE = 3
SIGHASH_ANYONECANPAY = 0x80

def FindAndDelete(script, sig):
    """Consensus critical, see FindAndDelete() in Satoshi codebase"""
    r = b''
    last_sop_idx = sop_idx = 0
    skip = True
    for (opcode, data, sop_idx) in script.raw_iter():
        if not skip:
            r += script[last_sop_idx:sop_idx]
        last_sop_idx = sop_idx
        if script[sop_idx:sop_idx + len(sig)] == sig:
            skip = True
        else:
            skip = False
    if not skip:
        r += script[last_sop_idx:]
    return CScript(r)

def LegacySignatureMsg(script, txTo, inIdx, hashtype):
    """Preimage of the signature hash, if it exists.

    Returns either (None, err) to indicate error (which translates to sighash 1),
    or (msg, None).
    """

    if inIdx >= len(txTo.vin):
        return (None, "inIdx %d out of range (%d)" % (inIdx, len(txTo.vin)))
    txtmp = CTransaction(txTo)

    for txin in txtmp.vin:
        txin.scriptSig = b''
    txtmp.vin[inIdx].scriptSig = FindAndDelete(script, CScript([OP_CODESEPARATOR]))

    if (hashtype & 0x1f) == SIGHASH_NONE:
        txtmp.vout = []

        for i in range(len(txtmp.vin)):
            if i != inIdx:
                txtmp.vin[i].nSequence = 0

    elif (hashtype & 0x1f) == SIGHASH_SINGLE:
        outIdx = inIdx
        if outIdx >= len(txtmp.vout):
            return (None, "outIdx %d out of range (%d)" % (outIdx, len(txtmp.vout)))

        tmp = txtmp.vout[outIdx]
        txtmp.vout = []
        for _ in range(outIdx):
            txtmp.vout.append(CTxOut(-1))
        txtmp.vout.append(tmp)

        for i in range(len(txtmp.vin)):
            if i != inIdx:
                txtmp.vin[i].nSequence = 0

    if hashtype & SIGHASH_ANYONECANPAY:
        tmp = txtmp.vin[inIdx]
        txtmp.vin = []
        txtmp.vin.append(tmp)

    s = txtmp.serialize_without_witness()
    s += struct.pack(b"<I", hashtype)

    return (s, None)

def LegacySignatureHash(*args, **kwargs):
    """Consensus-correct SignatureHash

    Returns (hash, err) to precisely match the consensus-critical behavior of
    the SIGHASH_SINGLE bug. (inIdx is *not* checked for validity)
    """

    HASH_ONE = b'\x01\x00\x00\x00\x00\x00\x00\x00\x00\x00\x00\x00\x00\x00\x00\x00\x00\x00\x00\x00\x00\x00\x00\x00\x00\x00\x00\x00\x00\x00\x00\x00'
    msg, err = LegacySignatureMsg(*args, **kwargs)
    if msg is None:
        return (HASH_ONE, err)
    else:
        return (hash256(msg), err)

# TODO: Allow cached hashPrevouts/hashSequence/hashOutputs to be provided.
# Performance optimization probably not necessary for python tests, however.
# Note that this corresponds to sigversion == 1 in EvalScript, which is used
# for version 0 witnesses.
def SegwitV0SignatureMsg(script, txTo, inIdx, hashtype, amount):

    hashPrevouts = 0
    hashSequence = 0
    hashOutputs = 0

    if not (hashtype & SIGHASH_ANYONECANPAY):
        serialize_prevouts = bytes()
        for i in txTo.vin:
            serialize_prevouts += i.prevout.serialize()
        hashPrevouts = uint256_from_str(hash256(serialize_prevouts))

    if (not (hashtype & SIGHASH_ANYONECANPAY) and (hashtype & 0x1f) != SIGHASH_SINGLE and (hashtype & 0x1f) != SIGHASH_NONE):
        serialize_sequence = bytes()
        for i in txTo.vin:
            serialize_sequence += struct.pack("<I", i.nSequence)
        hashSequence = uint256_from_str(hash256(serialize_sequence))

    if ((hashtype & 0x1f) != SIGHASH_SINGLE and (hashtype & 0x1f) != SIGHASH_NONE):
        serialize_outputs = bytes()
        for o in txTo.vout:
            serialize_outputs += o.serialize()
        hashOutputs = uint256_from_str(hash256(serialize_outputs))
    elif ((hashtype & 0x1f) == SIGHASH_SINGLE and inIdx < len(txTo.vout)):
        serialize_outputs = txTo.vout[inIdx].serialize()
        hashOutputs = uint256_from_str(hash256(serialize_outputs))

    ss = bytes()
    ss += struct.pack("<i", txTo.nVersion)
    ss += ser_uint256(hashPrevouts)
    ss += ser_uint256(hashSequence)
    ss += txTo.vin[inIdx].prevout.serialize()
    ss += ser_string(script)
    ss += struct.pack("<q", amount)
    ss += struct.pack("<I", txTo.vin[inIdx].nSequence)
    ss += ser_uint256(hashOutputs)
    ss += struct.pack("<i", txTo.nLockTime)
    ss += struct.pack("<I", hashtype)
    return ss

def SegwitV0SignatureHash(*args, **kwargs):
    return hash256(SegwitV0SignatureMsg(*args, **kwargs))

class TestFrameworkScript(unittest.TestCase):
    def test_bn2vch(self):
        self.assertEqual(bn2vch(0), bytes([]))
        self.assertEqual(bn2vch(1), bytes([0x01]))
        self.assertEqual(bn2vch(-1), bytes([0x81]))
        self.assertEqual(bn2vch(0x7F), bytes([0x7F]))
        self.assertEqual(bn2vch(-0x7F), bytes([0xFF]))
        self.assertEqual(bn2vch(0x80), bytes([0x80, 0x00]))
        self.assertEqual(bn2vch(-0x80), bytes([0x80, 0x80]))
        self.assertEqual(bn2vch(0xFF), bytes([0xFF, 0x00]))
        self.assertEqual(bn2vch(-0xFF), bytes([0xFF, 0x80]))
        self.assertEqual(bn2vch(0x100), bytes([0x00, 0x01]))
        self.assertEqual(bn2vch(-0x100), bytes([0x00, 0x81]))
        self.assertEqual(bn2vch(0x7FFF), bytes([0xFF, 0x7F]))
        self.assertEqual(bn2vch(-0x8000), bytes([0x00, 0x80, 0x80]))
        self.assertEqual(bn2vch(-0x7FFFFF), bytes([0xFF, 0xFF, 0xFF]))
        self.assertEqual(bn2vch(0x80000000), bytes([0x00, 0x00, 0x00, 0x80, 0x00]))
        self.assertEqual(bn2vch(-0x80000000), bytes([0x00, 0x00, 0x00, 0x80, 0x80]))
        self.assertEqual(bn2vch(0xFFFFFFFF), bytes([0xFF, 0xFF, 0xFF, 0xFF, 0x00]))
        self.assertEqual(bn2vch(123456789), bytes([0x15, 0xCD, 0x5B, 0x07]))
        self.assertEqual(bn2vch(-54321), bytes([0x31, 0xD4, 0x80]))

    def test_cscriptnum_encoding(self):
        # round-trip negative and multi-byte CScriptNums
        values = [0, 1, -1, -2, 127, 128, -255, 256, (1 << 15) - 1, -(1 << 16), (1 << 24) - 1, (1 << 31), 1 - (1 << 32), 1 << 40, 1500, -1500]
        for value in values:
            self.assertEqual(CScriptNum.decode(CScriptNum.encode(CScriptNum(value))), value)

def BIP341_sha_prevouts(txTo):
    return sha256(b"".join(i.prevout.serialize() for i in txTo.vin))

def BIP341_sha_amounts(spent_utxos):
    return sha256(b"".join(struct.pack("<q", u.nValue) for u in spent_utxos))

def BIP341_sha_scriptpubkeys(spent_utxos):
    return sha256(b"".join(ser_string(u.scriptPubKey) for u in spent_utxos))

def BIP341_sha_sequences(txTo):
    return sha256(b"".join(struct.pack("<I", i.nSequence) for i in txTo.vin))

def BIP341_sha_outputs(txTo):
    return sha256(b"".join(o.serialize() for o in txTo.vout))

def TaprootSignatureMsg(txTo, spent_utxos, hash_type, input_index = 0, scriptpath = False, script = CScript(), codeseparator_pos = -1, annex = None, leaf_ver = LEAF_VERSION_TAPSCRIPT):
    assert (len(txTo.vin) == len(spent_utxos))
    assert (input_index < len(txTo.vin))
    out_type = SIGHASH_ALL if hash_type == 0 else hash_type & 3
    in_type = hash_type & SIGHASH_ANYONECANPAY
    spk = spent_utxos[input_index].scriptPubKey
    ss = bytes([0, hash_type]) # epoch, hash_type
    ss += struct.pack("<i", txTo.nVersion)
    ss += struct.pack("<I", txTo.nLockTime)
    if in_type != SIGHASH_ANYONECANPAY:
        ss += BIP341_sha_prevouts(txTo)
        ss += BIP341_sha_amounts(spent_utxos)
        ss += BIP341_sha_scriptpubkeys(spent_utxos)
        ss += BIP341_sha_sequences(txTo)
    if out_type == SIGHASH_ALL:
        ss += BIP341_sha_outputs(txTo)
    spend_type = 0
    if annex is not None:
        spend_type |= 1
    if (scriptpath):
        spend_type |= 2
    ss += bytes([spend_type])
    if in_type == SIGHASH_ANYONECANPAY:
        ss += txTo.vin[input_index].prevout.serialize()
        ss += struct.pack("<q", spent_utxos[input_index].nValue)
        ss += ser_string(spk)
        ss += struct.pack("<I", txTo.vin[input_index].nSequence)
    else:
        ss += struct.pack("<I", input_index)
    if (spend_type & 1):
        ss += sha256(ser_string(annex))
    if out_type == SIGHASH_SINGLE:
        if input_index < len(txTo.vout):
            ss += sha256(txTo.vout[input_index].serialize())
        else:
            ss += bytes(0 for _ in range(32))
    if (scriptpath):
        ss += TaggedHash("TapLeaf", bytes([leaf_ver]) + ser_string(script))
        ss += bytes([0])
        ss += struct.pack("<i", codeseparator_pos)
    assert len(ss) ==  175 - (in_type == SIGHASH_ANYONECANPAY) * 49 - (out_type != SIGHASH_ALL and out_type != SIGHASH_SINGLE) * 32 + (annex is not None) * 32 + scriptpath * 37
    return ss

def TaprootSignatureHash(*args, **kwargs):
    return TaggedHash("TapSighash", TaprootSignatureMsg(*args, **kwargs))

def taproot_tree_helper(scripts):
    if len(scripts) == 0:
        return ([], bytes())
    if len(scripts) == 1:
        # One entry: treat as a leaf
        script = scripts[0]
        assert(not callable(script))
        if isinstance(script, list):
            return taproot_tree_helper(script)
        assert(isinstance(script, tuple))
        version = LEAF_VERSION_TAPSCRIPT
        name = script[0]
        code = script[1]
        if len(script) == 3:
            version = script[2]
        assert version & 1 == 0
        assert isinstance(code, bytes)
        h = TaggedHash("TapLeaf", bytes([version]) + ser_string(code))
        if name is None:
            return ([], h)
        return ([(name, version, code, bytes(), h)], h)
    elif len(scripts) == 2 and callable(scripts[1]):
        # Two entries, and the right one is a function
        left, left_h = taproot_tree_helper(scripts[0:1])
        right_h = scripts[1](left_h)
        left = [(name, version, script, control + right_h, leaf) for name, version, script, control, leaf in left]
        right = []
    else:
        # Two or more entries: descend into each side
        split_pos = len(scripts) // 2
        left, left_h = taproot_tree_helper(scripts[0:split_pos])
        right, right_h = taproot_tree_helper(scripts[split_pos:])
        left = [(name, version, script, control + right_h, leaf) for name, version, script, control, leaf in left]
        right = [(name, version, script, control + left_h, leaf) for name, version, script, control, leaf in right]
    if right_h < left_h:
        right_h, left_h = left_h, right_h
    h = TaggedHash("TapBranch", left_h + right_h)
    return (left + right, h)

# A TaprootInfo object has the following fields:
# - scriptPubKey: the scriptPubKey (witness v1 CScript)
# - internal_pubkey: the internal pubkey (32 bytes)
# - negflag: whether the pubkey in the scriptPubKey was negated from internal_pubkey+tweak*G (bool).
# - tweak: the tweak (32 bytes)
# - leaves: a dict of name -> TaprootLeafInfo objects for all known leaves
# - merkle_root: the script tree's Merkle root, or bytes() if no leaves are present
TaprootInfo = namedtuple("TaprootInfo", "scriptPubKey,internal_pubkey,negflag,tweak,leaves,merkle_root,output_pubkey")

# A TaprootLeafInfo object has the following fields:
# - script: the leaf script (CScript or bytes)
# - version: the leaf version (0xc0 for BIP342 tapscript)
# - merklebranch: the merkle branch to use for this leaf (32*N bytes)
TaprootLeafInfo = namedtuple("TaprootLeafInfo", "script,version,merklebranch,leaf_hash")

def taproot_construct(pubkey, scripts=None):
    """Construct a tree of Taproot spending conditions

    pubkey: a 32-byte xonly pubkey for the internal pubkey (bytes)
    scripts: a list of items; each item is either:
             - a (name, CScript or bytes, leaf version) tuple
             - a (name, CScript or bytes) tuple (defaulting to leaf version 0xc0)
             - another list of items (with the same structure)
             - a list of two items; the first of which is an item itself, and the
               second is a function. The function takes as input the Merkle root of the
               first item, and produces a (fictitious) partner to hash with.

    Returns: a TaprootInfo object
    """
    if scripts is None:
        scripts = []

    ret, h = taproot_tree_helper(scripts)
    tweak = TaggedHash("TapTweak", pubkey + h)
    tweaked, negated = tweak_add_pubkey(pubkey, tweak)
    leaves = dict((name, TaprootLeafInfo(script, version, merklebranch, leaf)) for name, version, script, merklebranch, leaf in ret)
    return TaprootInfo(CScript([OP_1, tweaked]), pubkey, negated + 0, tweak, leaves, h, tweaked)

def is_op_success(o):
    return o == 0x50 or o == 0x62 or o == 0x89 or o == 0x8a or o == 0x8d or o == 0x8e or (o >= 0x7e and o <= 0x81) or (o >= 0x83 and o <= 0x86) or (o >= 0x95 and o <= 0x99) or (o >= 0xbb and o <= 0xfe)<|MERGE_RESOLUTION|>--- conflicted
+++ resolved
@@ -26,12 +26,8 @@
 
 from .ripemd160 import ripemd160
 
-<<<<<<< HEAD
 MAX_SCRIPT_ELEMENT_SIZE = 2048
-=======
-MAX_SCRIPT_ELEMENT_SIZE = 520
 MAX_PUBKEYS_PER_MULTI_A = 999
->>>>>>> 490df7a7
 LOCKTIME_THRESHOLD = 500000000
 ANNEX_TAG = 0x50
 
