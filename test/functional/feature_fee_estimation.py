--- conflicted
+++ resolved
@@ -182,31 +182,10 @@
 
     def initial_split(self, node):
         """Split two coinbase UTxOs into many small coins"""
-<<<<<<< HEAD
-        utxo_count = 256
-        self.confutxo = []
-        splitted_amount = Decimal("0.04")
-        fee = Decimal("0.1")
-        change = Decimal("100") - splitted_amount * utxo_count - fee
-        tx = CTransaction()
-        tx.vin = [
-            CTxIn(COutPoint(int(cb["txid"], 16), cb["vout"]))
-            for cb in node.listunspent()[:2]
-        ]
-        tx.vout = [CTxOut(int(splitted_amount * COIN), P2SH) for _ in range(utxo_count)]
-        tx.vout.append(CTxOut(int(change * COIN), P2SH))
-        txhex = node.signrawtransactionwithwallet(tx.serialize().hex())["hex"]
-        txid = node.sendrawtransaction(txhex)
-        self.confutxo = [
-            {"txid": txid, "vout": i, "amount": splitted_amount}
-            for i in range(utxo_count)
-        ]
-=======
         self.confutxo = self.wallet.send_self_transfer_multi(
             from_node=node,
             utxos_to_spend=[self.wallet.get_utxo() for _ in range(2)],
-            num_outputs=2048)['new_utxos']
->>>>>>> ab6a56f6
+            num_outputs=128)['new_utxos']
         while len(node.getrawmempool()) > 0:
             self.generate(node, 1, sync_fun=self.no_op)
 
