--- conflicted
+++ resolved
@@ -18,8 +18,8 @@
 )
 from test_framework.test_framework import BitcoinTestFramework
 
-MSG_LIMIT = 4 * 1000 * 1000  # 4MB, per MAX_PROTOCOL_MESSAGE_LENGTH
-VALID_DATA_LIMIT = MSG_LIMIT - 5  # Account for the 5-byte length prefix
+MSG_LIMIT = 32 * 1024 * 1024  # 32MiB, per MAX_PROTOCOL_MESSAGE_LENGTH
+VALID_DATA_LIMIT = MSG_LIMIT - 5  # Account for the 4-byte length prefix
 
 class msg_unrecognized:
     """Nonsensical message. Modeled after similar types in test_framework.messages."""
@@ -47,107 +47,7 @@
         self.test_size()
         self.test_msgtype()
         self.test_large_inv()
-<<<<<<< HEAD
-
-        node = self.nodes[0]
-        self.node = node
-        node.add_p2p_connection(P2PDataStore())
-        conn2 = node.add_p2p_connection(P2PDataStore())
-
-        msg_limit = 32 * 1024 * 1024  # 32MiB, per MAX_PROTOCOL_MESSAGE_LENGTH
-        valid_data_limit = msg_limit - 5  # Account for the 4-byte length prefix
-
-        #
-        # 0.
-        #
-        # Send as large a message as is valid, ensure we aren't disconnected but
-        # also can't exhaust resources.
-        #
-        msg_at_size = msg_unrecognized(str_data="b" * valid_data_limit)
-        assert len(msg_at_size.serialize()) == msg_limit
-
-        self.log.info("Sending a bunch of large, junk messages to test memory exhaustion. May take a bit...")
-
-        # Run a bunch of times to test for memory exhaustion.
-        # Upstream uses 80 iterations here, but its messages are 8x smaller.
-        # So with 10 iterations, we get the same amount of junk data sent
-        # to the node.  If we use 80 here, Python uses an insane amount of
-        # memory by itself.
-        for _ in range(10):
-            node.p2p.send_message(msg_at_size)
-
-        # Check that, even though the node is being hammered by nonsense from one
-        # connection, it can still service other peers in a timely way.
-        for _ in range(20):
-            conn2.sync_with_ping(timeout=2)
-
-        # Peer 1, despite serving up a bunch of nonsense, should still be connected.
-        self.log.info("Waiting for node to drop junk messages.")
-        node.p2p.sync_with_ping(timeout=400)
-        assert node.p2p.is_connected
-
-        #
-        # 1.
-        #
-        # Send an oversized message, ensure we're disconnected.
-        #
-        # Under macOS this test is skipped due to an unexpected error code
-        # returned from the closing socket which python/asyncio does not
-        # yet know how to handle.
-        #
-        if sys.platform != 'darwin':
-            msg_over_size = msg_unrecognized(str_data="b" * (valid_data_limit + 1))
-            assert len(msg_over_size.serialize()) == (msg_limit + 1)
-
-            # An unknown message type (or *any* message type) over
-            # MAX_PROTOCOL_MESSAGE_LENGTH should result in a disconnect.
-            node.p2p.send_message(msg_over_size)
-            node.p2p.wait_for_disconnect(timeout=4)
-
-            node.disconnect_p2ps()
-            conn = node.add_p2p_connection(P2PDataStore())
-            conn.wait_for_verack()
-        else:
-            self.log.info("Skipping test p2p_invalid_messages/1 (oversized message) under macOS")
-
-        #
-        # 2.
-        #
-        # Send messages with an incorrect data size in the header.
-        #
-        actual_size = 100
-        msg = msg_unrecognized(str_data="b" * actual_size)
-
-        # TODO: handle larger-than cases. I haven't been able to pin down what behavior to expect.
-        for wrong_size in (2, 77, 78, 79):
-            self.log.info("Sending a message with incorrect size of {}".format(wrong_size))
-
-            # Unmodified message should submit okay.
-            node.p2p.send_and_ping(msg)
-
-            # A message lying about its data size results in a disconnect when the incorrect
-            # data size is less than the actual size.
-            #
-            # TODO: why does behavior change at 78 bytes?
-            #
-            node.p2p.send_raw_message(self._tweak_msg_data_size(msg, wrong_size))
-
-            # For some reason unknown to me, we sometimes have to push additional data to the
-            # peer in order for it to realize a disconnect.
-            try:
-                node.p2p.send_message(msg_ping(nonce=123123))
-            except IOError:
-                pass
-
-            node.p2p.wait_for_disconnect(timeout=10)
-            node.disconnect_p2ps()
-            node.add_p2p_connection(P2PDataStore())
-
-        # Node is still up.
-        conn = node.add_p2p_connection(P2PDataStore())
-=======
         self.test_resource_exhaustion()
->>>>>>> 195822f1
 
     def test_magic_bytes(self):
         conn = self.nodes[0].add_p2p_connection(P2PDataStore())
