#!/usr/bin/env python3
# Copyright (c) 2019-2025 Daniel Kraft
# Distributed under the MIT software license, see the accompanying
# file COPYING or http://www.opensource.org/licenses/mit-license.php.

# Tests that the "hashBlock" field of the Merkle coinbase tx in an auxpow
# is zero'ed when the block is processed/retrieved from a node, and that
# auxpows with a zero hashBlock are actually accepted just fine.  (This has
# always been the case, but the test just makes sure this is explicitly
# tested for the future as well.)

from test_framework.test_framework import BitcoinTestFramework
from test_framework.blocktools import (
  create_block,
  create_coinbase,
)
from test_framework.messages import (
  CAuxPow,
  CBlock,
  CInv,
  msg_getdata,
  uint256_from_compact,
)
from test_framework.p2p import (
  P2PDataStore,
  P2PInterface,
)
from test_framework.util import assert_equal

from test_framework.auxpow_testing import computeAuxpow

import codecs
from io import BytesIO


class P2PBlockGetter (P2PInterface):
  """
  P2P connection class that allows requesting blocks from a node's P2P
  connection to verify how they are sent.
  """

  def on_block (self, msg):
    self.block = msg.block

  def getBlock (self, blkHash):
    self.block = None
    inv = CInv (t=2, h=int (blkHash, 16))
    self.send_without_ping (msg_getdata (inv=[inv]))
    self.wait_until (lambda: self.block is not None)
    return self.block


class AuxpowZeroHashTest (BitcoinTestFramework):

  def set_test_params (self):
    self.num_nodes = 1
    self.setup_clean_chain = True
    self.extra_args = [["-whitelist=127.0.0.1"]]

  def run_test (self):
    node = self.nodes[0]
    p2pStore = node.add_p2p_connection (P2PDataStore ())
    p2pGetter = node.add_p2p_connection (P2PBlockGetter ())

    self.log.info ("Adding a block with non-zero hash in the auxpow...")
    blk, blkHash = self.createBlock ()
    blk.powData.auxpow.hashBlock = 12345678
    blkHex = blk.serialize ().hex ()
    assert_equal (node.submitblock (blkHex), None)
    assert_equal (node.getbestblockhash (), blkHash)

    self.log.info ("Retrieving block through RPC...")
    gotHex = node.getblock (blkHash, 0)
    assert gotHex != blkHex
    gotBlk = CBlock ()
    gotBlk.deserialize (BytesIO (bytes.fromhex (gotHex)))
    assert_equal (gotBlk.powData.auxpow.hashBlock, 0)

    self.log.info ("Retrieving block through P2P...")
    gotBlk = p2pGetter.getBlock (blkHash)
    assert_equal (gotBlk.powData.auxpow.hashBlock, 0)

    self.log.info ("Sending zero-hash auxpow through RPC...")
    blk, blkHash = self.createBlock ()
    blk.powData.auxpow.hashBlock = 0
    assert_equal (node.submitblock (blk.serialize ().hex ()), None)
    assert_equal (node.getbestblockhash (), blkHash)

    self.log.info ("Sending zero-hash auxpow through P2P...")
    blk, blkHash = self.createBlock ()
    blk.powData.auxpow.hashBlock = 0
    p2pStore.send_blocks_and_test ([blk], node, success=True)
    assert_equal (node.getbestblockhash (), blkHash)

    self.log.info ("Sending non-zero nIndex auxpow through RPC...")
    blk, blkHash = self.createBlock ()
    blk.powData.auxpow.nIndex = 42
    assert_equal (node.submitblock (blk.serialize ().hex ()), None)
    assert_equal (node.getbestblockhash (), blkHash)

    self.log.info ("Sending non-zero nIndex auxpow through P2P...")
    blk, blkHash = self.createBlock ()
    blk.powData.auxpow.nIndex = 42
    p2pStore.send_blocks_and_test ([blk], node, success=True)
    assert_equal (node.getbestblockhash (), blkHash)

  def createBlock (self):
    """
    Creates and mines a new block with auxpow.
    """

    bestHash = self.nodes[0].getbestblockhash ()
    bestBlock = self.nodes[0].getblock (bestHash)
    tip = int (bestHash, 16)
    height = bestBlock["height"] + 1
    time = bestBlock["time"] + 1

    block = create_block (tip, create_coinbase (height), time)
<<<<<<< HEAD
    newHash = "%064x" % block.sha256
=======
    block.mark_auxpow ()
    newHash = block.hash_hex
>>>>>>> a9942103

    target = b"%064x" % uint256_from_compact (block.powData.nBits)
    auxpowHex = computeAuxpow (newHash, target, True)
    block.powData.set_merge_mined()
    block.powData.auxpow.deserialize (BytesIO (bytes.fromhex (auxpowHex)))

    return block, newHash


if __name__ == '__main__':
  AuxpowZeroHashTest (__file__).main ()<|MERGE_RESOLUTION|>--- conflicted
+++ resolved
@@ -116,12 +116,7 @@
     time = bestBlock["time"] + 1
 
     block = create_block (tip, create_coinbase (height), time)
-<<<<<<< HEAD
-    newHash = "%064x" % block.sha256
-=======
-    block.mark_auxpow ()
     newHash = block.hash_hex
->>>>>>> a9942103
 
     target = b"%064x" % uint256_from_compact (block.powData.nBits)
     auxpowHex = computeAuxpow (newHash, target, True)
