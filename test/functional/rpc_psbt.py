#!/usr/bin/env python3
# Copyright (c) 2018 The Bitcoin Core developers
# Distributed under the MIT software license, see the accompanying
# file COPYING or http://www.opensource.org/licenses/mit-license.php.
"""Test the Partially Signed Transaction RPCs.
"""

from decimal import Decimal
from test_framework.test_framework import BitcoinTestFramework
from test_framework.util import assert_equal, assert_raises_rpc_error, connect_nodes_bi, disconnect_nodes, find_output, sync_blocks

import json
import os

MAX_BIP125_RBF_SEQUENCE = 0xfffffffd

# Create one-input, one-output, no-fee transaction:
class PSBTTest(BitcoinTestFramework):

    def set_test_params(self):
        self.setup_clean_chain = False
        self.num_nodes = 3
       # TODO: remove -txindex. Currently required for getrawtransaction call.
<<<<<<< HEAD
        # Upstream Bitcoin has p2sh-segwit as default address type and this
        # test depends on that.  Since we changed it (for now, pending
        # segwit activation in Namecoin), explicitly specify the address
        # type for this test.
        self.extra_args = [["-addresstype=p2sh-segwit", "-txindex"]] * self.num_nodes
=======
        self.extra_args = [["-txindex"], ["-txindex"], ["-txindex"]]
>>>>>>> b72c787d

    def skip_test_if_missing_module(self):
        self.skip_if_no_wallet()

    def test_utxo_conversion(self):
        mining_node = self.nodes[2]
        offline_node = self.nodes[0]
        online_node = self.nodes[1]

        # Disconnect offline node from others
        disconnect_nodes(offline_node, 1)
        disconnect_nodes(online_node, 0)
        disconnect_nodes(offline_node, 2)
        disconnect_nodes(mining_node, 0)

        # Mine a transaction that credits the offline address
        offline_addr = offline_node.getnewaddress(address_type="p2sh-segwit")
        online_addr = online_node.getnewaddress(address_type="p2sh-segwit")
        online_node.importaddress(offline_addr, "", False)
        mining_node.sendtoaddress(address=offline_addr, amount=1.0)
        mining_node.generate(nblocks=1)
        sync_blocks([mining_node, online_node])

        # Construct an unsigned PSBT on the online node (who doesn't know the output is Segwit, so will include a non-witness UTXO)
        utxos = online_node.listunspent(addresses=[offline_addr])
        raw = online_node.createrawtransaction([{"txid":utxos[0]["txid"], "vout":utxos[0]["vout"]}],[{online_addr:0.9999}])
        psbt = online_node.walletprocesspsbt(online_node.converttopsbt(raw))["psbt"]
        assert("non_witness_utxo" in mining_node.decodepsbt(psbt)["inputs"][0])

        # Have the offline node sign the PSBT (which will update the UTXO to segwit)
        signed_psbt = offline_node.walletprocesspsbt(psbt)["psbt"]
        assert("witness_utxo" in mining_node.decodepsbt(signed_psbt)["inputs"][0])

        # Make sure we can mine the resulting transaction
        txid = mining_node.sendrawtransaction(mining_node.finalizepsbt(signed_psbt)["hex"])
        mining_node.generate(1)
        sync_blocks([mining_node, online_node])
        assert_equal(online_node.gettxout(txid,0)["confirmations"], 1)

        # Reconnect
        connect_nodes_bi(self.nodes, 0, 1)
        connect_nodes_bi(self.nodes, 0, 2)

    def run_test(self):
        # Activate segwit at height 432.
        self.nodes[0].generate (500)
        self.sync_all()

        # Create and fund a raw tx for sending 10 BTC
        psbtx1 = self.nodes[0].walletcreatefundedpsbt([], {self.nodes[2].getnewaddress():10})['psbt']

        # Node 1 should not be able to add anything to it but still return the psbtx same as before
        psbtx = self.nodes[1].walletprocesspsbt(psbtx1)['psbt']
        assert_equal(psbtx1, psbtx)

        # Sign the transaction and send
        signed_tx = self.nodes[0].walletprocesspsbt(psbtx)['psbt']
        final_tx = self.nodes[0].finalizepsbt(signed_tx)['hex']
        self.nodes[0].sendrawtransaction(final_tx)

        # Create p2sh, p2wpkh, and p2wsh addresses
        pubkey0 = self.nodes[0].getaddressinfo(self.nodes[0].getnewaddress())['pubkey']
        pubkey1 = self.nodes[1].getaddressinfo(self.nodes[1].getnewaddress())['pubkey']
        pubkey2 = self.nodes[2].getaddressinfo(self.nodes[2].getnewaddress())['pubkey']
        p2sh = self.nodes[1].addmultisigaddress(2, [pubkey0, pubkey1, pubkey2], "", "legacy")['address']
        p2wsh = self.nodes[1].addmultisigaddress(2, [pubkey0, pubkey1, pubkey2], "", "bech32")['address']
        p2sh_p2wsh = self.nodes[1].addmultisigaddress(2, [pubkey0, pubkey1, pubkey2], "", "p2sh-segwit")['address']
        p2wpkh = self.nodes[1].getnewaddress("", "bech32")
        p2pkh = self.nodes[1].getnewaddress("", "legacy")
        p2sh_p2wpkh = self.nodes[1].getnewaddress("", "p2sh-segwit")

        # fund those addresses
        rawtx = self.nodes[0].createrawtransaction([], {p2sh:10, p2wsh:10, p2wpkh:10, p2sh_p2wsh:10, p2sh_p2wpkh:10, p2pkh:10})
        rawtx = self.nodes[0].fundrawtransaction(rawtx, {"changePosition":3})
        signed_tx = self.nodes[0].signrawtransactionwithwallet(rawtx['hex'])['hex']
        txid = self.nodes[0].sendrawtransaction(signed_tx)
        self.nodes[0].generate(6)
        self.sync_all()

        # Find the output pos
        p2sh_pos = -1
        p2wsh_pos = -1
        p2wpkh_pos = -1
        p2pkh_pos = -1
        p2sh_p2wsh_pos = -1
        p2sh_p2wpkh_pos = -1
        decoded = self.nodes[0].decoderawtransaction(signed_tx)
        for out in decoded['vout']:
            if out['scriptPubKey']['addresses'][0] == p2sh:
                p2sh_pos = out['n']
            elif out['scriptPubKey']['addresses'][0] == p2wsh:
                p2wsh_pos = out['n']
            elif out['scriptPubKey']['addresses'][0] == p2wpkh:
                p2wpkh_pos = out['n']
            elif out['scriptPubKey']['addresses'][0] == p2sh_p2wsh:
                p2sh_p2wsh_pos = out['n']
            elif out['scriptPubKey']['addresses'][0] == p2sh_p2wpkh:
                p2sh_p2wpkh_pos = out['n']
            elif out['scriptPubKey']['addresses'][0] == p2pkh:
                p2pkh_pos = out['n']

        # spend single key from node 1
        rawtx = self.nodes[1].walletcreatefundedpsbt([{"txid":txid,"vout":p2wpkh_pos},{"txid":txid,"vout":p2sh_p2wpkh_pos},{"txid":txid,"vout":p2pkh_pos}], {self.nodes[1].getnewaddress():29.99})['psbt']
        walletprocesspsbt_out = self.nodes[1].walletprocesspsbt(rawtx)
        assert_equal(walletprocesspsbt_out['complete'], True)
        self.nodes[1].sendrawtransaction(self.nodes[1].finalizepsbt(walletprocesspsbt_out['psbt'])['hex'])

        # partially sign multisig things with node 1
        psbtx = self.nodes[1].walletcreatefundedpsbt([{"txid":txid,"vout":p2wsh_pos},{"txid":txid,"vout":p2sh_pos},{"txid":txid,"vout":p2sh_p2wsh_pos}], {self.nodes[1].getnewaddress():29.99})['psbt']
        walletprocesspsbt_out = self.nodes[1].walletprocesspsbt(psbtx)
        psbtx = walletprocesspsbt_out['psbt']
        assert_equal(walletprocesspsbt_out['complete'], False)

        # partially sign with node 2. This should be complete and sendable
        walletprocesspsbt_out = self.nodes[2].walletprocesspsbt(psbtx)
        assert_equal(walletprocesspsbt_out['complete'], True)
        self.nodes[2].sendrawtransaction(self.nodes[2].finalizepsbt(walletprocesspsbt_out['psbt'])['hex'])

        # check that walletprocesspsbt fails to decode a non-psbt
        rawtx = self.nodes[1].createrawtransaction([{"txid":txid,"vout":p2wpkh_pos}], {self.nodes[1].getnewaddress():9.99})
        assert_raises_rpc_error(-22, "TX decode failed", self.nodes[1].walletprocesspsbt, rawtx)

        # Convert a non-psbt to psbt and make sure we can decode it
        rawtx = self.nodes[0].createrawtransaction([], {self.nodes[1].getnewaddress():10})
        rawtx = self.nodes[0].fundrawtransaction(rawtx)
        new_psbt = self.nodes[0].converttopsbt(rawtx['hex'])
        self.nodes[0].decodepsbt(new_psbt)

        # Make sure that a psbt with signatures cannot be converted
        signedtx = self.nodes[0].signrawtransactionwithwallet(rawtx['hex'])
        assert_raises_rpc_error(-22, "TX decode failed", self.nodes[0].converttopsbt, signedtx['hex'])
        assert_raises_rpc_error(-22, "TX decode failed", self.nodes[0].converttopsbt, signedtx['hex'], False)
        # Unless we allow it to convert and strip signatures
        self.nodes[0].converttopsbt(signedtx['hex'], True)

        # Explicitly allow converting non-empty txs
        new_psbt = self.nodes[0].converttopsbt(rawtx['hex'])
        self.nodes[0].decodepsbt(new_psbt)

        # Create outputs to nodes 1 and 2
        node1_addr = self.nodes[1].getnewaddress()
        node2_addr = self.nodes[2].getnewaddress()
        txid1 = self.nodes[0].sendtoaddress(node1_addr, 13)
        txid2 =self.nodes[0].sendtoaddress(node2_addr, 13)
        self.nodes[0].generate(6)
        self.sync_all()
        vout1 = find_output(self.nodes[1], txid1, 13)
        vout2 = find_output(self.nodes[2], txid2, 13)

        # Create a psbt spending outputs from nodes 1 and 2
        psbt_orig = self.nodes[0].createpsbt([{"txid":txid1,  "vout":vout1}, {"txid":txid2, "vout":vout2}], {self.nodes[0].getnewaddress():25.999})

        # Update psbts, should only have data for one input and not the other
        psbt1 = self.nodes[1].walletprocesspsbt(psbt_orig)['psbt']
        psbt1_decoded = self.nodes[0].decodepsbt(psbt1)
        assert psbt1_decoded['inputs'][0] and not psbt1_decoded['inputs'][1]
        psbt2 = self.nodes[2].walletprocesspsbt(psbt_orig)['psbt']
        psbt2_decoded = self.nodes[0].decodepsbt(psbt2)
        assert not psbt2_decoded['inputs'][0] and psbt2_decoded['inputs'][1]

        # Combine, finalize, and send the psbts
        combined = self.nodes[0].combinepsbt([psbt1, psbt2])
        finalized = self.nodes[0].finalizepsbt(combined)['hex']
        self.nodes[0].sendrawtransaction(finalized)
        self.nodes[0].generate(6)
        self.sync_all()

        # Test additional args in walletcreatepsbt
        # Make sure both pre-included and funded inputs
        # have the correct sequence numbers based on
        # replaceable arg
        block_height = self.nodes[0].getblockcount()
        unspent = self.nodes[0].listunspent()[0]
        psbtx_info = self.nodes[0].walletcreatefundedpsbt([{"txid":unspent["txid"], "vout":unspent["vout"]}], [{self.nodes[2].getnewaddress():unspent["amount"]+1}], block_height+2, {"replaceable":True}, False)
        decoded_psbt = self.nodes[0].decodepsbt(psbtx_info["psbt"])
        for tx_in, psbt_in in zip(decoded_psbt["tx"]["vin"], decoded_psbt["inputs"]):
           assert_equal(tx_in["sequence"], MAX_BIP125_RBF_SEQUENCE)
           assert "bip32_derivs" not in psbt_in
        assert_equal(decoded_psbt["tx"]["locktime"], block_height+2)

        # Same construction with only locktime set
        psbtx_info = self.nodes[0].walletcreatefundedpsbt([{"txid":unspent["txid"], "vout":unspent["vout"]}], [{self.nodes[2].getnewaddress():unspent["amount"]+1}], block_height, {}, True)
        decoded_psbt = self.nodes[0].decodepsbt(psbtx_info["psbt"])
        for tx_in, psbt_in in zip(decoded_psbt["tx"]["vin"], decoded_psbt["inputs"]):
            assert tx_in["sequence"] > MAX_BIP125_RBF_SEQUENCE
            assert "bip32_derivs" in psbt_in
        assert_equal(decoded_psbt["tx"]["locktime"], block_height)

        # Same construction without optional arguments
        psbtx_info = self.nodes[0].walletcreatefundedpsbt([{"txid":unspent["txid"], "vout":unspent["vout"]}], [{self.nodes[2].getnewaddress():unspent["amount"]+1}])
        decoded_psbt = self.nodes[0].decodepsbt(psbtx_info["psbt"])
        for tx_in in decoded_psbt["tx"]["vin"]:
            assert tx_in["sequence"] > MAX_BIP125_RBF_SEQUENCE
        assert_equal(decoded_psbt["tx"]["locktime"], 0)

        # Make sure change address wallet does not have P2SH innerscript access to results in success
        # when attempting BnB coin selection
        self.nodes[0].walletcreatefundedpsbt([], [{self.nodes[2].getnewaddress():unspent["amount"]+1}], block_height+2, {"changeAddress":self.nodes[1].getnewaddress()}, False)

        # Regression test for 14473 (mishandling of already-signed witness transaction):
        psbtx_info = self.nodes[0].walletcreatefundedpsbt([{"txid":unspent["txid"], "vout":unspent["vout"]}], [{self.nodes[2].getnewaddress():unspent["amount"]+1}])
        complete_psbt = self.nodes[0].walletprocesspsbt(psbtx_info["psbt"])
        double_processed_psbt = self.nodes[0].walletprocesspsbt(complete_psbt["psbt"])
        assert_equal(complete_psbt, double_processed_psbt)
        # We don't care about the decode result, but decoding must succeed.
        self.nodes[0].decodepsbt(double_processed_psbt["psbt"])

        # BIP 174 Test Vectors

        # Check that unknown values are just passed through
        unknown_psbt = "cHNidP8BAD8CAAAAAf//////////////////////////////////////////AAAAAAD/////AQAAAAAAAAAAA2oBAAAAAAAACg8BAgMEBQYHCAkPAQIDBAUGBwgJCgsMDQ4PAAA="
        unknown_out = self.nodes[0].walletprocesspsbt(unknown_psbt)['psbt']
        assert_equal(unknown_psbt, unknown_out)

        # Open the data file
        with open(os.path.join(os.path.dirname(os.path.realpath(__file__)), 'data/rpc_psbt.json'), encoding='utf-8') as f:
            d = json.load(f)
            invalids = d['invalid']
            valids = d['valid']
            creators = d['creator']
            signers = d['signer']
            combiners = d['combiner']
            finalizers = d['finalizer']
            extractors = d['extractor']

        # Invalid PSBTs
        for invalid in invalids:
            assert_raises_rpc_error(-22, "TX decode failed", self.nodes[0].decodepsbt, invalid)

        # Valid PSBTs
        for valid in valids:
            self.nodes[0].decodepsbt(valid)

        # Creator Tests
        for creator in creators:
            created_tx = self.nodes[0].createpsbt(creator['inputs'], creator['outputs'])
            assert_equal(created_tx, creator['result'])

        # Signer tests
        for i, signer in enumerate(signers):
            self.nodes[2].createwallet("wallet{}".format(i))
            wrpc = self.nodes[2].get_wallet_rpc("wallet{}".format(i))
            for key in signer['privkeys']:
                wrpc.importprivkey(key)
            signed_tx = wrpc.walletprocesspsbt(signer['psbt'])['psbt']
            assert_equal(signed_tx, signer['result'])

        # Combiner test
        for combiner in combiners:
            combined = self.nodes[2].combinepsbt(combiner['combine'])
            assert_equal(combined, combiner['result'])

        # Empty combiner test
        assert_raises_rpc_error(-8, "Parameter 'txs' cannot be empty", self.nodes[0].combinepsbt, [])

        # Finalizer test
        for finalizer in finalizers:
            finalized = self.nodes[2].finalizepsbt(finalizer['finalize'], False)['psbt']
            assert_equal(finalized, finalizer['result'])

        # Extractor test
        for extractor in extractors:
            extracted = self.nodes[2].finalizepsbt(extractor['extract'], True)['hex']
            assert_equal(extracted, extractor['result'])

        # Unload extra wallets
        for i, signer in enumerate(signers):
            self.nodes[2].unloadwallet("wallet{}".format(i))

        self.test_utxo_conversion()

        # Test that psbts with p2pkh outputs are created properly
        p2pkh = self.nodes[0].getnewaddress(address_type='legacy')
        psbt = self.nodes[1].walletcreatefundedpsbt([], [{p2pkh : 1}], 0, {"includeWatching" : True}, True)
        self.nodes[0].decodepsbt(psbt['psbt'])

        # Test decoding error: invalid base64
        assert_raises_rpc_error(-22, "TX decode failed invalid base64", self.nodes[0].decodepsbt, ";definitely not base64;")

        # Send to all types of addresses
        addr1 = self.nodes[1].getnewaddress("", "bech32")
        txid1 = self.nodes[0].sendtoaddress(addr1, 11)
        vout1 = find_output(self.nodes[0], txid1, 11)
        addr2 = self.nodes[1].getnewaddress("", "legacy")
        txid2 = self.nodes[0].sendtoaddress(addr2, 11)
        vout2 = find_output(self.nodes[0], txid2, 11)
        addr3 = self.nodes[1].getnewaddress("", "p2sh-segwit")
        txid3 = self.nodes[0].sendtoaddress(addr3, 11)
        vout3 = find_output(self.nodes[0], txid3, 11)
        self.sync_all()

        # Update a PSBT with UTXOs from the node
        # Bech32 inputs should be filled with witness UTXO. Other inputs should not be filled because they are non-witness
        psbt = self.nodes[1].createpsbt([{"txid":txid1, "vout":vout1},{"txid":txid2, "vout":vout2},{"txid":txid3, "vout":vout3}], {self.nodes[0].getnewaddress():32.999})
        decoded = self.nodes[1].decodepsbt(psbt)
        assert "witness_utxo" not in decoded['inputs'][0] and "non_witness_utxo" not in decoded['inputs'][0]
        assert "witness_utxo" not in decoded['inputs'][1] and "non_witness_utxo" not in decoded['inputs'][1]
        assert "witness_utxo" not in decoded['inputs'][2] and "non_witness_utxo" not in decoded['inputs'][2]
        updated = self.nodes[1].utxoupdatepsbt(psbt)
        decoded = self.nodes[1].decodepsbt(updated)
        assert "witness_utxo" in decoded['inputs'][0] and "non_witness_utxo" not in decoded['inputs'][0]
        assert "witness_utxo" not in decoded['inputs'][1] and "non_witness_utxo" not in decoded['inputs'][1]
        assert "witness_utxo" not in decoded['inputs'][2] and "non_witness_utxo" not in decoded['inputs'][2]

        # Two PSBTs with a common input should not be joinable
        psbt1 = self.nodes[1].createpsbt([{"txid":txid1, "vout":vout1}], {self.nodes[0].getnewaddress():Decimal('10.999')})
        assert_raises_rpc_error(-8, "exists in multiple PSBTs", self.nodes[1].joinpsbts, [psbt1, updated])

        # Join two distinct PSBTs
        addr4 = self.nodes[1].getnewaddress("", "p2sh-segwit")
        txid4 = self.nodes[0].sendtoaddress(addr4, 5)
        vout4 = find_output(self.nodes[0], txid4, 5)
        self.nodes[0].generate(6)
        self.sync_all()
        psbt2 = self.nodes[1].createpsbt([{"txid":txid4, "vout":vout4}], {self.nodes[0].getnewaddress():Decimal('4.999')})
        psbt2 = self.nodes[1].walletprocesspsbt(psbt2)['psbt']
        psbt2_decoded = self.nodes[0].decodepsbt(psbt2)
        assert "final_scriptwitness" in psbt2_decoded['inputs'][0] and "final_scriptSig" in psbt2_decoded['inputs'][0]
        joined = self.nodes[0].joinpsbts([psbt, psbt2])
        joined_decoded = self.nodes[0].decodepsbt(joined)
        assert len(joined_decoded['inputs']) == 4 and len(joined_decoded['outputs']) == 2 and "final_scriptwitness" not in joined_decoded['inputs'][3] and "final_scriptSig" not in joined_decoded['inputs'][3]

        # Newly created PSBT needs UTXOs and updating
        addr = self.nodes[1].getnewaddress("", "p2sh-segwit")
        txid = self.nodes[0].sendtoaddress(addr, 7)
        addrinfo = self.nodes[1].getaddressinfo(addr)
        self.nodes[0].generate(6)
        self.sync_all()
        vout = find_output(self.nodes[0], txid, 7)
        psbt = self.nodes[1].createpsbt([{"txid":txid, "vout":vout}], {self.nodes[0].getnewaddress("", "p2sh-segwit"):Decimal('6.999')})
        analyzed = self.nodes[0].analyzepsbt(psbt)
        assert not analyzed['inputs'][0]['has_utxo'] and not analyzed['inputs'][0]['is_final'] and analyzed['inputs'][0]['next'] == 'updater' and analyzed['next'] == 'updater'

        # After update with wallet, only needs signing
        updated = self.nodes[1].walletprocesspsbt(psbt, False, 'ALL', True)['psbt']
        analyzed = self.nodes[0].analyzepsbt(updated)
        assert analyzed['inputs'][0]['has_utxo'] and not analyzed['inputs'][0]['is_final'] and analyzed['inputs'][0]['next'] == 'signer' and analyzed['next'] == 'signer' and analyzed['inputs'][0]['missing']['signatures'][0] == addrinfo['embedded']['witness_program']

        # Check fee and size things
        assert analyzed['fee'] == Decimal('0.001') and analyzed['estimated_vsize'] == 134 and analyzed['estimated_feerate'] == '0.00746268 BTC/kB'

        # After signing and finalizing, needs extracting
        signed = self.nodes[1].walletprocesspsbt(updated)['psbt']
        analyzed = self.nodes[0].analyzepsbt(signed)
        assert analyzed['inputs'][0]['has_utxo'] and analyzed['inputs'][0]['is_final'] and analyzed['next'] == 'extractor'

if __name__ == '__main__':
    PSBTTest().main()<|MERGE_RESOLUTION|>--- conflicted
+++ resolved
@@ -21,15 +21,11 @@
         self.setup_clean_chain = False
         self.num_nodes = 3
        # TODO: remove -txindex. Currently required for getrawtransaction call.
-<<<<<<< HEAD
         # Upstream Bitcoin has p2sh-segwit as default address type and this
         # test depends on that.  Since we changed it (for now, pending
         # segwit activation in Namecoin), explicitly specify the address
         # type for this test.
         self.extra_args = [["-addresstype=p2sh-segwit", "-txindex"]] * self.num_nodes
-=======
-        self.extra_args = [["-txindex"], ["-txindex"], ["-txindex"]]
->>>>>>> b72c787d
 
     def skip_test_if_missing_module(self):
         self.skip_if_no_wallet()
