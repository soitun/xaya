--- conflicted
+++ resolved
@@ -20,15 +20,11 @@
     def set_test_params(self):
         self.setup_clean_chain = False
         self.num_nodes = 3
-<<<<<<< HEAD
-       # TODO: remove -txindex. Currently required for getrawtransaction call.
         # Upstream Bitcoin has p2sh-segwit as default address type and this
         # test depends on that.  Since we changed it (for now, pending
         # segwit activation in Namecoin), explicitly specify the address
         # type for this test.
-        self.extra_args = [["-addresstype=p2sh-segwit", "-txindex"]] * self.num_nodes
-=======
->>>>>>> f3f9c1de
+        self.extra_args = [["-addresstype=p2sh-segwit"]] * self.num_nodes
 
     def skip_test_if_missing_module(self):
         self.skip_if_no_wallet()
