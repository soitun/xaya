#!/usr/bin/env python3
# Copyright (c) 2015-2021 The Bitcoin Core developers
# Distributed under the MIT software license, see the accompanying
# file COPYING or http://www.opensource.org/licenses/mit-license.php.
"""Test BIP65 (CHECKLOCKTIMEVERIFY).

Test that the CHECKLOCKTIMEVERIFY soft-fork activates.
"""

from test_framework.blocktools import (
    create_block,
    create_coinbase,
)
from test_framework.messages import (
    CTransaction,
    msg_block,
)
from test_framework.p2p import P2PInterface
from test_framework.script import (
    CScript,
    CScriptNum,
    OP_1NEGATE,
    OP_CHECKLOCKTIMEVERIFY,
    OP_DROP,
)
from test_framework.test_framework import BitcoinTestFramework
from test_framework.util import assert_equal
from test_framework.wallet import (
    MiniWallet,
    MiniWalletMode,
)


# Helper function to modify a transaction by
# 1) prepending a given script to the scriptSig of vin 0 and
# 2) (optionally) modify the nSequence of vin 0 and the tx's nLockTime
def cltv_modify_tx(tx, prepend_scriptsig, nsequence=None, nlocktime=None):
    assert_equal(len(tx.vin), 1)
    if nsequence is not None:
        tx.vin[0].nSequence = nsequence
        tx.nLockTime = nlocktime

    tx.vin[0].scriptSig = CScript(prepend_scriptsig + list(CScript(tx.vin[0].scriptSig)))
    tx.rehash()


def cltv_invalidate(tx, failure_reason):
    # Modify the signature in vin 0 and nSequence/nLockTime of the tx to fail CLTV
    #
    # According to BIP65, OP_CHECKLOCKTIMEVERIFY can fail due the following reasons:
    # 1) the stack is empty
    # 2) the top item on the stack is less than 0
    # 3) the lock-time type (height vs. timestamp) of the top stack item and the
    #    nLockTime field are not the same
    # 4) the top stack item is greater than the transaction's nLockTime field
    # 5) the nSequence field of the txin is 0xffffffff
    assert failure_reason in range(5)
    scheme = [
        # | Script to prepend to scriptSig                  | nSequence  | nLockTime    |
        # +-------------------------------------------------+------------+--------------+
        [[OP_CHECKLOCKTIMEVERIFY],                            None,       None],
        [[OP_1NEGATE, OP_CHECKLOCKTIMEVERIFY, OP_DROP],       None,       None],
        [[CScriptNum(100), OP_CHECKLOCKTIMEVERIFY, OP_DROP],  0,          1296688602],  # timestamp of genesis block
        [[CScriptNum(100), OP_CHECKLOCKTIMEVERIFY, OP_DROP],  0,          50],
        [[CScriptNum(50),  OP_CHECKLOCKTIMEVERIFY, OP_DROP],  0xffffffff, 50],
    ][failure_reason]

    cltv_modify_tx(tx, prepend_scriptsig=scheme[0], nsequence=scheme[1], nlocktime=scheme[2])


def cltv_validate(tx, height):
    # Modify the signature in vin 0 and nSequence/nLockTime of the tx to pass CLTV
    scheme = [[CScriptNum(height), OP_CHECKLOCKTIMEVERIFY, OP_DROP], 0, height]

    cltv_modify_tx(tx, prepend_scriptsig=scheme[0], nsequence=scheme[1], nlocktime=scheme[2])


CLTV_HEIGHT = 111


class BIP65Test(BitcoinTestFramework):
    def set_test_params(self):
        self.num_nodes = 1
        self.extra_args = [[
            f'-testactivationheight=cltv@{CLTV_HEIGHT}',
            '-whitelist=noban@127.0.0.1',
            '-par=1',  # Use only one script thread to get the exact reject reason for testing
            '-acceptnonstdtxn=1',  # cltv_invalidate is nonstandard
        ]]
        self.setup_clean_chain = True
        self.rpc_timeout = 480

    def test_cltv_info(self, *, is_active):
        assert_equal(self.nodes[0].getblockchaininfo()['softforks']['bip65'], {
                "active": is_active,
                "height": CLTV_HEIGHT,
                "type": "buried",
            },
        )

    def run_test(self):
        peer = self.nodes[0].add_p2p_connection(P2PInterface())
        wallet = MiniWallet(self.nodes[0], mode=MiniWalletMode.RAW_OP_TRUE)

        self.test_cltv_info(is_active=False)

        self.log.info("Mining %d blocks", CLTV_HEIGHT - 2)
        self.generate(wallet, 10)
        self.generate(self.nodes[0], CLTV_HEIGHT - 2 - 10)
        assert_equal(self.nodes[0].getblockcount(), CLTV_HEIGHT - 2)

        self.log.info("Test that invalid-according-to-CLTV transactions can still appear in a block")

        # create one invalid tx per CLTV failure reason (5 in total) and collect them
        invalid_cltv_txs = []
        for i in range(5):
            spendtx = wallet.create_self_transfer(from_node=self.nodes[0])['tx']
            cltv_invalidate(spendtx, i)
            invalid_cltv_txs.append(spendtx)

        tip = self.nodes[0].getbestblockhash()
        block_time = self.nodes[0].getblockheader(tip)['mediantime'] + 1
<<<<<<< HEAD
        block = create_block(int(tip, 16), create_coinbase(CLTV_HEIGHT - 1), block_time)
        block.set_base_version(3)
        block.vtx.extend(invalid_cltv_txs)
        block.hashMerkleRoot = block.calc_merkle_root()
=======
        block = create_block(int(tip, 16), create_coinbase(CLTV_HEIGHT - 1), block_time, version=3, txlist=invalid_cltv_txs)
>>>>>>> e521c558
        block.solve()

        self.test_cltv_info(is_active=False)  # Not active as of current tip and next block does not need to obey rules
        peer.send_and_ping(msg_block(block))
        self.test_cltv_info(is_active=True)  # Not active as of current tip, but next block must obey rules
        assert_equal(self.nodes[0].getbestblockhash(), block.hash)

        self.log.info("Test that blocks must now be at least version 4")
        tip = block.sha256
        block_time += 1
<<<<<<< HEAD
        block = create_block(tip, create_coinbase(CLTV_HEIGHT), block_time)
        block.set_base_version(3)
=======
        block = create_block(tip, create_coinbase(CLTV_HEIGHT), block_time, version=3)
>>>>>>> e521c558
        block.solve()

        with self.nodes[0].assert_debug_log(expected_msgs=[f'{block.hash}, bad-version(0x00010003)']):
            peer.send_and_ping(msg_block(block))
            assert_equal(int(self.nodes[0].getbestblockhash(), 16), tip)
            peer.sync_with_ping()

        self.log.info("Test that invalid-according-to-CLTV transactions cannot appear in a block")
        block.set_base_version(4)
        block.vtx.append(CTransaction()) # dummy tx after coinbase that will be replaced later

        # create and test one invalid tx per CLTV failure reason (5 in total)
        for i in range(5):
            spendtx = wallet.create_self_transfer(from_node=self.nodes[0])['tx']
            cltv_invalidate(spendtx, i)

            expected_cltv_reject_reason = [
                "non-mandatory-script-verify-flag (Operation not valid with the current stack size)",
                "non-mandatory-script-verify-flag (Negative locktime)",
                "non-mandatory-script-verify-flag (Locktime requirement not satisfied)",
                "non-mandatory-script-verify-flag (Locktime requirement not satisfied)",
                "non-mandatory-script-verify-flag (Locktime requirement not satisfied)",
            ][i]
            # First we show that this tx is valid except for CLTV by getting it
            # rejected from the mempool for exactly that reason.
            assert_equal(
                [{
                    'txid': spendtx.hash,
                    'wtxid': spendtx.getwtxid(),
                    'allowed': False,
                    'reject-reason': expected_cltv_reject_reason,
                }],
                self.nodes[0].testmempoolaccept(rawtxs=[spendtx.serialize().hex()], maxfeerate=0),
            )

            # Now we verify that a block with this transaction is also invalid.
            block.vtx[1] = spendtx
            block.hashMerkleRoot = block.calc_merkle_root()
            block.solve()

            with self.nodes[0].assert_debug_log(expected_msgs=[f'CheckInputScripts on {block.vtx[-1].hash} failed with {expected_cltv_reject_reason}']):
                peer.send_and_ping(msg_block(block))
                assert_equal(int(self.nodes[0].getbestblockhash(), 16), tip)
                peer.sync_with_ping()

        self.log.info("Test that a version 4 block with a valid-according-to-CLTV transaction is accepted")
        cltv_validate(spendtx, CLTV_HEIGHT - 1)

        block.vtx.pop(1)
        block.vtx.append(spendtx)
        block.hashMerkleRoot = block.calc_merkle_root()
        block.solve()

        self.test_cltv_info(is_active=True)  # Not active as of current tip, but next block must obey rules
        peer.send_and_ping(msg_block(block))
        self.test_cltv_info(is_active=True)  # Active as of current tip
        assert_equal(int(self.nodes[0].getbestblockhash(), 16), block.sha256)


if __name__ == '__main__':
    BIP65Test().main()<|MERGE_RESOLUTION|>--- conflicted
+++ resolved
@@ -120,14 +120,7 @@
 
         tip = self.nodes[0].getbestblockhash()
         block_time = self.nodes[0].getblockheader(tip)['mediantime'] + 1
-<<<<<<< HEAD
-        block = create_block(int(tip, 16), create_coinbase(CLTV_HEIGHT - 1), block_time)
-        block.set_base_version(3)
-        block.vtx.extend(invalid_cltv_txs)
-        block.hashMerkleRoot = block.calc_merkle_root()
-=======
         block = create_block(int(tip, 16), create_coinbase(CLTV_HEIGHT - 1), block_time, version=3, txlist=invalid_cltv_txs)
->>>>>>> e521c558
         block.solve()
 
         self.test_cltv_info(is_active=False)  # Not active as of current tip and next block does not need to obey rules
@@ -138,12 +131,7 @@
         self.log.info("Test that blocks must now be at least version 4")
         tip = block.sha256
         block_time += 1
-<<<<<<< HEAD
-        block = create_block(tip, create_coinbase(CLTV_HEIGHT), block_time)
-        block.set_base_version(3)
-=======
         block = create_block(tip, create_coinbase(CLTV_HEIGHT), block_time, version=3)
->>>>>>> e521c558
         block.solve()
 
         with self.nodes[0].assert_debug_log(expected_msgs=[f'{block.hash}, bad-version(0x00010003)']):
