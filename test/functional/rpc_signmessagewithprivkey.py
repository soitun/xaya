#!/usr/bin/env python3
# Copyright (c) 2016-2021 The Bitcoin Core developers
# Distributed under the MIT software license, see the accompanying
# file COPYING or http://www.opensource.org/licenses/mit-license.php.
"""Test RPC commands for signing messages with private key."""

from test_framework.descriptors import (
    descsum_create,
)
from test_framework.test_framework import BitcoinTestFramework
from test_framework.util import (
    assert_equal,
    assert_raises_rpc_error,
)


class SignMessagesWithPrivTest(BitcoinTestFramework):
    def set_test_params(self):
        self.setup_clean_chain = True
        self.num_nodes = 1

    def addresses_from_privkey(self, priv_key):
        '''Return addresses for a given WIF private key in legacy (P2PKH),
           nested segwit (P2SH-P2WPKH) and native segwit (P2WPKH) formats.'''
        descriptors = f'pkh({priv_key})', f'sh(wpkh({priv_key}))', f'wpkh({priv_key})'
        return [self.nodes[0].deriveaddresses(descsum_create(desc))[0] for desc in descriptors]

    def run_test(self):
        message = 'This is just a test message'

        self.log.info('test signing with priv_key')
        priv_key = 'cUeKHd5orzT3mz8P9pxyREHfsWtVfgsfDjiZZBcjUBAaGk1BTj7N'
<<<<<<< HEAD
        address = 'mpLQjfK79b7CCV4VMJWEWAj5Mpx8Up5zxB'
        expected_signature = 'Hx6I/QmVmh4EePAdNrPm1ud7M/w6r9Oz2FNMUz4jxTPnW3FiYTTjNWzV1ESB2NeeoAIG7hEsNVRaVFLyE3dG2VE='
=======
        expected_signature = 'INbVnW4e6PeRmsv2Qgu8NuopvrVjkcxob+sX8OcZG0SALhWybUjzMLPdAsXI46YZGb0KQTRii+wWIQzRpG/U+S0='
>>>>>>> 19e55cf8
        signature = self.nodes[0].signmessagewithprivkey(priv_key, message)
        assert_equal(expected_signature, signature)

        self.log.info('test that verifying with P2PKH address succeeds')
        addresses = self.addresses_from_privkey(priv_key)
        assert_equal(addresses[0], 'mpLQjfK79b7CCV4VMJWEWAj5Mpx8Up5zxB')
        assert self.nodes[0].verifymessage(addresses[0], signature, message)

        self.log.info('test that verifying with non-P2PKH addresses throws error')
        for non_p2pkh_address in addresses[1:]:
            assert_raises_rpc_error(-3, "Address does not refer to key", self.nodes[0].verifymessage, non_p2pkh_address, signature, message)

        self.log.info('test parameter validity and error codes')
        # signmessagewithprivkey has two required parameters
        for num_params in [0, 1, 3, 4, 5]:
            param_list = ["dummy"]*num_params
            assert_raises_rpc_error(-1, "signmessagewithprivkey", self.nodes[0].signmessagewithprivkey, *param_list)
        # verifymessage has three required parameters
        for num_params in [0, 1, 2, 4, 5]:
            param_list = ["dummy"]*num_params
            assert_raises_rpc_error(-1, "verifymessage", self.nodes[0].verifymessage, *param_list)
        # invalid key or address provided
        assert_raises_rpc_error(-5, "Invalid private key", self.nodes[0].signmessagewithprivkey, "invalid_key", message)
        assert_raises_rpc_error(-5, "Invalid address", self.nodes[0].verifymessage, "invalid_addr", signature, message)
        # malformed signature provided
        assert_raises_rpc_error(-3, "Malformed base64 encoding", self.nodes[0].verifymessage, 'mpLQjfK79b7CCV4VMJWEWAj5Mpx8Up5zxB', "invalid_sig", message)


if __name__ == '__main__':
    SignMessagesWithPrivTest().main()<|MERGE_RESOLUTION|>--- conflicted
+++ resolved
@@ -30,12 +30,7 @@
 
         self.log.info('test signing with priv_key')
         priv_key = 'cUeKHd5orzT3mz8P9pxyREHfsWtVfgsfDjiZZBcjUBAaGk1BTj7N'
-<<<<<<< HEAD
-        address = 'mpLQjfK79b7CCV4VMJWEWAj5Mpx8Up5zxB'
         expected_signature = 'Hx6I/QmVmh4EePAdNrPm1ud7M/w6r9Oz2FNMUz4jxTPnW3FiYTTjNWzV1ESB2NeeoAIG7hEsNVRaVFLyE3dG2VE='
-=======
-        expected_signature = 'INbVnW4e6PeRmsv2Qgu8NuopvrVjkcxob+sX8OcZG0SALhWybUjzMLPdAsXI46YZGb0KQTRii+wWIQzRpG/U+S0='
->>>>>>> 19e55cf8
         signature = self.nodes[0].signmessagewithprivkey(priv_key, message)
         assert_equal(expected_signature, signature)
 
