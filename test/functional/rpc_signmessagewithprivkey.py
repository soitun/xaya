--- conflicted
+++ resolved
@@ -13,10 +13,7 @@
     assert_raises_rpc_error,
 )
 
-<<<<<<< HEAD
 import base64
-=======
->>>>>>> a75665ce
 
 class SignMessagesWithPrivTest(BitcoinTestFramework):
     def set_test_params(self):
@@ -33,20 +30,14 @@
         message = 'This is just a test message'
 
         self.log.info('test signing with priv_key')
-<<<<<<< HEAD
         priv_key = 'b9Re9AqiHcCp1L1UB9QwFfSHdc5d9vS7km7PX6Vt3sPAjmCAQzYc'
-        address = 'cZZY6ATUpST3PWrVnequMHTytE2S7uZGYL'
         expected_signature = 'H16OYOEyKo8Sz3UWB6Qc8kNn3omIw+a6yCtufZGG27d2em1k0Mw8a6L7Im8d/Nnpehv0xwjsAUkecRE0VlUg6/8='
-=======
-        priv_key = 'cUeKHd5orzT3mz8P9pxyREHfsWtVfgsfDjiZZBcjUBAaGk1BTj7N'
-        expected_signature = 'Hx6I/QmVmh4EePAdNrPm1ud7M/w6r9Oz2FNMUz4jxTPnW3FiYTTjNWzV1ESB2NeeoAIG7hEsNVRaVFLyE3dG2VE='
->>>>>>> a75665ce
         signature = self.nodes[0].signmessagewithprivkey(priv_key, message)
         assert_equal(expected_signature, signature)
 
         self.log.info('test that verifying with P2PKH address succeeds')
         addresses = self.addresses_from_privkey(priv_key)
-        assert_equal(addresses[0], 'mpLQjfK79b7CCV4VMJWEWAj5Mpx8Up5zxB')
+        assert_equal(addresses[0], 'cZZY6ATUpST3PWrVnequMHTytE2S7uZGYL')
         assert self.nodes[0].verifymessage(addresses[0], signature, message)
 
         self.log.info('test that verifying with non-P2PKH addresses throws error')
@@ -72,9 +63,9 @@
         res = self.nodes[0].verifymessage("", signature, message)
         assert_equal(res, {
             "valid": True,
-            "address": address,
+            "address": addresses[0],
         })
-        assert_equal(res["address"], address)
+        assert_equal(res["address"], addresses[0])
 
         self.log.info('test extracting address from invalid signature')
         res = self.nodes[0].verifymessage("", base64.b64encode(b"some data").decode("ascii"), message)
