--- conflicted
+++ resolved
@@ -21,13 +21,8 @@
 
     def run_test(self):
         node, = self.nodes
-<<<<<<< HEAD
-        settings = Path(node.datadir, self.chain, "settings.json")
+        settings = Path(node.chain_path, "settings.json")
         conf = Path(node.datadir, config_file)
-=======
-        settings = Path(node.chain_path, "settings.json")
-        conf = Path(node.datadir, "bitcoin.conf")
->>>>>>> 45f29337
 
         # Assert empty settings file was created
         self.stop_node(0)
