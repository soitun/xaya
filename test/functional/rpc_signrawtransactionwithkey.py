#!/usr/bin/env python3
# Copyright (c) 2015-2022 The Bitcoin Core developers
# Distributed under the MIT software license, see the accompanying
# file COPYING or http://www.opensource.org/licenses/mit-license.php.
"""Test transaction signing using the signrawtransactionwithkey RPC."""

from test_framework.blocktools import (
    COINBASE_MATURITY,
)
from test_framework.address import (
    address_to_scriptpubkey,
    script_to_p2sh,
)
from test_framework.test_framework import BitcoinTestFramework
from test_framework.util import (
    assert_equal,
    assert_raises_rpc_error,
    find_vout_for_address,
)
from test_framework.script_util import (
    key_to_p2pk_script,
    key_to_p2pkh_script,
    script_to_p2sh_p2wsh_script,
    script_to_p2wsh_script,
)
from test_framework.wallet import (
    getnewdestination,
)
from test_framework.wallet_util import (
    generate_keypair,
)

from decimal import (
    Decimal,
)

INPUTS = [
    # Valid pay-to-pubkey scripts
    {'txid': '9b907ef1e3c26fc71fe4a4b3580bc75264112f95050014157059c736f0202e71', 'vout': 0,
     'scriptPubKey': '76a91460baa0f494b38ce3c940dea67f3804dc52d1fb9488ac'},
    {'txid': '83a4f6a6b73660e13ee6cb3c6063fa3759c50c9b7521d0536022961898f4fb02', 'vout': 0,
     'scriptPubKey': '76a914669b857c03a5ed269d5d85a1ffac9ed5d663072788ac'},
]
OUTPUTS = {'mpLQjfK79b7CCV4VMJWEWAj5Mpx8Up5zxB': 0.1}

class SignRawTransactionWithKeyTest(BitcoinTestFramework):
    def set_test_params(self):
        self.setup_clean_chain = True
        self.num_nodes = 2

    def send_to_address(self, addr, amount):
        input = {"txid": self.nodes[0].getblock(self.block_hash[self.blk_idx])["tx"][0], "vout": 0}
        output = {addr: amount}
        self.blk_idx += 1
        rawtx = self.nodes[0].createrawtransaction([input], output)
        txid = self.nodes[0].sendrawtransaction(self.nodes[0].signrawtransactionwithkey(rawtx, [self.nodes[0].get_deterministic_priv_key().key])["hex"], 0)
        return txid

    def assert_signing_completed_successfully(self, signed_tx):
        assert 'errors' not in signed_tx
        assert 'complete' in signed_tx
        assert_equal(signed_tx['complete'], True)

    def successful_signing_test(self):
        """Create and sign a valid raw transaction with one input.

        Expected results:

        1) The transaction has a complete set of signatures
        2) No script verification error occurred"""
        self.log.info("Test valid raw transaction with one input")
<<<<<<< HEAD
        privKeys = ['b9Re9AqiHcCp1L1UB9QwFfSHdc5d9vS7km7PX6Vt3sPAjmCAQzYc', 'bA79FDFDrvi64qhKAuPtMofX6NPhZxeMFFW94uUd2X6rHUVfwo2q']

        inputs = [
            # Valid pay-to-pubkey scripts
            {'txid': '9b907ef1e3c26fc71fe4a4b3580bc75264112f95050014157059c736f0202e71', 'vout': 0,
             'scriptPubKey': '76a91460baa0f494b38ce3c940dea67f3804dc52d1fb9488ac'},
            {'txid': '83a4f6a6b73660e13ee6cb3c6063fa3759c50c9b7521d0536022961898f4fb02', 'vout': 0,
             'scriptPubKey': '76a914669b857c03a5ed269d5d85a1ffac9ed5d663072788ac'},
        ]

        outputs = {'dNEk4P44EoNo2P8fqVWYKY1Z9EYKYzhxYU': 0.1}

        rawTx = self.nodes[0].createrawtransaction(inputs, outputs)
        rawTxSigned = self.nodes[0].signrawtransactionwithkey(rawTx, privKeys, inputs)

        # 1) The transaction has a complete set of signatures
        assert rawTxSigned['complete']

        # 2) No script verification error occurred
        assert 'errors' not in rawTxSigned
=======
        privKeys = ['cUeKHd5orzT3mz8P9pxyREHfsWtVfgsfDjiZZBcjUBAaGk1BTj7N', 'cVKpPfVKSJxKqVpE9awvXNWuLHCa5j5tiE7K6zbUSptFpTEtiFrA']
        rawTx = self.nodes[0].createrawtransaction(INPUTS, OUTPUTS)
        rawTxSigned = self.nodes[0].signrawtransactionwithkey(rawTx, privKeys, INPUTS)

        self.assert_signing_completed_successfully(rawTxSigned)
>>>>>>> 468702f9

    def witness_script_test(self):
        self.log.info("Test signing transaction to P2SH-P2WSH addresses without wallet")
        # Create a new P2SH-P2WSH 1-of-1 multisig address:
        embedded_privkey, embedded_pubkey = generate_keypair(wif=True)
        p2sh_p2wsh_address = self.nodes[1].createmultisig(1, [embedded_pubkey.hex()], "p2sh-segwit")
        # send transaction to P2SH-P2WSH 1-of-1 multisig address
        self.block_hash = self.generate(self.nodes[0], COINBASE_MATURITY + 1)
        self.blk_idx = 0
        self.send_to_address(p2sh_p2wsh_address["address"], 49.999)
        self.generate(self.nodes[0], 1)
        # Get the UTXO info from scantxoutset
        unspent_output = self.nodes[1].scantxoutset('start', [p2sh_p2wsh_address['descriptor']])['unspents'][0]
        spk = script_to_p2sh_p2wsh_script(p2sh_p2wsh_address['redeemScript']).hex()
        unspent_output['witnessScript'] = p2sh_p2wsh_address['redeemScript']
        unspent_output['redeemScript'] = script_to_p2wsh_script(unspent_output['witnessScript']).hex()
        assert_equal(spk, unspent_output['scriptPubKey'])
        # Now create and sign a transaction spending that output on node[0], which doesn't know the scripts or keys
        spending_tx = self.nodes[0].createrawtransaction([unspent_output], {getnewdestination()[2]: Decimal("49.998")})
        spending_tx_signed = self.nodes[0].signrawtransactionwithkey(spending_tx, [embedded_privkey], [unspent_output])
        self.assert_signing_completed_successfully(spending_tx_signed)

        # Now test with P2PKH and P2PK scripts as the witnessScript
        for tx_type in ['P2PKH', 'P2PK']:  # these tests are order-independent
            self.verify_txn_with_witness_script(tx_type)

    def verify_txn_with_witness_script(self, tx_type):
        self.log.info("Test with a {} script as the witnessScript".format(tx_type))
        embedded_privkey, embedded_pubkey = generate_keypair(wif=True)
        witness_script = {
            'P2PKH': key_to_p2pkh_script(embedded_pubkey).hex(),
            'P2PK': key_to_p2pk_script(embedded_pubkey).hex()
        }.get(tx_type, "Invalid tx_type")
        redeem_script = script_to_p2wsh_script(witness_script).hex()
        addr = script_to_p2sh(redeem_script)
        script_pub_key = address_to_scriptpubkey(addr).hex()
        # Fund that address
        txid = self.send_to_address(addr, 10)
        vout = find_vout_for_address(self.nodes[0], txid, addr)
        self.generate(self.nodes[0], 1)
        # Now create and sign a transaction spending that output on node[0], which doesn't know the scripts or keys
        spending_tx = self.nodes[0].createrawtransaction([{'txid': txid, 'vout': vout}], {getnewdestination()[2]: Decimal("9.999")})
        spending_tx_signed = self.nodes[0].signrawtransactionwithkey(spending_tx, [embedded_privkey], [{'txid': txid, 'vout': vout, 'scriptPubKey': script_pub_key, 'redeemScript': redeem_script, 'witnessScript': witness_script, 'amount': 10}])
        self.assert_signing_completed_successfully(spending_tx_signed)
        self.nodes[0].sendrawtransaction(spending_tx_signed['hex'])

    def invalid_sighashtype_test(self):
        self.log.info("Test signing transaction with invalid sighashtype")
        tx = self.nodes[0].createrawtransaction(INPUTS, OUTPUTS)
        privkeys = [self.nodes[0].get_deterministic_priv_key().key]
        assert_raises_rpc_error(-8, "all is not a valid sighash parameter.", self.nodes[0].signrawtransactionwithkey, tx, privkeys, sighashtype="all")

    def run_test(self):
        self.successful_signing_test()
        self.witness_script_test()
        self.invalid_sighashtype_test()


if __name__ == '__main__':
    SignRawTransactionWithKeyTest().main()<|MERGE_RESOLUTION|>--- conflicted
+++ resolved
@@ -41,7 +41,7 @@
     {'txid': '83a4f6a6b73660e13ee6cb3c6063fa3759c50c9b7521d0536022961898f4fb02', 'vout': 0,
      'scriptPubKey': '76a914669b857c03a5ed269d5d85a1ffac9ed5d663072788ac'},
 ]
-OUTPUTS = {'mpLQjfK79b7CCV4VMJWEWAj5Mpx8Up5zxB': 0.1}
+OUTPUTS = {'dNEk4P44EoNo2P8fqVWYKY1Z9EYKYzhxYU': 0.1}
 
 class SignRawTransactionWithKeyTest(BitcoinTestFramework):
     def set_test_params(self):
@@ -69,34 +69,11 @@
         1) The transaction has a complete set of signatures
         2) No script verification error occurred"""
         self.log.info("Test valid raw transaction with one input")
-<<<<<<< HEAD
         privKeys = ['b9Re9AqiHcCp1L1UB9QwFfSHdc5d9vS7km7PX6Vt3sPAjmCAQzYc', 'bA79FDFDrvi64qhKAuPtMofX6NPhZxeMFFW94uUd2X6rHUVfwo2q']
-
-        inputs = [
-            # Valid pay-to-pubkey scripts
-            {'txid': '9b907ef1e3c26fc71fe4a4b3580bc75264112f95050014157059c736f0202e71', 'vout': 0,
-             'scriptPubKey': '76a91460baa0f494b38ce3c940dea67f3804dc52d1fb9488ac'},
-            {'txid': '83a4f6a6b73660e13ee6cb3c6063fa3759c50c9b7521d0536022961898f4fb02', 'vout': 0,
-             'scriptPubKey': '76a914669b857c03a5ed269d5d85a1ffac9ed5d663072788ac'},
-        ]
-
-        outputs = {'dNEk4P44EoNo2P8fqVWYKY1Z9EYKYzhxYU': 0.1}
-
-        rawTx = self.nodes[0].createrawtransaction(inputs, outputs)
-        rawTxSigned = self.nodes[0].signrawtransactionwithkey(rawTx, privKeys, inputs)
-
-        # 1) The transaction has a complete set of signatures
-        assert rawTxSigned['complete']
-
-        # 2) No script verification error occurred
-        assert 'errors' not in rawTxSigned
-=======
-        privKeys = ['cUeKHd5orzT3mz8P9pxyREHfsWtVfgsfDjiZZBcjUBAaGk1BTj7N', 'cVKpPfVKSJxKqVpE9awvXNWuLHCa5j5tiE7K6zbUSptFpTEtiFrA']
         rawTx = self.nodes[0].createrawtransaction(INPUTS, OUTPUTS)
         rawTxSigned = self.nodes[0].signrawtransactionwithkey(rawTx, privKeys, INPUTS)
 
         self.assert_signing_completed_successfully(rawTxSigned)
->>>>>>> 468702f9
 
     def witness_script_test(self):
         self.log.info("Test signing transaction to P2SH-P2WSH addresses without wallet")
