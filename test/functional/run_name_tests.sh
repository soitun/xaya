#!/bin/sh

<<<<<<< HEAD
=======
echo "\nName expiration..."
./name_expiration.py

echo "\nName with immature name_new..."
./name_immature_new.py

>>>>>>> 3eda20f5
echo "\nName list..."
./name_list.py

echo "\nName listunspent..."
./name_listunspent.py

echo "\nName multisig..."
./name_multisig.py

echo "\nName pending..."
./name_pending.py

echo "\nName rawtx operations..."
./name_rawtx.py

echo "\nName registration..."
./name_registration.py

echo "\nName reorgs..."
./name_reorg.py

echo "\nName scanning..."
./name_scanning.py

echo "\nName operation with sendCoins..."
./name_sendcoins.py

echo "\nName wallet..."
./name_wallet.py<|MERGE_RESOLUTION|>--- conflicted
+++ resolved
@@ -1,14 +1,8 @@
 #!/bin/sh
 
-<<<<<<< HEAD
-=======
-echo "\nName expiration..."
-./name_expiration.py
+echo "\nName with immature inputs..."
+./name_immature_inputs.py
 
-echo "\nName with immature name_new..."
-./name_immature_new.py
-
->>>>>>> 3eda20f5
 echo "\nName list..."
 ./name_list.py
 
