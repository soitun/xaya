--- conflicted
+++ resolved
@@ -133,14 +133,7 @@
     self.setEncodings (nameEnc=encoding)
 
     name = self.uniqueName (baseName, encoding)
-<<<<<<< HEAD
     txid = self.node.name_register (name, self.value)
-=======
-    new = self.node.name_new (name)
-    self.node.generate (1)
-    txid = self.firstupdateName (0, name, new, self.value)
-    self.node.generate (11)
->>>>>>> 2af0e0a5
     self.verifyAndMinePendingUpdate (name, self.value, txid)
 
     txid = self.node.name_update (name, self.value)
@@ -175,14 +168,7 @@
     self.setEncodings (valueEnc=encoding)
 
     name = self.uniqueName (self.name, encoding)
-<<<<<<< HEAD
     txid = self.node.name_register (name, value)
-=======
-    new = self.node.name_new (name)
-    self.node.generate (1)
-    txid = self.firstupdateName (0, name, new, value)
-    self.node.generate (11)
->>>>>>> 2af0e0a5
     self.verifyAndMinePendingUpdate (name, value, txid)
 
     txid = self.node.name_update (name, value)
@@ -331,19 +317,9 @@
     valueHex = strToHex ('{"msg":"äöü"}')
 
     self.setEncodings (nameEnc="hex", valueEnc="hex")
-<<<<<<< HEAD
     txidAscii = self.node.name_register (strToHex (nameAscii), valueHex)
     txidHex = self.node.name_register (nameHex, strToHex (valueAscii))
     self.node.generate (1)
-=======
-    newAscii = self.node.name_new (strToHex (nameAscii))
-    newHex = self.node.name_new (nameHex)
-    self.node.generate (10)
-    txidAscii = self.firstupdateName (0, strToHex (nameAscii), newAscii,
-                                      valueHex)
-    txidHex = self.firstupdateName (0, nameHex, newHex, strToHex (valueAscii))
-    self.node.generate (5)
->>>>>>> 2af0e0a5
 
     # Test name_show with ASCII encoding.
     self.setEncodings (nameEnc="ascii", valueEnc="ascii")
@@ -409,13 +385,7 @@
     name = self.uniqueName (baseName, enc)
     updMsg = msgFmt % name
 
-<<<<<<< HEAD
     txid = self.node.name_register (name, self.value)
-=======
-    new = self.node.name_new (name)
-    self.node.generate (12)
-    txid = self.firstupdateName (0, name, new, self.value)
->>>>>>> 2af0e0a5
     self.node.generate (1)
 
     data = self.node.gettransaction (txid)
@@ -559,23 +529,11 @@
 
     # Register the names and verify expected behaviour.
     assert_raises_rpc_error (-1000, "Name/value is invalid",
-<<<<<<< HEAD
                              self.node.name_register, nameAscii, valueUtf8)
     self.node.name_register (nameAscii, valueUtf8, {"valueEncoding": "utf8"})
     assert_raises_rpc_error (-1000, "Name/value is invalid",
                              self.node.name_register, nameUtf8, valueAscii)
     self.node.name_register (nameUtf8, valueAscii, {"nameEncoding": "utf8"})
-=======
-                             self.firstupdateName,
-                             0, nameAscii, newAscii, valueUtf8)
-    self.firstupdateName (0, nameAscii, newAscii, valueUtf8,
-                          {"valueEncoding": "utf8"})
-    assert_raises_rpc_error (-1000, "Name/value is invalid",
-                             self.firstupdateName,
-                             0, nameUtf8, newUtf8, valueAscii)
-    self.firstupdateName (0, nameUtf8, newUtf8, valueAscii,
-                          {"nameEncoding": "utf8"})
->>>>>>> 2af0e0a5
     self.node.generate (1)
 
     # update the names and verify also that.
