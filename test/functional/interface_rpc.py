#!/usr/bin/env python3
# Copyright (c) 2018-2022 The Bitcoin Core developers
# Distributed under the MIT software license, see the accompanying
# file COPYING or http://www.opensource.org/licenses/mit-license.php.
"""Tests some generic aspects of the RPC interface."""

import json
import os
from dataclasses import dataclass
from test_framework.test_framework import BitcoinTestFramework
from test_framework.util import assert_equal, assert_greater_than_or_equal
from threading import Thread
from typing import Optional
import subprocess


RPC_INVALID_ADDRESS_OR_KEY = -5
RPC_INVALID_PARAMETER      = -8
RPC_METHOD_NOT_FOUND       = -32601
RPC_INVALID_REQUEST        = -32600
RPC_PARSE_ERROR            = -32700


@dataclass
class BatchOptions:
    version: Optional[int] = None
    notification: bool = False
    request_fields: Optional[dict] = None
    response_fields: Optional[dict] = None


def format_request(options, idx, fields):
    request = {}
    if options.version == 1:
        request.update(version="1.1")
    elif options.version == 2:
        request.update(jsonrpc="2.0")
    elif options.version is not None:
        raise NotImplementedError(f"Unknown JSONRPC version {options.version}")
    if not options.notification:
        request.update(id=idx)
    request.update(fields)
    if options.request_fields:
        request.update(options.request_fields)
    return request


def format_response(options, idx, fields):
    if options.version == 2 and options.notification:
        return None
    response = {}
    if not options.notification:
        response.update(id=idx)
    if options.version == 2:
        response.update(jsonrpc="2.0")
    else:
        response.update(result=None, error=None)
    response.update(fields)
    if options.response_fields:
        response.update(options.response_fields)
    return response


def send_raw_rpc(node, raw_body: bytes) -> tuple[object, int]:
    return node._request("POST", "/", raw_body)


def send_json_rpc(node, body: object) -> tuple[object, int]:
    raw = json.dumps(body).encode("utf-8")
    return send_raw_rpc(node, raw)


def expect_http_rpc_status(expected_http_status, expected_rpc_error_code, node, method, params, version=1, notification=False):
    req = format_request(BatchOptions(version, notification), 0, {"method": method, "params": params})
    response, status = send_json_rpc(node, req)

    if expected_rpc_error_code is not None:
        assert_equal(response["error"]["code"], expected_rpc_error_code)

    assert_equal(status, expected_http_status)


def test_work_queue_getblock(node, got_exceeded_error):
    while not got_exceeded_error:
        try:
            node.cli("waitfornewblock", "500").send_cli()
        except subprocess.CalledProcessError as e:
            assert_equal(e.output, 'error: Server response: Work queue depth exceeded\n')
            got_exceeded_error.append(True)


class RPCInterfaceTest(BitcoinTestFramework):
    def set_test_params(self):
        self.num_nodes = 1
        self.setup_clean_chain = True
        self.supports_cli = False

    def test_getrpcinfo(self):
        self.log.info("Testing getrpcinfo...")

        info = self.nodes[0].getrpcinfo()
        assert_equal(len(info['active_commands']), 1)

        command = info['active_commands'][0]
        assert_equal(command['method'], 'getrpcinfo')
        assert_greater_than_or_equal(command['duration'], 0)
        assert_equal(info['logpath'], os.path.join(self.nodes[0].chain_path, 'debug.log'))

    def test_batch_request(self, call_options):
        calls = [
            # A basic request that will work fine.
            {"method": "getblockcount"},
            # Request that will fail.  The whole batch request should still
            # work fine.
            {"method": "invalidmethod"},
            # Another call that should succeed.
            {"method": "getblockhash", "params": [0]},
            # Invalid request format
            {"pizza": "sausage"}
        ]
        results = [
            {"result": 0},
            {"error": {"code": RPC_METHOD_NOT_FOUND, "message": "Method not found"}},
            {"result": "0f9188f13cb7b2c71f2a335e3a4fc328bf5beb436012afca590b1a11466e2206"},
            {"error": {"code": RPC_INVALID_REQUEST, "message": "Missing method"}},
        ]

        request = []
        response = []
        for idx, (call, result) in enumerate(zip(calls, results), 1):
            options = call_options(idx)
            if options is None:
                continue
            request.append(format_request(options, idx, call))
            r = format_response(options, idx, result)
            if r is not None:
                response.append(r)

        rpc_response, http_status = send_json_rpc(self.nodes[0], request)
        if len(response) == 0 and len(request) > 0:
            assert_equal(http_status, 204)
            assert_equal(rpc_response, None)
        else:
            assert_equal(http_status, 200)
            assert_equal(rpc_response, response)

    def test_batch_requests(self):
        self.log.info("Testing empty batch request...")
        self.test_batch_request(lambda idx: None)

        self.log.info("Testing basic JSON-RPC 2.0 batch request...")
        self.test_batch_request(lambda idx: BatchOptions(version=2))

        self.log.info("Testing JSON-RPC 2.0 batch with notifications...")
        self.test_batch_request(lambda idx: BatchOptions(version=2, notification=idx < 2))

        self.log.info("Testing JSON-RPC 2.0 batch of ALL notifications...")
        self.test_batch_request(lambda idx: BatchOptions(version=2, notification=True))

        # JSONRPC 1.1 does not support batch requests, but test them for backwards compatibility.
        self.log.info("Testing nonstandard JSON-RPC 1.1 batch request...")
        self.test_batch_request(lambda idx: BatchOptions(version=1))

        self.log.info("Testing nonstandard mixed JSON-RPC 1.1/2.0 batch request...")
        self.test_batch_request(lambda idx: BatchOptions(version=2 if idx % 2 else 1))

        self.log.info("Testing nonstandard batch request without version numbers...")
        self.test_batch_request(lambda idx: BatchOptions())

        self.log.info("Testing nonstandard batch request without version numbers or ids...")
        self.test_batch_request(lambda idx: BatchOptions(notification=True))

        self.log.info("Testing nonstandard jsonrpc 1.0 version number is accepted...")
        self.test_batch_request(lambda idx: BatchOptions(request_fields={"jsonrpc": "1.0"}))

        self.log.info("Testing unrecognized jsonrpc version number is rejected...")
        self.test_batch_request(lambda idx: BatchOptions(
            request_fields={"jsonrpc": "2.1"},
            response_fields={"result": None, "error": {"code": RPC_INVALID_REQUEST, "message": "JSON-RPC version not supported"}}))

    def test_http_status_codes(self):
<<<<<<< HEAD
        self.log.info("Testing HTTP status codes for JSON-RPC requests...")

        expect_http_status(200, -32601, self.nodes[0].invalidmethod)
        expect_http_status(200, -8, self.nodes[0].getblockhash, 42)
=======
        self.log.info("Testing HTTP status codes for JSON-RPC 1.1 requests...")
        # OK
        expect_http_rpc_status(200, None,                  self.nodes[0], "getblockhash", [0])
        # Errors
        expect_http_rpc_status(404, RPC_METHOD_NOT_FOUND,  self.nodes[0], "invalidmethod", [])
        expect_http_rpc_status(500, RPC_INVALID_PARAMETER, self.nodes[0], "getblockhash", [42])
        # force-send empty request
        response, status = send_raw_rpc(self.nodes[0], b"")
        assert_equal(response, {"id": None, "result": None, "error": {"code": RPC_PARSE_ERROR, "message": "Parse error"}})
        assert_equal(status, 500)
        # force-send invalidly formatted request
        response, status = send_raw_rpc(self.nodes[0], b"this is bad")
        assert_equal(response, {"id": None, "result": None, "error": {"code": RPC_PARSE_ERROR, "message": "Parse error"}})
        assert_equal(status, 500)

        self.log.info("Testing HTTP status codes for JSON-RPC 2.0 requests...")
        # OK
        expect_http_rpc_status(200, None,                   self.nodes[0], "getblockhash", [0],  2, False)
        # RPC errors but not HTTP errors
        expect_http_rpc_status(200, RPC_METHOD_NOT_FOUND,   self.nodes[0], "invalidmethod", [],  2, False)
        expect_http_rpc_status(200, RPC_INVALID_PARAMETER,  self.nodes[0], "getblockhash", [42], 2, False)
        # force-send invalidly formatted requests
        response, status = send_json_rpc(self.nodes[0], {"jsonrpc": 2, "method": "getblockcount"})
        assert_equal(response, {"result": None, "error": {"code": RPC_INVALID_REQUEST, "message": "jsonrpc field must be a string"}})
        assert_equal(status, 400)
        response, status = send_json_rpc(self.nodes[0], {"jsonrpc": "3.0", "method": "getblockcount"})
        assert_equal(response, {"result": None, "error": {"code": RPC_INVALID_REQUEST, "message": "JSON-RPC version not supported"}})
        assert_equal(status, 400)

        self.log.info("Testing HTTP status codes for JSON-RPC 2.0 notifications...")
        # Not notification: id exists
        response, status = send_json_rpc(self.nodes[0], {"jsonrpc": "2.0", "id": None, "method": "getblockcount"})
        assert_equal(response["result"], 0)
        assert_equal(status, 200)
        # Not notification: JSON 1.1
        expect_http_rpc_status(200, None,                   self.nodes[0], "getblockcount", [],  1)
        # Not notification: has "id" field
        expect_http_rpc_status(200, None,                   self.nodes[0], "getblockcount", [],  2, False)
        block_count = self.nodes[0].getblockcount()
        # Notification response status code: HTTP_NO_CONTENT
        expect_http_rpc_status(204, None,                   self.nodes[0], "generatetoaddress", [1, "ncrt1qqqqqqqqqqqqqqqqqqqqqqqqqqqqqqqqq8w7hxl"],  2, True)
        # The command worked even though there was no response
        assert_equal(block_count + 1, self.nodes[0].getblockcount())
        # No error response for notifications even if they are invalid
        expect_http_rpc_status(204, None, self.nodes[0], "generatetoaddress", [1, "invalid_address"], 2, True)
        # Sanity check: command was not executed
        assert_equal(block_count + 1, self.nodes[0].getblockcount())
>>>>>>> 43134a16

    def test_work_queue_exceeded(self):
        self.log.info("Testing work queue exceeded...")
        self.restart_node(0, ['-rpcworkqueue=1', '-rpcthreads=1'])
        got_exceeded_error = []
        threads = []
        for _ in range(3):
            t = Thread(target=test_work_queue_getblock, args=(self.nodes[0], got_exceeded_error))
            t.start()
            threads.append(t)
        for t in threads:
            t.join()

    def run_test(self):
        self.test_getrpcinfo()
        self.test_batch_requests()
        self.test_http_status_codes()
        self.test_work_queue_exceeded()


if __name__ == '__main__':
    RPCInterfaceTest().main()<|MERGE_RESOLUTION|>--- conflicted
+++ resolved
@@ -121,7 +121,7 @@
         results = [
             {"result": 0},
             {"error": {"code": RPC_METHOD_NOT_FOUND, "message": "Method not found"}},
-            {"result": "0f9188f13cb7b2c71f2a335e3a4fc328bf5beb436012afca590b1a11466e2206"},
+            {"result": "6f750b36d22f1dc3d0a6e483af45301022646dfc3b3ba2187865f5a7d6d83ab1"},
             {"error": {"code": RPC_INVALID_REQUEST, "message": "Missing method"}},
         ]
 
@@ -179,12 +179,6 @@
             response_fields={"result": None, "error": {"code": RPC_INVALID_REQUEST, "message": "JSON-RPC version not supported"}}))
 
     def test_http_status_codes(self):
-<<<<<<< HEAD
-        self.log.info("Testing HTTP status codes for JSON-RPC requests...")
-
-        expect_http_status(200, -32601, self.nodes[0].invalidmethod)
-        expect_http_status(200, -8, self.nodes[0].getblockhash, 42)
-=======
         self.log.info("Testing HTTP status codes for JSON-RPC 1.1 requests...")
         # OK
         expect_http_rpc_status(200, None,                  self.nodes[0], "getblockhash", [0])
@@ -225,14 +219,13 @@
         expect_http_rpc_status(200, None,                   self.nodes[0], "getblockcount", [],  2, False)
         block_count = self.nodes[0].getblockcount()
         # Notification response status code: HTTP_NO_CONTENT
-        expect_http_rpc_status(204, None,                   self.nodes[0], "generatetoaddress", [1, "ncrt1qqqqqqqqqqqqqqqqqqqqqqqqqqqqqqqqq8w7hxl"],  2, True)
+        expect_http_rpc_status(204, None,                   self.nodes[0], "generatetoaddress", [1, "chirt1qqqqqqqqqqqqqqqqqqqqqqqqqqqqqqqqqu6j4c4"],  2, True)
         # The command worked even though there was no response
         assert_equal(block_count + 1, self.nodes[0].getblockcount())
         # No error response for notifications even if they are invalid
         expect_http_rpc_status(204, None, self.nodes[0], "generatetoaddress", [1, "invalid_address"], 2, True)
         # Sanity check: command was not executed
         assert_equal(block_count + 1, self.nodes[0].getblockcount())
->>>>>>> 43134a16
 
     def test_work_queue_exceeded(self):
         self.log.info("Testing work queue exceeded...")
