#!/usr/bin/env python3
# Copyright (c) 2018-2022 The Bitcoin Core developers
# Distributed under the MIT software license, see the accompanying
# file COPYING or http://www.opensource.org/licenses/mit-license.php.
"""Test transaction time during old block rescanning
"""

import concurrent.futures
import time

from test_framework.authproxy import JSONRPCException
from test_framework.blocktools import COINBASE_MATURITY
from test_framework.test_framework import BitcoinTestFramework
from test_framework.util import (
    assert_equal,
    assert_raises_rpc_error,
    set_node_times,
)
from test_framework.wallet_util import (
    get_generate_key,
)


class TransactionTimeRescanTest(BitcoinTestFramework):
    def add_options(self, parser):
        self.add_wallet_options(parser)

    def set_test_params(self):
        self.setup_clean_chain = False
        self.num_nodes = 3
        self.extra_args = [["-keypool=400"],
                           ["-keypool=400"],
                           []
                          ]

    def skip_test_if_missing_module(self):
        self.skip_if_no_wallet()

    def run_test(self):
        self.log.info('Prepare nodes and wallet')

        minernode = self.nodes[0]  # node used to mine BTC and create transactions
        usernode = self.nodes[1]  # user node with correct time
        restorenode = self.nodes[2]  # node used to restore user wallet and check time determination in ComputeSmartTime (wallet.cpp)

        # time constant
        cur_time = int(time.time())
        ten_days = 10 * 24 * 60 * 60

        # synchronize nodes and time
        self.sync_all()
        set_node_times(self.nodes, cur_time)

        # prepare miner wallet
        minernode.createwallet(wallet_name='default')
        miner_wallet = minernode.get_wallet_rpc('default')
        m1 = miner_wallet.getnewaddress()

        # prepare the user wallet with 3 watch only addresses
        wo1 = usernode.getnewaddress()
        wo2 = usernode.getnewaddress()
        wo3 = usernode.getnewaddress()

        usernode.createwallet(wallet_name='wo', disable_private_keys=True)
        wo_wallet = usernode.get_wallet_rpc('wo')

        wo_wallet.importaddress(wo1)
        wo_wallet.importaddress(wo2)
        wo_wallet.importaddress(wo3)

        self.log.info('Start transactions')

        # check blockcount
        assert_equal(minernode.getblockcount(), 200)

        # generate some btc to create transactions and check blockcount
        initial_mine = COINBASE_MATURITY + 1
        self.generatetoaddress(minernode, initial_mine, m1)
        assert_equal(minernode.getblockcount(), initial_mine + 200)

        # synchronize nodes and time
        self.sync_all()
        set_node_times(self.nodes, cur_time + ten_days)
        # send 10 btc to user's first watch-only address
        self.log.info('Send 10 btc to user')
        miner_wallet.sendtoaddress(wo1, 10)

        # generate blocks and check blockcount
        self.generatetoaddress(minernode, COINBASE_MATURITY, m1)
        assert_equal(minernode.getblockcount(), initial_mine + 300)

        # synchronize nodes and time
        self.sync_all()
        set_node_times(self.nodes, cur_time + ten_days + ten_days)
        # send 5 btc to our second watch-only address
        self.log.info('Send 5 btc to user')
        miner_wallet.sendtoaddress(wo2, 5)

        # generate blocks and check blockcount
        self.generatetoaddress(minernode, COINBASE_MATURITY, m1)
        assert_equal(minernode.getblockcount(), initial_mine + 400)

        # synchronize nodes and time
        self.sync_all()
        set_node_times(self.nodes, cur_time + ten_days + ten_days + ten_days)
        # send 1 btc to our third watch-only address
        self.log.info('Send 1 btc to user')
        miner_wallet.sendtoaddress(wo3, 1)

        # generate more blocks and check blockcount
        self.generatetoaddress(minernode, COINBASE_MATURITY, m1)
        assert_equal(minernode.getblockcount(), initial_mine + 500)

        self.log.info('Check user\'s final balance and transaction count')
        assert_equal(wo_wallet.getbalance(), 16)
        assert_equal(len(wo_wallet.listtransactions()), 3)

        self.log.info('Check transaction times')
        for tx in wo_wallet.listtransactions():
            if tx['address'] == wo1:
                assert_equal(tx['blocktime'], cur_time + ten_days)
                assert_equal(tx['time'], cur_time + ten_days)
            elif tx['address'] == wo2:
                assert_equal(tx['blocktime'], cur_time + ten_days + ten_days)
                assert_equal(tx['time'], cur_time + ten_days + ten_days)
            elif tx['address'] == wo3:
                assert_equal(tx['blocktime'], cur_time + ten_days + ten_days + ten_days)
                assert_equal(tx['time'], cur_time + ten_days + ten_days + ten_days)

        # restore user wallet without rescan
        self.log.info('Restore user wallet on another node without rescan')
        restorenode.createwallet(wallet_name='wo', disable_private_keys=True)
        restorewo_wallet = restorenode.get_wallet_rpc('wo')

        # for descriptor wallets, the test framework maps the importaddress RPC to the
        # importdescriptors RPC (with argument 'timestamp'='now'), which always rescans
        # blocks of the past 2 hours, based on the current MTP timestamp; in order to avoid
        # importing the last address (wo3), we advance the time further and generate 10 blocks
        if self.options.descriptors:
            set_node_times(self.nodes, cur_time + ten_days + ten_days + ten_days + ten_days)
            self.generatetoaddress(minernode, 10, m1)

        restorewo_wallet.importaddress(wo1, rescan=False)
        restorewo_wallet.importaddress(wo2, rescan=False)
        restorewo_wallet.importaddress(wo3, rescan=False)

        # check user has 0 balance and no transactions
        assert_equal(restorewo_wallet.getbalance(), 0)
        assert_equal(len(restorewo_wallet.listtransactions()), 0)

        # proceed to rescan, first with an incomplete one, then with a full rescan
        self.log.info('Rescan last history part')
        restorewo_wallet.rescanblockchain(initial_mine + 350)
        self.log.info('Rescan all history')
        restorewo_wallet.rescanblockchain()

        self.log.info('Check user\'s final balance and transaction count after restoration')
        assert_equal(restorewo_wallet.getbalance(), 16)
        assert_equal(len(restorewo_wallet.listtransactions()), 3)

        self.log.info('Check transaction times after restoration')
        for tx in restorewo_wallet.listtransactions():
            if tx['address'] == wo1:
                assert_equal(tx['blocktime'], cur_time + ten_days)
                assert_equal(tx['time'], cur_time + ten_days)
            elif tx['address'] == wo2:
                assert_equal(tx['blocktime'], cur_time + ten_days + ten_days)
                assert_equal(tx['time'], cur_time + ten_days + ten_days)
            elif tx['address'] == wo3:
                assert_equal(tx['blocktime'], cur_time + ten_days + ten_days + ten_days)
                assert_equal(tx['time'], cur_time + ten_days + ten_days + ten_days)


        self.log.info('Test handling of invalid parameters for rescanblockchain')
        assert_raises_rpc_error(-8, "Invalid start_height", restorewo_wallet.rescanblockchain, -1, 10)
        assert_raises_rpc_error(-8, "Invalid stop_height", restorewo_wallet.rescanblockchain, 1, -1)
        assert_raises_rpc_error(-8, "stop_height must be greater than start_height", restorewo_wallet.rescanblockchain, 20, 10)

        self.log.info("Test `rescanblockchain` fails when wallet is encrypted and locked")
        usernode.createwallet(wallet_name="enc_wallet", passphrase="passphrase")
        enc_wallet = usernode.get_wallet_rpc("enc_wallet")
        assert_raises_rpc_error(-13, "Error: Please enter the wallet passphrase with walletpassphrase first.", enc_wallet.rescanblockchain)

        if not self.options.descriptors:
            self.log.info("Test rescanning an encrypted wallet")
            hd_seed = get_generate_key().privkey

            usernode.createwallet(wallet_name="temp_wallet", blank=True, descriptors=False)
            temp_wallet = usernode.get_wallet_rpc("temp_wallet")
            temp_wallet.sethdseed(seed=hd_seed)

            for i in range(399):
                temp_wallet.getnewaddress()

            self.generatetoaddress(usernode, COINBASE_MATURITY + 1, temp_wallet.getnewaddress())
            self.generatetoaddress(usernode, COINBASE_MATURITY + 1, temp_wallet.getnewaddress())

            minernode.createwallet("encrypted_wallet", blank=True, passphrase="passphrase", descriptors=False)
            encrypted_wallet = minernode.get_wallet_rpc("encrypted_wallet")

            encrypted_wallet.walletpassphrase("passphrase", 99999)
            encrypted_wallet.sethdseed(seed=hd_seed)

            with concurrent.futures.ThreadPoolExecutor(max_workers=1) as thread:
                with minernode.assert_debug_log(expected_msgs=["Rescan started from block 0f9188f13cb7b2c71f2a335e3a4fc328bf5beb436012afca590b1a11466e2206... (slow variant inspecting all blocks)"], timeout=5):
                    rescanning = thread.submit(encrypted_wallet.rescanblockchain)

<<<<<<< HEAD
            with minernode.assert_debug_log(expected_msgs=[f'Rescan started from block 6f750b36d22f1dc3d0a6e483af45301022646dfc3b3ba2187865f5a7d6d83ab1... (slow variant inspecting all blocks)'], timeout=5):
                t.start()
=======
                # set the passphrase timeout to 1 to test that the wallet remains unlocked during the rescan
                minernode.cli("-rpcwallet=encrypted_wallet").walletpassphrase("passphrase", 1)
>>>>>>> d00b632c

                try:
                    minernode.cli("-rpcwallet=encrypted_wallet").walletlock()
                except JSONRPCException as e:
                    assert e.error["code"] == -4 and "Error: the wallet is currently being used to rescan the blockchain for related transactions. Please call `abortrescan` before locking the wallet." in e.error["message"]

                try:
                    minernode.cli("-rpcwallet=encrypted_wallet").walletpassphrasechange("passphrase", "newpassphrase")
                except JSONRPCException as e:
                    assert e.error["code"] == -4 and "Error: the wallet is currently being used to rescan the blockchain for related transactions. Please call `abortrescan` before changing the passphrase." in e.error["message"]

                assert_equal(rescanning.result(), {"start_height": 0, "stop_height": 803})

            assert_equal(encrypted_wallet.getbalance(), temp_wallet.getbalance())

if __name__ == '__main__':
    TransactionTimeRescanTest().main()<|MERGE_RESOLUTION|>--- conflicted
+++ resolved
@@ -202,16 +202,11 @@
             encrypted_wallet.sethdseed(seed=hd_seed)
 
             with concurrent.futures.ThreadPoolExecutor(max_workers=1) as thread:
-                with minernode.assert_debug_log(expected_msgs=["Rescan started from block 0f9188f13cb7b2c71f2a335e3a4fc328bf5beb436012afca590b1a11466e2206... (slow variant inspecting all blocks)"], timeout=5):
+                with minernode.assert_debug_log(expected_msgs=["Rescan started from block 6f750b36d22f1dc3d0a6e483af45301022646dfc3b3ba2187865f5a7d6d83ab1... (slow variant inspecting all blocks)"], timeout=5):
                     rescanning = thread.submit(encrypted_wallet.rescanblockchain)
 
-<<<<<<< HEAD
-            with minernode.assert_debug_log(expected_msgs=[f'Rescan started from block 6f750b36d22f1dc3d0a6e483af45301022646dfc3b3ba2187865f5a7d6d83ab1... (slow variant inspecting all blocks)'], timeout=5):
-                t.start()
-=======
                 # set the passphrase timeout to 1 to test that the wallet remains unlocked during the rescan
                 minernode.cli("-rpcwallet=encrypted_wallet").walletpassphrase("passphrase", 1)
->>>>>>> d00b632c
 
                 try:
                     minernode.cli("-rpcwallet=encrypted_wallet").walletlock()
