--- conflicted
+++ resolved
@@ -182,14 +182,7 @@
 
 def compute_taproot_address(pubkey, scripts):
     """Compute the address for a taproot output with given inner key and scripts."""
-<<<<<<< HEAD
-    tap = taproot_construct(pubkey, scripts)
-    assert tap.scriptPubKey[0] == OP_1
-    assert tap.scriptPubKey[1] == 0x20
-    return encode_segwit_address("ncrt", 1, tap.scriptPubKey[2:])
-=======
     return output_key_to_p2tr(taproot_construct(pubkey, scripts).output_pubkey)
->>>>>>> be807666
 
 class WalletTaprootTest(BitcoinTestFramework):
     """Test generation and spending of P2TR address outputs."""
