#!/usr/bin/env python3
# Copyright (c) 2014-2021 Daniel Kraft
# Distributed under the MIT/X11 software license, see the accompanying
# file COPYING or http://www.opensource.org/licenses/mit-license.php.

# Test that reorgs (undoing) work for names.  This also checks that
# cleaning the mempool with respect to conflicting name registrations works.

from test_framework.names import NameTestFramework, val
from test_framework.util import *

class NameReorgTest (NameTestFramework):

  def set_test_params (self):
    self.setup_clean_chain = True
    self.setup_name_test ([["-namehistory"]])

  def run_test (self):
    node = self.nodes[0]
    self.generate (node, 200)

    # Register a name prior to forking the chain.  This is used
    # to test unrolling of updates (as opposed to registrations).
<<<<<<< HEAD
    node.name_register ("x/a", val ("initial value"))
    node.generate (1)

    # Build a long chain that registers "b" (to clash with
    # the same registration on the short chain).
    node.name_register ("x/b", val ("b long"))
    undoBlk = node.generate (20)[0]
    self.checkName (0, "x/a", val ("initial value"))
    self.checkName (0, "x/b", val ("b long"))
    self.checkNameHistory (0, "x/a", val (["initial value"]))
    self.checkNameHistory (0, "x/b", val (["b long"]))
=======
    newA = node.name_new ("a")
    newBshort = node.name_new ("b")
    newBlong = node.name_new ("b")
    newC = node.name_new ("c")
    self.generate (node, 10)
    self.firstupdateName (0, "a", newA, "initial value")
    self.generate (node, 5)

    # Build a long chain that registers "b" (to clash with
    # the same registration on the short chain).
    self.firstupdateName (0, "b", newBlong, "b long")
    undoBlk = self.generate (node, 20)[0]
    self.checkName (0, "a", "initial value", None, False)
    self.checkName (0, "b", "b long", None, False)
    self.checkNameHistory (0, "a", ["initial value"])
    self.checkNameHistory (0, "b", ["b long"])
>>>>>>> f4f450b2
    node.invalidateblock (undoBlk)

    # Build a short chain with an update to "a" and registrations.
    assert_equal (node.getrawmempool (), [])
<<<<<<< HEAD
    node.generate (1)
    txidA = node.name_update ("x/a", val ("changed value"))
    txidB = node.name_register ("x/b", val ("b short"))
    txidC = node.name_register ("x/c", val ("c registered"))
    node.generate (1)
    self.checkName (0, "x/a", val ("changed value"))
    self.checkName (0, "x/b", val ("b short"))
    self.checkName (0, "x/c", val ("c registered"))
    self.checkNameHistory (0, "x/a", val (["initial value", "changed value"]))
    self.checkNameHistory (0, "x/b", val (["b short"]))
    self.checkNameHistory (0, "x/c", val (["c registered"]))
=======
    self.generate (node, 1)
    txidA = node.name_update ("a", "changed value")
    txidB = self.firstupdateName (0, "b", newBshort, "b short")
    txidC = self.firstupdateName (0, "c", newC, "c registered")
    self.generate (node, 1)
    self.checkName (0, "a", "changed value", None, False)
    self.checkName (0, "b", "b short", None, False)
    self.checkName (0, "c", "c registered", None, False)
    self.checkNameHistory (0, "a", ["initial value", "changed value"])
    self.checkNameHistory (0, "b", ["b short"])
    self.checkNameHistory (0, "c", ["c registered"])
>>>>>>> f4f450b2

    # Reconsider the long chain to reorg back to it.
    node.reconsiderblock (undoBlk)
    self.checkName (0, "x/a", val ("initial value"))
    self.checkName (0, "x/b", val ("b long"))
    self.checkNameHistory (0, "x/a", val (["initial value"]))
    self.checkNameHistory (0, "x/b", val (["b long"]))
    assert_raises_rpc_error (-4, 'name never existed', node.name_show, "x/c")
    assert_raises_rpc_error (-4, 'name not found', node.name_history, "x/c")

    # Mine another block.  This should at least perform the
    # non-conflicting transactions.
    assert_equal (set (node.getrawmempool ()), set ([txidA, txidC]))
<<<<<<< HEAD
    node.generate (1)
    self.checkName (0, "x/a", val ("changed value"))
    self.checkName (0, "x/b", val ("b long"))
    self.checkName (0, "x/c", val ("c registered"))
    self.checkNameHistory (0, "x/a", val (["initial value", "changed value"]))
    self.checkNameHistory (0, "x/b", val (["b long"]))
    self.checkNameHistory (0, "x/c", val (["c registered"]))
=======
    self.generate (node, 1)
    self.checkName (0, "a", "changed value", None, False)
    self.checkName (0, "b", "b long", None, False)
    self.checkName (0, "c", "c registered", None, False)
    self.checkNameHistory (0, "a", ["initial value", "changed value"])
    self.checkNameHistory (0, "b", ["b long"])
    self.checkNameHistory (0, "c", ["c registered"])
>>>>>>> f4f450b2

    # Check that the conflicting tx got handled properly.
    assert_equal (node.getrawmempool (), [])
    data = node.gettransaction (txidB)
    assert data['confirmations'] <= 0


if __name__ == '__main__':
  NameReorgTest ().main ()<|MERGE_RESOLUTION|>--- conflicted
+++ resolved
@@ -21,65 +21,32 @@
 
     # Register a name prior to forking the chain.  This is used
     # to test unrolling of updates (as opposed to registrations).
-<<<<<<< HEAD
     node.name_register ("x/a", val ("initial value"))
-    node.generate (1)
+    self.generate (node, 1)
 
     # Build a long chain that registers "b" (to clash with
     # the same registration on the short chain).
     node.name_register ("x/b", val ("b long"))
-    undoBlk = node.generate (20)[0]
+    undoBlk = self.generate (node, 20)[0]
     self.checkName (0, "x/a", val ("initial value"))
     self.checkName (0, "x/b", val ("b long"))
     self.checkNameHistory (0, "x/a", val (["initial value"]))
     self.checkNameHistory (0, "x/b", val (["b long"]))
-=======
-    newA = node.name_new ("a")
-    newBshort = node.name_new ("b")
-    newBlong = node.name_new ("b")
-    newC = node.name_new ("c")
-    self.generate (node, 10)
-    self.firstupdateName (0, "a", newA, "initial value")
-    self.generate (node, 5)
-
-    # Build a long chain that registers "b" (to clash with
-    # the same registration on the short chain).
-    self.firstupdateName (0, "b", newBlong, "b long")
-    undoBlk = self.generate (node, 20)[0]
-    self.checkName (0, "a", "initial value", None, False)
-    self.checkName (0, "b", "b long", None, False)
-    self.checkNameHistory (0, "a", ["initial value"])
-    self.checkNameHistory (0, "b", ["b long"])
->>>>>>> f4f450b2
     node.invalidateblock (undoBlk)
 
     # Build a short chain with an update to "a" and registrations.
     assert_equal (node.getrawmempool (), [])
-<<<<<<< HEAD
-    node.generate (1)
+    self.generate (node, 1)
     txidA = node.name_update ("x/a", val ("changed value"))
     txidB = node.name_register ("x/b", val ("b short"))
     txidC = node.name_register ("x/c", val ("c registered"))
-    node.generate (1)
+    self.generate (node, 1)
     self.checkName (0, "x/a", val ("changed value"))
     self.checkName (0, "x/b", val ("b short"))
     self.checkName (0, "x/c", val ("c registered"))
     self.checkNameHistory (0, "x/a", val (["initial value", "changed value"]))
     self.checkNameHistory (0, "x/b", val (["b short"]))
     self.checkNameHistory (0, "x/c", val (["c registered"]))
-=======
-    self.generate (node, 1)
-    txidA = node.name_update ("a", "changed value")
-    txidB = self.firstupdateName (0, "b", newBshort, "b short")
-    txidC = self.firstupdateName (0, "c", newC, "c registered")
-    self.generate (node, 1)
-    self.checkName (0, "a", "changed value", None, False)
-    self.checkName (0, "b", "b short", None, False)
-    self.checkName (0, "c", "c registered", None, False)
-    self.checkNameHistory (0, "a", ["initial value", "changed value"])
-    self.checkNameHistory (0, "b", ["b short"])
-    self.checkNameHistory (0, "c", ["c registered"])
->>>>>>> f4f450b2
 
     # Reconsider the long chain to reorg back to it.
     node.reconsiderblock (undoBlk)
@@ -93,23 +60,13 @@
     # Mine another block.  This should at least perform the
     # non-conflicting transactions.
     assert_equal (set (node.getrawmempool ()), set ([txidA, txidC]))
-<<<<<<< HEAD
-    node.generate (1)
+    self.generate (node, 1)
     self.checkName (0, "x/a", val ("changed value"))
     self.checkName (0, "x/b", val ("b long"))
     self.checkName (0, "x/c", val ("c registered"))
     self.checkNameHistory (0, "x/a", val (["initial value", "changed value"]))
     self.checkNameHistory (0, "x/b", val (["b long"]))
     self.checkNameHistory (0, "x/c", val (["c registered"]))
-=======
-    self.generate (node, 1)
-    self.checkName (0, "a", "changed value", None, False)
-    self.checkName (0, "b", "b long", None, False)
-    self.checkName (0, "c", "c registered", None, False)
-    self.checkNameHistory (0, "a", ["initial value", "changed value"])
-    self.checkNameHistory (0, "b", ["b long"])
-    self.checkNameHistory (0, "c", ["c registered"])
->>>>>>> f4f450b2
 
     # Check that the conflicting tx got handled properly.
     assert_equal (node.getrawmempool (), [])
