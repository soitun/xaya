#!/usr/bin/env python3
# Copyright (c) 2018-2022 The Bitcoin Core developers
# Distributed under the MIT software license, see the accompanying
# file COPYING or http://www.opensource.org/licenses/mit-license.php.
"""Test createwallet arguments.
"""

from test_framework.address import key_to_p2wpkh
from test_framework.descriptors import descsum_create
from test_framework.key import ECKey
from test_framework.test_framework import BitcoinTestFramework
from test_framework.util import (
    assert_equal,
    assert_raises_rpc_error,
)
from test_framework.wallet_util import bytes_to_wif, generate_wif_key

EMPTY_PASSPHRASE_MSG = "Empty string given as passphrase, wallet will not be encrypted."
LEGACY_WALLET_MSG = "Wallet created successfully. The legacy wallet type is being deprecated and support for creating and opening legacy wallets will be removed in the future."


class CreateWalletTest(BitcoinTestFramework):
    def add_options(self, parser):
        self.add_wallet_options(parser)

    def set_test_params(self):
        self.num_nodes = 1
<<<<<<< HEAD
        self.extra_args = [[
          "-deprecatedrpc=walletwarningfield",
          "-addresstype=bech32",
        ]]
=======
>>>>>>> 7f0b79ea

    def skip_test_if_missing_module(self):
        self.skip_if_no_wallet()

    def run_test(self):
        node = self.nodes[0]
        self.generate(node, 1) # Leave IBD for sethdseed

        self.log.info("Run createwallet with invalid parameters.")
        # Run createwallet with invalid parameters. This must not prevent a new wallet with the same name from being created with the correct parameters.
        assert_raises_rpc_error(-4, "Passphrase provided but private keys are disabled. A passphrase is only used to encrypt private keys, so cannot be used for wallets with private keys disabled.",
            self.nodes[0].createwallet, wallet_name='w0', disable_private_keys=True, passphrase="passphrase")

        self.nodes[0].createwallet(wallet_name='w0')
        w0 = node.get_wallet_rpc('w0')
        address1 = w0.getnewaddress()

        self.log.info("Test disableprivatekeys creation.")
        self.nodes[0].createwallet(wallet_name='w1', disable_private_keys=True)
        w1 = node.get_wallet_rpc('w1')
        assert_raises_rpc_error(-4, "Error: This wallet has no available keys", w1.getnewaddress)
        assert_raises_rpc_error(-4, "Error: This wallet has no available keys", w1.getrawchangeaddress)
        w1.importpubkey(w0.getaddressinfo(address1)['pubkey'])

        self.log.info('Test that private keys cannot be imported')
        eckey = ECKey()
        eckey.generate()
        privkey = bytes_to_wif(eckey.get_bytes())
        assert_raises_rpc_error(-4, 'Cannot import private keys to a wallet with private keys disabled', w1.importprivkey, privkey)
        if self.options.descriptors:
            result = w1.importdescriptors([{'desc': descsum_create('wpkh(' + privkey + ')'), 'timestamp': 'now'}])
        else:
            result = w1.importmulti([{'scriptPubKey': {'address': key_to_p2wpkh(eckey.get_pubkey().get_bytes())}, 'timestamp': 'now', 'keys': [privkey]}])
        assert not result[0]['success']
        assert 'warnings' not in result[0]
        assert_equal(result[0]['error']['code'], -4)
        assert_equal(result[0]['error']['message'], 'Cannot import private keys to a wallet with private keys disabled')

        self.log.info("Test blank creation with private keys disabled.")
        self.nodes[0].createwallet(wallet_name='w2', disable_private_keys=True, blank=True)
        w2 = node.get_wallet_rpc('w2')
        assert_raises_rpc_error(-4, "Error: This wallet has no available keys", w2.getnewaddress)
        assert_raises_rpc_error(-4, "Error: This wallet has no available keys", w2.getrawchangeaddress)
        w2.importpubkey(w0.getaddressinfo(address1)['pubkey'])

        self.log.info("Test blank creation with private keys enabled.")
        self.nodes[0].createwallet(wallet_name='w3', disable_private_keys=False, blank=True)
        w3 = node.get_wallet_rpc('w3')
        assert_equal(w3.getwalletinfo()['keypoolsize'], 0)
        assert_raises_rpc_error(-4, "Error: This wallet has no available keys", w3.getnewaddress)
        assert_raises_rpc_error(-4, "Error: This wallet has no available keys", w3.getrawchangeaddress)
        # Import private key
        w3.importprivkey(generate_wif_key())
        # Imported private keys are currently ignored by the keypool
        assert_equal(w3.getwalletinfo()['keypoolsize'], 0)
        assert_raises_rpc_error(-4, "Error: This wallet has no available keys", w3.getnewaddress)
        # Set the seed
        if self.options.descriptors:
            w3.importdescriptors([{
                'desc': descsum_create('wpkh(tprv8ZgxMBicQKsPcwuZGKp8TeWppSuLMiLe2d9PupB14QpPeQsqoj3LneJLhGHH13xESfvASyd4EFLJvLrG8b7DrLxEuV7hpF9uUc6XruKA1Wq/0h/*)'),
                'timestamp': 'now',
                'active': True
            },
            {
                'desc': descsum_create('wpkh(tprv8ZgxMBicQKsPcwuZGKp8TeWppSuLMiLe2d9PupB14QpPeQsqoj3LneJLhGHH13xESfvASyd4EFLJvLrG8b7DrLxEuV7hpF9uUc6XruKA1Wq/1h/*)'),
                'timestamp': 'now',
                'active': True,
                'internal': True
            }])
        else:
            w3.sethdseed()
        assert_equal(w3.getwalletinfo()['keypoolsize'], 1)
        w3.getnewaddress()
        w3.getrawchangeaddress()

        self.log.info("Test blank creation with privkeys enabled and then encryption")
        self.nodes[0].createwallet(wallet_name='w4', disable_private_keys=False, blank=True)
        w4 = node.get_wallet_rpc('w4')
        assert_equal(w4.getwalletinfo()['keypoolsize'], 0)
        assert_raises_rpc_error(-4, "Error: This wallet has no available keys", w4.getnewaddress)
        assert_raises_rpc_error(-4, "Error: This wallet has no available keys", w4.getrawchangeaddress)
        # Encrypt the wallet. Nothing should change about the keypool
        w4.encryptwallet('pass')
        assert_raises_rpc_error(-4, "Error: This wallet has no available keys", w4.getnewaddress)
        assert_raises_rpc_error(-4, "Error: This wallet has no available keys", w4.getrawchangeaddress)
        # Now set a seed and it should work. Wallet should also be encrypted
        w4.walletpassphrase('pass', 60)
        if self.options.descriptors:
            w4.importdescriptors([{
                'desc': descsum_create('wpkh(tprv8ZgxMBicQKsPcwuZGKp8TeWppSuLMiLe2d9PupB14QpPeQsqoj3LneJLhGHH13xESfvASyd4EFLJvLrG8b7DrLxEuV7hpF9uUc6XruKA1Wq/0h/*)'),
                'timestamp': 'now',
                'active': True
            },
            {
                'desc': descsum_create('wpkh(tprv8ZgxMBicQKsPcwuZGKp8TeWppSuLMiLe2d9PupB14QpPeQsqoj3LneJLhGHH13xESfvASyd4EFLJvLrG8b7DrLxEuV7hpF9uUc6XruKA1Wq/1h/*)'),
                'timestamp': 'now',
                'active': True,
                'internal': True
            }])
        else:
            w4.sethdseed()
        w4.getnewaddress()
        w4.getrawchangeaddress()

        self.log.info("Test blank creation with privkeys disabled and then encryption")
        self.nodes[0].createwallet(wallet_name='w5', disable_private_keys=True, blank=True)
        w5 = node.get_wallet_rpc('w5')
        assert_equal(w5.getwalletinfo()['keypoolsize'], 0)
        assert_raises_rpc_error(-4, "Error: This wallet has no available keys", w5.getnewaddress)
        assert_raises_rpc_error(-4, "Error: This wallet has no available keys", w5.getrawchangeaddress)
        # Encrypt the wallet
        assert_raises_rpc_error(-16, "Error: wallet does not contain private keys, nothing to encrypt.", w5.encryptwallet, 'pass')
        assert_raises_rpc_error(-4, "Error: This wallet has no available keys", w5.getnewaddress)
        assert_raises_rpc_error(-4, "Error: This wallet has no available keys", w5.getrawchangeaddress)

        self.log.info('New blank and encrypted wallets can be created')
        self.nodes[0].createwallet(wallet_name='wblank', disable_private_keys=False, blank=True, passphrase='thisisapassphrase')
        wblank = node.get_wallet_rpc('wblank')
        assert_raises_rpc_error(-13, "Error: Please enter the wallet passphrase with walletpassphrase first.", wblank.signmessage, "needanargument", "test")
        wblank.walletpassphrase('thisisapassphrase', 60)
        assert_raises_rpc_error(-4, "Error: This wallet has no available keys", wblank.getnewaddress)
        assert_raises_rpc_error(-4, "Error: This wallet has no available keys", wblank.getrawchangeaddress)

        self.log.info('Test creating a new encrypted wallet.')
        # Born encrypted wallet is created (has keys)
        self.nodes[0].createwallet(wallet_name='w6', disable_private_keys=False, blank=False, passphrase='thisisapassphrase')
        w6 = node.get_wallet_rpc('w6')
        assert_raises_rpc_error(-13, "Error: Please enter the wallet passphrase with walletpassphrase first.", w6.signmessage, "needanargument", "test")
        w6.walletpassphrase('thisisapassphrase', 60)
        w6.signmessage(w6.getnewaddress('', 'legacy'), "test")
        w6.keypoolrefill(1)
        # There should only be 1 key for legacy, 3 for descriptors
        walletinfo = w6.getwalletinfo()
        keys = 4 if self.options.descriptors else 1
        assert_equal(walletinfo['keypoolsize'], keys)
        assert_equal(walletinfo['keypoolsize_hd_internal'], keys)
        # Allow empty passphrase, but there should be a warning
        resp = self.nodes[0].createwallet(wallet_name='w7', disable_private_keys=False, blank=False, passphrase='')
        assert_equal(resp["warnings"], [EMPTY_PASSPHRASE_MSG] if self.options.descriptors else [EMPTY_PASSPHRASE_MSG, LEGACY_WALLET_MSG])

        w7 = node.get_wallet_rpc('w7')
        assert_raises_rpc_error(-15, 'Error: running with an unencrypted wallet, but walletpassphrase was called.', w7.walletpassphrase, '', 60)

        self.log.info('Test making a wallet with avoid reuse flag')
        self.nodes[0].createwallet('w8', False, False, '', True) # Use positional arguments to check for bug where avoid_reuse could not be set for wallets without needing them to be encrypted
        w8 = node.get_wallet_rpc('w8')
        assert_raises_rpc_error(-15, 'Error: running with an unencrypted wallet, but walletpassphrase was called.', w7.walletpassphrase, '', 60)
        assert_equal(w8.getwalletinfo()["avoid_reuse"], True)

        self.log.info('Using a passphrase with private keys disabled returns error')
        assert_raises_rpc_error(-4, 'Passphrase provided but private keys are disabled. A passphrase is only used to encrypt private keys, so cannot be used for wallets with private keys disabled.', self.nodes[0].createwallet, wallet_name='w9', disable_private_keys=True, passphrase='thisisapassphrase')

        if self.is_bdb_compiled():
            self.log.info("Test legacy wallet deprecation")
            result = self.nodes[0].createwallet(wallet_name="legacy_w0", descriptors=False, passphrase=None)
            assert_equal(result, {
                "name": "legacy_w0",
                "warnings": [LEGACY_WALLET_MSG],
            })
            result = self.nodes[0].createwallet(wallet_name="legacy_w1", descriptors=False, passphrase="")
            assert_equal(result, {
                "name": "legacy_w1",
                "warnings": [EMPTY_PASSPHRASE_MSG, LEGACY_WALLET_MSG],
            })


if __name__ == '__main__':
    CreateWalletTest().main()<|MERGE_RESOLUTION|>--- conflicted
+++ resolved
@@ -25,13 +25,9 @@
 
     def set_test_params(self):
         self.num_nodes = 1
-<<<<<<< HEAD
         self.extra_args = [[
-          "-deprecatedrpc=walletwarningfield",
           "-addresstype=bech32",
         ]]
-=======
->>>>>>> 7f0b79ea
 
     def skip_test_if_missing_module(self):
         self.skip_if_no_wallet()
