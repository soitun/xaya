#!/usr/bin/env python3
# Copyright (c) 2016-2019 The Bitcoin Core developers
# Distributed under the MIT software license, see the accompanying
# file COPYING or http://www.opensource.org/licenses/mit-license.php.
"""Test segwit transactions and blocks on P2P network."""
import math
import random
import struct
import time

from test_framework.blocktools import create_block, create_coinbase, add_witness_commitment, get_witness_script, WITNESS_COMMITMENT_HEADER
from test_framework.key import CECKey, CPubKey
from test_framework.messages import (
    BIP125_SEQUENCE_NUMBER,
    CBlock,
    CBlockHeader,
    CInv,
    COutPoint,
    CTransaction,
    CTxIn,
    CTxInWitness,
    CTxOut,
    CTxWitness,
    MAX_BLOCK_BASE_SIZE,
    MSG_WITNESS_FLAG,
    NODE_NETWORK,
    NODE_WITNESS,
    msg_block,
    msg_getdata,
    msg_headers,
    msg_inv,
    msg_tx,
    msg_witness_block,
    msg_witness_tx,
    ser_uint256,
    ser_vector,
    sha256,
    uint256_from_str,
)
from test_framework.mininode import (
    P2PInterface,
    mininode_lock,
)
from test_framework.script import (
    CScript,
    CScriptNum,
    CScriptOp,
    MAX_SCRIPT_ELEMENT_SIZE,
    OP_0,
    OP_1,
    OP_16,
    OP_2DROP,
    OP_CHECKMULTISIG,
    OP_CHECKSIG,
    OP_DROP,
    OP_DUP,
    OP_ELSE,
    OP_ENDIF,
    OP_EQUAL,
    OP_EQUALVERIFY,
    OP_HASH160,
    OP_IF,
    OP_RETURN,
    OP_TRUE,
    SIGHASH_ALL,
    SIGHASH_ANYONECANPAY,
    SIGHASH_NONE,
    SIGHASH_SINGLE,
    SegwitVersion1SignatureHash,
    SignatureHash,
    hash160,
)
from test_framework.test_framework import BitcoinTestFramework
from test_framework.util import (
    assert_equal,
    connect_nodes,
    disconnect_nodes,
    get_bip9_status,
    hex_str_to_bytes,
    sync_blocks,
    sync_mempools,
)

# Activation height of segwit.
SEGWIT_HEIGHT = 432

MAX_SIGOP_COST = 8000

class UTXO():
    """Used to keep track of anyone-can-spend outputs that we can use in the tests."""
    def __init__(self, sha256, n, value):
        self.sha256 = sha256
        self.n = n
        self.nValue = value

def get_p2pkh_script(pubkeyhash):
    """Get the script associated with a P2PKH."""
    return CScript([CScriptOp(OP_DUP), CScriptOp(OP_HASH160), pubkeyhash, CScriptOp(OP_EQUALVERIFY), CScriptOp(OP_CHECKSIG)])

def sign_p2pk_witness_input(script, tx_to, in_idx, hashtype, value, key):
    """Add signature for a P2PK witness program."""
    tx_hash = SegwitVersion1SignatureHash(script, tx_to, in_idx, hashtype, value)
    signature = key.sign(tx_hash) + chr(hashtype).encode('latin-1')
    tx_to.wit.vtxinwit[in_idx].scriptWitness.stack = [signature, script]
    tx_to.rehash()

def get_virtual_size(witness_block):
    """Calculate the virtual size of a witness block.

    Virtual size is base + witness/4."""
    base_size = len(witness_block.serialize(with_witness=False))
    total_size = len(witness_block.serialize(with_witness=True))
    # the "+3" is so we round up
    vsize = int((3 * base_size + total_size + 3) / 4)
    return vsize

def test_transaction_acceptance(node, p2p, tx, with_witness, accepted, reason=None):
    """Send a transaction to the node and check that it's accepted to the mempool

    - Submit the transaction over the p2p interface
    - use the getrawmempool rpc to check for acceptance."""
    reason = [reason] if reason else []
    with node.assert_debug_log(expected_msgs=reason):
        p2p.send_message(msg_witness_tx(tx) if with_witness else msg_tx(tx))
        p2p.sync_with_ping()
        assert_equal(tx.hash in node.getrawmempool(), accepted)

def test_witness_block(node, p2p, block, accepted, with_witness=True, reason=None):
    """Send a block to the node and check that it's accepted

    - Submit the block over the p2p interface
    - use the getbestblockhash rpc to check for acceptance."""
    reason = [reason] if reason else []
    with node.assert_debug_log(expected_msgs=reason):
        p2p.send_message(msg_witness_block(block) if with_witness else msg_block(block))
        p2p.sync_with_ping()
        assert_equal(node.getbestblockhash() == block.hash, accepted)


class TestP2PConn(P2PInterface):
    def __init__(self):
        super().__init__()
        self.getdataset = set()

    def on_getdata(self, message):
        for inv in message.inv:
            self.getdataset.add(inv.hash)

    def announce_tx_and_wait_for_getdata(self, tx, timeout=60, success=True):
        with mininode_lock:
            self.last_message.pop("getdata", None)
        self.send_message(msg_inv(inv=[CInv(1, tx.sha256)]))
        if success:
            self.wait_for_getdata(timeout)
        else:
            time.sleep(timeout)
            assert not self.last_message.get("getdata")

    def announce_block_and_wait_for_getdata(self, block, use_header, timeout=60):
        with mininode_lock:
            self.last_message.pop("getdata", None)
            self.last_message.pop("getheaders", None)
        msg = msg_headers()
        msg.headers = [CBlockHeader(block)]
        if use_header:
            self.send_message(msg)
        else:
            self.send_message(msg_inv(inv=[CInv(2, block.sha256)]))
            self.wait_for_getheaders()
            self.send_message(msg)
        self.wait_for_getdata()

    def request_block(self, blockhash, inv_type, timeout=60):
        with mininode_lock:
            self.last_message.pop("block", None)
        self.send_message(msg_getdata(inv=[CInv(inv_type, blockhash)]))
        self.wait_for_block(blockhash, timeout)
        return self.last_message["block"].block

class SegWitTest(BitcoinTestFramework):
    def set_test_params(self):
        self.setup_clean_chain = True
        self.num_nodes = 3
        # This test tests SegWit both pre and post-activation, so use the normal BIP9 activation.
        self.extra_args = [["-whitelist=127.0.0.1"], ["-whitelist=127.0.0.1", "-acceptnonstdtxn=0"], ["-whitelist=127.0.0.1"]]

    def skip_test_if_missing_module(self):
        self.skip_if_no_wallet()

    def setup_network(self):
        self.setup_nodes()
        connect_nodes(self.nodes[0], 1)
        connect_nodes(self.nodes[0], 2)
        self.sync_all()

    # Helper functions

    def build_next_block(self, version=4):
        """Build a block on top of node0's tip."""
        tip = self.nodes[0].getbestblockhash()
        height = self.nodes[0].getblockcount() + 1
        block_time = self.nodes[0].getblockheader(tip)["mediantime"] + 1
        block = create_block(int(tip, 16), create_coinbase(height), block_time)
        block.nVersion = version
        block.rehash()
        return block

    def update_witness_block_with_transactions(self, block, tx_list, nonce=0):
        """Add list of transactions to block, adds witness commitment, then solves."""
        block.vtx.extend(tx_list)
        add_witness_commitment(block, nonce)
        block.solve()

    def run_test(self):
        # Setup the p2p connections
        # self.test_node sets NODE_WITNESS|NODE_NETWORK
        self.test_node = self.nodes[0].add_p2p_connection(TestP2PConn(), services=NODE_NETWORK | NODE_WITNESS)
        # self.old_node sets only NODE_NETWORK
        self.old_node = self.nodes[0].add_p2p_connection(TestP2PConn(), services=NODE_NETWORK)
        # self.std_node is for testing node1 (fRequireStandard=true)
        self.std_node = self.nodes[1].add_p2p_connection(TestP2PConn(), services=NODE_NETWORK | NODE_WITNESS)

        assert self.test_node.nServices & NODE_WITNESS != 0

        # Keep a place to store utxo's that can be used in later tests
        self.utxo = []

        # Segwit status 'defined'
        self.segwit_status = 'defined'

        self.test_non_witness_transaction()
        self.test_block_relay()

        self.advance_to_segwit_active()

        # Segwit status 'active'

        self.test_p2sh_witness()
        self.test_witness_commitments()
        self.test_block_malleability()
        self.test_witness_block_size()
        self.test_submit_block()
        self.test_extra_witness_data()
        self.test_max_witness_push_length()
        self.test_max_witness_program_length()
        self.test_witness_input_length()
        self.test_block_relay()
        self.test_tx_relay_after_segwit_activation()
        self.test_standardness_v0()
        self.test_segwit_versions()
        self.test_premature_coinbase_witness_spend()
        self.test_uncompressed_pubkey()
        self.test_signature_version_1()
        self.test_non_standard_witness_blinding()
        self.test_non_standard_witness()
        self.test_witness_sigops()

    # Individual tests

    def subtest(func):  # noqa: N805
        """Wraps the subtests for logging and state assertions."""
        def func_wrapper(self, *args, **kwargs):
            self.log.info("Subtest: {} (Segwit status = {})".format(func.__name__, self.segwit_status))
            func(self, *args, **kwargs)
            # Each subtest should leave some utxos for the next subtest
            assert self.utxo
            sync_blocks(self.nodes)

        return func_wrapper

    @subtest
    def test_non_witness_transaction(self):
        """See if sending a regular transaction works, and create a utxo to use in later tests."""
        # Mine a block with an anyone-can-spend coinbase,
        # let it mature, then try to spend it.

        block = self.build_next_block(version=1)
        block.solve()
        self.test_node.send_message(msg_block(block))
        self.test_node.sync_with_ping()  # make sure the block was processed
        txid = block.vtx[0].sha256

        self.nodes[0].generate(99)  # let the block mature

        # Create a transaction that spends the coinbase
        tx = CTransaction()
        tx.vin.append(CTxIn(COutPoint(txid, 0), b""))
        tx.vout.append(CTxOut(49 * 100000000, CScript([OP_TRUE, OP_DROP] * 15 + [OP_TRUE])))
        tx.calc_sha256()

        # Check that serializing it with or without witness is the same
        # This is a sanity check of our testing framework.
        assert_equal(msg_tx(tx).serialize(), msg_witness_tx(tx).serialize())

        self.test_node.send_message(msg_witness_tx(tx))
        self.test_node.sync_with_ping()  # make sure the tx was processed
        assert tx.hash in self.nodes[0].getrawmempool()
        # Save this transaction for later
        self.utxo.append(UTXO(tx.sha256, 0, 49 * 100000000))
        self.nodes[0].generate(1)

    @subtest
    def test_block_relay(self):
        """Test that block requests to NODE_WITNESS peer are with MSG_WITNESS_FLAG.

        This is true regardless of segwit activation.
        Also test that we don't ask for blocks from unupgraded peers."""

        blocktype = 2 | MSG_WITNESS_FLAG

        # test_node has set NODE_WITNESS, so all getdata requests should be for
        # witness blocks.
        # Test announcing a block via inv results in a getdata, and that
        # announcing a version 4 or random VB block with a header results in a getdata
        block1 = self.build_next_block()
        block1.solve()

        self.test_node.announce_block_and_wait_for_getdata(block1, use_header=False)
        assert self.test_node.last_message["getdata"].inv[0].type == blocktype
        test_witness_block(self.nodes[0], self.test_node, block1, True)

        block2 = self.build_next_block(version=4)
        block2.solve()

        self.test_node.announce_block_and_wait_for_getdata(block2, use_header=True)
        assert self.test_node.last_message["getdata"].inv[0].type == blocktype
        test_witness_block(self.nodes[0], self.test_node, block2, True)

        # Check that we can getdata for witness blocks or regular blocks,
        # and the right thing happens.
        if self.segwit_status != 'active':
            # Before activation, we should be able to request old blocks with
            # or without witness, and they should be the same.
            chain_height = self.nodes[0].getblockcount()
            # Pick 10 random blocks on main chain, and verify that getdata's
            # for MSG_BLOCK, MSG_WITNESS_BLOCK, and rpc getblock() are equal.
            all_heights = list(range(chain_height + 1))
            random.shuffle(all_heights)
            all_heights = all_heights[0:10]
            for height in all_heights:
                block_hash = self.nodes[0].getblockhash(height)
                rpc_block = self.nodes[0].getblock(block_hash, False)
                block_hash = int(block_hash, 16)
                block = self.test_node.request_block(block_hash, 2)
                wit_block = self.test_node.request_block(block_hash, 2 | MSG_WITNESS_FLAG)
                assert_equal(block.serialize(True), wit_block.serialize(True))
                assert_equal(block.serialize(), hex_str_to_bytes(rpc_block))
        else:
            # After activation, witness blocks and non-witness blocks should
            # be different.  Verify rpc getblock() returns witness blocks, while
            # getdata respects the requested type.
            block = self.build_next_block()
            self.update_witness_block_with_transactions(block, [])
            # This gives us a witness commitment.
            assert len(block.vtx[0].wit.vtxinwit) == 1
            assert len(block.vtx[0].wit.vtxinwit[0].scriptWitness.stack) == 1
            test_witness_block(self.nodes[0], self.test_node, block, accepted=True)
            # Now try to retrieve it...
            rpc_block = self.nodes[0].getblock(block.hash, False)
            non_wit_block = self.test_node.request_block(block.sha256, 2)
            wit_block = self.test_node.request_block(block.sha256, 2 | MSG_WITNESS_FLAG)
            assert_equal(wit_block.serialize(True), hex_str_to_bytes(rpc_block))
            assert_equal(wit_block.serialize(False), non_wit_block.serialize())
            assert_equal(wit_block.serialize(True), block.serialize(True))

            # Test size, vsize, weight
            rpc_details = self.nodes[0].getblock(block.hash, True)
            assert_equal(rpc_details["size"], len(block.serialize(True)))
            assert_equal(rpc_details["strippedsize"], len(block.serialize(False)))
            weight = 3 * len(block.serialize(False)) + len(block.serialize(True))
            assert_equal(rpc_details["weight"], weight)

            # Upgraded node should not ask for blocks from unupgraded
            block4 = self.build_next_block(version=4)
            block4.solve()
            self.old_node.getdataset = set()

            # Blocks can be requested via direct-fetch (immediately upon processing the announcement)
            # or via parallel download (with an indeterminate delay from processing the announcement)
            # so to test that a block is NOT requested, we could guess a time period to sleep for,
            # and then check. We can avoid the sleep() by taking advantage of transaction getdata's
            # being processed after block getdata's, and announce a transaction as well,
            # and then check to see if that particular getdata has been received.
            # Since 0.14, inv's will only be responded to with a getheaders, so send a header
            # to announce this block.
            msg = msg_headers()
            msg.headers = [CBlockHeader(block4)]
            self.old_node.send_message(msg)
            self.old_node.announce_tx_and_wait_for_getdata(block4.vtx[0])
            assert block4.sha256 not in self.old_node.getdataset

    @subtest
    def test_standardness_v0(self):
        """Test V0 txout standardness.

        V0 segwit outputs and inputs are always standard.
        V0 segwit inputs may only be mined after activation, but not before."""

        witness_program = CScript([OP_TRUE])
        witness_hash = sha256(witness_program)
        script_pubkey = CScript([OP_0, witness_hash])

        p2sh_pubkey = hash160(witness_program)
        p2sh_script_pubkey = CScript([OP_HASH160, p2sh_pubkey, OP_EQUAL])

        # First prepare a p2sh output (so that spending it will pass standardness)
        p2sh_tx = CTransaction()
        p2sh_tx.vin = [CTxIn(COutPoint(self.utxo[0].sha256, self.utxo[0].n), b"")]
        p2sh_tx.vout = [CTxOut(self.utxo[0].nValue - 1000, p2sh_script_pubkey)]
        p2sh_tx.rehash()

        # Mine it on test_node to create the confirmed output.
        test_transaction_acceptance(self.nodes[0], self.test_node, p2sh_tx, with_witness=True, accepted=True)
        self.nodes[0].generate(1)
        sync_blocks(self.nodes)

        # Now test standardness of v0 P2WSH outputs.
        # Start by creating a transaction with two outputs.
        tx = CTransaction()
        tx.vin = [CTxIn(COutPoint(p2sh_tx.sha256, 0), CScript([witness_program]))]
        tx.vout = [CTxOut(p2sh_tx.vout[0].nValue - 10000, script_pubkey)]
        tx.vout.append(CTxOut(8000, script_pubkey))  # Might burn this later
        tx.vin[0].nSequence = BIP125_SEQUENCE_NUMBER  # Just to have the option to bump this tx from the mempool
        tx.rehash()

        # This is always accepted, since the mempool policy is to consider segwit as always active
        # and thus allow segwit outputs
        test_transaction_acceptance(self.nodes[1], self.std_node, tx, with_witness=True, accepted=True)

        # Now create something that looks like a P2PKH output. This won't be spendable.
        script_pubkey = CScript([OP_0, hash160(witness_hash)])
        tx2 = CTransaction()
        # tx was accepted, so we spend the second output.
        tx2.vin = [CTxIn(COutPoint(tx.sha256, 1), b"")]
        tx2.vout = [CTxOut(7000, script_pubkey)]
        tx2.wit.vtxinwit.append(CTxInWitness())
        tx2.wit.vtxinwit[0].scriptWitness.stack = [witness_program]
        tx2.rehash()

        test_transaction_acceptance(self.nodes[1], self.std_node, tx2, with_witness=True, accepted=True)

        # Now update self.utxo for later tests.
        tx3 = CTransaction()
        # tx and tx2 were both accepted.  Don't bother trying to reclaim the
        # P2PKH output; just send tx's first output back to an anyone-can-spend.
        sync_mempools([self.nodes[0], self.nodes[1]])
        tx3.vin = [CTxIn(COutPoint(tx.sha256, 0), b"")]
        tx3.vout = [CTxOut(tx.vout[0].nValue - 1000, CScript([OP_TRUE, OP_DROP] * 15 + [OP_TRUE]))]
        tx3.wit.vtxinwit.append(CTxInWitness())
        tx3.wit.vtxinwit[0].scriptWitness.stack = [witness_program]
        tx3.rehash()
        if self.segwit_status != 'active':
            # Just check mempool acceptance, but don't add the transaction to the mempool, since witness is disallowed
            # in blocks and the tx is impossible to mine right now.
            assert_equal(self.nodes[0].testmempoolaccept([tx3.serialize_with_witness().hex()]), [{'txid': tx3.hash, 'allowed': True}])
            # Create the same output as tx3, but by replacing tx
            tx3_out = tx3.vout[0]
            tx3 = tx
            tx3.vout = [tx3_out]
            tx3.rehash()
            assert_equal(self.nodes[0].testmempoolaccept([tx3.serialize_with_witness().hex()]), [{'txid': tx3.hash, 'allowed': True}])
        test_transaction_acceptance(self.nodes[0], self.test_node, tx3, with_witness=True, accepted=True)

        self.nodes[0].generate(1)
        sync_blocks(self.nodes)
        self.utxo.pop(0)
        self.utxo.append(UTXO(tx3.sha256, 0, tx3.vout[0].nValue))
        assert_equal(len(self.nodes[1].getrawmempool()), 0)

    @subtest
    def advance_to_segwit_active(self):
        """Mine enough blocks to activate segwit."""
        height = self.nodes[0].getblockcount()
        self.nodes[0].generate(SEGWIT_HEIGHT - height)
        self.segwit_status = 'active'

    @subtest
    def test_p2sh_witness(self):
        """Test P2SH wrapped witness programs."""

        # Prepare the p2sh-wrapped witness output
        witness_program = CScript([OP_DROP, OP_TRUE])
        witness_hash = sha256(witness_program)
        p2wsh_pubkey = CScript([OP_0, witness_hash])
        p2sh_witness_hash = hash160(p2wsh_pubkey)
        script_pubkey = CScript([OP_HASH160, p2sh_witness_hash, OP_EQUAL])
        script_sig = CScript([p2wsh_pubkey])  # a push of the redeem script

        # Fund the P2SH output
        tx = CTransaction()
        tx.vin.append(CTxIn(COutPoint(self.utxo[0].sha256, self.utxo[0].n), b""))
        tx.vout.append(CTxOut(self.utxo[0].nValue - 1000, script_pubkey))
        tx.rehash()

        # Verify mempool acceptance and block validity
        test_transaction_acceptance(self.nodes[0], self.test_node, tx, with_witness=False, accepted=True)
        block = self.build_next_block()
        self.update_witness_block_with_transactions(block, [tx])
        test_witness_block(self.nodes[0], self.test_node, block, accepted=True, with_witness=True)
        sync_blocks(self.nodes)

        # Now test attempts to spend the output.
        spend_tx = CTransaction()
        spend_tx.vin.append(CTxIn(COutPoint(tx.sha256, 0), script_sig))
        spend_tx.vout.append(CTxOut(tx.vout[0].nValue - 1000, CScript([OP_TRUE])))
        spend_tx.rehash()

        # This transaction should not be accepted into the mempool pre- or
        # post-segwit.  Mempool acceptance will use SCRIPT_VERIFY_WITNESS which
        # will require a witness to spend a witness program regardless of
        # segwit activation.  Note that older bitcoind's that are not
        # segwit-aware would also reject this for failing CLEANSTACK.
        with self.nodes[0].assert_debug_log(
                expected_msgs=(spend_tx.hash, 'was not accepted: non-mandatory-script-verify-flag (Witness program was passed an empty witness)')):
            test_transaction_acceptance(self.nodes[0], self.test_node, spend_tx, with_witness=False, accepted=False)

        # Try to put the witness script in the scriptSig, should also fail.
        spend_tx.vin[0].scriptSig = CScript([p2wsh_pubkey, b'a'])
        spend_tx.rehash()
        with self.nodes[0].assert_debug_log(
                expected_msgs=(spend_tx.hash, 'was not accepted: mandatory-script-verify-flag-failed (Script evaluated without error but finished with a false/empty top stack element)')):
            test_transaction_acceptance(self.nodes[0], self.test_node, spend_tx, with_witness=False, accepted=False)

        # Now put the witness script in the witness, should succeed after
        # segwit activates.
        spend_tx.vin[0].scriptSig = script_sig
        spend_tx.rehash()
        spend_tx.wit.vtxinwit.append(CTxInWitness())
        spend_tx.wit.vtxinwit[0].scriptWitness.stack = [b'a', witness_program]

        # Verify mempool acceptance
        test_transaction_acceptance(self.nodes[0], self.test_node, spend_tx, with_witness=True, accepted=True)
        block = self.build_next_block()
        self.update_witness_block_with_transactions(block, [spend_tx])

        # If we're after activation, then sending this with witnesses should be valid.
        # This no longer works before activation, because SCRIPT_VERIFY_WITNESS
        # is always set.
        # TODO: rewrite this test to make clear that it only works after activation.
        test_witness_block(self.nodes[0], self.test_node, block, accepted=True)

        # Update self.utxo
        self.utxo.pop(0)
        self.utxo.append(UTXO(spend_tx.sha256, 0, spend_tx.vout[0].nValue))

    @subtest
    def test_witness_commitments(self):
        """Test witness commitments.

        This test can only be run after segwit has activated."""

        # First try a correct witness commitment.
        block = self.build_next_block()
        add_witness_commitment(block)
        block.solve()

        # Test the test -- witness serialization should be different
        assert msg_witness_block(block).serialize() != msg_block(block).serialize()

        # This empty block should be valid.
        test_witness_block(self.nodes[0], self.test_node, block, accepted=True)

        # Try to tweak the nonce
        block_2 = self.build_next_block()
        add_witness_commitment(block_2, nonce=28)
        block_2.solve()

        # The commitment should have changed!
        assert block_2.vtx[0].vout[-1] != block.vtx[0].vout[-1]

        # This should also be valid.
        test_witness_block(self.nodes[0], self.test_node, block_2, accepted=True)

        # Now test commitments with actual transactions
        tx = CTransaction()
        tx.vin.append(CTxIn(COutPoint(self.utxo[0].sha256, self.utxo[0].n), b""))

        # Let's construct a witness program
        witness_program = CScript([OP_TRUE])
        witness_hash = sha256(witness_program)
        script_pubkey = CScript([OP_0, witness_hash])
        tx.vout.append(CTxOut(self.utxo[0].nValue - 1000, script_pubkey))
        tx.rehash()

        # tx2 will spend tx1, and send back to a regular anyone-can-spend address
        tx2 = CTransaction()
        tx2.vin.append(CTxIn(COutPoint(tx.sha256, 0), b""))
        tx2.vout.append(CTxOut(tx.vout[0].nValue - 1000, witness_program))
        tx2.wit.vtxinwit.append(CTxInWitness())
        tx2.wit.vtxinwit[0].scriptWitness.stack = [witness_program]
        tx2.rehash()

        block_3 = self.build_next_block()
        self.update_witness_block_with_transactions(block_3, [tx, tx2], nonce=1)
        # Add an extra OP_RETURN output that matches the witness commitment template,
        # even though it has extra data after the incorrect commitment.
        # This block should fail.
        block_3.vtx[0].vout.append(CTxOut(0, CScript([OP_RETURN, WITNESS_COMMITMENT_HEADER + ser_uint256(2), 10])))
        block_3.vtx[0].rehash()
        block_3.hashMerkleRoot = block_3.calc_merkle_root()
        block_3.rehash()
        block_3.solve()

        test_witness_block(self.nodes[0], self.test_node, block_3, accepted=False)

        # Add a different commitment with different nonce, but in the
        # right location, and with some funds burned(!).
        # This should succeed (nValue shouldn't affect finding the
        # witness commitment).
        add_witness_commitment(block_3, nonce=0)
        block_3.vtx[0].vout[0].nValue -= 1
        block_3.vtx[0].vout[-1].nValue += 1
        block_3.vtx[0].rehash()
        block_3.hashMerkleRoot = block_3.calc_merkle_root()
        block_3.rehash()
        assert len(block_3.vtx[0].vout) == 4  # 3 OP_returns
        block_3.solve()
        test_witness_block(self.nodes[0], self.test_node, block_3, accepted=True)

        # Finally test that a block with no witness transactions can
        # omit the commitment.
        block_4 = self.build_next_block()
        tx3 = CTransaction()
        tx3.vin.append(CTxIn(COutPoint(tx2.sha256, 0), b""))
        tx3.vout.append(CTxOut(tx.vout[0].nValue - 1000, witness_program))
        tx3.rehash()
        block_4.vtx.append(tx3)
        block_4.hashMerkleRoot = block_4.calc_merkle_root()
        block_4.solve()
        test_witness_block(self.nodes[0], self.test_node, block_4, with_witness=False, accepted=True)

        # Update available utxo's for use in later test.
        self.utxo.pop(0)
        self.utxo.append(UTXO(tx3.sha256, 0, tx3.vout[0].nValue))

    @subtest
    def test_block_malleability(self):

        # Make sure that a block that has too big a virtual size
        # because of a too-large coinbase witness is not permanently
        # marked bad.
        block = self.build_next_block()
        add_witness_commitment(block)
        block.solve()

        block.vtx[0].wit.vtxinwit[0].scriptWitness.stack.append(b'a' * 5000000)
        assert get_virtual_size(block) > MAX_BLOCK_BASE_SIZE

        # We can't send over the p2p network, because this is too big to relay
        # TODO: repeat this test with a block that can be relayed
        self.nodes[0].submitblock(block.serialize(True).hex())

        assert self.nodes[0].getbestblockhash() != block.hash

        block.vtx[0].wit.vtxinwit[0].scriptWitness.stack.pop()
        assert get_virtual_size(block) < MAX_BLOCK_BASE_SIZE
        self.nodes[0].submitblock(block.serialize(True).hex())

        assert self.nodes[0].getbestblockhash() == block.hash

        # Now make sure that malleating the witness reserved value doesn't
        # result in a block permanently marked bad.
        block = self.build_next_block()
        add_witness_commitment(block)
        block.solve()

        # Change the nonce -- should not cause the block to be permanently
        # failed
        block.vtx[0].wit.vtxinwit[0].scriptWitness.stack = [ser_uint256(1)]
        test_witness_block(self.nodes[0], self.test_node, block, accepted=False)

        # Changing the witness reserved value doesn't change the block hash
        block.vtx[0].wit.vtxinwit[0].scriptWitness.stack = [ser_uint256(0)]
        test_witness_block(self.nodes[0], self.test_node, block, accepted=True)

    @subtest
    def test_witness_block_size(self):
        # TODO: Test that non-witness carrying blocks can't exceed 1MB
        # Skipping this test for now; this is covered in p2p-fullblocktest.py

        # Test that witness-bearing blocks are limited at ceil(base + wit/4) <= 1MB.
        block = self.build_next_block()

        assert len(self.utxo) > 0

        # Create a P2WSH transaction.
        # The witness program will be a bunch of OP_2DROP's, followed by OP_TRUE.
        # This should give us plenty of room to tweak the spending tx's
        # virtual size.
        NUM_DROPS = 200  # 201 max ops per script!
        NUM_OUTPUTS = 5

        witness_program = CScript([OP_2DROP] * NUM_DROPS + [OP_TRUE])
        witness_hash = uint256_from_str(sha256(witness_program))
        script_pubkey = CScript([OP_0, ser_uint256(witness_hash)])

        prevout = COutPoint(self.utxo[0].sha256, self.utxo[0].n)
        value = self.utxo[0].nValue

        parent_tx = CTransaction()
        parent_tx.vin.append(CTxIn(prevout, b""))
        child_value = int(value / NUM_OUTPUTS)
        for i in range(NUM_OUTPUTS):
            parent_tx.vout.append(CTxOut(child_value, script_pubkey))
        parent_tx.vout[0].nValue -= 50000
        assert parent_tx.vout[0].nValue > 0
        parent_tx.rehash()

        child_tx = CTransaction()
        for i in range(NUM_OUTPUTS):
            child_tx.vin.append(CTxIn(COutPoint(parent_tx.sha256, i), b""))
        child_tx.vout = [CTxOut(value - 100000, CScript([OP_TRUE]))]
        for i in range(NUM_OUTPUTS):
            child_tx.wit.vtxinwit.append(CTxInWitness())
            child_tx.wit.vtxinwit[-1].scriptWitness.stack = [b'a' * 195] * (2 * NUM_DROPS) + [witness_program]
        child_tx.rehash()
        self.update_witness_block_with_transactions(block, [parent_tx, child_tx])

        vsize = get_virtual_size(block)
        additional_bytes = (MAX_BLOCK_BASE_SIZE + 1 - vsize) * 4
        i = 0
        while additional_bytes > 0:
            # Add some more bytes to each input until we hit MAX_BLOCK_BASE_SIZE+1
            extra_bytes = min(additional_bytes + 1, 55)
            block.vtx[-1].wit.vtxinwit[int(i / (2 * NUM_DROPS))].scriptWitness.stack[i % (2 * NUM_DROPS)] = b'a' * (195 + extra_bytes)
            additional_bytes -= extra_bytes
            i += 1

        block.vtx[0].vout.pop()  # Remove old commitment
        add_witness_commitment(block)
        block.solve()
        vsize = get_virtual_size(block)
        assert_equal(vsize, MAX_BLOCK_BASE_SIZE + 1)
<<<<<<< HEAD
        # The test case does not exceed the network message size limit of 2M,
        # but it should be at least 200k.
        assert(len(block.serialize(True)) > 200000)
=======
        # Make sure that our test case would exceed the old max-network-message
        # limit
        assert len(block.serialize(True)) > 2 * 1024 * 1024
>>>>>>> ca9c146e

        test_witness_block(self.nodes[0], self.test_node, block, accepted=False)

        # Now resize the second transaction to make the block fit.
        cur_length = len(block.vtx[-1].wit.vtxinwit[0].scriptWitness.stack[0])
        block.vtx[-1].wit.vtxinwit[0].scriptWitness.stack[0] = b'a' * (cur_length - 4)
        block.vtx[0].vout.pop()
        add_witness_commitment(block)
        block.solve()
<<<<<<< HEAD
        assert_equal(get_virtual_size(block), MAX_BLOCK_BASE_SIZE)
=======
        assert get_virtual_size(block) == MAX_BLOCK_BASE_SIZE
>>>>>>> ca9c146e

        test_witness_block(self.nodes[0], self.test_node, block, accepted=True)

        # Update available utxo's
        self.utxo.pop(0)
        self.utxo.append(UTXO(block.vtx[-1].sha256, 0, block.vtx[-1].vout[0].nValue))

    @subtest
    def test_submit_block(self):
        """Test that submitblock adds the nonce automatically when possible."""
        block = self.build_next_block()

        # Try using a custom nonce and then don't supply it.
        # This shouldn't possibly work.
        add_witness_commitment(block, nonce=1)
        block.vtx[0].wit = CTxWitness()  # drop the nonce
        block.solve()
        self.nodes[0].submitblock(block.serialize(True).hex())
        assert self.nodes[0].getbestblockhash() != block.hash

        # Now redo commitment with the standard nonce, but let bitcoind fill it in.
        add_witness_commitment(block, nonce=0)
        block.vtx[0].wit = CTxWitness()
        block.solve()
        self.nodes[0].submitblock(block.serialize(True).hex())
        assert_equal(self.nodes[0].getbestblockhash(), block.hash)

        # This time, add a tx with non-empty witness, but don't supply
        # the commitment.
        block_2 = self.build_next_block()

        add_witness_commitment(block_2)

        block_2.solve()

        # Drop commitment and nonce -- submitblock should not fill in.
        block_2.vtx[0].vout.pop()
        block_2.vtx[0].wit = CTxWitness()

        self.nodes[0].submitblock(block_2.serialize(True).hex())
        # Tip should not advance!
        assert self.nodes[0].getbestblockhash() != block_2.hash

    @subtest
    def test_extra_witness_data(self):
        """Test extra witness data in a transaction."""

        block = self.build_next_block()

        witness_program = CScript([OP_DROP, OP_TRUE])
        witness_hash = sha256(witness_program)
        script_pubkey = CScript([OP_0, witness_hash])

        # First try extra witness data on a tx that doesn't require a witness
        tx = CTransaction()
        tx.vin.append(CTxIn(COutPoint(self.utxo[0].sha256, self.utxo[0].n), b""))
        tx.vout.append(CTxOut(self.utxo[0].nValue - 2000, script_pubkey))
        tx.vout.append(CTxOut(1000, CScript([OP_TRUE])))  # non-witness output
        tx.wit.vtxinwit.append(CTxInWitness())
        tx.wit.vtxinwit[0].scriptWitness.stack = [CScript([])]
        tx.rehash()
        self.update_witness_block_with_transactions(block, [tx])

        # Extra witness data should not be allowed.
        test_witness_block(self.nodes[0], self.test_node, block, accepted=False)

        # Try extra signature data.  Ok if we're not spending a witness output.
        block.vtx[1].wit.vtxinwit = []
        block.vtx[1].vin[0].scriptSig = CScript([OP_0])
        block.vtx[1].rehash()
        add_witness_commitment(block)
        block.solve()

        test_witness_block(self.nodes[0], self.test_node, block, accepted=True)

        # Now try extra witness/signature data on an input that DOES require a
        # witness
        tx2 = CTransaction()
        tx2.vin.append(CTxIn(COutPoint(tx.sha256, 0), b""))  # witness output
        tx2.vin.append(CTxIn(COutPoint(tx.sha256, 1), b""))  # non-witness
        tx2.vout.append(CTxOut(tx.vout[0].nValue, CScript([OP_TRUE])))
        tx2.wit.vtxinwit.extend([CTxInWitness(), CTxInWitness()])
        tx2.wit.vtxinwit[0].scriptWitness.stack = [CScript([CScriptNum(1)]), CScript([CScriptNum(1)]), witness_program]
        tx2.wit.vtxinwit[1].scriptWitness.stack = [CScript([OP_TRUE])]

        block = self.build_next_block()
        self.update_witness_block_with_transactions(block, [tx2])

        # This has extra witness data, so it should fail.
        test_witness_block(self.nodes[0], self.test_node, block, accepted=False)

        # Now get rid of the extra witness, but add extra scriptSig data
        tx2.vin[0].scriptSig = CScript([OP_TRUE])
        tx2.vin[1].scriptSig = CScript([OP_TRUE])
        tx2.wit.vtxinwit[0].scriptWitness.stack.pop(0)
        tx2.wit.vtxinwit[1].scriptWitness.stack = []
        tx2.rehash()
        add_witness_commitment(block)
        block.solve()

        # This has extra signature data for a witness input, so it should fail.
        test_witness_block(self.nodes[0], self.test_node, block, accepted=False)

        # Now get rid of the extra scriptsig on the witness input, and verify
        # success (even with extra scriptsig data in the non-witness input)
        tx2.vin[0].scriptSig = b""
        tx2.rehash()
        add_witness_commitment(block)
        block.solve()

        test_witness_block(self.nodes[0], self.test_node, block, accepted=True)

        # Update utxo for later tests
        self.utxo.pop(0)
        self.utxo.append(UTXO(tx2.sha256, 0, tx2.vout[0].nValue))

    @subtest
    def test_max_witness_push_length(self):
        """Test that witness stack can only allow up to 2048 byte pushes."""

        block = self.build_next_block()

        witness_program = CScript([OP_DROP, OP_TRUE])
        witness_hash = sha256(witness_program)
        script_pubkey = CScript([OP_0, witness_hash])

        tx = CTransaction()
        tx.vin.append(CTxIn(COutPoint(self.utxo[0].sha256, self.utxo[0].n), b""))
        tx.vout.append(CTxOut(self.utxo[0].nValue - 1000, script_pubkey))
        tx.rehash()

        tx2 = CTransaction()
        tx2.vin.append(CTxIn(COutPoint(tx.sha256, 0), b""))
        tx2.vout.append(CTxOut(tx.vout[0].nValue - 1000, CScript([OP_TRUE])))
        tx2.wit.vtxinwit.append(CTxInWitness())
        # First try a 521-byte stack element
        tx2.wit.vtxinwit[0].scriptWitness.stack = [b'a' * (MAX_SCRIPT_ELEMENT_SIZE + 1), witness_program]
        tx2.rehash()

        self.update_witness_block_with_transactions(block, [tx, tx2])
        test_witness_block(self.nodes[0], self.test_node, block, accepted=False)

        # Now reduce the length of the stack element
        tx2.wit.vtxinwit[0].scriptWitness.stack[0] = b'a' * (MAX_SCRIPT_ELEMENT_SIZE)

        add_witness_commitment(block)
        block.solve()
        test_witness_block(self.nodes[0], self.test_node, block, accepted=True)

        # Update the utxo for later tests
        self.utxo.pop()
        self.utxo.append(UTXO(tx2.sha256, 0, tx2.vout[0].nValue))

    @subtest
    def test_max_witness_program_length(self):
        """Test that witness outputs greater than 10kB can't be spent."""

        MAX_PROGRAM_LENGTH = 10000

        # This program is 19 max pushes (9937 bytes), then 64 more opcode-bytes.
        long_witness_program = CScript([b'a' * 520] * 19 + [OP_DROP] * 63 + [OP_TRUE])
        assert len(long_witness_program) == MAX_PROGRAM_LENGTH + 1
        long_witness_hash = sha256(long_witness_program)
        long_script_pubkey = CScript([OP_0, long_witness_hash])

        block = self.build_next_block()

        tx = CTransaction()
        tx.vin.append(CTxIn(COutPoint(self.utxo[0].sha256, self.utxo[0].n), b""))
        tx.vout.append(CTxOut(self.utxo[0].nValue - 1000, long_script_pubkey))
        tx.rehash()

        tx2 = CTransaction()
        tx2.vin.append(CTxIn(COutPoint(tx.sha256, 0), b""))
        tx2.vout.append(CTxOut(tx.vout[0].nValue - 1000, CScript([OP_TRUE])))
        tx2.wit.vtxinwit.append(CTxInWitness())
        tx2.wit.vtxinwit[0].scriptWitness.stack = [b'a'] * 44 + [long_witness_program]
        tx2.rehash()

        self.update_witness_block_with_transactions(block, [tx, tx2])

        test_witness_block(self.nodes[0], self.test_node, block, accepted=False)

        # Try again with one less byte in the witness program
        witness_program = CScript([b'a' * 520] * 19 + [OP_DROP] * 62 + [OP_TRUE])
        assert len(witness_program) == MAX_PROGRAM_LENGTH
        witness_hash = sha256(witness_program)
        script_pubkey = CScript([OP_0, witness_hash])

        tx.vout[0] = CTxOut(tx.vout[0].nValue, script_pubkey)
        tx.rehash()
        tx2.vin[0].prevout.hash = tx.sha256
        tx2.wit.vtxinwit[0].scriptWitness.stack = [b'a'] * 43 + [witness_program]
        tx2.rehash()
        block.vtx = [block.vtx[0]]
        self.update_witness_block_with_transactions(block, [tx, tx2])
        test_witness_block(self.nodes[0], self.test_node, block, accepted=True)

        self.utxo.pop()
        self.utxo.append(UTXO(tx2.sha256, 0, tx2.vout[0].nValue))

    @subtest
    def test_witness_input_length(self):
        """Test that vin length must match vtxinwit length."""

        witness_program = CScript([OP_DROP, OP_TRUE])
        witness_hash = sha256(witness_program)
        script_pubkey = CScript([OP_0, witness_hash])

        # Create a transaction that splits our utxo into many outputs
        tx = CTransaction()
        tx.vin.append(CTxIn(COutPoint(self.utxo[0].sha256, self.utxo[0].n), b""))
        value = self.utxo[0].nValue
        for i in range(10):
            tx.vout.append(CTxOut(int(value / 10), script_pubkey))
        tx.vout[0].nValue -= 1000
        assert tx.vout[0].nValue >= 0

        block = self.build_next_block()
        self.update_witness_block_with_transactions(block, [tx])
        test_witness_block(self.nodes[0], self.test_node, block, accepted=True)

        # Try various ways to spend tx that should all break.
        # This "broken" transaction serializer will not normalize
        # the length of vtxinwit.
        class BrokenCTransaction(CTransaction):
            def serialize_with_witness(self):
                flags = 0
                if not self.wit.is_null():
                    flags |= 1
                r = b""
                r += struct.pack("<i", self.nVersion)
                if flags:
                    dummy = []
                    r += ser_vector(dummy)
                    r += struct.pack("<B", flags)
                r += ser_vector(self.vin)
                r += ser_vector(self.vout)
                if flags & 1:
                    r += self.wit.serialize()
                r += struct.pack("<I", self.nLockTime)
                return r

        tx2 = BrokenCTransaction()
        for i in range(10):
            tx2.vin.append(CTxIn(COutPoint(tx.sha256, i), b""))
        tx2.vout.append(CTxOut(value - 3000, CScript([OP_TRUE])))

        # First try using a too long vtxinwit
        for i in range(11):
            tx2.wit.vtxinwit.append(CTxInWitness())
            tx2.wit.vtxinwit[i].scriptWitness.stack = [b'a', witness_program]

        block = self.build_next_block()
        self.update_witness_block_with_transactions(block, [tx2])
        test_witness_block(self.nodes[0], self.test_node, block, accepted=False)

        # Now try using a too short vtxinwit
        tx2.wit.vtxinwit.pop()
        tx2.wit.vtxinwit.pop()

        block.vtx = [block.vtx[0]]
        self.update_witness_block_with_transactions(block, [tx2])
        test_witness_block(self.nodes[0], self.test_node, block, accepted=False)

        # Now make one of the intermediate witnesses be incorrect
        tx2.wit.vtxinwit.append(CTxInWitness())
        tx2.wit.vtxinwit[-1].scriptWitness.stack = [b'a', witness_program]
        tx2.wit.vtxinwit[5].scriptWitness.stack = [witness_program]

        block.vtx = [block.vtx[0]]
        self.update_witness_block_with_transactions(block, [tx2])
        test_witness_block(self.nodes[0], self.test_node, block, accepted=False)

        # Fix the broken witness and the block should be accepted.
        tx2.wit.vtxinwit[5].scriptWitness.stack = [b'a', witness_program]
        block.vtx = [block.vtx[0]]
        self.update_witness_block_with_transactions(block, [tx2])
        test_witness_block(self.nodes[0], self.test_node, block, accepted=True)

        self.utxo.pop()
        self.utxo.append(UTXO(tx2.sha256, 0, tx2.vout[0].nValue))

    @subtest
    def test_tx_relay_after_segwit_activation(self):
        """Test transaction relay after segwit activation.

        After segwit activates, verify that mempool:
        - rejects transactions with unnecessary/extra witnesses
        - accepts transactions with valid witnesses
        and that witness transactions are relayed to non-upgraded peers."""

        # Generate a transaction that doesn't require a witness, but send it
        # with a witness.  Should be rejected because we can't use a witness
        # when spending a non-witness output.
        tx = CTransaction()
        tx.vin.append(CTxIn(COutPoint(self.utxo[0].sha256, self.utxo[0].n), b""))
        tx.vout.append(CTxOut(self.utxo[0].nValue - 1000, CScript([OP_TRUE, OP_DROP] * 15 + [OP_TRUE])))
        tx.wit.vtxinwit.append(CTxInWitness())
        tx.wit.vtxinwit[0].scriptWitness.stack = [b'a']
        tx.rehash()

        tx_hash = tx.sha256

        # Verify that unnecessary witnesses are rejected.
        self.test_node.announce_tx_and_wait_for_getdata(tx)
        assert_equal(len(self.nodes[0].getrawmempool()), 0)
        test_transaction_acceptance(self.nodes[0], self.test_node, tx, with_witness=True, accepted=False)

        # Verify that removing the witness succeeds.
        self.test_node.announce_tx_and_wait_for_getdata(tx)
        test_transaction_acceptance(self.nodes[0], self.test_node, tx, with_witness=False, accepted=True)

        # Now try to add extra witness data to a valid witness tx.
        witness_program = CScript([OP_TRUE])
        witness_hash = sha256(witness_program)
        script_pubkey = CScript([OP_0, witness_hash])
        tx2 = CTransaction()
        tx2.vin.append(CTxIn(COutPoint(tx_hash, 0), b""))
        tx2.vout.append(CTxOut(tx.vout[0].nValue - 1000, script_pubkey))
        tx2.rehash()

        tx3 = CTransaction()
        tx3.vin.append(CTxIn(COutPoint(tx2.sha256, 0), b""))
        tx3.wit.vtxinwit.append(CTxInWitness())

        # Add too-large for IsStandard witness and check that it does not enter reject filter
        p2sh_program = CScript([OP_TRUE])
        p2sh_pubkey = hash160(p2sh_program)
        witness_program2 = CScript([b'a' * 400000])
        tx3.vout.append(CTxOut(tx2.vout[0].nValue - 1000, CScript([OP_HASH160, p2sh_pubkey, OP_EQUAL])))
        tx3.wit.vtxinwit[0].scriptWitness.stack = [witness_program2]
        tx3.rehash()

        # Node will not be blinded to the transaction
        self.std_node.announce_tx_and_wait_for_getdata(tx3)
        test_transaction_acceptance(self.nodes[1], self.std_node, tx3, True, False, 'tx-size')
        self.std_node.announce_tx_and_wait_for_getdata(tx3)
        test_transaction_acceptance(self.nodes[1], self.std_node, tx3, True, False, 'tx-size')

        # Remove witness stuffing, instead add extra witness push on stack
        tx3.vout[0] = CTxOut(tx2.vout[0].nValue - 1000, CScript([OP_TRUE, OP_DROP] * 15 + [OP_TRUE]))
        tx3.wit.vtxinwit[0].scriptWitness.stack = [CScript([CScriptNum(1)]), witness_program]
        tx3.rehash()

        test_transaction_acceptance(self.nodes[0], self.test_node, tx2, with_witness=True, accepted=True)
        test_transaction_acceptance(self.nodes[0], self.test_node, tx3, with_witness=True, accepted=False)

        # Get rid of the extra witness, and verify acceptance.
        tx3.wit.vtxinwit[0].scriptWitness.stack = [witness_program]
        # Also check that old_node gets a tx announcement, even though this is
        # a witness transaction.
        self.old_node.wait_for_inv([CInv(1, tx2.sha256)])  # wait until tx2 was inv'ed
        test_transaction_acceptance(self.nodes[0], self.test_node, tx3, with_witness=True, accepted=True)
        self.old_node.wait_for_inv([CInv(1, tx3.sha256)])

        # Test that getrawtransaction returns correct witness information
        # hash, size, vsize
        raw_tx = self.nodes[0].getrawtransaction(tx3.hash, 1)
        assert_equal(int(raw_tx["hash"], 16), tx3.calc_sha256(True))
        assert_equal(raw_tx["size"], len(tx3.serialize_with_witness()))
        weight = len(tx3.serialize_with_witness()) + 3 * len(tx3.serialize_without_witness())
        vsize = math.ceil(weight / 4)
        assert_equal(raw_tx["vsize"], vsize)
        assert_equal(raw_tx["weight"], weight)
        assert_equal(len(raw_tx["vin"][0]["txinwitness"]), 1)
        assert_equal(raw_tx["vin"][0]["txinwitness"][0], witness_program.hex())
        assert vsize != raw_tx["size"]

        # Cleanup: mine the transactions and update utxo for next test
        self.nodes[0].generate(1)
        assert_equal(len(self.nodes[0].getrawmempool()), 0)

        self.utxo.pop(0)
        self.utxo.append(UTXO(tx3.sha256, 0, tx3.vout[0].nValue))

    @subtest
    def test_segwit_versions(self):
        """Test validity of future segwit version transactions.

        Future segwit version transactions are non-standard, but valid in blocks.
        Can run this before and after segwit activation."""

        NUM_SEGWIT_VERSIONS = 17  # will test OP_0, OP1, ..., OP_16
        if len(self.utxo) < NUM_SEGWIT_VERSIONS:
            tx = CTransaction()
            tx.vin.append(CTxIn(COutPoint(self.utxo[0].sha256, self.utxo[0].n), b""))
            split_value = (self.utxo[0].nValue - 4000) // NUM_SEGWIT_VERSIONS
            for i in range(NUM_SEGWIT_VERSIONS):
                tx.vout.append(CTxOut(split_value, CScript([OP_TRUE])))
            tx.rehash()
            block = self.build_next_block()
            self.update_witness_block_with_transactions(block, [tx])
            test_witness_block(self.nodes[0], self.test_node, block, accepted=True)
            self.utxo.pop(0)
            for i in range(NUM_SEGWIT_VERSIONS):
                self.utxo.append(UTXO(tx.sha256, i, split_value))

        sync_blocks(self.nodes)
        temp_utxo = []
        tx = CTransaction()
        witness_program = CScript([OP_TRUE])
        witness_hash = sha256(witness_program)
        assert_equal(len(self.nodes[1].getrawmempool()), 0)
        for version in list(range(OP_1, OP_16 + 1)) + [OP_0]:
            # First try to spend to a future version segwit script_pubkey.
            script_pubkey = CScript([CScriptOp(version), witness_hash])
            tx.vin = [CTxIn(COutPoint(self.utxo[0].sha256, self.utxo[0].n), b"")]
            tx.vout = [CTxOut(self.utxo[0].nValue - 1000, script_pubkey)]
            tx.rehash()
            test_transaction_acceptance(self.nodes[1], self.std_node, tx, with_witness=True, accepted=False)
            test_transaction_acceptance(self.nodes[0], self.test_node, tx, with_witness=True, accepted=True)
            self.utxo.pop(0)
            temp_utxo.append(UTXO(tx.sha256, 0, tx.vout[0].nValue))

        self.nodes[0].generate(1)  # Mine all the transactions
        sync_blocks(self.nodes)
        assert len(self.nodes[0].getrawmempool()) == 0

        # Finally, verify that version 0 -> version 1 transactions
        # are non-standard
        script_pubkey = CScript([CScriptOp(OP_1), witness_hash])
        tx2 = CTransaction()
        tx2.vin = [CTxIn(COutPoint(tx.sha256, 0), b"")]
        tx2.vout = [CTxOut(tx.vout[0].nValue - 1000, script_pubkey)]
        tx2.wit.vtxinwit.append(CTxInWitness())
        tx2.wit.vtxinwit[0].scriptWitness.stack = [witness_program]
        tx2.rehash()
        # Gets accepted to test_node, because standardness of outputs isn't
        # checked with fRequireStandard
        test_transaction_acceptance(self.nodes[0], self.test_node, tx2, with_witness=True, accepted=True)
        test_transaction_acceptance(self.nodes[1], self.std_node, tx2, with_witness=True, accepted=False)
        temp_utxo.pop()  # last entry in temp_utxo was the output we just spent
        temp_utxo.append(UTXO(tx2.sha256, 0, tx2.vout[0].nValue))

        # Spend everything in temp_utxo back to an OP_TRUE output.
        tx3 = CTransaction()
        total_value = 0
        for i in temp_utxo:
            tx3.vin.append(CTxIn(COutPoint(i.sha256, i.n), b""))
            tx3.wit.vtxinwit.append(CTxInWitness())
            total_value += i.nValue
        tx3.wit.vtxinwit[-1].scriptWitness.stack = [witness_program]
        tx3.vout.append(CTxOut(total_value - 1000, CScript([OP_TRUE])))
        tx3.rehash()
        # Spending a higher version witness output is not allowed by policy,
        # even with fRequireStandard=false.
        test_transaction_acceptance(self.nodes[0], self.test_node, tx3, with_witness=True, accepted=False, reason="reserved for soft-fork upgrades")

        # Building a block with the transaction must be valid, however.
        block = self.build_next_block()
        self.update_witness_block_with_transactions(block, [tx2, tx3])
        test_witness_block(self.nodes[0], self.test_node, block, accepted=True)
        sync_blocks(self.nodes)

        # Add utxo to our list
        self.utxo.append(UTXO(tx3.sha256, 0, tx3.vout[0].nValue))

    @subtest
    def test_premature_coinbase_witness_spend(self):

        block = self.build_next_block()
        # Change the output of the block to be a witness output.
        witness_program = CScript([OP_TRUE])
        witness_hash = sha256(witness_program)
        script_pubkey = CScript([OP_0, witness_hash])
        block.vtx[0].vout[0].scriptPubKey = script_pubkey
        # This next line will rehash the coinbase and update the merkle
        # root, and solve.
        self.update_witness_block_with_transactions(block, [])
        test_witness_block(self.nodes[0], self.test_node, block, accepted=True)

        spend_tx = CTransaction()
        spend_tx.vin = [CTxIn(COutPoint(block.vtx[0].sha256, 0), b"")]
        spend_tx.vout = [CTxOut(block.vtx[0].vout[0].nValue, witness_program)]
        spend_tx.wit.vtxinwit.append(CTxInWitness())
        spend_tx.wit.vtxinwit[0].scriptWitness.stack = [witness_program]
        spend_tx.rehash()

        # Now test a premature spend.
        self.nodes[0].generate(98)
        sync_blocks(self.nodes)
        block2 = self.build_next_block()
        self.update_witness_block_with_transactions(block2, [spend_tx])
        test_witness_block(self.nodes[0], self.test_node, block2, accepted=False)

        # Advancing one more block should allow the spend.
        self.nodes[0].generate(1)
        block2 = self.build_next_block()
        self.update_witness_block_with_transactions(block2, [spend_tx])
        test_witness_block(self.nodes[0], self.test_node, block2, accepted=True)
        sync_blocks(self.nodes)

    @subtest
    def test_uncompressed_pubkey(self):
        """Test uncompressed pubkey validity in segwit transactions.

        Uncompressed pubkeys are no longer supported in default relay policy,
        but (for now) are still valid in blocks."""

        # Segwit transactions using uncompressed pubkeys are not accepted
        # under default policy, but should still pass consensus.
        key = CECKey()
        key.set_secretbytes(b"9")
        key.set_compressed(False)
        pubkey = CPubKey(key.get_pubkey())
        assert_equal(len(pubkey), 65)  # This should be an uncompressed pubkey

        utxo = self.utxo.pop(0)

        # Test 1: P2WPKH
        # First create a P2WPKH output that uses an uncompressed pubkey
        pubkeyhash = hash160(pubkey)
        script_pkh = CScript([OP_0, pubkeyhash])
        tx = CTransaction()
        tx.vin.append(CTxIn(COutPoint(utxo.sha256, utxo.n), b""))
        tx.vout.append(CTxOut(utxo.nValue - 1000, script_pkh))
        tx.rehash()

        # Confirm it in a block.
        block = self.build_next_block()
        self.update_witness_block_with_transactions(block, [tx])
        test_witness_block(self.nodes[0], self.test_node, block, accepted=True)

        # Now try to spend it. Send it to a P2WSH output, which we'll
        # use in the next test.
        witness_program = CScript([pubkey, CScriptOp(OP_CHECKSIG)])
        witness_hash = sha256(witness_program)
        script_wsh = CScript([OP_0, witness_hash])

        tx2 = CTransaction()
        tx2.vin.append(CTxIn(COutPoint(tx.sha256, 0), b""))
        tx2.vout.append(CTxOut(tx.vout[0].nValue - 1000, script_wsh))
        script = get_p2pkh_script(pubkeyhash)
        sig_hash = SegwitVersion1SignatureHash(script, tx2, 0, SIGHASH_ALL, tx.vout[0].nValue)
        signature = key.sign(sig_hash) + b'\x01'  # 0x1 is SIGHASH_ALL
        tx2.wit.vtxinwit.append(CTxInWitness())
        tx2.wit.vtxinwit[0].scriptWitness.stack = [signature, pubkey]
        tx2.rehash()

        # Should fail policy test.
        test_transaction_acceptance(self.nodes[0], self.test_node, tx2, True, False, 'non-mandatory-script-verify-flag (Using non-compressed keys in segwit)')
        # But passes consensus.
        block = self.build_next_block()
        self.update_witness_block_with_transactions(block, [tx2])
        test_witness_block(self.nodes[0], self.test_node, block, accepted=True)

        # Test 2: P2WSH
        # Try to spend the P2WSH output created in last test.
        # Send it to a P2SH(P2WSH) output, which we'll use in the next test.
        p2sh_witness_hash = hash160(script_wsh)
        script_p2sh = CScript([OP_HASH160, p2sh_witness_hash, OP_EQUAL])
        script_sig = CScript([script_wsh])

        tx3 = CTransaction()
        tx3.vin.append(CTxIn(COutPoint(tx2.sha256, 0), b""))
        tx3.vout.append(CTxOut(tx2.vout[0].nValue - 1000, script_p2sh))
        tx3.wit.vtxinwit.append(CTxInWitness())
        sign_p2pk_witness_input(witness_program, tx3, 0, SIGHASH_ALL, tx2.vout[0].nValue, key)

        # Should fail policy test.
        test_transaction_acceptance(self.nodes[0], self.test_node, tx3, True, False, 'non-mandatory-script-verify-flag (Using non-compressed keys in segwit)')
        # But passes consensus.
        block = self.build_next_block()
        self.update_witness_block_with_transactions(block, [tx3])
        test_witness_block(self.nodes[0], self.test_node, block, accepted=True)

        # Test 3: P2SH(P2WSH)
        # Try to spend the P2SH output created in the last test.
        # Send it to a P2PKH output, which we'll use in the next test.
        script_pubkey = get_p2pkh_script(pubkeyhash)
        tx4 = CTransaction()
        tx4.vin.append(CTxIn(COutPoint(tx3.sha256, 0), script_sig))
        tx4.vout.append(CTxOut(tx3.vout[0].nValue - 1000, script_pubkey))
        tx4.wit.vtxinwit.append(CTxInWitness())
        sign_p2pk_witness_input(witness_program, tx4, 0, SIGHASH_ALL, tx3.vout[0].nValue, key)

        # Should fail policy test.
        test_transaction_acceptance(self.nodes[0], self.test_node, tx4, True, False, 'non-mandatory-script-verify-flag (Using non-compressed keys in segwit)')
        block = self.build_next_block()
        self.update_witness_block_with_transactions(block, [tx4])
        test_witness_block(self.nodes[0], self.test_node, block, accepted=True)

        # Test 4: Uncompressed pubkeys should still be valid in non-segwit
        # transactions.
        tx5 = CTransaction()
        tx5.vin.append(CTxIn(COutPoint(tx4.sha256, 0), b""))
        tx5.vout.append(CTxOut(tx4.vout[0].nValue - 1000, CScript([OP_TRUE])))
        (sig_hash, err) = SignatureHash(script_pubkey, tx5, 0, SIGHASH_ALL)
        signature = key.sign(sig_hash) + b'\x01'  # 0x1 is SIGHASH_ALL
        tx5.vin[0].scriptSig = CScript([signature, pubkey])
        tx5.rehash()
        # Should pass policy and consensus.
        test_transaction_acceptance(self.nodes[0], self.test_node, tx5, True, True)
        block = self.build_next_block()
        self.update_witness_block_with_transactions(block, [tx5])
        test_witness_block(self.nodes[0], self.test_node, block, accepted=True)
        self.utxo.append(UTXO(tx5.sha256, 0, tx5.vout[0].nValue))

    @subtest
    def test_signature_version_1(self):

        key = CECKey()
        key.set_secretbytes(b"9")
        pubkey = CPubKey(key.get_pubkey())

        witness_program = CScript([pubkey, CScriptOp(OP_CHECKSIG)])
        witness_hash = sha256(witness_program)
        script_pubkey = CScript([OP_0, witness_hash])

        # First create a witness output for use in the tests.
        tx = CTransaction()
        tx.vin.append(CTxIn(COutPoint(self.utxo[0].sha256, self.utxo[0].n), b""))
        tx.vout.append(CTxOut(self.utxo[0].nValue - 1000, script_pubkey))
        tx.rehash()

        test_transaction_acceptance(self.nodes[0], self.test_node, tx, with_witness=True, accepted=True)
        # Mine this transaction in preparation for following tests.
        block = self.build_next_block()
        self.update_witness_block_with_transactions(block, [tx])
        test_witness_block(self.nodes[0], self.test_node, block, accepted=True)
        sync_blocks(self.nodes)
        self.utxo.pop(0)

        # Test each hashtype
        prev_utxo = UTXO(tx.sha256, 0, tx.vout[0].nValue)
        for sigflag in [0, SIGHASH_ANYONECANPAY]:
            for hashtype in [SIGHASH_ALL, SIGHASH_NONE, SIGHASH_SINGLE]:
                hashtype |= sigflag
                block = self.build_next_block()
                tx = CTransaction()
                tx.vin.append(CTxIn(COutPoint(prev_utxo.sha256, prev_utxo.n), b""))
                tx.vout.append(CTxOut(prev_utxo.nValue - 1000, script_pubkey))
                tx.wit.vtxinwit.append(CTxInWitness())
                # Too-large input value
                sign_p2pk_witness_input(witness_program, tx, 0, hashtype, prev_utxo.nValue + 1, key)
                self.update_witness_block_with_transactions(block, [tx])
                test_witness_block(self.nodes[0], self.test_node, block, accepted=False)

                # Too-small input value
                sign_p2pk_witness_input(witness_program, tx, 0, hashtype, prev_utxo.nValue - 1, key)
                block.vtx.pop()  # remove last tx
                self.update_witness_block_with_transactions(block, [tx])
                test_witness_block(self.nodes[0], self.test_node, block, accepted=False)

                # Now try correct value
                sign_p2pk_witness_input(witness_program, tx, 0, hashtype, prev_utxo.nValue, key)
                block.vtx.pop()
                self.update_witness_block_with_transactions(block, [tx])
                test_witness_block(self.nodes[0], self.test_node, block, accepted=True)

                prev_utxo = UTXO(tx.sha256, 0, tx.vout[0].nValue)

        # Test combinations of signature hashes.
        # Split the utxo into a lot of outputs.
        # Randomly choose up to 10 to spend, sign with different hashtypes, and
        # output to a random number of outputs.  Repeat NUM_SIGHASH_TESTS times.
        # Ensure that we've tested a situation where we use SIGHASH_SINGLE with
        # an input index > number of outputs.
        NUM_SIGHASH_TESTS = 500
        temp_utxos = []
        tx = CTransaction()
        tx.vin.append(CTxIn(COutPoint(prev_utxo.sha256, prev_utxo.n), b""))
        split_value = prev_utxo.nValue // NUM_SIGHASH_TESTS
        for i in range(NUM_SIGHASH_TESTS):
            tx.vout.append(CTxOut(split_value, script_pubkey))
        tx.wit.vtxinwit.append(CTxInWitness())
        sign_p2pk_witness_input(witness_program, tx, 0, SIGHASH_ALL, prev_utxo.nValue, key)
        for i in range(NUM_SIGHASH_TESTS):
            temp_utxos.append(UTXO(tx.sha256, i, split_value))

        block = self.build_next_block()
        self.update_witness_block_with_transactions(block, [tx])
        test_witness_block(self.nodes[0], self.test_node, block, accepted=True)

        block = self.build_next_block()
        used_sighash_single_out_of_bounds = False
        for i in range(NUM_SIGHASH_TESTS):
            # Ping regularly to keep the connection alive
            if (not i % 100):
                self.test_node.sync_with_ping()
            # Choose random number of inputs to use.
            num_inputs = random.randint(1, 10)
            # Create a slight bias for producing more utxos
            num_outputs = random.randint(1, 11)
            random.shuffle(temp_utxos)
            assert len(temp_utxos) > num_inputs
            tx = CTransaction()
            total_value = 0
            for i in range(num_inputs):
                tx.vin.append(CTxIn(COutPoint(temp_utxos[i].sha256, temp_utxos[i].n), b""))
                tx.wit.vtxinwit.append(CTxInWitness())
                total_value += temp_utxos[i].nValue
            split_value = total_value // num_outputs
            for i in range(num_outputs):
                tx.vout.append(CTxOut(split_value, script_pubkey))
            for i in range(num_inputs):
                # Now try to sign each input, using a random hashtype.
                anyonecanpay = 0
                if random.randint(0, 1):
                    anyonecanpay = SIGHASH_ANYONECANPAY
                hashtype = random.randint(1, 3) | anyonecanpay
                sign_p2pk_witness_input(witness_program, tx, i, hashtype, temp_utxos[i].nValue, key)
                if (hashtype == SIGHASH_SINGLE and i >= num_outputs):
                    used_sighash_single_out_of_bounds = True
            tx.rehash()
            for i in range(num_outputs):
                temp_utxos.append(UTXO(tx.sha256, i, split_value))
            temp_utxos = temp_utxos[num_inputs:]

            block.vtx.append(tx)

            # Test the block periodically, if we're close to maxblocksize
            if (get_virtual_size(block) > MAX_BLOCK_BASE_SIZE - 1000):
                self.update_witness_block_with_transactions(block, [])
                test_witness_block(self.nodes[0], self.test_node, block, accepted=True)
                block = self.build_next_block()

        if (not used_sighash_single_out_of_bounds):
            self.log.info("WARNING: this test run didn't attempt SIGHASH_SINGLE with out-of-bounds index value")
        # Test the transactions we've added to the block
        if (len(block.vtx) > 1):
            self.update_witness_block_with_transactions(block, [])
            test_witness_block(self.nodes[0], self.test_node, block, accepted=True)

        # Now test witness version 0 P2PKH transactions
        pubkeyhash = hash160(pubkey)
        script_pkh = CScript([OP_0, pubkeyhash])
        tx = CTransaction()
        tx.vin.append(CTxIn(COutPoint(temp_utxos[0].sha256, temp_utxos[0].n), b""))
        tx.vout.append(CTxOut(temp_utxos[0].nValue, script_pkh))
        tx.wit.vtxinwit.append(CTxInWitness())
        sign_p2pk_witness_input(witness_program, tx, 0, SIGHASH_ALL, temp_utxos[0].nValue, key)
        tx2 = CTransaction()
        tx2.vin.append(CTxIn(COutPoint(tx.sha256, 0), b""))
        tx2.vout.append(CTxOut(tx.vout[0].nValue, CScript([OP_TRUE])))

        script = get_p2pkh_script(pubkeyhash)
        sig_hash = SegwitVersion1SignatureHash(script, tx2, 0, SIGHASH_ALL, tx.vout[0].nValue)
        signature = key.sign(sig_hash) + b'\x01'  # 0x1 is SIGHASH_ALL

        # Check that we can't have a scriptSig
        tx2.vin[0].scriptSig = CScript([signature, pubkey])
        block = self.build_next_block()
        self.update_witness_block_with_transactions(block, [tx, tx2])
        test_witness_block(self.nodes[0], self.test_node, block, accepted=False)

        # Move the signature to the witness.
        block.vtx.pop()
        tx2.wit.vtxinwit.append(CTxInWitness())
        tx2.wit.vtxinwit[0].scriptWitness.stack = [signature, pubkey]
        tx2.vin[0].scriptSig = b""
        tx2.rehash()

        self.update_witness_block_with_transactions(block, [tx2])
        test_witness_block(self.nodes[0], self.test_node, block, accepted=True)

        temp_utxos.pop(0)

        # Update self.utxos for later tests by creating two outputs
        # that consolidate all the coins in temp_utxos.
        output_value = sum(i.nValue for i in temp_utxos) // 2

        tx = CTransaction()
        index = 0
        # Just spend to our usual anyone-can-spend output
        tx.vout = [CTxOut(output_value, CScript([OP_TRUE]))] * 2
        for i in temp_utxos:
            # Use SIGHASH_ALL|SIGHASH_ANYONECANPAY so we can build up
            # the signatures as we go.
            tx.vin.append(CTxIn(COutPoint(i.sha256, i.n), b""))
            tx.wit.vtxinwit.append(CTxInWitness())
            sign_p2pk_witness_input(witness_program, tx, index, SIGHASH_ALL | SIGHASH_ANYONECANPAY, i.nValue, key)
            index += 1
        block = self.build_next_block()
        self.update_witness_block_with_transactions(block, [tx])
        test_witness_block(self.nodes[0], self.test_node, block, accepted=True)

        for i in range(len(tx.vout)):
            self.utxo.append(UTXO(tx.sha256, i, tx.vout[i].nValue))

    @subtest
    def test_non_standard_witness_blinding(self):
        """Test behavior of unnecessary witnesses in transactions does not blind the node for the transaction"""

        # Create a p2sh output -- this is so we can pass the standardness
        # rules (an anyone-can-spend OP_TRUE would be rejected, if not wrapped
        # in P2SH).
        p2sh_program = CScript([OP_TRUE])
        p2sh_pubkey = hash160(p2sh_program)
        script_pubkey = CScript([OP_HASH160, p2sh_pubkey, OP_EQUAL])

        # Now check that unnecessary witnesses can't be used to blind a node
        # to a transaction, eg by violating standardness checks.
        tx = CTransaction()
        tx.vin.append(CTxIn(COutPoint(self.utxo[0].sha256, self.utxo[0].n), b""))
        tx.vout.append(CTxOut(self.utxo[0].nValue - 1000, script_pubkey))
        tx.rehash()
        test_transaction_acceptance(self.nodes[0], self.test_node, tx, False, True)
        self.nodes[0].generate(1)
        sync_blocks(self.nodes)

        # We'll add an unnecessary witness to this transaction that would cause
        # it to be non-standard, to test that violating policy with a witness
        # doesn't blind a node to a transaction.  Transactions
        # rejected for having a witness shouldn't be added
        # to the rejection cache.
        tx2 = CTransaction()
        tx2.vin.append(CTxIn(COutPoint(tx.sha256, 0), CScript([p2sh_program])))
        tx2.vout.append(CTxOut(tx.vout[0].nValue - 1000, script_pubkey))
        tx2.wit.vtxinwit.append(CTxInWitness())
        tx2.wit.vtxinwit[0].scriptWitness.stack = [b'a' * 400]
        tx2.rehash()
        # This will be rejected due to a policy check:
        # No witness is allowed, since it is not a witness program but a p2sh program
        test_transaction_acceptance(self.nodes[1], self.std_node, tx2, True, False, 'bad-witness-nonstandard')

        # If we send without witness, it should be accepted.
        test_transaction_acceptance(self.nodes[1], self.std_node, tx2, False, True)

        # Now create a new anyone-can-spend utxo for the next test.
        tx3 = CTransaction()
        tx3.vin.append(CTxIn(COutPoint(tx2.sha256, 0), CScript([p2sh_program])))
        tx3.vout.append(CTxOut(tx2.vout[0].nValue - 1000, CScript([OP_TRUE, OP_DROP] * 15 + [OP_TRUE])))
        tx3.rehash()
        test_transaction_acceptance(self.nodes[0], self.test_node, tx2, False, True)
        test_transaction_acceptance(self.nodes[0], self.test_node, tx3, False, True)

        self.nodes[0].generate(1)
        sync_blocks(self.nodes)

        # Update our utxo list; we spent the first entry.
        self.utxo.pop(0)
        self.utxo.append(UTXO(tx3.sha256, 0, tx3.vout[0].nValue))

    @subtest
    def test_non_standard_witness(self):
        """Test detection of non-standard P2WSH witness"""
        pad = chr(1).encode('latin-1')

        # Create scripts for tests
        scripts = []
        scripts.append(CScript([OP_DROP] * 100))
        scripts.append(CScript([OP_DROP] * 99))
        scripts.append(CScript([pad * 59] * 59 + [OP_DROP] * 60))
        scripts.append(CScript([pad * 59] * 59 + [OP_DROP] * 61))

        p2wsh_scripts = []

        tx = CTransaction()
        tx.vin.append(CTxIn(COutPoint(self.utxo[0].sha256, self.utxo[0].n), b""))

        # For each script, generate a pair of P2WSH and P2SH-P2WSH output.
        outputvalue = (self.utxo[0].nValue - 1000) // (len(scripts) * 2)
        for i in scripts:
            p2wsh = CScript([OP_0, sha256(i)])
            p2sh = hash160(p2wsh)
            p2wsh_scripts.append(p2wsh)
            tx.vout.append(CTxOut(outputvalue, p2wsh))
            tx.vout.append(CTxOut(outputvalue, CScript([OP_HASH160, p2sh, OP_EQUAL])))
        tx.rehash()
        txid = tx.sha256
        test_transaction_acceptance(self.nodes[0], self.test_node, tx, with_witness=False, accepted=True)

        self.nodes[0].generate(1)
        sync_blocks(self.nodes)

        # Creating transactions for tests
        p2wsh_txs = []
        p2sh_txs = []
        for i in range(len(scripts)):
            p2wsh_tx = CTransaction()
            p2wsh_tx.vin.append(CTxIn(COutPoint(txid, i * 2)))
            p2wsh_tx.vout.append(CTxOut(outputvalue - 5000, CScript([OP_0, hash160(hex_str_to_bytes(""))])))
            p2wsh_tx.wit.vtxinwit.append(CTxInWitness())
            p2wsh_tx.rehash()
            p2wsh_txs.append(p2wsh_tx)
            p2sh_tx = CTransaction()
            p2sh_tx.vin.append(CTxIn(COutPoint(txid, i * 2 + 1), CScript([p2wsh_scripts[i]])))
            p2sh_tx.vout.append(CTxOut(outputvalue - 5000, CScript([OP_0, hash160(hex_str_to_bytes(""))])))
            p2sh_tx.wit.vtxinwit.append(CTxInWitness())
            p2sh_tx.rehash()
            p2sh_txs.append(p2sh_tx)

        # Testing native P2WSH
        # Witness stack size, excluding witnessScript, over 100 is non-standard
        p2wsh_txs[0].wit.vtxinwit[0].scriptWitness.stack = [pad] * 101 + [scripts[0]]
        test_transaction_acceptance(self.nodes[1], self.std_node, p2wsh_txs[0], True, False, 'bad-witness-nonstandard')
        # Non-standard nodes should accept
        test_transaction_acceptance(self.nodes[0], self.test_node, p2wsh_txs[0], True, True)

        # Stack element size over 80 bytes is non-standard
        p2wsh_txs[1].wit.vtxinwit[0].scriptWitness.stack = [pad * 81] * 100 + [scripts[1]]
        test_transaction_acceptance(self.nodes[1], self.std_node, p2wsh_txs[1], True, False, 'bad-witness-nonstandard')
        # Non-standard nodes should accept
        test_transaction_acceptance(self.nodes[0], self.test_node, p2wsh_txs[1], True, True)
        # Standard nodes should accept if element size is not over 80 bytes
        p2wsh_txs[1].wit.vtxinwit[0].scriptWitness.stack = [pad * 80] * 100 + [scripts[1]]
        test_transaction_acceptance(self.nodes[1], self.std_node, p2wsh_txs[1], True, True)

        # witnessScript size at 3600 bytes is standard
        p2wsh_txs[2].wit.vtxinwit[0].scriptWitness.stack = [pad, pad, scripts[2]]
        test_transaction_acceptance(self.nodes[0], self.test_node, p2wsh_txs[2], True, True)
        test_transaction_acceptance(self.nodes[1], self.std_node, p2wsh_txs[2], True, True)

        # witnessScript size at 3601 bytes is non-standard
        p2wsh_txs[3].wit.vtxinwit[0].scriptWitness.stack = [pad, pad, pad, scripts[3]]
        test_transaction_acceptance(self.nodes[1], self.std_node, p2wsh_txs[3], True, False, 'bad-witness-nonstandard')
        # Non-standard nodes should accept
        test_transaction_acceptance(self.nodes[0], self.test_node, p2wsh_txs[3], True, True)

        # Repeating the same tests with P2SH-P2WSH
        p2sh_txs[0].wit.vtxinwit[0].scriptWitness.stack = [pad] * 101 + [scripts[0]]
        test_transaction_acceptance(self.nodes[1], self.std_node, p2sh_txs[0], True, False, 'bad-witness-nonstandard')
        test_transaction_acceptance(self.nodes[0], self.test_node, p2sh_txs[0], True, True)
        p2sh_txs[1].wit.vtxinwit[0].scriptWitness.stack = [pad * 81] * 100 + [scripts[1]]
        test_transaction_acceptance(self.nodes[1], self.std_node, p2sh_txs[1], True, False, 'bad-witness-nonstandard')
        test_transaction_acceptance(self.nodes[0], self.test_node, p2sh_txs[1], True, True)
        p2sh_txs[1].wit.vtxinwit[0].scriptWitness.stack = [pad * 80] * 100 + [scripts[1]]
        test_transaction_acceptance(self.nodes[1], self.std_node, p2sh_txs[1], True, True)
        p2sh_txs[2].wit.vtxinwit[0].scriptWitness.stack = [pad, pad, scripts[2]]
        test_transaction_acceptance(self.nodes[0], self.test_node, p2sh_txs[2], True, True)
        test_transaction_acceptance(self.nodes[1], self.std_node, p2sh_txs[2], True, True)
        p2sh_txs[3].wit.vtxinwit[0].scriptWitness.stack = [pad, pad, pad, scripts[3]]
        test_transaction_acceptance(self.nodes[1], self.std_node, p2sh_txs[3], True, False, 'bad-witness-nonstandard')
        test_transaction_acceptance(self.nodes[0], self.test_node, p2sh_txs[3], True, True)

        self.nodes[0].generate(1)  # Mine and clean up the mempool of non-standard node
        # Valid but non-standard transactions in a block should be accepted by standard node
        sync_blocks(self.nodes)
        assert_equal(len(self.nodes[0].getrawmempool()), 0)
        assert_equal(len(self.nodes[1].getrawmempool()), 0)

        self.utxo.pop(0)

    @subtest
    def test_witness_sigops(self):
        """Test sigop counting is correct inside witnesses."""

        # Keep this under MAX_OPS_PER_SCRIPT (201)
        witness_program = CScript([OP_TRUE, OP_IF, OP_TRUE, OP_ELSE] + [OP_CHECKMULTISIG] * 5 + [OP_CHECKSIG] * 193 + [OP_ENDIF])
        witness_hash = sha256(witness_program)
        script_pubkey = CScript([OP_0, witness_hash])

        sigops_per_script = 20 * 5 + 193 * 1
        # We'll produce 2 extra outputs, one with a program that would take us
        # over max sig ops, and one with a program that would exactly reach max
        # sig ops
        outputs = (MAX_SIGOP_COST // sigops_per_script) + 2
        extra_sigops_available = MAX_SIGOP_COST % sigops_per_script

        # We chose the number of checkmultisigs/checksigs to make this work:
        assert extra_sigops_available < 100  # steer clear of MAX_OPS_PER_SCRIPT

        # This script, when spent with the first
        # N(=MAX_SIGOP_COST//sigops_per_script) outputs of our transaction,
        # would push us just over the block sigop limit.
        witness_program_toomany = CScript([OP_TRUE, OP_IF, OP_TRUE, OP_ELSE] + [OP_CHECKSIG] * (extra_sigops_available + 1) + [OP_ENDIF])
        witness_hash_toomany = sha256(witness_program_toomany)
        script_pubkey_toomany = CScript([OP_0, witness_hash_toomany])

        # If we spend this script instead, we would exactly reach our sigop
        # limit (for witness sigops).
        witness_program_justright = CScript([OP_TRUE, OP_IF, OP_TRUE, OP_ELSE] + [OP_CHECKSIG] * (extra_sigops_available) + [OP_ENDIF])
        witness_hash_justright = sha256(witness_program_justright)
        script_pubkey_justright = CScript([OP_0, witness_hash_justright])

        # First split our available utxo into a bunch of outputs
        split_value = self.utxo[0].nValue // outputs
        tx = CTransaction()
        tx.vin.append(CTxIn(COutPoint(self.utxo[0].sha256, self.utxo[0].n), b""))
        for i in range(outputs):
            tx.vout.append(CTxOut(split_value, script_pubkey))
        tx.vout[-2].scriptPubKey = script_pubkey_toomany
        tx.vout[-1].scriptPubKey = script_pubkey_justright
        tx.rehash()

        block_1 = self.build_next_block()
        self.update_witness_block_with_transactions(block_1, [tx])
        test_witness_block(self.nodes[0], self.test_node, block_1, accepted=True)

        tx2 = CTransaction()
        # If we try to spend the first n-1 outputs from tx, that should be
        # too many sigops.
        total_value = 0
        for i in range(outputs - 1):
            tx2.vin.append(CTxIn(COutPoint(tx.sha256, i), b""))
            tx2.wit.vtxinwit.append(CTxInWitness())
            tx2.wit.vtxinwit[-1].scriptWitness.stack = [witness_program]
            total_value += tx.vout[i].nValue
        tx2.wit.vtxinwit[-1].scriptWitness.stack = [witness_program_toomany]
        tx2.vout.append(CTxOut(total_value, CScript([OP_TRUE])))
        tx2.rehash()

        block_2 = self.build_next_block()
        self.update_witness_block_with_transactions(block_2, [tx2])
        test_witness_block(self.nodes[0], self.test_node, block_2, accepted=False)

        # Try dropping the last input in tx2, and add an output that has
        # too many sigops (contributing to legacy sigop count).
        checksig_count = (extra_sigops_available // 4) + 1
        script_pubkey_checksigs = CScript([OP_CHECKSIG] * checksig_count)
        tx2.vout.append(CTxOut(0, script_pubkey_checksigs))
        tx2.vin.pop()
        tx2.wit.vtxinwit.pop()
        tx2.vout[0].nValue -= tx.vout[-2].nValue
        tx2.rehash()
        block_3 = self.build_next_block()
        self.update_witness_block_with_transactions(block_3, [tx2])
        test_witness_block(self.nodes[0], self.test_node, block_3, accepted=False)

        # If we drop the last checksig in this output, the tx should succeed.
        block_4 = self.build_next_block()
        tx2.vout[-1].scriptPubKey = CScript([OP_CHECKSIG] * (checksig_count - 1))
        tx2.rehash()
        self.update_witness_block_with_transactions(block_4, [tx2])
        test_witness_block(self.nodes[0], self.test_node, block_4, accepted=True)

        # Reset the tip back down for the next test
        sync_blocks(self.nodes)
        for x in self.nodes:
            x.invalidateblock(block_4.hash)

        # Try replacing the last input of tx2 to be spending the last
        # output of tx
        block_5 = self.build_next_block()
        tx2.vout.pop()
        tx2.vin.append(CTxIn(COutPoint(tx.sha256, outputs - 1), b""))
        tx2.wit.vtxinwit.append(CTxInWitness())
        tx2.wit.vtxinwit[-1].scriptWitness.stack = [witness_program_justright]
        tx2.rehash()
        self.update_witness_block_with_transactions(block_5, [tx2])
        test_witness_block(self.nodes[0], self.test_node, block_5, accepted=True)

        # TODO: test p2sh sigop counting

if __name__ == '__main__':
    SegWitTest().main()<|MERGE_RESOLUTION|>--- conflicted
+++ resolved
@@ -731,15 +731,9 @@
         block.solve()
         vsize = get_virtual_size(block)
         assert_equal(vsize, MAX_BLOCK_BASE_SIZE + 1)
-<<<<<<< HEAD
         # The test case does not exceed the network message size limit of 2M,
         # but it should be at least 200k.
-        assert(len(block.serialize(True)) > 200000)
-=======
-        # Make sure that our test case would exceed the old max-network-message
-        # limit
-        assert len(block.serialize(True)) > 2 * 1024 * 1024
->>>>>>> ca9c146e
+        assert len(block.serialize(True)) > 200000
 
         test_witness_block(self.nodes[0], self.test_node, block, accepted=False)
 
@@ -749,11 +743,7 @@
         block.vtx[0].vout.pop()
         add_witness_commitment(block)
         block.solve()
-<<<<<<< HEAD
-        assert_equal(get_virtual_size(block), MAX_BLOCK_BASE_SIZE)
-=======
         assert get_virtual_size(block) == MAX_BLOCK_BASE_SIZE
->>>>>>> ca9c146e
 
         test_witness_block(self.nodes[0], self.test_node, block, accepted=True)
 
