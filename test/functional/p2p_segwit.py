--- conflicted
+++ resolved
@@ -309,42 +309,6 @@
         self.nodes[0].generate(1)
 
     @subtest
-<<<<<<< HEAD
-=======
-    def test_unnecessary_witness_before_segwit_activation(self):
-        """Verify that blocks with witnesses are rejected before activation."""
-
-        tx = CTransaction()
-        tx.vin.append(CTxIn(COutPoint(self.utxo[0].sha256, self.utxo[0].n), b""))
-        tx.vout.append(CTxOut(self.utxo[0].nValue - 1000, CScript([OP_TRUE])))
-        tx.wit.vtxinwit.append(CTxInWitness())
-        tx.wit.vtxinwit[0].scriptWitness.stack = [CScript([CScriptNum(1)])]
-
-        # Verify the hash with witness differs from the txid
-        # (otherwise our testing framework must be broken!)
-        tx.rehash()
-        assert(tx.sha256 != tx.calc_sha256(with_witness=True))
-
-        # Construct a segwit-signaling block that includes the transaction.
-        block = self.build_next_block(version=(VB_TOP_BITS | (1 << VB_WITNESS_BIT)))
-        self.update_witness_block_with_transactions(block, [tx])
-        # Sending witness data before activation is not allowed (anti-spam
-        # rule).
-        test_witness_block(self.nodes[0], self.test_node, block, accepted=False)
-        wait_until(lambda: 'reject' in self.test_node.last_message and self.test_node.last_message["reject"].reason ==  b"unexpected-witness")
-
-        # But it should not be permanently marked bad...
-        # Resend without witness information.
-        self.test_node.send_message(msg_block(block))
-        self.test_node.sync_with_ping()
-        assert_equal(self.nodes[0].getbestblockhash(), block.hash)
-
-        # Update our utxo list; we spent the first entry.
-        self.utxo.pop(0)
-        self.utxo.append(UTXO(tx.sha256, 0, tx.vout[0].nValue))
-
-    @subtest
->>>>>>> 68f3c7eb
     def test_block_relay(self):
         """Test that block requests to NODE_WITNESS peer are with MSG_WITNESS_FLAG.
 
@@ -371,15 +335,6 @@
         assert(self.test_node.last_message["getdata"].inv[0].type == blocktype)
         test_witness_block(self.nodes[0], self.test_node, block2, True)
 
-<<<<<<< HEAD
-=======
-        block3 = self.build_next_block(version=(VB_TOP_BITS | (1 << 15)))
-        block3.solve()
-        self.test_node.announce_block_and_wait_for_getdata(block3, use_header=True)
-        assert(self.test_node.last_message["getdata"].inv[0].type == blocktype)
-        test_witness_block(self.nodes[0], self.test_node, block3, True)
-
->>>>>>> 68f3c7eb
         # Check that we can getdata for witness blocks or regular blocks,
         # and the right thing happens.
         if self.segwit_status != 'active':
@@ -444,204 +399,6 @@
             assert(block4.sha256 not in self.old_node.getdataset)
 
     @subtest
-<<<<<<< HEAD
-=======
-    def test_v0_outputs_arent_spendable(self):
-        """Test that v0 outputs aren't spendable before segwit activation.
-
-        ~6 months after segwit activation, the SCRIPT_VERIFY_WITNESS flag was
-        backdated so that it applies to all blocks, going back to the genesis
-        block.
-
-        Consequently, version 0 witness outputs are never spendable without
-        witness, and so can't be spent before segwit activation (the point at which
-        blocks are permitted to contain witnesses)."""
-
-        # node2 doesn't need to be connected for this test.
-        # (If it's connected, node0 may propogate an invalid block to it over
-        # compact blocks and the nodes would have inconsistent tips.)
-        disconnect_nodes(self.nodes[0], 2)
-
-        # Create two outputs, a p2wsh and p2sh-p2wsh
-        witness_program = CScript([OP_TRUE])
-        witness_hash = sha256(witness_program)
-        script_pubkey = CScript([OP_0, witness_hash])
-
-        p2sh_pubkey = hash160(script_pubkey)
-        p2sh_script_pubkey = CScript([OP_HASH160, p2sh_pubkey, OP_EQUAL])
-
-        value = self.utxo[0].nValue // 3
-
-        tx = CTransaction()
-        tx.vin = [CTxIn(COutPoint(self.utxo[0].sha256, self.utxo[0].n), b'')]
-        tx.vout = [CTxOut(value, script_pubkey), CTxOut(value, p2sh_script_pubkey)]
-        tx.vout.append(CTxOut(value, CScript([OP_TRUE])))
-        tx.rehash()
-        txid = tx.sha256
-
-        # Add it to a block
-        block = self.build_next_block()
-        self.update_witness_block_with_transactions(block, [tx])
-        # Verify that segwit isn't activated. A block serialized with witness
-        # should be rejected prior to activation.
-        test_witness_block(self.nodes[0], self.test_node, block, accepted=False, with_witness=True, reason=b'unexpected-witness')
-        # Now send the block without witness. It should be accepted
-        test_witness_block(self.nodes[0], self.test_node, block, accepted=True, with_witness=False)
-
-        # Now try to spend the outputs. This should fail since SCRIPT_VERIFY_WITNESS is always enabled.
-        p2wsh_tx = CTransaction()
-        p2wsh_tx.vin = [CTxIn(COutPoint(txid, 0), b'')]
-        p2wsh_tx.vout = [CTxOut(value, CScript([OP_TRUE]))]
-        p2wsh_tx.wit.vtxinwit.append(CTxInWitness())
-        p2wsh_tx.wit.vtxinwit[0].scriptWitness.stack = [CScript([OP_TRUE])]
-        p2wsh_tx.rehash()
-
-        p2sh_p2wsh_tx = CTransaction()
-        p2sh_p2wsh_tx.vin = [CTxIn(COutPoint(txid, 1), CScript([script_pubkey]))]
-        p2sh_p2wsh_tx.vout = [CTxOut(value, CScript([OP_TRUE]))]
-        p2sh_p2wsh_tx.wit.vtxinwit.append(CTxInWitness())
-        p2sh_p2wsh_tx.wit.vtxinwit[0].scriptWitness.stack = [CScript([OP_TRUE])]
-        p2sh_p2wsh_tx.rehash()
-
-        for tx in [p2wsh_tx, p2sh_p2wsh_tx]:
-
-            block = self.build_next_block()
-            self.update_witness_block_with_transactions(block, [tx])
-
-            # When the block is serialized with a witness, the block will be rejected because witness
-            # data isn't allowed in blocks that don't commit to witness data.
-            test_witness_block(self.nodes[0], self.test_node, block, accepted=False, with_witness=True, reason=b'unexpected-witness')
-
-            # When the block is serialized without witness, validation fails because the transaction is
-            # invalid (transactions are always validated with SCRIPT_VERIFY_WITNESS so a segwit v0 transaction
-            # without a witness is invalid).
-            # Note: The reject reason for this failure could be
-            # 'block-validation-failed' (if script check threads > 1) or
-            # 'non-mandatory-script-verify-flag (Witness program was passed an
-            # empty witness)' (otherwise).
-            # TODO: support multiple acceptable reject reasons.
-            test_witness_block(self.nodes[0], self.test_node, block, accepted=False, with_witness=False)
-
-        connect_nodes(self.nodes[0], 2)
-
-        self.utxo.pop(0)
-        self.utxo.append(UTXO(txid, 2, value))
-
-    @subtest
-    def advance_to_segwit_started(self):
-        """Mine enough blocks for segwit's vb state to be 'started'."""
-        height = self.nodes[0].getblockcount()
-        # Will need to rewrite the tests here if we are past the first period
-        assert(height < VB_PERIOD - 1)
-        # Advance to end of period, status should now be 'started'
-        self.nodes[0].generate(VB_PERIOD - height - 1)
-        assert_equal(get_bip9_status(self.nodes[0], 'segwit')['status'], 'started')
-        self.segwit_status = 'started'
-
-    @subtest
-    def test_getblocktemplate_before_lockin(self):
-        # Node0 is segwit aware, node2 is not.
-        for node in [self.nodes[0], self.nodes[2]]:
-            gbt_results = node.getblocktemplate()
-            block_version = gbt_results['version']
-            # If we're not indicating segwit support, we will still be
-            # signalling for segwit activation.
-            assert_equal((block_version & (1 << VB_WITNESS_BIT) != 0), node == self.nodes[0])
-            # If we don't specify the segwit rule, then we won't get a default
-            # commitment.
-            assert('default_witness_commitment' not in gbt_results)
-
-        # Workaround:
-        # Can either change the tip, or change the mempool and wait 5 seconds
-        # to trigger a recomputation of getblocktemplate.
-        txid = int(self.nodes[0].sendtoaddress(self.nodes[0].getnewaddress(), 1), 16)
-        # Using mocktime lets us avoid sleep()
-        sync_mempools(self.nodes)
-        self.nodes[0].setmocktime(int(time.time()) + 10)
-        self.nodes[2].setmocktime(int(time.time()) + 10)
-
-        for node in [self.nodes[0], self.nodes[2]]:
-            gbt_results = node.getblocktemplate({"rules": ["segwit"]})
-            block_version = gbt_results['version']
-            if node == self.nodes[2]:
-                # If this is a non-segwit node, we should still not get a witness
-                # commitment, nor a version bit signalling segwit.
-                assert_equal(block_version & (1 << VB_WITNESS_BIT), 0)
-                assert('default_witness_commitment' not in gbt_results)
-            else:
-                # For segwit-aware nodes, check the version bit and the witness
-                # commitment are correct.
-                assert(block_version & (1 << VB_WITNESS_BIT) != 0)
-                assert('default_witness_commitment' in gbt_results)
-                witness_commitment = gbt_results['default_witness_commitment']
-
-                # Check that default_witness_commitment is present.
-                witness_root = CBlock.get_merkle_root([ser_uint256(0),
-                                                       ser_uint256(txid)])
-                script = get_witness_script(witness_root, 0)
-                assert_equal(witness_commitment, bytes_to_hex_str(script))
-
-        # undo mocktime
-        self.nodes[0].setmocktime(0)
-        self.nodes[2].setmocktime(0)
-
-    @subtest
-    def advance_to_segwit_lockin(self):
-        """Mine enough blocks to lock in segwit, but don't activate."""
-        height = self.nodes[0].getblockcount()
-        # Advance to end of period, and verify lock-in happens at the end
-        self.nodes[0].generate(VB_PERIOD - 1)
-        height = self.nodes[0].getblockcount()
-        assert((height % VB_PERIOD) == VB_PERIOD - 2)
-        assert_equal(get_bip9_status(self.nodes[0], 'segwit')['status'], 'started')
-        self.nodes[0].generate(1)
-        assert_equal(get_bip9_status(self.nodes[0], 'segwit')['status'], 'locked_in')
-        self.segwit_status = 'locked_in'
-
-    @subtest
-    def test_witness_tx_relay_before_segwit_activation(self):
-
-        # Generate a transaction that doesn't require a witness, but send it
-        # with a witness.  Should be rejected for premature-witness, but should
-        # not be added to recently rejected list.
-        tx = CTransaction()
-        tx.vin.append(CTxIn(COutPoint(self.utxo[0].sha256, self.utxo[0].n), b""))
-        tx.vout.append(CTxOut(self.utxo[0].nValue - 1000, CScript([OP_TRUE, OP_DROP] * 15 + [OP_TRUE])))
-        tx.wit.vtxinwit.append(CTxInWitness())
-        tx.wit.vtxinwit[0].scriptWitness.stack = [b'a']
-        tx.rehash()
-
-        tx_hash = tx.sha256
-        tx_value = tx.vout[0].nValue
-
-        # Verify that if a peer doesn't set nServices to include NODE_WITNESS,
-        # the getdata is just for the non-witness portion.
-        self.old_node.announce_tx_and_wait_for_getdata(tx)
-        assert(self.old_node.last_message["getdata"].inv[0].type == 1)
-
-        # Since we haven't delivered the tx yet, inv'ing the same tx from
-        # a witness transaction ought not result in a getdata.
-        self.test_node.announce_tx_and_wait_for_getdata(tx, timeout=2, success=False)
-
-        # Delivering this transaction with witness should fail (no matter who
-        # its from)
-        assert_equal(len(self.nodes[0].getrawmempool()), 0)
-        assert_equal(len(self.nodes[1].getrawmempool()), 0)
-        test_transaction_acceptance(self.nodes[0], self.old_node, tx, with_witness=True, accepted=False)
-        test_transaction_acceptance(self.nodes[0], self.test_node, tx, with_witness=True, accepted=False)
-
-        # But eliminating the witness should fix it
-        test_transaction_acceptance(self.nodes[0], self.test_node, tx, with_witness=False, accepted=True)
-
-        # Cleanup: mine the first transaction and update utxo
-        self.nodes[0].generate(1)
-        assert_equal(len(self.nodes[0].getrawmempool()), 0)
-
-        self.utxo.pop(0)
-        self.utxo.append(UTXO(tx_hash, 0, tx_value))
-
-    @subtest
->>>>>>> 68f3c7eb
     def test_standardness_v0(self):
         """Test V0 txout standardness.
 
