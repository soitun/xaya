#!/usr/bin/env python3
# Copyright (c) 2016-2020 The Bitcoin Core developers
# Distributed under the MIT software license, see the accompanying
# file COPYING or http://www.opensource.org/licenses/mit-license.php.
"""Test segwit transactions and blocks on P2P network."""
from decimal import Decimal
import random
import struct
import time

from test_framework.blocktools import create_block, create_coinbase, add_witness_commitment, WITNESS_COMMITMENT_HEADER
from test_framework.key import ECKey
from test_framework.messages import (
    BIP125_SEQUENCE_NUMBER,
    CBlockHeader,
    CInv,
    COutPoint,
    CTransaction,
    CTxIn,
    CTxInWitness,
    CTxOut,
    CTxWitness,
    MAX_BLOCK_WEIGHT,
    MSG_BLOCK,
    MSG_TX,
    MSG_WITNESS_FLAG,
    MSG_WITNESS_TX,
    MSG_WTX,
    NODE_NETWORK,
    NODE_WITNESS,
    msg_no_witness_block,
    msg_getdata,
    msg_headers,
    msg_inv,
    msg_tx,
    msg_block,
    msg_no_witness_tx,
    ser_uint256,
    ser_vector,
    sha256,
    tx_from_hex,
)
from test_framework.p2p import (
    P2PInterface,
    p2p_lock,
)
from test_framework.script import (
    CScript,
    CScriptNum,
    CScriptOp,
    MAX_SCRIPT_ELEMENT_SIZE,
    OP_0,
    OP_1,
    OP_2,
    OP_16,
    OP_2DROP,
    OP_CHECKMULTISIG,
    OP_CHECKSIG,
    OP_DROP,
    OP_ELSE,
    OP_ENDIF,
    OP_IF,
    OP_RETURN,
    OP_TRUE,
    SIGHASH_ALL,
    SIGHASH_ANYONECANPAY,
    SIGHASH_NONE,
    SIGHASH_SINGLE,
    SegwitV0SignatureHash,
    LegacySignatureHash,
    hash160,
)
from test_framework.script_util import (
    key_to_p2wpkh_script,
    keyhash_to_p2pkh_script,
    script_to_p2sh_script,
    script_to_p2wsh_script,
)
from test_framework.test_framework import BitcoinTestFramework
from test_framework.util import (
    assert_equal,
    assert_greater_than,
    softfork_active,
    assert_raises_rpc_error,
)

MAX_SIGOP_COST = 8000

SEGWIT_HEIGHT = 120

class UTXO():
    """Used to keep track of anyone-can-spend outputs that we can use in the tests."""
    def __init__(self, sha256, n, value):
        self.sha256 = sha256
        self.n = n
        self.nValue = value

def sign_p2pk_witness_input(script, tx_to, in_idx, hashtype, value, key):
    """Add signature for a P2PK witness script."""
    tx_hash = SegwitV0SignatureHash(script, tx_to, in_idx, hashtype, value)
    signature = key.sign_ecdsa(tx_hash) + chr(hashtype).encode('latin-1')
    tx_to.wit.vtxinwit[in_idx].scriptWitness.stack = [signature, script]
    tx_to.rehash()

def test_transaction_acceptance(node, p2p, tx, with_witness, accepted, reason=None):
    """Send a transaction to the node and check that it's accepted to the mempool

    - Submit the transaction over the p2p interface
    - use the getrawmempool rpc to check for acceptance."""
    reason = [reason] if reason else []
    with node.assert_debug_log(expected_msgs=reason):
        p2p.send_and_ping(msg_tx(tx) if with_witness else msg_no_witness_tx(tx))
        assert_equal(tx.hash in node.getrawmempool(), accepted)


def test_witness_block(node, p2p, block, accepted, with_witness=True, reason=None):
    """Send a block to the node and check that it's accepted

    - Submit the block over the p2p interface
    - use the getbestblockhash rpc to check for acceptance."""
    reason = [reason] if reason else []
    with node.assert_debug_log(expected_msgs=reason):
        p2p.send_and_ping(msg_block(block) if with_witness else msg_no_witness_block(block))
        assert_equal(node.getbestblockhash() == block.hash, accepted)


class TestP2PConn(P2PInterface):
    def __init__(self, wtxidrelay=False):
        super().__init__(wtxidrelay=wtxidrelay)
        self.getdataset = set()
        self.last_wtxidrelay = []
        self.lastgetdata = []
        self.wtxidrelay = wtxidrelay

    # Don't send getdata message replies to invs automatically.
    # We'll send the getdata messages explicitly in the test logic.
    def on_inv(self, message):
        pass

    def on_getdata(self, message):
        self.lastgetdata = message.inv
        for inv in message.inv:
            self.getdataset.add(inv.hash)

    def on_wtxidrelay(self, message):
        self.last_wtxidrelay.append(message)

    def announce_tx_and_wait_for_getdata(self, tx, success=True, use_wtxid=False):
        if success:
            # sanity check
            assert (self.wtxidrelay and use_wtxid) or (not self.wtxidrelay and not use_wtxid)
        with p2p_lock:
            self.last_message.pop("getdata", None)
        if use_wtxid:
            wtxid = tx.calc_sha256(True)
            self.send_message(msg_inv(inv=[CInv(MSG_WTX, wtxid)]))
        else:
            self.send_message(msg_inv(inv=[CInv(MSG_TX, tx.sha256)]))

        if success:
            if use_wtxid:
                self.wait_for_getdata([wtxid])
            else:
                self.wait_for_getdata([tx.sha256])
        else:
            time.sleep(5)
            assert not self.last_message.get("getdata")

    def announce_block_and_wait_for_getdata(self, block, use_header, timeout=60):
        with p2p_lock:
            self.last_message.pop("getdata", None)
            self.last_message.pop("getheaders", None)
        msg = msg_headers()
        msg.headers = [CBlockHeader(block)]
        if use_header:
            self.send_message(msg)
        else:
            self.send_message(msg_inv(inv=[CInv(MSG_BLOCK, block.sha256)]))
            self.wait_for_getheaders()
            self.send_message(msg)
        self.wait_for_getdata([block.sha256])

    def request_block(self, blockhash, inv_type, timeout=60):
        with p2p_lock:
            self.last_message.pop("block", None)
        self.send_message(msg_getdata(inv=[CInv(inv_type, blockhash)]))
        self.wait_for_block(blockhash, timeout)
        return self.last_message["block"].block

class SegWitTest(BitcoinTestFramework):
    def set_test_params(self):
        self.setup_clean_chain = True
        self.num_nodes = 2
        # This test tests SegWit both pre and post-activation, so use the normal BIP9 activation.
        self.extra_args = [
            ["-acceptnonstdtxn=1", "-segwitheight={}".format(SEGWIT_HEIGHT), "-whitelist=noban@127.0.0.1"],
            ["-acceptnonstdtxn=0", "-segwitheight={}".format(SEGWIT_HEIGHT)],
        ]
        self.supports_cli = False

    def skip_test_if_missing_module(self):
        self.skip_if_no_wallet()

    # Helper functions

    def build_next_block(self, version=4):
        """Build a block on top of node0's tip."""
        tip = self.nodes[0].getbestblockhash()
        height = self.nodes[0].getblockcount() + 1
        block_time = self.nodes[0].getblockheader(tip)["mediantime"] + 1
        block = create_block(int(tip, 16), create_coinbase(height), block_time)
        block.nVersion = version
        block.rehash()
        return block

    def update_witness_block_with_transactions(self, block, tx_list, nonce=0):
        """Add list of transactions to block, adds witness commitment, then solves."""
        block.vtx.extend(tx_list)
        add_witness_commitment(block, nonce)
        block.solve()

    def run_test(self):
        # Setup the p2p connections
        # self.test_node sets NODE_WITNESS|NODE_NETWORK
        self.test_node = self.nodes[0].add_p2p_connection(TestP2PConn(), services=NODE_NETWORK | NODE_WITNESS)
        # self.old_node sets only NODE_NETWORK
        self.old_node = self.nodes[0].add_p2p_connection(TestP2PConn(), services=NODE_NETWORK)
        # self.std_node is for testing node1 (fRequireStandard=true)
        self.std_node = self.nodes[1].add_p2p_connection(TestP2PConn(), services=NODE_NETWORK | NODE_WITNESS)
        # self.std_wtx_node is for testing node1 with wtxid relay
        self.std_wtx_node = self.nodes[1].add_p2p_connection(TestP2PConn(wtxidrelay=True), services=NODE_NETWORK | NODE_WITNESS)

        assert self.test_node.nServices & NODE_WITNESS != 0

        # Keep a place to store utxo's that can be used in later tests
        self.utxo = []

        self.log.info("Starting tests before segwit activation")
        self.segwit_active = False

        self.test_non_witness_transaction()
        # Upstream Bitcoin backdated the script verification softfork,
        # which we cannot do yet until segwit activates on Namecoin.
        #self.test_v0_outputs_arent_spendable()
        self.test_block_relay()
        self.test_unnecessary_witness_before_segwit_activation()
        self.test_witness_tx_relay_before_segwit_activation()
        self.test_standardness_v0()

        self.log.info("Advancing to segwit activation")
        self.advance_to_segwit_active()

        # Segwit status 'active'

        self.test_p2sh_witness()
        self.test_witness_commitments()
        self.test_block_malleability()
        self.test_witness_block_size()
        self.test_submit_block()
        self.test_extra_witness_data()
        self.test_max_witness_push_length()
        self.test_max_witness_script_length()
        self.test_witness_input_length()
        self.test_block_relay()
        self.test_tx_relay_after_segwit_activation()
        self.test_standardness_v0()
        self.test_segwit_versions()
        self.test_premature_coinbase_witness_spend()
        self.test_uncompressed_pubkey()
        self.test_signature_version_1()
        self.test_non_standard_witness_blinding()
        self.test_non_standard_witness()
        self.test_witness_sigops()
        self.test_superfluous_witness()
        self.test_wtxid_relay()

    # Individual tests

    def subtest(func):  # noqa: N805
        """Wraps the subtests for logging and state assertions."""
        def func_wrapper(self, *args, **kwargs):
            self.log.info("Subtest: {} (Segwit active = {})".format(func.__name__, self.segwit_active))
            # Assert segwit status is as expected
            assert_equal(softfork_active(self.nodes[0], 'segwit'), self.segwit_active)
            func(self, *args, **kwargs)
            # Each subtest should leave some utxos for the next subtest
            assert self.utxo
            self.sync_blocks()
            # Assert segwit status is as expected at end of subtest
            assert_equal(softfork_active(self.nodes[0], 'segwit'), self.segwit_active)

        return func_wrapper

    @subtest  # type: ignore
    def test_non_witness_transaction(self):
        """See if sending a regular transaction works, and create a utxo to use in later tests."""
        # Mine a block with an anyone-can-spend coinbase,
        # let it mature, then try to spend it.

        block = self.build_next_block(version=1)
        block.solve()
        self.test_node.send_and_ping(msg_no_witness_block(block))  # make sure the block was processed
        txid = block.vtx[0].sha256

        self.nodes[0].generate(99)  # let the block mature

        # Create a transaction that spends the coinbase
        tx = CTransaction()
        tx.vin.append(CTxIn(COutPoint(txid, 0), b""))
        tx.vout.append(CTxOut(49 * 100000000, CScript([OP_TRUE, OP_DROP] * 15 + [OP_TRUE])))
        tx.calc_sha256()

        # Check that serializing it with or without witness is the same
        # This is a sanity check of our testing framework.
        assert_equal(msg_no_witness_tx(tx).serialize(), msg_tx(tx).serialize())

        self.test_node.send_and_ping(msg_tx(tx))  # make sure the block was processed
        assert tx.hash in self.nodes[0].getrawmempool()
        # Save this transaction for later
        self.utxo.append(UTXO(tx.sha256, 0, 49 * 100000000))
        self.nodes[0].generate(1)

    @subtest  # type: ignore
    def test_unnecessary_witness_before_segwit_activation(self):
        """Verify that blocks with witnesses are rejected before activation."""

        tx = CTransaction()
        tx.vin.append(CTxIn(COutPoint(self.utxo[0].sha256, self.utxo[0].n), b""))
        tx.vout.append(CTxOut(self.utxo[0].nValue - 1000, CScript([OP_TRUE])))
        tx.wit.vtxinwit.append(CTxInWitness())
        tx.wit.vtxinwit[0].scriptWitness.stack = [CScript([CScriptNum(1)])]

        # Verify the hash with witness differs from the txid
        # (otherwise our testing framework must be broken!)
        tx.rehash()
        assert tx.sha256 != tx.calc_sha256(with_witness=True)

        # Construct a segwit-signaling block that includes the transaction.
        block = self.build_next_block()
        self.update_witness_block_with_transactions(block, [tx])
        # Sending witness data before activation is not allowed (anti-spam
        # rule).
        test_witness_block(self.nodes[0], self.test_node, block, accepted=False, reason='unexpected-witness')

        # But it should not be permanently marked bad...
        # Resend without witness information.
        self.test_node.send_and_ping(msg_no_witness_block(block))  # make sure the block was processed
        assert_equal(self.nodes[0].getbestblockhash(), block.hash)

        # Update our utxo list; we spent the first entry.
        self.utxo.pop(0)
        self.utxo.append(UTXO(tx.sha256, 0, tx.vout[0].nValue))

    @subtest  # type: ignore
    def test_block_relay(self):
        """Test that block requests to NODE_WITNESS peer are with MSG_WITNESS_FLAG.

        This is true regardless of segwit activation.
        Also test that we don't ask for blocks from unupgraded peers."""

        blocktype = 2 | MSG_WITNESS_FLAG

        # test_node has set NODE_WITNESS, so all getdata requests should be for
        # witness blocks.
        # Test announcing a block via inv results in a getdata, and that
        # announcing a version 4 or random VB block with a header results in a getdata
        block1 = self.build_next_block()
        block1.solve()

        self.test_node.announce_block_and_wait_for_getdata(block1, use_header=False)
        assert self.test_node.last_message["getdata"].inv[0].type == blocktype
        test_witness_block(self.nodes[0], self.test_node, block1, True)

        block2 = self.build_next_block(version=4)
        block2.solve()

        self.test_node.announce_block_and_wait_for_getdata(block2, use_header=True)
        assert self.test_node.last_message["getdata"].inv[0].type == blocktype
        test_witness_block(self.nodes[0], self.test_node, block2, True)

        # Check that we can getdata for witness blocks or regular blocks,
        # and the right thing happens.
        if not self.segwit_active:
            # Before activation, we should be able to request old blocks with
            # or without witness, and they should be the same.
            chain_height = self.nodes[0].getblockcount()
            # Pick 10 random blocks on main chain, and verify that getdata's
            # for MSG_BLOCK, MSG_WITNESS_BLOCK, and rpc getblock() are equal.
            all_heights = list(range(chain_height + 1))
            random.shuffle(all_heights)
            all_heights = all_heights[0:10]
            for height in all_heights:
                block_hash = self.nodes[0].getblockhash(height)
                rpc_block = self.nodes[0].getblock(block_hash, False)
                block_hash = int(block_hash, 16)
                block = self.test_node.request_block(block_hash, 2)
                wit_block = self.test_node.request_block(block_hash, 2 | MSG_WITNESS_FLAG)
                assert_equal(block.serialize(), wit_block.serialize())
                assert_equal(block.serialize(), bytes.fromhex(rpc_block))
        else:
            # After activation, witness blocks and non-witness blocks should
            # be different.  Verify rpc getblock() returns witness blocks, while
            # getdata respects the requested type.
            block = self.build_next_block()
            self.update_witness_block_with_transactions(block, [])
            # This gives us a witness commitment.
            assert len(block.vtx[0].wit.vtxinwit) == 1
            assert len(block.vtx[0].wit.vtxinwit[0].scriptWitness.stack) == 1
            test_witness_block(self.nodes[0], self.test_node, block, accepted=True)
            # Now try to retrieve it...
            rpc_block = self.nodes[0].getblock(block.hash, False)
            non_wit_block = self.test_node.request_block(block.sha256, 2)
            wit_block = self.test_node.request_block(block.sha256, 2 | MSG_WITNESS_FLAG)
            assert_equal(wit_block.serialize(), bytes.fromhex(rpc_block))
            assert_equal(wit_block.serialize(False), non_wit_block.serialize())
            assert_equal(wit_block.serialize(), block.serialize())

            # Test size, vsize, weight
            rpc_details = self.nodes[0].getblock(block.hash, True)
            assert_equal(rpc_details["size"], len(block.serialize()))
            assert_equal(rpc_details["strippedsize"], len(block.serialize(False)))
            assert_equal(rpc_details["weight"], block.get_weight())

            # Upgraded node should not ask for blocks from unupgraded
            block4 = self.build_next_block(version=4)
            block4.solve()
            self.old_node.getdataset = set()

            # Blocks can be requested via direct-fetch (immediately upon processing the announcement)
            # or via parallel download (with an indeterminate delay from processing the announcement)
            # so to test that a block is NOT requested, we could guess a time period to sleep for,
            # and then check. We can avoid the sleep() by taking advantage of transaction getdata's
            # being processed after block getdata's, and announce a transaction as well,
            # and then check to see if that particular getdata has been received.
            # Since 0.14, inv's will only be responded to with a getheaders, so send a header
            # to announce this block.
            msg = msg_headers()
            msg.headers = [CBlockHeader(block4)]
            self.old_node.send_message(msg)
            self.old_node.announce_tx_and_wait_for_getdata(block4.vtx[0])
            assert block4.sha256 not in self.old_node.getdataset

    @subtest  # type: ignore
    def test_v0_outputs_arent_spendable(self):
        """Test that v0 outputs aren't spendable before segwit activation.

        ~6 months after segwit activation, the SCRIPT_VERIFY_WITNESS flag was
        backdated so that it applies to all blocks, going back to the genesis
        block.

        Consequently, version 0 witness outputs are never spendable without
        witness, and so can't be spent before segwit activation (the point at which
        blocks are permitted to contain witnesses)."""

        # Create two outputs, a p2wsh and p2sh-p2wsh
        witness_script = CScript([OP_TRUE])
        script_pubkey = script_to_p2wsh_script(witness_script)
        p2sh_script_pubkey = script_to_p2sh_script(script_pubkey)

        value = self.utxo[0].nValue // 3

        tx = CTransaction()
        tx.vin = [CTxIn(COutPoint(self.utxo[0].sha256, self.utxo[0].n), b'')]
        tx.vout = [CTxOut(value, script_pubkey), CTxOut(value, p2sh_script_pubkey)]
        tx.vout.append(CTxOut(value, CScript([OP_TRUE])))
        tx.rehash()
        txid = tx.sha256

        # Add it to a block
        block = self.build_next_block()
        self.update_witness_block_with_transactions(block, [tx])
        # Verify that segwit isn't activated. A block serialized with witness
        # should be rejected prior to activation.
        test_witness_block(self.nodes[0], self.test_node, block, accepted=False, with_witness=True, reason='unexpected-witness')
        # Now send the block without witness. It should be accepted
        test_witness_block(self.nodes[0], self.test_node, block, accepted=True, with_witness=False)

        # Now try to spend the outputs. This should fail since SCRIPT_VERIFY_WITNESS is always enabled.
        p2wsh_tx = CTransaction()
        p2wsh_tx.vin = [CTxIn(COutPoint(txid, 0), b'')]
        p2wsh_tx.vout = [CTxOut(value, CScript([OP_TRUE]))]
        p2wsh_tx.wit.vtxinwit.append(CTxInWitness())
        p2wsh_tx.wit.vtxinwit[0].scriptWitness.stack = [CScript([OP_TRUE])]
        p2wsh_tx.rehash()

        p2sh_p2wsh_tx = CTransaction()
        p2sh_p2wsh_tx.vin = [CTxIn(COutPoint(txid, 1), CScript([script_pubkey]))]
        p2sh_p2wsh_tx.vout = [CTxOut(value, CScript([OP_TRUE]))]
        p2sh_p2wsh_tx.wit.vtxinwit.append(CTxInWitness())
        p2sh_p2wsh_tx.wit.vtxinwit[0].scriptWitness.stack = [CScript([OP_TRUE])]
        p2sh_p2wsh_tx.rehash()

        for tx in [p2wsh_tx, p2sh_p2wsh_tx]:

            block = self.build_next_block()
            self.update_witness_block_with_transactions(block, [tx])

            # When the block is serialized with a witness, the block will be rejected because witness
            # data isn't allowed in blocks that don't commit to witness data.
            test_witness_block(self.nodes[0], self.test_node, block, accepted=False, with_witness=True, reason='unexpected-witness')

            # When the block is serialized without witness, validation fails because the transaction is
            # invalid (transactions are always validated with SCRIPT_VERIFY_WITNESS so a segwit v0 transaction
            # without a witness is invalid).
            # Note: The reject reason for this failure could be
            # 'block-validation-failed' (if script check threads > 1) or
            # 'non-mandatory-script-verify-flag (Witness program was passed an
            # empty witness)' (otherwise).
            # TODO: support multiple acceptable reject reasons.
            test_witness_block(self.nodes[0], self.test_node, block, accepted=False, with_witness=False)

        self.utxo.pop(0)
        self.utxo.append(UTXO(txid, 2, value))

    @subtest  # type: ignore
    def test_witness_tx_relay_before_segwit_activation(self):

        # Generate a transaction that doesn't require a witness, but send it
        # with a witness.  Should be rejected for premature-witness, but should
        # not be added to recently rejected list.
        tx = CTransaction()
        tx.vin.append(CTxIn(COutPoint(self.utxo[0].sha256, self.utxo[0].n), b""))
        tx.vout.append(CTxOut(self.utxo[0].nValue - 1000, CScript([OP_TRUE, OP_DROP] * 15 + [OP_TRUE])))
        tx.wit.vtxinwit.append(CTxInWitness())
        tx.wit.vtxinwit[0].scriptWitness.stack = [b'a']
        tx.rehash()

        tx_hash = tx.sha256
        tx_value = tx.vout[0].nValue

        # Verify that if a peer doesn't set nServices to include NODE_WITNESS,
        # the getdata is just for the non-witness portion.
        self.old_node.announce_tx_and_wait_for_getdata(tx)
        assert self.old_node.last_message["getdata"].inv[0].type == MSG_TX

        # Since we haven't delivered the tx yet, inv'ing the same tx from
        # a witness transaction ought not result in a getdata.
        self.test_node.announce_tx_and_wait_for_getdata(tx, success=False)

        # Delivering this transaction with witness should fail (no matter who
        # its from)
        assert_equal(len(self.nodes[0].getrawmempool()), 0)
        assert_equal(len(self.nodes[1].getrawmempool()), 0)
        test_transaction_acceptance(self.nodes[0], self.old_node, tx, with_witness=True, accepted=False)
        test_transaction_acceptance(self.nodes[0], self.test_node, tx, with_witness=True, accepted=False)

        # But eliminating the witness should fix it
        test_transaction_acceptance(self.nodes[0], self.test_node, tx, with_witness=False, accepted=True)

        # Cleanup: mine the first transaction and update utxo
        self.nodes[0].generate(1)
        assert_equal(len(self.nodes[0].getrawmempool()), 0)

        self.utxo.pop(0)
        self.utxo.append(UTXO(tx_hash, 0, tx_value))

    @subtest  # type: ignore
    def test_standardness_v0(self):
        """Test V0 txout standardness.

        V0 segwit outputs and inputs are always standard.
        V0 segwit inputs may only be mined after activation, but not before."""

        witness_script = CScript([OP_TRUE])
        script_pubkey = script_to_p2wsh_script(witness_script)
        p2sh_script_pubkey = script_to_p2sh_script(witness_script)

        # First prepare a p2sh output (so that spending it will pass standardness)
        p2sh_tx = CTransaction()
        p2sh_tx.vin = [CTxIn(COutPoint(self.utxo[0].sha256, self.utxo[0].n), b"")]
        p2sh_tx.vout = [CTxOut(self.utxo[0].nValue - 1000, p2sh_script_pubkey)]
        p2sh_tx.rehash()

        # Mine it on test_node to create the confirmed output.
        test_transaction_acceptance(self.nodes[0], self.test_node, p2sh_tx, with_witness=True, accepted=True)
        self.nodes[0].generate(1)
        self.sync_blocks()

        # Now test standardness of v0 P2WSH outputs.
        # Start by creating a transaction with two outputs.
        tx = CTransaction()
        tx.vin = [CTxIn(COutPoint(p2sh_tx.sha256, 0), CScript([witness_script]))]
        tx.vout = [CTxOut(p2sh_tx.vout[0].nValue - 10000, script_pubkey)]
        tx.vout.append(CTxOut(8000, script_pubkey))  # Might burn this later
        tx.vin[0].nSequence = BIP125_SEQUENCE_NUMBER  # Just to have the option to bump this tx from the mempool
        tx.rehash()

        # This is always accepted, since the mempool policy is to consider segwit as always active
        # and thus allow segwit outputs
        test_transaction_acceptance(self.nodes[1], self.std_node, tx, with_witness=True, accepted=True)

        # Now create something that looks like a P2PKH output. This won't be spendable.
        witness_hash = sha256(witness_script)
        script_pubkey = CScript([OP_0, hash160(witness_hash)])
        tx2 = CTransaction()
        # tx was accepted, so we spend the second output.
        tx2.vin = [CTxIn(COutPoint(tx.sha256, 1), b"")]
        tx2.vout = [CTxOut(7000, script_pubkey)]
        tx2.wit.vtxinwit.append(CTxInWitness())
        tx2.wit.vtxinwit[0].scriptWitness.stack = [witness_script]
        tx2.rehash()

        test_transaction_acceptance(self.nodes[1], self.std_node, tx2, with_witness=True, accepted=True)

        # Now update self.utxo for later tests.
        tx3 = CTransaction()
        # tx and tx2 were both accepted.  Don't bother trying to reclaim the
        # P2PKH output; just send tx's first output back to an anyone-can-spend.
        self.sync_mempools([self.nodes[0], self.nodes[1]])
        tx3.vin = [CTxIn(COutPoint(tx.sha256, 0), b"")]
        tx3.vout = [CTxOut(tx.vout[0].nValue - 1000, CScript([OP_TRUE, OP_DROP] * 15 + [OP_TRUE]))]
        tx3.wit.vtxinwit.append(CTxInWitness())
        tx3.wit.vtxinwit[0].scriptWitness.stack = [witness_script]
        tx3.rehash()
        if not self.segwit_active:
            # Just check mempool acceptance, but don't add the transaction to the mempool, since witness is disallowed
            # in blocks and the tx is impossible to mine right now.
            assert_equal(
                self.nodes[0].testmempoolaccept([tx3.serialize_with_witness().hex()]),
                [{
                    'txid': tx3.hash,
                    'wtxid': tx3.getwtxid(),
                    'allowed': True,
                    'vsize': tx3.get_vsize(),
                    'fees': {
                        'base': Decimal('0.00001000'),
                    },
                }],
            )
            # Create the same output as tx3, but by replacing tx
            tx3_out = tx3.vout[0]
            tx3 = tx
            tx3.vout = [tx3_out]
            tx3.rehash()
            assert_equal(
                self.nodes[0].testmempoolaccept([tx3.serialize_with_witness().hex()]),
                [{
                    'txid': tx3.hash,
                    'wtxid': tx3.getwtxid(),
                    'allowed': True,
                    'vsize': tx3.get_vsize(),
                    'fees': {
                        'base': Decimal('0.00011000'),
                    },
                }],
            )
        test_transaction_acceptance(self.nodes[0], self.test_node, tx3, with_witness=True, accepted=True)

        self.nodes[0].generate(1)
        self.sync_blocks()
        self.utxo.pop(0)
        self.utxo.append(UTXO(tx3.sha256, 0, tx3.vout[0].nValue))
        assert_equal(len(self.nodes[1].getrawmempool()), 0)

    @subtest  # type: ignore
    def advance_to_segwit_active(self):
        """Mine enough blocks to activate segwit."""
        assert not softfork_active(self.nodes[0], 'segwit')
        height = self.nodes[0].getblockcount()
        self.nodes[0].generate(SEGWIT_HEIGHT - height - 2)
        assert not softfork_active(self.nodes[0], 'segwit')
        self.nodes[0].generate(1)
        assert softfork_active(self.nodes[0], 'segwit')
        self.segwit_active = True

    @subtest  # type: ignore
    def test_p2sh_witness(self):
        """Test P2SH wrapped witness programs."""

        # Prepare the p2sh-wrapped witness output
        witness_script = CScript([OP_DROP, OP_TRUE])
        p2wsh_pubkey = script_to_p2wsh_script(witness_script)
        script_pubkey = script_to_p2sh_script(p2wsh_pubkey)
        script_sig = CScript([p2wsh_pubkey])  # a push of the redeem script

        # Fund the P2SH output
        tx = CTransaction()
        tx.vin.append(CTxIn(COutPoint(self.utxo[0].sha256, self.utxo[0].n), b""))
        tx.vout.append(CTxOut(self.utxo[0].nValue - 1000, script_pubkey))
        tx.rehash()

        # Verify mempool acceptance and block validity
        test_transaction_acceptance(self.nodes[0], self.test_node, tx, with_witness=False, accepted=True)
        block = self.build_next_block()
        self.update_witness_block_with_transactions(block, [tx])
        test_witness_block(self.nodes[0], self.test_node, block, accepted=True, with_witness=True)
        self.sync_blocks()

        # Now test attempts to spend the output.
        spend_tx = CTransaction()
        spend_tx.vin.append(CTxIn(COutPoint(tx.sha256, 0), script_sig))
        spend_tx.vout.append(CTxOut(tx.vout[0].nValue - 1000, CScript([OP_TRUE])))
        spend_tx.rehash()

        # This transaction should not be accepted into the mempool pre- or
        # post-segwit.  Mempool acceptance will use SCRIPT_VERIFY_WITNESS which
        # will require a witness to spend a witness program regardless of
        # segwit activation.  Note that older bitcoind's that are not
        # segwit-aware would also reject this for failing CLEANSTACK.
        with self.nodes[0].assert_debug_log(
                expected_msgs=(spend_tx.hash, 'was not accepted: non-mandatory-script-verify-flag (Witness program was passed an empty witness)')):
            test_transaction_acceptance(self.nodes[0], self.test_node, spend_tx, with_witness=False, accepted=False)

        # Try to put the witness script in the scriptSig, should also fail.
        spend_tx.vin[0].scriptSig = CScript([p2wsh_pubkey, b'a'])
        spend_tx.rehash()
        with self.nodes[0].assert_debug_log(
                expected_msgs=(spend_tx.hash, 'was not accepted: mandatory-script-verify-flag-failed (Script evaluated without error but finished with a false/empty top stack element)')):
            test_transaction_acceptance(self.nodes[0], self.test_node, spend_tx, with_witness=False, accepted=False)

        # Now put the witness script in the witness, should succeed after
        # segwit activates.
        spend_tx.vin[0].scriptSig = script_sig
        spend_tx.rehash()
        spend_tx.wit.vtxinwit.append(CTxInWitness())
        spend_tx.wit.vtxinwit[0].scriptWitness.stack = [b'a', witness_script]

        # Verify mempool acceptance
        test_transaction_acceptance(self.nodes[0], self.test_node, spend_tx, with_witness=True, accepted=True)
        block = self.build_next_block()
        self.update_witness_block_with_transactions(block, [spend_tx])

        # If we're after activation, then sending this with witnesses should be valid.
        # This no longer works before activation, because SCRIPT_VERIFY_WITNESS
        # is always set.
        # TODO: rewrite this test to make clear that it only works after activation.
        test_witness_block(self.nodes[0], self.test_node, block, accepted=True)

        # Update self.utxo
        self.utxo.pop(0)
        self.utxo.append(UTXO(spend_tx.sha256, 0, spend_tx.vout[0].nValue))

    @subtest  # type: ignore
    def test_witness_commitments(self):
        """Test witness commitments.

        This test can only be run after segwit has activated."""

        # First try a correct witness commitment.
        block = self.build_next_block()
        add_witness_commitment(block)
        block.solve()

        # Test the test -- witness serialization should be different
        assert msg_block(block).serialize() != msg_no_witness_block(block).serialize()

        # This empty block should be valid.
        test_witness_block(self.nodes[0], self.test_node, block, accepted=True)

        # Try to tweak the nonce
        block_2 = self.build_next_block()
        add_witness_commitment(block_2, nonce=28)
        block_2.solve()

        # The commitment should have changed!
        assert block_2.vtx[0].vout[-1] != block.vtx[0].vout[-1]

        # This should also be valid.
        test_witness_block(self.nodes[0], self.test_node, block_2, accepted=True)

        # Now test commitments with actual transactions
        tx = CTransaction()
        tx.vin.append(CTxIn(COutPoint(self.utxo[0].sha256, self.utxo[0].n), b""))

        # Let's construct a witness script
        witness_script = CScript([OP_TRUE])
        script_pubkey = script_to_p2wsh_script(witness_script)
        tx.vout.append(CTxOut(self.utxo[0].nValue - 1000, script_pubkey))
        tx.rehash()

        # tx2 will spend tx1, and send back to a regular anyone-can-spend address
        tx2 = CTransaction()
        tx2.vin.append(CTxIn(COutPoint(tx.sha256, 0), b""))
        tx2.vout.append(CTxOut(tx.vout[0].nValue - 1000, witness_script))
        tx2.wit.vtxinwit.append(CTxInWitness())
        tx2.wit.vtxinwit[0].scriptWitness.stack = [witness_script]
        tx2.rehash()

        block_3 = self.build_next_block()
        self.update_witness_block_with_transactions(block_3, [tx, tx2], nonce=1)
        # Add an extra OP_RETURN output that matches the witness commitment template,
        # even though it has extra data after the incorrect commitment.
        # This block should fail.
        block_3.vtx[0].vout.append(CTxOut(0, CScript([OP_RETURN, WITNESS_COMMITMENT_HEADER + ser_uint256(2), 10])))
        block_3.vtx[0].rehash()
        block_3.hashMerkleRoot = block_3.calc_merkle_root()
        block_3.rehash()
        block_3.solve()

        test_witness_block(self.nodes[0], self.test_node, block_3, accepted=False)

        # Add a different commitment with different nonce, but in the
        # right location, and with some funds burned(!).
        # This should succeed (nValue shouldn't affect finding the
        # witness commitment).
        add_witness_commitment(block_3, nonce=0)
        block_3.vtx[0].vout[0].nValue -= 1
        block_3.vtx[0].vout[-1].nValue += 1
        block_3.vtx[0].rehash()
        block_3.hashMerkleRoot = block_3.calc_merkle_root()
        block_3.rehash()
        assert len(block_3.vtx[0].vout) == 4  # 3 OP_returns
        block_3.solve()
        test_witness_block(self.nodes[0], self.test_node, block_3, accepted=True)

        # Finally test that a block with no witness transactions can
        # omit the commitment.
        block_4 = self.build_next_block()
        tx3 = CTransaction()
        tx3.vin.append(CTxIn(COutPoint(tx2.sha256, 0), b""))
        tx3.vout.append(CTxOut(tx.vout[0].nValue - 1000, witness_script))
        tx3.rehash()
        block_4.vtx.append(tx3)
        block_4.hashMerkleRoot = block_4.calc_merkle_root()
        block_4.solve()
        test_witness_block(self.nodes[0], self.test_node, block_4, with_witness=False, accepted=True)

        # Update available utxo's for use in later test.
        self.utxo.pop(0)
        self.utxo.append(UTXO(tx3.sha256, 0, tx3.vout[0].nValue))

    @subtest  # type: ignore
    def test_block_malleability(self):

        # Make sure that a block that has too big a virtual size
        # because of a too-large coinbase witness is not permanently
        # marked bad.
        block = self.build_next_block()
        add_witness_commitment(block)
        block.solve()

        block.vtx[0].wit.vtxinwit[0].scriptWitness.stack.append(b'a' * 5000000)
        assert block.get_weight() > MAX_BLOCK_WEIGHT

        # We can't send over the p2p network, because this is too big to relay
        # TODO: repeat this test with a block that can be relayed
        assert_equal('bad-witness-nonce-size', self.nodes[0].submitblock(block.serialize().hex()))

        assert self.nodes[0].getbestblockhash() != block.hash

        block.vtx[0].wit.vtxinwit[0].scriptWitness.stack.pop()
        assert block.get_weight() < MAX_BLOCK_WEIGHT
        assert_equal(None, self.nodes[0].submitblock(block.serialize().hex()))

        assert self.nodes[0].getbestblockhash() == block.hash

        # Now make sure that malleating the witness reserved value doesn't
        # result in a block permanently marked bad.
        block = self.build_next_block()
        add_witness_commitment(block)
        block.solve()

        # Change the nonce -- should not cause the block to be permanently
        # failed
        block.vtx[0].wit.vtxinwit[0].scriptWitness.stack = [ser_uint256(1)]
        test_witness_block(self.nodes[0], self.test_node, block, accepted=False)

        # Changing the witness reserved value doesn't change the block hash
        block.vtx[0].wit.vtxinwit[0].scriptWitness.stack = [ser_uint256(0)]
        test_witness_block(self.nodes[0], self.test_node, block, accepted=True)

    @subtest  # type: ignore
    def test_witness_block_size(self):
        # TODO: Test that non-witness carrying blocks can't exceed 1MB
        # Skipping this test for now; this is covered in p2p-fullblocktest.py

        # Test that witness-bearing blocks are limited at ceil(base + wit/4) <= 1MB.
        block = self.build_next_block()

        assert len(self.utxo) > 0

        # Create a P2WSH transaction.
        # The witness script will be a bunch of OP_2DROP's, followed by OP_TRUE.
        # This should give us plenty of room to tweak the spending tx's
        # virtual size.
        NUM_DROPS = 200  # 201 max ops per script!
        NUM_OUTPUTS = 5

        witness_script = CScript([OP_2DROP] * NUM_DROPS + [OP_TRUE])
        script_pubkey = script_to_p2wsh_script(witness_script)

        prevout = COutPoint(self.utxo[0].sha256, self.utxo[0].n)
        value = self.utxo[0].nValue

        parent_tx = CTransaction()
        parent_tx.vin.append(CTxIn(prevout, b""))
        child_value = int(value / NUM_OUTPUTS)
        for _ in range(NUM_OUTPUTS):
            parent_tx.vout.append(CTxOut(child_value, script_pubkey))
        parent_tx.vout[0].nValue -= 50000
        assert parent_tx.vout[0].nValue > 0
        parent_tx.rehash()

        child_tx = CTransaction()
        for i in range(NUM_OUTPUTS):
            child_tx.vin.append(CTxIn(COutPoint(parent_tx.sha256, i), b""))
        child_tx.vout = [CTxOut(value - 100000, CScript([OP_TRUE]))]
        for _ in range(NUM_OUTPUTS):
            child_tx.wit.vtxinwit.append(CTxInWitness())
            child_tx.wit.vtxinwit[-1].scriptWitness.stack = [b'a' * 195] * (2 * NUM_DROPS) + [witness_script]
        child_tx.rehash()
        self.update_witness_block_with_transactions(block, [parent_tx, child_tx])

<<<<<<< HEAD
        vsize = get_virtual_size(block)
        additional_bytes = (MAX_BLOCK_BASE_SIZE + 1 - vsize) * 4
=======
        additional_bytes = MAX_BLOCK_WEIGHT - block.get_weight()
>>>>>>> 83baa3b3
        i = 0
        while additional_bytes > 0:
            # Add some more bytes to each input until we hit MAX_BLOCK_WEIGHT+1
            extra_bytes = min(additional_bytes + 1, 55)
            block.vtx[-1].wit.vtxinwit[int(i / (2 * NUM_DROPS))].scriptWitness.stack[i % (2 * NUM_DROPS)] = b'a' * (195 + extra_bytes)
            additional_bytes -= extra_bytes
            i += 1

        block.vtx[0].vout.pop()  # Remove old commitment
        add_witness_commitment(block)
        block.solve()
<<<<<<< HEAD
        vsize = get_virtual_size(block)
        assert_equal(vsize, MAX_BLOCK_BASE_SIZE + 1)
        # The test case does not exceed the network message size limit of 2M,
        # but it should be at least 200k.
        assert_greater_than(len(block.serialize()), 200000)
=======
        assert_equal(block.get_weight(), MAX_BLOCK_WEIGHT + 1)
        # Make sure that our test case would exceed the old max-network-message
        # limit
        assert len(block.serialize()) > 2 * 1024 * 1024
>>>>>>> 83baa3b3

        test_witness_block(self.nodes[0], self.test_node, block, accepted=False)

        # Now resize the second transaction to make the block fit.
        cur_length = len(block.vtx[-1].wit.vtxinwit[0].scriptWitness.stack[0])
        block.vtx[-1].wit.vtxinwit[0].scriptWitness.stack[0] = b'a' * (cur_length - 4)
        block.vtx[0].vout.pop()
        add_witness_commitment(block)
        block.solve()
        assert block.get_weight() == MAX_BLOCK_WEIGHT

        test_witness_block(self.nodes[0], self.test_node, block, accepted=True)

        # Update available utxo's
        self.utxo.pop(0)
        self.utxo.append(UTXO(block.vtx[-1].sha256, 0, block.vtx[-1].vout[0].nValue))

    @subtest  # type: ignore
    def test_submit_block(self):
        """Test that submitblock adds the nonce automatically when possible."""
        block = self.build_next_block()

        # Try using a custom nonce and then don't supply it.
        # This shouldn't possibly work.
        add_witness_commitment(block, nonce=1)
        block.vtx[0].wit = CTxWitness()  # drop the nonce
        block.solve()
        assert_equal('bad-witness-merkle-match', self.nodes[0].submitblock(block.serialize().hex()))
        assert self.nodes[0].getbestblockhash() != block.hash

        # Now redo commitment with the standard nonce, but let bitcoind fill it in.
        add_witness_commitment(block, nonce=0)
        block.vtx[0].wit = CTxWitness()
        block.solve()
        assert_equal(None, self.nodes[0].submitblock(block.serialize().hex()))
        assert_equal(self.nodes[0].getbestblockhash(), block.hash)

        # This time, add a tx with non-empty witness, but don't supply
        # the commitment.
        block_2 = self.build_next_block()

        add_witness_commitment(block_2)

        block_2.solve()

        # Drop commitment and nonce -- submitblock should not fill in.
        block_2.vtx[0].vout.pop()
        block_2.vtx[0].wit = CTxWitness()

        assert_equal('bad-txnmrklroot', self.nodes[0].submitblock(block_2.serialize().hex()))
        # Tip should not advance!
        assert self.nodes[0].getbestblockhash() != block_2.hash

    @subtest  # type: ignore
    def test_extra_witness_data(self):
        """Test extra witness data in a transaction."""

        block = self.build_next_block()

        witness_script = CScript([OP_DROP, OP_TRUE])
        script_pubkey = script_to_p2wsh_script(witness_script)

        # First try extra witness data on a tx that doesn't require a witness
        tx = CTransaction()
        tx.vin.append(CTxIn(COutPoint(self.utxo[0].sha256, self.utxo[0].n), b""))
        tx.vout.append(CTxOut(self.utxo[0].nValue - 2000, script_pubkey))
        tx.vout.append(CTxOut(1000, CScript([OP_TRUE])))  # non-witness output
        tx.wit.vtxinwit.append(CTxInWitness())
        tx.wit.vtxinwit[0].scriptWitness.stack = [CScript([])]
        tx.rehash()
        self.update_witness_block_with_transactions(block, [tx])

        # Extra witness data should not be allowed.
        test_witness_block(self.nodes[0], self.test_node, block, accepted=False)

        # Try extra signature data.  Ok if we're not spending a witness output.
        block.vtx[1].wit.vtxinwit = []
        block.vtx[1].vin[0].scriptSig = CScript([OP_0])
        block.vtx[1].rehash()
        add_witness_commitment(block)
        block.solve()

        test_witness_block(self.nodes[0], self.test_node, block, accepted=True)

        # Now try extra witness/signature data on an input that DOES require a
        # witness
        tx2 = CTransaction()
        tx2.vin.append(CTxIn(COutPoint(tx.sha256, 0), b""))  # witness output
        tx2.vin.append(CTxIn(COutPoint(tx.sha256, 1), b""))  # non-witness
        tx2.vout.append(CTxOut(tx.vout[0].nValue, CScript([OP_TRUE])))
        tx2.wit.vtxinwit.extend([CTxInWitness(), CTxInWitness()])
        tx2.wit.vtxinwit[0].scriptWitness.stack = [CScript([CScriptNum(1)]), CScript([CScriptNum(1)]), witness_script]
        tx2.wit.vtxinwit[1].scriptWitness.stack = [CScript([OP_TRUE])]

        block = self.build_next_block()
        self.update_witness_block_with_transactions(block, [tx2])

        # This has extra witness data, so it should fail.
        test_witness_block(self.nodes[0], self.test_node, block, accepted=False)

        # Now get rid of the extra witness, but add extra scriptSig data
        tx2.vin[0].scriptSig = CScript([OP_TRUE])
        tx2.vin[1].scriptSig = CScript([OP_TRUE])
        tx2.wit.vtxinwit[0].scriptWitness.stack.pop(0)
        tx2.wit.vtxinwit[1].scriptWitness.stack = []
        tx2.rehash()
        add_witness_commitment(block)
        block.solve()

        # This has extra signature data for a witness input, so it should fail.
        test_witness_block(self.nodes[0], self.test_node, block, accepted=False)

        # Now get rid of the extra scriptsig on the witness input, and verify
        # success (even with extra scriptsig data in the non-witness input)
        tx2.vin[0].scriptSig = b""
        tx2.rehash()
        add_witness_commitment(block)
        block.solve()

        test_witness_block(self.nodes[0], self.test_node, block, accepted=True)

        # Update utxo for later tests
        self.utxo.pop(0)
        self.utxo.append(UTXO(tx2.sha256, 0, tx2.vout[0].nValue))

    @subtest  # type: ignore
    def test_max_witness_push_length(self):
        """Test that witness stack can only allow up to 2048 byte pushes."""

        block = self.build_next_block()

        witness_script = CScript([OP_DROP, OP_TRUE])
        script_pubkey = script_to_p2wsh_script(witness_script)

        tx = CTransaction()
        tx.vin.append(CTxIn(COutPoint(self.utxo[0].sha256, self.utxo[0].n), b""))
        tx.vout.append(CTxOut(self.utxo[0].nValue - 1000, script_pubkey))
        tx.rehash()

        tx2 = CTransaction()
        tx2.vin.append(CTxIn(COutPoint(tx.sha256, 0), b""))
        tx2.vout.append(CTxOut(tx.vout[0].nValue - 1000, CScript([OP_TRUE])))
        tx2.wit.vtxinwit.append(CTxInWitness())
        # First try a 521-byte stack element
        tx2.wit.vtxinwit[0].scriptWitness.stack = [b'a' * (MAX_SCRIPT_ELEMENT_SIZE + 1), witness_script]
        tx2.rehash()

        self.update_witness_block_with_transactions(block, [tx, tx2])
        test_witness_block(self.nodes[0], self.test_node, block, accepted=False)

        # Now reduce the length of the stack element
        tx2.wit.vtxinwit[0].scriptWitness.stack[0] = b'a' * (MAX_SCRIPT_ELEMENT_SIZE)

        add_witness_commitment(block)
        block.solve()
        test_witness_block(self.nodes[0], self.test_node, block, accepted=True)

        # Update the utxo for later tests
        self.utxo.pop()
        self.utxo.append(UTXO(tx2.sha256, 0, tx2.vout[0].nValue))

    @subtest  # type: ignore
    def test_max_witness_script_length(self):
        """Test that witness outputs greater than 10kB can't be spent."""

        MAX_WITNESS_SCRIPT_LENGTH = 10000

        # Note:  Upstream uses pushes of MAX_SCRIPT_ELEMENT_SIZE here,
        # which is different in Xaya.  Since this test is not about the
        # element size itself, we just stick to using 520 bytes and keeping
        # all the rest as upstream.

        # This script is 19 max pushes (9937 bytes), then 64 more opcode-bytes.
        long_witness_script = CScript([b'a' * 520] * 19 + [OP_DROP] * 63 + [OP_TRUE])
        assert len(long_witness_script) == MAX_WITNESS_SCRIPT_LENGTH + 1
        long_script_pubkey = script_to_p2wsh_script(long_witness_script)

        block = self.build_next_block()

        tx = CTransaction()
        tx.vin.append(CTxIn(COutPoint(self.utxo[0].sha256, self.utxo[0].n), b""))
        tx.vout.append(CTxOut(self.utxo[0].nValue - 1000, long_script_pubkey))
        tx.rehash()

        tx2 = CTransaction()
        tx2.vin.append(CTxIn(COutPoint(tx.sha256, 0), b""))
        tx2.vout.append(CTxOut(tx.vout[0].nValue - 1000, CScript([OP_TRUE])))
        tx2.wit.vtxinwit.append(CTxInWitness())
        tx2.wit.vtxinwit[0].scriptWitness.stack = [b'a'] * 44 + [long_witness_script]
        tx2.rehash()

        self.update_witness_block_with_transactions(block, [tx, tx2])

        test_witness_block(self.nodes[0], self.test_node, block, accepted=False)

        # Try again with one less byte in the witness script
        witness_script = CScript([b'a' * 520] * 19 + [OP_DROP] * 62 + [OP_TRUE])
        assert len(witness_script) == MAX_WITNESS_SCRIPT_LENGTH
        script_pubkey = script_to_p2wsh_script(witness_script)

        tx.vout[0] = CTxOut(tx.vout[0].nValue, script_pubkey)
        tx.rehash()
        tx2.vin[0].prevout.hash = tx.sha256
        tx2.wit.vtxinwit[0].scriptWitness.stack = [b'a'] * 43 + [witness_script]
        tx2.rehash()
        block.vtx = [block.vtx[0]]
        self.update_witness_block_with_transactions(block, [tx, tx2])
        test_witness_block(self.nodes[0], self.test_node, block, accepted=True)

        self.utxo.pop()
        self.utxo.append(UTXO(tx2.sha256, 0, tx2.vout[0].nValue))

    @subtest  # type: ignore
    def test_witness_input_length(self):
        """Test that vin length must match vtxinwit length."""

        witness_script = CScript([OP_DROP, OP_TRUE])
        script_pubkey = script_to_p2wsh_script(witness_script)

        # Create a transaction that splits our utxo into many outputs
        tx = CTransaction()
        tx.vin.append(CTxIn(COutPoint(self.utxo[0].sha256, self.utxo[0].n), b""))
        value = self.utxo[0].nValue
        for _ in range(10):
            tx.vout.append(CTxOut(int(value / 10), script_pubkey))
        tx.vout[0].nValue -= 1000
        assert tx.vout[0].nValue >= 0

        block = self.build_next_block()
        self.update_witness_block_with_transactions(block, [tx])
        test_witness_block(self.nodes[0], self.test_node, block, accepted=True)

        # Try various ways to spend tx that should all break.
        # This "broken" transaction serializer will not normalize
        # the length of vtxinwit.
        class BrokenCTransaction(CTransaction):
            def serialize_with_witness(self):
                flags = 0
                if not self.wit.is_null():
                    flags |= 1
                r = b""
                r += struct.pack("<i", self.nVersion)
                if flags:
                    dummy = []
                    r += ser_vector(dummy)
                    r += struct.pack("<B", flags)
                r += ser_vector(self.vin)
                r += ser_vector(self.vout)
                if flags & 1:
                    r += self.wit.serialize()
                r += struct.pack("<I", self.nLockTime)
                return r

        tx2 = BrokenCTransaction()
        for i in range(10):
            tx2.vin.append(CTxIn(COutPoint(tx.sha256, i), b""))
        tx2.vout.append(CTxOut(value - 3000, CScript([OP_TRUE])))

        # First try using a too long vtxinwit
        for i in range(11):
            tx2.wit.vtxinwit.append(CTxInWitness())
            tx2.wit.vtxinwit[i].scriptWitness.stack = [b'a', witness_script]

        block = self.build_next_block()
        self.update_witness_block_with_transactions(block, [tx2])
        test_witness_block(self.nodes[0], self.test_node, block, accepted=False)

        # Now try using a too short vtxinwit
        tx2.wit.vtxinwit.pop()
        tx2.wit.vtxinwit.pop()

        block.vtx = [block.vtx[0]]
        self.update_witness_block_with_transactions(block, [tx2])
        test_witness_block(self.nodes[0], self.test_node, block, accepted=False)

        # Now make one of the intermediate witnesses be incorrect
        tx2.wit.vtxinwit.append(CTxInWitness())
        tx2.wit.vtxinwit[-1].scriptWitness.stack = [b'a', witness_script]
        tx2.wit.vtxinwit[5].scriptWitness.stack = [witness_script]

        block.vtx = [block.vtx[0]]
        self.update_witness_block_with_transactions(block, [tx2])
        test_witness_block(self.nodes[0], self.test_node, block, accepted=False)

        # Fix the broken witness and the block should be accepted.
        tx2.wit.vtxinwit[5].scriptWitness.stack = [b'a', witness_script]
        block.vtx = [block.vtx[0]]
        self.update_witness_block_with_transactions(block, [tx2])
        test_witness_block(self.nodes[0], self.test_node, block, accepted=True)

        self.utxo.pop()
        self.utxo.append(UTXO(tx2.sha256, 0, tx2.vout[0].nValue))

    @subtest  # type: ignore
    def test_tx_relay_after_segwit_activation(self):
        """Test transaction relay after segwit activation.

        After segwit activates, verify that mempool:
        - rejects transactions with unnecessary/extra witnesses
        - accepts transactions with valid witnesses
        and that witness transactions are relayed to non-upgraded peers."""

        # Generate a transaction that doesn't require a witness, but send it
        # with a witness.  Should be rejected because we can't use a witness
        # when spending a non-witness output.
        tx = CTransaction()
        tx.vin.append(CTxIn(COutPoint(self.utxo[0].sha256, self.utxo[0].n), b""))
        tx.vout.append(CTxOut(self.utxo[0].nValue - 1000, CScript([OP_TRUE, OP_DROP] * 15 + [OP_TRUE])))
        tx.wit.vtxinwit.append(CTxInWitness())
        tx.wit.vtxinwit[0].scriptWitness.stack = [b'a']
        tx.rehash()

        tx_hash = tx.sha256

        # Verify that unnecessary witnesses are rejected.
        self.test_node.announce_tx_and_wait_for_getdata(tx)
        assert_equal(len(self.nodes[0].getrawmempool()), 0)
        test_transaction_acceptance(self.nodes[0], self.test_node, tx, with_witness=True, accepted=False)

        # Verify that removing the witness succeeds.
        test_transaction_acceptance(self.nodes[0], self.test_node, tx, with_witness=False, accepted=True)

        # Now try to add extra witness data to a valid witness tx.
        witness_script = CScript([OP_TRUE])
        script_pubkey = script_to_p2wsh_script(witness_script)
        tx2 = CTransaction()
        tx2.vin.append(CTxIn(COutPoint(tx_hash, 0), b""))
        tx2.vout.append(CTxOut(tx.vout[0].nValue - 1000, script_pubkey))
        tx2.rehash()

        tx3 = CTransaction()
        tx3.vin.append(CTxIn(COutPoint(tx2.sha256, 0), b""))
        tx3.wit.vtxinwit.append(CTxInWitness())

        # Add too-large for IsStandard witness and check that it does not enter reject filter
        p2sh_script = CScript([OP_TRUE])
        witness_script2 = CScript([b'a' * 400000])
        tx3.vout.append(CTxOut(tx2.vout[0].nValue - 1000, script_to_p2sh_script(p2sh_script)))
        tx3.wit.vtxinwit[0].scriptWitness.stack = [witness_script2]
        tx3.rehash()

        # Node will not be blinded to the transaction, requesting it any number of times
        # if it is being announced via txid relay.
        # Node will be blinded to the transaction via wtxid, however.
        self.std_node.announce_tx_and_wait_for_getdata(tx3)
        self.std_wtx_node.announce_tx_and_wait_for_getdata(tx3, use_wtxid=True)
        test_transaction_acceptance(self.nodes[1], self.std_node, tx3, True, False, 'tx-size')
        self.std_node.announce_tx_and_wait_for_getdata(tx3)
        self.std_wtx_node.announce_tx_and_wait_for_getdata(tx3, use_wtxid=True, success=False)

        # Remove witness stuffing, instead add extra witness push on stack
        tx3.vout[0] = CTxOut(tx2.vout[0].nValue - 1000, CScript([OP_TRUE, OP_DROP] * 15 + [OP_TRUE]))
        tx3.wit.vtxinwit[0].scriptWitness.stack = [CScript([CScriptNum(1)]), witness_script]
        tx3.rehash()

        test_transaction_acceptance(self.nodes[0], self.test_node, tx2, with_witness=True, accepted=True)
        test_transaction_acceptance(self.nodes[0], self.test_node, tx3, with_witness=True, accepted=False)

        # Get rid of the extra witness, and verify acceptance.
        tx3.wit.vtxinwit[0].scriptWitness.stack = [witness_script]
        # Also check that old_node gets a tx announcement, even though this is
        # a witness transaction.
        self.old_node.wait_for_inv([CInv(MSG_TX, tx2.sha256)])  # wait until tx2 was inv'ed
        test_transaction_acceptance(self.nodes[0], self.test_node, tx3, with_witness=True, accepted=True)
        self.old_node.wait_for_inv([CInv(MSG_TX, tx3.sha256)])

        # Test that getrawtransaction returns correct witness information
        # hash, size, vsize
        raw_tx = self.nodes[0].getrawtransaction(tx3.hash, 1)
        assert_equal(int(raw_tx["hash"], 16), tx3.calc_sha256(True))
        assert_equal(raw_tx["size"], len(tx3.serialize_with_witness()))
        vsize = tx3.get_vsize()
        assert_equal(raw_tx["vsize"], vsize)
        assert_equal(raw_tx["weight"], tx3.get_weight())
        assert_equal(len(raw_tx["vin"][0]["txinwitness"]), 1)
        assert_equal(raw_tx["vin"][0]["txinwitness"][0], witness_script.hex())
        assert vsize != raw_tx["size"]

        # Cleanup: mine the transactions and update utxo for next test
        self.nodes[0].generate(1)
        assert_equal(len(self.nodes[0].getrawmempool()), 0)

        self.utxo.pop(0)
        self.utxo.append(UTXO(tx3.sha256, 0, tx3.vout[0].nValue))

    @subtest  # type: ignore
    def test_segwit_versions(self):
        """Test validity of future segwit version transactions.

        Future segwit versions are non-standard to spend, but valid in blocks.
        Sending to future segwit versions is always allowed.
        Can run this before and after segwit activation."""

        NUM_SEGWIT_VERSIONS = 17  # will test OP_0, OP1, ..., OP_16
        if len(self.utxo) < NUM_SEGWIT_VERSIONS:
            tx = CTransaction()
            tx.vin.append(CTxIn(COutPoint(self.utxo[0].sha256, self.utxo[0].n), b""))
            split_value = (self.utxo[0].nValue - 4000) // NUM_SEGWIT_VERSIONS
            for _ in range(NUM_SEGWIT_VERSIONS):
                tx.vout.append(CTxOut(split_value, CScript([OP_TRUE])))
            tx.rehash()
            block = self.build_next_block()
            self.update_witness_block_with_transactions(block, [tx])
            test_witness_block(self.nodes[0], self.test_node, block, accepted=True)
            self.utxo.pop(0)
            for i in range(NUM_SEGWIT_VERSIONS):
                self.utxo.append(UTXO(tx.sha256, i, split_value))

        self.sync_blocks()
        temp_utxo = []
        tx = CTransaction()
        witness_script = CScript([OP_TRUE])
        witness_hash = sha256(witness_script)
        assert_equal(len(self.nodes[1].getrawmempool()), 0)
        for version in list(range(OP_1, OP_16 + 1)) + [OP_0]:
            # First try to spend to a future version segwit script_pubkey.
            if version == OP_1:
                # Don't use 32-byte v1 witness (used by Taproot; see BIP 341)
                script_pubkey = CScript([CScriptOp(version), witness_hash + b'\x00'])
            else:
                script_pubkey = CScript([CScriptOp(version), witness_hash])
            tx.vin = [CTxIn(COutPoint(self.utxo[0].sha256, self.utxo[0].n), b"")]
            tx.vout = [CTxOut(self.utxo[0].nValue - 1000, script_pubkey)]
            tx.rehash()
            test_transaction_acceptance(self.nodes[1], self.std_node, tx, with_witness=True, accepted=False)
            test_transaction_acceptance(self.nodes[0], self.test_node, tx, with_witness=True, accepted=True)
            self.utxo.pop(0)
            temp_utxo.append(UTXO(tx.sha256, 0, tx.vout[0].nValue))

        self.nodes[0].generate(1)  # Mine all the transactions
        self.sync_blocks()
        assert len(self.nodes[0].getrawmempool()) == 0

        # Finally, verify that version 0 -> version 2 transactions
        # are standard
        script_pubkey = CScript([CScriptOp(OP_2), witness_hash])
        tx2 = CTransaction()
        tx2.vin = [CTxIn(COutPoint(tx.sha256, 0), b"")]
        tx2.vout = [CTxOut(tx.vout[0].nValue - 1000, script_pubkey)]
        tx2.wit.vtxinwit.append(CTxInWitness())
        tx2.wit.vtxinwit[0].scriptWitness.stack = [witness_script]
        tx2.rehash()
        # Gets accepted to both policy-enforcing nodes and others.
        test_transaction_acceptance(self.nodes[0], self.test_node, tx2, with_witness=True, accepted=True)
        test_transaction_acceptance(self.nodes[1], self.std_node, tx2, with_witness=True, accepted=True)
        temp_utxo.pop()  # last entry in temp_utxo was the output we just spent
        temp_utxo.append(UTXO(tx2.sha256, 0, tx2.vout[0].nValue))

        # Spend everything in temp_utxo into an segwit v1 output.
        tx3 = CTransaction()
        total_value = 0
        for i in temp_utxo:
            tx3.vin.append(CTxIn(COutPoint(i.sha256, i.n), b""))
            tx3.wit.vtxinwit.append(CTxInWitness())
            total_value += i.nValue
        tx3.wit.vtxinwit[-1].scriptWitness.stack = [witness_script]
        tx3.vout.append(CTxOut(total_value - 1000, script_pubkey))
        tx3.rehash()

        # First we test this transaction against fRequireStandard=true node
        # making sure the txid is added to the reject filter
        self.std_node.announce_tx_and_wait_for_getdata(tx3)
        test_transaction_acceptance(self.nodes[1], self.std_node, tx3, with_witness=True, accepted=False, reason="bad-txns-nonstandard-inputs")
        # Now the node will no longer ask for getdata of this transaction when advertised by same txid
        self.std_node.announce_tx_and_wait_for_getdata(tx3, success=False)

        # Spending a higher version witness output is not allowed by policy,
        # even with fRequireStandard=false.
        test_transaction_acceptance(self.nodes[0], self.test_node, tx3, with_witness=True, accepted=False, reason="reserved for soft-fork upgrades")

        # Building a block with the transaction must be valid, however.
        block = self.build_next_block()
        self.update_witness_block_with_transactions(block, [tx2, tx3])
        test_witness_block(self.nodes[0], self.test_node, block, accepted=True)
        self.sync_blocks()

        # Add utxo to our list
        self.utxo.append(UTXO(tx3.sha256, 0, tx3.vout[0].nValue))

    @subtest  # type: ignore
    def test_premature_coinbase_witness_spend(self):

        block = self.build_next_block()
        # Change the output of the block to be a witness output.
        witness_script = CScript([OP_TRUE])
        script_pubkey = script_to_p2wsh_script(witness_script)
        block.vtx[0].vout[0].scriptPubKey = script_pubkey
        # This next line will rehash the coinbase and update the merkle
        # root, and solve.
        self.update_witness_block_with_transactions(block, [])
        test_witness_block(self.nodes[0], self.test_node, block, accepted=True)

        spend_tx = CTransaction()
        spend_tx.vin = [CTxIn(COutPoint(block.vtx[0].sha256, 0), b"")]
        spend_tx.vout = [CTxOut(block.vtx[0].vout[0].nValue, witness_script)]
        spend_tx.wit.vtxinwit.append(CTxInWitness())
        spend_tx.wit.vtxinwit[0].scriptWitness.stack = [witness_script]
        spend_tx.rehash()

        # Now test a premature spend.
        self.nodes[0].generate(98)
        self.sync_blocks()
        block2 = self.build_next_block()
        self.update_witness_block_with_transactions(block2, [spend_tx])
        test_witness_block(self.nodes[0], self.test_node, block2, accepted=False)

        # Advancing one more block should allow the spend.
        self.nodes[0].generate(1)
        block2 = self.build_next_block()
        self.update_witness_block_with_transactions(block2, [spend_tx])
        test_witness_block(self.nodes[0], self.test_node, block2, accepted=True)
        self.sync_blocks()

    @subtest  # type: ignore
    def test_uncompressed_pubkey(self):
        """Test uncompressed pubkey validity in segwit transactions.

        Uncompressed pubkeys are no longer supported in default relay policy,
        but (for now) are still valid in blocks."""

        # Segwit transactions using uncompressed pubkeys are not accepted
        # under default policy, but should still pass consensus.
        key = ECKey()
        key.generate(False)
        pubkey = key.get_pubkey().get_bytes()
        assert_equal(len(pubkey), 65)  # This should be an uncompressed pubkey

        utxo = self.utxo.pop(0)

        # Test 1: P2WPKH
        # First create a P2WPKH output that uses an uncompressed pubkey
        pubkeyhash = hash160(pubkey)
        script_pkh = key_to_p2wpkh_script(pubkey)
        tx = CTransaction()
        tx.vin.append(CTxIn(COutPoint(utxo.sha256, utxo.n), b""))
        tx.vout.append(CTxOut(utxo.nValue - 1000, script_pkh))
        tx.rehash()

        # Confirm it in a block.
        block = self.build_next_block()
        self.update_witness_block_with_transactions(block, [tx])
        test_witness_block(self.nodes[0], self.test_node, block, accepted=True)

        # Now try to spend it. Send it to a P2WSH output, which we'll
        # use in the next test.
        witness_script = CScript([pubkey, CScriptOp(OP_CHECKSIG)])
        script_wsh = script_to_p2wsh_script(witness_script)

        tx2 = CTransaction()
        tx2.vin.append(CTxIn(COutPoint(tx.sha256, 0), b""))
        tx2.vout.append(CTxOut(tx.vout[0].nValue - 1000, script_wsh))
        script = keyhash_to_p2pkh_script(pubkeyhash)
        sig_hash = SegwitV0SignatureHash(script, tx2, 0, SIGHASH_ALL, tx.vout[0].nValue)
        signature = key.sign_ecdsa(sig_hash) + b'\x01'  # 0x1 is SIGHASH_ALL
        tx2.wit.vtxinwit.append(CTxInWitness())
        tx2.wit.vtxinwit[0].scriptWitness.stack = [signature, pubkey]
        tx2.rehash()

        # Should fail policy test.
        test_transaction_acceptance(self.nodes[0], self.test_node, tx2, True, False, 'non-mandatory-script-verify-flag (Using non-compressed keys in segwit)')
        # But passes consensus.
        block = self.build_next_block()
        self.update_witness_block_with_transactions(block, [tx2])
        test_witness_block(self.nodes[0], self.test_node, block, accepted=True)

        # Test 2: P2WSH
        # Try to spend the P2WSH output created in last test.
        # Send it to a P2SH(P2WSH) output, which we'll use in the next test.
        script_p2sh = script_to_p2sh_script(script_wsh)
        script_sig = CScript([script_wsh])

        tx3 = CTransaction()
        tx3.vin.append(CTxIn(COutPoint(tx2.sha256, 0), b""))
        tx3.vout.append(CTxOut(tx2.vout[0].nValue - 1000, script_p2sh))
        tx3.wit.vtxinwit.append(CTxInWitness())
        sign_p2pk_witness_input(witness_script, tx3, 0, SIGHASH_ALL, tx2.vout[0].nValue, key)

        # Should fail policy test.
        test_transaction_acceptance(self.nodes[0], self.test_node, tx3, True, False, 'non-mandatory-script-verify-flag (Using non-compressed keys in segwit)')
        # But passes consensus.
        block = self.build_next_block()
        self.update_witness_block_with_transactions(block, [tx3])
        test_witness_block(self.nodes[0], self.test_node, block, accepted=True)

        # Test 3: P2SH(P2WSH)
        # Try to spend the P2SH output created in the last test.
        # Send it to a P2PKH output, which we'll use in the next test.
        script_pubkey = keyhash_to_p2pkh_script(pubkeyhash)
        tx4 = CTransaction()
        tx4.vin.append(CTxIn(COutPoint(tx3.sha256, 0), script_sig))
        tx4.vout.append(CTxOut(tx3.vout[0].nValue - 1000, script_pubkey))
        tx4.wit.vtxinwit.append(CTxInWitness())
        sign_p2pk_witness_input(witness_script, tx4, 0, SIGHASH_ALL, tx3.vout[0].nValue, key)

        # Should fail policy test.
        test_transaction_acceptance(self.nodes[0], self.test_node, tx4, True, False, 'non-mandatory-script-verify-flag (Using non-compressed keys in segwit)')
        block = self.build_next_block()
        self.update_witness_block_with_transactions(block, [tx4])
        test_witness_block(self.nodes[0], self.test_node, block, accepted=True)

        # Test 4: Uncompressed pubkeys should still be valid in non-segwit
        # transactions.
        tx5 = CTransaction()
        tx5.vin.append(CTxIn(COutPoint(tx4.sha256, 0), b""))
        tx5.vout.append(CTxOut(tx4.vout[0].nValue - 1000, CScript([OP_TRUE])))
        (sig_hash, err) = LegacySignatureHash(script_pubkey, tx5, 0, SIGHASH_ALL)
        signature = key.sign_ecdsa(sig_hash) + b'\x01'  # 0x1 is SIGHASH_ALL
        tx5.vin[0].scriptSig = CScript([signature, pubkey])
        tx5.rehash()
        # Should pass policy and consensus.
        test_transaction_acceptance(self.nodes[0], self.test_node, tx5, True, True)
        block = self.build_next_block()
        self.update_witness_block_with_transactions(block, [tx5])
        test_witness_block(self.nodes[0], self.test_node, block, accepted=True)
        self.utxo.append(UTXO(tx5.sha256, 0, tx5.vout[0].nValue))

    @subtest  # type: ignore
    def test_signature_version_1(self):

        key = ECKey()
        key.generate()
        pubkey = key.get_pubkey().get_bytes()

        witness_script = CScript([pubkey, CScriptOp(OP_CHECKSIG)])
        script_pubkey = script_to_p2wsh_script(witness_script)

        # First create a witness output for use in the tests.
        tx = CTransaction()
        tx.vin.append(CTxIn(COutPoint(self.utxo[0].sha256, self.utxo[0].n), b""))
        tx.vout.append(CTxOut(self.utxo[0].nValue - 1000, script_pubkey))
        tx.rehash()

        test_transaction_acceptance(self.nodes[0], self.test_node, tx, with_witness=True, accepted=True)
        # Mine this transaction in preparation for following tests.
        block = self.build_next_block()
        self.update_witness_block_with_transactions(block, [tx])
        test_witness_block(self.nodes[0], self.test_node, block, accepted=True)
        self.sync_blocks()
        self.utxo.pop(0)

        # Test each hashtype
        prev_utxo = UTXO(tx.sha256, 0, tx.vout[0].nValue)
        for sigflag in [0, SIGHASH_ANYONECANPAY]:
            for hashtype in [SIGHASH_ALL, SIGHASH_NONE, SIGHASH_SINGLE]:
                hashtype |= sigflag
                block = self.build_next_block()
                tx = CTransaction()
                tx.vin.append(CTxIn(COutPoint(prev_utxo.sha256, prev_utxo.n), b""))
                tx.vout.append(CTxOut(prev_utxo.nValue - 1000, script_pubkey))
                tx.wit.vtxinwit.append(CTxInWitness())
                # Too-large input value
                sign_p2pk_witness_input(witness_script, tx, 0, hashtype, prev_utxo.nValue + 1, key)
                self.update_witness_block_with_transactions(block, [tx])
                test_witness_block(self.nodes[0], self.test_node, block, accepted=False)

                # Too-small input value
                sign_p2pk_witness_input(witness_script, tx, 0, hashtype, prev_utxo.nValue - 1, key)
                block.vtx.pop()  # remove last tx
                self.update_witness_block_with_transactions(block, [tx])
                test_witness_block(self.nodes[0], self.test_node, block, accepted=False)

                # Now try correct value
                sign_p2pk_witness_input(witness_script, tx, 0, hashtype, prev_utxo.nValue, key)
                block.vtx.pop()
                self.update_witness_block_with_transactions(block, [tx])
                test_witness_block(self.nodes[0], self.test_node, block, accepted=True)

                prev_utxo = UTXO(tx.sha256, 0, tx.vout[0].nValue)

        # Test combinations of signature hashes.
        # Split the utxo into a lot of outputs.
        # Randomly choose up to 10 to spend, sign with different hashtypes, and
        # output to a random number of outputs.  Repeat NUM_SIGHASH_TESTS times.
        # Ensure that we've tested a situation where we use SIGHASH_SINGLE with
        # an input index > number of outputs.
        NUM_SIGHASH_TESTS = 500
        temp_utxos = []
        tx = CTransaction()
        tx.vin.append(CTxIn(COutPoint(prev_utxo.sha256, prev_utxo.n), b""))
        split_value = prev_utxo.nValue // NUM_SIGHASH_TESTS
        for _ in range(NUM_SIGHASH_TESTS):
            tx.vout.append(CTxOut(split_value, script_pubkey))
        tx.wit.vtxinwit.append(CTxInWitness())
        sign_p2pk_witness_input(witness_script, tx, 0, SIGHASH_ALL, prev_utxo.nValue, key)
        for i in range(NUM_SIGHASH_TESTS):
            temp_utxos.append(UTXO(tx.sha256, i, split_value))

        block = self.build_next_block()
        self.update_witness_block_with_transactions(block, [tx])
        test_witness_block(self.nodes[0], self.test_node, block, accepted=True)

        block = self.build_next_block()
        used_sighash_single_out_of_bounds = False
        for i in range(NUM_SIGHASH_TESTS):
            # Ping regularly to keep the connection alive
            if (not i % 100):
                self.test_node.sync_with_ping()
            # Choose random number of inputs to use.
            num_inputs = random.randint(1, 10)
            # Create a slight bias for producing more utxos
            num_outputs = random.randint(1, 11)
            random.shuffle(temp_utxos)
            assert len(temp_utxos) > num_inputs
            tx = CTransaction()
            total_value = 0
            for i in range(num_inputs):
                tx.vin.append(CTxIn(COutPoint(temp_utxos[i].sha256, temp_utxos[i].n), b""))
                tx.wit.vtxinwit.append(CTxInWitness())
                total_value += temp_utxos[i].nValue
            split_value = total_value // num_outputs
            for _ in range(num_outputs):
                tx.vout.append(CTxOut(split_value, script_pubkey))
            for i in range(num_inputs):
                # Now try to sign each input, using a random hashtype.
                anyonecanpay = 0
                if random.randint(0, 1):
                    anyonecanpay = SIGHASH_ANYONECANPAY
                hashtype = random.randint(1, 3) | anyonecanpay
                sign_p2pk_witness_input(witness_script, tx, i, hashtype, temp_utxos[i].nValue, key)
                if (hashtype == SIGHASH_SINGLE and i >= num_outputs):
                    used_sighash_single_out_of_bounds = True
            tx.rehash()
            for i in range(num_outputs):
                temp_utxos.append(UTXO(tx.sha256, i, split_value))
            temp_utxos = temp_utxos[num_inputs:]

            block.vtx.append(tx)

            # Test the block periodically, if we're close to maxblocksize
            if block.get_weight() > MAX_BLOCK_WEIGHT - 4000:
                self.update_witness_block_with_transactions(block, [])
                test_witness_block(self.nodes[0], self.test_node, block, accepted=True)
                block = self.build_next_block()

        if (not used_sighash_single_out_of_bounds):
            self.log.info("WARNING: this test run didn't attempt SIGHASH_SINGLE with out-of-bounds index value")
        # Test the transactions we've added to the block
        if (len(block.vtx) > 1):
            self.update_witness_block_with_transactions(block, [])
            test_witness_block(self.nodes[0], self.test_node, block, accepted=True)

        # Now test witness version 0 P2PKH transactions
        pubkeyhash = hash160(pubkey)
        script_pkh = key_to_p2wpkh_script(pubkey)
        tx = CTransaction()
        tx.vin.append(CTxIn(COutPoint(temp_utxos[0].sha256, temp_utxos[0].n), b""))
        tx.vout.append(CTxOut(temp_utxos[0].nValue, script_pkh))
        tx.wit.vtxinwit.append(CTxInWitness())
        sign_p2pk_witness_input(witness_script, tx, 0, SIGHASH_ALL, temp_utxos[0].nValue, key)
        tx2 = CTransaction()
        tx2.vin.append(CTxIn(COutPoint(tx.sha256, 0), b""))
        tx2.vout.append(CTxOut(tx.vout[0].nValue, CScript([OP_TRUE])))

        script = keyhash_to_p2pkh_script(pubkeyhash)
        sig_hash = SegwitV0SignatureHash(script, tx2, 0, SIGHASH_ALL, tx.vout[0].nValue)
        signature = key.sign_ecdsa(sig_hash) + b'\x01'  # 0x1 is SIGHASH_ALL

        # Check that we can't have a scriptSig
        tx2.vin[0].scriptSig = CScript([signature, pubkey])
        block = self.build_next_block()
        self.update_witness_block_with_transactions(block, [tx, tx2])
        test_witness_block(self.nodes[0], self.test_node, block, accepted=False)

        # Move the signature to the witness.
        block.vtx.pop()
        tx2.wit.vtxinwit.append(CTxInWitness())
        tx2.wit.vtxinwit[0].scriptWitness.stack = [signature, pubkey]
        tx2.vin[0].scriptSig = b""
        tx2.rehash()

        self.update_witness_block_with_transactions(block, [tx2])
        test_witness_block(self.nodes[0], self.test_node, block, accepted=True)

        temp_utxos.pop(0)

        # Update self.utxos for later tests by creating two outputs
        # that consolidate all the coins in temp_utxos.
        output_value = sum(i.nValue for i in temp_utxos) // 2

        tx = CTransaction()
        index = 0
        # Just spend to our usual anyone-can-spend output
        tx.vout = [CTxOut(output_value, CScript([OP_TRUE]))] * 2
        for i in temp_utxos:
            # Use SIGHASH_ALL|SIGHASH_ANYONECANPAY so we can build up
            # the signatures as we go.
            tx.vin.append(CTxIn(COutPoint(i.sha256, i.n), b""))
            tx.wit.vtxinwit.append(CTxInWitness())
            sign_p2pk_witness_input(witness_script, tx, index, SIGHASH_ALL | SIGHASH_ANYONECANPAY, i.nValue, key)
            index += 1
        block = self.build_next_block()
        self.update_witness_block_with_transactions(block, [tx])
        test_witness_block(self.nodes[0], self.test_node, block, accepted=True)

        for i in range(len(tx.vout)):
            self.utxo.append(UTXO(tx.sha256, i, tx.vout[i].nValue))

    @subtest  # type: ignore
    def test_non_standard_witness_blinding(self):
        """Test behavior of unnecessary witnesses in transactions does not blind the node for the transaction"""

        # Create a p2sh output -- this is so we can pass the standardness
        # rules (an anyone-can-spend OP_TRUE would be rejected, if not wrapped
        # in P2SH).
        p2sh_program = CScript([OP_TRUE])
        script_pubkey = script_to_p2sh_script(p2sh_program)

        # Now check that unnecessary witnesses can't be used to blind a node
        # to a transaction, eg by violating standardness checks.
        tx = CTransaction()
        tx.vin.append(CTxIn(COutPoint(self.utxo[0].sha256, self.utxo[0].n), b""))
        tx.vout.append(CTxOut(self.utxo[0].nValue - 1000, script_pubkey))
        tx.rehash()
        test_transaction_acceptance(self.nodes[0], self.test_node, tx, False, True)
        self.nodes[0].generate(1)
        self.sync_blocks()

        # We'll add an unnecessary witness to this transaction that would cause
        # it to be non-standard, to test that violating policy with a witness
        # doesn't blind a node to a transaction.  Transactions
        # rejected for having a witness shouldn't be added
        # to the rejection cache.
        tx2 = CTransaction()
        tx2.vin.append(CTxIn(COutPoint(tx.sha256, 0), CScript([p2sh_program])))
        tx2.vout.append(CTxOut(tx.vout[0].nValue - 1000, script_pubkey))
        tx2.wit.vtxinwit.append(CTxInWitness())
        tx2.wit.vtxinwit[0].scriptWitness.stack = [b'a' * 400]
        tx2.rehash()
        # This will be rejected due to a policy check:
        # No witness is allowed, since it is not a witness program but a p2sh program
        test_transaction_acceptance(self.nodes[1], self.std_node, tx2, True, False, 'bad-witness-nonstandard')

        # If we send without witness, it should be accepted.
        test_transaction_acceptance(self.nodes[1], self.std_node, tx2, False, True)

        # Now create a new anyone-can-spend utxo for the next test.
        tx3 = CTransaction()
        tx3.vin.append(CTxIn(COutPoint(tx2.sha256, 0), CScript([p2sh_program])))
        tx3.vout.append(CTxOut(tx2.vout[0].nValue - 1000, CScript([OP_TRUE, OP_DROP] * 15 + [OP_TRUE])))
        tx3.rehash()
        test_transaction_acceptance(self.nodes[0], self.test_node, tx2, False, True)
        test_transaction_acceptance(self.nodes[0], self.test_node, tx3, False, True)

        self.nodes[0].generate(1)
        self.sync_blocks()

        # Update our utxo list; we spent the first entry.
        self.utxo.pop(0)
        self.utxo.append(UTXO(tx3.sha256, 0, tx3.vout[0].nValue))

    @subtest  # type: ignore
    def test_non_standard_witness(self):
        """Test detection of non-standard P2WSH witness"""
        pad = chr(1).encode('latin-1')

        # Create scripts for tests
        scripts = []
        scripts.append(CScript([OP_DROP] * 100))
        scripts.append(CScript([OP_DROP] * 99))
        scripts.append(CScript([pad * 59] * 59 + [OP_DROP] * 60))
        scripts.append(CScript([pad * 59] * 59 + [OP_DROP] * 61))

        p2wsh_scripts = []

        tx = CTransaction()
        tx.vin.append(CTxIn(COutPoint(self.utxo[0].sha256, self.utxo[0].n), b""))

        # For each script, generate a pair of P2WSH and P2SH-P2WSH output.
        outputvalue = (self.utxo[0].nValue - 1000) // (len(scripts) * 2)
        for i in scripts:
            p2wsh = script_to_p2wsh_script(i)
            p2wsh_scripts.append(p2wsh)
            tx.vout.append(CTxOut(outputvalue, p2wsh))
            tx.vout.append(CTxOut(outputvalue, script_to_p2sh_script(p2wsh)))
        tx.rehash()
        txid = tx.sha256
        test_transaction_acceptance(self.nodes[0], self.test_node, tx, with_witness=False, accepted=True)

        self.nodes[0].generate(1)
        self.sync_blocks()

        # Creating transactions for tests
        p2wsh_txs = []
        p2sh_txs = []
        for i in range(len(scripts)):
            p2wsh_tx = CTransaction()
            p2wsh_tx.vin.append(CTxIn(COutPoint(txid, i * 2)))
            p2wsh_tx.vout.append(CTxOut(outputvalue - 5000, CScript([OP_0, hash160(b"")])))
            p2wsh_tx.wit.vtxinwit.append(CTxInWitness())
            p2wsh_tx.rehash()
            p2wsh_txs.append(p2wsh_tx)
            p2sh_tx = CTransaction()
            p2sh_tx.vin.append(CTxIn(COutPoint(txid, i * 2 + 1), CScript([p2wsh_scripts[i]])))
            p2sh_tx.vout.append(CTxOut(outputvalue - 5000, CScript([OP_0, hash160(b"")])))
            p2sh_tx.wit.vtxinwit.append(CTxInWitness())
            p2sh_tx.rehash()
            p2sh_txs.append(p2sh_tx)

        # Testing native P2WSH
        # Witness stack size, excluding witnessScript, over 100 is non-standard
        p2wsh_txs[0].wit.vtxinwit[0].scriptWitness.stack = [pad] * 101 + [scripts[0]]
        test_transaction_acceptance(self.nodes[1], self.std_node, p2wsh_txs[0], True, False, 'bad-witness-nonstandard')
        # Non-standard nodes should accept
        test_transaction_acceptance(self.nodes[0], self.test_node, p2wsh_txs[0], True, True)

        # Stack element size over 80 bytes is non-standard
        p2wsh_txs[1].wit.vtxinwit[0].scriptWitness.stack = [pad * 81] * 100 + [scripts[1]]
        test_transaction_acceptance(self.nodes[1], self.std_node, p2wsh_txs[1], True, False, 'bad-witness-nonstandard')
        # Non-standard nodes should accept
        test_transaction_acceptance(self.nodes[0], self.test_node, p2wsh_txs[1], True, True)
        # Standard nodes should accept if element size is not over 80 bytes
        p2wsh_txs[1].wit.vtxinwit[0].scriptWitness.stack = [pad * 80] * 100 + [scripts[1]]
        test_transaction_acceptance(self.nodes[1], self.std_node, p2wsh_txs[1], True, True)

        # witnessScript size at 3600 bytes is standard
        p2wsh_txs[2].wit.vtxinwit[0].scriptWitness.stack = [pad, pad, scripts[2]]
        test_transaction_acceptance(self.nodes[0], self.test_node, p2wsh_txs[2], True, True)
        test_transaction_acceptance(self.nodes[1], self.std_node, p2wsh_txs[2], True, True)

        # witnessScript size at 3601 bytes is non-standard
        p2wsh_txs[3].wit.vtxinwit[0].scriptWitness.stack = [pad, pad, pad, scripts[3]]
        test_transaction_acceptance(self.nodes[1], self.std_node, p2wsh_txs[3], True, False, 'bad-witness-nonstandard')
        # Non-standard nodes should accept
        test_transaction_acceptance(self.nodes[0], self.test_node, p2wsh_txs[3], True, True)

        # Repeating the same tests with P2SH-P2WSH
        p2sh_txs[0].wit.vtxinwit[0].scriptWitness.stack = [pad] * 101 + [scripts[0]]
        test_transaction_acceptance(self.nodes[1], self.std_node, p2sh_txs[0], True, False, 'bad-witness-nonstandard')
        test_transaction_acceptance(self.nodes[0], self.test_node, p2sh_txs[0], True, True)
        p2sh_txs[1].wit.vtxinwit[0].scriptWitness.stack = [pad * 81] * 100 + [scripts[1]]
        test_transaction_acceptance(self.nodes[1], self.std_node, p2sh_txs[1], True, False, 'bad-witness-nonstandard')
        test_transaction_acceptance(self.nodes[0], self.test_node, p2sh_txs[1], True, True)
        p2sh_txs[1].wit.vtxinwit[0].scriptWitness.stack = [pad * 80] * 100 + [scripts[1]]
        test_transaction_acceptance(self.nodes[1], self.std_node, p2sh_txs[1], True, True)
        p2sh_txs[2].wit.vtxinwit[0].scriptWitness.stack = [pad, pad, scripts[2]]
        test_transaction_acceptance(self.nodes[0], self.test_node, p2sh_txs[2], True, True)
        test_transaction_acceptance(self.nodes[1], self.std_node, p2sh_txs[2], True, True)
        p2sh_txs[3].wit.vtxinwit[0].scriptWitness.stack = [pad, pad, pad, scripts[3]]
        test_transaction_acceptance(self.nodes[1], self.std_node, p2sh_txs[3], True, False, 'bad-witness-nonstandard')
        test_transaction_acceptance(self.nodes[0], self.test_node, p2sh_txs[3], True, True)

        self.nodes[0].generate(1)  # Mine and clean up the mempool of non-standard node
        # Valid but non-standard transactions in a block should be accepted by standard node
        self.sync_blocks()
        assert_equal(len(self.nodes[0].getrawmempool()), 0)
        assert_equal(len(self.nodes[1].getrawmempool()), 0)

        self.utxo.pop(0)

    @subtest  # type: ignore
    def test_witness_sigops(self):
        """Test sigop counting is correct inside witnesses."""

        # Keep this under MAX_OPS_PER_SCRIPT (201)
        witness_script = CScript([OP_TRUE, OP_IF, OP_TRUE, OP_ELSE] + [OP_CHECKMULTISIG] * 5 + [OP_CHECKSIG] * 193 + [OP_ENDIF])
        script_pubkey = script_to_p2wsh_script(witness_script)

        sigops_per_script = 20 * 5 + 193 * 1
        # We'll produce 2 extra outputs, one with a program that would take us
        # over max sig ops, and one with a program that would exactly reach max
        # sig ops
        outputs = (MAX_SIGOP_COST // sigops_per_script) + 2
        extra_sigops_available = MAX_SIGOP_COST % sigops_per_script

        # We chose the number of checkmultisigs/checksigs to make this work:
        assert extra_sigops_available < 100  # steer clear of MAX_OPS_PER_SCRIPT

        # This script, when spent with the first
        # N(=MAX_SIGOP_COST//sigops_per_script) outputs of our transaction,
        # would push us just over the block sigop limit.
        witness_script_toomany = CScript([OP_TRUE, OP_IF, OP_TRUE, OP_ELSE] + [OP_CHECKSIG] * (extra_sigops_available + 1) + [OP_ENDIF])
        script_pubkey_toomany = script_to_p2wsh_script(witness_script_toomany)

        # If we spend this script instead, we would exactly reach our sigop
        # limit (for witness sigops).
        witness_script_justright = CScript([OP_TRUE, OP_IF, OP_TRUE, OP_ELSE] + [OP_CHECKSIG] * (extra_sigops_available) + [OP_ENDIF])
        script_pubkey_justright = script_to_p2wsh_script(witness_script_justright)

        # First split our available utxo into a bunch of outputs
        split_value = self.utxo[0].nValue // outputs
        tx = CTransaction()
        tx.vin.append(CTxIn(COutPoint(self.utxo[0].sha256, self.utxo[0].n), b""))
        for _ in range(outputs):
            tx.vout.append(CTxOut(split_value, script_pubkey))
        tx.vout[-2].scriptPubKey = script_pubkey_toomany
        tx.vout[-1].scriptPubKey = script_pubkey_justright
        tx.rehash()

        block_1 = self.build_next_block()
        self.update_witness_block_with_transactions(block_1, [tx])
        test_witness_block(self.nodes[0], self.test_node, block_1, accepted=True)

        tx2 = CTransaction()
        # If we try to spend the first n-1 outputs from tx, that should be
        # too many sigops.
        total_value = 0
        for i in range(outputs - 1):
            tx2.vin.append(CTxIn(COutPoint(tx.sha256, i), b""))
            tx2.wit.vtxinwit.append(CTxInWitness())
            tx2.wit.vtxinwit[-1].scriptWitness.stack = [witness_script]
            total_value += tx.vout[i].nValue
        tx2.wit.vtxinwit[-1].scriptWitness.stack = [witness_script_toomany]
        tx2.vout.append(CTxOut(total_value, CScript([OP_TRUE])))
        tx2.rehash()

        block_2 = self.build_next_block()
        self.update_witness_block_with_transactions(block_2, [tx2])
        test_witness_block(self.nodes[0], self.test_node, block_2, accepted=False)

        # Try dropping the last input in tx2, and add an output that has
        # too many sigops (contributing to legacy sigop count).
        checksig_count = (extra_sigops_available // 4) + 1
        script_pubkey_checksigs = CScript([OP_CHECKSIG] * checksig_count)
        tx2.vout.append(CTxOut(0, script_pubkey_checksigs))
        tx2.vin.pop()
        tx2.wit.vtxinwit.pop()
        tx2.vout[0].nValue -= tx.vout[-2].nValue
        tx2.rehash()
        block_3 = self.build_next_block()
        self.update_witness_block_with_transactions(block_3, [tx2])
        test_witness_block(self.nodes[0], self.test_node, block_3, accepted=False)

        # If we drop the last checksig in this output, the tx should succeed.
        block_4 = self.build_next_block()
        tx2.vout[-1].scriptPubKey = CScript([OP_CHECKSIG] * (checksig_count - 1))
        tx2.rehash()
        self.update_witness_block_with_transactions(block_4, [tx2])
        test_witness_block(self.nodes[0], self.test_node, block_4, accepted=True)

        # Reset the tip back down for the next test
        self.sync_blocks()
        for x in self.nodes:
            x.invalidateblock(block_4.hash)

        # Try replacing the last input of tx2 to be spending the last
        # output of tx
        block_5 = self.build_next_block()
        tx2.vout.pop()
        tx2.vin.append(CTxIn(COutPoint(tx.sha256, outputs - 1), b""))
        tx2.wit.vtxinwit.append(CTxInWitness())
        tx2.wit.vtxinwit[-1].scriptWitness.stack = [witness_script_justright]
        tx2.rehash()
        self.update_witness_block_with_transactions(block_5, [tx2])
        test_witness_block(self.nodes[0], self.test_node, block_5, accepted=True)

        # TODO: test p2sh sigop counting

        # Cleanup and prep for next test
        self.utxo.pop(0)
        self.utxo.append(UTXO(tx2.sha256, 0, tx2.vout[0].nValue))

    @subtest  # type: ignore
    def test_superfluous_witness(self):
        # Serialization of tx that puts witness flag to 3 always
        def serialize_with_bogus_witness(tx):
            flags = 3
            r = b""
            r += struct.pack("<i", tx.nVersion)
            if flags:
                dummy = []
                r += ser_vector(dummy)
                r += struct.pack("<B", flags)
            r += ser_vector(tx.vin)
            r += ser_vector(tx.vout)
            if flags & 1:
                if (len(tx.wit.vtxinwit) != len(tx.vin)):
                    # vtxinwit must have the same length as vin
                    tx.wit.vtxinwit = tx.wit.vtxinwit[:len(tx.vin)]
                    for _ in range(len(tx.wit.vtxinwit), len(tx.vin)):
                        tx.wit.vtxinwit.append(CTxInWitness())
                r += tx.wit.serialize()
            r += struct.pack("<I", tx.nLockTime)
            return r

        class msg_bogus_tx(msg_tx):
            def serialize(self):
                return serialize_with_bogus_witness(self.tx)

        self.nodes[0].sendtoaddress(self.nodes[0].getnewaddress(address_type='bech32'), 5)
        self.nodes[0].generate(1)
        unspent = next(u for u in self.nodes[0].listunspent() if u['spendable'] and u['address'].startswith('chirt'))

        raw = self.nodes[0].createrawtransaction([{"txid": unspent['txid'], "vout": unspent['vout']}], {self.nodes[0].getnewaddress(): 1})
        tx = tx_from_hex(raw)
        assert_raises_rpc_error(-22, "TX decode failed", self.nodes[0].decoderawtransaction, hexstring=serialize_with_bogus_witness(tx).hex(), iswitness=True)
        with self.nodes[0].assert_debug_log(['Superfluous witness record']):
            self.test_node.send_and_ping(msg_bogus_tx(tx))
        raw = self.nodes[0].signrawtransactionwithwallet(raw)
        assert raw['complete']
        raw = raw['hex']
        tx = tx_from_hex(raw)
        assert_raises_rpc_error(-22, "TX decode failed", self.nodes[0].decoderawtransaction, hexstring=serialize_with_bogus_witness(tx).hex(), iswitness=True)
        with self.nodes[0].assert_debug_log(['Unknown transaction optional data']):
            self.test_node.send_and_ping(msg_bogus_tx(tx))

    @subtest  # type: ignore
    def test_wtxid_relay(self):
        # Use brand new nodes to avoid contamination from earlier tests
        self.wtx_node = self.nodes[0].add_p2p_connection(TestP2PConn(wtxidrelay=True), services=NODE_NETWORK | NODE_WITNESS)
        self.tx_node = self.nodes[0].add_p2p_connection(TestP2PConn(wtxidrelay=False), services=NODE_NETWORK | NODE_WITNESS)

        # Check wtxidrelay feature negotiation message through connecting a new peer
        def received_wtxidrelay():
            return (len(self.wtx_node.last_wtxidrelay) > 0)
        self.wtx_node.wait_until(received_wtxidrelay)

        # Create a Segwit output from the latest UTXO
        # and announce it to the network
        witness_script = CScript([OP_TRUE])
        script_pubkey = script_to_p2wsh_script(witness_script)

        tx = CTransaction()
        tx.vin.append(CTxIn(COutPoint(self.utxo[0].sha256, self.utxo[0].n), b""))
        tx.vout.append(CTxOut(self.utxo[0].nValue - 1000, script_pubkey))
        tx.rehash()

        # Create a Segwit transaction
        tx2 = CTransaction()
        tx2.vin.append(CTxIn(COutPoint(tx.sha256, 0), b""))
        tx2.vout.append(CTxOut(tx.vout[0].nValue - 1000, script_pubkey))
        tx2.wit.vtxinwit.append(CTxInWitness())
        tx2.wit.vtxinwit[0].scriptWitness.stack = [witness_script]
        tx2.rehash()

        # Announce Segwit transaction with wtxid
        # and wait for getdata
        self.wtx_node.announce_tx_and_wait_for_getdata(tx2, use_wtxid=True)
        with p2p_lock:
            lgd = self.wtx_node.lastgetdata[:]
        assert_equal(lgd, [CInv(MSG_WTX, tx2.calc_sha256(True))])

        # Announce Segwit transaction from non wtxidrelay peer
        # and wait for getdata
        self.tx_node.announce_tx_and_wait_for_getdata(tx2, use_wtxid=False)
        with p2p_lock:
            lgd = self.tx_node.lastgetdata[:]
        assert_equal(lgd, [CInv(MSG_TX|MSG_WITNESS_FLAG, tx2.sha256)])

        # Send tx2 through; it's an orphan so won't be accepted
        with p2p_lock:
            self.wtx_node.last_message.pop("getdata", None)
        test_transaction_acceptance(self.nodes[0], self.wtx_node, tx2, with_witness=True, accepted=False)

        # Expect a request for parent (tx) by txid despite use of WTX peer
        self.wtx_node.wait_for_getdata([tx.sha256], 60)
        with p2p_lock:
            lgd = self.wtx_node.lastgetdata[:]
        assert_equal(lgd, [CInv(MSG_WITNESS_TX, tx.sha256)])

        # Send tx through
        test_transaction_acceptance(self.nodes[0], self.wtx_node, tx, with_witness=False, accepted=True)

        # Check tx2 is there now
        assert_equal(tx2.hash in self.nodes[0].getrawmempool(), True)


if __name__ == '__main__':
    SegWitTest().main()<|MERGE_RESOLUTION|>--- conflicted
+++ resolved
@@ -901,12 +901,7 @@
         child_tx.rehash()
         self.update_witness_block_with_transactions(block, [parent_tx, child_tx])
 
-<<<<<<< HEAD
-        vsize = get_virtual_size(block)
-        additional_bytes = (MAX_BLOCK_BASE_SIZE + 1 - vsize) * 4
-=======
         additional_bytes = MAX_BLOCK_WEIGHT - block.get_weight()
->>>>>>> 83baa3b3
         i = 0
         while additional_bytes > 0:
             # Add some more bytes to each input until we hit MAX_BLOCK_WEIGHT+1
@@ -918,24 +913,16 @@
         block.vtx[0].vout.pop()  # Remove old commitment
         add_witness_commitment(block)
         block.solve()
-<<<<<<< HEAD
-        vsize = get_virtual_size(block)
-        assert_equal(vsize, MAX_BLOCK_BASE_SIZE + 1)
+        assert_equal(block.get_weight(), MAX_BLOCK_WEIGHT + 1)
         # The test case does not exceed the network message size limit of 2M,
         # but it should be at least 200k.
         assert_greater_than(len(block.serialize()), 200000)
-=======
-        assert_equal(block.get_weight(), MAX_BLOCK_WEIGHT + 1)
-        # Make sure that our test case would exceed the old max-network-message
-        # limit
-        assert len(block.serialize()) > 2 * 1024 * 1024
->>>>>>> 83baa3b3
 
         test_witness_block(self.nodes[0], self.test_node, block, accepted=False)
 
         # Now resize the second transaction to make the block fit.
         cur_length = len(block.vtx[-1].wit.vtxinwit[0].scriptWitness.stack[0])
-        block.vtx[-1].wit.vtxinwit[0].scriptWitness.stack[0] = b'a' * (cur_length - 4)
+        block.vtx[-1].wit.vtxinwit[0].scriptWitness.stack[0] = b'a' * (cur_length - 1)
         block.vtx[0].vout.pop()
         add_witness_commitment(block)
         block.solve()
