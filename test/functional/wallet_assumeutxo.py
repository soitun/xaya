#!/usr/bin/env python3
# Copyright (c) 2023-present The Bitcoin Core developers
# Distributed under the MIT software license, see the accompanying
# file COPYING or http://www.opensource.org/licenses/mit-license.php.
"""Test for assumeutxo wallet related behavior.
See feature_assumeutxo.py for background.

## Possible test improvements

- TODO: test import descriptors while background sync is in progress
- TODO: test loading a wallet (backup) on a pruned node

"""
from test_framework.test_framework import BitcoinTestFramework
from test_framework.util import (
    assert_equal,
    assert_raises_rpc_error,
)
from test_framework.wallet import MiniWallet

START_HEIGHT = 199
SNAPSHOT_BASE_HEIGHT = 299
FINAL_HEIGHT = 399


class AssumeutxoTest(BitcoinTestFramework):
    def skip_test_if_missing_module(self):
        self.skip_if_no_wallet()

    def add_options(self, parser):
        self.add_wallet_options(parser, legacy=False)

    def set_test_params(self):
        """Use the pregenerated, deterministic chain up to height 199."""
        self.num_nodes = 2
        self.rpc_timeout = 120
        self.extra_args = [
            [],
            [],
        ]

    def setup_network(self):
        """Start with the nodes disconnected so that one can generate a snapshot
        including blocks the other hasn't yet seen."""
        self.add_nodes(2)
        self.start_nodes(extra_args=self.extra_args)

    def run_test(self):
        """
        Bring up two (disconnected) nodes, mine some new blocks on the first,
        and generate a UTXO snapshot.

        Load the snapshot into the second, ensure it syncs to tip and completes
        background validation when connected to the first.
        """
        n0 = self.nodes[0]
        n1 = self.nodes[1]

        self.mini_wallet = MiniWallet(n0)

        # Mock time for a deterministic chain
        for n in self.nodes:
            n.setmocktime(n.getblockheader(n.getbestblockhash())['time'])

        self.sync_blocks()

        n0.createwallet('w')
        w = n0.get_wallet_rpc("w")

        # Generate a series of blocks that `n0` will have in the snapshot,
        # but that n1 doesn't yet see. In order for the snapshot to activate,
        # though, we have to ferry over the new headers to n1 so that it
        # isn't waiting forever to see the header of the snapshot's base block
        # while disconnected from n0.
        for i in range(100):
            if i % 3 == 0:
                self.mini_wallet.send_self_transfer(from_node=n0)
            self.generate(n0, nblocks=1, sync_fun=self.no_op)
            newblock = n0.getblock(n0.getbestblockhash(), 0)

            # make n1 aware of the new header, but don't give it the block.
            n1.submitheader(newblock)

        # Ensure everyone is seeing the same headers.
        for n in self.nodes:
            assert_equal(n.getblockchaininfo()[
                         "headers"], SNAPSHOT_BASE_HEIGHT)

        w.backupwallet("backup_w.dat")

        self.log.info("-- Testing assumeutxo")

        assert_equal(n0.getblockcount(), SNAPSHOT_BASE_HEIGHT)
        assert_equal(n1.getblockcount(), START_HEIGHT)

        self.log.info(
            f"Creating a UTXO snapshot at height {SNAPSHOT_BASE_HEIGHT}")
        dump_output = n0.dumptxoutset('utxos.dat')

        assert_equal(
            dump_output['txoutset_hash'],
<<<<<<< HEAD
            '9e2bbbd267ad7d799b43f604aac9818d87c44a0c16f34835b503196b08f8cc72')
        assert_equal(dump_output['nchaintx'], 300)
=======
            "a4bf3407ccb2cc0145c49ebba8fa91199f8a3903daf0883875941497d2493c27")
        assert_equal(dump_output["nchaintx"], 334)
>>>>>>> e2571275
        assert_equal(n0.getblockchaininfo()["blocks"], SNAPSHOT_BASE_HEIGHT)

        # Mine more blocks on top of the snapshot that n1 hasn't yet seen. This
        # will allow us to test n1's sync-to-tip on top of a snapshot.
        self.generate(n0, nblocks=100, sync_fun=self.no_op)

        assert_equal(n0.getblockcount(), FINAL_HEIGHT)
        assert_equal(n1.getblockcount(), START_HEIGHT)

        assert_equal(n0.getblockchaininfo()["blocks"], FINAL_HEIGHT)

        self.log.info(
            f"Loading snapshot into second node from {dump_output['path']}")
        loaded = n1.loadtxoutset(dump_output['path'])
        assert_equal(loaded['coins_loaded'], SNAPSHOT_BASE_HEIGHT)
        assert_equal(loaded['base_height'], SNAPSHOT_BASE_HEIGHT)

        normal, snapshot = n1.getchainstates()["chainstates"]
        assert_equal(normal['blocks'], START_HEIGHT)
        assert_equal(normal.get('snapshot_blockhash'), None)
        assert_equal(normal['validated'], True)
        assert_equal(snapshot['blocks'], SNAPSHOT_BASE_HEIGHT)
        assert_equal(snapshot['snapshot_blockhash'], dump_output['base_hash'])
        assert_equal(snapshot['validated'], False)

        assert_equal(n1.getblockchaininfo()["blocks"], SNAPSHOT_BASE_HEIGHT)

        self.log.info("Backup can't be loaded during background sync")
        assert_raises_rpc_error(-4, "Wallet loading failed. Error loading wallet. Wallet requires blocks to be downloaded, and software does not currently support loading wallets while blocks are being downloaded out of order when using assumeutxo snapshots. Wallet should be able to load successfully after node sync reaches height 299", n1.restorewallet, "w", "backup_w.dat")

        PAUSE_HEIGHT = FINAL_HEIGHT - 40

        self.log.info("Restarting node to stop at height %d", PAUSE_HEIGHT)
        self.restart_node(1, extra_args=[
            f"-stopatheight={PAUSE_HEIGHT}", *self.extra_args[1]])

        # Finally connect the nodes and let them sync.
        #
        # Set `wait_for_connect=False` to avoid a race between performing connection
        # assertions and the -stopatheight tripping.
        self.connect_nodes(0, 1, wait_for_connect=False)

        n1.wait_until_stopped(timeout=5)

        self.log.info(
            "Restarted node before snapshot validation completed, reloading...")
        self.restart_node(1, extra_args=self.extra_args[1])

        # TODO: inspect state of e.g. the wallet before reconnecting
        self.connect_nodes(0, 1)

        self.log.info(
            f"Ensuring snapshot chain syncs to tip. ({FINAL_HEIGHT})")
        self.wait_until(lambda: n1.getchainstates()[
                        'chainstates'][-1]['blocks'] == FINAL_HEIGHT)
        self.sync_blocks(nodes=(n0, n1))

        self.log.info("Ensuring background validation completes")
        self.wait_until(lambda: len(n1.getchainstates()['chainstates']) == 1)

        self.log.info("Ensuring wallet can be restored from backup")
        n1.restorewallet("w", "backup_w.dat")


if __name__ == '__main__':
    AssumeutxoTest().main()<|MERGE_RESOLUTION|>--- conflicted
+++ resolved
@@ -99,13 +99,8 @@
 
         assert_equal(
             dump_output['txoutset_hash'],
-<<<<<<< HEAD
-            '9e2bbbd267ad7d799b43f604aac9818d87c44a0c16f34835b503196b08f8cc72')
-        assert_equal(dump_output['nchaintx'], 300)
-=======
-            "a4bf3407ccb2cc0145c49ebba8fa91199f8a3903daf0883875941497d2493c27")
+            "f39133c5f4af2fb9211a25a997eef28126b4a5d0e4c00bf81c7c323788473280")
         assert_equal(dump_output["nchaintx"], 334)
->>>>>>> e2571275
         assert_equal(n0.getblockchaininfo()["blocks"], SNAPSHOT_BASE_HEIGHT)
 
         # Mine more blocks on top of the snapshot that n1 hasn't yet seen. This
