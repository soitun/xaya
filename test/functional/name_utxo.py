--- conflicted
+++ resolved
@@ -17,38 +17,10 @@
   def run_test (self):
     node = self.nodes[0]
 
-<<<<<<< HEAD
     # Unlike Namecoin which has stale name_new's and expired names,
     # we just need an active name for Xaya.
     node.name_register ("d/active", "{}")
-    node.generate (1)
-=======
-    # Prepare the scene:  We want one stale name_new, one expired name
-    # and one unexpired name.
-
-    addr = node.getnewaddress ()
-    newStale = node.name_new ("d/never-registered", {"destAddress": addr})
-    txidStale = newStale[0]
-    txStale = node.getrawtransaction (txidStale)
-    voutStale = self.rawtxOutputIndex (0, txStale, addr)
-
-    newExpired = node.name_new ("d/expired")
-    newActive = node.name_new ("d/active")
-    self.generate (node, 10)
-    self.firstupdateName (0, "d/expired", newExpired, "{}")
-    self.generate (node, 20)
-    self.firstupdateName (0, "d/active", newActive, "{}")
-    self.generate (node, 20)
-
-    # The never used name_new should be in the UTXO set.
-    txo = node.gettxout (txidStale, voutStale)
-    assert_equal (txo['scriptPubKey']['nameOp']['op'], 'name_new')
-
-    # The expired name should *not* be in the UTXO set.
-    data = node.name_show ("d/expired")
-    assert_equal (data['expired'], True)
-    assert_equal (node.gettxout (data['txid'], data['vout']), None)
->>>>>>> f4f450b2
+    self.generate (node, 1)
 
     # The active name should be there.
     data = node.name_show ("d/active")
