#!/usr/bin/env python3
# Copyright (c) 2014-2021 Daniel Kraft
# Distributed under the MIT/X11 software license, see the accompanying
# file COPYING or http://www.opensource.org/licenses/mit-license.php.

# RPC tests for the handling of names in the wallet.

from test_framework.names import NameTestFramework, val
from test_framework.util import *

from decimal import Decimal

nameFee = Decimal ("0.01")
txFee = Decimal ("0.001")
initialBalance = Decimal ("2500")
zero = Decimal ("0")

class NameWalletTest (NameTestFramework):

  spentA = zero
  spentB = zero

  def set_test_params (self):
    self.setup_clean_chain = True
    self.setup_name_test ([["-paytxfee=%s" % txFee]] * 2)

  def generateToOther (self, ind, n):
    """
    Generates n new blocks with test node ind, paying to an address in neither
    test wallet.  This ensures that we do not mess up the balances.
    """

<<<<<<< HEAD
    addr = "cmUcickA9iRQpTTnwoXrrxCpb73ggpQiAn"
    self.nodes[ind].generatetoaddress (n, addr)
=======
    addr = "my8oiLCytSojEzK8Apgt7bYjGUD4s6jvRv"
    self.generatetoaddress (self.nodes[ind], n, addr)
>>>>>>> f4f450b2

  def getFee (self, ind, txid, extra=zero):
    """
    Returns and checks the fee of a transaction.  There may be an additional
    fee for the locked coin, and the paytxfee times the tx size.
    The tx size is queried from the node with the given index by the txid.
    """

    info = self.nodes[ind].gettransaction (txid)
    totalFee = -info['fee']
    assert totalFee >= extra

    absFee = totalFee - extra
    size = count_bytes (info['hex'])
    assert_fee_amount (absFee, size, txFee)

    return totalFee

  def checkBalance (self, ind, spent):
    """
    Checks the balance of the node with index ind.  It should be
    the initial balance minus "spent".
    """

    bal = self.nodes[ind].getbalance ()
    assert_equal (bal, initialBalance - spent)
    assert_equal (self.nodes[ind].getbalance (), bal)

  def checkBalances (self, spentA=zero, spentB=zero):
    """
    Checks balances of the two test nodes.  The expected spent amounts
    for them are stored in self.spentA and self.spentB, and increased
    prior to the check by the arguments passed in.
    """

    self.spentA += spentA
    self.spentB += spentB

    self.checkBalance (0, self.spentA)
    self.checkBalance (1, self.spentB)

  def checkTx (self, ind, txid, amount, fee, details):
    """
    Calls 'gettransaction' and compares the result to the
    expected data given in the arguments.  "details" is an array
    containing all the tx sent/received entries expected.
    Each array element is an array itself with the fields:

      [category, nameop, amount, fee]

    nameop can be None if no "name" key is expected.
    """

    data = self.nodes[ind].gettransaction (txid)
    assert_equal (data['amount'], amount)

    if fee is None:
      assert 'fee' not in data
    else:
      assert_equal (data['fee'], fee)

    # Bring the details returned in the same format as our expected
    # argument.  Furthermore, check that each entry has an address
    # set (but don't compare the address, since we don't know it).
    detailsGot = []
    for d in data['details']:
      assert 'address' in d
      if 'name' in d:
        nameOp = d['name']
        if nameOp[:3] == 'new':
          nameOp = 'new'
      else:
        # None is not sortable in Python3, so use "none" instead.
        nameOp = "none"
      if 'fee' in d:
        fee = d['fee']
      else:
        fee = None
      detailsGot.append ([d['category'], nameOp, d['amount'], fee])

    # Compare.  Sort to get rid of differences in the order.
    detailsGot.sort ()
    details.sort ()
    assert_equal (detailsGot, details)

  def run_test (self):
    self.generate (self.nodes[0], 50)
    self.sync_blocks ()
    self.generate (self.nodes[1], 50)
    self.generateToOther (1, 150)
    self.sync_blocks ()
    self.checkBalances ()

    # Check that we use legacy addresses.
    # FIXME: Remove once we have segwit.
    addr = self.nodes[0].getnewaddress ()
    info = self.nodes[0].getaddressinfo (addr)
    assert not info['isscript']
    assert not info['iswitness']

    # Register and update a name.  Check changes to the balance.
    regA = self.nodes[0].name_register ("x/name-a", val ("value"))
    regFee = self.getFee (0, regA, nameFee)
    self.generateToOther (0, 1)
    self.checkBalances (regFee)
    updA = self.nodes[0].name_update ("x/name-a", val ("new value"))
    updFee = self.getFee (0, updA)
    self.generateToOther (0, 1)
    self.checkBalances (updFee)

    # Check the transactions.
    self.checkTx (0, regA, zero, -regFee,
                  [['send', "update: 'x/name-a'", zero, -regFee]])
    self.checkTx (0, updA, zero, -updFee,
                  [['send', "update: 'x/name-a'", zero, -updFee]])

    # Send a name from 0 to 1 by registration and update.
    addr = self.nodes[1].getnewaddress ()
    regB = self.nodes[0].name_register ("x/name-b", val ("value"),
                                        {"destAddress": addr})
    fee = self.getFee (0, regB, nameFee)
    regC = self.nodes[0].name_register ("x/name-c", val ("value"))
    fee += self.getFee (0, regC, nameFee)
    self.generateToOther (0, 1)
    self.checkBalances (fee)
    updC = self.nodes[0].name_update ("x/name-c", val ("new value"),
                                      {"destAddress": addr})
    fee = self.getFee (0, updC)
    self.generateToOther (0, 1)
    self.checkBalances (fee)

    # Check the receiving transactions on node 1.
    self.sync_blocks ()
    self.checkTx (1, regB, zero, None,
                  [['receive', "update: 'x/name-b'", zero, None]])
    self.checkTx (1, updC, zero, None,
                  [['receive', "update: 'x/name-c'", zero, None]])

    # Use the rawtx API to build a simultaneous name update and currency send.
    # This is done as an atomic name trade.  Note, though, that the
    # logic is a bit confused by "coin join" transactions and thus
    # possibly not exactly what one would expect.
    price = Decimal ("1.0")
    fee = Decimal ("0.01")
    txid = self.atomicTrade ("x/name-a", val ("enjoy"), price, fee, 0, 1)
    self.generateToOther (0, 1)

    self.sync_blocks ()
    self.checkBalances (-price, price + fee)
    self.checkTx (0, txid, price, None,
                  [['receive', "none", price, None]])
    self.checkTx (1, txid, -price, -fee,
                  [['send', "none", -price, -fee],
                   ['send', "update: 'x/name-a'", zero, -fee]])

    # Test sendtoname RPC command.
    addr = self.nodes[0].getnewaddress ()
    txid = self.nodes[0].name_register ("x/destination", val ("value"),
                                        {"destAddress": addr})
    self.generateToOther (0, 1)
    self.checkName (0, "x/destination", val ("value"))
    self.checkBalances (self.getFee (0, txid, nameFee))

    self.sync_blocks ()
    assert_raises_rpc_error (-5, 'name not found',
                             self.nodes[1].sendtoname, "x/non-existant", 10)

    txid = self.nodes[1].sendtoname ("x/destination", 10)
    fee = self.getFee (1, txid)
    self.generateToOther (1, 1)
    self.sync_blocks ()
    self.checkBalances (-10, 10 + fee)

    txid = self.nodes[1].sendtoname ("x/destination", 10, "foo", "bar", True)
    fee = self.getFee (1, txid)
    self.generateToOther (1, 1)
    self.sync_blocks ()
    self.checkBalances (-10 + fee, 10)


if __name__ == '__main__':
  NameWalletTest ().main ()<|MERGE_RESOLUTION|>--- conflicted
+++ resolved
@@ -30,13 +30,8 @@
     test wallet.  This ensures that we do not mess up the balances.
     """
 
-<<<<<<< HEAD
     addr = "cmUcickA9iRQpTTnwoXrrxCpb73ggpQiAn"
-    self.nodes[ind].generatetoaddress (n, addr)
-=======
-    addr = "my8oiLCytSojEzK8Apgt7bYjGUD4s6jvRv"
     self.generatetoaddress (self.nodes[ind], n, addr)
->>>>>>> f4f450b2
 
   def getFee (self, ind, txid, extra=zero):
     """
