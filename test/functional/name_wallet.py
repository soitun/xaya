#!/usr/bin/env python3
# Copyright (c) 2014-2018 Daniel Kraft
# Distributed under the MIT/X11 software license, see the accompanying
# file COPYING or http://www.opensource.org/licenses/mit-license.php.

# RPC tests for the handling of names in the wallet.

from test_framework.names import NameTestFramework, val
from test_framework.util import *

from decimal import Decimal

nameFee = Decimal ("0.01")
txFee = Decimal ("0.001")
initialBalance = Decimal ("1250")
zero = Decimal ("0")

class NameWalletTest (NameTestFramework):

  spentA = zero
  spentB = zero

  def set_test_params (self):
    # Set paytxfee to an explicitly known value.
    self.setup_name_test ([["-paytxfee=%s" % txFee]] * 4)

  def getFee (self, ind, txid, extra = zero):
    """
    Return and check the fee of a transaction.  There may be an additional
    fee for the locked coin, and the paytxfee times the tx size.
    The tx size is queried from the node with the given index by the txid.
    """

    info = self.nodes[ind].gettransaction (txid)
    totalFee = -info['fee']
    assert totalFee >= extra

    absFee = totalFee - extra
    size = count_bytes (info['hex'])
    assert_fee_amount (absFee, size, txFee)

    return totalFee

  def checkBalance (self, ind, spent):
    """
    Check the balance of the node with index ind.  It should be
    the initial balance minus "spent".
    """

    bal = self.nodes[ind].getbalance ()
    assert_equal (bal, initialBalance - spent)
    assert_equal (self.nodes[ind].getbalance (), bal)

  def checkBalances (self, spentA = zero, spentB = zero):
    """
    Check balances of nodes 2 and 3.  The expected spent amounts
    for them are stored in self.spentA and self.spentB, and increased
    prior to the check by the arguments passed in.
    """

    self.spentA += spentA
    self.spentB += spentB

    self.checkBalance (2, self.spentA)
    self.checkBalance (3, self.spentB)

  def checkTx (self, ind, txid, amount, fee, details):
    """
    Call 'gettransaction' and compare the result to the
    expected data given in the arguments.  "details" is an array
    containing all the tx sent/received entries expected.
    Each array element is an array itself with the fields:

      [category, nameop, amount, fee]

    nameop can be None if no "name" key is expected.
    """

    data = self.nodes[ind].gettransaction (txid)
    assert_equal (data['amount'], amount)

    if fee is None:
      assert 'fee' not in data
    else:
      assert_equal (data['fee'], fee)

    # Bring the details returned in the same format as our expected
    # argument.  Furthermore, check that each entry has an address
    # set (but don't compare the address, since we don't know it).
    detailsGot = []
    for d in data['details']:
      assert 'address' in d
      if 'name' in d:
        nameOp = d['name']
        if nameOp[:3] == 'new':
          nameOp = 'new'
      else:
        # None is not sortable in Python3, so use "none" instead.
        nameOp = "none"
      if 'fee' in d:
        fee = d['fee']
      else:
        fee = None
      detailsGot.append ([d['category'], nameOp, d['amount'], fee])

    # Compare.  Sort to get rid of differences in the order.
    detailsGot.sort ()
    details.sort ()
    assert_equal (detailsGot, details)

  def run_test (self):
    # Note that the next 50 maturing blocks will be for nodes 0 and 1.
    # Thus we use 2 and 3 for the tests, because their balance
    # will stay constant over time except for our explicit transactions.

    self.checkBalances ()

    # Check that we use legacy addresses.
    # FIXME: Remove once we have segwit.
    addr = self.nodes[0].getnewaddress ()
    info = self.nodes[0].getaddressinfo (addr)
    assert not info['isscript']
    assert not info['iswitness']

    # Register and update a name.  Check changes to the balance.
    regA = self.nodes[2].name_register ("x/name-a", val ("value"))
    regFee = self.getFee (2, regA, nameFee)
    self.generate (0, 1)
    self.checkBalances (regFee)
    updA = self.nodes[2].name_update ("x/name-a", val ("new value"))
    updFee = self.getFee (2, updA)
    self.generate (0, 1)
    self.checkBalances (updFee)

    # Check the transactions.
    self.checkTx (2, regA, zero, -regFee,
                  [['send', 'update: x/name-a', zero, -regFee]])
    self.checkTx (2, updA, zero, -updFee,
                  [['send', 'update: x/name-a', zero, -updFee]])

    # Send a name from 1 to 2 by firstupdate and update.
    addrB = self.nodes[3].getnewaddress ()
<<<<<<< HEAD
    regB = self.nodes[2].name_register ("x/name-b", val ("value"), addrB)
    fee = self.getFee (2, regB, nameFee)
    regC = self.nodes[2].name_register ("x/name-c", val ("value"))
    fee += self.getFee (2, regC, nameFee)
    self.generate (0, 1)
    self.checkBalances (fee)
    updC = self.nodes[2].name_update ("x/name-c", val ("new value"), addrB)
=======
    newB = self.nodes[2].name_new ("name-b")
    fee = self.getFee (2, newB[0], nameFee)
    newC = self.nodes[2].name_new ("name-c")
    fee += self.getFee (2, newC[0], nameFee)
    self.generate (0, 5)
    self.checkBalances (fee)
    firstB = self.firstupdateName (2, "name-b", newB, "value",
                                   {"destAddress": addrB})
    fee = self.getFee (2, firstB)
    firstC = self.firstupdateName (2, "name-c", newC, "value")
    fee += self.getFee (2, firstC)
    self.generate (0, 10)
    self.checkBalances (fee)
    updC = self.nodes[2].name_update ("name-c", "new value",
                                      {"destAddress": addrB})
>>>>>>> 19d707a8
    fee = self.getFee (2, updC)
    self.generate (0, 1)
    self.checkBalances (fee)

    # Check the receiving transactions on B.
    self.checkTx (3, regB, zero, None,
                  [['receive', 'update: x/name-b', zero, None]])
    self.checkTx (3, updC, zero, None,
                  [['receive', 'update: x/name-c', zero, None]])

    # Use the rawtx API to build a simultaneous name update and currency send.
    # This is done as an atomic name trade.  Note, though, that the
    # logic is a bit confused by "coin join" transactions and thus
    # possibly not exactly what one would expect.

    price = Decimal ("1.0")
    fee = Decimal ("0.01")
    txid = self.atomicTrade ("x/name-a", val ("enjoy"), price, fee, 2, 3)
    self.generate (0, 1)

    self.checkBalances (-price, price + fee)
    self.checkTx (2, txid, price, None,
                  [['receive', "none", price, None]])
    self.checkTx (3, txid, -price, -fee,
                  [['send', "none", -price, -fee],
                   ['send', 'update: x/name-a', zero, -fee]])

    # Test sendtoname RPC command.

    addrDest = self.nodes[2].getnewaddress ()
<<<<<<< HEAD
    self.nodes[0].name_register ("x/destination", val ("value"), addrDest)
    self.generate (0, 1)
    self.checkName (3, "x/destination", val ("value"))
=======
    newDest = self.nodes[0].name_new ("destination")
    self.generate (0, 5)
    self.firstupdateName (0, "destination", newDest, "value",
                          {"destAddress": addrDest})
    self.generate (0, 10)
    self.checkName (3, "destination", "value", None, False)
>>>>>>> 19d707a8

    assert_raises_rpc_error (-5, 'name not found',
                             self.nodes[3].sendtoname, "x/non-existant", 10)

    txid = self.nodes[3].sendtoname ("x/destination", 10)
    fee = self.getFee (3, txid)
    self.generate (0, 1)
    self.checkBalances (-10, 10 + fee)

    txid = self.nodes[3].sendtoname ("x/destination", 10, "foo", "bar", True)
    fee = self.getFee (3, txid)
    self.generate (0, 1)
    self.checkBalances (-10 + fee, 10)

if __name__ == '__main__':
  NameWalletTest ().main ()<|MERGE_RESOLUTION|>--- conflicted
+++ resolved
@@ -140,31 +140,15 @@
 
     # Send a name from 1 to 2 by firstupdate and update.
     addrB = self.nodes[3].getnewaddress ()
-<<<<<<< HEAD
-    regB = self.nodes[2].name_register ("x/name-b", val ("value"), addrB)
+    regB = self.nodes[2].name_register ("x/name-b", val ("value"),
+                                        {"destAddress": addrB})
     fee = self.getFee (2, regB, nameFee)
     regC = self.nodes[2].name_register ("x/name-c", val ("value"))
     fee += self.getFee (2, regC, nameFee)
     self.generate (0, 1)
     self.checkBalances (fee)
-    updC = self.nodes[2].name_update ("x/name-c", val ("new value"), addrB)
-=======
-    newB = self.nodes[2].name_new ("name-b")
-    fee = self.getFee (2, newB[0], nameFee)
-    newC = self.nodes[2].name_new ("name-c")
-    fee += self.getFee (2, newC[0], nameFee)
-    self.generate (0, 5)
-    self.checkBalances (fee)
-    firstB = self.firstupdateName (2, "name-b", newB, "value",
-                                   {"destAddress": addrB})
-    fee = self.getFee (2, firstB)
-    firstC = self.firstupdateName (2, "name-c", newC, "value")
-    fee += self.getFee (2, firstC)
-    self.generate (0, 10)
-    self.checkBalances (fee)
-    updC = self.nodes[2].name_update ("name-c", "new value",
+    updC = self.nodes[2].name_update ("x/name-c", val ("new value"),
                                       {"destAddress": addrB})
->>>>>>> 19d707a8
     fee = self.getFee (2, updC)
     self.generate (0, 1)
     self.checkBalances (fee)
@@ -195,18 +179,10 @@
     # Test sendtoname RPC command.
 
     addrDest = self.nodes[2].getnewaddress ()
-<<<<<<< HEAD
-    self.nodes[0].name_register ("x/destination", val ("value"), addrDest)
+    self.nodes[0].name_register ("x/destination", val ("value"),
+                                 {"destAddress": addrDest})
     self.generate (0, 1)
     self.checkName (3, "x/destination", val ("value"))
-=======
-    newDest = self.nodes[0].name_new ("destination")
-    self.generate (0, 5)
-    self.firstupdateName (0, "destination", newDest, "value",
-                          {"destAddress": addrDest})
-    self.generate (0, 10)
-    self.checkName (3, "destination", "value", None, False)
->>>>>>> 19d707a8
 
     assert_raises_rpc_error (-5, 'name not found',
                              self.nodes[3].sendtoname, "x/non-existant", 10)
