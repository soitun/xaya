#!/usr/bin/env bash
#
# Copyright (c) 2018-2020 The Bitcoin Core developers
# Distributed under the MIT software license, see the accompanying
# file COPYING or http://www.opensource.org/licenses/mit-license.php.
#
# Check for circular dependencies

export LC_ALL=C

EXPECTED_CIRCULAR_DEPENDENCIES=(
    "chainparamsbase -> util/system -> chainparamsbase"
    "index/txindex -> validation -> index/txindex"
    "policy/fees -> txmempool -> policy/fees"
    "qt/addresstablemodel -> qt/walletmodel -> qt/addresstablemodel"
    "qt/bitcoingui -> qt/walletframe -> qt/bitcoingui"
    "qt/recentrequeststablemodel -> qt/walletmodel -> qt/recentrequeststablemodel"
    "qt/sendcoinsdialog -> qt/walletmodel -> qt/sendcoinsdialog"
    "qt/transactiontablemodel -> qt/walletmodel -> qt/transactiontablemodel"
    "txmempool -> validation -> txmempool"
    "wallet/fees -> wallet/wallet -> wallet/fees"
    "wallet/wallet -> wallet/walletdb -> wallet/wallet"
<<<<<<< HEAD
    "policy/fees -> txmempool -> validation -> policy/fees"

    # Circular dependencies from auxpow.
    "auxpow -> primitives/block -> auxpow"
    "chain -> validation -> chain"
    "chain -> validation -> validationinterface -> chain"
    "chain -> validation -> consensus/tx_verify -> chain"
    "chain -> validation -> pow -> chain"
    "chain -> validation -> txdb -> chain"
    "chain -> validation -> versionbits -> chain"
    "rpc/blockchain -> rpc/rawtransaction -> rpc/blockchain"
=======
>>>>>>> 25bc840e
)

EXIT_CODE=0

CIRCULAR_DEPENDENCIES=()

IFS=$'\n'
for CIRC in $(cd src && ../contrib/devtools/circular-dependencies.py {*,*/*,*/*/*}.{h,cpp} | sed -e 's/^Circular dependency: //'); do
    CIRCULAR_DEPENDENCIES+=( "$CIRC" )
    IS_EXPECTED_CIRC=0
    for EXPECTED_CIRC in "${EXPECTED_CIRCULAR_DEPENDENCIES[@]}"; do
        if [[ "${CIRC}" == "${EXPECTED_CIRC}" ]]; then
            IS_EXPECTED_CIRC=1
            break
        fi
    done
    if [[ ${IS_EXPECTED_CIRC} == 0 ]]; then
        echo "A new circular dependency in the form of \"${CIRC}\" appears to have been introduced."
        echo
        EXIT_CODE=1
    fi
done

for EXPECTED_CIRC in "${EXPECTED_CIRCULAR_DEPENDENCIES[@]}"; do
    IS_PRESENT_EXPECTED_CIRC=0
    for CIRC in "${CIRCULAR_DEPENDENCIES[@]}"; do
        if [[ "${CIRC}" == "${EXPECTED_CIRC}" ]]; then
            IS_PRESENT_EXPECTED_CIRC=1
            break
        fi
    done
    if [[ ${IS_PRESENT_EXPECTED_CIRC} == 0 ]]; then
        echo "Good job! The circular dependency \"${EXPECTED_CIRC}\" is no longer present."
        echo "Please remove it from EXPECTED_CIRCULAR_DEPENDENCIES in $0"
        echo "to make sure this circular dependency is not accidentally reintroduced."
        echo
        EXIT_CODE=1
    fi
done

exit ${EXIT_CODE}<|MERGE_RESOLUTION|>--- conflicted
+++ resolved
@@ -20,8 +20,6 @@
     "txmempool -> validation -> txmempool"
     "wallet/fees -> wallet/wallet -> wallet/fees"
     "wallet/wallet -> wallet/walletdb -> wallet/wallet"
-<<<<<<< HEAD
-    "policy/fees -> txmempool -> validation -> policy/fees"
 
     # Circular dependencies from auxpow.
     "auxpow -> primitives/block -> auxpow"
@@ -32,8 +30,6 @@
     "chain -> validation -> txdb -> chain"
     "chain -> validation -> versionbits -> chain"
     "rpc/blockchain -> rpc/rawtransaction -> rpc/blockchain"
-=======
->>>>>>> 25bc840e
 )
 
 EXIT_CODE=0
