{
    "txid": "70f2a088cde460e677415fa1fb71895e90c231e6ed38ed203a35b6f848e9cc73",
    "hash": "70f2a088cde460e677415fa1fb71895e90c231e6ed38ed203a35b6f848e9cc73",
    "version": 1,
    "size": 41,
    "vsize": 41,
    "weight": 164,
    "locktime": 0,
    "vin": [
    ],
    "vout": [
        {
            "value": 0.00000000,
            "n": 0,
            "scriptPubKey": {
                "asm": "0 a2516e770582864a6a56ed21a102044e388c62e3",
                "hex": "0014a2516e770582864a6a56ed21a102044e388c62e3",
<<<<<<< HEAD
                "reqSigs": 1,
                "type": "witness_v0_keyhash",
                "addresses": [
                    "nc1q5fgkuac9s2ry56jka5s6zqsyfcugcchrrc8fuv"
                ]
=======
                "address": "bc1q5fgkuac9s2ry56jka5s6zqsyfcugcchry5cwu0",
                "type": "witness_v0_keyhash"
>>>>>>> 440ca5b9
            }
        }
    ],
    "hex": "0100000000010000000000000000160014a2516e770582864a6a56ed21a102044e388c62e300000000"
}<|MERGE_RESOLUTION|>--- conflicted
+++ resolved
@@ -15,16 +15,8 @@
             "scriptPubKey": {
                 "asm": "0 a2516e770582864a6a56ed21a102044e388c62e3",
                 "hex": "0014a2516e770582864a6a56ed21a102044e388c62e3",
-<<<<<<< HEAD
-                "reqSigs": 1,
-                "type": "witness_v0_keyhash",
-                "addresses": [
-                    "nc1q5fgkuac9s2ry56jka5s6zqsyfcugcchrrc8fuv"
-                ]
-=======
-                "address": "bc1q5fgkuac9s2ry56jka5s6zqsyfcugcchry5cwu0",
+                "address": "nc1q5fgkuac9s2ry56jka5s6zqsyfcugcchrrc8fuv",
                 "type": "witness_v0_keyhash"
->>>>>>> 440ca5b9
             }
         }
     ],
