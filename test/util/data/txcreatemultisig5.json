--- conflicted
+++ resolved
@@ -16,16 +16,8 @@
             "scriptPubKey": {
                 "asm": "OP_HASH160 a4051c02398868af83f28f083208fae99a769263 OP_EQUAL",
                 "hex": "a914a4051c02398868af83f28f083208fae99a76926387",
-<<<<<<< HEAD
-                "reqSigs": 1,
-                "type": "scripthash",
-                "addresses": [
-                    "DL6MUj6VETytXPU4s8UUWxLPMdvTFx3Ln1"
-                ]
-=======
-                "address": "6VM6jt2bAQ6zd26bSzp4Gpi1f4YR7GryZZ",
+                "address": "DL6MUj6VETytXPU4s8UUWxLPMdvTFx3Ln1",
                 "type": "scripthash"
->>>>>>> b528fe60
             }
         }
     ],
