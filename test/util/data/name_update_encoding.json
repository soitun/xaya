{
    "txid": "03d99b4d41063e2bfca9d8595df68444782013fb529a9a8c8e8c1d873757ac80",
    "hash": "03d99b4d41063e2bfca9d8595df68444782013fb529a9a8c8e8c1d873757ac80",
    "btxid": "03d99b4d41063e2bfca9d8595df68444782013fb529a9a8c8e8c1d873757ac80",
    "version": 2,
    "size": 58,
    "vsize": 58,
    "weight": 232,
    "locktime": 0,
    "vin": [
    ],
    "vout": [
        {
            "value": 0.01000000,
            "n": 0,
            "scriptPubKey": {
                "nameOp": {
                    "op": "name_update",
                    "name_error": "invalid data for ascii",
                    "name_encoding": "ascii",
                    "value": "76616c7565",
                    "value_encoding": "hex"
                },
                "asm": "OP_NAME_UPDATE 642f00ff 76616c7565 OP_2DROP OP_DROP OP_DUP OP_HASH160 1fc11f39be1729bf973a7ab6a615ca4729d64574 OP_EQUALVERIFY OP_CHECKSIG",
<<<<<<< HEAD
                "hex": "5204642f00ff0576616c75656d7576a9141fc11f39be1729bf973a7ab6a615ca4729d6457488ac",
                "address": "CKMnsLZUuUehkub6bqdNBxFtGhvQbAKAU8",
=======
                "desc": "raw(5304642f00ff0576616c75656d7576a9141fc11f39be1729bf973a7ab6a615ca4729d6457488ac)#p7jnvl2f",
                "hex": "5304642f00ff0576616c75656d7576a9141fc11f39be1729bf973a7ab6a615ca4729d6457488ac",
                "address": "MyUGVwiPwomjPJwBBud1pxnmNp73dKB9s1",
>>>>>>> 0547e3e6
                "type": "pubkeyhash"
            }
        }
    ],
    "hex": "02000000000140420f0000000000275204642f00ff0576616c75656d7576a9141fc11f39be1729bf973a7ab6a615ca4729d6457488ac00000000"
}<|MERGE_RESOLUTION|>--- conflicted
+++ resolved
@@ -22,14 +22,9 @@
                     "value_encoding": "hex"
                 },
                 "asm": "OP_NAME_UPDATE 642f00ff 76616c7565 OP_2DROP OP_DROP OP_DUP OP_HASH160 1fc11f39be1729bf973a7ab6a615ca4729d64574 OP_EQUALVERIFY OP_CHECKSIG",
-<<<<<<< HEAD
+                "desc": "raw(5204642f00ff0576616c75656d7576a9141fc11f39be1729bf973a7ab6a615ca4729d6457488ac)#p59ultz4",
                 "hex": "5204642f00ff0576616c75656d7576a9141fc11f39be1729bf973a7ab6a615ca4729d6457488ac",
                 "address": "CKMnsLZUuUehkub6bqdNBxFtGhvQbAKAU8",
-=======
-                "desc": "raw(5304642f00ff0576616c75656d7576a9141fc11f39be1729bf973a7ab6a615ca4729d6457488ac)#p7jnvl2f",
-                "hex": "5304642f00ff0576616c75656d7576a9141fc11f39be1729bf973a7ab6a615ca4729d6457488ac",
-                "address": "MyUGVwiPwomjPJwBBud1pxnmNp73dKB9s1",
->>>>>>> 0547e3e6
                 "type": "pubkeyhash"
             }
         }
