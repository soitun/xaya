// Copyright (c) 2009-2010 Satoshi Nakamoto
// Copyright (c) 2009-2019 The Bitcoin Core developers
// Distributed under the MIT software license, see the accompanying
// file COPYING or http://www.opensource.org/licenses/mit-license.php.

#ifndef BITCOIN_SCRIPT_INTERPRETER_H
#define BITCOIN_SCRIPT_INTERPRETER_H

#include <script/script_error.h>
#include <span.h>
#include <primitives/transaction.h>

#include <vector>
#include <stdint.h>

class CPubKey;
class XOnlyPubKey;
class CScript;
class CTransaction;
class CTxOut;
class uint256;

/** Signature hash types/flags */
enum
{
    SIGHASH_ALL = 1,
    SIGHASH_NONE = 2,
    SIGHASH_SINGLE = 3,
    SIGHASH_ANYONECANPAY = 0x80,

    SIGHASH_DEFAULT = 0, //!< Taproot only; implied when sighash byte is missing, and equivalent to SIGHASH_ALL
    SIGHASH_OUTPUT_MASK = 3,
    SIGHASH_INPUT_MASK = 0x80,
};

/** Script verification flags.
 *
 *  All flags are intended to be soft forks: the set of acceptable scripts under
 *  flags (A | B) is a subset of the acceptable scripts under flag (A).
 */
enum
{
    SCRIPT_VERIFY_NONE      = 0,

    // Evaluate P2SH subscripts (BIP16).
    SCRIPT_VERIFY_P2SH      = (1U << 0),

    // Passing a non-strict-DER signature or one with undefined hashtype to a checksig operation causes script failure.
    // Evaluating a pubkey that is not (0x04 + 64 bytes) or (0x02 or 0x03 + 32 bytes) by checksig causes script failure.
    // (not used or intended as a consensus rule).
    SCRIPT_VERIFY_STRICTENC = (1U << 1),

    // Passing a non-strict-DER signature to a checksig operation causes script failure (BIP62 rule 1)
    SCRIPT_VERIFY_DERSIG    = (1U << 2),

    // Passing a non-strict-DER signature or one with S > order/2 to a checksig operation causes script failure
    // (BIP62 rule 5).
    SCRIPT_VERIFY_LOW_S     = (1U << 3),

    // verify dummy stack item consumed by CHECKMULTISIG is of zero-length (BIP62 rule 7).
    SCRIPT_VERIFY_NULLDUMMY = (1U << 4),

    // Using a non-push operator in the scriptSig causes script failure (BIP62 rule 2).
    SCRIPT_VERIFY_SIGPUSHONLY = (1U << 5),

    // Require minimal encodings for all push operations (OP_0... OP_16, OP_1NEGATE where possible, direct
    // pushes up to 75 bytes, OP_PUSHDATA up to 255 bytes, OP_PUSHDATA2 for anything larger). Evaluating
    // any other push causes the script to fail (BIP62 rule 3).
    // In addition, whenever a stack element is interpreted as a number, it must be of minimal length (BIP62 rule 4).
    SCRIPT_VERIFY_MINIMALDATA = (1U << 6),

    // Discourage use of NOPs reserved for upgrades (NOP1-10)
    //
    // Provided so that nodes can avoid accepting or mining transactions
    // containing executed NOP's whose meaning may change after a soft-fork,
    // thus rendering the script invalid; with this flag set executing
    // discouraged NOPs fails the script. This verification flag will never be
    // a mandatory flag applied to scripts in a block. NOPs that are not
    // executed, e.g.  within an unexecuted IF ENDIF block, are *not* rejected.
    // NOPs that have associated forks to give them new meaning (CLTV, CSV)
    // are not subject to this rule.
    SCRIPT_VERIFY_DISCOURAGE_UPGRADABLE_NOPS  = (1U << 7),

    // Require that only a single stack element remains after evaluation. This changes the success criterion from
    // "At least one stack element must remain, and when interpreted as a boolean, it must be true" to
    // "Exactly one stack element must remain, and when interpreted as a boolean, it must be true".
    // (BIP62 rule 6)
    // Note: CLEANSTACK should never be used without P2SH or WITNESS.
    // Note: WITNESS_V0 and TAPSCRIPT script execution have behavior similar to CLEANSTACK as part of their
    //       consensus rules. It is automatic there and does not need this flag.
    SCRIPT_VERIFY_CLEANSTACK = (1U << 8),

    // Verify CHECKLOCKTIMEVERIFY
    //
    // See BIP65 for details.
    SCRIPT_VERIFY_CHECKLOCKTIMEVERIFY = (1U << 9),

    // support CHECKSEQUENCEVERIFY opcode
    //
    // See BIP112 for details
    SCRIPT_VERIFY_CHECKSEQUENCEVERIFY = (1U << 10),

    // Support segregated witness
    //
    SCRIPT_VERIFY_WITNESS = (1U << 11),

    // Making v1-v16 witness program non-standard
    //
    SCRIPT_VERIFY_DISCOURAGE_UPGRADABLE_WITNESS_PROGRAM = (1U << 12),

    // Segwit script only: Require the argument of OP_IF/NOTIF to be exactly 0x01 or empty vector
    //
    // Note: TAPSCRIPT script execution has behavior similar to MINIMALIF as part of its consensus
    //       rules. It is automatic there and does not depend on this flag.
    SCRIPT_VERIFY_MINIMALIF = (1U << 13),

    // Signature(s) must be empty vector if a CHECK(MULTI)SIG operation failed
    //
    SCRIPT_VERIFY_NULLFAIL = (1U << 14),

    // Public keys in segregated witness scripts must be compressed
    //
    SCRIPT_VERIFY_WITNESS_PUBKEYTYPE = (1U << 15),

    // Making OP_CODESEPARATOR and FindAndDelete fail any non-segwit scripts
    //
    SCRIPT_VERIFY_CONST_SCRIPTCODE = (1U << 16),

<<<<<<< HEAD
    // Perform name checks in "mempool" mode.  This allows / disallows
    // certain stuff (e. g., it allows immature spending of name_new's).
    SCRIPT_VERIFY_NAMES_MEMPOOL = (1U << 24),
=======
    // Taproot/Tapscript validation (BIPs 341 & 342)
    //
    SCRIPT_VERIFY_TAPROOT = (1U << 17),

    // Making unknown Taproot leaf versions non-standard
    //
    SCRIPT_VERIFY_DISCOURAGE_UPGRADABLE_TAPROOT_VERSION = (1U << 18),

    // Making unknown OP_SUCCESS non-standard
    SCRIPT_VERIFY_DISCOURAGE_OP_SUCCESS = (1U << 19),

    // Making unknown public key versions (in BIP 342 scripts) non-standard
    SCRIPT_VERIFY_DISCOURAGE_UPGRADABLE_PUBKEYTYPE = (1U << 20),
>>>>>>> 5d6d2cfe
};

bool CheckSignatureEncoding(const std::vector<unsigned char> &vchSig, unsigned int flags, ScriptError* serror);

struct PrecomputedTransactionData
{
    // BIP341 precomputed data.
    // These are single-SHA256, see https://github.com/bitcoin/bips/blob/master/bip-0341.mediawiki#cite_note-15.
    uint256 m_prevouts_single_hash;
    uint256 m_sequences_single_hash;
    uint256 m_outputs_single_hash;
    uint256 m_spent_amounts_single_hash;
    uint256 m_spent_scripts_single_hash;
    //! Whether the 5 fields above are initialized.
    bool m_bip341_taproot_ready = false;

    // BIP143 precomputed data (double-SHA256).
    uint256 hashPrevouts, hashSequence, hashOutputs;
    //! Whether the 3 fields above are initialized.
    bool m_bip143_segwit_ready = false;

    std::vector<CTxOut> m_spent_outputs;
    //! Whether m_spent_outputs is initialized.
    bool m_spent_outputs_ready = false;

    PrecomputedTransactionData() = default;

    template <class T>
    void Init(const T& tx, std::vector<CTxOut>&& spent_outputs);

    template <class T>
    explicit PrecomputedTransactionData(const T& tx);
};

enum class SigVersion
{
    BASE = 0,        //!< Bare scripts and BIP16 P2SH-wrapped redeemscripts
    WITNESS_V0 = 1,  //!< Witness v0 (P2WPKH and P2WSH); see BIP 141
    TAPROOT = 2,     //!< Witness v1 with 32-byte program, not BIP16 P2SH-wrapped, key path spending; see BIP 341
    TAPSCRIPT = 3,   //!< Witness v1 with 32-byte program, not BIP16 P2SH-wrapped, script path spending, leaf version 0xc0; see BIP 342
};

struct ScriptExecutionData
{
    //! Whether m_tapleaf_hash is initialized.
    bool m_tapleaf_hash_init = false;
    //! The tapleaf hash.
    uint256 m_tapleaf_hash;

    //! Whether m_codeseparator_pos is initialized.
    bool m_codeseparator_pos_init = false;
    //! Opcode position of the last executed OP_CODESEPARATOR (or 0xFFFFFFFF if none executed).
    uint32_t m_codeseparator_pos;

    //! Whether m_annex_present and (when needed) m_annex_hash are initialized.
    bool m_annex_init = false;
    //! Whether an annex is present.
    bool m_annex_present;
    //! Hash of the annex data.
    uint256 m_annex_hash;

    //! Whether m_validation_weight_left is initialized.
    bool m_validation_weight_left_init = false;
    //! How much validation weight is left (decremented for every successful non-empty signature check).
    int64_t m_validation_weight_left;
};

/** Signature hash sizes */
static constexpr size_t WITNESS_V0_SCRIPTHASH_SIZE = 32;
static constexpr size_t WITNESS_V0_KEYHASH_SIZE = 20;
static constexpr size_t WITNESS_V1_TAPROOT_SIZE = 32;

static constexpr uint8_t TAPROOT_LEAF_MASK = 0xfe;
static constexpr uint8_t TAPROOT_LEAF_TAPSCRIPT = 0xc0;
static constexpr size_t TAPROOT_CONTROL_BASE_SIZE = 33;
static constexpr size_t TAPROOT_CONTROL_NODE_SIZE = 32;
static constexpr size_t TAPROOT_CONTROL_MAX_NODE_COUNT = 128;
static constexpr size_t TAPROOT_CONTROL_MAX_SIZE = TAPROOT_CONTROL_BASE_SIZE + TAPROOT_CONTROL_NODE_SIZE * TAPROOT_CONTROL_MAX_NODE_COUNT;

template <class T>
uint256 SignatureHash(const CScript& scriptCode, const T& txTo, unsigned int nIn, int nHashType, const CAmount& amount, SigVersion sigversion, const PrecomputedTransactionData* cache = nullptr);

class BaseSignatureChecker
{
public:
    virtual bool CheckECDSASignature(const std::vector<unsigned char>& scriptSig, const std::vector<unsigned char>& vchPubKey, const CScript& scriptCode, SigVersion sigversion) const
    {
        return false;
    }

    virtual bool CheckSchnorrSignature(Span<const unsigned char> sig, Span<const unsigned char> pubkey, SigVersion sigversion, const ScriptExecutionData& execdata, ScriptError* serror = nullptr) const
    {
        return false;
    }

    virtual bool CheckLockTime(const CScriptNum& nLockTime) const
    {
         return false;
    }

    virtual bool CheckSequence(const CScriptNum& nSequence) const
    {
         return false;
    }

    virtual ~BaseSignatureChecker() {}
};

template <class T>
class GenericTransactionSignatureChecker : public BaseSignatureChecker
{
private:
    const T* txTo;
    unsigned int nIn;
    const CAmount amount;
    const PrecomputedTransactionData* txdata;

protected:
    virtual bool VerifyECDSASignature(const std::vector<unsigned char>& vchSig, const CPubKey& vchPubKey, const uint256& sighash) const;
    virtual bool VerifySchnorrSignature(Span<const unsigned char> sig, const XOnlyPubKey& pubkey, const uint256& sighash) const;

public:
    GenericTransactionSignatureChecker(const T* txToIn, unsigned int nInIn, const CAmount& amountIn) : txTo(txToIn), nIn(nInIn), amount(amountIn), txdata(nullptr) {}
    GenericTransactionSignatureChecker(const T* txToIn, unsigned int nInIn, const CAmount& amountIn, const PrecomputedTransactionData& txdataIn) : txTo(txToIn), nIn(nInIn), amount(amountIn), txdata(&txdataIn) {}
    bool CheckECDSASignature(const std::vector<unsigned char>& scriptSig, const std::vector<unsigned char>& vchPubKey, const CScript& scriptCode, SigVersion sigversion) const override;
    bool CheckSchnorrSignature(Span<const unsigned char> sig, Span<const unsigned char> pubkey, SigVersion sigversion, const ScriptExecutionData& execdata, ScriptError* serror = nullptr) const override;
    bool CheckLockTime(const CScriptNum& nLockTime) const override;
    bool CheckSequence(const CScriptNum& nSequence) const override;
};

using TransactionSignatureChecker = GenericTransactionSignatureChecker<CTransaction>;
using MutableTransactionSignatureChecker = GenericTransactionSignatureChecker<CMutableTransaction>;

bool EvalScript(std::vector<std::vector<unsigned char> >& stack, const CScript& script, unsigned int flags, const BaseSignatureChecker& checker, SigVersion sigversion, ScriptExecutionData& execdata, ScriptError* error = nullptr);
bool EvalScript(std::vector<std::vector<unsigned char> >& stack, const CScript& script, unsigned int flags, const BaseSignatureChecker& checker, SigVersion sigversion, ScriptError* error = nullptr);
bool VerifyScript(const CScript& scriptSig, const CScript& scriptPubKey, const CScriptWitness* witness, unsigned int flags, const BaseSignatureChecker& checker, ScriptError* serror = nullptr);

size_t CountWitnessSigOps(const CScript& scriptSig, const CScript& scriptPubKey, const CScriptWitness* witness, unsigned int flags);

int FindAndDelete(CScript& script, const CScript& b);

#endif // BITCOIN_SCRIPT_INTERPRETER_H<|MERGE_RESOLUTION|>--- conflicted
+++ resolved
@@ -126,25 +126,23 @@
     //
     SCRIPT_VERIFY_CONST_SCRIPTCODE = (1U << 16),
 
-<<<<<<< HEAD
+    // Taproot/Tapscript validation (BIPs 341 & 342)
+    //
+    SCRIPT_VERIFY_TAPROOT = (1U << 17),
+
+    // Making unknown Taproot leaf versions non-standard
+    //
+    SCRIPT_VERIFY_DISCOURAGE_UPGRADABLE_TAPROOT_VERSION = (1U << 18),
+
+    // Making unknown OP_SUCCESS non-standard
+    SCRIPT_VERIFY_DISCOURAGE_OP_SUCCESS = (1U << 19),
+
+    // Making unknown public key versions (in BIP 342 scripts) non-standard
+    SCRIPT_VERIFY_DISCOURAGE_UPGRADABLE_PUBKEYTYPE = (1U << 20),
+
     // Perform name checks in "mempool" mode.  This allows / disallows
     // certain stuff (e. g., it allows immature spending of name_new's).
     SCRIPT_VERIFY_NAMES_MEMPOOL = (1U << 24),
-=======
-    // Taproot/Tapscript validation (BIPs 341 & 342)
-    //
-    SCRIPT_VERIFY_TAPROOT = (1U << 17),
-
-    // Making unknown Taproot leaf versions non-standard
-    //
-    SCRIPT_VERIFY_DISCOURAGE_UPGRADABLE_TAPROOT_VERSION = (1U << 18),
-
-    // Making unknown OP_SUCCESS non-standard
-    SCRIPT_VERIFY_DISCOURAGE_OP_SUCCESS = (1U << 19),
-
-    // Making unknown public key versions (in BIP 342 scripts) non-standard
-    SCRIPT_VERIFY_DISCOURAGE_UPGRADABLE_PUBKEYTYPE = (1U << 20),
->>>>>>> 5d6d2cfe
 };
 
 bool CheckSignatureEncoding(const std::vector<unsigned char> &vchSig, unsigned int flags, ScriptError* serror);
