// Copyright (c) 2014-2023 Daniel Kraft
// Distributed under the MIT software license, see the accompanying
// file COPYING or http://www.opensource.org/licenses/mit-license.php.

#include <script/names.h>

#include <uint256.h>

CNameScript::CNameScript (const CScript& script)
  : op(OP_NOP), address(script)
{
  opcodetype nameOp;
  CScript::const_iterator pc = script.begin ();
  if (!script.GetOp (pc, nameOp))
    return;

  opcodetype opcode;
  while (true)
    {
      valtype vch;

      if (!script.GetOp (pc, opcode, vch))
        return;
      if (opcode == OP_DROP || opcode == OP_2DROP || opcode == OP_NOP)
        break;
      if (!(opcode >= 0 && opcode <= OP_PUSHDATA4))
        return;

      args.push_back (vch);
    }

  // Move the pc to after any DROP or NOP.
  while (opcode == OP_DROP || opcode == OP_2DROP || opcode == OP_NOP)
    if (!script.GetOp (pc, opcode))
      break;
  pc--;

  /* Now, we have the args and the operation.  Check if we have indeed
     a valid name operation and valid argument counts.  Only now set the
     op and address members, if everything is valid.  */
  switch (nameOp)
    {
    case OP_NAME_REGISTER:
    case OP_NAME_UPDATE:
      if (args.size () != 2)
        return;
      break;

    default:
      return;
    }

  op = nameOp;
  address = CScript (pc, script.end ());
}

CScript
CNameScript::GetPrefix () const
{
  switch (op)
    {
    case OP_NAME_NEW:
      return CScript () << OP_NAME_NEW << getOpHash () << OP_2DROP;
    case OP_NAME_FIRSTUPDATE:
      return CScript () << OP_NAME_FIRSTUPDATE
                        << getOpName () << getOpRand () << getOpValue ()
                        << OP_2DROP << OP_2DROP;
    case OP_NAME_UPDATE:
      return CScript () << OP_NAME_UPDATE
                        << getOpName () << getOpValue ()
                        << OP_2DROP << OP_DROP;
    default:
      return CScript ();
    }
}

CScript
CNameScript::AddNamePrefix (const CScript& addr, const CScript& prefix)
{
  CScript res = prefix;
  res.insert (res.end (), addr.begin (), addr.end ());
  return res;
}

CScript
<<<<<<< HEAD
CNameScript::buildNameRegister (const CScript& addr, const valtype& name,
                                const valtype& value)
{
  CScript prefix;
  prefix << OP_NAME_REGISTER << name << value << OP_2DROP << OP_DROP;
=======
CNameScript::buildNameNew (const CScript& addr, const valtype& name,
                           const valtype& rand)
{
  valtype toHash(rand);
  toHash.insert (toHash.end (), name.begin (), name.end ());
  const uint160 hash = Hash160 (toHash);

  CNameScript op;
  op.op = OP_NAME_NEW;
  op.args = {ToByteVector (hash)};

  return AddNamePrefix (addr, op.GetPrefix ());
}

CScript
CNameScript::buildNameFirstupdate (const CScript& addr, const valtype& name,
                                   const valtype& value, const valtype& rand)
{
  CNameScript op;
  op.op = OP_NAME_FIRSTUPDATE;
  op.args = {name, rand, value};
>>>>>>> 6baefbe1

  return AddNamePrefix (addr, op.GetPrefix ());
}

CScript
CNameScript::buildNameUpdate (const CScript& addr, const valtype& name,
                              const valtype& value)
{
  CNameScript op;
  op.op = OP_NAME_UPDATE;
  op.args = {name, value};

  return AddNamePrefix (addr, op.GetPrefix ());
}<|MERGE_RESOLUTION|>--- conflicted
+++ resolved
@@ -59,12 +59,10 @@
 {
   switch (op)
     {
-    case OP_NAME_NEW:
-      return CScript () << OP_NAME_NEW << getOpHash () << OP_2DROP;
-    case OP_NAME_FIRSTUPDATE:
-      return CScript () << OP_NAME_FIRSTUPDATE
-                        << getOpName () << getOpRand () << getOpValue ()
-                        << OP_2DROP << OP_2DROP;
+    case OP_NAME_REGISTER:
+      return CScript () << OP_NAME_REGISTER
+                        << getOpName () << getOpValue ()
+                        << OP_2DROP << OP_DROP;
     case OP_NAME_UPDATE:
       return CScript () << OP_NAME_UPDATE
                         << getOpName () << getOpValue ()
@@ -83,35 +81,12 @@
 }
 
 CScript
-<<<<<<< HEAD
 CNameScript::buildNameRegister (const CScript& addr, const valtype& name,
                                 const valtype& value)
 {
-  CScript prefix;
-  prefix << OP_NAME_REGISTER << name << value << OP_2DROP << OP_DROP;
-=======
-CNameScript::buildNameNew (const CScript& addr, const valtype& name,
-                           const valtype& rand)
-{
-  valtype toHash(rand);
-  toHash.insert (toHash.end (), name.begin (), name.end ());
-  const uint160 hash = Hash160 (toHash);
-
   CNameScript op;
-  op.op = OP_NAME_NEW;
-  op.args = {ToByteVector (hash)};
-
-  return AddNamePrefix (addr, op.GetPrefix ());
-}
-
-CScript
-CNameScript::buildNameFirstupdate (const CScript& addr, const valtype& name,
-                                   const valtype& value, const valtype& rand)
-{
-  CNameScript op;
-  op.op = OP_NAME_FIRSTUPDATE;
-  op.args = {name, rand, value};
->>>>>>> 6baefbe1
+  op.op = OP_NAME_REGISTER;
+  op.args = {name, value};
 
   return AddNamePrefix (addr, op.GetPrefix ());
 }
