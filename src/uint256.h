// Copyright (c) 2009-2010 Satoshi Nakamoto
// Copyright (c) 2009-present The Bitcoin Core developers
// Distributed under the MIT software license, see the accompanying
// file COPYING or http://www.opensource.org/licenses/mit-license.php.

#ifndef BITCOIN_UINT256_H
#define BITCOIN_UINT256_H

#include <crypto/common.h>
#include <span.h>
#include <util/strencodings.h>
#include <util/string.h>

#include <algorithm>
#include <array>
#include <cassert>
#include <cstdint>
#include <cstring>
#include <optional>
#include <string>
#include <string_view>

/** Template base class for fixed-sized opaque blobs. */
template<unsigned int BITS>
class base_blob
{
protected:
    static constexpr int WIDTH = BITS / 8;
    static_assert(BITS % 8 == 0, "base_blob currently only supports whole bytes.");
    std::array<uint8_t, WIDTH> m_data;
    static_assert(WIDTH == sizeof(m_data), "Sanity check");

public:
    /* construct 0 value by default */
    constexpr base_blob() : m_data() {}

    /* constructor for constants between 1 and 255 */
    constexpr explicit base_blob(uint8_t v) : m_data{v} {}

    constexpr explicit base_blob(Span<const unsigned char> vch)
    {
        assert(vch.size() == WIDTH);
        std::copy(vch.begin(), vch.end(), m_data.begin());
    }

    consteval explicit base_blob(std::string_view hex_str);

    constexpr bool IsNull() const
    {
        return std::all_of(m_data.begin(), m_data.end(), [](uint8_t val) {
            return val == 0;
        });
    }

    constexpr void SetNull()
    {
        std::fill(m_data.begin(), m_data.end(), 0);
    }

    /** Lexicographic ordering
     * @note Does NOT match the ordering on the corresponding \ref
     *       base_uint::CompareTo, which starts comparing from the end.
     */
    constexpr int Compare(const base_blob& other) const { return std::memcmp(m_data.data(), other.m_data.data(), WIDTH); }

    friend constexpr bool operator==(const base_blob& a, const base_blob& b) { return a.Compare(b) == 0; }
    friend constexpr bool operator!=(const base_blob& a, const base_blob& b) { return a.Compare(b) != 0; }
    friend constexpr bool operator<(const base_blob& a, const base_blob& b) { return a.Compare(b) < 0; }

    /** @name Hex representation
     *
     * The reverse-byte hex representation is a convenient way to view the blob
     * as a number, because it is consistent with the way the base_uint class
     * converts blobs to numbers.
     *
     * @note base_uint treats the blob as an array of bytes with the numerically
     * least significant byte first and the most significant byte last. Because
     * numbers are typically written with the most significant digit first and
     * the least significant digit last, the reverse hex display of the blob
     * corresponds to the same numeric value that base_uint interprets from the
     * blob.
     * @{*/
    std::string GetHex() const;
    /** Unlike FromHex this accepts any invalid input, thus it is fragile and deprecated!
     *
     * - Hex numbers that don't specify enough bytes to fill the internal array
     *   will be treated as setting the beginning of it, which corresponds to
     *   the least significant bytes when converted to base_uint.
     *
     * - Hex numbers specifying too many bytes will have the numerically most
     *   significant bytes (the beginning of the string) narrowed away.
     *
     * - An odd count of hex digits will result in the high bits of the leftmost
     *   byte being zero.
     *   "0x123" => {0x23, 0x1, 0x0, ..., 0x0}
     */
    void SetHexDeprecated(std::string_view str);
    std::string ToString() const;
    /**@}*/

    constexpr const unsigned char* data() const { return m_data.data(); }
    constexpr unsigned char* data() { return m_data.data(); }

    constexpr unsigned char* begin() { return m_data.data(); }
    constexpr unsigned char* end() { return m_data.data() + WIDTH; }

    constexpr const unsigned char* begin() const { return m_data.data(); }
    constexpr const unsigned char* end() const { return m_data.data() + WIDTH; }

    static constexpr unsigned int size() { return WIDTH; }

    constexpr uint64_t GetUint64(int pos) const { return ReadLE64(m_data.data() + pos * 8); }

    template<typename Stream>
    void Serialize(Stream& s) const
    {
        s << Span(m_data);
    }

    template<typename Stream>
    void Unserialize(Stream& s)
    {
        s.read(MakeWritableByteSpan(m_data));
    }
};

template <unsigned int BITS>
consteval base_blob<BITS>::base_blob(std::string_view hex_str)
{
    if (hex_str.length() != m_data.size() * 2) throw "Hex string must fit exactly";
    auto str_it = hex_str.rbegin();
    for (auto& elem : m_data) {
        auto lo = util::ConstevalHexDigit(*(str_it++));
        elem = (util::ConstevalHexDigit(*(str_it++)) << 4) | lo;
    }
}

namespace detail {
/**
 * Writes the hex string (in reverse byte order) into a new uintN_t object
 * and only returns a value iff all of the checks pass:
 *   - Input length is uintN_t::size()*2
 *   - All characters are hex
 */
template <class uintN_t>
std::optional<uintN_t> FromHex(std::string_view str)
{
    if (uintN_t::size() * 2 != str.size() || !IsHex(str)) return std::nullopt;
    uintN_t rv;
    rv.SetHexDeprecated(str);
    return rv;
}
/**
 * @brief Like FromHex(std::string_view str), but allows an "0x" prefix
 *        and pads the input with leading zeroes if it is shorter than
 *        the expected length of uintN_t::size()*2.
 *
 *        Designed to be used when dealing with user input.
 */
template <class uintN_t>
std::optional<uintN_t> FromUserHex(std::string_view input)
{
    input = util::RemovePrefixView(input, "0x");
    constexpr auto expected_size{uintN_t::size() * 2};
    if (input.size() < expected_size) {
        auto padded = std::string(expected_size, '0');
        std::copy(input.begin(), input.end(), padded.begin() + expected_size - input.size());
        return FromHex<uintN_t>(padded);
    }
    return FromHex<uintN_t>(input);
}
} // namespace detail

/** 160-bit opaque blob.
 * @note This type is called uint160 for historical reasons only. It is an opaque
 * blob of 160 bits and has no integer operations.
 */
class uint160 : public base_blob<160> {
public:
    static std::optional<uint160> FromHex(std::string_view str) { return detail::FromHex<uint160>(str); }
    constexpr uint160() = default;
    constexpr explicit uint160(Span<const unsigned char> vch) : base_blob<160>(vch) {}
};

/** 256-bit opaque blob.
 * @note This type is called uint256 for historical reasons only. It is an
 * opaque blob of 256 bits and has no integer operations. Use arith_uint256 if
 * those are required.
 */
class uint256 : public base_blob<256> {
public:
    static std::optional<uint256> FromHex(std::string_view str) { return detail::FromHex<uint256>(str); }
    static std::optional<uint256> FromUserHex(std::string_view str) { return detail::FromUserHex<uint256>(str); }
    constexpr uint256() = default;
    consteval explicit uint256(std::string_view hex_str) : base_blob<256>(hex_str) {}
    constexpr explicit uint256(uint8_t v) : base_blob<256>(v) {}
    constexpr explicit uint256(Span<const unsigned char> vch) : base_blob<256>(vch) {}
    static const uint256 ZERO;
    static const uint256 ONE;
};

<<<<<<< HEAD
/* uint256 from std::string_view, containing byte-reversed hex encoding.
 * DEPRECATED. Unlike FromHex this accepts any invalid input, thus it is fragile and deprecated!
 */
inline uint256 uint256S(std::string_view str)
{
    uint256 rv;
    rv.SetHexDeprecated(str);
    return rv;
}

inline
uint160 uint160S (const char* str)
{
  uint160 rv;
  rv.SetHexDeprecated (str);
  return rv;
}

=======
>>>>>>> fafc5b41
#endif // BITCOIN_UINT256_H<|MERGE_RESOLUTION|>--- conflicted
+++ resolved
@@ -179,6 +179,7 @@
 public:
     static std::optional<uint160> FromHex(std::string_view str) { return detail::FromHex<uint160>(str); }
     constexpr uint160() = default;
+    consteval explicit uint160(std::string_view hex_str) : base_blob<160>(hex_str) {}
     constexpr explicit uint160(Span<const unsigned char> vch) : base_blob<160>(vch) {}
 };
 
@@ -199,25 +200,4 @@
     static const uint256 ONE;
 };
 
-<<<<<<< HEAD
-/* uint256 from std::string_view, containing byte-reversed hex encoding.
- * DEPRECATED. Unlike FromHex this accepts any invalid input, thus it is fragile and deprecated!
- */
-inline uint256 uint256S(std::string_view str)
-{
-    uint256 rv;
-    rv.SetHexDeprecated(str);
-    return rv;
-}
-
-inline
-uint160 uint160S (const char* str)
-{
-  uint160 rv;
-  rv.SetHexDeprecated (str);
-  return rv;
-}
-
-=======
->>>>>>> fafc5b41
 #endif // BITCOIN_UINT256_H