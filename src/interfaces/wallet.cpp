// Copyright (c) 2018-2020 The Bitcoin Core developers
// Distributed under the MIT software license, see the accompanying
// file COPYING or http://www.opensource.org/licenses/mit-license.php.

#include <interfaces/wallet.h>

#include <amount.h>
#include <interfaces/chain.h>
#include <interfaces/handler.h>
#include <node/context.h>
#include <policy/fees.h>
#include <primitives/transaction.h>
#include <rpc/server.h>
#include <script/standard.h>
#include <support/allocators/secure.h>
#include <sync.h>
#include <uint256.h>
#include <util/check.h>
#include <util/ref.h>
#include <util/system.h>
#include <util/ui_change_type.h>
#include <wallet/context.h>
#include <wallet/feebumper.h>
#include <wallet/fees.h>
#include <wallet/ismine.h>
#include <wallet/load.h>
#include <wallet/rpcwallet.h>
#include <wallet/wallet.h>

#include <memory>
#include <string>
#include <utility>
#include <vector>

namespace interfaces {
namespace {

//! Construct wallet tx struct.
WalletTx MakeWalletTx(CWallet& wallet, const CWalletTx& wtx)
{
    LOCK(wallet.cs_wallet);
    WalletTx result;
    result.tx = wtx.tx;
    result.txin_is_mine.reserve(wtx.tx->vin.size());
    for (const auto& txin : wtx.tx->vin) {
        result.txin_is_mine.emplace_back(wallet.IsMine(txin));
    }
    result.txout_is_mine.reserve(wtx.tx->vout.size());
    result.txout_address.reserve(wtx.tx->vout.size());
    result.txout_address_is_mine.reserve(wtx.tx->vout.size());
    for (const auto& txout : wtx.tx->vout) {
        result.txout_is_mine.emplace_back(wallet.IsMine(txout));
        result.txout_address.emplace_back();
        result.txout_address_is_mine.emplace_back(ExtractDestination(txout.scriptPubKey, result.txout_address.back()) ?
                                                      wallet.IsMine(result.txout_address.back()) :
                                                      ISMINE_NO);
    }
    result.credit = wtx.GetCredit(ISMINE_ALL);
    result.debit = wtx.GetDebit(ISMINE_ALL);
    result.change = wtx.GetChange();
    result.time = wtx.GetTxTime();
    result.value_map = wtx.mapValue;
    result.is_coinbase = wtx.IsCoinBase();
    return result;
}

//! Construct wallet tx status struct.
WalletTxStatus MakeWalletTxStatus(CWallet& wallet, const CWalletTx& wtx)
{
    WalletTxStatus result;
    result.block_height = wtx.m_confirm.block_height > 0 ? wtx.m_confirm.block_height : std::numeric_limits<int>::max();
    result.blocks_to_maturity = wtx.GetBlocksToMaturity();
    result.depth_in_main_chain = wtx.GetDepthInMainChain();
    result.time_received = wtx.nTimeReceived;
    result.lock_time = wtx.tx->nLockTime;
    result.is_final = wallet.chain().checkFinalTx(*wtx.tx);
    result.is_trusted = wtx.IsTrusted();
    result.is_abandoned = wtx.isAbandoned();
    result.is_coinbase = wtx.IsCoinBase();
    result.is_in_main_chain = wtx.IsInMainChain();
    return result;
}

//! Construct wallet TxOut struct.
WalletTxOut MakeWalletTxOut(CWallet& wallet,
    const CWalletTx& wtx,
    int n,
    int depth) EXCLUSIVE_LOCKS_REQUIRED(wallet.cs_wallet)
{
    WalletTxOut result;
    result.txout = wtx.tx->vout[n];
    result.time = wtx.GetTxTime();
    result.depth_in_main_chain = depth;
    result.is_spent = wallet.IsSpent(wtx.GetHash(), n);
    return result;
}

class WalletImpl : public Wallet
{
public:
    explicit WalletImpl(const std::shared_ptr<CWallet>& wallet) : m_wallet(wallet) {}

    bool encryptWallet(const SecureString& wallet_passphrase) override
    {
        return m_wallet->EncryptWallet(wallet_passphrase);
    }
    bool isCrypted() override { return m_wallet->IsCrypted(); }
    bool lock() override { return m_wallet->Lock(); }
    bool unlock(const SecureString& wallet_passphrase) override { return m_wallet->Unlock(wallet_passphrase); }
    bool isLocked() override { return m_wallet->IsLocked(); }
    bool changeWalletPassphrase(const SecureString& old_wallet_passphrase,
        const SecureString& new_wallet_passphrase) override
    {
        return m_wallet->ChangeWalletPassphrase(old_wallet_passphrase, new_wallet_passphrase);
    }
    void abortRescan() override { m_wallet->AbortRescan(); }
    bool backupWallet(const std::string& filename) override { return m_wallet->BackupWallet(filename); }
    std::string getWalletName() override { return m_wallet->GetName(); }
    bool getNewDestination(const OutputType type, const std::string label, CTxDestination& dest) override
    {
        LOCK(m_wallet->cs_wallet);
        std::string error;
        return m_wallet->GetNewDestination(type, label, dest, error);
    }
    bool getPubKey(const CScript& script, const CKeyID& address, CPubKey& pub_key) override
    {
        std::unique_ptr<SigningProvider> provider = m_wallet->GetSolvingProvider(script);
        if (provider) {
            return provider->GetPubKey(address, pub_key);
        }
        return false;
    }
    SigningResult signMessage(const std::string& message, const PKHash& pkhash, std::string& str_sig) override
    {
        return m_wallet->SignMessage(message, pkhash, str_sig);
    }
    bool isSpendable(const CTxDestination& dest) override
    {
        LOCK(m_wallet->cs_wallet);
        return m_wallet->IsMine(dest) & ISMINE_SPENDABLE;
    }
    bool haveWatchOnly() override
    {
        auto spk_man = m_wallet->GetLegacyScriptPubKeyMan();
        if (spk_man) {
            return spk_man->HaveWatchOnly();
        }
        return false;
    };
    bool setAddressBook(const CTxDestination& dest, const std::string& name, const std::string& purpose) override
    {
        return m_wallet->SetAddressBook(dest, name, purpose);
    }
    bool delAddressBook(const CTxDestination& dest) override
    {
        return m_wallet->DelAddressBook(dest);
    }
    bool getAddress(const CTxDestination& dest,
        std::string* name,
        isminetype* is_mine,
        std::string* purpose) override
    {
        LOCK(m_wallet->cs_wallet);
        auto it = m_wallet->m_address_book.find(dest);
        if (it == m_wallet->m_address_book.end() || it->second.IsChange()) {
            return false;
        }
        if (name) {
            *name = it->second.GetLabel();
        }
        if (is_mine) {
            *is_mine = m_wallet->IsMine(dest);
        }
        if (purpose) {
            *purpose = it->second.purpose;
        }
        return true;
    }
    std::vector<WalletAddress> getAddresses() override
    {
        LOCK(m_wallet->cs_wallet);
        std::vector<WalletAddress> result;
        for (const auto& item : m_wallet->m_address_book) {
            if (item.second.IsChange()) continue;
            result.emplace_back(item.first, m_wallet->IsMine(item.first), item.second.GetLabel(), item.second.purpose);
        }
        return result;
    }
    bool addDestData(const CTxDestination& dest, const std::string& key, const std::string& value) override
    {
        LOCK(m_wallet->cs_wallet);
        WalletBatch batch{m_wallet->GetDatabase()};
        return m_wallet->AddDestData(batch, dest, key, value);
    }
    bool eraseDestData(const CTxDestination& dest, const std::string& key) override
    {
        LOCK(m_wallet->cs_wallet);
        WalletBatch batch{m_wallet->GetDatabase()};
        return m_wallet->EraseDestData(batch, dest, key);
    }
    std::vector<std::string> getDestValues(const std::string& prefix) override
    {
        LOCK(m_wallet->cs_wallet);
        return m_wallet->GetDestValues(prefix);
    }
    void lockCoin(const COutPoint& output) override
    {
        LOCK(m_wallet->cs_wallet);
        return m_wallet->LockCoin(output);
    }
    void unlockCoin(const COutPoint& output) override
    {
        LOCK(m_wallet->cs_wallet);
        return m_wallet->UnlockCoin(output);
    }
    bool isLockedCoin(const COutPoint& output) override
    {
        LOCK(m_wallet->cs_wallet);
        return m_wallet->IsLockedCoin(output.hash, output.n);
    }
    void listLockedCoins(std::vector<COutPoint>& outputs) override
    {
        LOCK(m_wallet->cs_wallet);
        return m_wallet->ListLockedCoins(outputs);
    }
    CTransactionRef createTransaction(const std::vector<CRecipient>& recipients,
        const CCoinControl& coin_control,
        bool sign,
        int& change_pos,
        CAmount& fee,
        bilingual_str& fail_reason) override
    {
        LOCK(m_wallet->cs_wallet);
        CTransactionRef tx;
<<<<<<< HEAD
        if (!m_wallet->CreateTransaction(recipients, nullptr, tx, fee, change_pos,
                fail_reason, coin_control, sign)) {
=======
        FeeCalculation fee_calc_out;
        if (!m_wallet->CreateTransaction(recipients, tx, fee, change_pos,
                fail_reason, coin_control, fee_calc_out, sign)) {
>>>>>>> 68224b25
            return {};
        }
        return tx;
    }
    void commitTransaction(CTransactionRef tx,
        WalletValueMap value_map,
        WalletOrderForm order_form) override
    {
        LOCK(m_wallet->cs_wallet);
        m_wallet->CommitTransaction(std::move(tx), std::move(value_map), std::move(order_form));
    }
    bool transactionCanBeAbandoned(const uint256& txid) override { return m_wallet->TransactionCanBeAbandoned(txid); }
    bool abandonTransaction(const uint256& txid) override
    {
        LOCK(m_wallet->cs_wallet);
        return m_wallet->AbandonTransaction(txid);
    }
    bool transactionCanBeBumped(const uint256& txid) override
    {
        return feebumper::TransactionCanBeBumped(*m_wallet.get(), txid);
    }
    bool createBumpTransaction(const uint256& txid,
        const CCoinControl& coin_control,
        std::vector<bilingual_str>& errors,
        CAmount& old_fee,
        CAmount& new_fee,
        CMutableTransaction& mtx) override
    {
        return feebumper::CreateRateBumpTransaction(*m_wallet.get(), txid, coin_control, errors, old_fee, new_fee, mtx) == feebumper::Result::OK;
    }
    bool signBumpTransaction(CMutableTransaction& mtx) override { return feebumper::SignTransaction(*m_wallet.get(), mtx); }
    bool commitBumpTransaction(const uint256& txid,
        CMutableTransaction&& mtx,
        std::vector<bilingual_str>& errors,
        uint256& bumped_txid) override
    {
        return feebumper::CommitTransaction(*m_wallet.get(), txid, std::move(mtx), errors, bumped_txid) ==
               feebumper::Result::OK;
    }
    CTransactionRef getTx(const uint256& txid) override
    {
        LOCK(m_wallet->cs_wallet);
        auto mi = m_wallet->mapWallet.find(txid);
        if (mi != m_wallet->mapWallet.end()) {
            return mi->second.tx;
        }
        return {};
    }
    WalletTx getWalletTx(const uint256& txid) override
    {
        LOCK(m_wallet->cs_wallet);
        auto mi = m_wallet->mapWallet.find(txid);
        if (mi != m_wallet->mapWallet.end()) {
            return MakeWalletTx(*m_wallet, mi->second);
        }
        return {};
    }
    std::vector<WalletTx> getWalletTxs() override
    {
        LOCK(m_wallet->cs_wallet);
        std::vector<WalletTx> result;
        result.reserve(m_wallet->mapWallet.size());
        for (const auto& entry : m_wallet->mapWallet) {
            result.emplace_back(MakeWalletTx(*m_wallet, entry.second));
        }
        return result;
    }
    bool tryGetTxStatus(const uint256& txid,
        interfaces::WalletTxStatus& tx_status,
        int& num_blocks,
        int64_t& block_time) override
    {
        TRY_LOCK(m_wallet->cs_wallet, locked_wallet);
        if (!locked_wallet) {
            return false;
        }
        auto mi = m_wallet->mapWallet.find(txid);
        if (mi == m_wallet->mapWallet.end()) {
            return false;
        }
        num_blocks = m_wallet->GetLastBlockHeight();
        block_time = -1;
        CHECK_NONFATAL(m_wallet->chain().findBlock(m_wallet->GetLastBlockHash(), FoundBlock().time(block_time)));
        tx_status = MakeWalletTxStatus(*m_wallet, mi->second);
        return true;
    }
    WalletTx getWalletTxDetails(const uint256& txid,
        WalletTxStatus& tx_status,
        WalletOrderForm& order_form,
        bool& in_mempool,
        int& num_blocks) override
    {
        LOCK(m_wallet->cs_wallet);
        auto mi = m_wallet->mapWallet.find(txid);
        if (mi != m_wallet->mapWallet.end()) {
            num_blocks = m_wallet->GetLastBlockHeight();
            in_mempool = mi->second.InMempool();
            order_form = mi->second.vOrderForm;
            tx_status = MakeWalletTxStatus(*m_wallet, mi->second);
            return MakeWalletTx(*m_wallet, mi->second);
        }
        return {};
    }
    TransactionError fillPSBT(int sighash_type,
        bool sign,
        bool bip32derivs,
        PartiallySignedTransaction& psbtx,
        bool& complete,
        size_t* n_signed) override
    {
        return m_wallet->FillPSBT(psbtx, complete, sighash_type, sign, bip32derivs, n_signed);
    }
    WalletBalances getBalances() override
    {
        const auto bal = m_wallet->GetBalance();
        WalletBalances result;
        result.balance = bal.m_mine_trusted;
        result.unconfirmed_balance = bal.m_mine_untrusted_pending;
        result.immature_balance = bal.m_mine_immature;
        result.have_watch_only = haveWatchOnly();
        if (result.have_watch_only) {
            result.watch_only_balance = bal.m_watchonly_trusted;
            result.unconfirmed_watch_only_balance = bal.m_watchonly_untrusted_pending;
            result.immature_watch_only_balance = bal.m_watchonly_immature;
        }
        return result;
    }
    bool tryGetBalances(WalletBalances& balances, uint256& block_hash) override
    {
        TRY_LOCK(m_wallet->cs_wallet, locked_wallet);
        if (!locked_wallet) {
            return false;
        }
        block_hash = m_wallet->GetLastBlockHash();
        balances = getBalances();
        return true;
    }
    CAmount getBalance() override { return m_wallet->GetBalance().m_mine_trusted; }
    CAmount getAvailableBalance(const CCoinControl& coin_control) override
    {
        return m_wallet->GetAvailableBalance(&coin_control);
    }
    isminetype txinIsMine(const CTxIn& txin) override
    {
        LOCK(m_wallet->cs_wallet);
        return m_wallet->IsMine(txin);
    }
    isminetype txoutIsMine(const CTxOut& txout) override
    {
        LOCK(m_wallet->cs_wallet);
        return m_wallet->IsMine(txout);
    }
    CAmount getDebit(const CTxIn& txin, isminefilter filter) override
    {
        LOCK(m_wallet->cs_wallet);
        return m_wallet->GetDebit(txin, filter);
    }
    CAmount getCredit(const CTxOut& txout, isminefilter filter) override
    {
        LOCK(m_wallet->cs_wallet);
        return m_wallet->GetCredit(txout, filter);
    }
    CoinsList listCoins() override
    {
        LOCK(m_wallet->cs_wallet);
        CoinsList result;
        for (const auto& entry : m_wallet->ListCoins()) {
            auto& group = result[entry.first];
            for (const auto& coin : entry.second) {
                group.emplace_back(COutPoint(coin.tx->GetHash(), coin.i),
                    MakeWalletTxOut(*m_wallet, *coin.tx, coin.i, coin.nDepth));
            }
        }
        return result;
    }
    std::vector<WalletTxOut> getCoins(const std::vector<COutPoint>& outputs) override
    {
        LOCK(m_wallet->cs_wallet);
        std::vector<WalletTxOut> result;
        result.reserve(outputs.size());
        for (const auto& output : outputs) {
            result.emplace_back();
            auto it = m_wallet->mapWallet.find(output.hash);
            if (it != m_wallet->mapWallet.end()) {
                int depth = it->second.GetDepthInMainChain();
                if (depth >= 0) {
                    result.back() = MakeWalletTxOut(*m_wallet, it->second, output.n, depth);
                }
            }
        }
        return result;
    }
    CAmount getRequiredFee(unsigned int tx_bytes) override { return GetRequiredFee(*m_wallet, tx_bytes); }
    CAmount getMinimumFee(unsigned int tx_bytes,
        const CCoinControl& coin_control,
        int* returned_target,
        FeeReason* reason) override
    {
        FeeCalculation fee_calc;
        CAmount result;
        result = GetMinimumFee(*m_wallet, tx_bytes, coin_control, &fee_calc);
        if (returned_target) *returned_target = fee_calc.returnedTarget;
        if (reason) *reason = fee_calc.reason;
        return result;
    }
    unsigned int getConfirmTarget() override { return m_wallet->m_confirm_target; }
    bool hdEnabled() override { return m_wallet->IsHDEnabled(); }
    bool canGetAddresses() override { return m_wallet->CanGetAddresses(); }
    bool privateKeysDisabled() override { return m_wallet->IsWalletFlagSet(WALLET_FLAG_DISABLE_PRIVATE_KEYS); }
    OutputType getDefaultAddressType() override { return m_wallet->m_default_address_type; }
    CAmount getDefaultMaxTxFee() override { return m_wallet->m_default_max_tx_fee; }
    void remove() override
    {
        RemoveWallet(m_wallet, false /* load_on_start */);
    }
    bool isLegacy() override { return m_wallet->IsLegacy(); }
    std::unique_ptr<Handler> handleUnload(UnloadFn fn) override
    {
        return MakeHandler(m_wallet->NotifyUnload.connect(fn));
    }
    std::unique_ptr<Handler> handleShowProgress(ShowProgressFn fn) override
    {
        return MakeHandler(m_wallet->ShowProgress.connect(fn));
    }
    std::unique_ptr<Handler> handleStatusChanged(StatusChangedFn fn) override
    {
        return MakeHandler(m_wallet->NotifyStatusChanged.connect([fn](CWallet*) { fn(); }));
    }
    std::unique_ptr<Handler> handleAddressBookChanged(AddressBookChangedFn fn) override
    {
        return MakeHandler(m_wallet->NotifyAddressBookChanged.connect(
            [fn](CWallet*, const CTxDestination& address, const std::string& label, bool is_mine,
                const std::string& purpose, ChangeType status) { fn(address, label, is_mine, purpose, status); }));
    }
    std::unique_ptr<Handler> handleTransactionChanged(TransactionChangedFn fn) override
    {
        return MakeHandler(m_wallet->NotifyTransactionChanged.connect(
            [fn](CWallet*, const uint256& txid, ChangeType status) { fn(txid, status); }));
    }
    std::unique_ptr<Handler> handleWatchOnlyChanged(WatchOnlyChangedFn fn) override
    {
        return MakeHandler(m_wallet->NotifyWatchonlyChanged.connect(fn));
    }
    std::unique_ptr<Handler> handleCanGetAddressesChanged(CanGetAddressesChangedFn fn) override
    {
        return MakeHandler(m_wallet->NotifyCanGetAddressesChanged.connect(fn));
    }
    CWallet* wallet() override { return m_wallet.get(); }

    std::shared_ptr<CWallet> m_wallet;
};

class WalletClientImpl : public WalletClient
{
public:
    WalletClientImpl(Chain& chain, ArgsManager& args)
    {
        m_context.chain = &chain;
        m_context.args = &args;
    }
    ~WalletClientImpl() override { UnloadWallets(); }

    //! ChainClient methods
    void registerRpcs() override
    {
        for (const CRPCCommand& command : GetWalletRPCCommands()) {
            m_rpc_commands.emplace_back(command.category, command.name, [this, &command](const JSONRPCRequest& request, UniValue& result, bool last_handler) {
                /* Unlike upstream Bitcoin, we need the NodeContext for
                   getauxblock.  Thus we construct a new context that
                   contains both and use that.  */
                WalletContext extendedCtx = m_context;
                if (request.context.Has<NodeContext>())
                    extendedCtx.nodeContext = &request.context.Get<NodeContext>();
                return command.actor({request, extendedCtx}, result, last_handler);
            }, command.argNames, command.unique_id);
            m_rpc_handlers.emplace_back(m_context.chain->handleRpc(m_rpc_commands.back()));
        }
    }
    bool verify() override { return VerifyWallets(*m_context.chain); }
    bool load() override { return LoadWallets(*m_context.chain); }
    void start(CScheduler& scheduler) override { return StartWallets(scheduler, *Assert(m_context.args)); }
    void flush() override { return FlushWallets(); }
    void stop() override { return StopWallets(); }
    void setMockTime(int64_t time) override { return SetMockTime(time); }

    //! WalletClient methods
    std::unique_ptr<Wallet> createWallet(const std::string& name, const SecureString& passphrase, uint64_t wallet_creation_flags, bilingual_str& error, std::vector<bilingual_str>& warnings) override
    {
        std::shared_ptr<CWallet> wallet;
        DatabaseOptions options;
        DatabaseStatus status;
        options.require_create = true;
        options.create_flags = wallet_creation_flags;
        options.create_passphrase = passphrase;
        return MakeWallet(CreateWallet(*m_context.chain, name, true /* load_on_start */, options, status, error, warnings));
    }
    std::unique_ptr<Wallet> loadWallet(const std::string& name, bilingual_str& error, std::vector<bilingual_str>& warnings) override
    {
        DatabaseOptions options;
        DatabaseStatus status;
        options.require_existing = true;
        return MakeWallet(LoadWallet(*m_context.chain, name, true /* load_on_start */, options, status, error, warnings));
    }
    std::string getWalletDir() override
    {
        return GetWalletDir().string();
    }
    std::vector<std::string> listWalletDir() override
    {
        std::vector<std::string> paths;
        for (auto& path : ListWalletDir()) {
            paths.push_back(path.string());
        }
        return paths;
    }
    std::vector<std::unique_ptr<Wallet>> getWallets() override
    {
        std::vector<std::unique_ptr<Wallet>> wallets;
        for (const auto& wallet : GetWallets()) {
            wallets.emplace_back(MakeWallet(wallet));
        }
        return wallets;
    }
    std::unique_ptr<Handler> handleLoadWallet(LoadWalletFn fn) override
    {
        return HandleLoadWallet(std::move(fn));
    }

    WalletContext m_context;
    const std::vector<std::string> m_wallet_filenames;
    std::vector<std::unique_ptr<Handler>> m_rpc_handlers;
    std::list<CRPCCommand> m_rpc_commands;
};

} // namespace

std::unique_ptr<Wallet> MakeWallet(const std::shared_ptr<CWallet>& wallet) { return wallet ? MakeUnique<WalletImpl>(wallet) : nullptr; }

std::unique_ptr<WalletClient> MakeWalletClient(Chain& chain, ArgsManager& args)
{
    return MakeUnique<WalletClientImpl>(chain, args);
}

} // namespace interfaces<|MERGE_RESOLUTION|>--- conflicted
+++ resolved
@@ -232,14 +232,9 @@
     {
         LOCK(m_wallet->cs_wallet);
         CTransactionRef tx;
-<<<<<<< HEAD
+        FeeCalculation fee_calc_out;
         if (!m_wallet->CreateTransaction(recipients, nullptr, tx, fee, change_pos,
-                fail_reason, coin_control, sign)) {
-=======
-        FeeCalculation fee_calc_out;
-        if (!m_wallet->CreateTransaction(recipients, tx, fee, change_pos,
                 fail_reason, coin_control, fee_calc_out, sign)) {
->>>>>>> 68224b25
             return {};
         }
         return tx;
