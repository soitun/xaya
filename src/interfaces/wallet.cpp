// Copyright (c) 2018-2020 The Bitcoin Core developers
// Distributed under the MIT software license, see the accompanying
// file COPYING or http://www.opensource.org/licenses/mit-license.php.

#include <interfaces/wallet.h>

#include <amount.h>
#include <interfaces/chain.h>
#include <interfaces/handler.h>
#include <policy/fees.h>
#include <primitives/transaction.h>
#include <script/standard.h>
#include <support/allocators/secure.h>
#include <sync.h>
#include <ui_interface.h>
#include <uint256.h>
#include <util/check.h>
#include <util/system.h>
#include <wallet/feebumper.h>
#include <wallet/fees.h>
#include <wallet/ismine.h>
#include <wallet/load.h>
#include <wallet/rpcwallet.h>
#include <wallet/wallet.h>

#include <memory>
#include <string>
#include <utility>
#include <vector>

namespace interfaces {
namespace {

//! Construct wallet tx struct.
WalletTx MakeWalletTx(CWallet& wallet, const CWalletTx& wtx)
{
    WalletTx result;
    result.tx = wtx.tx;
    result.txin_is_mine.reserve(wtx.tx->vin.size());
    for (const auto& txin : wtx.tx->vin) {
        result.txin_is_mine.emplace_back(wallet.IsMine(txin));
    }
    result.txout_is_mine.reserve(wtx.tx->vout.size());
    result.txout_address.reserve(wtx.tx->vout.size());
    result.txout_address_is_mine.reserve(wtx.tx->vout.size());
    for (const auto& txout : wtx.tx->vout) {
        result.txout_is_mine.emplace_back(wallet.IsMine(txout));
        result.txout_address.emplace_back();
        result.txout_address_is_mine.emplace_back(ExtractDestination(txout.scriptPubKey, result.txout_address.back()) ?
                                                      wallet.IsMine(result.txout_address.back()) :
                                                      ISMINE_NO);
    }
    result.credit = wtx.GetCredit(ISMINE_ALL);
    result.debit = wtx.GetDebit(ISMINE_ALL);
    result.change = wtx.GetChange();
    result.time = wtx.GetTxTime();
    result.value_map = wtx.mapValue;
    result.is_coinbase = wtx.IsCoinBase();
    return result;
}

//! Construct wallet tx status struct.
WalletTxStatus MakeWalletTxStatus(CWallet& wallet, const CWalletTx& wtx)
{
    WalletTxStatus result;
    result.block_height = wtx.m_confirm.block_height > 0 ? wtx.m_confirm.block_height : std::numeric_limits<int>::max();
    result.blocks_to_maturity = wtx.GetBlocksToMaturity();
    result.depth_in_main_chain = wtx.GetDepthInMainChain();
    result.time_received = wtx.nTimeReceived;
    result.lock_time = wtx.tx->nLockTime;
    result.is_final = wallet.chain().checkFinalTx(*wtx.tx);
    result.is_trusted = wtx.IsTrusted();
    result.is_abandoned = wtx.isAbandoned();
    result.is_coinbase = wtx.IsCoinBase();
    result.is_in_main_chain = wtx.IsInMainChain();
    return result;
}

//! Construct wallet TxOut struct.
WalletTxOut MakeWalletTxOut(CWallet& wallet,
    const CWalletTx& wtx,
    int n,
    int depth) EXCLUSIVE_LOCKS_REQUIRED(wallet.cs_wallet)
{
    WalletTxOut result;
    result.txout = wtx.tx->vout[n];
    result.time = wtx.GetTxTime();
    result.depth_in_main_chain = depth;
    result.is_spent = wallet.IsSpent(wtx.GetHash(), n);
    return result;
}

class WalletImpl : public Wallet
{
public:
    explicit WalletImpl(const std::shared_ptr<CWallet>& wallet) : m_wallet(wallet) {}

    bool encryptWallet(const SecureString& wallet_passphrase) override
    {
        return m_wallet->EncryptWallet(wallet_passphrase);
    }
    bool isCrypted() override { return m_wallet->IsCrypted(); }
    bool lock() override { return m_wallet->Lock(); }
    bool unlock(const SecureString& wallet_passphrase) override { return m_wallet->Unlock(wallet_passphrase); }
    bool isLocked() override { return m_wallet->IsLocked(); }
    bool changeWalletPassphrase(const SecureString& old_wallet_passphrase,
        const SecureString& new_wallet_passphrase) override
    {
        return m_wallet->ChangeWalletPassphrase(old_wallet_passphrase, new_wallet_passphrase);
    }
    void abortRescan() override { m_wallet->AbortRescan(); }
    bool backupWallet(const std::string& filename) override { return m_wallet->BackupWallet(filename); }
    std::string getWalletName() override { return m_wallet->GetName(); }
    bool getNewDestination(const OutputType type, const std::string label, CTxDestination& dest) override
    {
        LOCK(m_wallet->cs_wallet);
        std::string error;
        return m_wallet->GetNewDestination(type, label, dest, error);
    }
    bool getPubKey(const CScript& script, const CKeyID& address, CPubKey& pub_key) override
    {
        std::unique_ptr<SigningProvider> provider = m_wallet->GetSolvingProvider(script);
        if (provider) {
            return provider->GetPubKey(address, pub_key);
        }
        return false;
    }
    SigningResult signMessage(const std::string& message, const PKHash& pkhash, std::string& str_sig) override
    {
        return m_wallet->SignMessage(message, pkhash, str_sig);
    }
    bool isSpendable(const CTxDestination& dest) override { return m_wallet->IsMine(dest) & ISMINE_SPENDABLE; }
    bool haveWatchOnly() override
    {
        auto spk_man = m_wallet->GetLegacyScriptPubKeyMan();
        if (spk_man) {
            return spk_man->HaveWatchOnly();
        }
        return false;
    };
    bool setAddressBook(const CTxDestination& dest, const std::string& name, const std::string& purpose) override
    {
        return m_wallet->SetAddressBook(dest, name, purpose);
    }
    bool delAddressBook(const CTxDestination& dest) override
    {
        return m_wallet->DelAddressBook(dest);
    }
    bool getAddress(const CTxDestination& dest,
        std::string* name,
        isminetype* is_mine,
        std::string* purpose) override
    {
        LOCK(m_wallet->cs_wallet);
        auto it = m_wallet->m_address_book.find(dest);
        if (it == m_wallet->m_address_book.end() || it->second.IsChange()) {
            return false;
        }
        if (name) {
            *name = it->second.GetLabel();
        }
        if (is_mine) {
            *is_mine = m_wallet->IsMine(dest);
        }
        if (purpose) {
            *purpose = it->second.purpose;
        }
        return true;
    }
    std::vector<WalletAddress> getAddresses() override
    {
        LOCK(m_wallet->cs_wallet);
        std::vector<WalletAddress> result;
        for (const auto& item : m_wallet->m_address_book) {
            if (item.second.IsChange()) continue;
            result.emplace_back(item.first, m_wallet->IsMine(item.first), item.second.GetLabel(), item.second.purpose);
        }
        return result;
    }
    bool addDestData(const CTxDestination& dest, const std::string& key, const std::string& value) override
    {
        LOCK(m_wallet->cs_wallet);
        WalletBatch batch{m_wallet->GetDatabase()};
        return m_wallet->AddDestData(batch, dest, key, value);
    }
    bool eraseDestData(const CTxDestination& dest, const std::string& key) override
    {
        LOCK(m_wallet->cs_wallet);
        WalletBatch batch{m_wallet->GetDatabase()};
        return m_wallet->EraseDestData(batch, dest, key);
    }
    std::vector<std::string> getDestValues(const std::string& prefix) override
    {
        LOCK(m_wallet->cs_wallet);
        return m_wallet->GetDestValues(prefix);
    }
    void lockCoin(const COutPoint& output) override
    {
        LOCK(m_wallet->cs_wallet);
        return m_wallet->LockCoin(output);
    }
    void unlockCoin(const COutPoint& output) override
    {
        LOCK(m_wallet->cs_wallet);
        return m_wallet->UnlockCoin(output);
    }
    bool isLockedCoin(const COutPoint& output) override
    {
        LOCK(m_wallet->cs_wallet);
        return m_wallet->IsLockedCoin(output.hash, output.n);
    }
    void listLockedCoins(std::vector<COutPoint>& outputs) override
    {
        LOCK(m_wallet->cs_wallet);
        return m_wallet->ListLockedCoins(outputs);
    }
    CTransactionRef createTransaction(const std::vector<CRecipient>& recipients,
        const CCoinControl& coin_control,
        bool sign,
        int& change_pos,
        CAmount& fee,
        std::string& fail_reason) override
    {
        LOCK(m_wallet->cs_wallet);
        CTransactionRef tx;
<<<<<<< HEAD
        if (!m_wallet->CreateTransaction(*locked_chain, recipients, nullptr, tx, fee, change_pos,
=======
        if (!m_wallet->CreateTransaction(recipients, tx, fee, change_pos,
>>>>>>> 0763024b
                fail_reason, coin_control, sign)) {
            return {};
        }
        return tx;
    }
    void commitTransaction(CTransactionRef tx,
        WalletValueMap value_map,
        WalletOrderForm order_form) override
    {
        LOCK(m_wallet->cs_wallet);
        m_wallet->CommitTransaction(std::move(tx), std::move(value_map), std::move(order_form));
    }
    bool transactionCanBeAbandoned(const uint256& txid) override { return m_wallet->TransactionCanBeAbandoned(txid); }
    bool abandonTransaction(const uint256& txid) override
    {
        LOCK(m_wallet->cs_wallet);
        return m_wallet->AbandonTransaction(txid);
    }
    bool transactionCanBeBumped(const uint256& txid) override
    {
        return feebumper::TransactionCanBeBumped(*m_wallet.get(), txid);
    }
    bool createBumpTransaction(const uint256& txid,
        const CCoinControl& coin_control,
        std::vector<std::string>& errors,
        CAmount& old_fee,
        CAmount& new_fee,
        CMutableTransaction& mtx) override
    {
        return feebumper::CreateRateBumpTransaction(*m_wallet.get(), txid, coin_control, errors, old_fee, new_fee, mtx) == feebumper::Result::OK;
    }
    bool signBumpTransaction(CMutableTransaction& mtx) override { return feebumper::SignTransaction(*m_wallet.get(), mtx); }
    bool commitBumpTransaction(const uint256& txid,
        CMutableTransaction&& mtx,
        std::vector<std::string>& errors,
        uint256& bumped_txid) override
    {
        return feebumper::CommitTransaction(*m_wallet.get(), txid, std::move(mtx), errors, bumped_txid) ==
               feebumper::Result::OK;
    }
    CTransactionRef getTx(const uint256& txid) override
    {
        LOCK(m_wallet->cs_wallet);
        auto mi = m_wallet->mapWallet.find(txid);
        if (mi != m_wallet->mapWallet.end()) {
            return mi->second.tx;
        }
        return {};
    }
    WalletTx getWalletTx(const uint256& txid) override
    {
        LOCK(m_wallet->cs_wallet);
        auto mi = m_wallet->mapWallet.find(txid);
        if (mi != m_wallet->mapWallet.end()) {
            return MakeWalletTx(*m_wallet, mi->second);
        }
        return {};
    }
    std::vector<WalletTx> getWalletTxs() override
    {
        LOCK(m_wallet->cs_wallet);
        std::vector<WalletTx> result;
        result.reserve(m_wallet->mapWallet.size());
        for (const auto& entry : m_wallet->mapWallet) {
            result.emplace_back(MakeWalletTx(*m_wallet, entry.second));
        }
        return result;
    }
    bool tryGetTxStatus(const uint256& txid,
        interfaces::WalletTxStatus& tx_status,
        int& num_blocks,
        int64_t& block_time) override
    {
        TRY_LOCK(m_wallet->cs_wallet, locked_wallet);
        if (!locked_wallet) {
            return false;
        }
        auto mi = m_wallet->mapWallet.find(txid);
        if (mi == m_wallet->mapWallet.end()) {
            return false;
        }
        num_blocks = m_wallet->GetLastBlockHeight();
        block_time = -1;
        CHECK_NONFATAL(m_wallet->chain().findBlock(m_wallet->GetLastBlockHash(), FoundBlock().time(block_time)));
        tx_status = MakeWalletTxStatus(*m_wallet, mi->second);
        return true;
    }
    WalletTx getWalletTxDetails(const uint256& txid,
        WalletTxStatus& tx_status,
        WalletOrderForm& order_form,
        bool& in_mempool,
        int& num_blocks) override
    {
        LOCK(m_wallet->cs_wallet);
        auto mi = m_wallet->mapWallet.find(txid);
        if (mi != m_wallet->mapWallet.end()) {
            num_blocks = m_wallet->GetLastBlockHeight();
            in_mempool = mi->second.InMempool();
            order_form = mi->second.vOrderForm;
            tx_status = MakeWalletTxStatus(*m_wallet, mi->second);
            return MakeWalletTx(*m_wallet, mi->second);
        }
        return {};
    }
    TransactionError fillPSBT(int sighash_type,
        bool sign,
        bool bip32derivs,
        PartiallySignedTransaction& psbtx,
        bool& complete) override
    {
        return m_wallet->FillPSBT(psbtx, complete, sighash_type, sign, bip32derivs);
    }
    WalletBalances getBalances() override
    {
        const auto bal = m_wallet->GetBalance();
        WalletBalances result;
        result.balance = bal.m_mine_trusted;
        result.unconfirmed_balance = bal.m_mine_untrusted_pending;
        result.immature_balance = bal.m_mine_immature;
        result.have_watch_only = haveWatchOnly();
        if (result.have_watch_only) {
            result.watch_only_balance = bal.m_watchonly_trusted;
            result.unconfirmed_watch_only_balance = bal.m_watchonly_untrusted_pending;
            result.immature_watch_only_balance = bal.m_watchonly_immature;
        }
        return result;
    }
    bool tryGetBalances(WalletBalances& balances, int& num_blocks, bool force, int cached_num_blocks) override
    {
        TRY_LOCK(m_wallet->cs_wallet, locked_wallet);
        if (!locked_wallet) {
            return false;
        }
        num_blocks = m_wallet->GetLastBlockHeight();
        if (!force && num_blocks == cached_num_blocks) return false;
        balances = getBalances();
        return true;
    }
    CAmount getBalance() override { return m_wallet->GetBalance().m_mine_trusted; }
    CAmount getAvailableBalance(const CCoinControl& coin_control) override
    {
        return m_wallet->GetAvailableBalance(&coin_control);
    }
    isminetype txinIsMine(const CTxIn& txin) override
    {
        LOCK(m_wallet->cs_wallet);
        return m_wallet->IsMine(txin);
    }
    isminetype txoutIsMine(const CTxOut& txout) override
    {
        LOCK(m_wallet->cs_wallet);
        return m_wallet->IsMine(txout);
    }
    CAmount getDebit(const CTxIn& txin, isminefilter filter) override
    {
        LOCK(m_wallet->cs_wallet);
        return m_wallet->GetDebit(txin, filter);
    }
    CAmount getCredit(const CTxOut& txout, isminefilter filter) override
    {
        LOCK(m_wallet->cs_wallet);
        return m_wallet->GetCredit(txout, filter);
    }
    CoinsList listCoins() override
    {
        LOCK(m_wallet->cs_wallet);
        CoinsList result;
        for (const auto& entry : m_wallet->ListCoins()) {
            auto& group = result[entry.first];
            for (const auto& coin : entry.second) {
                group.emplace_back(COutPoint(coin.tx->GetHash(), coin.i),
                    MakeWalletTxOut(*m_wallet, *coin.tx, coin.i, coin.nDepth));
            }
        }
        return result;
    }
    std::vector<WalletTxOut> getCoins(const std::vector<COutPoint>& outputs) override
    {
        LOCK(m_wallet->cs_wallet);
        std::vector<WalletTxOut> result;
        result.reserve(outputs.size());
        for (const auto& output : outputs) {
            result.emplace_back();
            auto it = m_wallet->mapWallet.find(output.hash);
            if (it != m_wallet->mapWallet.end()) {
                int depth = it->second.GetDepthInMainChain();
                if (depth >= 0) {
                    result.back() = MakeWalletTxOut(*m_wallet, it->second, output.n, depth);
                }
            }
        }
        return result;
    }
    CAmount getRequiredFee(unsigned int tx_bytes) override { return GetRequiredFee(*m_wallet, tx_bytes); }
    CAmount getMinimumFee(unsigned int tx_bytes,
        const CCoinControl& coin_control,
        int* returned_target,
        FeeReason* reason) override
    {
        FeeCalculation fee_calc;
        CAmount result;
        result = GetMinimumFee(*m_wallet, tx_bytes, coin_control, &fee_calc);
        if (returned_target) *returned_target = fee_calc.returnedTarget;
        if (reason) *reason = fee_calc.reason;
        return result;
    }
    unsigned int getConfirmTarget() override { return m_wallet->m_confirm_target; }
    bool hdEnabled() override { return m_wallet->IsHDEnabled(); }
    bool canGetAddresses() override { return m_wallet->CanGetAddresses(); }
    bool privateKeysDisabled() override { return m_wallet->IsWalletFlagSet(WALLET_FLAG_DISABLE_PRIVATE_KEYS); }
    OutputType getDefaultAddressType() override { return m_wallet->m_default_address_type; }
    OutputType getDefaultChangeType() override { return m_wallet->m_default_change_type; }
    CAmount getDefaultMaxTxFee() override { return m_wallet->m_default_max_tx_fee; }
    void remove() override
    {
        RemoveWallet(m_wallet);
    }
    bool isLegacy() override { return m_wallet->IsLegacy(); }
    std::unique_ptr<Handler> handleUnload(UnloadFn fn) override
    {
        return MakeHandler(m_wallet->NotifyUnload.connect(fn));
    }
    std::unique_ptr<Handler> handleShowProgress(ShowProgressFn fn) override
    {
        return MakeHandler(m_wallet->ShowProgress.connect(fn));
    }
    std::unique_ptr<Handler> handleStatusChanged(StatusChangedFn fn) override
    {
        return MakeHandler(m_wallet->NotifyStatusChanged.connect([fn](CWallet*) { fn(); }));
    }
    std::unique_ptr<Handler> handleAddressBookChanged(AddressBookChangedFn fn) override
    {
        return MakeHandler(m_wallet->NotifyAddressBookChanged.connect(
            [fn](CWallet*, const CTxDestination& address, const std::string& label, bool is_mine,
                const std::string& purpose, ChangeType status) { fn(address, label, is_mine, purpose, status); }));
    }
    std::unique_ptr<Handler> handleTransactionChanged(TransactionChangedFn fn) override
    {
        return MakeHandler(m_wallet->NotifyTransactionChanged.connect(
            [fn](CWallet*, const uint256& txid, ChangeType status) { fn(txid, status); }));
    }
    std::unique_ptr<Handler> handleWatchOnlyChanged(WatchOnlyChangedFn fn) override
    {
        return MakeHandler(m_wallet->NotifyWatchonlyChanged.connect(fn));
    }
    std::unique_ptr<Handler> handleCanGetAddressesChanged(CanGetAddressesChangedFn fn) override
    {
        return MakeHandler(m_wallet->NotifyCanGetAddressesChanged.connect(fn));
    }
    CWallet* wallet() override { return m_wallet.get(); }

    std::shared_ptr<CWallet> m_wallet;
};

class WalletClientImpl : public ChainClient
{
public:
    WalletClientImpl(Chain& chain, std::vector<std::string> wallet_filenames)
        : m_chain(chain), m_wallet_filenames(std::move(wallet_filenames))
    {
    }
    void registerRpcs() override
    {
        g_rpc_chain = &m_chain;
        return RegisterWalletRPCCommands(m_chain, m_rpc_handlers);
    }
    bool verify() override { return VerifyWallets(m_chain, m_wallet_filenames); }
    bool load() override { return LoadWallets(m_chain, m_wallet_filenames); }
    void start(CScheduler& scheduler) override { return StartWallets(scheduler); }
    void flush() override { return FlushWallets(); }
    void stop() override { return StopWallets(); }
    void setMockTime(int64_t time) override { return SetMockTime(time); }
    std::vector<std::unique_ptr<Wallet>> getWallets() override
    {
        std::vector<std::unique_ptr<Wallet>> wallets;
        for (const auto& wallet : GetWallets()) {
            wallets.emplace_back(MakeWallet(wallet));
        }
        return wallets;
    }
    ~WalletClientImpl() override { UnloadWallets(); }

    Chain& m_chain;
    std::vector<std::string> m_wallet_filenames;
    std::vector<std::unique_ptr<Handler>> m_rpc_handlers;
};

} // namespace

std::unique_ptr<Wallet> MakeWallet(const std::shared_ptr<CWallet>& wallet) { return wallet ? MakeUnique<WalletImpl>(wallet) : nullptr; }

std::unique_ptr<ChainClient> MakeWalletClient(Chain& chain, std::vector<std::string> wallet_filenames)
{
    return MakeUnique<WalletClientImpl>(chain, std::move(wallet_filenames));
}

} // namespace interfaces<|MERGE_RESOLUTION|>--- conflicted
+++ resolved
@@ -223,11 +223,7 @@
     {
         LOCK(m_wallet->cs_wallet);
         CTransactionRef tx;
-<<<<<<< HEAD
-        if (!m_wallet->CreateTransaction(*locked_chain, recipients, nullptr, tx, fee, change_pos,
-=======
-        if (!m_wallet->CreateTransaction(recipients, tx, fee, change_pos,
->>>>>>> 0763024b
+        if (!m_wallet->CreateTransaction(recipients, nullptr, tx, fee, change_pos,
                 fail_reason, coin_control, sign)) {
             return {};
         }
