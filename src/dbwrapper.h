// Copyright (c) 2012-2022 The Bitcoin Core developers
// Distributed under the MIT software license, see the accompanying
// file COPYING or http://www.opensource.org/licenses/mit-license.php.

#ifndef BITCOIN_DBWRAPPER_H
#define BITCOIN_DBWRAPPER_H

#include <attributes.h>
#include <clientversion.h>
#include <serialize.h>
#include <span.h>
#include <streams.h>
#include <util/check.h>
#include <util/fs.h>

#include <cstddef>
#include <exception>
#include <memory>
#include <optional>
#include <stdexcept>
#include <string>
#include <vector>

static const size_t DBWRAPPER_PREALLOC_KEY_SIZE = 64;
static const size_t DBWRAPPER_PREALLOC_VALUE_SIZE = 1024;

//! User-controlled performance and debug options.
struct DBOptions {
    //! Compact database on startup.
    bool force_compact = false;
};

//! Application-specific storage settings.
struct DBParams {
    //! Location in the filesystem where leveldb data will be stored.
    fs::path path;
    //! Configures various leveldb cache settings.
    size_t cache_bytes;
    //! If true, use leveldb's memory environment.
    bool memory_only = false;
    //! If true, remove all existing data.
    bool wipe_data = false;
    //! If true, store data obfuscated via simple XOR. If false, XOR with a
    //! zero'd byte array.
    bool obfuscate = false;
    //! Passed-through options.
    DBOptions options{};
};

class dbwrapper_error : public std::runtime_error
{
public:
    explicit dbwrapper_error(const std::string& msg) : std::runtime_error(msg) {}
};

class CDBWrapper;

/** These should be considered an implementation detail of the specific database.
 */
namespace dbwrapper_private {

/** Work around circular dependency, as well as for testing in dbwrapper_tests.
 * Database obfuscation should be considered an implementation detail of the
 * specific database.
 */
const std::vector<unsigned char>& GetObfuscateKey(const CDBWrapper &w);

}; // namespace dbwrapper_private

bool DestroyDB(const std::string& path_str);

/** Batch of changes queued to be written to a CDBWrapper */
class CDBBatch
{
    friend class CDBWrapper;

private:
    const CDBWrapper &parent;

    struct WriteBatchImpl;
    const std::unique_ptr<WriteBatchImpl> m_impl_batch;

    DataStream ssKey{};
    CDataStream ssValue;

    size_t size_estimate{0};

    void WriteImpl(Span<const std::byte> key, CDataStream& ssValue);
    void EraseImpl(Span<const std::byte> key);

public:
    /**
     * @param[in] _parent   CDBWrapper that this batch is to be submitted to
     */
    explicit CDBBatch(const CDBWrapper& _parent);
    ~CDBBatch();
    void Clear();

    template <typename K, typename V>
    void Write(const K& key, const V& value)
    {
        ssKey.reserve(DBWRAPPER_PREALLOC_KEY_SIZE);
        ssValue.reserve(DBWRAPPER_PREALLOC_VALUE_SIZE);
        ssKey << key;
        ssValue << value;
        WriteImpl(ssKey, ssValue);
        ssKey.clear();
        ssValue.clear();
    }

<<<<<<< HEAD
=======
    /* Write an empty value.  This is used for the expire-index
       in the name database.  */
    template <typename K>
    void Write(const K& key)
    {
        ssKey.reserve(DBWRAPPER_PREALLOC_KEY_SIZE);
        ssKey << key;
        /* We leave the ssValue intentionally empty.  */
        WriteImpl(ssKey, ssValue);
        ssKey.clear();
        ssValue.clear();
    }

>>>>>>> f38f33fe
    template <typename K>
    void Erase(const K& key)
    {
        ssKey.reserve(DBWRAPPER_PREALLOC_KEY_SIZE);
        ssKey << key;
        EraseImpl(ssKey);
        ssKey.clear();
    }

    size_t SizeEstimate() const { return size_estimate; }
};

class CDBIterator
{
public:
    struct IteratorImpl;

private:
    const CDBWrapper &parent;
    const std::unique_ptr<IteratorImpl> m_impl_iter;

    void SeekImpl(Span<const std::byte> key);
    Span<const std::byte> GetKeyImpl() const;
    Span<const std::byte> GetValueImpl() const;

public:

    /**
     * @param[in] _parent          Parent CDBWrapper instance.
     * @param[in] _piter           The original leveldb iterator.
     */
    CDBIterator(const CDBWrapper& _parent, std::unique_ptr<IteratorImpl> _piter);
    ~CDBIterator();

    bool Valid() const;

    void SeekToFirst();

    template<typename K> void Seek(const K& key) {
        DataStream ssKey{};
        ssKey.reserve(DBWRAPPER_PREALLOC_KEY_SIZE);
        ssKey << key;
        SeekImpl(ssKey);
    }

    void Next();

    template<typename K> bool GetKey(K& key) {
        try {
            DataStream ssKey{GetKeyImpl()};
            ssKey >> key;
        } catch (const std::exception&) {
            return false;
        }
        return true;
    }

    template<typename V> bool GetValue(V& value) {
        try {
            CDataStream ssValue{GetValueImpl(), SER_DISK, CLIENT_VERSION};
            ssValue.Xor(dbwrapper_private::GetObfuscateKey(parent));
            ssValue >> value;
        } catch (const std::exception&) {
            return false;
        }
        return true;
    }
};

struct LevelDBContext;

class CDBWrapper
{
    friend const std::vector<unsigned char>& dbwrapper_private::GetObfuscateKey(const CDBWrapper &w);
private:
    //! holds all leveldb-specific fields of this class
    std::unique_ptr<LevelDBContext> m_db_context;

    //! the name of this database
    std::string m_name;

    //! a key used for optional XOR-obfuscation of the database
    std::vector<unsigned char> obfuscate_key;

    //! the key under which the obfuscation key is stored
    static const std::string OBFUSCATE_KEY_KEY;

    //! the length of the obfuscate key in number of bytes
    static const unsigned int OBFUSCATE_KEY_NUM_BYTES;

    std::vector<unsigned char> CreateObfuscateKey() const;

    //! path to filesystem storage
    const fs::path m_path;

    //! whether or not the database resides in memory
    bool m_is_memory;

    std::optional<std::string> ReadImpl(Span<const std::byte> key) const;
    bool ExistsImpl(Span<const std::byte> key) const;
    size_t EstimateSizeImpl(Span<const std::byte> key1, Span<const std::byte> key2) const;
    auto& DBContext() const LIFETIMEBOUND { return *Assert(m_db_context); }

public:
    CDBWrapper(const DBParams& params);
    ~CDBWrapper();

    CDBWrapper(const CDBWrapper&) = delete;
    CDBWrapper& operator=(const CDBWrapper&) = delete;

    template <typename K, typename V>
    bool Read(const K& key, V& value) const
    {
        DataStream ssKey{};
        ssKey.reserve(DBWRAPPER_PREALLOC_KEY_SIZE);
        ssKey << key;
        std::optional<std::string> strValue{ReadImpl(ssKey)};
        if (!strValue) {
            return false;
        }
        try {
            CDataStream ssValue{MakeByteSpan(*strValue), SER_DISK, CLIENT_VERSION};
            ssValue.Xor(obfuscate_key);
            ssValue >> value;
        } catch (const std::exception&) {
            return false;
        }
        return true;
    }

    template <typename K, typename V>
    bool Write(const K& key, const V& value, bool fSync = false)
    {
        CDBBatch batch(*this);
        batch.Write(key, value);
        return WriteBatch(batch, fSync);
    }

    //! @returns filesystem path to the on-disk data.
    std::optional<fs::path> StoragePath() {
        if (m_is_memory) {
            return {};
        }
        return m_path;
    }

    template <typename K>
    bool Exists(const K& key) const
    {
        DataStream ssKey{};
        ssKey.reserve(DBWRAPPER_PREALLOC_KEY_SIZE);
        ssKey << key;
        return ExistsImpl(ssKey);
    }

    template <typename K>
    bool Erase(const K& key, bool fSync = false)
    {
        CDBBatch batch(*this);
        batch.Erase(key);
        return WriteBatch(batch, fSync);
    }

    bool WriteBatch(CDBBatch& batch, bool fSync = false);

    // Get an estimate of LevelDB memory usage (in bytes).
    size_t DynamicMemoryUsage() const;

    CDBIterator* NewIterator();

    /**
     * Return true if the database managed by this class contains no entries.
     */
    bool IsEmpty();

    template<typename K>
    size_t EstimateSize(const K& key_begin, const K& key_end) const
    {
        DataStream ssKey1{}, ssKey2{};
        ssKey1.reserve(DBWRAPPER_PREALLOC_KEY_SIZE);
        ssKey2.reserve(DBWRAPPER_PREALLOC_KEY_SIZE);
        ssKey1 << key_begin;
        ssKey2 << key_end;
        return EstimateSizeImpl(ssKey1, ssKey2);
    }
};

#endif // BITCOIN_DBWRAPPER_H<|MERGE_RESOLUTION|>--- conflicted
+++ resolved
@@ -108,22 +108,6 @@
         ssValue.clear();
     }
 
-<<<<<<< HEAD
-=======
-    /* Write an empty value.  This is used for the expire-index
-       in the name database.  */
-    template <typename K>
-    void Write(const K& key)
-    {
-        ssKey.reserve(DBWRAPPER_PREALLOC_KEY_SIZE);
-        ssKey << key;
-        /* We leave the ssValue intentionally empty.  */
-        WriteImpl(ssKey, ssValue);
-        ssKey.clear();
-        ssValue.clear();
-    }
-
->>>>>>> f38f33fe
     template <typename K>
     void Erase(const K& key)
     {
