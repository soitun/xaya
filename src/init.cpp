--- conflicted
+++ resolved
@@ -1407,31 +1407,8 @@
     bool fReindexChainState = args.GetBoolArg("-reindex-chainstate", false);
 
     // cache size calculations
-<<<<<<< HEAD
-    int64_t nTotalCache = (args.GetIntArg("-dbcache", nDefaultDbCache) << 20);
-    nTotalCache = std::max(nTotalCache, nMinDbCache << 20); // total cache cannot be less than nMinDbCache
-    nTotalCache = std::min(nTotalCache, nMaxDbCache << 20); // total cache cannot be greater than nMaxDbcache
-    int64_t nBlockTreeDBCache = std::min(nTotalCache / 8, nMaxBlockDBCache << 20);
-    nTotalCache -= nBlockTreeDBCache;
-    int64_t nTxIndexCache = std::min(nTotalCache / 8, args.GetBoolArg("-txindex", DEFAULT_TXINDEX) ? nMaxTxIndexCache << 20 : 0);
-    nTotalCache -= nTxIndexCache;
-    const int64_t nNameHashIndexCache = std::min(nTotalCache / 8, gArgs.GetBoolArg("-namehashindex", DEFAULT_NAMEHASHINDEX) ? MAX_NAMEHASH_CACHE << 20 : 0);
-    nTotalCache -= nNameHashIndexCache;
-    int64_t filter_index_cache = 0;
-    if (!g_enabled_filter_types.empty()) {
-        size_t n_indexes = g_enabled_filter_types.size();
-        int64_t max_cache = std::min(nTotalCache / 8, max_filter_index_cache << 20);
-        filter_index_cache = max_cache / n_indexes;
-        nTotalCache -= filter_index_cache * n_indexes;
-    }
-    int64_t nCoinDBCache = std::min(nTotalCache / 2, (nTotalCache / 4) + (1 << 23)); // use 25%-50% of the remainder for disk cache
-    nCoinDBCache = std::min(nCoinDBCache, nMaxCoinsDBCache << 20); // cap total coins db cache
-    nTotalCache -= nCoinDBCache;
-    int64_t nCoinCacheUsage = nTotalCache; // the rest goes to in-memory cache
-=======
     CacheSizes cache_sizes = CalculateCacheSizes(args, g_enabled_filter_types.size());
 
->>>>>>> f84d9fb7
     int64_t nMempoolSizeMax = args.GetIntArg("-maxmempool", DEFAULT_MAX_MEMPOOL_SIZE) * 1000000;
     LogPrintf("Cache configuration:\n");
     LogPrintf("* Using %.1f MiB for block index database\n", cache_sizes.block_tree_db * (1.0 / 1024 / 1024));
@@ -1439,7 +1416,7 @@
         LogPrintf("* Using %.1f MiB for transaction index database\n", cache_sizes.tx_index * (1.0 / 1024 / 1024));
     }
     if (gArgs.GetBoolArg("-namehashindex", DEFAULT_NAMEHASHINDEX)) {
-        LogPrintf("* Using %.1f MiB for name hash database\n", nNameHashIndexCache * (1.0 / 1024 / 1024));
+        LogPrintf("* Using %.1f MiB for name hash database\n", cache_sizes.name_hash_index * (1.0 / 1024 / 1024));
     }
     for (BlockFilterType filter_type : g_enabled_filter_types) {
         LogPrintf("* Using %.1f MiB for %s block filter index database\n",
@@ -1461,6 +1438,7 @@
                                 chainman,
                                 Assert(node.mempool.get()),
                                 fPruneMode,
+                                gArgs.GetBoolArg("-namehistory", false),
                                 chainparams.GetConsensus(),
                                 fReindexChainState,
                                 cache_sizes.block_tree_db,
@@ -1486,90 +1464,12 @@
             case ChainstateLoadingError::ERROR_BAD_GENESIS_BLOCK:
                 // If the loaded chain has a wrong genesis, bail out immediately
                 // (we're likely using a testnet datadir, or the other way around).
-<<<<<<< HEAD
-                if (!chainman.BlockIndex().empty() &&
-                        !chainman.m_blockman.LookupBlockIndex(chainparams.GetConsensus().hashGenesisBlock)) {
-                    return InitError(_("Incorrect or no genesis block found. Wrong datadir for network?"));
-                }
-
-                // Check for changed -namehistory state
-                if (fNameHistory != gArgs.GetBoolArg("-namehistory", false)) {
-                    strLoadError = _("You need to rebuild the database using -reindex to change -namehistory");
-                    break;
-                }
-
-                // Check for changed -prune state.  What we are concerned about is a user who has pruned blocks
-                // in the past, but is now trying to run unpruned.
-                if (fHavePruned && !fPruneMode) {
-                    strLoadError = _("You need to rebuild the database using -reindex to go back to unpruned mode.  This will redownload the entire blockchain");
-                    break;
-                }
-
-                // At this point blocktree args are consistent with what's on disk.
-                // If we're not mid-reindex (based on disk + args), add a genesis block on disk
-                // (otherwise we use the one already on disk).
-                // This is called again in ThreadImport after the reindex completes.
-                if (!fReindex && !chainman.ActiveChainstate().LoadGenesisBlock()) {
-                    strLoadError = _("Error initializing block database");
-                    break;
-                }
-
-                // At this point we're either in reindex or we've loaded a useful
-                // block tree into BlockIndex()!
-
-                bool failed_chainstate_init = false;
-
-                for (CChainState* chainstate : chainman.GetAll()) {
-                    chainstate->InitCoinsDB(
-                        /* cache_size_bytes */ nCoinDBCache,
-                        /* in_memory */ false,
-                        /* should_wipe */ fReset || fReindexChainState);
-
-                    chainstate->CoinsErrorCatcher().AddReadErrCallback([]() {
-                        uiInterface.ThreadSafeMessageBox(
-                            _("Error reading from database, shutting down."),
-                            "", CClientUIInterface::MSG_ERROR);
-                    });
-
-                    // If necessary, upgrade from older database format.
-                    // This is a no-op if we cleared the coinsviewdb with -reindex or -reindex-chainstate
-                    if (!chainstate->CoinsDB().Upgrade()) {
-                        strLoadError = _("Error upgrading chainstate database");
-                        failed_chainstate_init = true;
-                        break;
-                    }
-
-                    // ReplayBlocks is a no-op if we cleared the coinsviewdb with -reindex or -reindex-chainstate
-                    if (!chainstate->ReplayBlocks()) {
-                        strLoadError = _("Unable to replay blocks. You will need to rebuild the database using -reindex-chainstate.");
-                        failed_chainstate_init = true;
-                        break;
-                    }
-
-                    // The on-disk coinsdb is now in a good state, create the cache
-                    chainstate->InitCoinsCache(nCoinCacheUsage);
-                    assert(chainstate->CanFlushToDisk());
-
-                    if (!is_coinsview_empty(chainstate)) {
-                        // LoadChainTip initializes the chain based on CoinsTip()'s best block
-                        if (!chainstate->LoadChainTip()) {
-                            strLoadError = _("Error initializing block database");
-                            failed_chainstate_init = true;
-                            break; // out of the per-chainstate loop
-                        }
-                        assert(chainstate->m_chain.Tip() != nullptr);
-                    }
-                }
-
-                if (failed_chainstate_init) {
-                    break; // out of the chainstate activation do-while
-                }
-            } catch (const std::exception& e) {
-                LogPrintf("%s\n", e.what());
-=======
                 return InitError(_("Incorrect or no genesis block found. Wrong datadir for network?"));
             case ChainstateLoadingError::ERROR_PRUNED_NEEDS_REINDEX:
                 strLoadError = _("You need to rebuild the database using -reindex to go back to unpruned mode.  This will redownload the entire blockchain");
+                break;
+            case ChainstateLoadingError::ERROR_NAME_HISTORY_NEEDS_REINDEX:
+                strLoadError = _("You need to rebuild the database using -reindex to change -namehistory");
                 break;
             case ChainstateLoadingError::ERROR_LOAD_GENESIS_BLOCK_FAILED:
                 strLoadError = _("Error initializing block database");
@@ -1584,7 +1484,6 @@
                 strLoadError = _("Error initializing block database");
                 break;
             case ChainstateLoadingError::ERROR_GENERIC_BLOCKDB_OPEN_FAILED:
->>>>>>> f84d9fb7
                 strLoadError = _("Error opening block database");
                 break;
             case ChainstateLoadingError::ERROR_BLOCKS_WITNESS_INSUFFICIENTLY_VALIDATED:
@@ -1675,7 +1574,7 @@
     }
 
     if (gArgs.GetBoolArg("-namehashindex", DEFAULT_NAMEHASHINDEX)) {
-        g_name_hash_index = std::make_unique<NameHashIndex>(nNameHashIndexCache, false, fReindex);
+        g_name_hash_index = std::make_unique<NameHashIndex>(cache_sizes.name_hash_index, false, fReindex);
         if (!g_name_hash_index->Start(chainman.ActiveChainstate())) {
             return false;
         }
