--- conflicted
+++ resolved
@@ -1104,13 +1104,8 @@
 
     // Warn about relative -datadir path.
     if (args.IsArgSet("-datadir") && !args.GetPathArg("-datadir").is_absolute()) {
-<<<<<<< HEAD
-        LogPrintf("Warning: relative datadir option '%s' specified, which will be interpreted relative to the " /* Continued */
+        LogPrintf("Warning: relative datadir option '%s' specified, which will be interpreted relative to the "
                   "current working directory '%s'. This is fragile, because if namecoin is started in the future "
-=======
-        LogPrintf("Warning: relative datadir option '%s' specified, which will be interpreted relative to the "
-                  "current working directory '%s'. This is fragile, because if bitcoin is started in the future "
->>>>>>> ec235425
                   "from a different location, it will be unable to locate the current data files. There could "
                   "also be data loss if namecoin is started while in a temporary directory.\n",
                   args.GetArg("-datadir", ""), fs::PathToString(fs::current_path()));
