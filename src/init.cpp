--- conflicted
+++ resolved
@@ -100,12 +100,7 @@
 /**
  * The PID file facilities.
  */
-<<<<<<< HEAD
-#ifndef WIN32
 static const char* BITCOIN_PID_FILENAME = "namecoind.pid";
-=======
-static const char* BITCOIN_PID_FILENAME = "bitcoind.pid";
->>>>>>> c86279c9
 
 static fs::path GetPidFile()
 {
