--- conflicted
+++ resolved
@@ -855,7 +855,7 @@
 int nMaxConnections;
 int nUserMaxConnections;
 int nFD;
-ServiceFlags nLocalServices = ServiceFlags(NODE_NETWORK | NODE_NETWORK_LIMITED | NODE_WITNESS);
+ServiceFlags nLocalServices = ServiceFlags(NODE_NETWORK | NODE_NETWORK_LIMITED);
 int64_t peer_connect_timeout;
 std::vector<BlockFilterType> g_enabled_filter_types;
 
@@ -1673,15 +1673,12 @@
         }
     }
 
-<<<<<<< HEAD
-=======
     if (chainparams.GetConsensus().SegwitHeight != std::numeric_limits<int>::max()) {
         // Advertise witness capabilities.
         // The option to not set NODE_WITNESS is only used in the tests and should be removed.
         nLocalServices = ServiceFlags(nLocalServices | NODE_WITNESS);
     }
 
->>>>>>> 48e5bfe2
     // ********************************************************* Step 11: import blocks
 
     if (!CheckDiskSpace(GetDataDir())) {
