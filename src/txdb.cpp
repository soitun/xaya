--- conflicted
+++ resolved
@@ -425,72 +425,4 @@
       batch.Erase (std::make_pair (DB_NAME_HISTORY, i->first));
     else
       batch.Write (std::make_pair (DB_NAME_HISTORY, i->first), i->second);
-<<<<<<< HEAD
-}
-
-bool CBlockTreeDB::WriteFlag(const std::string &name, bool fValue) {
-    return Write(std::make_pair(DB_FLAG, name), fValue ? uint8_t{'1'} : uint8_t{'0'});
-}
-
-bool CBlockTreeDB::ReadFlag(const std::string &name, bool &fValue) {
-    uint8_t ch;
-    if (!Read(std::make_pair(DB_FLAG, name), ch))
-        return false;
-    fValue = ch == uint8_t{'1'};
-    return true;
-}
-
-bool CBlockTreeDB::LoadBlockIndexGuts(const Consensus::Params& consensusParams, std::function<CBlockIndex*(const uint256&)> insertBlockIndex, const util::SignalInterrupt& interrupt)
-{
-    AssertLockHeld(::cs_main);
-    std::unique_ptr<CDBIterator> pcursor(NewIterator());
-    pcursor->Seek(std::make_pair(DB_BLOCK_INDEX, uint256()));
-
-    // Load m_block_index
-    while (pcursor->Valid()) {
-        if (interrupt) return false;
-        std::pair<uint8_t, uint256> key;
-        if (pcursor->GetKey(key) && key.first == DB_BLOCK_INDEX) {
-            CDiskBlockIndex diskindex;
-            if (pcursor->GetValue(diskindex)) {
-                // Construct block index object
-                CBlockIndex* pindexNew = insertBlockIndex(diskindex.ConstructBlockHash());
-                pindexNew->pprev          = insertBlockIndex(diskindex.hashPrev);
-                pindexNew->nHeight        = diskindex.nHeight;
-                pindexNew->nFile          = diskindex.nFile;
-                pindexNew->nDataPos       = diskindex.nDataPos;
-                pindexNew->nUndoPos       = diskindex.nUndoPos;
-                pindexNew->nVersion       = diskindex.nVersion;
-                pindexNew->hashMerkleRoot = diskindex.hashMerkleRoot;
-                pindexNew->nTime          = diskindex.nTime;
-                pindexNew->nBits          = diskindex.nBits;
-                pindexNew->nNonce         = diskindex.nNonce;
-                pindexNew->nStatus        = diskindex.nStatus;
-                pindexNew->algo           = diskindex.algo;
-                pindexNew->nTx            = diskindex.nTx;
-
-                /* Bitcoin checks the PoW here.  We don't do this because
-                   the CDiskBlockIndex does not contain the auxpow.
-                   This check isn't important, since the data on disk should
-                   already be valid and can be trusted.  */
-
-                pcursor->Next();
-            } else {
-                return error("%s: failed to read value", __func__);
-            }
-        } else {
-            break;
-        }
-    }
-
-    return true;
-=======
-
-  for (std::map<ExpireEntry, bool>::const_iterator i = expireIndex.begin ();
-       i != expireIndex.end (); ++i)
-    if (i->second)
-      batch.Write (std::make_pair (DB_NAME_EXPIRY, i->first));
-    else
-      batch.Erase (std::make_pair (DB_NAME_EXPIRY, i->first));
->>>>>>> 3b499045
 }