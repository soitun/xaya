// Copyright (c) 2009-2010 Satoshi Nakamoto
// Copyright (c) 2009-2020 The Bitcoin Core developers
// Distributed under the MIT software license, see the accompanying
// file COPYING or http://www.opensource.org/licenses/mit-license.php.

#include <miner.h>

#include <amount.h>
#include <chain.h>
#include <chainparams.h>
#include <coins.h>
#include <consensus/consensus.h>
#include <consensus/merkle.h>
#include <consensus/tx_verify.h>
#include <consensus/validation.h>
#include <deploymentstatus.h>
#include <policy/feerate.h>
#include <policy/policy.h>
#include <pow.h>
#include <primitives/transaction.h>
#include <timedata.h>
#include <util/moneystr.h>
#include <util/system.h>

#include <algorithm>
#include <utility>

int64_t UpdateTime(CBlockHeader* pblock, const Consensus::Params& consensusParams, const CBlockIndex* pindexPrev)
{
    int64_t nOldTime = pblock->nTime;
    int64_t nNewTime = std::max(pindexPrev->GetMedianTimePast()+1, GetAdjustedTime());

    if (nOldTime < nNewTime)
        pblock->nTime = nNewTime;

    // Updating time can change work required on testnet:
    if (consensusParams.fPowAllowMinDifficultyBlocks)
        pblock->nBits = GetNextWorkRequired(pindexPrev, pblock, consensusParams);

    return nNewTime - nOldTime;
}

void RegenerateCommitments(CBlock& block, ChainstateManager& chainman)
{
    CMutableTransaction tx{*block.vtx.at(0)};
    tx.vout.erase(tx.vout.begin() + GetWitnessCommitmentIndex(block));
    block.vtx.at(0) = MakeTransactionRef(tx);

    CBlockIndex* prev_block = WITH_LOCK(::cs_main, return chainman.m_blockman.LookupBlockIndex(block.hashPrevBlock));
    GenerateCoinbaseCommitment(block, prev_block, Params().GetConsensus());

    block.hashMerkleRoot = BlockMerkleRoot(block);
}

BlockAssembler::Options::Options() {
    blockMinFeeRate = CFeeRate(DEFAULT_BLOCK_MIN_TX_FEE);
    nBlockMaxWeight = DEFAULT_BLOCK_MAX_WEIGHT;
}

BlockAssembler::BlockAssembler(CChainState& chainstate, const CTxMemPool& mempool, const CChainParams& params, const Options& options)
    : chainparams(params),
      m_mempool(mempool),
      m_chainstate(chainstate)
{
    blockMinFeeRate = options.blockMinFeeRate;
    // Limit weight to between 4K and MAX_BLOCK_WEIGHT-4K for sanity:
    nBlockMaxWeight = std::max<size_t>(4000, std::min<size_t>(MAX_BLOCK_WEIGHT - 4000, options.nBlockMaxWeight));
}

static BlockAssembler::Options DefaultOptions()
{
    // Block resource limits
    // If -blockmaxweight is not given, limit to DEFAULT_BLOCK_MAX_WEIGHT
    BlockAssembler::Options options;
    options.nBlockMaxWeight = gArgs.GetIntArg("-blockmaxweight", DEFAULT_BLOCK_MAX_WEIGHT);
    if (gArgs.IsArgSet("-blockmintxfee")) {
        std::optional<CAmount> parsed = ParseMoney(gArgs.GetArg("-blockmintxfee", ""));
        options.blockMinFeeRate = CFeeRate{parsed.value_or(DEFAULT_BLOCK_MIN_TX_FEE)};
    } else {
        options.blockMinFeeRate = CFeeRate{DEFAULT_BLOCK_MIN_TX_FEE};
    }
    return options;
}

BlockAssembler::BlockAssembler(CChainState& chainstate, const CTxMemPool& mempool, const CChainParams& params)
    : BlockAssembler(chainstate, mempool, params, DefaultOptions()) {}

void BlockAssembler::resetBlock()
{
    inBlock.clear();

    // Reserve space for coinbase tx
    nBlockWeight = 4000;
    nBlockSigOpsCost = 400;
    fIncludeWitness = false;

    // These counters do not include coinbase tx
    nBlockTx = 0;
    nFees = 0;
}

std::unique_ptr<CBlockTemplate> BlockAssembler::CreateNewBlock(const CScript& scriptPubKeyIn)
{
    int64_t nTimeStart = GetTimeMicros();

    resetBlock();

    pblocktemplate.reset(new CBlockTemplate());

    if(!pblocktemplate.get())
        return nullptr;
    CBlock* const pblock = &pblocktemplate->block; // pointer for convenience

    // Add dummy coinbase tx as first transaction
    pblock->vtx.emplace_back();
    pblocktemplate->vTxFees.push_back(-1); // updated at end
    pblocktemplate->vTxSigOpsCost.push_back(-1); // updated at end

    LOCK2(cs_main, m_mempool.cs);
    CBlockIndex* pindexPrev = m_chainstate.m_chain.Tip();
    assert(pindexPrev != nullptr);
    nHeight = pindexPrev->nHeight + 1;

    const int32_t nChainId = chainparams.GetConsensus ().nAuxpowChainId;
    const int32_t nVersion = 4;
    pblock->SetBaseVersion(4, nChainId);
    // FIXME: Active version bits after the always-auxpow fork!
    //pblock->nVersion = g_versionbitscache.ComputeBlockVersion(pindexPrev, chainparams.GetConsensus());

    // -regtest only: allow overriding block.nVersion with
    // -blockversion=N to test forking scenarios
    if (chainparams.MineBlocksOnDemand())
<<<<<<< HEAD
        pblock->SetBaseVersion(gArgs.GetArg("-blockversion", pblock->GetBaseVersion()), nChainId);
=======
        pblock->nVersion = gArgs.GetIntArg("-blockversion", pblock->nVersion);
>>>>>>> 446b7066

    pblock->nTime = GetAdjustedTime();
    const int64_t nMedianTimePast = pindexPrev->GetMedianTimePast();

    nLockTimeCutoff = (STANDARD_LOCKTIME_VERIFY_FLAGS & LOCKTIME_MEDIAN_TIME_PAST)
                       ? nMedianTimePast
                       : pblock->GetBlockTime();

    // Decide whether to include witness transactions
    // This is only needed in case the witness softfork activation is reverted
    // (which would require a very deep reorganization).
    // Note that the mempool would accept transactions with witness data before
    // the deployment is active, but we would only ever mine blocks after activation
    // unless there is a massive block reorganization with the witness softfork
    // not activated.
    // TODO: replace this with a call to main to assess validity of a mempool
    // transaction (which in most cases can be a no-op).
    fIncludeWitness = DeploymentActiveAfter(pindexPrev, chainparams.GetConsensus(), Consensus::DEPLOYMENT_SEGWIT);

    int nPackagesSelected = 0;
    int nDescendantsUpdated = 0;
    addPackageTxs(nPackagesSelected, nDescendantsUpdated);

    int64_t nTime1 = GetTimeMicros();

    m_last_block_num_txs = nBlockTx;
    m_last_block_weight = nBlockWeight;

    // Create coinbase transaction.
    CMutableTransaction coinbaseTx;
    coinbaseTx.vin.resize(1);
    coinbaseTx.vin[0].prevout.SetNull();
    coinbaseTx.vout.resize(1);
    coinbaseTx.vout[0].scriptPubKey = scriptPubKeyIn;
    coinbaseTx.vout[0].nValue = nFees + GetBlockSubsidy(nHeight, chainparams.GetConsensus());
    coinbaseTx.vin[0].scriptSig = CScript() << nHeight << OP_0;
    pblock->vtx[0] = MakeTransactionRef(std::move(coinbaseTx));
    pblocktemplate->vchCoinbaseCommitment = GenerateCoinbaseCommitment(*pblock, pindexPrev, chainparams.GetConsensus());
    pblocktemplate->vTxFees[0] = -nFees;

    LogPrintf("CreateNewBlock(): block weight: %u txs: %u fees: %ld sigops %d\n", GetBlockWeight(*pblock), nBlockTx, nFees, nBlockSigOpsCost);

    // Fill in header
    pblock->hashPrevBlock  = pindexPrev->GetBlockHash();
    UpdateTime(pblock, chainparams.GetConsensus(), pindexPrev);
    pblock->nBits          = GetNextWorkRequired(pindexPrev, pblock, chainparams.GetConsensus());
    pblock->nNonce         = 0;
    pblocktemplate->vTxSigOpsCost[0] = WITNESS_SCALE_FACTOR * GetLegacySigOpCount(*pblock->vtx[0]);

    BlockValidationState state;
    if (!TestBlockValidity(state, chainparams, m_chainstate, *pblock, pindexPrev, false, false)) {
        throw std::runtime_error(strprintf("%s: TestBlockValidity failed: %s", __func__, state.ToString()));
    }
    int64_t nTime2 = GetTimeMicros();

    LogPrint(BCLog::BENCH, "CreateNewBlock() packages: %.2fms (%d packages, %d updated descendants), validity: %.2fms (total %.2fms)\n", 0.001 * (nTime1 - nTimeStart), nPackagesSelected, nDescendantsUpdated, 0.001 * (nTime2 - nTime1), 0.001 * (nTime2 - nTimeStart));

    return std::move(pblocktemplate);
}

void BlockAssembler::onlyUnconfirmed(CTxMemPool::setEntries& testSet)
{
    for (CTxMemPool::setEntries::iterator iit = testSet.begin(); iit != testSet.end(); ) {
        // Only test txs not already in the block
        if (inBlock.count(*iit)) {
            testSet.erase(iit++);
        }
        else {
            iit++;
        }
    }
}

bool BlockAssembler::TestPackage(uint64_t packageSize, int64_t packageSigOpsCost) const
{
    // TODO: switch to weight-based accounting for packages instead of vsize-based accounting.
    if (nBlockWeight + WITNESS_SCALE_FACTOR * packageSize >= nBlockMaxWeight)
        return false;
    if (nBlockSigOpsCost + packageSigOpsCost >= MAX_BLOCK_SIGOPS_COST)
        return false;
    return true;
}

// Perform transaction-level checks before adding to block:
// - transaction finality (locktime)
// - premature witness (in case segwit transactions are added to mempool before
//   segwit activation)
bool BlockAssembler::TestPackageTransactions(const CTxMemPool::setEntries& package) const
{
    for (CTxMemPool::txiter it : package) {
        if (!IsFinalTx(it->GetTx(), nHeight, nLockTimeCutoff))
            return false;
        if (!fIncludeWitness && it->GetTx().HasWitness())
            return false;
    }
    return true;
}

void BlockAssembler::AddToBlock(CTxMemPool::txiter iter)
{
    pblocktemplate->block.vtx.emplace_back(iter->GetSharedTx());
    pblocktemplate->vTxFees.push_back(iter->GetFee());
    pblocktemplate->vTxSigOpsCost.push_back(iter->GetSigOpCost());
    nBlockWeight += iter->GetTxWeight();
    ++nBlockTx;
    nBlockSigOpsCost += iter->GetSigOpCost();
    nFees += iter->GetFee();
    inBlock.insert(iter);

    bool fPrintPriority = gArgs.GetBoolArg("-printpriority", DEFAULT_PRINTPRIORITY);
    if (fPrintPriority) {
        LogPrintf("fee rate %s txid %s\n",
                  CFeeRate(iter->GetModifiedFee(), iter->GetTxSize()).ToString(),
                  iter->GetTx().GetHash().ToString());
    }
}

int BlockAssembler::UpdatePackagesForAdded(const CTxMemPool::setEntries& alreadyAdded,
        indexed_modified_transaction_set &mapModifiedTx)
{
    int nDescendantsUpdated = 0;
    for (CTxMemPool::txiter it : alreadyAdded) {
        CTxMemPool::setEntries descendants;
        m_mempool.CalculateDescendants(it, descendants);
        // Insert all descendants (not yet in block) into the modified set
        for (CTxMemPool::txiter desc : descendants) {
            if (alreadyAdded.count(desc))
                continue;
            ++nDescendantsUpdated;
            modtxiter mit = mapModifiedTx.find(desc);
            if (mit == mapModifiedTx.end()) {
                CTxMemPoolModifiedEntry modEntry(desc);
                modEntry.nSizeWithAncestors -= it->GetTxSize();
                modEntry.nModFeesWithAncestors -= it->GetModifiedFee();
                modEntry.nSigOpCostWithAncestors -= it->GetSigOpCost();
                mapModifiedTx.insert(modEntry);
            } else {
                mapModifiedTx.modify(mit, update_for_parent_inclusion(it));
            }
        }
    }
    return nDescendantsUpdated;
}

// Skip entries in mapTx that are already in a block or are present
// in mapModifiedTx (which implies that the mapTx ancestor state is
// stale due to ancestor inclusion in the block)
// Also skip transactions that we've already failed to add. This can happen if
// we consider a transaction in mapModifiedTx and it fails: we can then
// potentially consider it again while walking mapTx.  It's currently
// guaranteed to fail again, but as a belt-and-suspenders check we put it in
// failedTx and avoid re-evaluation, since the re-evaluation would be using
// cached size/sigops/fee values that are not actually correct.
bool BlockAssembler::SkipMapTxEntry(CTxMemPool::txiter it, indexed_modified_transaction_set &mapModifiedTx, CTxMemPool::setEntries &failedTx)
{
    assert(it != m_mempool.mapTx.end());
    return mapModifiedTx.count(it) || inBlock.count(it) || failedTx.count(it);
}

void BlockAssembler::SortForBlock(const CTxMemPool::setEntries& package, std::vector<CTxMemPool::txiter>& sortedEntries)
{
    // Sort package by ancestor count
    // If a transaction A depends on transaction B, then A's ancestor count
    // must be greater than B's.  So this is sufficient to validly order the
    // transactions for block inclusion.
    sortedEntries.clear();
    sortedEntries.insert(sortedEntries.begin(), package.begin(), package.end());
    std::sort(sortedEntries.begin(), sortedEntries.end(), CompareTxIterByAncestorCount());
}

// This transaction selection algorithm orders the mempool based
// on feerate of a transaction including all unconfirmed ancestors.
// Since we don't remove transactions from the mempool as we select them
// for block inclusion, we need an alternate method of updating the feerate
// of a transaction with its not-yet-selected ancestors as we go.
// This is accomplished by walking the in-mempool descendants of selected
// transactions and storing a temporary modified state in mapModifiedTxs.
// Each time through the loop, we compare the best transaction in
// mapModifiedTxs with the next transaction in the mempool to decide what
// transaction package to work on next.
void BlockAssembler::addPackageTxs(int &nPackagesSelected, int &nDescendantsUpdated)
{
    // mapModifiedTx will store sorted packages after they are modified
    // because some of their txs are already in the block
    indexed_modified_transaction_set mapModifiedTx;
    // Keep track of entries that failed inclusion, to avoid duplicate work
    CTxMemPool::setEntries failedTx;

    // Start by adding all descendants of previously added txs to mapModifiedTx
    // and modifying them for their already included ancestors
    UpdatePackagesForAdded(inBlock, mapModifiedTx);

    CTxMemPool::indexed_transaction_set::index<ancestor_score>::type::iterator mi = m_mempool.mapTx.get<ancestor_score>().begin();
    CTxMemPool::txiter iter;

    // Limit the number of attempts to add transactions to the block when it is
    // close to full; this is just a simple heuristic to finish quickly if the
    // mempool has a lot of entries.
    const int64_t MAX_CONSECUTIVE_FAILURES = 1000;
    int64_t nConsecutiveFailed = 0;

    while (mi != m_mempool.mapTx.get<ancestor_score>().end() || !mapModifiedTx.empty()) {
        // First try to find a new transaction in mapTx to evaluate.
        if (mi != m_mempool.mapTx.get<ancestor_score>().end() &&
            SkipMapTxEntry(m_mempool.mapTx.project<0>(mi), mapModifiedTx, failedTx)) {
            ++mi;
            continue;
        }

        // Now that mi is not stale, determine which transaction to evaluate:
        // the next entry from mapTx, or the best from mapModifiedTx?
        bool fUsingModified = false;

        modtxscoreiter modit = mapModifiedTx.get<ancestor_score>().begin();
        if (mi == m_mempool.mapTx.get<ancestor_score>().end()) {
            // We're out of entries in mapTx; use the entry from mapModifiedTx
            iter = modit->iter;
            fUsingModified = true;
        } else {
            // Try to compare the mapTx entry to the mapModifiedTx entry
            iter = m_mempool.mapTx.project<0>(mi);
            if (modit != mapModifiedTx.get<ancestor_score>().end() &&
                    CompareTxMemPoolEntryByAncestorFee()(*modit, CTxMemPoolModifiedEntry(iter))) {
                // The best entry in mapModifiedTx has higher score
                // than the one from mapTx.
                // Switch which transaction (package) to consider
                iter = modit->iter;
                fUsingModified = true;
            } else {
                // Either no entry in mapModifiedTx, or it's worse than mapTx.
                // Increment mi for the next loop iteration.
                ++mi;
            }
        }

        // We skip mapTx entries that are inBlock, and mapModifiedTx shouldn't
        // contain anything that is inBlock.
        assert(!inBlock.count(iter));

        uint64_t packageSize = iter->GetSizeWithAncestors();
        CAmount packageFees = iter->GetModFeesWithAncestors();
        int64_t packageSigOpsCost = iter->GetSigOpCostWithAncestors();
        if (fUsingModified) {
            packageSize = modit->nSizeWithAncestors;
            packageFees = modit->nModFeesWithAncestors;
            packageSigOpsCost = modit->nSigOpCostWithAncestors;
        }

        if (packageFees < blockMinFeeRate.GetFee(packageSize)) {
            // Everything else we might consider has a lower fee rate
            return;
        }

        if (!TestPackage(packageSize, packageSigOpsCost)) {
            if (fUsingModified) {
                // Since we always look at the best entry in mapModifiedTx,
                // we must erase failed entries so that we can consider the
                // next best entry on the next loop iteration
                mapModifiedTx.get<ancestor_score>().erase(modit);
                failedTx.insert(iter);
            }

            ++nConsecutiveFailed;

            if (nConsecutiveFailed > MAX_CONSECUTIVE_FAILURES && nBlockWeight >
                    nBlockMaxWeight - 4000) {
                // Give up if we're close to full and haven't succeeded in a while
                break;
            }
            continue;
        }

        CTxMemPool::setEntries ancestors;
        uint64_t nNoLimit = std::numeric_limits<uint64_t>::max();
        std::string dummy;
        m_mempool.CalculateMemPoolAncestors(*iter, ancestors, nNoLimit, nNoLimit, nNoLimit, nNoLimit, dummy, false);

        onlyUnconfirmed(ancestors);
        ancestors.insert(iter);

        // Test if all tx's are Final
        if (!TestPackageTransactions(ancestors)) {
            if (fUsingModified) {
                mapModifiedTx.get<ancestor_score>().erase(modit);
                failedTx.insert(iter);
            }
            continue;
        }

        // This transaction will make it in; reset the failed counter.
        nConsecutiveFailed = 0;

        // Package can be added. Sort the entries in a valid order.
        std::vector<CTxMemPool::txiter> sortedEntries;
        SortForBlock(ancestors, sortedEntries);

        for (size_t i=0; i<sortedEntries.size(); ++i) {
            AddToBlock(sortedEntries[i]);
            // Erase from the modified set, if present
            mapModifiedTx.erase(sortedEntries[i]);
        }

        ++nPackagesSelected;

        // Update transactions that depend on each of these
        nDescendantsUpdated += UpdatePackagesForAdded(ancestors, mapModifiedTx);
    }
}

void IncrementExtraNonce(CBlock* pblock, const CBlockIndex* pindexPrev, unsigned int& nExtraNonce)
{
    // Update nExtraNonce
    static uint256 hashPrevBlock;
    if (hashPrevBlock != pblock->hashPrevBlock)
    {
        nExtraNonce = 0;
        hashPrevBlock = pblock->hashPrevBlock;
    }
    ++nExtraNonce;
    unsigned int nHeight = pindexPrev->nHeight+1; // Height first in coinbase required for block.version=2
    CMutableTransaction txCoinbase(*pblock->vtx[0]);
    txCoinbase.vin[0].scriptSig = (CScript() << nHeight << CScriptNum(nExtraNonce));
    assert(txCoinbase.vin[0].scriptSig.size() <= 100);

    pblock->vtx[0] = MakeTransactionRef(std::move(txCoinbase));
    pblock->hashMerkleRoot = BlockMerkleRoot(*pblock);
}<|MERGE_RESOLUTION|>--- conflicted
+++ resolved
@@ -130,11 +130,7 @@
     // -regtest only: allow overriding block.nVersion with
     // -blockversion=N to test forking scenarios
     if (chainparams.MineBlocksOnDemand())
-<<<<<<< HEAD
-        pblock->SetBaseVersion(gArgs.GetArg("-blockversion", pblock->GetBaseVersion()), nChainId);
-=======
-        pblock->nVersion = gArgs.GetIntArg("-blockversion", pblock->nVersion);
->>>>>>> 446b7066
+        pblock->SetBaseVersion(gArgs.GetIntArg("-blockversion", pblock->GetBaseVersion()), nChainId);
 
     pblock->nTime = GetAdjustedTime();
     const int64_t nMedianTimePast = pindexPrev->GetMedianTimePast();
