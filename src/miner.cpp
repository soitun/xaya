--- conflicted
+++ resolved
@@ -213,13 +213,7 @@
 //   segwit activation)
 bool BlockAssembler::TestPackageTransactions(const CTxMemPool::setEntries& package)
 {
-<<<<<<< HEAD
-    for (const CTxMemPool::txiter it : package) {
-=======
     for (CTxMemPool::txiter it : package) {
-        if (!TxAllowedForNamecoin(it->GetTx()))
-            return false;
->>>>>>> 3eda20f5
         if (!IsFinalTx(it->GetTx(), nHeight, nLockTimeCutoff))
             return false;
         if (!fIncludeWitness && it->GetTx().HasWitness())
@@ -228,70 +222,6 @@
     return true;
 }
 
-<<<<<<< HEAD
-=======
-bool
-BlockAssembler::TxAllowedForNamecoin (const CTransaction& tx) const
-{
-  if (!tx.IsNamecoin ())
-    return true;
-
-  bool nameOutFound = false;
-  CNameScript nameOpOut;
-  for (const auto& txOut : tx.vout)
-    {
-      const CNameScript op(txOut.scriptPubKey);
-      if (op.isNameOp ())
-        {
-          nameOutFound = true;
-          nameOpOut = op;
-          break;
-        }
-    }
-
-  if (nameOutFound && nameOpOut.getNameOp () == OP_NAME_FIRSTUPDATE)
-    {
-      bool nameNewFound = false;
-      for (const auto& txIn : tx.vin)
-        {
-          Coin coin;
-          if (!pcoinsTip->GetCoin (txIn.prevout, coin))
-            continue;
-
-          const CNameScript op(coin.out.scriptPubKey);
-          if (op.isNameOp () && op.getNameOp () == OP_NAME_NEW)
-            {
-              const int minHeight = coin.nHeight + MIN_FIRSTUPDATE_DEPTH;
-              if (minHeight > nHeight)
-                return false;
-              nameNewFound = true;
-            }
-        }
-
-      /* If the name_new is not only immature but actually unconfirmed, then
-         the GetCoin lookup above fails for it and we never reach the height
-         check.  In this case, nameNewFound is false and we should not yet
-         include the transaction in a mined block.  */
-      if (!nameNewFound)
-        return false;
-    }
-
-  return true;
-}
-
-bool
-BlockAssembler::DbLockLimitOk (const CTxMemPool::setEntries& candidates) const
-{
-  std::vector<CTransactionRef> vtx;
-  for (const auto& iter : inBlock)
-    vtx.push_back(MakeTransactionRef(iter->GetTx()));
-  for (const auto& iter : candidates)
-    vtx.push_back(MakeTransactionRef(iter->GetTx()));
-
-  return CheckDbLockLimit (vtx);
-}
-
->>>>>>> 3eda20f5
 void BlockAssembler::AddToBlock(CTxMemPool::txiter iter)
 {
     pblock->vtx.emplace_back(iter->GetSharedTx());
