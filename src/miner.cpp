--- conflicted
+++ resolved
@@ -235,18 +235,13 @@
     return true;
 }
 
-<<<<<<< HEAD
-// Block size and sigops have already been tested.  Check that all transactions
-// are final and that Namecoin maturity conditions are fulfilled.
-bool BlockAssembler::TestPackageFinality(const CTxMemPool::setEntries& package)
-=======
 // Perform transaction-level checks before adding to block:
 // - transaction finality (locktime)
 // - premature witness (in case segwit transactions are added to mempool before
 //   segwit activation)
 // - serialized size (in case -blockmaxsize is in use)
+// - Namecoin maturity conditions
 bool BlockAssembler::TestPackageTransactions(const CTxMemPool::setEntries& package)
->>>>>>> c3b2a8d8
 {
     uint64_t nPotentialBlockSize = nBlockSize; // only used with fNeedSizeAccounting
     BOOST_FOREACH (const CTxMemPool::txiter it, package) {
@@ -555,11 +550,7 @@
         ancestors.insert(iter);
 
         // Test if all tx's are Final
-<<<<<<< HEAD
-        if (!TestPackageFinality(ancestors) || !DbLockLimitOk(ancestors)) {
-=======
-        if (!TestPackageTransactions(ancestors)) {
->>>>>>> c3b2a8d8
+        if (!TestPackageTransactions(ancestors) || !DbLockLimitOk(ancestors)) {
             if (fUsingModified) {
                 mapModifiedTx.get<ancestor_score>().erase(modit);
                 failedTx.insert(iter);
