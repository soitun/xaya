--- conflicted
+++ resolved
@@ -27,10 +27,7 @@
 bool DecodeHexTx(CMutableTransaction& tx, const std::string& hex_tx, bool try_no_witness = false, bool try_witness = true);
 bool DecodeHexBlk(CBlock&, const std::string& strHexBlk);
 bool DecodeHexBlockHeader(CBlockHeader&, const std::string& hex_header);
-<<<<<<< HEAD
 bool DecodeHexPureHeader(CPureBlockHeader&, const std::string& hex_header);
-uint256 ParseHashStr(const std::string&, const std::string& strName);
-=======
 
 /**
  * Parse a hex string into 256 bits
@@ -41,7 +38,6 @@
  * @see ParseHashV for an RPC-oriented version of this
  */
 bool ParseHashStr(const std::string& strHex, uint256& result);
->>>>>>> eb68d24a
 std::vector<unsigned char> ParseHexUV(const UniValue& v, const std::string& strName);
 bool DecodePSBT(PartiallySignedTransaction& psbt, const std::string& base64_tx, std::string& error);
 int ParseSighashString(const UniValue& sighash);
