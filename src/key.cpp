--- conflicted
+++ resolved
@@ -166,7 +166,6 @@
     fCompressed = fCompressedIn;
 }
 
-<<<<<<< HEAD
 bool CKey::SetPrivKey(const CPrivKey &seckey, bool fCompressedIn) {
     MakeKeyData ();
     if (!ec_seckey_import_der(secp256k1_context_sign, (unsigned char*)keydata->begin(), seckey.data(), seckey.size()))
@@ -175,14 +174,6 @@
     return true;
 }
 
-bool CKey::Negate()
-{
-    assert(keydata);
-    return secp256k1_ec_seckey_negate(secp256k1_context_sign, keydata->data());
-}
-
-=======
->>>>>>> c0e83d00
 CPrivKey CKey::GetPrivKey() const {
     assert(keydata);
     CPrivKey seckey;
