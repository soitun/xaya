// Copyright (c) 2015-2022 The Bitcoin Core developers
// Distributed under the MIT software license, see the accompanying
// file COPYING or http://www.opensource.org/licenses/mit-license.php.

#ifndef BITCOIN_ZMQ_ZMQPUBLISHNOTIFIER_H
#define BITCOIN_ZMQ_ZMQPUBLISHNOTIFIER_H

#include <zmq/zmqabstractnotifier.h>

#include <cstddef>
#include <cstdint>
#include <functional>
<<<<<<< HEAD
#include <map>
#include <string>
=======
#include <vector>
>>>>>>> 03bd3d24

class CBlockIndex;
class CTransaction;

class CZMQAbstractPublishNotifier : public CZMQAbstractNotifier
{
private:
    /** Upcounting sequence number of messages, per command string.  */
    std::map<std::string, uint32_t> sequenceNumbers;

public:

    /* send zmq multipart message
       parts:
          * command
          * data
          * message sequence number
    */
    bool SendZmqMessage(const char *command, const void* data, size_t size);

    bool Initialize(void *pcontext) override;
    void Shutdown() override;
};

class CZMQPublishHashBlockNotifier : public CZMQAbstractPublishNotifier
{
public:
    bool NotifyBlock(const CBlockIndex *pindex) override;
};

class CZMQPublishHashTransactionNotifier : public CZMQAbstractPublishNotifier
{
public:
    bool NotifyTransaction(const CTransaction &transaction) override;
};

class CZMQPublishRawBlockNotifier : public CZMQAbstractPublishNotifier
{
private:
    const std::function<bool(std::vector<uint8_t>&, const CBlockIndex&)> m_get_block_by_index;

public:
    CZMQPublishRawBlockNotifier(std::function<bool(std::vector<uint8_t>&, const CBlockIndex&)> get_block_by_index)
        : m_get_block_by_index{std::move(get_block_by_index)} {}
    bool NotifyBlock(const CBlockIndex *pindex) override;
};

class CZMQPublishRawTransactionNotifier : public CZMQAbstractPublishNotifier
{
public:
    bool NotifyTransaction(const CTransaction &transaction) override;
};

class CZMQPublishSequenceNotifier : public CZMQAbstractPublishNotifier
{
public:
    bool NotifyBlockConnect(const CBlockIndex *pindex) override;
    bool NotifyBlockDisconnect(const CBlockIndex *pindex) override;
    bool NotifyTransactionAcceptance(const CTransaction &transaction, uint64_t mempool_sequence) override;
    bool NotifyTransactionRemoval(const CTransaction &transaction, uint64_t mempool_sequence) override;
};

#endif // BITCOIN_ZMQ_ZMQPUBLISHNOTIFIER_H<|MERGE_RESOLUTION|>--- conflicted
+++ resolved
@@ -10,12 +10,9 @@
 #include <cstddef>
 #include <cstdint>
 #include <functional>
-<<<<<<< HEAD
 #include <map>
 #include <string>
-=======
 #include <vector>
->>>>>>> 03bd3d24
 
 class CBlockIndex;
 class CTransaction;
