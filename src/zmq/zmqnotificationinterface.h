// Copyright (c) 2015-2022 The Bitcoin Core developers
// Distributed under the MIT software license, see the accompanying
// file COPYING or http://www.opensource.org/licenses/mit-license.php.

#ifndef BITCOIN_ZMQ_ZMQNOTIFICATIONINTERFACE_H
#define BITCOIN_ZMQ_ZMQNOTIFICATIONINTERFACE_H

#include <primitives/transaction.h>
#include <validationinterface.h>
#include <zmq/zmqgames.h>

#include <cstdint>
#include <functional>
#include <list>
#include <memory>

class CBlock;
class CBlockIndex;
class CZMQAbstractNotifier;
class ZMQGameBlocksNotifier;

namespace node {
class BlockManager;
} // namespace node

class CZMQNotificationInterface final : public CValidationInterface
{
public:
    virtual ~CZMQNotificationInterface();

    std::list<const CZMQAbstractNotifier*> GetActiveNotifiers() const;

<<<<<<< HEAD
    static CZMQNotificationInterface* Create(const node::BlockManager& b);

    inline TrackedGames* GetTrackedGames() {
        return trackedGames.get();
    }

    inline ZMQGameBlocksNotifier* GetGameBlocksNotifier() {
        return gameBlocksNotifier;
    }
=======
    static std::unique_ptr<CZMQNotificationInterface> Create(std::function<bool(CBlock&, const CBlockIndex&)> get_block_by_index);
>>>>>>> 94804261

protected:
    bool Initialize();
    void Shutdown();

    // CValidationInterface
    void TransactionAddedToMempool(const CTransactionRef& tx, uint64_t mempool_sequence) override;
    void TransactionRemovedFromMempool(const CTransactionRef& tx, MemPoolRemovalReason reason, uint64_t mempool_sequence) override;
    void BlockConnected(const std::shared_ptr<const CBlock>& pblock, const CBlockIndex* pindexConnected) override;
    void BlockDisconnected(const std::shared_ptr<const CBlock>& pblock, const CBlockIndex* pindexDisconnected) override;
    void UpdatedBlockTip(const CBlockIndex *pindexNew, const CBlockIndex *pindexFork, bool fInitialDownload) override;

private:
    CZMQNotificationInterface();

    void* pcontext{nullptr};
    std::list<std::unique_ptr<CZMQAbstractNotifier>> notifiers;

    /**
     * The game blocks notifier, if any.  This is used to send on-demand
     * notifications for game_sendupdates.
     */
    ZMQGameBlocksNotifier* gameBlocksNotifier;

    /** The tracked games for notifications.  */
    std::unique_ptr<TrackedGames> trackedGames;

};

extern std::unique_ptr<CZMQNotificationInterface> g_zmq_notification_interface;

#endif // BITCOIN_ZMQ_ZMQNOTIFICATIONINTERFACE_H<|MERGE_RESOLUTION|>--- conflicted
+++ resolved
@@ -19,10 +19,6 @@
 class CZMQAbstractNotifier;
 class ZMQGameBlocksNotifier;
 
-namespace node {
-class BlockManager;
-} // namespace node
-
 class CZMQNotificationInterface final : public CValidationInterface
 {
 public:
@@ -30,8 +26,7 @@
 
     std::list<const CZMQAbstractNotifier*> GetActiveNotifiers() const;
 
-<<<<<<< HEAD
-    static CZMQNotificationInterface* Create(const node::BlockManager& b);
+    static std::unique_ptr<CZMQNotificationInterface> Create(std::function<bool(CBlock&, const CBlockIndex&)> get_block_by_index, std::function<const CBlockIndex*(const uint256&)> get_index_by_hash);
 
     inline TrackedGames* GetTrackedGames() {
         return trackedGames.get();
@@ -40,9 +35,6 @@
     inline ZMQGameBlocksNotifier* GetGameBlocksNotifier() {
         return gameBlocksNotifier;
     }
-=======
-    static std::unique_ptr<CZMQNotificationInterface> Create(std::function<bool(CBlock&, const CBlockIndex&)> get_block_by_index);
->>>>>>> 94804261
 
 protected:
     bool Initialize();
