--- conflicted
+++ resolved
@@ -7,13 +7,9 @@
 
 #include <primitives/transaction.h>
 #include <validationinterface.h>
-<<<<<<< HEAD
 #include <zmq/zmqgames.h>
 
-=======
-
 #include <cstdint>
->>>>>>> 731fa5a0
 #include <list>
 #include <memory>
 
