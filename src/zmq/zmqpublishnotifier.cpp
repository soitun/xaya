// Copyright (c) 2015-2020 The Bitcoin Core developers
// Distributed under the MIT software license, see the accompanying
// file COPYING or http://www.opensource.org/licenses/mit-license.php.

#include <zmq/zmqpublishnotifier.h>

#include <chain.h>
#include <chainparams.h>
#include <node/blockstorage.h>
#include <rpc/server.h>
#include <streams.h>
#include <sync.h>
#include <util/system.h>
#include <validation.h> // For cs_main
#include <zmq/zmqutil.h>

#include <zmq.h>

#include <cstdarg>
#include <cstddef>
#include <map>
#include <optional>
#include <string>
#include <utility>

static std::multimap<std::string, CZMQAbstractPublishNotifier*> mapPublishNotifiers;

static const char *MSG_HASHBLOCK = "hashblock";
static const char *MSG_HASHTX    = "hashtx";
static const char *MSG_RAWBLOCK  = "rawblock";
static const char *MSG_RAWTX     = "rawtx";
static const char *MSG_SEQUENCE  = "sequence";

/**
 * Lock protecting any ZMQ publications.  This is necessary in Xaya, since
 * game_sendupdates may send notifications from additional threads.  Since
 * sockets can be reused (if on the same address), we have to lock all
 * sends (also for non-game-blocks) to be sure that the socket is not
 * accessed at the same time from multiple threads.
 */
static RecursiveMutex cs_zmqPublish;

// Internal function to send multipart message
static int zmq_send_multipart(void *sock, const void* data, size_t size, ...)
{
    AssertLockHeld(cs_zmqPublish);

    va_list args;
    va_start(args, size);

    while (1)
    {
        zmq_msg_t msg;

        int rc = zmq_msg_init_size(&msg, size);
        if (rc != 0)
        {
            zmqError("Unable to initialize ZMQ msg");
            va_end(args);
            return -1;
        }

        void *buf = zmq_msg_data(&msg);
        memcpy(buf, data, size);

        data = va_arg(args, const void*);

        rc = zmq_msg_send(&msg, sock, data ? ZMQ_SNDMORE : 0);
        if (rc == -1)
        {
            zmqError("Unable to send ZMQ msg");
            zmq_msg_close(&msg);
            va_end(args);
            return -1;
        }

        zmq_msg_close(&msg);

        if (!data)
            break;

        size = va_arg(args, size_t);
    }
    va_end(args);
    return 0;
}

bool CZMQAbstractPublishNotifier::Initialize(void *pcontext)
{
    assert(!psocket);

    // check if address is being used by other publish notifier
    std::multimap<std::string, CZMQAbstractPublishNotifier*>::iterator i = mapPublishNotifiers.find(address);

    if (i==mapPublishNotifiers.end())
    {
        psocket = zmq_socket(pcontext, ZMQ_PUB);
        if (!psocket)
        {
            zmqError("Failed to create socket");
            return false;
        }

        LogPrint(BCLog::ZMQ, "zmq: Outbound message high water mark for %s at %s is %d\n", type, address, outbound_message_high_water_mark);

        int rc = zmq_setsockopt(psocket, ZMQ_SNDHWM, &outbound_message_high_water_mark, sizeof(outbound_message_high_water_mark));
        if (rc != 0)
        {
            zmqError("Failed to set outbound message high water mark");
            zmq_close(psocket);
            return false;
        }

        const int so_keepalive_option {1};
        rc = zmq_setsockopt(psocket, ZMQ_TCP_KEEPALIVE, &so_keepalive_option, sizeof(so_keepalive_option));
        if (rc != 0) {
            zmqError("Failed to set SO_KEEPALIVE");
            zmq_close(psocket);
            return false;
        }

        rc = zmq_bind(psocket, address.c_str());
        if (rc != 0)
        {
            zmqError("Failed to bind address");
            zmq_close(psocket);
            return false;
        }

        // register this notifier for the address, so it can be reused for other publish notifier
        mapPublishNotifiers.insert(std::make_pair(address, this));
        return true;
    }
    else
    {
        LogPrint(BCLog::ZMQ, "zmq: Reusing socket for address %s\n", address);
        LogPrint(BCLog::ZMQ, "zmq: Outbound message high water mark for %s at %s is %d\n", type, address, outbound_message_high_water_mark);

        psocket = i->second->psocket;
        mapPublishNotifiers.insert(std::make_pair(address, this));

        return true;
    }
}

void CZMQAbstractPublishNotifier::Shutdown()
{
    // Early return if Initialize was not called
    if (!psocket) return;

    int count = mapPublishNotifiers.count(address);

    // remove this notifier from the list of publishers using this address
    typedef std::multimap<std::string, CZMQAbstractPublishNotifier*>::iterator iterator;
    std::pair<iterator, iterator> iterpair = mapPublishNotifiers.equal_range(address);

    for (iterator it = iterpair.first; it != iterpair.second; ++it)
    {
        if (it->second==this)
        {
            mapPublishNotifiers.erase(it);
            break;
        }
    }

    if (count == 1)
    {
        LogPrint(BCLog::ZMQ, "zmq: Close socket at address %s\n", address);
        int linger = 0;
        zmq_setsockopt(psocket, ZMQ_LINGER, &linger, sizeof(linger));
        zmq_close(psocket);
    }

    psocket = nullptr;
}

bool CZMQAbstractPublishNotifier::SendZmqMessage(const char *command, const void* data, size_t size)
{
    assert(psocket);
    LOCK(cs_zmqPublish);

    /* send three parts, command & data & a LE 4byte sequence number */
    unsigned char msgseq[sizeof(uint32_t)];
<<<<<<< HEAD
    WriteLE32(&msgseq[0], sequenceNumbers[command]);
=======
    WriteLE32(msgseq, nSequence);
>>>>>>> 041d115e
    int rc = zmq_send_multipart(psocket, command, strlen(command), data, size, msgseq, (size_t)sizeof(uint32_t), nullptr);
    if (rc == -1)
        return false;

    /* increment memory only sequence number after sending */
    ++sequenceNumbers[command];

    return true;
}

bool CZMQPublishHashBlockNotifier::NotifyBlock(const CBlockIndex *pindex)
{
    uint256 hash = pindex->GetBlockHash();
    LogPrint(BCLog::ZMQ, "zmq: Publish hashblock %s to %s\n", hash.GetHex(), this->address);
    char data[32];
    for (unsigned int i = 0; i < 32; i++)
        data[31 - i] = hash.begin()[i];
    return SendZmqMessage(MSG_HASHBLOCK, data, 32);
}

bool CZMQPublishHashTransactionNotifier::NotifyTransaction(const CTransaction &transaction)
{
    uint256 hash = transaction.GetHash();
    LogPrint(BCLog::ZMQ, "zmq: Publish hashtx %s to %s\n", hash.GetHex(), this->address);
    char data[32];
    for (unsigned int i = 0; i < 32; i++)
        data[31 - i] = hash.begin()[i];
    return SendZmqMessage(MSG_HASHTX, data, 32);
}

bool CZMQPublishRawBlockNotifier::NotifyBlock(const CBlockIndex *pindex)
{
    LogPrint(BCLog::ZMQ, "zmq: Publish rawblock %s to %s\n", pindex->GetBlockHash().GetHex(), this->address);

    const Consensus::Params& consensusParams = Params().GetConsensus();
    CDataStream ss(SER_NETWORK, PROTOCOL_VERSION | RPCSerializationFlags());
    {
        LOCK(cs_main);
        CBlock block;
        if(!ReadBlockFromDisk(block, pindex, consensusParams))
        {
            zmqError("Can't read block from disk");
            return false;
        }

        ss << block;
    }

    return SendZmqMessage(MSG_RAWBLOCK, &(*ss.begin()), ss.size());
}

bool CZMQPublishRawTransactionNotifier::NotifyTransaction(const CTransaction &transaction)
{
    uint256 hash = transaction.GetHash();
    LogPrint(BCLog::ZMQ, "zmq: Publish rawtx %s to %s\n", hash.GetHex(), this->address);
    CDataStream ss(SER_NETWORK, PROTOCOL_VERSION | RPCSerializationFlags());
    ss << transaction;
    return SendZmqMessage(MSG_RAWTX, &(*ss.begin()), ss.size());
}

// Helper function to send a 'sequence' topic message with the following structure:
//    <32-byte hash> | <1-byte label> | <8-byte LE sequence> (optional)
static bool SendSequenceMsg(CZMQAbstractPublishNotifier& notifier, uint256 hash, char label, std::optional<uint64_t> sequence = {})
{
    unsigned char data[sizeof(hash) + sizeof(label) + sizeof(uint64_t)];
    for (unsigned int i = 0; i < sizeof(hash); ++i) {
        data[sizeof(hash) - 1 - i] = hash.begin()[i];
    }
    data[sizeof(hash)] = label;
    if (sequence) WriteLE64(data + sizeof(hash) + sizeof(label), *sequence);
    return notifier.SendZmqMessage(MSG_SEQUENCE, data, sequence ? sizeof(data) : sizeof(hash) + sizeof(label));
}

bool CZMQPublishSequenceNotifier::NotifyBlockConnect(const CBlockIndex *pindex)
{
    uint256 hash = pindex->GetBlockHash();
    LogPrint(BCLog::ZMQ, "zmq: Publish sequence block connect %s to %s\n", hash.GetHex(), this->address);
    return SendSequenceMsg(*this, hash, /* Block (C)onnect */ 'C');
}

bool CZMQPublishSequenceNotifier::NotifyBlockDisconnect(const CBlockIndex *pindex)
{
    uint256 hash = pindex->GetBlockHash();
    LogPrint(BCLog::ZMQ, "zmq: Publish sequence block disconnect %s to %s\n", hash.GetHex(), this->address);
    return SendSequenceMsg(*this, hash, /* Block (D)isconnect */ 'D');
}

bool CZMQPublishSequenceNotifier::NotifyTransactionAcceptance(const CTransaction &transaction, uint64_t mempool_sequence)
{
    uint256 hash = transaction.GetHash();
    LogPrint(BCLog::ZMQ, "zmq: Publish hashtx mempool acceptance %s to %s\n", hash.GetHex(), this->address);
    return SendSequenceMsg(*this, hash, /* Mempool (A)cceptance */ 'A', mempool_sequence);
}

bool CZMQPublishSequenceNotifier::NotifyTransactionRemoval(const CTransaction &transaction, uint64_t mempool_sequence)
{
    uint256 hash = transaction.GetHash();
    LogPrint(BCLog::ZMQ, "zmq: Publish hashtx mempool removal %s to %s\n", hash.GetHex(), this->address);
    return SendSequenceMsg(*this, hash, /* Mempool (R)emoval */ 'R', mempool_sequence);
}<|MERGE_RESOLUTION|>--- conflicted
+++ resolved
@@ -181,11 +181,7 @@
 
     /* send three parts, command & data & a LE 4byte sequence number */
     unsigned char msgseq[sizeof(uint32_t)];
-<<<<<<< HEAD
-    WriteLE32(&msgseq[0], sequenceNumbers[command]);
-=======
-    WriteLE32(msgseq, nSequence);
->>>>>>> 041d115e
+    WriteLE32(msgseq, sequenceNumbers[command]);
     int rc = zmq_send_multipart(psocket, command, strlen(command), data, size, msgseq, (size_t)sizeof(uint32_t), nullptr);
     if (rc == -1)
         return false;
