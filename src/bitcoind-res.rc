#include <windows.h>             // needed for VERSIONINFO
#include "clientversion.h"       // holds the needed client version information

#define VER_PRODUCTVERSION     CLIENT_VERSION_MAJOR,CLIENT_VERSION_MINOR,CLIENT_VERSION_BUILD
#define VER_FILEVERSION        VER_PRODUCTVERSION

VS_VERSION_INFO VERSIONINFO
FILEVERSION     VER_FILEVERSION
PRODUCTVERSION  VER_PRODUCTVERSION
FILEOS          VOS_NT_WINDOWS32
FILETYPE        VFT_APP
BEGIN
    BLOCK "StringFileInfo"
    BEGIN
        BLOCK "040904E4" // U.S. English - multilingual (hex)
        BEGIN
<<<<<<< HEAD
            VALUE "CompanyName",        "Xaya"
            VALUE "FileDescription",    "xayad (Xaya node with a JSON-RPC server)"
=======
            VALUE "CompanyName",        CLIENT_NAME " project"
            VALUE "FileDescription",    "namecoind (Namecoin node with a JSON-RPC server)"
>>>>>>> b0c8d1d4
            VALUE "FileVersion",        CLIENT_VERSION_STRING
            VALUE "InternalName",       "xayad"
            VALUE "LegalCopyright",     COPYRIGHT_STR
            VALUE "LegalTrademarks1",   "Distributed under the MIT software license, see the accompanying file COPYING or http://www.opensource.org/licenses/mit-license.php."
            VALUE "OriginalFilename",   "xayad.exe"
            VALUE "ProductName",        "xayad"
            VALUE "ProductVersion",     CLIENT_VERSION_STRING
        END
    END

    BLOCK "VarFileInfo"
    BEGIN
        VALUE "Translation", 0x0, 1252 // language neutral - multilingual (decimal)
    END
END<|MERGE_RESOLUTION|>--- conflicted
+++ resolved
@@ -14,13 +14,8 @@
     BEGIN
         BLOCK "040904E4" // U.S. English - multilingual (hex)
         BEGIN
-<<<<<<< HEAD
-            VALUE "CompanyName",        "Xaya"
+            VALUE "CompanyName",        CLIENT_NAME " project"
             VALUE "FileDescription",    "xayad (Xaya node with a JSON-RPC server)"
-=======
-            VALUE "CompanyName",        CLIENT_NAME " project"
-            VALUE "FileDescription",    "namecoind (Namecoin node with a JSON-RPC server)"
->>>>>>> b0c8d1d4
             VALUE "FileVersion",        CLIENT_VERSION_STRING
             VALUE "InternalName",       "xayad"
             VALUE "LegalCopyright",     COPYRIGHT_STR
