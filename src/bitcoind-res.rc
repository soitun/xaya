#include <windows.h>             // needed for VERSIONINFO
#include "clientversion.h"       // holds the needed client version information

#define VER_PRODUCTVERSION     CLIENT_VERSION_MAJOR,CLIENT_VERSION_MINOR,CLIENT_VERSION_BUILD
#define VER_FILEVERSION        VER_PRODUCTVERSION

VS_VERSION_INFO VERSIONINFO
FILEVERSION     VER_FILEVERSION
PRODUCTVERSION  VER_PRODUCTVERSION
FILEOS          VOS_NT_WINDOWS32
FILETYPE        VFT_APP
BEGIN
    BLOCK "StringFileInfo"
    BEGIN
        BLOCK "040904E4" // U.S. English - multilingual (hex)
        BEGIN
<<<<<<< HEAD
            VALUE "CompanyName",        "Xaya"
            VALUE "FileDescription",    "xaya (Xaya node with a JSON-RPC server)"
            VALUE "FileVersion",        VER_FILEVERSION_STR
            VALUE "InternalName",       "xayad"
            VALUE "LegalCopyright",     COPYRIGHT_STR
            VALUE "LegalTrademarks1",   "Distributed under the MIT software license, see the accompanying file COPYING or http://www.opensource.org/licenses/mit-license.php."
            VALUE "OriginalFilename",   "xayad.exe"
            VALUE "ProductName",        "Xaya"
            VALUE "ProductVersion",     VER_PRODUCTVERSION_STR
=======
            VALUE "CompanyName",        "Namecoin"
            VALUE "FileDescription",    "namecoind (Namecoin node with a JSON-RPC server)"
            VALUE "FileVersion",        PACKAGE_VERSION
            VALUE "InternalName",       "namecoind"
            VALUE "LegalCopyright",     COPYRIGHT_STR
            VALUE "LegalTrademarks1",   "Distributed under the MIT software license, see the accompanying file COPYING or http://www.opensource.org/licenses/mit-license.php."
            VALUE "OriginalFilename",   "namecoind.exe"
            VALUE "ProductName",        "namecoind"
            VALUE "ProductVersion",     PACKAGE_VERSION
>>>>>>> ace278bb
        END
    END

    BLOCK "VarFileInfo"
    BEGIN
        VALUE "Translation", 0x0, 1252 // language neutral - multilingual (decimal)
    END
END<|MERGE_RESOLUTION|>--- conflicted
+++ resolved
@@ -14,27 +14,15 @@
     BEGIN
         BLOCK "040904E4" // U.S. English - multilingual (hex)
         BEGIN
-<<<<<<< HEAD
             VALUE "CompanyName",        "Xaya"
-            VALUE "FileDescription",    "xaya (Xaya node with a JSON-RPC server)"
-            VALUE "FileVersion",        VER_FILEVERSION_STR
+            VALUE "FileDescription",    "xayad (Xaya node with a JSON-RPC server)"
+            VALUE "FileVersion",        PACKAGE_VERSION
             VALUE "InternalName",       "xayad"
             VALUE "LegalCopyright",     COPYRIGHT_STR
             VALUE "LegalTrademarks1",   "Distributed under the MIT software license, see the accompanying file COPYING or http://www.opensource.org/licenses/mit-license.php."
             VALUE "OriginalFilename",   "xayad.exe"
-            VALUE "ProductName",        "Xaya"
-            VALUE "ProductVersion",     VER_PRODUCTVERSION_STR
-=======
-            VALUE "CompanyName",        "Namecoin"
-            VALUE "FileDescription",    "namecoind (Namecoin node with a JSON-RPC server)"
-            VALUE "FileVersion",        PACKAGE_VERSION
-            VALUE "InternalName",       "namecoind"
-            VALUE "LegalCopyright",     COPYRIGHT_STR
-            VALUE "LegalTrademarks1",   "Distributed under the MIT software license, see the accompanying file COPYING or http://www.opensource.org/licenses/mit-license.php."
-            VALUE "OriginalFilename",   "namecoind.exe"
-            VALUE "ProductName",        "namecoind"
+            VALUE "ProductName",        "xayad"
             VALUE "ProductVersion",     PACKAGE_VERSION
->>>>>>> ace278bb
         END
     END
 
