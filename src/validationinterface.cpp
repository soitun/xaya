// Copyright (c) 2009-2010 Satoshi Nakamoto
// Copyright (c) 2009-2022 The Bitcoin Core developers
// Distributed under the MIT software license, see the accompanying
// file COPYING or http://www.opensource.org/licenses/mit-license.php.

#include <validationinterface.h>

#include <attributes.h>
#include <chain.h>
#include <consensus/validation.h>
#include <kernel/chain.h>
#include <kernel/mempool_entry.h>
#include <logging.h>
#include <primitives/block.h>
#include <primitives/transaction.h>
#include <scheduler.h>

#include <future>
#include <unordered_map>
#include <utility>

std::string RemovalReasonToString(const MemPoolRemovalReason& r) noexcept;

/**
 * MainSignalsImpl manages a list of shared_ptr<CValidationInterface> callbacks.
 *
 * A std::unordered_map is used to track what callbacks are currently
 * registered, and a std::list is used to store the callbacks that are
 * currently registered as well as any callbacks that are just unregistered
 * and about to be deleted when they are done executing.
 */
class MainSignalsImpl
{
private:
    Mutex m_mutex;
    //! List entries consist of a callback pointer and reference count. The
    //! count is equal to the number of current executions of that entry, plus 1
    //! if it's registered. It cannot be 0 because that would imply it is
    //! unregistered and also not being executed (so shouldn't exist).
    struct ListEntry { std::shared_ptr<CValidationInterface> callbacks; int count = 1; };
    std::list<ListEntry> m_list GUARDED_BY(m_mutex);
    std::unordered_map<CValidationInterface*, std::list<ListEntry>::iterator> m_map GUARDED_BY(m_mutex);

public:
    // We are not allowed to assume the scheduler only runs in one thread,
    // but must ensure all callbacks happen in-order, so we end up creating
    // our own queue here :(
    SingleThreadedSchedulerClient m_schedulerClient;

    explicit MainSignalsImpl(CScheduler& scheduler LIFETIMEBOUND) : m_schedulerClient(scheduler) {}

    void Register(std::shared_ptr<CValidationInterface> callbacks) EXCLUSIVE_LOCKS_REQUIRED(!m_mutex)
    {
        LOCK(m_mutex);
        auto inserted = m_map.emplace(callbacks.get(), m_list.end());
        if (inserted.second) inserted.first->second = m_list.emplace(m_list.end());
        inserted.first->second->callbacks = std::move(callbacks);
    }

    void Unregister(CValidationInterface* callbacks) EXCLUSIVE_LOCKS_REQUIRED(!m_mutex)
    {
        LOCK(m_mutex);
        auto it = m_map.find(callbacks);
        if (it != m_map.end()) {
            if (!--it->second->count) m_list.erase(it->second);
            m_map.erase(it);
        }
    }

    //! Clear unregisters every previously registered callback, erasing every
    //! map entry. After this call, the list may still contain callbacks that
    //! are currently executing, but it will be cleared when they are done
    //! executing.
    void Clear() EXCLUSIVE_LOCKS_REQUIRED(!m_mutex)
    {
        LOCK(m_mutex);
        for (const auto& entry : m_map) {
            if (!--entry.second->count) m_list.erase(entry.second);
        }
        m_map.clear();
    }

    template<typename F> void Iterate(F&& f) EXCLUSIVE_LOCKS_REQUIRED(!m_mutex)
    {
        WAIT_LOCK(m_mutex, lock);
        for (auto it = m_list.begin(); it != m_list.end();) {
            ++it->count;
            {
                REVERSE_LOCK(lock);
                f(*it->callbacks);
            }
            it = --it->count ? std::next(it) : m_list.erase(it);
        }
    }
};

static CMainSignals g_signals;

void CMainSignals::RegisterBackgroundSignalScheduler(CScheduler& scheduler)
{
    assert(!m_internals);
    m_internals = std::make_unique<MainSignalsImpl>(scheduler);
}

void CMainSignals::UnregisterBackgroundSignalScheduler()
{
    m_internals.reset(nullptr);
}

void CMainSignals::FlushBackgroundCallbacks()
{
    if (m_internals) {
        m_internals->m_schedulerClient.EmptyQueue();
    }
}

size_t CMainSignals::CallbacksPending()
{
    if (!m_internals) return 0;
    return m_internals->m_schedulerClient.CallbacksPending();
}

CMainSignals& GetMainSignals()
{
    return g_signals;
}

void RegisterSharedValidationInterface(std::shared_ptr<CValidationInterface> callbacks)
{
    // Each connection captures the shared_ptr to ensure that each callback is
    // executed before the subscriber is destroyed. For more details see #18338.
    g_signals.m_internals->Register(std::move(callbacks));
}

void RegisterValidationInterface(CValidationInterface* callbacks)
{
    // Create a shared_ptr with a no-op deleter - CValidationInterface lifecycle
    // is managed by the caller.
    RegisterSharedValidationInterface({callbacks, [](CValidationInterface*){}});
}

void UnregisterSharedValidationInterface(std::shared_ptr<CValidationInterface> callbacks)
{
    UnregisterValidationInterface(callbacks.get());
}

void UnregisterValidationInterface(CValidationInterface* callbacks)
{
    if (g_signals.m_internals) {
        g_signals.m_internals->Unregister(callbacks);
    }
}

void UnregisterAllValidationInterfaces()
{
    if (!g_signals.m_internals) {
        return;
    }
    g_signals.m_internals->Clear();
}

void CallFunctionInValidationInterfaceQueue(std::function<void()> func)
{
    g_signals.m_internals->m_schedulerClient.AddToProcessQueue(std::move(func));
}

void SyncWithValidationInterfaceQueue()
{
    AssertLockNotHeld(cs_main);
    // Block until the validation queue drains
    std::promise<void> promise;
    CallFunctionInValidationInterfaceQueue([&promise] {
        promise.set_value();
    });
    promise.get_future().wait();
}

// Use a macro instead of a function for conditional logging to prevent
// evaluating arguments when logging is not enabled.
//
// NOTE: The lambda captures all local variables by value.
#define ENQUEUE_AND_LOG_EVENT(event, fmt, name, ...)           \
    do {                                                       \
        auto local_name = (name);                              \
        LOG_EVENT("Enqueuing " fmt, local_name, __VA_ARGS__);  \
        m_internals->m_schedulerClient.AddToProcessQueue([=] { \
            LOG_EVENT(fmt, local_name, __VA_ARGS__);           \
            event();                                           \
        });                                                    \
    } while (0)

#define LOG_EVENT(fmt, ...) \
    LogPrint(BCLog::VALIDATION, fmt "\n", __VA_ARGS__)

void CMainSignals::UpdatedBlockTip(const CBlockIndex *pindexNew, const CBlockIndex *pindexFork, bool fInitialDownload) {
    // Dependencies exist that require UpdatedBlockTip events to be delivered in the order in which
    // the chain actually updates. One way to ensure this is for the caller to invoke this signal
    // in the same critical section where the chain is updated

    auto event = [pindexNew, pindexFork, fInitialDownload, this] {
        m_internals->Iterate([&](CValidationInterface& callbacks) { callbacks.UpdatedBlockTip(pindexNew, pindexFork, fInitialDownload); });
    };
    ENQUEUE_AND_LOG_EVENT(event, "%s: new block hash=%s fork block hash=%s (in IBD=%s)", __func__,
                          pindexNew->GetBlockHash().ToString(),
                          pindexFork ? pindexFork->GetBlockHash().ToString() : "null",
                          fInitialDownload);
}

void CMainSignals::TransactionAddedToMempool(const NewMempoolTransactionInfo& tx, uint64_t mempool_sequence)
{
    auto event = [tx, mempool_sequence, this] {
        m_internals->Iterate([&](CValidationInterface& callbacks) { callbacks.TransactionAddedToMempool(tx, mempool_sequence); });
    };
    ENQUEUE_AND_LOG_EVENT(event, "%s: txid=%s wtxid=%s", __func__,
                          tx.info.m_tx->GetHash().ToString(),
                          tx.info.m_tx->GetWitnessHash().ToString());
}

void CMainSignals::TransactionRemovedFromMempool(const CTransactionRef& tx, MemPoolRemovalReason reason, uint64_t mempool_sequence) {
    auto event = [tx, reason, mempool_sequence, this] {
        m_internals->Iterate([&](CValidationInterface& callbacks) { callbacks.TransactionRemovedFromMempool(tx, reason, mempool_sequence); });
    };
    ENQUEUE_AND_LOG_EVENT(event, "%s: txid=%s wtxid=%s reason=%s", __func__,
                          tx->GetHash().ToString(),
                          tx->GetWitnessHash().ToString(),
                          RemovalReasonToString(reason));
}

void CMainSignals::BlockConnected(ChainstateRole role, const std::shared_ptr<const CBlock> &pblock, const CBlockIndex *pindex) {
    auto event = [role, pblock, pindex, this] {
        m_internals->Iterate([&](CValidationInterface& callbacks) { callbacks.BlockConnected(role, pblock, pindex); });
    };
    ENQUEUE_AND_LOG_EVENT(event, "%s: block hash=%s block height=%d", __func__,
                          pblock->GetHash().ToString(),
                          pindex->nHeight);
}

<<<<<<< HEAD
void CMainSignals::BlockDisconnected(const std::shared_ptr<const CBlock> &pblock, const CBlockIndex* pindex) {
=======
void CMainSignals::MempoolTransactionsRemovedForBlock(const std::vector<RemovedMempoolTransactionInfo>& txs_removed_for_block, unsigned int nBlockHeight)
{
    auto event = [txs_removed_for_block, nBlockHeight, this] {
        m_internals->Iterate([&](CValidationInterface& callbacks) { callbacks.MempoolTransactionsRemovedForBlock(txs_removed_for_block, nBlockHeight); });
    };
    ENQUEUE_AND_LOG_EVENT(event, "%s: block height=%s txs removed=%s", __func__,
                          nBlockHeight,
                          txs_removed_for_block.size());
}

void CMainSignals::BlockDisconnected(const std::shared_ptr<const CBlock>& pblock, const CBlockIndex* pindex)
{
>>>>>>> c17ddb73
    auto event = [pblock, pindex, this] {
        m_internals->Iterate([&](CValidationInterface& callbacks) { callbacks.BlockDisconnected(pblock, pindex); });
    };
    ENQUEUE_AND_LOG_EVENT(event, "%s: block hash=%s block height=%d", __func__,
                          pblock->GetHash().ToString(),
                          pindex->nHeight);
}

void CMainSignals::ChainStateFlushed(ChainstateRole role, const CBlockLocator &locator) {
    auto event = [role, locator, this] {
        m_internals->Iterate([&](CValidationInterface& callbacks) { callbacks.ChainStateFlushed(role, locator); });
    };
    ENQUEUE_AND_LOG_EVENT(event, "%s: block hash=%s", __func__,
                          locator.IsNull() ? "null" : locator.vHave.front().ToString());
}

void CMainSignals::BlockChecked(const CBlock& block, const BlockValidationState& state) {
    LOG_EVENT("%s: block hash=%s state=%s", __func__,
              block.GetHash().ToString(), state.ToString());
    m_internals->Iterate([&](CValidationInterface& callbacks) { callbacks.BlockChecked(block, state); });
}

void CMainSignals::NewPoWValidBlock(const CBlockIndex *pindex, const std::shared_ptr<const CBlock> &block) {
    LOG_EVENT("%s: block hash=%s", __func__, block->GetHash().ToString());
    m_internals->Iterate([&](CValidationInterface& callbacks) { callbacks.NewPoWValidBlock(pindex, block); });
}<|MERGE_RESOLUTION|>--- conflicted
+++ resolved
@@ -235,9 +235,6 @@
                           pindex->nHeight);
 }
 
-<<<<<<< HEAD
-void CMainSignals::BlockDisconnected(const std::shared_ptr<const CBlock> &pblock, const CBlockIndex* pindex) {
-=======
 void CMainSignals::MempoolTransactionsRemovedForBlock(const std::vector<RemovedMempoolTransactionInfo>& txs_removed_for_block, unsigned int nBlockHeight)
 {
     auto event = [txs_removed_for_block, nBlockHeight, this] {
@@ -250,7 +247,6 @@
 
 void CMainSignals::BlockDisconnected(const std::shared_ptr<const CBlock>& pblock, const CBlockIndex* pindex)
 {
->>>>>>> c17ddb73
     auto event = [pblock, pindex, this] {
         m_internals->Iterate([&](CValidationInterface& callbacks) { callbacks.BlockDisconnected(pblock, pindex); });
     };
