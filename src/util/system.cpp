// Copyright (c) 2009-2010 Satoshi Nakamoto
// Copyright (c) 2009-2020 The Bitcoin Core developers
// Distributed under the MIT software license, see the accompanying
// file COPYING or http://www.opensource.org/licenses/mit-license.php.

#include <util/system.h>

#include <chainparamsbase.h>
#include <util/strencodings.h>
#include <util/string.h>
#include <util/translation.h>


#if (defined(__FreeBSD__) || defined(__OpenBSD__) || defined(__DragonFly__))
#include <pthread.h>
#include <pthread_np.h>
#endif

#ifndef WIN32
// for posix_fallocate
#ifdef __linux__

#ifdef _POSIX_C_SOURCE
#undef _POSIX_C_SOURCE
#endif

#define _POSIX_C_SOURCE 200112L

#endif // __linux__

#include <algorithm>
#include <cassert>
#include <fcntl.h>
#include <sched.h>
#include <sys/resource.h>
#include <sys/stat.h>

#else

#ifdef _MSC_VER
#pragma warning(disable:4786)
#pragma warning(disable:4804)
#pragma warning(disable:4805)
#pragma warning(disable:4717)
#endif

#ifdef _WIN32_IE
#undef _WIN32_IE
#endif
#define _WIN32_IE 0x0501

#define WIN32_LEAN_AND_MEAN 1
#ifndef NOMINMAX
#define NOMINMAX
#endif
#include <codecvt>

#include <io.h> /* for _commit */
#include <shellapi.h>
#include <shlobj.h>
#endif

#ifdef HAVE_MALLOPT_ARENA_MAX
#include <malloc.h>
#endif

#include <boost/algorithm/string/replace.hpp>
#include <thread>
#include <typeinfo>
#include <univalue.h>

// Application startup time (used for uptime calculation)
const int64_t nStartupTime = GetTime();

const char * const BITCOIN_CONF_FILENAME = "xaya.conf";

ArgsManager gArgs;

/** A map that contains all the currently held directory locks. After
 * successful locking, these will be held here until the global destructor
 * cleans them up and thus automatically unlocks them, or ReleaseDirectoryLocks
 * is called.
 */
static std::map<std::string, std::unique_ptr<fsbridge::FileLock>> dir_locks;
/** Mutex to protect dir_locks. */
static std::mutex cs_dir_locks;

bool LockDirectory(const fs::path& directory, const std::string lockfile_name, bool probe_only)
{
    std::lock_guard<std::mutex> ulock(cs_dir_locks);
    fs::path pathLockFile = directory / lockfile_name;

    // If a lock for this directory already exists in the map, don't try to re-lock it
    if (dir_locks.count(pathLockFile.string())) {
        return true;
    }

    // Create empty lock file if it doesn't exist.
    FILE* file = fsbridge::fopen(pathLockFile, "a");
    if (file) fclose(file);
    auto lock = MakeUnique<fsbridge::FileLock>(pathLockFile);
    if (!lock->TryLock()) {
        return error("Error while attempting to lock directory %s: %s", directory.string(), lock->GetReason());
    }
    if (!probe_only) {
        // Lock successful and we're not just probing, put it into the map
        dir_locks.emplace(pathLockFile.string(), std::move(lock));
    }
    return true;
}

void UnlockDirectory(const fs::path& directory, const std::string& lockfile_name)
{
    std::lock_guard<std::mutex> lock(cs_dir_locks);
    dir_locks.erase((directory / lockfile_name).string());
}

void ReleaseDirectoryLocks()
{
    std::lock_guard<std::mutex> ulock(cs_dir_locks);
    dir_locks.clear();
}

bool DirIsWritable(const fs::path& directory)
{
    fs::path tmpFile = directory / fs::unique_path();

    FILE* file = fsbridge::fopen(tmpFile, "a");
    if (!file) return false;

    fclose(file);
    remove(tmpFile);

    return true;
}

bool CheckDiskSpace(const fs::path& dir, uint64_t additional_bytes)
{
    constexpr uint64_t min_disk_space = 52428800; // 50 MiB

    uint64_t free_bytes_available = fs::space(dir).available;
    return free_bytes_available >= min_disk_space + additional_bytes;
}

/**
 * Interpret a string argument as a boolean.
 *
 * The definition of atoi() requires that non-numeric string values like "foo",
 * return 0. This means that if a user unintentionally supplies a non-integer
 * argument here, the return value is always false. This means that -foo=false
 * does what the user probably expects, but -foo=true is well defined but does
 * not do what they probably expected.
 *
 * The return value of atoi() is undefined when given input not representable as
 * an int. On most systems this means string value between "-2147483648" and
 * "2147483647" are well defined (this method will return true). Setting
 * -txindex=2147483648 on most systems, however, is probably undefined.
 *
 * For a more extensive discussion of this topic (and a wide range of opinions
 * on the Right Way to change this code), see PR12713.
 */
static bool InterpretBool(const std::string& strValue)
{
    if (strValue.empty())
        return true;
    return (atoi(strValue) != 0);
}

static std::string SettingName(const std::string& arg)
{
    return arg.size() > 0 && arg[0] == '-' ? arg.substr(1) : arg;
}

/**
 * Interpret -nofoo as if the user supplied -foo=0.
 *
 * This method also tracks when the -no form was supplied, and if so,
 * checks whether there was a double-negative (-nofoo=0 -> -foo=1).
 *
 * If there was not a double negative, it removes the "no" from the key
 * and returns false.
 *
 * If there was a double negative, it removes "no" from the key, and
 * returns true.
 *
 * If there was no "no", it returns the string value untouched.
 *
 * Where an option was negated can be later checked using the
 * IsArgNegated() method. One use case for this is to have a way to disable
 * options that are not normally boolean (e.g. using -nodebuglogfile to request
 * that debug log output is not sent to any file at all).
 */

static util::SettingsValue InterpretOption(std::string& section, std::string& key, const std::string& value)
{
    // Split section name from key name for keys like "testnet.foo" or "regtest.bar"
    size_t option_index = key.find('.');
    if (option_index != std::string::npos) {
        section = key.substr(0, option_index);
        key.erase(0, option_index + 1);
    }
    if (key.substr(0, 2) == "no") {
        key.erase(0, 2);
        // Double negatives like -nofoo=0 are supported (but discouraged)
        if (!InterpretBool(value)) {
            LogPrintf("Warning: parsed potentially confusing double-negative -%s=%s\n", key, value);
            return true;
        }
        return false;
    }
    return value;
}

/**
 * Check settings value validity according to flags.
 *
 * TODO: Add more meaningful error checks here in the future
 * See "here's how the flags are meant to behave" in
 * https://github.com/bitcoin/bitcoin/pull/16097#issuecomment-514627823
 */
static bool CheckValid(const std::string& key, const util::SettingsValue& val, unsigned int flags, std::string& error)
{
    if (val.isBool() && !(flags & ArgsManager::ALLOW_BOOL)) {
        error = strprintf("Negating of -%s is meaningless and therefore forbidden", key);
        return false;
    }
    return true;
}

ArgsManager::ArgsManager()
{
    // nothing to do
}

const std::set<std::string> ArgsManager::GetUnsuitableSectionOnlyArgs() const
{
    std::set<std::string> unsuitables;

    LOCK(cs_args);

    // if there's no section selected, don't worry
    if (m_network.empty()) return std::set<std::string> {};

    // if it's okay to use the default section for this network, don't worry
    if (m_network == CBaseChainParams::MAIN) return std::set<std::string> {};

    for (const auto& arg : m_network_only_args) {
        if (OnlyHasDefaultSectionSetting(m_settings, m_network, SettingName(arg))) {
            unsuitables.insert(arg);
        }
    }
    return unsuitables;
}

const std::list<SectionInfo> ArgsManager::GetUnrecognizedSections() const
{
    // Section names to be recognized in the config file.
    static const std::set<std::string> available_sections{
        CBaseChainParams::REGTEST,
        CBaseChainParams::TESTNET,
        CBaseChainParams::MAIN
    };

    LOCK(cs_args);
    std::list<SectionInfo> unrecognized = m_config_sections;
    unrecognized.remove_if([](const SectionInfo& appeared){ return available_sections.find(appeared.m_name) != available_sections.end(); });
    return unrecognized;
}

void ArgsManager::SelectConfigNetwork(const std::string& network)
{
    LOCK(cs_args);
    m_network = network;
}

bool ArgsManager::ParseParameters(int argc, const char* const argv[], std::string& error)
{
    LOCK(cs_args);
    m_settings.command_line_options.clear();

    for (int i = 1; i < argc; i++) {
        std::string key(argv[i]);

#ifdef MAC_OSX
        // At the first time when a user gets the "App downloaded from the
        // internet" warning, and clicks the Open button, macOS passes
        // a unique process serial number (PSN) as -psn_... command-line
        // argument, which we filter out.
        if (key.substr(0, 5) == "-psn_") continue;
#endif

        if (key == "-") break; //bitcoin-tx using stdin
        std::string val;
        size_t is_index = key.find('=');
        if (is_index != std::string::npos) {
            val = key.substr(is_index + 1);
            key.erase(is_index);
        }
#ifdef WIN32
        key = ToLower(key);
        if (key[0] == '/')
            key[0] = '-';
#endif

        if (key[0] != '-')
            break;

        // Transform --foo to -foo
        if (key.length() > 1 && key[1] == '-')
            key.erase(0, 1);

        // Transform -foo to foo
        key.erase(0, 1);
        std::string section;
        util::SettingsValue value = InterpretOption(section, key, val);
        Optional<unsigned int> flags = GetArgFlags('-' + key);

        // Unknown command line options and command line options with dot
        // characters (which are returned from InterpretOption with nonempty
        // section strings) are not valid.
        if (!flags || !section.empty()) {
            error = strprintf("Invalid parameter %s", argv[i]);
            return false;
        }

        if (!CheckValid(key, value, *flags, error)) return false;

        m_settings.command_line_options[key].push_back(value);
    }

    // we do not allow -includeconf from command line
    bool success = true;
    if (auto* includes = util::FindKey(m_settings.command_line_options, "includeconf")) {
        for (const auto& include : util::SettingsSpan(*includes)) {
            error += "-includeconf cannot be used from commandline; -includeconf=" + include.get_str() + "\n";
            success = false;
        }
    }
    return success;
}

Optional<unsigned int> ArgsManager::GetArgFlags(const std::string& name) const
{
    LOCK(cs_args);
    for (const auto& arg_map : m_available_args) {
        const auto search = arg_map.second.find(name);
        if (search != arg_map.second.end()) {
            return search->second.m_flags;
        }
    }
    return nullopt;
}

std::vector<std::string> ArgsManager::GetArgs(const std::string& strArg) const
{
    std::vector<std::string> result;
    for (const util::SettingsValue& value : GetSettingsList(strArg)) {
        result.push_back(value.isFalse() ? "0" : value.isTrue() ? "1" : value.get_str());
    }
    return result;
}

bool ArgsManager::IsArgSet(const std::string& strArg) const
{
    return !GetSetting(strArg).isNull();
}

bool ArgsManager::IsArgNegated(const std::string& strArg) const
{
    return GetSetting(strArg).isFalse();
}

std::string ArgsManager::GetArg(const std::string& strArg, const std::string& strDefault) const
{
    const util::SettingsValue value = GetSetting(strArg);
    return value.isNull() ? strDefault : value.isFalse() ? "0" : value.isTrue() ? "1" : value.get_str();
}

int64_t ArgsManager::GetArg(const std::string& strArg, int64_t nDefault) const
{
    const util::SettingsValue value = GetSetting(strArg);
    return value.isNull() ? nDefault : value.isFalse() ? 0 : value.isTrue() ? 1 : value.isNum() ? value.get_int64() : atoi64(value.get_str());
}

bool ArgsManager::GetBoolArg(const std::string& strArg, bool fDefault) const
{
    const util::SettingsValue value = GetSetting(strArg);
    return value.isNull() ? fDefault : value.isBool() ? value.get_bool() : InterpretBool(value.get_str());
}

bool ArgsManager::SoftSetArg(const std::string& strArg, const std::string& strValue)
{
    LOCK(cs_args);
    if (IsArgSet(strArg)) return false;
    ForceSetArg(strArg, strValue);
    return true;
}

bool ArgsManager::SoftSetBoolArg(const std::string& strArg, bool fValue)
{
    if (fValue)
        return SoftSetArg(strArg, std::string("1"));
    else
        return SoftSetArg(strArg, std::string("0"));
}

void ArgsManager::ForceSetArg(const std::string& strArg, const std::string& strValue)
{
    LOCK(cs_args);
    m_settings.forced_settings[SettingName(strArg)] = strValue;
}

void ArgsManager::AddArg(const std::string& name, const std::string& help, unsigned int flags, const OptionsCategory& cat)
{
    // Split arg name from its help param
    size_t eq_index = name.find('=');
    if (eq_index == std::string::npos) {
        eq_index = name.size();
    }
    std::string arg_name = name.substr(0, eq_index);

    LOCK(cs_args);
    std::map<std::string, Arg>& arg_map = m_available_args[cat];
    auto ret = arg_map.emplace(arg_name, Arg{name.substr(eq_index, name.size() - eq_index), help, flags});
    assert(ret.second); // Make sure an insertion actually happened

    if (flags & ArgsManager::NETWORK_ONLY) {
        m_network_only_args.emplace(arg_name);
    }
}

void ArgsManager::AddHiddenArgs(const std::vector<std::string>& names)
{
    for (const std::string& name : names) {
        AddArg(name, "", ArgsManager::ALLOW_ANY, OptionsCategory::HIDDEN);
    }
}

std::string ArgsManager::GetHelpMessage() const
{
    const bool show_debug = gArgs.GetBoolArg("-help-debug", false);

    std::string usage = "";
    LOCK(cs_args);
    for (const auto& arg_map : m_available_args) {
        switch(arg_map.first) {
            case OptionsCategory::OPTIONS:
                usage += HelpMessageGroup("Options:");
                break;
            case OptionsCategory::CONNECTION:
                usage += HelpMessageGroup("Connection options:");
                break;
            case OptionsCategory::ZMQ:
                usage += HelpMessageGroup("ZeroMQ notification options:");
                break;
            case OptionsCategory::DEBUG_TEST:
                usage += HelpMessageGroup("Debugging/Testing options:");
                break;
            case OptionsCategory::NODE_RELAY:
                usage += HelpMessageGroup("Node relay options:");
                break;
            case OptionsCategory::BLOCK_CREATION:
                usage += HelpMessageGroup("Block creation options:");
                break;
            case OptionsCategory::RPC:
                usage += HelpMessageGroup("RPC server options:");
                break;
            case OptionsCategory::WALLET:
                usage += HelpMessageGroup("Wallet options:");
                break;
            case OptionsCategory::WALLET_DEBUG_TEST:
                if (show_debug) usage += HelpMessageGroup("Wallet debugging/testing options:");
                break;
            case OptionsCategory::CHAINPARAMS:
                usage += HelpMessageGroup("Chain selection options:");
                break;
            case OptionsCategory::GUI:
                usage += HelpMessageGroup("UI Options:");
                break;
            case OptionsCategory::COMMANDS:
                usage += HelpMessageGroup("Commands:");
                break;
            case OptionsCategory::REGISTER_COMMANDS:
                usage += HelpMessageGroup("Register Commands:");
                break;
            default:
                break;
        }

        // When we get to the hidden options, stop
        if (arg_map.first == OptionsCategory::HIDDEN) break;

        for (const auto& arg : arg_map.second) {
            if (show_debug || !(arg.second.m_flags & ArgsManager::DEBUG_ONLY)) {
                std::string name;
                if (arg.second.m_help_param.empty()) {
                    name = arg.first;
                } else {
                    name = arg.first + arg.second.m_help_param;
                }
                usage += HelpMessageOpt(name, arg.second.m_help_text);
            }
        }
    }
    return usage;
}

bool HelpRequested(const ArgsManager& args)
{
    return args.IsArgSet("-?") || args.IsArgSet("-h") || args.IsArgSet("-help") || args.IsArgSet("-help-debug");
}

void SetupHelpOptions(ArgsManager& args)
{
    args.AddArg("-?", "Print this help message and exit", ArgsManager::ALLOW_ANY, OptionsCategory::OPTIONS);
    args.AddHiddenArgs({"-h", "-help"});
}

static const int screenWidth = 79;
static const int optIndent = 2;
static const int msgIndent = 7;

std::string HelpMessageGroup(const std::string &message) {
    return std::string(message) + std::string("\n\n");
}

std::string HelpMessageOpt(const std::string &option, const std::string &message) {
    return std::string(optIndent,' ') + std::string(option) +
           std::string("\n") + std::string(msgIndent,' ') +
           FormatParagraph(message, screenWidth - msgIndent, msgIndent) +
           std::string("\n\n");
}

static std::string FormatException(const std::exception* pex, const char* pszThread)
{
#ifdef WIN32
    char pszModule[MAX_PATH] = "";
    GetModuleFileNameA(nullptr, pszModule, sizeof(pszModule));
#else
    const char* pszModule = "xaya";
#endif
    if (pex)
        return strprintf(
            "EXCEPTION: %s       \n%s       \n%s in %s       \n", typeid(*pex).name(), pex->what(), pszModule, pszThread);
    else
        return strprintf(
            "UNKNOWN EXCEPTION       \n%s in %s       \n", pszModule, pszThread);
}

void PrintExceptionContinue(const std::exception* pex, const char* pszThread)
{
    std::string message = FormatException(pex, pszThread);
    LogPrintf("\n\n************************\n%s\n", message);
    tfm::format(std::cerr, "\n\n************************\n%s\n", message);
}

fs::path GetDefaultDataDir()
{
<<<<<<< HEAD
    // Windows < Vista: C:\Documents and Settings\Username\Application Data\Xaya
    // Windows >= Vista: C:\Users\Username\AppData\Roaming\Xaya
    // Mac: ~/Library/Application Support/Xaya
    // Unix: ~/.xaya
=======
    // Windows: C:\Users\Username\AppData\Roaming\Namecoin
    // macOS: ~/Library/Application Support/Namecoin
    // Unix-like: ~/.namecoin
>>>>>>> cca2e193
#ifdef WIN32
    // Windows
    return GetSpecialFolderPath(CSIDL_APPDATA) / "Xaya";
#else
    fs::path pathRet;
    char* pszHome = getenv("HOME");
    if (pszHome == nullptr || strlen(pszHome) == 0)
        pathRet = fs::path("/");
    else
        pathRet = fs::path(pszHome);
#ifdef MAC_OSX
<<<<<<< HEAD
    // Mac
    return pathRet / "Library/Application Support/Xaya";
#else
    // Unix
    return pathRet / ".xaya";
=======
    // macOS
    return pathRet / "Library/Application Support/Namecoin";
#else
    // Unix-like
    return pathRet / ".namecoin";
>>>>>>> cca2e193
#endif
#endif
}

namespace {
fs::path StripRedundantLastElementsOfPath(const fs::path& path)
{
    auto result = path;
    while (result.filename().string() == ".") {
        result = result.parent_path();
    }

    assert(fs::equivalent(result, path));
    return result;
}
} // namespace

static fs::path g_blocks_path_cache_net_specific;
static fs::path pathCached;
static fs::path pathCachedNetSpecific;
static RecursiveMutex csPathCached;

const fs::path &GetBlocksDir()
{
    LOCK(csPathCached);
    fs::path &path = g_blocks_path_cache_net_specific;

    // Cache the path to avoid calling fs::create_directories on every call of
    // this function
    if (!path.empty()) return path;

    if (gArgs.IsArgSet("-blocksdir")) {
        path = fs::system_complete(gArgs.GetArg("-blocksdir", ""));
        if (!fs::is_directory(path)) {
            path = "";
            return path;
        }
    } else {
        path = GetDataDir(false);
    }

    path /= BaseParams().DataDir();
    path /= "blocks";
    fs::create_directories(path);
    path = StripRedundantLastElementsOfPath(path);
    return path;
}

const fs::path &GetDataDir(bool fNetSpecific)
{
    LOCK(csPathCached);
    fs::path &path = fNetSpecific ? pathCachedNetSpecific : pathCached;

    // Cache the path to avoid calling fs::create_directories on every call of
    // this function
    if (!path.empty()) return path;

    std::string datadir = gArgs.GetArg("-datadir", "");
    if (!datadir.empty()) {
        path = fs::system_complete(datadir);
        if (!fs::is_directory(path)) {
            path = "";
            return path;
        }
    } else {
        path = GetDefaultDataDir();
    }
    if (fNetSpecific)
        path /= BaseParams().DataDir();

    if (fs::create_directories(path)) {
        // This is the first run, create wallets subdirectory too
        fs::create_directories(path / "wallets");
    }

    path = StripRedundantLastElementsOfPath(path);
    return path;
}

bool CheckDataDirOption()
{
    std::string datadir = gArgs.GetArg("-datadir", "");
    return datadir.empty() || fs::is_directory(fs::system_complete(datadir));
}

void ClearDatadirCache()
{
    LOCK(csPathCached);

    pathCached = fs::path();
    pathCachedNetSpecific = fs::path();
    g_blocks_path_cache_net_specific = fs::path();
}

fs::path GetConfigFile(const std::string& confPath)
{
    return AbsPathForConfigVal(fs::path(confPath), false);
}

static bool GetConfigOptions(std::istream& stream, const std::string& filepath, std::string& error, std::vector<std::pair<std::string, std::string>>& options, std::list<SectionInfo>& sections)
{
    std::string str, prefix;
    std::string::size_type pos;
    int linenr = 1;
    while (std::getline(stream, str)) {
        bool used_hash = false;
        if ((pos = str.find('#')) != std::string::npos) {
            str = str.substr(0, pos);
            used_hash = true;
        }
        const static std::string pattern = " \t\r\n";
        str = TrimString(str, pattern);
        if (!str.empty()) {
            if (*str.begin() == '[' && *str.rbegin() == ']') {
                const std::string section = str.substr(1, str.size() - 2);
                sections.emplace_back(SectionInfo{section, filepath, linenr});
                prefix = section + '.';
            } else if (*str.begin() == '-') {
                error = strprintf("parse error on line %i: %s, options in configuration file must be specified without leading -", linenr, str);
                return false;
            } else if ((pos = str.find('=')) != std::string::npos) {
                std::string name = prefix + TrimString(str.substr(0, pos), pattern);
                std::string value = TrimString(str.substr(pos + 1), pattern);
                if (used_hash && name.find("rpcpassword") != std::string::npos) {
                    error = strprintf("parse error on line %i, using # in rpcpassword can be ambiguous and should be avoided", linenr);
                    return false;
                }
                options.emplace_back(name, value);
                if ((pos = name.rfind('.')) != std::string::npos && prefix.length() <= pos) {
                    sections.emplace_back(SectionInfo{name.substr(0, pos), filepath, linenr});
                }
            } else {
                error = strprintf("parse error on line %i: %s", linenr, str);
                if (str.size() >= 2 && str.substr(0, 2) == "no") {
                    error += strprintf(", if you intended to specify a negated option, use %s=1 instead", str);
                }
                return false;
            }
        }
        ++linenr;
    }
    return true;
}

bool ArgsManager::ReadConfigStream(std::istream& stream, const std::string& filepath, std::string& error, bool ignore_invalid_keys)
{
    LOCK(cs_args);
    std::vector<std::pair<std::string, std::string>> options;
    if (!GetConfigOptions(stream, filepath, error, options, m_config_sections)) {
        return false;
    }
    for (const std::pair<std::string, std::string>& option : options) {
        std::string section;
        std::string key = option.first;
        util::SettingsValue value = InterpretOption(section, key, option.second);
        Optional<unsigned int> flags = GetArgFlags('-' + key);
        if (flags) {
            if (!CheckValid(key, value, *flags, error)) {
                return false;
            }
            m_settings.ro_config[section][key].push_back(value);
        } else {
            if (ignore_invalid_keys) {
                LogPrintf("Ignoring unknown configuration value %s\n", option.first);
            } else {
                error = strprintf("Invalid configuration value %s", option.first);
                return false;
            }
        }
    }
    return true;
}

bool ArgsManager::ReadConfigFiles(std::string& error, bool ignore_invalid_keys)
{
    {
        LOCK(cs_args);
        m_settings.ro_config.clear();
        m_config_sections.clear();
    }

    const std::string confPath = GetArg("-conf", BITCOIN_CONF_FILENAME);
    fsbridge::ifstream stream(GetConfigFile(confPath));

    // ok to not have a config file
    if (stream.good()) {
        if (!ReadConfigStream(stream, confPath, error, ignore_invalid_keys)) {
            return false;
        }
        // `-includeconf` cannot be included in the command line arguments except
        // as `-noincludeconf` (which indicates that no included conf file should be used).
        bool use_conf_file{true};
        {
            LOCK(cs_args);
            if (auto* includes = util::FindKey(m_settings.command_line_options, "includeconf")) {
                // ParseParameters() fails if a non-negated -includeconf is passed on the command-line
                assert(util::SettingsSpan(*includes).last_negated());
                use_conf_file = false;
            }
        }
        if (use_conf_file) {
            std::string chain_id = GetChainName();
            std::vector<std::string> conf_file_names;

            auto add_includes = [&](const std::string& network, size_t skip = 0) {
                size_t num_values = 0;
                LOCK(cs_args);
                if (auto* section = util::FindKey(m_settings.ro_config, network)) {
                    if (auto* values = util::FindKey(*section, "includeconf")) {
                        for (size_t i = std::max(skip, util::SettingsSpan(*values).negated()); i < values->size(); ++i) {
                            conf_file_names.push_back((*values)[i].get_str());
                        }
                        num_values = values->size();
                    }
                }
                return num_values;
            };

            // We haven't set m_network yet (that happens in SelectParams()), so manually check
            // for network.includeconf args.
            const size_t chain_includes = add_includes(chain_id);
            const size_t default_includes = add_includes({});

            for (const std::string& conf_file_name : conf_file_names) {
                fsbridge::ifstream conf_file_stream(GetConfigFile(conf_file_name));
                if (conf_file_stream.good()) {
                    if (!ReadConfigStream(conf_file_stream, conf_file_name, error, ignore_invalid_keys)) {
                        return false;
                    }
                    LogPrintf("Included configuration file %s\n", conf_file_name);
                } else {
                    error = "Failed to include configuration file " + conf_file_name;
                    return false;
                }
            }

            // Warn about recursive -includeconf
            conf_file_names.clear();
            add_includes(chain_id, /* skip= */ chain_includes);
            add_includes({}, /* skip= */ default_includes);
            std::string chain_id_final = GetChainName();
            if (chain_id_final != chain_id) {
                // Also warn about recursive includeconf for the chain that was specified in one of the includeconfs
                add_includes(chain_id_final);
            }
            for (const std::string& conf_file_name : conf_file_names) {
                tfm::format(std::cerr, "warning: -includeconf cannot be used from included files; ignoring -includeconf=%s\n", conf_file_name);
            }
        }
    }

    // If datadir is changed in .conf file:
    ClearDatadirCache();
    if (!CheckDataDirOption()) {
        error = strprintf("specified data directory \"%s\" does not exist.", gArgs.GetArg("-datadir", ""));
        return false;
    }
    return true;
}

std::string ArgsManager::GetChainName() const
{
    auto get_net = [&](const std::string& arg) {
        LOCK(cs_args);
        util::SettingsValue value = util::GetSetting(m_settings, /* section= */ "", SettingName(arg),
            /* ignore_default_section_config= */ false,
            /* get_chain_name= */ true);
        return value.isNull() ? false : value.isBool() ? value.get_bool() : InterpretBool(value.get_str());
    };

    const bool fRegTest = get_net("-regtest");
    const bool fTestNet = get_net("-testnet");
    const bool is_chain_arg_set = IsArgSet("-chain");

    if ((int)is_chain_arg_set + (int)fRegTest + (int)fTestNet > 1) {
        throw std::runtime_error("Invalid combination of -regtest, -testnet and -chain. Can use at most one.");
    }
    if (fRegTest)
        return CBaseChainParams::REGTEST;
    if (fTestNet)
        return CBaseChainParams::TESTNET;
    return GetArg("-chain", CBaseChainParams::MAIN);
}

bool ArgsManager::UseDefaultSection(const std::string& arg) const
{
    return m_network == CBaseChainParams::MAIN || m_network_only_args.count(arg) == 0;
}

util::SettingsValue ArgsManager::GetSetting(const std::string& arg) const
{
    LOCK(cs_args);
    return util::GetSetting(
        m_settings, m_network, SettingName(arg), !UseDefaultSection(arg), /* get_chain_name= */ false);
}

std::vector<util::SettingsValue> ArgsManager::GetSettingsList(const std::string& arg) const
{
    LOCK(cs_args);
    return util::GetSettingsList(m_settings, m_network, SettingName(arg), !UseDefaultSection(arg));
}

void ArgsManager::logArgsPrefix(
    const std::string& prefix,
    const std::string& section,
    const std::map<std::string, std::vector<util::SettingsValue>>& args) const
{
    std::string section_str = section.empty() ? "" : "[" + section + "] ";
    for (const auto& arg : args) {
        for (const auto& value : arg.second) {
            Optional<unsigned int> flags = GetArgFlags('-' + arg.first);
            if (flags) {
                std::string value_str = (*flags & SENSITIVE) ? "****" : value.write();
                LogPrintf("%s %s%s=%s\n", prefix, section_str, arg.first, value_str);
            }
        }
    }
}

void ArgsManager::LogArgs() const
{
    LOCK(cs_args);
    for (const auto& section : m_settings.ro_config) {
        logArgsPrefix("Config file arg:", section.first, section.second);
    }
    logArgsPrefix("Command-line arg:", "", m_settings.command_line_options);
}

bool RenameOver(fs::path src, fs::path dest)
{
#ifdef WIN32
    return MoveFileExW(src.wstring().c_str(), dest.wstring().c_str(),
                       MOVEFILE_REPLACE_EXISTING) != 0;
#else
    int rc = std::rename(src.string().c_str(), dest.string().c_str());
    return (rc == 0);
#endif /* WIN32 */
}

/**
 * Ignores exceptions thrown by Boost's create_directories if the requested directory exists.
 * Specifically handles case where path p exists, but it wasn't possible for the user to
 * write to the parent directory.
 */
bool TryCreateDirectories(const fs::path& p)
{
    try
    {
        return fs::create_directories(p);
    } catch (const fs::filesystem_error&) {
        if (!fs::exists(p) || !fs::is_directory(p))
            throw;
    }

    // create_directories didn't create the directory, it had to have existed already
    return false;
}

bool FileCommit(FILE *file)
{
    if (fflush(file) != 0) { // harmless if redundantly called
        LogPrintf("%s: fflush failed: %d\n", __func__, errno);
        return false;
    }
#ifdef WIN32
    HANDLE hFile = (HANDLE)_get_osfhandle(_fileno(file));
    if (FlushFileBuffers(hFile) == 0) {
        LogPrintf("%s: FlushFileBuffers failed: %d\n", __func__, GetLastError());
        return false;
    }
#else
    #if defined(__linux__) || defined(__NetBSD__)
    if (fdatasync(fileno(file)) != 0 && errno != EINVAL) { // Ignore EINVAL for filesystems that don't support sync
        LogPrintf("%s: fdatasync failed: %d\n", __func__, errno);
        return false;
    }
    #elif defined(MAC_OSX) && defined(F_FULLFSYNC)
    if (fcntl(fileno(file), F_FULLFSYNC, 0) == -1) { // Manpage says "value other than -1" is returned on success
        LogPrintf("%s: fcntl F_FULLFSYNC failed: %d\n", __func__, errno);
        return false;
    }
    #else
    if (fsync(fileno(file)) != 0 && errno != EINVAL) {
        LogPrintf("%s: fsync failed: %d\n", __func__, errno);
        return false;
    }
    #endif
#endif
    return true;
}

bool TruncateFile(FILE *file, unsigned int length) {
#if defined(WIN32)
    return _chsize(_fileno(file), length) == 0;
#else
    return ftruncate(fileno(file), length) == 0;
#endif
}

/**
 * this function tries to raise the file descriptor limit to the requested number.
 * It returns the actual file descriptor limit (which may be more or less than nMinFD)
 */
int RaiseFileDescriptorLimit(int nMinFD) {
#if defined(WIN32)
    return 2048;
#else
    struct rlimit limitFD;
    if (getrlimit(RLIMIT_NOFILE, &limitFD) != -1) {
        if (limitFD.rlim_cur < (rlim_t)nMinFD) {
            limitFD.rlim_cur = nMinFD;
            if (limitFD.rlim_cur > limitFD.rlim_max)
                limitFD.rlim_cur = limitFD.rlim_max;
            setrlimit(RLIMIT_NOFILE, &limitFD);
            getrlimit(RLIMIT_NOFILE, &limitFD);
        }
        return limitFD.rlim_cur;
    }
    return nMinFD; // getrlimit failed, assume it's fine
#endif
}

/**
 * this function tries to make a particular range of a file allocated (corresponding to disk space)
 * it is advisory, and the range specified in the arguments will never contain live data
 */
void AllocateFileRange(FILE *file, unsigned int offset, unsigned int length) {
#if defined(WIN32)
    // Windows-specific version
    HANDLE hFile = (HANDLE)_get_osfhandle(_fileno(file));
    LARGE_INTEGER nFileSize;
    int64_t nEndPos = (int64_t)offset + length;
    nFileSize.u.LowPart = nEndPos & 0xFFFFFFFF;
    nFileSize.u.HighPart = nEndPos >> 32;
    SetFilePointerEx(hFile, nFileSize, 0, FILE_BEGIN);
    SetEndOfFile(hFile);
#elif defined(MAC_OSX)
    // OSX specific version
    // NOTE: Contrary to other OS versions, the OSX version assumes that
    // NOTE: offset is the size of the file.
    fstore_t fst;
    fst.fst_flags = F_ALLOCATECONTIG;
    fst.fst_posmode = F_PEOFPOSMODE;
    fst.fst_offset = 0;
    fst.fst_length = length; // mac os fst_length takes the # of free bytes to allocate, not desired file size
    fst.fst_bytesalloc = 0;
    if (fcntl(fileno(file), F_PREALLOCATE, &fst) == -1) {
        fst.fst_flags = F_ALLOCATEALL;
        fcntl(fileno(file), F_PREALLOCATE, &fst);
    }
    ftruncate(fileno(file), static_cast<off_t>(offset) + length);
#else
    #if defined(__linux__)
    // Version using posix_fallocate
    off_t nEndPos = (off_t)offset + length;
    if (0 == posix_fallocate(fileno(file), 0, nEndPos)) return;
    #endif
    // Fallback version
    // TODO: just write one byte per block
    static const char buf[65536] = {};
    if (fseek(file, offset, SEEK_SET)) {
        return;
    }
    while (length > 0) {
        unsigned int now = 65536;
        if (length < now)
            now = length;
        fwrite(buf, 1, now, file); // allowed to fail; this function is advisory anyway
        length -= now;
    }
#endif
}

#ifdef WIN32
fs::path GetSpecialFolderPath(int nFolder, bool fCreate)
{
    WCHAR pszPath[MAX_PATH] = L"";

    if(SHGetSpecialFolderPathW(nullptr, pszPath, nFolder, fCreate))
    {
        return fs::path(pszPath);
    }

    LogPrintf("SHGetSpecialFolderPathW() failed, could not obtain requested path.\n");
    return fs::path("");
}
#endif

#ifndef WIN32
std::string ShellEscape(const std::string& arg)
{
    std::string escaped = arg;
    boost::replace_all(escaped, "'", "'\"'\"'");
    return "'" + escaped + "'";
}
#endif

#if HAVE_SYSTEM
void runCommand(const std::string& strCommand)
{
    if (strCommand.empty()) return;
#ifndef WIN32
    int nErr = ::system(strCommand.c_str());
#else
    int nErr = ::_wsystem(std::wstring_convert<std::codecvt_utf8_utf16<wchar_t>,wchar_t>().from_bytes(strCommand).c_str());
#endif
    if (nErr)
        LogPrintf("runCommand error: system(%s) returned %d\n", strCommand, nErr);
}
#endif

void SetupEnvironment()
{
#ifdef HAVE_MALLOPT_ARENA_MAX
    // glibc-specific: On 32-bit systems set the number of arenas to 1.
    // By default, since glibc 2.10, the C library will create up to two heap
    // arenas per core. This is known to cause excessive virtual address space
    // usage in our usage. Work around it by setting the maximum number of
    // arenas to 1.
    if (sizeof(void*) == 4) {
        mallopt(M_ARENA_MAX, 1);
    }
#endif
    // On most POSIX systems (e.g. Linux, but not BSD) the environment's locale
    // may be invalid, in which case the "C.UTF-8" locale is used as fallback.
#if !defined(WIN32) && !defined(MAC_OSX) && !defined(__FreeBSD__) && !defined(__OpenBSD__)
    try {
        std::locale(""); // Raises a runtime error if current locale is invalid
    } catch (const std::runtime_error&) {
        setenv("LC_ALL", "C.UTF-8", 1);
    }
#elif defined(WIN32)
    // Set the default input/output charset is utf-8
    SetConsoleCP(CP_UTF8);
    SetConsoleOutputCP(CP_UTF8);
#endif
    // The path locale is lazy initialized and to avoid deinitialization errors
    // in multithreading environments, it is set explicitly by the main thread.
    // A dummy locale is used to extract the internal default locale, used by
    // fs::path, which is then used to explicitly imbue the path.
    std::locale loc = fs::path::imbue(std::locale::classic());
#ifndef WIN32
    fs::path::imbue(loc);
#else
    fs::path::imbue(std::locale(loc, new std::codecvt_utf8_utf16<wchar_t>()));
#endif
}

bool SetupNetworking()
{
#ifdef WIN32
    // Initialize Windows Sockets
    WSADATA wsadata;
    int ret = WSAStartup(MAKEWORD(2,2), &wsadata);
    if (ret != NO_ERROR || LOBYTE(wsadata.wVersion ) != 2 || HIBYTE(wsadata.wVersion) != 2)
        return false;
#endif
    return true;
}

int GetNumCores()
{
    return std::thread::hardware_concurrency();
}

std::string CopyrightHolders(const std::string& strPrefix)
{
    const auto copyright_devs = strprintf(_(COPYRIGHT_HOLDERS).translated, COPYRIGHT_HOLDERS_SUBSTITUTION);
    std::string strCopyrightHolders = strPrefix + copyright_devs;
    return strCopyrightHolders;
}

// Obtain the application startup time (used for uptime calculation)
int64_t GetStartupTime()
{
    return nStartupTime;
}

fs::path AbsPathForConfigVal(const fs::path& path, bool net_specific)
{
    if (path.is_absolute()) {
        return path;
    }
    return fs::absolute(path, GetDataDir(net_specific));
}

void ScheduleBatchPriority()
{
#ifdef SCHED_BATCH
    const static sched_param param{};
    const int rc = pthread_setschedparam(pthread_self(), SCHED_BATCH, &param);
    if (rc != 0) {
        LogPrintf("Failed to pthread_setschedparam: %s\n", strerror(rc));
    }
#endif
}

namespace util {
#ifdef WIN32
WinCmdLineArgs::WinCmdLineArgs()
{
    wchar_t** wargv = CommandLineToArgvW(GetCommandLineW(), &argc);
    std::wstring_convert<std::codecvt_utf8_utf16<wchar_t>, wchar_t> utf8_cvt;
    argv = new char*[argc];
    args.resize(argc);
    for (int i = 0; i < argc; i++) {
        args[i] = utf8_cvt.to_bytes(wargv[i]);
        argv[i] = &*args[i].begin();
    }
    LocalFree(wargv);
}

WinCmdLineArgs::~WinCmdLineArgs()
{
    delete[] argv;
}

std::pair<int, char**> WinCmdLineArgs::get()
{
    return std::make_pair(argc, argv);
}
#endif
} // namespace util<|MERGE_RESOLUTION|>--- conflicted
+++ resolved
@@ -556,16 +556,9 @@
 
 fs::path GetDefaultDataDir()
 {
-<<<<<<< HEAD
-    // Windows < Vista: C:\Documents and Settings\Username\Application Data\Xaya
-    // Windows >= Vista: C:\Users\Username\AppData\Roaming\Xaya
-    // Mac: ~/Library/Application Support/Xaya
-    // Unix: ~/.xaya
-=======
-    // Windows: C:\Users\Username\AppData\Roaming\Namecoin
-    // macOS: ~/Library/Application Support/Namecoin
-    // Unix-like: ~/.namecoin
->>>>>>> cca2e193
+    // Windows: C:\Users\Username\AppData\Roaming\Xaya
+    // macOS: ~/Library/Application Support/Xaya
+    // Unix-like: ~/.xaya
 #ifdef WIN32
     // Windows
     return GetSpecialFolderPath(CSIDL_APPDATA) / "Xaya";
@@ -577,19 +570,11 @@
     else
         pathRet = fs::path(pszHome);
 #ifdef MAC_OSX
-<<<<<<< HEAD
-    // Mac
+    // macOS
     return pathRet / "Library/Application Support/Xaya";
 #else
-    // Unix
+    // Unix-like
     return pathRet / ".xaya";
-=======
-    // macOS
-    return pathRet / "Library/Application Support/Namecoin";
-#else
-    // Unix-like
-    return pathRet / ".namecoin";
->>>>>>> cca2e193
 #endif
 #endif
 }
