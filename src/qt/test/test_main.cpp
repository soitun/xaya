// Copyright (c) 2009-2018 The Bitcoin Core developers
// Distributed under the MIT software license, see the accompanying
// file COPYING or http://www.opensource.org/licenses/mit-license.php.

#if defined(HAVE_CONFIG_H)
#include <config/bitcoin-config.h>
#endif

#include <interfaces/node.h>
#include <qt/bitcoin.h>
#include <qt/test/apptests.h>
#include <qt/test/rpcnestedtests.h>
#include <qt/test/uritests.h>
#include <qt/test/compattests.h>
#include <test/setup_common.h>

#ifdef ENABLE_WALLET
#include <qt/test/addressbooktests.h>
#ifdef ENABLE_BIP70
#include <qt/test/paymentservertests.h>
#endif // ENABLE_BIP70
#include <qt/test/wallettests.h>
#endif // ENABLE_WALLET

#include <QApplication>
#include <QObject>
#include <QTest>

#include <openssl/ssl.h>

#if defined(QT_STATICPLUGIN)
#include <QtPlugin>
#if defined(QT_QPA_PLATFORM_MINIMAL)
Q_IMPORT_PLUGIN(QMinimalIntegrationPlugin);
#endif
#if defined(QT_QPA_PLATFORM_XCB)
Q_IMPORT_PLUGIN(QXcbIntegrationPlugin);
#elif defined(QT_QPA_PLATFORM_WINDOWS)
Q_IMPORT_PLUGIN(QWindowsIntegrationPlugin);
#elif defined(QT_QPA_PLATFORM_COCOA)
Q_IMPORT_PLUGIN(QCocoaIntegrationPlugin);
#endif
#endif

extern void noui_connect();

// This is all you need to run all the tests
int main(int argc, char *argv[])
{
<<<<<<< HEAD
    SetupEnvironment();
    SetupNetworking();
    SelectParams(CBaseChainParams::REGTEST);
    noui_connect();
    ClearDatadirCache();
    fs::path pathTemp = fs::temp_directory_path() / strprintf("test_namecoin-qt_%lu_%i", (unsigned long)GetTime(), (int)GetRand(100000));
    fs::create_directories(pathTemp);
    gArgs.ForceSetArg("-datadir", pathTemp.string());
=======
    BasicTestingSetup test{CBaseChainParams::REGTEST};

>>>>>>> c7453aa6
    auto node = interfaces::MakeNode();

    bool fInvalid = false;

    // Prefer the "minimal" platform for the test instead of the normal default
    // platform ("xcb", "windows", or "cocoa") so tests can't unintentionally
    // interfere with any background GUIs and don't require extra resources.
    #if defined(WIN32)
        _putenv_s("QT_QPA_PLATFORM", "minimal");
    #else
        setenv("QT_QPA_PLATFORM", "minimal", 0);
    #endif

    // Don't remove this, it's needed to access
    // QApplication:: and QCoreApplication:: in the tests
    BitcoinApplication app(*node, argc, argv);
    app.setApplicationName("Namecoin-Qt-test");

    SSL_library_init();

    AppTests app_tests(app);
    if (QTest::qExec(&app_tests) != 0) {
        fInvalid = true;
    }
    URITests test1;
    if (QTest::qExec(&test1) != 0) {
        fInvalid = true;
    }
#if defined(ENABLE_WALLET) && defined(ENABLE_BIP70)
    PaymentServerTests test2;
    if (QTest::qExec(&test2) != 0) {
        fInvalid = true;
    }
#endif
    RPCNestedTests test3;
    if (QTest::qExec(&test3) != 0) {
        fInvalid = true;
    }
    CompatTests test4;
    if (QTest::qExec(&test4) != 0) {
        fInvalid = true;
    }
#ifdef ENABLE_WALLET
    WalletTests test5;
    if (QTest::qExec(&test5) != 0) {
        fInvalid = true;
    }
    AddressBookTests test6;
    if (QTest::qExec(&test6) != 0) {
        fInvalid = true;
    }
#endif

    return fInvalid;
}<|MERGE_RESOLUTION|>--- conflicted
+++ resolved
@@ -47,19 +47,8 @@
 // This is all you need to run all the tests
 int main(int argc, char *argv[])
 {
-<<<<<<< HEAD
-    SetupEnvironment();
-    SetupNetworking();
-    SelectParams(CBaseChainParams::REGTEST);
-    noui_connect();
-    ClearDatadirCache();
-    fs::path pathTemp = fs::temp_directory_path() / strprintf("test_namecoin-qt_%lu_%i", (unsigned long)GetTime(), (int)GetRand(100000));
-    fs::create_directories(pathTemp);
-    gArgs.ForceSetArg("-datadir", pathTemp.string());
-=======
     BasicTestingSetup test{CBaseChainParams::REGTEST};
 
->>>>>>> c7453aa6
     auto node = interfaces::MakeNode();
 
     bool fInvalid = false;
