// Copyright (c) 2015-2020 The Bitcoin Core developers
// Distributed under the MIT software license, see the accompanying
// file COPYING or http://www.opensource.org/licenses/mit-license.php.

#include <qt/test/wallettests.h>
#include <qt/test/util.h>

#include <interfaces/chain.h>
#include <interfaces/node.h>
#include <qt/bitcoinamountfield.h>
#include <qt/clientmodel.h>
#include <qt/optionsmodel.h>
#include <qt/platformstyle.h>
#include <qt/qvalidatedlineedit.h>
#include <qt/sendcoinsdialog.h>
#include <qt/sendcoinsentry.h>
#include <qt/transactiontablemodel.h>
#include <qt/transactionview.h>
#include <qt/walletmodel.h>
#include <key_io.h>
#include <test/util/setup_common.h>
#include <validation.h>
#include <wallet/wallet.h>
#include <qt/overviewpage.h>
#include <qt/receivecoinsdialog.h>
#include <qt/recentrequeststablemodel.h>
#include <qt/receiverequestdialog.h>

#include <memory>

#include <QAbstractButton>
#include <QAction>
#include <QApplication>
#include <QCheckBox>
#include <QPushButton>
#include <QTimer>
#include <QVBoxLayout>
#include <QTextEdit>
#include <QListView>
#include <QDialogButtonBox>

namespace
{
//! Press "Yes" or "Cancel" buttons in modal send confirmation dialog.
void ConfirmSend(QString* text = nullptr, bool cancel = false)
{
    QTimer::singleShot(0, [text, cancel]() {
        for (QWidget* widget : QApplication::topLevelWidgets()) {
            if (widget->inherits("SendConfirmationDialog")) {
                SendConfirmationDialog* dialog = qobject_cast<SendConfirmationDialog*>(widget);
                if (text) *text = dialog->text();
                QAbstractButton* button = dialog->button(cancel ? QMessageBox::Cancel : QMessageBox::Yes);
                button->setEnabled(true);
                button->click();
            }
        }
    });
}

//! Send coins to address and return txid.
uint256 SendCoins(CWallet& wallet, SendCoinsDialog& sendCoinsDialog, const CTxDestination& address, CAmount amount, bool rbf)
{
    QVBoxLayout* entries = sendCoinsDialog.findChild<QVBoxLayout*>("entries");
    SendCoinsEntry* entry = qobject_cast<SendCoinsEntry*>(entries->itemAt(0)->widget());
    entry->findChild<QValidatedLineEdit*>("payTo")->setText(QString::fromStdString(EncodeDestination(address)));
    entry->findChild<BitcoinAmountField*>("payAmount")->setValue(amount);
    sendCoinsDialog.findChild<QFrame*>("frameFee")
        ->findChild<QFrame*>("frameFeeSelection")
        ->findChild<QCheckBox*>("optInRBF")
        ->setCheckState(rbf ? Qt::Checked : Qt::Unchecked);
    uint256 txid;
    boost::signals2::scoped_connection c(wallet.NotifyTransactionChanged.connect([&txid](const uint256& hash, ChangeType status) {
        if (status == CT_NEW) txid = hash;
    }));
    ConfirmSend();
    bool invoked = QMetaObject::invokeMethod(&sendCoinsDialog, "sendButtonClicked", Q_ARG(bool, false));
    assert(invoked);
    return txid;
}

//! Find index of txid in transaction list.
QModelIndex FindTx(const QAbstractItemModel& model, const uint256& txid)
{
    QString hash = QString::fromStdString(txid.ToString());
    int rows = model.rowCount({});
    for (int row = 0; row < rows; ++row) {
        QModelIndex index = model.index(row, 0, {});
        if (model.data(index, TransactionTableModel::TxHashRole) == hash) {
            return index;
        }
    }
    return {};
}

//! Invoke bumpfee on txid and check results.
void BumpFee(TransactionView& view, const uint256& txid, bool expectDisabled, std::string expectError, bool cancel)
{
    QTableView* table = view.findChild<QTableView*>("transactionView");
    QModelIndex index = FindTx(*table->selectionModel()->model(), txid);
    QVERIFY2(index.isValid(), "Could not find BumpFee txid");

    // Select row in table, invoke context menu, and make sure bumpfee action is
    // enabled or disabled as expected.
    QAction* action = view.findChild<QAction*>("bumpFeeAction");
    table->selectionModel()->select(index, QItemSelectionModel::ClearAndSelect | QItemSelectionModel::Rows);
    action->setEnabled(expectDisabled);
    table->customContextMenuRequested({});
    QCOMPARE(action->isEnabled(), !expectDisabled);

    action->setEnabled(true);
    QString text;
    if (expectError.empty()) {
        ConfirmSend(&text, cancel);
    } else {
        ConfirmMessage(&text);
    }
    action->trigger();
    QVERIFY(text.indexOf(QString::fromStdString(expectError)) != -1);
}

//! Simple qt wallet tests.
//
// Test widgets can be debugged interactively calling show() on them and
// manually running the event loop, e.g.:
//
//     sendCoinsDialog.show();
//     QEventLoop().exec();
//
// This also requires overriding the default minimal Qt platform:
//
//     QT_QPA_PLATFORM=xcb     src/qt/test/test_bitcoin-qt  # Linux
//     QT_QPA_PLATFORM=windows src/qt/test/test_bitcoin-qt  # Windows
//     QT_QPA_PLATFORM=cocoa   src/qt/test/test_bitcoin-qt  # macOS
void TestGUI(interfaces::Node& node)
{
    // Set up wallet and chain with 105 blocks (5 mature blocks for spending).
    TestChain100Setup test;
    for (int i = 0; i < 5; ++i) {
        test.CreateAndProcessBlock({}, GetScriptForRawPubKey(test.coinbaseKey.GetPubKey()));
    }
    node.setContext(&test.m_node);
    std::shared_ptr<CWallet> wallet = std::make_shared<CWallet>(node.context()->chain.get(), "", CreateMockWalletDatabase());
    wallet->LoadWallet();
    {
        auto spk_man = wallet->GetOrCreateLegacyScriptPubKeyMan();
        LOCK2(wallet->cs_wallet, spk_man->cs_KeyStore);
        wallet->SetAddressBook(GetDestinationForKey(test.coinbaseKey.GetPubKey(), wallet->m_default_address_type), "", "receive");
        spk_man->AddKeyPubKey(test.coinbaseKey, test.coinbaseKey.GetPubKey());
        wallet->SetLastBlockProcessed(105, node.context()->chainman->ActiveChain().Tip()->GetBlockHash());
        /* In Xaya, the minimum / default wallet version already supports HD,
           unlike upstream Bitcoin/Namecoin.  Thus we have to set an HD seed
           as well, otherwise the wallet won't generate keys.  */
        spk_man->SetHDSeed(spk_man->GenerateNewSeed());
    }

    {
        WalletRescanReserver reserver(*wallet);
        reserver.reserve();
        CWallet::ScanResult result = wallet->ScanForWalletTransactions(Params().GetConsensus().hashGenesisBlock, 0 /* block height */, {} /* max height */, reserver, true /* fUpdate */);
        QCOMPARE(result.status, CWallet::ScanResult::SUCCESS);
        QCOMPARE(result.last_scanned_block, node.context()->chainman->ActiveChain().Tip()->GetBlockHash());
        QVERIFY(result.last_failed_block.IsNull());
    }
    wallet->SetBroadcastTransactions(true);

    // Create widgets for sending coins and listing transactions.
    std::unique_ptr<const PlatformStyle> platformStyle(PlatformStyle::instantiate("other"));
    SendCoinsDialog sendCoinsDialog(platformStyle.get());
    TransactionView transactionView(platformStyle.get());
    OptionsModel optionsModel;
    ClientModel clientModel(node, &optionsModel);
    WalletContext& context = *node.walletClient().context();
    AddWallet(context, wallet);
    WalletModel walletModel(interfaces::MakeWallet(context, wallet), clientModel, platformStyle.get());
<<<<<<< HEAD
    RemoveWallet(context, wallet, /* load_on_startup= */ std::nullopt);
    sendCoinsDialog.setClientModel(&clientModel);
=======
    RemoveWallet(context, wallet, /* load_on_start= */ std::nullopt);
>>>>>>> a3a5d6ef
    sendCoinsDialog.setModel(&walletModel);
    transactionView.setModel(&walletModel);

    {
        // Check balance in send dialog
        QLabel* balanceLabel = sendCoinsDialog.findChild<QLabel*>("labelBalance");
        QString balanceText = balanceLabel->text();
        int unit = walletModel.getOptionsModel()->getDisplayUnit();
        CAmount balance = walletModel.wallet().getBalance();
        QString balanceComparison = BitcoinUnits::formatWithUnit(unit, balance, false, BitcoinUnits::SeparatorStyle::ALWAYS);
        QCOMPARE(balanceText, balanceComparison);
    }

    // Send two transactions, and verify they are added to transaction list.
    TransactionTableModel* transactionTableModel = walletModel.getTransactionTableModel();
    QCOMPARE(transactionTableModel->rowCount({}), 105);
    uint256 txid1 = SendCoins(*wallet.get(), sendCoinsDialog, PKHash(), 5 * COIN, false /* rbf */);
    uint256 txid2 = SendCoins(*wallet.get(), sendCoinsDialog, PKHash(), 10 * COIN, true /* rbf */);
    QCOMPARE(transactionTableModel->rowCount({}), 107);
    QVERIFY(FindTx(*transactionTableModel, txid1).isValid());
    QVERIFY(FindTx(*transactionTableModel, txid2).isValid());

    // Call bumpfee. Test disabled, canceled, enabled, then failing cases.
    BumpFee(transactionView, txid1, true /* expect disabled */, "not BIP 125 replaceable" /* expected error */, false /* cancel */);
    BumpFee(transactionView, txid2, false /* expect disabled */, {} /* expected error */, true /* cancel */);
    BumpFee(transactionView, txid2, false /* expect disabled */, {} /* expected error */, false /* cancel */);
    BumpFee(transactionView, txid2, true /* expect disabled */, "already bumped" /* expected error */, false /* cancel */);

    // Check current balance on OverviewPage
    OverviewPage overviewPage(platformStyle.get());
    overviewPage.setWalletModel(&walletModel);
    QLabel* balanceLabel = overviewPage.findChild<QLabel*>("labelBalance");
    QString balanceText = balanceLabel->text().trimmed();
    int unit = walletModel.getOptionsModel()->getDisplayUnit();
    CAmount balance = walletModel.wallet().getBalance();
    QString balanceComparison = BitcoinUnits::formatWithUnit(unit, balance, false, BitcoinUnits::SeparatorStyle::ALWAYS);
    QCOMPARE(balanceText, balanceComparison);

    // Check Request Payment button
    ReceiveCoinsDialog receiveCoinsDialog(platformStyle.get());
    receiveCoinsDialog.setModel(&walletModel);
    RecentRequestsTableModel* requestTableModel = walletModel.getRecentRequestsTableModel();

    // Label input
    QLineEdit* labelInput = receiveCoinsDialog.findChild<QLineEdit*>("reqLabel");
    labelInput->setText("TEST_LABEL_1");

    // Amount input
    BitcoinAmountField* amountInput = receiveCoinsDialog.findChild<BitcoinAmountField*>("reqAmount");
    amountInput->setValue(1);

    // Message input
    QLineEdit* messageInput = receiveCoinsDialog.findChild<QLineEdit*>("reqMessage");
    messageInput->setText("TEST_MESSAGE_1");
    int initialRowCount = requestTableModel->rowCount({});
    QPushButton* requestPaymentButton = receiveCoinsDialog.findChild<QPushButton*>("receiveButton");
    requestPaymentButton->click();
    QString address;
    for (QWidget* widget : QApplication::topLevelWidgets()) {
        if (widget->inherits("ReceiveRequestDialog")) {
            ReceiveRequestDialog* receiveRequestDialog = qobject_cast<ReceiveRequestDialog*>(widget);
            QCOMPARE(receiveRequestDialog->QObject::findChild<QLabel*>("payment_header")->text(), QString("Payment information"));
            QCOMPARE(receiveRequestDialog->QObject::findChild<QLabel*>("uri_tag")->text(), QString("URI:"));
            QString uri = receiveRequestDialog->QObject::findChild<QLabel*>("uri_content")->text();
            QCOMPARE(uri.count("xaya:"), 2);
            QCOMPARE(receiveRequestDialog->QObject::findChild<QLabel*>("address_tag")->text(), QString("Address:"));
            QVERIFY(address.isEmpty());
            address = receiveRequestDialog->QObject::findChild<QLabel*>("address_content")->text();
            QVERIFY(!address.isEmpty());

            QCOMPARE(uri.count("amount=0.00000001"), 2);
            QCOMPARE(receiveRequestDialog->QObject::findChild<QLabel*>("amount_tag")->text(), QString("Amount:"));
            QCOMPARE(receiveRequestDialog->QObject::findChild<QLabel*>("amount_content")->text(), QString::fromStdString("0.00000001 " + CURRENCY_UNIT));

            QCOMPARE(uri.count("label=TEST_LABEL_1"), 2);
            QCOMPARE(receiveRequestDialog->QObject::findChild<QLabel*>("label_tag")->text(), QString("Label:"));
            QCOMPARE(receiveRequestDialog->QObject::findChild<QLabel*>("label_content")->text(), QString("TEST_LABEL_1"));

            QCOMPARE(uri.count("message=TEST_MESSAGE_1"), 2);
            QCOMPARE(receiveRequestDialog->QObject::findChild<QLabel*>("message_tag")->text(), QString("Message:"));
            QCOMPARE(receiveRequestDialog->QObject::findChild<QLabel*>("message_content")->text(), QString("TEST_MESSAGE_1"));
        }
    }

    // Clear button
    QPushButton* clearButton = receiveCoinsDialog.findChild<QPushButton*>("clearButton");
    clearButton->click();
    QCOMPARE(labelInput->text(), QString(""));
    QCOMPARE(amountInput->value(), CAmount(0));
    QCOMPARE(messageInput->text(), QString(""));

    // Check addition to history
    int currentRowCount = requestTableModel->rowCount({});
    QCOMPARE(currentRowCount, initialRowCount+1);

    // Check addition to wallet
    std::vector<std::string> requests = walletModel.wallet().getAddressReceiveRequests();
    QCOMPARE(requests.size(), size_t{1});
    RecentRequestEntry entry;
    CDataStream{MakeUCharSpan(requests[0]), SER_DISK, CLIENT_VERSION} >> entry;
    QCOMPARE(entry.nVersion, int{1});
    QCOMPARE(entry.id, int64_t{1});
    QVERIFY(entry.date.isValid());
    QCOMPARE(entry.recipient.address, address);
    QCOMPARE(entry.recipient.label, QString{"TEST_LABEL_1"});
    QCOMPARE(entry.recipient.amount, CAmount{1});
    QCOMPARE(entry.recipient.message, QString{"TEST_MESSAGE_1"});
    QCOMPARE(entry.recipient.sPaymentRequest, std::string{});
    QCOMPARE(entry.recipient.authenticatedMerchant, QString{});

    // Check Remove button
    QTableView* table = receiveCoinsDialog.findChild<QTableView*>("recentRequestsView");
    table->selectRow(currentRowCount-1);
    QPushButton* removeRequestButton = receiveCoinsDialog.findChild<QPushButton*>("removeRequestButton");
    removeRequestButton->click();
    QCOMPARE(requestTableModel->rowCount({}), currentRowCount-1);

    // Check removal from wallet
    QCOMPARE(walletModel.wallet().getAddressReceiveRequests().size(), size_t{0});
}

} // namespace

void WalletTests::walletTests()
{
#ifdef Q_OS_MAC
    if (QApplication::platformName() == "minimal") {
        // Disable for mac on "minimal" platform to avoid crashes inside the Qt
        // framework when it tries to look up unimplemented cocoa functions,
        // and fails to handle returned nulls
        // (https://bugreports.qt.io/browse/QTBUG-49686).
        QWARN("Skipping WalletTests on mac build with 'minimal' platform set due to Qt bugs. To run AppTests, invoke "
              "with 'QT_QPA_PLATFORM=cocoa test_bitcoin-qt' on mac, or else use a linux or windows build.");
        return;
    }
#endif
    TestGUI(m_node);
}<|MERGE_RESOLUTION|>--- conflicted
+++ resolved
@@ -172,12 +172,8 @@
     WalletContext& context = *node.walletClient().context();
     AddWallet(context, wallet);
     WalletModel walletModel(interfaces::MakeWallet(context, wallet), clientModel, platformStyle.get());
-<<<<<<< HEAD
-    RemoveWallet(context, wallet, /* load_on_startup= */ std::nullopt);
+    RemoveWallet(context, wallet, /* load_on_start= */ std::nullopt);
     sendCoinsDialog.setClientModel(&clientModel);
-=======
-    RemoveWallet(context, wallet, /* load_on_start= */ std::nullopt);
->>>>>>> a3a5d6ef
     sendCoinsDialog.setModel(&walletModel);
     transactionView.setModel(&walletModel);
 
