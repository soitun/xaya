// Copyright (c) 2009-2018 The Bitcoin Core developers
// Distributed under the MIT software license, see the accompanying
// file COPYING or http://www.opensource.org/licenses/mit-license.php.

#include <qt/test/uritests.h>

#include <qt/guiutil.h>
#include <qt/walletmodel.h>

#include <QUrl>

void URITests::uriTests()
{
    SendCoinsRecipient rv;
    QUrl uri;
    uri.setUrl(QString("namecoin:N8YSXKveXdUQJSup2zvB1SkKrE2JfznpXG?req-dontexist="));
    QVERIFY(!GUIUtil::parseBitcoinURI(uri, &rv));

    uri.setUrl(QString("namecoin:N8YSXKveXdUQJSup2zvB1SkKrE2JfznpXG?dontexist="));
    QVERIFY(GUIUtil::parseBitcoinURI(uri, &rv));
    QVERIFY(rv.address == QString("N8YSXKveXdUQJSup2zvB1SkKrE2JfznpXG"));
    QVERIFY(rv.label == QString());
    QVERIFY(rv.amount == 0);

    uri.setUrl(QString("namecoin:N8YSXKveXdUQJSup2zvB1SkKrE2JfznpXG?label=Wikipedia Example Address"));
    QVERIFY(GUIUtil::parseBitcoinURI(uri, &rv));
    QVERIFY(rv.address == QString("N8YSXKveXdUQJSup2zvB1SkKrE2JfznpXG"));
    QVERIFY(rv.label == QString("Wikipedia Example Address"));
    QVERIFY(rv.amount == 0);

    uri.setUrl(QString("namecoin:N8YSXKveXdUQJSup2zvB1SkKrE2JfznpXG?amount=0.001"));
    QVERIFY(GUIUtil::parseBitcoinURI(uri, &rv));
    QVERIFY(rv.address == QString("N8YSXKveXdUQJSup2zvB1SkKrE2JfznpXG"));
    QVERIFY(rv.label == QString());
    QVERIFY(rv.amount == 100000);

    uri.setUrl(QString("namecoin:N8YSXKveXdUQJSup2zvB1SkKrE2JfznpXG?amount=1.001"));
    QVERIFY(GUIUtil::parseBitcoinURI(uri, &rv));
    QVERIFY(rv.address == QString("N8YSXKveXdUQJSup2zvB1SkKrE2JfznpXG"));
    QVERIFY(rv.label == QString());
    QVERIFY(rv.amount == 100100000);

    uri.setUrl(QString("namecoin:N8YSXKveXdUQJSup2zvB1SkKrE2JfznpXG?amount=100&label=Wikipedia Example"));
    QVERIFY(GUIUtil::parseBitcoinURI(uri, &rv));
    QVERIFY(rv.address == QString("N8YSXKveXdUQJSup2zvB1SkKrE2JfznpXG"));
    QVERIFY(rv.amount == 10000000000LL);
    QVERIFY(rv.label == QString("Wikipedia Example"));

    uri.setUrl(QString("namecoin:N8YSXKveXdUQJSup2zvB1SkKrE2JfznpXG?message=Wikipedia Example Address"));
    QVERIFY(GUIUtil::parseBitcoinURI(uri, &rv));
    QVERIFY(rv.address == QString("N8YSXKveXdUQJSup2zvB1SkKrE2JfznpXG"));
    QVERIFY(rv.label == QString());

    QVERIFY(GUIUtil::parseBitcoinURI("namecoin:N8YSXKveXdUQJSup2zvB1SkKrE2JfznpXG?message=Wikipedia Example Address", &rv));
    QVERIFY(rv.address == QString("N8YSXKveXdUQJSup2zvB1SkKrE2JfznpXG"));
    QVERIFY(rv.label == QString());

    uri.setUrl(QString("namecoin:N8YSXKveXdUQJSup2zvB1SkKrE2JfznpXG?req-message=Wikipedia Example Address"));
    QVERIFY(GUIUtil::parseBitcoinURI(uri, &rv));

<<<<<<< HEAD
    uri.setUrl(QString("namecoin:N8YSXKveXdUQJSup2zvB1SkKrE2JfznpXG?amount=1,000&label=Wikipedia Example"));
=======
    // Commas in amounts are not allowed.
    uri.setUrl(QString("bitcoin:175tWpb8K1S7NmH4Zx6rewF9WQrcZv245W?amount=1,000&label=Wikipedia Example"));
>>>>>>> 5b43c372
    QVERIFY(!GUIUtil::parseBitcoinURI(uri, &rv));

    uri.setUrl(QString("namecoin:N8YSXKveXdUQJSup2zvB1SkKrE2JfznpXG?amount=1,000.0&label=Wikipedia Example"));
    QVERIFY(!GUIUtil::parseBitcoinURI(uri, &rv));

    // There are two amount specifications. The last value wins.
    uri.setUrl(QString("bitcoin:175tWpb8K1S7NmH4Zx6rewF9WQrcZv245W?amount=100&amount=200&label=Wikipedia Example"));
    QVERIFY(GUIUtil::parseBitcoinURI(uri, &rv));
    QVERIFY(rv.address == QString("175tWpb8K1S7NmH4Zx6rewF9WQrcZv245W"));
    QVERIFY(rv.amount == 20000000000LL);
    QVERIFY(rv.label == QString("Wikipedia Example"));

    // The first amount value is correct. However, the second amount value is not valid. Hence, the URI is not valid.
    uri.setUrl(QString("bitcoin:175tWpb8K1S7NmH4Zx6rewF9WQrcZv245W?amount=100&amount=1,000&label=Wikipedia Example"));
    QVERIFY(!GUIUtil::parseBitcoinURI(uri, &rv));

    // Test label containing a question mark ('?').
    uri.setUrl(QString("bitcoin:175tWpb8K1S7NmH4Zx6rewF9WQrcZv245W?amount=100&label=?"));
    QVERIFY(GUIUtil::parseBitcoinURI(uri, &rv));
    QVERIFY(rv.address == QString("175tWpb8K1S7NmH4Zx6rewF9WQrcZv245W"));
    QVERIFY(rv.amount == 10000000000LL);
    QVERIFY(rv.label == QString("?"));

    // Escape sequences are not supported.
    uri.setUrl(QString("bitcoin:175tWpb8K1S7NmH4Zx6rewF9WQrcZv245W?amount=100&label=%3F"));
    QVERIFY(GUIUtil::parseBitcoinURI(uri, &rv));
    QVERIFY(rv.address == QString("175tWpb8K1S7NmH4Zx6rewF9WQrcZv245W"));
    QVERIFY(rv.amount == 10000000000LL);
    QVERIFY(rv.label == QString("%3F"));
}<|MERGE_RESOLUTION|>--- conflicted
+++ resolved
@@ -58,39 +58,35 @@
     uri.setUrl(QString("namecoin:N8YSXKveXdUQJSup2zvB1SkKrE2JfznpXG?req-message=Wikipedia Example Address"));
     QVERIFY(GUIUtil::parseBitcoinURI(uri, &rv));
 
-<<<<<<< HEAD
+    // Commas in amounts are not allowed.
     uri.setUrl(QString("namecoin:N8YSXKveXdUQJSup2zvB1SkKrE2JfznpXG?amount=1,000&label=Wikipedia Example"));
-=======
-    // Commas in amounts are not allowed.
-    uri.setUrl(QString("bitcoin:175tWpb8K1S7NmH4Zx6rewF9WQrcZv245W?amount=1,000&label=Wikipedia Example"));
->>>>>>> 5b43c372
     QVERIFY(!GUIUtil::parseBitcoinURI(uri, &rv));
 
     uri.setUrl(QString("namecoin:N8YSXKveXdUQJSup2zvB1SkKrE2JfznpXG?amount=1,000.0&label=Wikipedia Example"));
     QVERIFY(!GUIUtil::parseBitcoinURI(uri, &rv));
 
     // There are two amount specifications. The last value wins.
-    uri.setUrl(QString("bitcoin:175tWpb8K1S7NmH4Zx6rewF9WQrcZv245W?amount=100&amount=200&label=Wikipedia Example"));
+    uri.setUrl(QString("namecoin:N8YSXKveXdUQJSup2zvB1SkKrE2JfznpXG?amount=100&amount=200&label=Wikipedia Example"));
     QVERIFY(GUIUtil::parseBitcoinURI(uri, &rv));
-    QVERIFY(rv.address == QString("175tWpb8K1S7NmH4Zx6rewF9WQrcZv245W"));
+    QVERIFY(rv.address == QString("N8YSXKveXdUQJSup2zvB1SkKrE2JfznpXG"));
     QVERIFY(rv.amount == 20000000000LL);
     QVERIFY(rv.label == QString("Wikipedia Example"));
 
     // The first amount value is correct. However, the second amount value is not valid. Hence, the URI is not valid.
-    uri.setUrl(QString("bitcoin:175tWpb8K1S7NmH4Zx6rewF9WQrcZv245W?amount=100&amount=1,000&label=Wikipedia Example"));
+    uri.setUrl(QString("namecoin:N8YSXKveXdUQJSup2zvB1SkKrE2JfznpXG?amount=100&amount=1,000&label=Wikipedia Example"));
     QVERIFY(!GUIUtil::parseBitcoinURI(uri, &rv));
 
     // Test label containing a question mark ('?').
-    uri.setUrl(QString("bitcoin:175tWpb8K1S7NmH4Zx6rewF9WQrcZv245W?amount=100&label=?"));
+    uri.setUrl(QString("namecoin:N8YSXKveXdUQJSup2zvB1SkKrE2JfznpXG?amount=100&label=?"));
     QVERIFY(GUIUtil::parseBitcoinURI(uri, &rv));
-    QVERIFY(rv.address == QString("175tWpb8K1S7NmH4Zx6rewF9WQrcZv245W"));
+    QVERIFY(rv.address == QString("N8YSXKveXdUQJSup2zvB1SkKrE2JfznpXG"));
     QVERIFY(rv.amount == 10000000000LL);
     QVERIFY(rv.label == QString("?"));
 
     // Escape sequences are not supported.
-    uri.setUrl(QString("bitcoin:175tWpb8K1S7NmH4Zx6rewF9WQrcZv245W?amount=100&label=%3F"));
+    uri.setUrl(QString("namecoin:N8YSXKveXdUQJSup2zvB1SkKrE2JfznpXG?amount=100&label=%3F"));
     QVERIFY(GUIUtil::parseBitcoinURI(uri, &rv));
-    QVERIFY(rv.address == QString("175tWpb8K1S7NmH4Zx6rewF9WQrcZv245W"));
+    QVERIFY(rv.address == QString("N8YSXKveXdUQJSup2zvB1SkKrE2JfznpXG"));
     QVERIFY(rv.amount == 10000000000LL);
     QVERIFY(rv.label == QString("%3F"));
 }