// Copyright (c) 2011-2022 The Bitcoin Core developers
// Distributed under the MIT software license, see the accompanying
// file COPYING or http://www.opensource.org/licenses/mit-license.php.

#include <bitcoin-build-config.h> // IWYU pragma: keep

#include <chainparams.h>
#include <qt/intro.h>
#include <qt/forms/ui_intro.h>
#include <util/chaintype.h>
#include <util/fs.h>

#include <qt/guiconstants.h>
#include <qt/guiutil.h>
#include <qt/optionsmodel.h>

#include <common/args.h>
#include <interfaces/node.h>
#include <util/fs_helpers.h>
#include <validation.h>

#include <QFileDialog>
#include <QSettings>
#include <QMessageBox>

#include <cmath>

/* Check free space asynchronously to prevent hanging the UI thread.

   Up to one request to check a path is in flight to this thread; when the check()
   function runs, the current path is requested from the associated Intro object.
   The reply is sent back through a signal.

   This ensures that no queue of checking requests is built up while the user is
   still entering the path, and that always the most recently entered path is checked as
   soon as the thread becomes available.
*/
class FreespaceChecker : public QObject
{
    Q_OBJECT

public:
    explicit FreespaceChecker(Intro *intro);

    enum Status {
        ST_OK,
        ST_ERROR
    };

public Q_SLOTS:
    void check();

Q_SIGNALS:
    void reply(int status, const QString &message, quint64 available);

private:
    Intro *intro;
};

#include <qt/intro.moc>

FreespaceChecker::FreespaceChecker(Intro *_intro)
{
    this->intro = _intro;
}

void FreespaceChecker::check()
{
    QString dataDirStr = intro->getPathToCheck();
    fs::path dataDir = GUIUtil::QStringToPath(dataDirStr);
    uint64_t freeBytesAvailable = 0;
    int replyStatus = ST_OK;
    QString replyMessage = tr("A new data directory will be created.");

    /* Find first parent that exists, so that fs::space does not fail */
    fs::path parentDir = dataDir;
    fs::path parentDirOld = fs::path();
    while(parentDir.has_parent_path() && !fs::exists(parentDir))
    {
        parentDir = parentDir.parent_path();

        /* Check if we make any progress, break if not to prevent an infinite loop here */
        if (parentDirOld == parentDir)
            break;

        parentDirOld = parentDir;
    }

    try {
        freeBytesAvailable = fs::space(parentDir).available;
        if(fs::exists(dataDir))
        {
            if(fs::is_directory(dataDir))
            {
                QString separator = "<code>" + QDir::toNativeSeparators("/") + tr("name") + "</code>";
                replyStatus = ST_OK;
                replyMessage = tr("Directory already exists. Add %1 if you intend to create a new directory here.").arg(separator);
            } else {
                replyStatus = ST_ERROR;
                replyMessage = tr("Path already exists, and is not a directory.");
            }
        }
    } catch (const fs::filesystem_error&)
    {
        /* Parent directory does not exist or is not accessible */
        replyStatus = ST_ERROR;
        replyMessage = tr("Cannot create data directory here.");
    }
    Q_EMIT reply(replyStatus, replyMessage, freeBytesAvailable);
}

namespace {
//! Return pruning size that will be used if automatic pruning is enabled.
int GetPruneTargetGB()
{
    int64_t prune_target_mib = gArgs.GetIntArg("-prune", 0);
    // >1 means automatic pruning is enabled by config, 1 means manual pruning, 0 means no pruning.
    return prune_target_mib > 1 ? PruneMiBtoGB(prune_target_mib) : DEFAULT_PRUNE_TARGET_GB;
}
} // namespace

Intro::Intro(QWidget *parent, int64_t blockchain_size_gb, int64_t chain_state_size_gb) :
    QDialog(parent, GUIUtil::dialog_flags),
    ui(new Ui::Intro),
    m_blockchain_size_gb(blockchain_size_gb),
    m_chain_state_size_gb(chain_state_size_gb),
    m_prune_target_gb{GetPruneTargetGB()}
{
    ui->setupUi(this);
    ui->welcomeLabel->setText(ui->welcomeLabel->text().arg(CLIENT_NAME));
    ui->storageLabel->setText(ui->storageLabel->text().arg(CLIENT_NAME));

    ui->lblExplanation1->setText(ui->lblExplanation1->text()
        .arg(CLIENT_NAME)
        .arg(m_blockchain_size_gb)
        .arg(2018)
        .arg(tr("Xaya"))
    );
    ui->lblExplanation2->setText(ui->lblExplanation2->text().arg(CLIENT_NAME));

    const int min_prune_target_GB = std::ceil(MIN_DISK_SPACE_FOR_BLOCK_FILES / 1e9);
    ui->pruneGB->setRange(min_prune_target_GB, std::numeric_limits<int>::max());
    if (gArgs.IsArgSet("-prune")) {
        m_prune_checkbox_is_default = false;
        ui->prune->setChecked(gArgs.GetIntArg("-prune", 0) >= 1);
        ui->prune->setEnabled(false);
    }
    ui->pruneGB->setValue(m_prune_target_gb);
    ui->pruneGB->setToolTip(ui->prune->toolTip());
    ui->lblPruneSuffix->setToolTip(ui->prune->toolTip());
    UpdatePruneLabels(ui->prune->isChecked());

    connect(ui->prune, &QCheckBox::toggled, [this](bool prune_checked) {
        m_prune_checkbox_is_default = false;
        UpdatePruneLabels(prune_checked);
        UpdateFreeSpaceLabel();
    });
    connect(ui->pruneGB, qOverload<int>(&QSpinBox::valueChanged), [this](int prune_GB) {
        m_prune_target_gb = prune_GB;
        UpdatePruneLabels(ui->prune->isChecked());
        UpdateFreeSpaceLabel();
    });

    startThread();
}

Intro::~Intro()
{
    delete ui;
    /* Ensure thread is finished before it is deleted */
    thread->quit();
    thread->wait();
}

QString Intro::getDataDirectory()
{
    return ui->dataDirectory->text();
}

void Intro::setDataDirectory(const QString &dataDir)
{
    ui->dataDirectory->setText(dataDir);
    if(dataDir == GUIUtil::getDefaultDataDirectory())
    {
        ui->dataDirDefault->setChecked(true);
        ui->dataDirectory->setEnabled(false);
        ui->ellipsisButton->setEnabled(false);
    } else {
        ui->dataDirCustom->setChecked(true);
        ui->dataDirectory->setEnabled(true);
        ui->ellipsisButton->setEnabled(true);
    }
}

int64_t Intro::getPruneMiB() const
{
    switch (ui->prune->checkState()) {
    case Qt::Checked:
        return PruneGBtoMiB(m_prune_target_gb);
    case Qt::Unchecked: default:
        return 0;
    }
}

bool Intro::showIfNeeded(bool& did_show_intro, int64_t& prune_MiB)
{
    did_show_intro = false;

    QSettings settings;
    /* If data directory provided on command line, no need to look at settings
       or show a picking dialog */
    if(!gArgs.GetArg("-datadir", "").empty())
        return true;
    /* 1) Default data directory for operating system */
    QString dataDir = GUIUtil::getDefaultDataDirectory();
    /* 2) Allow QSettings to override default dir */
    dataDir = settings.value("strDataDir", dataDir).toString();

    if(!fs::exists(GUIUtil::QStringToPath(dataDir)) || gArgs.GetBoolArg("-choosedatadir", DEFAULT_CHOOSE_DATADIR) || settings.value("fReset", false).toBool() || gArgs.GetBoolArg("-resetguisettings", false))
    {
        /* Use selectParams here to guarantee Params() can be used by node interface */
        try {
            SelectParams(gArgs.GetChainType());
        } catch (const std::exception&) {
            return false;
        }

        /* If current default data directory does not exist, let the user choose one */
        Intro intro(nullptr, Params().AssumedBlockchainSize(), Params().AssumedChainStateSize());
        intro.setDataDirectory(dataDir);
        intro.setWindowIcon(QIcon(":icons/bitcoin"));
        did_show_intro = true;

        while(true)
        {
            if(!intro.exec())
            {
                /* Cancel clicked */
                return false;
            }
            dataDir = intro.getDataDirectory();
            try {
                if (TryCreateDirectories(GUIUtil::QStringToPath(dataDir))) {
                    // If a new data directory has been created, make wallets subdirectory too
                    TryCreateDirectories(GUIUtil::QStringToPath(dataDir) / "wallets");
                }
                break;
            } catch (const fs::filesystem_error&) {
                QMessageBox::critical(nullptr, CLIENT_NAME,
                    tr("Error: Specified data directory \"%1\" cannot be created.").arg(dataDir));
                /* fall through, back to choosing screen */
            }
        }

        // Additional preferences:
        prune_MiB = intro.getPruneMiB();

        settings.setValue("strDataDir", dataDir);
        settings.setValue("fReset", false);
    }
    /* Only override -datadir if different from the default, to make it possible to
     * override -datadir in the bitcoin.conf file in the default data directory
     * (to be consistent with bitcoind behavior)
     */
    if(dataDir != GUIUtil::getDefaultDataDirectory()) {
        gArgs.SoftSetArg("-datadir", fs::PathToString(GUIUtil::QStringToPath(dataDir))); // use OS locale for path setting
    }
    return true;
}

void Intro::setStatus(int status, const QString &message, quint64 bytesAvailable)
{
    switch(status)
    {
    case FreespaceChecker::ST_OK:
        ui->errorMessage->setText(message);
        ui->errorMessage->setStyleSheet("");
        break;
    case FreespaceChecker::ST_ERROR:
        ui->errorMessage->setText(tr("Error") + ": " + message);
        ui->errorMessage->setStyleSheet("QLabel { color: #800000 }");
        break;
    }
    /* Indicate number of bytes available */
    if(status == FreespaceChecker::ST_ERROR)
    {
        ui->freeSpace->setText("");
    } else {
        m_bytes_available = bytesAvailable;
        if (ui->prune->isEnabled() && m_prune_checkbox_is_default) {
            ui->prune->setChecked(m_bytes_available < (m_blockchain_size_gb + m_chain_state_size_gb + 10) * GB_BYTES);
        }
        UpdateFreeSpaceLabel();
    }
    /* Don't allow confirm in ERROR state */
    ui->buttonBox->button(QDialogButtonBox::Ok)->setEnabled(status != FreespaceChecker::ST_ERROR);
}

void Intro::UpdateFreeSpaceLabel()
{
    QString freeString = tr("%n GB of space available", "", m_bytes_available / GB_BYTES);
    if (m_bytes_available < m_required_space_gb * GB_BYTES) {
        freeString += " " + tr("(of %n GB needed)", "", m_required_space_gb);
        ui->freeSpace->setStyleSheet("QLabel { color: #800000 }");
    } else if (m_bytes_available / GB_BYTES - m_required_space_gb < 10) {
        freeString += " " + tr("(%n GB needed for full chain)", "", m_required_space_gb);
        ui->freeSpace->setStyleSheet("QLabel { color: #999900 }");
    } else {
        ui->freeSpace->setStyleSheet("");
    }
    ui->freeSpace->setText(freeString + ".");
}

void Intro::on_dataDirectory_textChanged(const QString &dataDirStr)
{
    /* Disable OK button until check result comes in */
    ui->buttonBox->button(QDialogButtonBox::Ok)->setEnabled(false);
    checkPath(dataDirStr);
}

void Intro::on_ellipsisButton_clicked()
{
    QString dir = QDir::toNativeSeparators(QFileDialog::getExistingDirectory(nullptr, tr("Choose data directory"), ui->dataDirectory->text()));
    if(!dir.isEmpty())
        ui->dataDirectory->setText(dir);
}

void Intro::on_dataDirDefault_clicked()
{
    setDataDirectory(GUIUtil::getDefaultDataDirectory());
}

void Intro::on_dataDirCustom_clicked()
{
    ui->dataDirectory->setEnabled(true);
    ui->ellipsisButton->setEnabled(true);
}

void Intro::startThread()
{
    thread = new QThread(this);
    FreespaceChecker *executor = new FreespaceChecker(this);
    executor->moveToThread(thread);

    connect(executor, &FreespaceChecker::reply, this, &Intro::setStatus);
    connect(this, &Intro::requestCheck, executor, &FreespaceChecker::check);
    /*  make sure executor object is deleted in its own thread */
    connect(thread, &QThread::finished, executor, &QObject::deleteLater);

    thread->start();
}

void Intro::checkPath(const QString &dataDir)
{
    mutex.lock();
    pathToCheck = dataDir;
    if(!signalled)
    {
        signalled = true;
        Q_EMIT requestCheck();
    }
    mutex.unlock();
}

QString Intro::getPathToCheck()
{
    QString retval;
    mutex.lock();
    retval = pathToCheck;
    signalled = false; /* new request can be queued now */
    mutex.unlock();
    return retval;
}

void Intro::UpdatePruneLabels(bool prune_checked)
{
    m_required_space_gb = m_blockchain_size_gb + m_chain_state_size_gb;
    QString storageRequiresMsg = tr("At least %1 GB of data will be stored in this directory, and it will grow over time.");
    if (prune_checked && m_prune_target_gb <= m_blockchain_size_gb) {
        m_required_space_gb = m_prune_target_gb + m_chain_state_size_gb;
        storageRequiresMsg = tr("Approximately %1 GB of data will be stored in this directory.");
    }
    ui->lblExplanation3->setVisible(prune_checked);
    ui->pruneGB->setEnabled(prune_checked);
    static constexpr uint64_t nPowTargetSpacing = 10 * 60;  // from chainparams, which we don't have at this stage
    static constexpr uint32_t expected_block_data_size = 2250000;  // includes undo data
    const uint64_t expected_backup_days = m_prune_target_gb * 1e9 / (uint64_t(expected_block_data_size) * 86400 / nPowTargetSpacing);
    ui->lblPruneSuffix->setText(
        //: Explanatory text on the capability of the current prune target.
        tr("(sufficient to restore backups %n day(s) old)", "", expected_backup_days));
    ui->sizeWarningLabel->setText(
<<<<<<< HEAD
        tr("%1 will download and store a copy of the Xaya block chain.").arg(PACKAGE_NAME) + " " +
=======
        tr("%1 will download and store a copy of the Namecoin block chain.").arg(CLIENT_NAME) + " " +
>>>>>>> d2019358
        storageRequiresMsg.arg(m_required_space_gb) + " " +
        tr("The wallet will also be stored in this directory.")
    );
    this->adjustSize();
}<|MERGE_RESOLUTION|>--- conflicted
+++ resolved
@@ -389,11 +389,7 @@
         //: Explanatory text on the capability of the current prune target.
         tr("(sufficient to restore backups %n day(s) old)", "", expected_backup_days));
     ui->sizeWarningLabel->setText(
-<<<<<<< HEAD
-        tr("%1 will download and store a copy of the Xaya block chain.").arg(PACKAGE_NAME) + " " +
-=======
-        tr("%1 will download and store a copy of the Namecoin block chain.").arg(CLIENT_NAME) + " " +
->>>>>>> d2019358
+        tr("%1 will download and store a copy of the Xaya block chain.").arg(CLIENT_NAME) + " " +
         storageRequiresMsg.arg(m_required_space_gb) + " " +
         tr("The wallet will also be stored in this directory.")
     );
