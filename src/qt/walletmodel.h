--- conflicted
+++ resolved
@@ -184,16 +184,10 @@
     // (transaction fee, for example)
     OptionsModel *optionsModel;
 
-<<<<<<< HEAD
-    AddressTableModel *addressTableModel;
-    TransactionTableModel *transactionTableModel;
-    NameTableModel *nameTableModel;
-    RecentRequestsTableModel *recentRequestsTableModel;
-=======
     AddressTableModel* addressTableModel{nullptr};
     TransactionTableModel* transactionTableModel{nullptr};
     RecentRequestsTableModel* recentRequestsTableModel{nullptr};
->>>>>>> 49c77255
+    NameTableModel *nameTableModel{nullptr};
 
     // Cache some values to be able to detect changes
     interfaces::WalletBalances m_cached_balances;
