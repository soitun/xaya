// Copyright (c) 2011-2022 The Bitcoin Core developers
// Distributed under the MIT software license, see the accompanying
// file COPYING or http://www.opensource.org/licenses/mit-license.php.

#include <qt/bitcoingui.h>

#include <qt/bitcoinunits.h>
#include <qt/buynamespage.h>
#include <qt/clientmodel.h>
#include <qt/createwalletdialog.h>
#include <qt/guiconstants.h>
#include <qt/guiutil.h>
#include <qt/managenamespage.h>
#include <qt/modaloverlay.h>
#include <qt/networkstyle.h>
#include <qt/notificator.h>
#include <qt/openuridialog.h>
#include <qt/optionsdialog.h>
#include <qt/optionsmodel.h>
#include <qt/platformstyle.h>
#include <qt/rpcconsole.h>
#include <qt/utilitydialog.h>

#ifdef ENABLE_WALLET
#include <qt/walletcontroller.h>
#include <qt/walletframe.h>
#include <qt/walletmodel.h>
#include <qt/walletview.h>
#endif // ENABLE_WALLET

#ifdef Q_OS_MACOS
#include <qt/macdockiconhandler.h>
#endif

#include <chain.h>
#include <chainparams.h>
#include <common/system.h>
#include <interfaces/handler.h>
#include <interfaces/node.h>
#include <node/interface_ui.h>
#include <util/translation.h>
#include <validation.h>

#include <functional>

#include <QAction>
#include <QActionGroup>
#include <QApplication>
#include <QComboBox>
#include <QCursor>
#include <QDateTime>
#include <QDragEnterEvent>
#include <QInputDialog>
#include <QKeySequence>
#include <QListWidget>
#include <QMenu>
#include <QMenuBar>
#include <QMessageBox>
#include <QMimeData>
#include <QProgressDialog>
#include <QScreen>
#include <QSettings>
#include <QShortcut>
#include <QStackedWidget>
#include <QStatusBar>
#include <QStyle>
#include <QSystemTrayIcon>
#include <QTimer>
#include <QToolBar>
#include <QUrlQuery>
#include <QVBoxLayout>
#include <QWindow>


const std::string BitcoinGUI::DEFAULT_UIPLATFORM =
#if defined(Q_OS_MACOS)
        "macosx"
#elif defined(Q_OS_WIN)
        "windows"
#else
        "other"
#endif
        ;

BitcoinGUI::BitcoinGUI(interfaces::Node& node, const PlatformStyle *_platformStyle, const NetworkStyle *networkStyle, QWidget *parent) :
    QMainWindow(parent),
    m_node(node),
    trayIconMenu{new QMenu()},
    platformStyle(_platformStyle),
    m_network_style(networkStyle)
{
    QSettings settings;
    if (!restoreGeometry(settings.value("MainWindowGeometry").toByteArray())) {
        // Restore failed (perhaps missing setting), center the window
        move(QGuiApplication::primaryScreen()->availableGeometry().center() - frameGeometry().center());
    }

    setContextMenuPolicy(Qt::PreventContextMenu);

#ifdef ENABLE_WALLET
    enableWallet = WalletModel::isWalletEnabled();
#endif // ENABLE_WALLET
    QApplication::setWindowIcon(m_network_style->getTrayAndWindowIcon());
    setWindowIcon(m_network_style->getTrayAndWindowIcon());
    updateWindowTitle();

    rpcConsole = new RPCConsole(node, _platformStyle, nullptr);
    helpMessageDialog = new HelpMessageDialog(this, false);
#ifdef ENABLE_WALLET
    if(enableWallet)
    {
        /** Create wallet frame and make it the central widget */
        walletFrame = new WalletFrame(_platformStyle, this);
        connect(walletFrame, &WalletFrame::createWalletButtonClicked, this, &BitcoinGUI::createWallet);
        connect(walletFrame, &WalletFrame::message, [this](const QString& title, const QString& message, unsigned int style) {
            this->message(title, message, style);
        });
        connect(walletFrame, &WalletFrame::currentWalletSet, [this] { updateWalletStatus(); });
        setCentralWidget(walletFrame);
    } else
#endif // ENABLE_WALLET
    {
        /* When compiled without wallet or -disablewallet is provided,
         * the central widget is the rpc console.
         */
        setCentralWidget(rpcConsole);
        Q_EMIT consoleShown(rpcConsole);
    }

    modalOverlay = new ModalOverlay(enableWallet, this->centralWidget());

    // Accept D&D of URIs
    setAcceptDrops(true);

    // Create actions for the toolbar, menu bar and tray/dock icon
    // Needs walletFrame to be initialized
    createActions();

    // Create application menu bar
    createMenuBar();

    // Create the toolbars
    createToolBars();

    // Create system tray icon and notification
    if (QSystemTrayIcon::isSystemTrayAvailable()) {
        createTrayIcon();
    }
    notificator = new Notificator(QApplication::applicationName(), trayIcon, this);

    // Create status bar
    statusBar();

    // Disable size grip because it looks ugly and nobody needs it
    statusBar()->setSizeGripEnabled(false);

    // Status bar notification icons
    QFrame *frameBlocks = new QFrame();
    frameBlocks->setContentsMargins(0,0,0,0);
    frameBlocks->setSizePolicy(QSizePolicy::Fixed, QSizePolicy::Preferred);
    QHBoxLayout *frameBlocksLayout = new QHBoxLayout(frameBlocks);
    frameBlocksLayout->setContentsMargins(3,0,3,0);
    frameBlocksLayout->setSpacing(3);
    unitDisplayControl = new UnitDisplayStatusBarControl(platformStyle);
    labelWalletEncryptionIcon = new GUIUtil::ThemedLabel(platformStyle);
    labelWalletHDStatusIcon = new GUIUtil::ThemedLabel(platformStyle);
    labelProxyIcon = new GUIUtil::ClickableLabel(platformStyle);
    connectionsControl = new GUIUtil::ClickableLabel(platformStyle);
    labelBlocksIcon = new GUIUtil::ClickableLabel(platformStyle);
    if(enableWallet)
    {
        frameBlocksLayout->addStretch();
        frameBlocksLayout->addWidget(unitDisplayControl);
        frameBlocksLayout->addStretch();
        frameBlocksLayout->addWidget(labelWalletEncryptionIcon);
        labelWalletEncryptionIcon->hide();
        frameBlocksLayout->addWidget(labelWalletHDStatusIcon);
        labelWalletHDStatusIcon->hide();
    }
    frameBlocksLayout->addWidget(labelProxyIcon);
    frameBlocksLayout->addStretch();
    frameBlocksLayout->addWidget(connectionsControl);
    frameBlocksLayout->addStretch();
    frameBlocksLayout->addWidget(labelBlocksIcon);
    frameBlocksLayout->addStretch();

    // Progress bar and label for blocks download
    progressBarLabel = new QLabel();
    progressBarLabel->setVisible(false);
    progressBar = new GUIUtil::ProgressBar();
    progressBar->setAlignment(Qt::AlignCenter);
    progressBar->setVisible(false);

    // Override style sheet for progress bar for styles that have a segmented progress bar,
    // as they make the text unreadable (workaround for issue #1071)
    // See https://doc.qt.io/qt-5/gallery.html
    QString curStyle = QApplication::style()->metaObject()->className();
    if(curStyle == "QWindowsStyle" || curStyle == "QWindowsXPStyle")
    {
        progressBar->setStyleSheet("QProgressBar { background-color: #e8e8e8; border: 1px solid grey; border-radius: 7px; padding: 1px; text-align: center; } QProgressBar::chunk { background: QLinearGradient(x1: 0, y1: 0, x2: 1, y2: 0, stop: 0 #FF8000, stop: 1 orange); border-radius: 7px; margin: 0px; }");
    }

    statusBar()->addWidget(progressBarLabel);
    statusBar()->addWidget(progressBar);
    statusBar()->addPermanentWidget(frameBlocks);

    // Install event filter to be able to catch status tip events (QEvent::StatusTip)
    this->installEventFilter(this);

    // Initially wallet actions should be disabled
    setWalletActionsEnabled(false);

    // Subscribe to notifications from core
    subscribeToCoreSignals();

    connect(labelProxyIcon, &GUIUtil::ClickableLabel::clicked, [this] {
        openOptionsDialogWithTab(OptionsDialog::TAB_NETWORK);
    });

    connect(labelBlocksIcon, &GUIUtil::ClickableLabel::clicked, this, &BitcoinGUI::showModalOverlay);
    connect(progressBar, &GUIUtil::ClickableProgressBar::clicked, this, &BitcoinGUI::showModalOverlay);

#ifdef Q_OS_MACOS
    m_app_nap_inhibitor = new CAppNapInhibitor;
#endif

    GUIUtil::handleCloseWindowShortcut(this);
}

BitcoinGUI::~BitcoinGUI()
{
    // Unsubscribe from notifications from core
    unsubscribeFromCoreSignals();

    QSettings settings;
    settings.setValue("MainWindowGeometry", saveGeometry());
    if(trayIcon) // Hide tray icon, as deleting will let it linger until quit (on Ubuntu)
        trayIcon->hide();
#ifdef Q_OS_MACOS
    delete m_app_nap_inhibitor;
    MacDockIconHandler::cleanup();
#endif

    delete rpcConsole;
}

void BitcoinGUI::createActions()
{
    QActionGroup *tabGroup = new QActionGroup(this);
    connect(modalOverlay, &ModalOverlay::triggered, tabGroup, &QActionGroup::setEnabled);

    overviewAction = new QAction(platformStyle->SingleColorIcon(":/icons/overview"), tr("&Overview"), this);
    overviewAction->setStatusTip(tr("Show general overview of wallet"));
    overviewAction->setToolTip(overviewAction->statusTip());
    overviewAction->setCheckable(true);
    overviewAction->setShortcut(QKeySequence(QStringLiteral("Alt+1")));
    tabGroup->addAction(overviewAction);

    sendCoinsAction = new QAction(platformStyle->SingleColorIcon(":/icons/send"), tr("&Send"), this);
    sendCoinsAction->setStatusTip(tr("Send coins to a Namecoin address"));
    sendCoinsAction->setToolTip(sendCoinsAction->statusTip());
    sendCoinsAction->setCheckable(true);
    sendCoinsAction->setShortcut(QKeySequence(QStringLiteral("Alt+2")));
    tabGroup->addAction(sendCoinsAction);

    receiveCoinsAction = new QAction(platformStyle->SingleColorIcon(":/icons/receiving_addresses"), tr("&Receive"), this);
    receiveCoinsAction->setStatusTip(tr("Request payments and name transfers (generates QR codes and namecoin: URIs)"));
    receiveCoinsAction->setToolTip(receiveCoinsAction->statusTip());
    receiveCoinsAction->setCheckable(true);
    receiveCoinsAction->setShortcut(QKeySequence(QStringLiteral("Alt+3")));
    tabGroup->addAction(receiveCoinsAction);

    historyAction = new QAction(platformStyle->SingleColorIcon(":/icons/history"), tr("&Transactions"), this);
    historyAction->setStatusTip(tr("Browse transaction history"));
    historyAction->setToolTip(historyAction->statusTip());
    historyAction->setCheckable(true);
    historyAction->setShortcut(QKeySequence(QStringLiteral("Alt+4")));
    tabGroup->addAction(historyAction);

    buyNamesAction = new QAction(platformStyle->SingleColorIcon(":/icons/bitcoin_transparent_letter"), tr("&Buy Names"), this);
    buyNamesAction->setStatusTip(tr("Register new names"));
    buyNamesAction->setToolTip(buyNamesAction->statusTip());
    buyNamesAction->setCheckable(true);
    buyNamesAction->setShortcut(QKeySequence(Qt::ALT + Qt::Key_5));
    tabGroup->addAction(buyNamesAction);

    buyNamesMenuAction = new QAction(buyNamesAction->text(), this);
    buyNamesMenuAction->setStatusTip(buyNamesAction->statusTip());
    buyNamesMenuAction->setToolTip(buyNamesMenuAction->statusTip());

    manageNamesAction = new QAction(platformStyle->SingleColorIcon(":/icons/bitcoin_transparent_letter"), tr("&Manage Names"), this);
    manageNamesAction->setStatusTip(tr("Manage registered names"));
    manageNamesAction->setToolTip(manageNamesAction->statusTip());
    manageNamesAction->setCheckable(true);
    manageNamesAction->setShortcut(QKeySequence(Qt::ALT + Qt::Key_6));
    tabGroup->addAction(manageNamesAction);

    manageNamesMenuAction = new QAction(manageNamesAction->text(), this);
    manageNamesMenuAction->setStatusTip(manageNamesAction->statusTip());
    manageNamesMenuAction->setToolTip(manageNamesMenuAction->statusTip());

#ifdef ENABLE_WALLET
    // These showNormalIfMinimized are needed because Send Coins and Receive Coins
    // can be triggered from the tray menu, and need to show the GUI to be useful.
    connect(overviewAction, &QAction::triggered, [this]{ showNormalIfMinimized(); });
    connect(overviewAction, &QAction::triggered, this, &BitcoinGUI::gotoOverviewPage);
    connect(sendCoinsAction, &QAction::triggered, [this]{ showNormalIfMinimized(); });
    connect(sendCoinsAction, &QAction::triggered, [this]{ gotoSendCoinsPage(); });
    connect(receiveCoinsAction, &QAction::triggered, [this]{ showNormalIfMinimized(); });
    connect(receiveCoinsAction, &QAction::triggered, this, &BitcoinGUI::gotoReceiveCoinsPage);
    connect(historyAction, &QAction::triggered, [this]{ showNormalIfMinimized(); });
    connect(historyAction, &QAction::triggered, this, &BitcoinGUI::gotoHistoryPage);
    connect(buyNamesAction, &QAction::triggered, [this]{ showNormalIfMinimized(); });
    connect(buyNamesAction, &QAction::triggered, this, &BitcoinGUI::gotoBuyNamesPage);
    connect(manageNamesAction, &QAction::triggered, [this]{ showNormalIfMinimized(); });
    connect(manageNamesAction, &QAction::triggered, this, &BitcoinGUI::gotoManageNamesPage);
#endif // ENABLE_WALLET

    quitAction = new QAction(tr("E&xit"), this);
    quitAction->setStatusTip(tr("Quit application"));
    quitAction->setShortcut(QKeySequence(tr("Ctrl+Q")));
    quitAction->setMenuRole(QAction::QuitRole);
    aboutAction = new QAction(tr("&About %1").arg(PACKAGE_NAME), this);
    aboutAction->setStatusTip(tr("Show information about %1").arg(PACKAGE_NAME));
    aboutAction->setMenuRole(QAction::AboutRole);
    aboutAction->setEnabled(false);
    aboutQtAction = new QAction(tr("About &Qt"), this);
    aboutQtAction->setStatusTip(tr("Show information about Qt"));
    aboutQtAction->setMenuRole(QAction::AboutQtRole);
    optionsAction = new QAction(tr("&Options…"), this);
    optionsAction->setStatusTip(tr("Modify configuration options for %1").arg(PACKAGE_NAME));
    optionsAction->setMenuRole(QAction::PreferencesRole);
    optionsAction->setEnabled(false);

    encryptWalletAction = new QAction(tr("&Encrypt Wallet…"), this);
    encryptWalletAction->setStatusTip(tr("Encrypt the private keys that belong to your wallet"));
    encryptWalletAction->setCheckable(true);
    backupWalletAction = new QAction(tr("&Backup Wallet…"), this);
    backupWalletAction->setStatusTip(tr("Backup wallet to another location"));
    changePassphraseAction = new QAction(tr("&Change Passphrase…"), this);
    changePassphraseAction->setStatusTip(tr("Change the passphrase used for wallet encryption"));
    signMessageAction = new QAction(tr("Sign &message…"), this);
    signMessageAction->setStatusTip(tr("Sign messages with your addresses to prove you own them"));
    verifyMessageAction = new QAction(tr("&Verify message…"), this);
    verifyMessageAction->setStatusTip(tr("Verify messages to ensure they were signed with specified addresses"));
    m_load_psbt_action = new QAction(tr("&Load PSBT from file…"), this);
    m_load_psbt_action->setStatusTip(tr("Load Partially Signed Transaction"));
    m_load_psbt_clipboard_action = new QAction(tr("Load PSBT from &clipboard…"), this);
    m_load_psbt_clipboard_action->setStatusTip(tr("Load Partially Signed Transaction from clipboard"));

    openRPCConsoleAction = new QAction(tr("Node window"), this);
    openRPCConsoleAction->setStatusTip(tr("Open node debugging and diagnostic console"));
    // initially disable the debug window menu item
    openRPCConsoleAction->setEnabled(false);
    openRPCConsoleAction->setObjectName("openRPCConsoleAction");

    usedSendingAddressesAction = new QAction(tr("&Sending addresses"), this);
    usedSendingAddressesAction->setStatusTip(tr("Show the list of used sending addresses and labels"));
    usedReceivingAddressesAction = new QAction(tr("&Receiving addresses"), this);
    usedReceivingAddressesAction->setStatusTip(tr("Show the list of used receiving addresses and labels"));

    openAction = new QAction(tr("Open &URI…"), this);
    openAction->setStatusTip(tr("Open a namecoin: URI"));

    m_open_wallet_action = new QAction(tr("Open Wallet"), this);
    m_open_wallet_action->setEnabled(false);
    m_open_wallet_action->setStatusTip(tr("Open a wallet"));
    m_open_wallet_menu = new QMenu(this);

    m_close_wallet_action = new QAction(tr("Close Wallet…"), this);
    m_close_wallet_action->setStatusTip(tr("Close wallet"));

    m_create_wallet_action = new QAction(tr("Create Wallet…"), this);
    m_create_wallet_action->setEnabled(false);
    m_create_wallet_action->setStatusTip(tr("Create a new wallet"));

    //: Name of the menu item that restores wallet from a backup file.
    m_restore_wallet_action = new QAction(tr("Restore Wallet…"), this);
    m_restore_wallet_action->setEnabled(false);
    //: Status tip for Restore Wallet menu item
    m_restore_wallet_action->setStatusTip(tr("Restore a wallet from a backup file"));

    m_close_all_wallets_action = new QAction(tr("Close All Wallets…"), this);
    m_close_all_wallets_action->setStatusTip(tr("Close all wallets"));

    m_migrate_wallet_action = new QAction(tr("Migrate Wallet"), this);
    m_migrate_wallet_action->setEnabled(false);
    m_migrate_wallet_action->setStatusTip(tr("Migrate a wallet"));

    showHelpMessageAction = new QAction(tr("&Command-line options"), this);
    showHelpMessageAction->setMenuRole(QAction::NoRole);
    showHelpMessageAction->setStatusTip(tr("Show the %1 help message to get a list with possible Namecoin command-line options").arg(PACKAGE_NAME));

    m_mask_values_action = new QAction(tr("&Mask values"), this);
    m_mask_values_action->setShortcut(QKeySequence(Qt::CTRL | Qt::SHIFT | Qt::Key_M));
    m_mask_values_action->setStatusTip(tr("Mask the values in the Overview tab"));
    m_mask_values_action->setCheckable(true);

    connect(quitAction, &QAction::triggered, this, &BitcoinGUI::quitRequested);
    connect(aboutAction, &QAction::triggered, this, &BitcoinGUI::aboutClicked);
    connect(aboutQtAction, &QAction::triggered, qApp, QApplication::aboutQt);
    connect(optionsAction, &QAction::triggered, this, &BitcoinGUI::optionsClicked);
    connect(showHelpMessageAction, &QAction::triggered, this, &BitcoinGUI::showHelpMessageClicked);
    connect(openRPCConsoleAction, &QAction::triggered, this, &BitcoinGUI::showDebugWindow);
    // prevents an open debug window from becoming stuck/unusable on client shutdown
    connect(quitAction, &QAction::triggered, rpcConsole, &QWidget::hide);

#ifdef ENABLE_WALLET
    if(walletFrame)
    {
        connect(encryptWalletAction, &QAction::triggered, walletFrame, &WalletFrame::encryptWallet);
        connect(backupWalletAction, &QAction::triggered, walletFrame, &WalletFrame::backupWallet);
        connect(changePassphraseAction, &QAction::triggered, walletFrame, &WalletFrame::changePassphrase);
        connect(signMessageAction, &QAction::triggered, [this]{ showNormalIfMinimized(); });
        connect(signMessageAction, &QAction::triggered, [this]{ gotoSignMessageTab(); });
        connect(m_load_psbt_action, &QAction::triggered, [this]{ gotoLoadPSBT(); });
        connect(m_load_psbt_clipboard_action, &QAction::triggered, [this]{ gotoLoadPSBT(true); });
        connect(verifyMessageAction, &QAction::triggered, [this]{ showNormalIfMinimized(); });
        connect(verifyMessageAction, &QAction::triggered, [this]{ gotoVerifyMessageTab(); });
        connect(usedSendingAddressesAction, &QAction::triggered, walletFrame, &WalletFrame::usedSendingAddresses);
        connect(usedReceivingAddressesAction, &QAction::triggered, walletFrame, &WalletFrame::usedReceivingAddresses);
        connect(openAction, &QAction::triggered, this, &BitcoinGUI::openClicked);
        connect(m_open_wallet_menu, &QMenu::aboutToShow, [this] {
            m_open_wallet_menu->clear();
            for (const std::pair<const std::string, bool>& i : m_wallet_controller->listWalletDir()) {
                const std::string& path = i.first;
                QString name = path.empty() ? QString("["+tr("default wallet")+"]") : QString::fromStdString(path);
                // Menu items remove single &. Single & are shown when && is in
                // the string, but only the first occurrence. So replace only
                // the first & with &&.
                name.replace(name.indexOf(QChar('&')), 1, QString("&&"));
                QAction* action = m_open_wallet_menu->addAction(name);

                if (i.second) {
                    // This wallet is already loaded
                    action->setEnabled(false);
                    continue;
                }

                connect(action, &QAction::triggered, [this, path] {
                    auto activity = new OpenWalletActivity(m_wallet_controller, this);
                    connect(activity, &OpenWalletActivity::opened, this, &BitcoinGUI::setCurrentWallet, Qt::QueuedConnection);
                    connect(activity, &OpenWalletActivity::opened, rpcConsole, &RPCConsole::setCurrentWallet, Qt::QueuedConnection);
                    activity->open(path);
                });
            }
            if (m_open_wallet_menu->isEmpty()) {
                QAction* action = m_open_wallet_menu->addAction(tr("No wallets available"));
                action->setEnabled(false);
            }
        });
        connect(m_restore_wallet_action, &QAction::triggered, [this] {
            //: Name of the wallet data file format.
            QString name_data_file = tr("Wallet Data");

            //: The title for Restore Wallet File Windows
            QString title_windows = tr("Load Wallet Backup");

            QString backup_file = GUIUtil::getOpenFileName(this, title_windows, QString(), name_data_file + QLatin1String(" (*.dat)"), nullptr);
            if (backup_file.isEmpty()) return;

            bool wallet_name_ok;
            /*: Title of pop-up window shown when the user is attempting to
                restore a wallet. */
            QString title = tr("Restore Wallet");
            //: Label of the input field where the name of the wallet is entered.
            QString label = tr("Wallet Name");
            QString wallet_name = QInputDialog::getText(this, title, label, QLineEdit::Normal, "", &wallet_name_ok);
            if (!wallet_name_ok || wallet_name.isEmpty()) return;

            auto activity = new RestoreWalletActivity(m_wallet_controller, this);
            connect(activity, &RestoreWalletActivity::restored, this, &BitcoinGUI::setCurrentWallet, Qt::QueuedConnection);
            connect(activity, &RestoreWalletActivity::restored, rpcConsole, &RPCConsole::setCurrentWallet, Qt::QueuedConnection);

            auto backup_file_path = fs::PathFromString(backup_file.toStdString());
            activity->restore(backup_file_path, wallet_name.toStdString());
        });
        connect(m_close_wallet_action, &QAction::triggered, [this] {
            m_wallet_controller->closeWallet(walletFrame->currentWalletModel(), this);
        });
        connect(m_create_wallet_action, &QAction::triggered, this, &BitcoinGUI::createWallet);
        connect(m_close_all_wallets_action, &QAction::triggered, [this] {
            m_wallet_controller->closeAllWallets(this);
        });
        connect(m_migrate_wallet_action, &QAction::triggered, [this] {
            auto activity = new MigrateWalletActivity(m_wallet_controller, this);
            connect(activity, &MigrateWalletActivity::migrated, this, &BitcoinGUI::setCurrentWallet);
            activity->migrate(walletFrame->currentWalletModel());
        });
        connect(m_mask_values_action, &QAction::toggled, this, &BitcoinGUI::setPrivacy);
        connect(m_mask_values_action, &QAction::toggled, this, &BitcoinGUI::enableHistoryAction);
    }
#endif // ENABLE_WALLET

    connect(new QShortcut(QKeySequence(Qt::CTRL | Qt::SHIFT | Qt::Key_C), this), &QShortcut::activated, this, &BitcoinGUI::showDebugWindowActivateConsole);
    connect(new QShortcut(QKeySequence(Qt::CTRL | Qt::SHIFT | Qt::Key_D), this), &QShortcut::activated, this, &BitcoinGUI::showDebugWindow);
}

void BitcoinGUI::createMenuBar()
{
    appMenuBar = menuBar();

    // Configure the menus
    QMenu *file = appMenuBar->addMenu(tr("&File"));
    if(walletFrame)
    {
        file->addAction(m_create_wallet_action);
        file->addAction(m_open_wallet_action);
        file->addAction(m_close_wallet_action);
        file->addAction(m_close_all_wallets_action);
        file->addAction(m_migrate_wallet_action);
        file->addSeparator();
        file->addAction(backupWalletAction);
        file->addAction(m_restore_wallet_action);
        file->addSeparator();
        file->addAction(openAction);
        file->addAction(signMessageAction);
        file->addAction(verifyMessageAction);
        file->addAction(m_load_psbt_action);
        file->addAction(m_load_psbt_clipboard_action);
        file->addSeparator();
    }
    file->addAction(quitAction);

    QMenu *settings = appMenuBar->addMenu(tr("&Settings"));
    if(walletFrame)
    {
        settings->addAction(encryptWalletAction);
        settings->addAction(changePassphraseAction);
        settings->addSeparator();
        settings->addAction(m_mask_values_action);
        settings->addSeparator();
    }
    settings->addAction(optionsAction);

    QMenu* window_menu = appMenuBar->addMenu(tr("&Window"));

    QAction* minimize_action = window_menu->addAction(tr("&Minimize"));
    minimize_action->setShortcut(QKeySequence(tr("Ctrl+M")));
    connect(minimize_action, &QAction::triggered, [] {
        QApplication::activeWindow()->showMinimized();
    });
    connect(qApp, &QApplication::focusWindowChanged, this, [minimize_action] (QWindow* window) {
        minimize_action->setEnabled(window != nullptr && (window->flags() & Qt::Dialog) != Qt::Dialog && window->windowState() != Qt::WindowMinimized);
    });

#ifdef Q_OS_MACOS
    QAction* zoom_action = window_menu->addAction(tr("Zoom"));
    connect(zoom_action, &QAction::triggered, [] {
        QWindow* window = qApp->focusWindow();
        if (window->windowState() != Qt::WindowMaximized) {
            window->showMaximized();
        } else {
            window->showNormal();
        }
    });

    connect(qApp, &QApplication::focusWindowChanged, this, [zoom_action] (QWindow* window) {
        zoom_action->setEnabled(window != nullptr);
    });
#endif

    if (walletFrame) {
#ifdef Q_OS_MACOS
        window_menu->addSeparator();
        QAction* main_window_action = window_menu->addAction(tr("Main Window"));
        connect(main_window_action, &QAction::triggered, [this] {
            GUIUtil::bringToFront(this);
        });
#endif
        window_menu->addSeparator();
        window_menu->addAction(usedSendingAddressesAction);
        window_menu->addAction(usedReceivingAddressesAction);
    }

    window_menu->addSeparator();
    for (RPCConsole::TabTypes tab_type : rpcConsole->tabs()) {
        QAction* tab_action = window_menu->addAction(rpcConsole->tabTitle(tab_type));
        tab_action->setShortcut(rpcConsole->tabShortcut(tab_type));
        connect(tab_action, &QAction::triggered, [this, tab_type] {
            rpcConsole->setTabFocus(tab_type);
            showDebugWindow();
        });
    }

    QMenu *help = appMenuBar->addMenu(tr("&Help"));
    help->addAction(showHelpMessageAction);
    help->addSeparator();
    help->addAction(aboutAction);
    help->addAction(aboutQtAction);
}

void BitcoinGUI::createToolBars()
{
    if(walletFrame)
    {
        QToolBar *toolbar = addToolBar(tr("Tabs toolbar"));
        appToolBar = toolbar;
        toolbar->setMovable(false);
        toolbar->setToolButtonStyle(Qt::ToolButtonTextBesideIcon);
        toolbar->addAction(overviewAction);
        toolbar->addAction(sendCoinsAction);
        toolbar->addAction(receiveCoinsAction);
        toolbar->addAction(historyAction);
        toolbar->addAction(buyNamesAction);
        toolbar->addAction(manageNamesAction);
        overviewAction->setChecked(true);

#ifdef ENABLE_WALLET
        QWidget *spacer = new QWidget();
        spacer->setSizePolicy(QSizePolicy::Expanding, QSizePolicy::Expanding);
        toolbar->addWidget(spacer);

        m_wallet_selector = new QComboBox();
        m_wallet_selector->setSizeAdjustPolicy(QComboBox::AdjustToContents);
        connect(m_wallet_selector, qOverload<int>(&QComboBox::currentIndexChanged), this, &BitcoinGUI::setCurrentWalletBySelectorIndex);

        m_wallet_selector_label = new QLabel();
        m_wallet_selector_label->setText(tr("Wallet:") + " ");
        m_wallet_selector_label->setBuddy(m_wallet_selector);

        m_wallet_selector_label_action = appToolBar->addWidget(m_wallet_selector_label);
        m_wallet_selector_action = appToolBar->addWidget(m_wallet_selector);

        m_wallet_selector_label_action->setVisible(false);
        m_wallet_selector_action->setVisible(false);
#endif
    }
}

void BitcoinGUI::setClientModel(ClientModel *_clientModel, interfaces::BlockAndHeaderTipInfo* tip_info)
{
    this->clientModel = _clientModel;
    if(_clientModel)
    {
        // Create system tray menu (or setup the dock menu) that late to prevent users from calling actions,
        // while the client has not yet fully loaded
        createTrayIconMenu();

        // Keep up to date with client
        setNetworkActive(m_node.getNetworkActive());
        connect(connectionsControl, &GUIUtil::ClickableLabel::clicked, [this] {
            GUIUtil::PopupMenu(m_network_context_menu, QCursor::pos());
        });
        connect(_clientModel, &ClientModel::numConnectionsChanged, this, &BitcoinGUI::setNumConnections);
        connect(_clientModel, &ClientModel::networkActiveChanged, this, &BitcoinGUI::setNetworkActive);

        modalOverlay->setKnownBestHeight(tip_info->header_height, QDateTime::fromSecsSinceEpoch(tip_info->header_time), /*presync=*/false);
        setNumBlocks(tip_info->block_height, QDateTime::fromSecsSinceEpoch(tip_info->block_time), tip_info->verification_progress, SyncType::BLOCK_SYNC, SynchronizationState::INIT_DOWNLOAD);
        connect(_clientModel, &ClientModel::numBlocksChanged, this, &BitcoinGUI::setNumBlocks);

        // Receive and report messages from client model
        connect(_clientModel, &ClientModel::message, [this](const QString &title, const QString &message, unsigned int style){
            this->message(title, message, style);
        });

        // Show progress dialog
        connect(_clientModel, &ClientModel::showProgress, this, &BitcoinGUI::showProgress);

        rpcConsole->setClientModel(_clientModel, tip_info->block_height, tip_info->block_time, tip_info->verification_progress);

        updateProxyIcon();

#ifdef ENABLE_WALLET
        if(walletFrame)
        {
            walletFrame->setClientModel(_clientModel);
        }
#endif // ENABLE_WALLET
        unitDisplayControl->setOptionsModel(_clientModel->getOptionsModel());

        OptionsModel* optionsModel = _clientModel->getOptionsModel();
        if (optionsModel && trayIcon) {
            // be aware of the tray icon disable state change reported by the OptionsModel object.
            connect(optionsModel, &OptionsModel::showTrayIconChanged, trayIcon, &QSystemTrayIcon::setVisible);

            // initialize the disable state of the tray icon with the current value in the model.
            trayIcon->setVisible(optionsModel->getShowTrayIcon());
        }

        m_mask_values_action->setChecked(_clientModel->getOptionsModel()->getOption(OptionsModel::OptionID::MaskValues).toBool());
    } else {
        if(trayIconMenu)
        {
            // Disable context menu on tray icon
            trayIconMenu->clear();
        }
        // Propagate cleared model to child objects
        rpcConsole->setClientModel(nullptr);
#ifdef ENABLE_WALLET
        if (walletFrame)
        {
            walletFrame->setClientModel(nullptr);
        }
#endif // ENABLE_WALLET
        unitDisplayControl->setOptionsModel(nullptr);
    }
}

#ifdef ENABLE_WALLET
void BitcoinGUI::enableHistoryAction(bool privacy)
{
    historyAction->setEnabled(!privacy);
    if (historyAction->isChecked()) gotoOverviewPage();
}

void BitcoinGUI::setWalletController(WalletController* wallet_controller, bool show_loading_minimized)
{
    assert(!m_wallet_controller);
    assert(wallet_controller);

    m_wallet_controller = wallet_controller;

    m_create_wallet_action->setEnabled(true);
    m_open_wallet_action->setEnabled(true);
    m_open_wallet_action->setMenu(m_open_wallet_menu);
    m_restore_wallet_action->setEnabled(true);

    GUIUtil::ExceptionSafeConnect(wallet_controller, &WalletController::walletAdded, this, &BitcoinGUI::addWallet);
    connect(wallet_controller, &WalletController::walletRemoved, this, &BitcoinGUI::removeWallet);
    connect(wallet_controller, &WalletController::destroyed, this, [this] {
        // wallet_controller gets destroyed manually, but it leaves our member copy dangling
        m_wallet_controller = nullptr;
    });

    auto activity = new LoadWalletsActivity(m_wallet_controller, this);
    activity->load(show_loading_minimized);
}

WalletController* BitcoinGUI::getWalletController()
{
    return m_wallet_controller;
}

void BitcoinGUI::addWallet(WalletModel* walletModel)
{
    if (!walletFrame || !m_wallet_controller) return;

    WalletView* wallet_view = new WalletView(walletModel, platformStyle, walletFrame);
    if (!walletFrame->addView(wallet_view)) return;

    rpcConsole->addWallet(walletModel);
    if (m_wallet_selector->count() == 0) {
        setWalletActionsEnabled(true);
    } else if (m_wallet_selector->count() == 1) {
        m_wallet_selector_label_action->setVisible(true);
        m_wallet_selector_action->setVisible(true);
    }

    connect(wallet_view, &WalletView::outOfSyncWarningClicked, this, &BitcoinGUI::showModalOverlay);
    connect(wallet_view, &WalletView::transactionClicked, this, &BitcoinGUI::gotoHistoryPage);
    connect(wallet_view, &WalletView::coinsSent, this, &BitcoinGUI::gotoHistoryPage);
    connect(wallet_view, &WalletView::message, [this](const QString& title, const QString& message, unsigned int style) {
        this->message(title, message, style);
    });
    connect(wallet_view, &WalletView::encryptionStatusChanged, this, &BitcoinGUI::updateWalletStatus);
    connect(wallet_view, &WalletView::incomingTransaction, this, &BitcoinGUI::incomingTransaction);
    connect(this, &BitcoinGUI::setPrivacy, wallet_view, &WalletView::setPrivacy);
    const bool privacy = isPrivacyModeActivated();
    wallet_view->setPrivacy(privacy);
    enableHistoryAction(privacy);
    const QString display_name = walletModel->getDisplayName();
    m_wallet_selector->addItem(display_name, QVariant::fromValue(walletModel));
}

void BitcoinGUI::removeWallet(WalletModel* walletModel)
{
    if (!walletFrame) return;

    labelWalletHDStatusIcon->hide();
    labelWalletEncryptionIcon->hide();

    int index = m_wallet_selector->findData(QVariant::fromValue(walletModel));
    m_wallet_selector->removeItem(index);
    if (m_wallet_selector->count() == 0) {
        setWalletActionsEnabled(false);
        overviewAction->setChecked(true);
    } else if (m_wallet_selector->count() == 1) {
        m_wallet_selector_label_action->setVisible(false);
        m_wallet_selector_action->setVisible(false);
    }
    rpcConsole->removeWallet(walletModel);
    walletFrame->removeWallet(walletModel);
    updateWindowTitle();
}

void BitcoinGUI::setCurrentWallet(WalletModel* wallet_model)
{
    if (!walletFrame || !m_wallet_controller) return;
    walletFrame->setCurrentWallet(wallet_model);
    for (int index = 0; index < m_wallet_selector->count(); ++index) {
        if (m_wallet_selector->itemData(index).value<WalletModel*>() == wallet_model) {
            m_wallet_selector->setCurrentIndex(index);
            break;
        }
    }
    updateWindowTitle();
    m_migrate_wallet_action->setEnabled(wallet_model->wallet().isLegacy());
}

void BitcoinGUI::setCurrentWalletBySelectorIndex(int index)
{
    WalletModel* wallet_model = m_wallet_selector->itemData(index).value<WalletModel*>();
    if (wallet_model) setCurrentWallet(wallet_model);
}

void BitcoinGUI::removeAllWallets()
{
    if(!walletFrame)
        return;
    setWalletActionsEnabled(false);
    walletFrame->removeAllWallets();
}
#endif // ENABLE_WALLET

void BitcoinGUI::setWalletActionsEnabled(bool enabled)
{
    overviewAction->setEnabled(enabled);
    sendCoinsAction->setEnabled(enabled);
    receiveCoinsAction->setEnabled(enabled);
    historyAction->setEnabled(enabled);
    buyNamesAction->setEnabled(enabled);
    manageNamesAction->setEnabled(enabled);
    encryptWalletAction->setEnabled(enabled);
    backupWalletAction->setEnabled(enabled);
    changePassphraseAction->setEnabled(enabled);
    signMessageAction->setEnabled(enabled);
    verifyMessageAction->setEnabled(enabled);
    usedSendingAddressesAction->setEnabled(enabled);
    usedReceivingAddressesAction->setEnabled(enabled);
    openAction->setEnabled(enabled);
    m_close_wallet_action->setEnabled(enabled);
    m_close_all_wallets_action->setEnabled(enabled);
    m_migrate_wallet_action->setEnabled(enabled);
}

void BitcoinGUI::createTrayIcon()
{
    assert(QSystemTrayIcon::isSystemTrayAvailable());

#ifndef Q_OS_MACOS
    if (QSystemTrayIcon::isSystemTrayAvailable()) {
        trayIcon = new QSystemTrayIcon(m_network_style->getTrayAndWindowIcon(), this);
        QString toolTip = tr("%1 client").arg(PACKAGE_NAME) + " " + m_network_style->getTitleAddText();
        trayIcon->setToolTip(toolTip);
    }
#endif
}

void BitcoinGUI::createTrayIconMenu()
{
#ifndef Q_OS_MACOS
    if (!trayIcon) return;
#endif // Q_OS_MACOS

    // Configuration of the tray icon (or Dock icon) menu.
    QAction* show_hide_action{nullptr};
#ifndef Q_OS_MACOS
    // Note: On macOS, the Dock icon's menu already has Show / Hide action.
    show_hide_action = trayIconMenu->addAction(QString(), this, &BitcoinGUI::toggleHidden);
    trayIconMenu->addSeparator();
#endif // Q_OS_MACOS

    QAction* send_action{nullptr};
    QAction* receive_action{nullptr};
    QAction* buyNames_action{nullptr};
    QAction* manageNames_action{nullptr};
    QAction* sign_action{nullptr};
    QAction* verify_action{nullptr};
    if (enableWallet) {
        send_action = trayIconMenu->addAction(sendCoinsAction->text(), sendCoinsAction, &QAction::trigger);
        receive_action = trayIconMenu->addAction(receiveCoinsAction->text(), receiveCoinsAction, &QAction::trigger);
        buyNames_action = trayIconMenu->addAction(buyNamesMenuAction->text(), buyNamesAction, &QAction::trigger);
        manageNames_action = trayIconMenu->addAction(manageNamesMenuAction->text(), manageNamesAction, &QAction::trigger);
        trayIconMenu->addSeparator();
        sign_action = trayIconMenu->addAction(signMessageAction->text(), signMessageAction, &QAction::trigger);
        verify_action = trayIconMenu->addAction(verifyMessageAction->text(), verifyMessageAction, &QAction::trigger);
        trayIconMenu->addSeparator();
    }
    QAction* options_action = trayIconMenu->addAction(optionsAction->text(), optionsAction, &QAction::trigger);
    options_action->setMenuRole(QAction::PreferencesRole);
    QAction* node_window_action = trayIconMenu->addAction(openRPCConsoleAction->text(), openRPCConsoleAction, &QAction::trigger);
    QAction* quit_action{nullptr};
#ifndef Q_OS_MACOS
    // Note: On macOS, the Dock icon's menu already has Quit action.
    trayIconMenu->addSeparator();
    quit_action = trayIconMenu->addAction(quitAction->text(), quitAction, &QAction::trigger);

    trayIcon->setContextMenu(trayIconMenu.get());
    connect(trayIcon, &QSystemTrayIcon::activated, [this](QSystemTrayIcon::ActivationReason reason) {
        if (reason == QSystemTrayIcon::Trigger) {
            // Click on system tray icon triggers show/hide of the main window
            toggleHidden();
        }
    });
#else
    // Note: On macOS, the Dock icon is used to provide the tray's functionality.
    MacDockIconHandler* dockIconHandler = MacDockIconHandler::instance();
    connect(dockIconHandler, &MacDockIconHandler::dockIconClicked, [this] {
        if (m_node.shutdownRequested()) return; // nothing to show, node is shutting down.
        show();
        activateWindow();
    });
    trayIconMenu->setAsDockMenu();
#endif // Q_OS_MACOS

    connect(
        // Using QSystemTrayIcon::Context is not reliable.
        // See https://bugreports.qt.io/browse/QTBUG-91697
        trayIconMenu.get(), &QMenu::aboutToShow,
<<<<<<< HEAD
        [this, show_hide_action, send_action, receive_action, buyNames_action, manageNames_action, sign_action, verify_action, options_action, node_window_action, quit_action] {
=======
        [this, show_hide_action, send_action, receive_action, sign_action, verify_action, options_action, node_window_action, quit_action] {
            if (m_node.shutdownRequested()) return; // nothing to do, node is shutting down.

>>>>>>> 6297241d
            if (show_hide_action) show_hide_action->setText(
                (!isHidden() && !isMinimized() && !GUIUtil::isObscured(this)) ?
                    tr("&Hide") :
                    tr("S&how"));
            if (QApplication::activeModalWidget()) {
                for (QAction* a : trayIconMenu.get()->actions()) {
                    a->setEnabled(false);
                }
            } else {
                if (show_hide_action) show_hide_action->setEnabled(true);
                if (enableWallet) {
                    send_action->setEnabled(sendCoinsAction->isEnabled());
                    receive_action->setEnabled(receiveCoinsAction->isEnabled());
                    buyNames_action->setEnabled(buyNamesAction->isEnabled());
                    manageNames_action->setEnabled(manageNamesAction->isEnabled());
                    sign_action->setEnabled(signMessageAction->isEnabled());
                    verify_action->setEnabled(verifyMessageAction->isEnabled());
                }
                options_action->setEnabled(optionsAction->isEnabled());
                node_window_action->setEnabled(openRPCConsoleAction->isEnabled());
                if (quit_action) quit_action->setEnabled(true);
            }
        });
}

void BitcoinGUI::optionsClicked()
{
    openOptionsDialogWithTab(OptionsDialog::TAB_MAIN);
}

void BitcoinGUI::aboutClicked()
{
    if(!clientModel)
        return;

    auto dlg = new HelpMessageDialog(this, /*about=*/true);
    GUIUtil::ShowModalDialogAsynchronously(dlg);
}

void BitcoinGUI::showDebugWindow()
{
    GUIUtil::bringToFront(rpcConsole);
    Q_EMIT consoleShown(rpcConsole);
}

void BitcoinGUI::showDebugWindowActivateConsole()
{
    rpcConsole->setTabFocus(RPCConsole::TabTypes::CONSOLE);
    showDebugWindow();
}

void BitcoinGUI::showHelpMessageClicked()
{
    GUIUtil::bringToFront(helpMessageDialog);
}

#ifdef ENABLE_WALLET
void BitcoinGUI::openClicked()
{
    OpenURIDialog dlg(platformStyle, this);
    if(dlg.exec())
    {
        Q_EMIT receivedURI(dlg.getURI());
    }
}

void BitcoinGUI::gotoOverviewPage()
{
    overviewAction->setChecked(true);
    if (walletFrame) walletFrame->gotoOverviewPage();
}

void BitcoinGUI::gotoHistoryPage()
{
    historyAction->setChecked(true);
    if (walletFrame) walletFrame->gotoHistoryPage();
}

void BitcoinGUI::gotoReceiveCoinsPage()
{
    receiveCoinsAction->setChecked(true);
    if (walletFrame) walletFrame->gotoReceiveCoinsPage();
}

void BitcoinGUI::gotoSendCoinsPage(QString addr)
{
    sendCoinsAction->setChecked(true);
    if (walletFrame) walletFrame->gotoSendCoinsPage(addr);
}

void BitcoinGUI::gotoBuyNamesPage()
{
    buyNamesAction->setChecked(true);
    if (walletFrame) walletFrame->gotoBuyNamesPage();
}

void BitcoinGUI::gotoManageNamesPage()
{
    manageNamesAction->setChecked(true);
    if (walletFrame) walletFrame->gotoManageNamesPage();
}

void BitcoinGUI::gotoSignMessageTab(QString addr)
{
    if (walletFrame) walletFrame->gotoSignMessageTab(addr);
}

void BitcoinGUI::gotoVerifyMessageTab(QString addr)
{
    if (walletFrame) walletFrame->gotoVerifyMessageTab(addr);
}
void BitcoinGUI::gotoLoadPSBT(bool from_clipboard)
{
    if (walletFrame) walletFrame->gotoLoadPSBT(from_clipboard);
}
#endif // ENABLE_WALLET

void BitcoinGUI::updateNetworkState()
{
    int count = clientModel->getNumConnections();
    QString icon;
    switch(count)
    {
    case 0: icon = ":/icons/connect_0"; break;
    case 1: case 2: case 3: icon = ":/icons/connect_1"; break;
    case 4: case 5: case 6: icon = ":/icons/connect_2"; break;
    case 7: case 8: case 9: icon = ":/icons/connect_3"; break;
    default: icon = ":/icons/connect_4"; break;
    }

    QString tooltip;

    if (m_node.getNetworkActive()) {
        //: A substring of the tooltip.
        tooltip = tr("%n active connection(s) to Namecoin network.", "", count);
    } else {
        //: A substring of the tooltip.
        tooltip = tr("Network activity disabled.");
        icon = ":/icons/network_disabled";
    }

    // Don't word-wrap this (fixed-width) tooltip
    tooltip = QLatin1String("<nobr>") + tooltip + QLatin1String("<br>") +
              //: A substring of the tooltip. "More actions" are available via the context menu.
              tr("Click for more actions.") + QLatin1String("</nobr>");
    connectionsControl->setToolTip(tooltip);

    connectionsControl->setThemedPixmap(icon, STATUSBAR_ICONSIZE, STATUSBAR_ICONSIZE);
}

void BitcoinGUI::setNumConnections(int count)
{
    updateNetworkState();
}

void BitcoinGUI::setNetworkActive(bool network_active)
{
    updateNetworkState();
    m_network_context_menu->clear();
    m_network_context_menu->addAction(
        //: A context menu item. The "Peers tab" is an element of the "Node window".
        tr("Show Peers tab"),
        [this] {
            rpcConsole->setTabFocus(RPCConsole::TabTypes::PEERS);
            showDebugWindow();
        });
    m_network_context_menu->addAction(
        network_active ?
            //: A context menu item.
            tr("Disable network activity") :
            //: A context menu item. The network activity was disabled previously.
            tr("Enable network activity"),
        [this, new_state = !network_active] { m_node.setNetworkActive(new_state); });
}

void BitcoinGUI::updateHeadersSyncProgressLabel()
{
    int64_t headersTipTime = clientModel->getHeaderTipTime();
    int headersTipHeight = clientModel->getHeaderTipHeight();
    int estHeadersLeft = (GetTime() - headersTipTime) / Params().GetConsensus().nPowTargetSpacing;
    if (estHeadersLeft > HEADER_HEIGHT_DELTA_SYNC)
        progressBarLabel->setText(tr("Syncing Headers (%1%)…").arg(QString::number(100.0 / (headersTipHeight+estHeadersLeft)*headersTipHeight, 'f', 1)));
}

void BitcoinGUI::updateHeadersPresyncProgressLabel(int64_t height, const QDateTime& blockDate)
{
    int estHeadersLeft = blockDate.secsTo(QDateTime::currentDateTime()) / Params().GetConsensus().nPowTargetSpacing;
    if (estHeadersLeft > HEADER_HEIGHT_DELTA_SYNC)
        progressBarLabel->setText(tr("Pre-syncing Headers (%1%)…").arg(QString::number(100.0 / (height+estHeadersLeft)*height, 'f', 1)));
}

void BitcoinGUI::openOptionsDialogWithTab(OptionsDialog::Tab tab)
{
    if (!clientModel || !clientModel->getOptionsModel())
        return;

    auto dlg = new OptionsDialog(this, enableWallet);
    connect(dlg, &OptionsDialog::quitOnReset, this, &BitcoinGUI::quitRequested);
    dlg->setCurrentTab(tab);
    dlg->setClientModel(clientModel);
    dlg->setModel(clientModel->getOptionsModel());
    GUIUtil::ShowModalDialogAsynchronously(dlg);
}

void BitcoinGUI::setNumBlocks(int count, const QDateTime& blockDate, double nVerificationProgress, SyncType synctype, SynchronizationState sync_state)
{
// Disabling macOS App Nap on initial sync, disk and reindex operations.
#ifdef Q_OS_MACOS
    if (sync_state == SynchronizationState::POST_INIT) {
        m_app_nap_inhibitor->enableAppNap();
    } else {
        m_app_nap_inhibitor->disableAppNap();
    }
#endif

    if (modalOverlay)
    {
        if (synctype != SyncType::BLOCK_SYNC)
            modalOverlay->setKnownBestHeight(count, blockDate, synctype == SyncType::HEADER_PRESYNC);
        else
            modalOverlay->tipUpdate(count, blockDate, nVerificationProgress);
    }
    if (!clientModel)
        return;

    // Prevent orphan statusbar messages (e.g. hover Quit in main menu, wait until chain-sync starts -> garbled text)
    statusBar()->clearMessage();

    // Acquire current block source
    BlockSource blockSource{clientModel->getBlockSource()};
    switch (blockSource) {
        case BlockSource::NETWORK:
            if (synctype == SyncType::HEADER_PRESYNC) {
                updateHeadersPresyncProgressLabel(count, blockDate);
                return;
            } else if (synctype == SyncType::HEADER_SYNC) {
                updateHeadersSyncProgressLabel();
                return;
            }
            progressBarLabel->setText(tr("Synchronizing with network…"));
            updateHeadersSyncProgressLabel();
            break;
        case BlockSource::DISK:
            if (synctype != SyncType::BLOCK_SYNC) {
                progressBarLabel->setText(tr("Indexing blocks on disk…"));
            } else {
                progressBarLabel->setText(tr("Processing blocks on disk…"));
            }
            break;
        case BlockSource::NONE:
            if (synctype != SyncType::BLOCK_SYNC) {
                return;
            }
            progressBarLabel->setText(tr("Connecting to peers…"));
            break;
    }

    QString tooltip;

    QDateTime currentDate = QDateTime::currentDateTime();
    qint64 secs = blockDate.secsTo(currentDate);

    tooltip = tr("Processed %n block(s) of transaction history.", "", count);

    // Set icon state: spinning if catching up, tick otherwise
    if (secs < MAX_BLOCK_TIME_GAP) {
        tooltip = tr("Up to date") + QString(".<br>") + tooltip;
        labelBlocksIcon->setThemedPixmap(QStringLiteral(":/icons/synced"), STATUSBAR_ICONSIZE, STATUSBAR_ICONSIZE);

#ifdef ENABLE_WALLET
        if(walletFrame)
        {
            walletFrame->showOutOfSyncWarning(false);
            modalOverlay->showHide(true, true);
        }
#endif // ENABLE_WALLET

        progressBarLabel->setVisible(false);
        progressBar->setVisible(false);
    }
    else
    {
        QString timeBehindText = GUIUtil::formatNiceTimeOffset(secs);

        progressBarLabel->setVisible(true);
        progressBar->setFormat(tr("%1 behind").arg(timeBehindText));
        progressBar->setMaximum(1000000000);
        progressBar->setValue(nVerificationProgress * 1000000000.0 + 0.5);
        progressBar->setVisible(true);

        tooltip = tr("Catching up…") + QString("<br>") + tooltip;
        if(count != prevBlocks)
        {
            labelBlocksIcon->setThemedPixmap(
                QString(":/animation/spinner-%1").arg(spinnerFrame, 3, 10, QChar('0')),
                STATUSBAR_ICONSIZE, STATUSBAR_ICONSIZE);
            spinnerFrame = (spinnerFrame + 1) % SPINNER_FRAMES;
        }
        prevBlocks = count;

#ifdef ENABLE_WALLET
        if(walletFrame)
        {
            walletFrame->showOutOfSyncWarning(true);
            modalOverlay->showHide();
        }
#endif // ENABLE_WALLET

        tooltip += QString("<br>");
        tooltip += tr("Last received block was generated %1 ago.").arg(timeBehindText);
        tooltip += QString("<br>");
        tooltip += tr("Transactions after this will not yet be visible.");
    }

    // Don't word-wrap this (fixed-width) tooltip
    tooltip = QString("<nobr>") + tooltip + QString("</nobr>");

    labelBlocksIcon->setToolTip(tooltip);
    progressBarLabel->setToolTip(tooltip);
    progressBar->setToolTip(tooltip);
}

void BitcoinGUI::createWallet()
{
#ifdef ENABLE_WALLET
#ifndef USE_SQLITE
    // Compiled without sqlite support (required for descriptor wallets)
    message(tr("Error creating wallet"), tr("Cannot create new wallet, the software was compiled without sqlite support (required for descriptor wallets)"), CClientUIInterface::MSG_ERROR);
    return;
#endif // USE_SQLITE
    auto activity = new CreateWalletActivity(getWalletController(), this);
    connect(activity, &CreateWalletActivity::created, this, &BitcoinGUI::setCurrentWallet);
    connect(activity, &CreateWalletActivity::created, rpcConsole, &RPCConsole::setCurrentWallet);
    activity->create();
#endif // ENABLE_WALLET
}

void BitcoinGUI::message(const QString& title, QString message, unsigned int style, bool* ret, const QString& detailed_message)
{
    // Default title. On macOS, the window title is ignored (as required by the macOS Guidelines).
    QString strTitle{PACKAGE_NAME};
    // Default to information icon
    int nMBoxIcon = QMessageBox::Information;
    int nNotifyIcon = Notificator::Information;

    QString msgType;
    if (!title.isEmpty()) {
        msgType = title;
    } else {
        switch (style) {
        case CClientUIInterface::MSG_ERROR:
            msgType = tr("Error");
            message = tr("Error: %1").arg(message);
            break;
        case CClientUIInterface::MSG_WARNING:
            msgType = tr("Warning");
            message = tr("Warning: %1").arg(message);
            break;
        case CClientUIInterface::MSG_INFORMATION:
            msgType = tr("Information");
            // No need to prepend the prefix here.
            break;
        default:
            break;
        }
    }

    if (!msgType.isEmpty()) {
        strTitle += " - " + msgType;
    }

    if (style & CClientUIInterface::ICON_ERROR) {
        nMBoxIcon = QMessageBox::Critical;
        nNotifyIcon = Notificator::Critical;
    } else if (style & CClientUIInterface::ICON_WARNING) {
        nMBoxIcon = QMessageBox::Warning;
        nNotifyIcon = Notificator::Warning;
    }

    if (style & CClientUIInterface::MODAL) {
        // Check for buttons, use OK as default, if none was supplied
        QMessageBox::StandardButton buttons;
        if (!(buttons = (QMessageBox::StandardButton)(style & CClientUIInterface::BTN_MASK)))
            buttons = QMessageBox::Ok;

        showNormalIfMinimized();
        QMessageBox mBox(static_cast<QMessageBox::Icon>(nMBoxIcon), strTitle, message, buttons, this);
        mBox.setTextFormat(Qt::PlainText);
        mBox.setDetailedText(detailed_message);
        int r = mBox.exec();
        if (ret != nullptr)
            *ret = r == QMessageBox::Ok;
    } else {
        notificator->notify(static_cast<Notificator::Class>(nNotifyIcon), strTitle, message);
    }
}

void BitcoinGUI::changeEvent(QEvent *e)
{
    if (e->type() == QEvent::PaletteChange) {
        overviewAction->setIcon(platformStyle->SingleColorIcon(QStringLiteral(":/icons/overview")));
        sendCoinsAction->setIcon(platformStyle->SingleColorIcon(QStringLiteral(":/icons/send")));
        receiveCoinsAction->setIcon(platformStyle->SingleColorIcon(QStringLiteral(":/icons/receiving_addresses")));
        historyAction->setIcon(platformStyle->SingleColorIcon(QStringLiteral(":/icons/history")));
    }

    QMainWindow::changeEvent(e);

#ifndef Q_OS_MACOS // Ignored on Mac
    if(e->type() == QEvent::WindowStateChange)
    {
        if(clientModel && clientModel->getOptionsModel() && clientModel->getOptionsModel()->getMinimizeToTray())
        {
            QWindowStateChangeEvent *wsevt = static_cast<QWindowStateChangeEvent*>(e);
            if(!(wsevt->oldState() & Qt::WindowMinimized) && isMinimized())
            {
                QTimer::singleShot(0, this, &BitcoinGUI::hide);
                e->ignore();
            }
            else if((wsevt->oldState() & Qt::WindowMinimized) && !isMinimized())
            {
                QTimer::singleShot(0, this, &BitcoinGUI::show);
                e->ignore();
            }
        }
    }
#endif
}

void BitcoinGUI::closeEvent(QCloseEvent *event)
{
#ifndef Q_OS_MACOS // Ignored on Mac
    if(clientModel && clientModel->getOptionsModel())
    {
        if(!clientModel->getOptionsModel()->getMinimizeOnClose())
        {
            // close rpcConsole in case it was open to make some space for the shutdown window
            rpcConsole->close();

            Q_EMIT quitRequested();
        }
        else
        {
            QMainWindow::showMinimized();
            event->ignore();
        }
    }
#else
    QMainWindow::closeEvent(event);
#endif
}

void BitcoinGUI::showEvent(QShowEvent *event)
{
    // enable the debug window when the main window shows up
    openRPCConsoleAction->setEnabled(true);
    aboutAction->setEnabled(true);
    optionsAction->setEnabled(true);
}

#ifdef ENABLE_WALLET
void BitcoinGUI::incomingTransaction(const QString& date, BitcoinUnit unit, const CAmount& amount, const QString& type, const QString& address, const QString& label, const QString& walletName)
{
    // On new transaction, make an info balloon
    QString msg = tr("Date: %1\n").arg(date) +
                  tr("Amount: %1\n").arg(BitcoinUnits::formatWithUnit(unit, amount, true));
    if (m_node.walletLoader().getWallets().size() > 1 && !walletName.isEmpty()) {
        msg += tr("Wallet: %1\n").arg(walletName);
    }
    msg += tr("Type: %1\n").arg(type);
    if (!label.isEmpty())
        msg += tr("Label: %1\n").arg(label);
    else if (!address.isEmpty())
        msg += tr("Address: %1\n").arg(address);
    message((amount)<0 ? tr("Sent transaction") : tr("Incoming transaction"),
             msg, CClientUIInterface::MSG_INFORMATION);
}
#endif // ENABLE_WALLET

void BitcoinGUI::dragEnterEvent(QDragEnterEvent *event)
{
    // Accept only URIs
    if(event->mimeData()->hasUrls())
        event->acceptProposedAction();
}

void BitcoinGUI::dropEvent(QDropEvent *event)
{
    if(event->mimeData()->hasUrls())
    {
        for (const QUrl &uri : event->mimeData()->urls())
        {
            Q_EMIT receivedURI(uri.toString());
        }
    }
    event->acceptProposedAction();
}

bool BitcoinGUI::eventFilter(QObject *object, QEvent *event)
{
    // Catch status tip events
    if (event->type() == QEvent::StatusTip)
    {
        // Prevent adding text from setStatusTip(), if we currently use the status bar for displaying other stuff
        if (progressBarLabel->isVisible() || progressBar->isVisible())
            return true;
    }
    return QMainWindow::eventFilter(object, event);
}

#ifdef ENABLE_WALLET
bool BitcoinGUI::handlePaymentRequest(const SendCoinsRecipient& recipient)
{
    // URI has to be valid
    if (walletFrame && walletFrame->handlePaymentRequest(recipient))
    {
        showNormalIfMinimized();
        gotoSendCoinsPage();
        return true;
    }
    return false;
}

void BitcoinGUI::setHDStatus(bool privkeyDisabled, int hdEnabled)
{
    labelWalletHDStatusIcon->setThemedPixmap(privkeyDisabled ? QStringLiteral(":/icons/eye") : hdEnabled ? QStringLiteral(":/icons/hd_enabled") : QStringLiteral(":/icons/hd_disabled"), STATUSBAR_ICONSIZE, STATUSBAR_ICONSIZE);
    labelWalletHDStatusIcon->setToolTip(privkeyDisabled ? tr("Private key <b>disabled</b>") : hdEnabled ? tr("HD key generation is <b>enabled</b>") : tr("HD key generation is <b>disabled</b>"));
    labelWalletHDStatusIcon->show();
}

void BitcoinGUI::setEncryptionStatus(int status)
{
    switch(status)
    {
    case WalletModel::NoKeys:
        labelWalletEncryptionIcon->hide();
        encryptWalletAction->setChecked(false);
        changePassphraseAction->setEnabled(false);
        encryptWalletAction->setEnabled(false);
        break;
    case WalletModel::Unencrypted:
        labelWalletEncryptionIcon->hide();
        encryptWalletAction->setChecked(false);
        changePassphraseAction->setEnabled(false);
        encryptWalletAction->setEnabled(true);
        break;
    case WalletModel::Unlocked:
        labelWalletEncryptionIcon->show();
        labelWalletEncryptionIcon->setThemedPixmap(QStringLiteral(":/icons/lock_open"), STATUSBAR_ICONSIZE, STATUSBAR_ICONSIZE);
        labelWalletEncryptionIcon->setToolTip(tr("Wallet is <b>encrypted</b> and currently <b>unlocked</b>"));
        encryptWalletAction->setChecked(true);
        changePassphraseAction->setEnabled(true);
        encryptWalletAction->setEnabled(false);
        break;
    case WalletModel::Locked:
        labelWalletEncryptionIcon->show();
        labelWalletEncryptionIcon->setThemedPixmap(QStringLiteral(":/icons/lock_closed"), STATUSBAR_ICONSIZE, STATUSBAR_ICONSIZE);
        labelWalletEncryptionIcon->setToolTip(tr("Wallet is <b>encrypted</b> and currently <b>locked</b>"));
        encryptWalletAction->setChecked(true);
        changePassphraseAction->setEnabled(true);
        encryptWalletAction->setEnabled(false);
        break;
    }
}

void BitcoinGUI::updateWalletStatus()
{
    assert(walletFrame);

    WalletView * const walletView = walletFrame->currentWalletView();
    if (!walletView) {
        return;
    }
    WalletModel * const walletModel = walletView->getWalletModel();
    setEncryptionStatus(walletModel->getEncryptionStatus());
    setHDStatus(walletModel->wallet().privateKeysDisabled(), walletModel->wallet().hdEnabled());
}
#endif // ENABLE_WALLET

void BitcoinGUI::updateProxyIcon()
{
    std::string ip_port;
    bool proxy_enabled = clientModel->getProxyInfo(ip_port);

    if (proxy_enabled) {
        if (!GUIUtil::HasPixmap(labelProxyIcon)) {
            QString ip_port_q = QString::fromStdString(ip_port);
            labelProxyIcon->setThemedPixmap((":/icons/proxy"), STATUSBAR_ICONSIZE, STATUSBAR_ICONSIZE);
            labelProxyIcon->setToolTip(tr("Proxy is <b>enabled</b>: %1").arg(ip_port_q));
        } else {
            labelProxyIcon->show();
        }
    } else {
        labelProxyIcon->hide();
    }
}

void BitcoinGUI::updateWindowTitle()
{
    QString window_title = PACKAGE_NAME;
#ifdef ENABLE_WALLET
    if (walletFrame) {
        WalletModel* const wallet_model = walletFrame->currentWalletModel();
        if (wallet_model && !wallet_model->getWalletName().isEmpty()) {
            window_title += " - " + wallet_model->getDisplayName();
        }
    }
#endif
    if (!m_network_style->getTitleAddText().isEmpty()) {
        window_title += " - " + m_network_style->getTitleAddText();
    }
    setWindowTitle(window_title);
}

void BitcoinGUI::showNormalIfMinimized(bool fToggleHidden)
{
    if(!clientModel)
        return;

    if (!isHidden() && !isMinimized() && !GUIUtil::isObscured(this) && fToggleHidden) {
        hide();
    } else {
        GUIUtil::bringToFront(this);
    }
}

void BitcoinGUI::toggleHidden()
{
    showNormalIfMinimized(true);
}

void BitcoinGUI::detectShutdown()
{
    if (m_node.shutdownRequested())
    {
        if(rpcConsole)
            rpcConsole->hide();
        Q_EMIT quitRequested();
    }
}

void BitcoinGUI::showProgress(const QString &title, int nProgress)
{
    if (nProgress == 0) {
        progressDialog = new QProgressDialog(title, QString(), 0, 100);
        GUIUtil::PolishProgressDialog(progressDialog);
        progressDialog->setWindowModality(Qt::ApplicationModal);
        progressDialog->setAutoClose(false);
        progressDialog->setValue(0);
    } else if (nProgress == 100) {
        if (progressDialog) {
            progressDialog->close();
            progressDialog->deleteLater();
            progressDialog = nullptr;
        }
    } else if (progressDialog) {
        progressDialog->setValue(nProgress);
    }
}

void BitcoinGUI::showModalOverlay()
{
    if (modalOverlay && (progressBar->isVisible() || modalOverlay->isLayerVisible()))
        modalOverlay->toggleVisibility();
}

static bool ThreadSafeMessageBox(BitcoinGUI* gui, const bilingual_str& message, const std::string& caption, unsigned int style)
{
    bool modal = (style & CClientUIInterface::MODAL);
    // The SECURE flag has no effect in the Qt GUI.
    // bool secure = (style & CClientUIInterface::SECURE);
    style &= ~CClientUIInterface::SECURE;
    bool ret = false;

    QString detailed_message; // This is original message, in English, for googling and referencing.
    if (message.original != message.translated) {
        detailed_message = BitcoinGUI::tr("Original message:") + "\n" + QString::fromStdString(message.original);
    }

    // In case of modal message, use blocking connection to wait for user to click a button
    bool invoked = QMetaObject::invokeMethod(gui, "message",
                               modal ? GUIUtil::blockingGUIThreadConnection() : Qt::QueuedConnection,
                               Q_ARG(QString, QString::fromStdString(caption)),
                               Q_ARG(QString, QString::fromStdString(message.translated)),
                               Q_ARG(unsigned int, style),
                               Q_ARG(bool*, &ret),
                               Q_ARG(QString, detailed_message));
    assert(invoked);
    return ret;
}

void BitcoinGUI::subscribeToCoreSignals()
{
    // Connect signals to client
    m_handler_message_box = m_node.handleMessageBox(std::bind(ThreadSafeMessageBox, this, std::placeholders::_1, std::placeholders::_2, std::placeholders::_3));
    m_handler_question = m_node.handleQuestion(std::bind(ThreadSafeMessageBox, this, std::placeholders::_1, std::placeholders::_3, std::placeholders::_4));
}

void BitcoinGUI::unsubscribeFromCoreSignals()
{
    // Disconnect signals from client
    m_handler_message_box->disconnect();
    m_handler_question->disconnect();
}

bool BitcoinGUI::isPrivacyModeActivated() const
{
    assert(m_mask_values_action);
    return m_mask_values_action->isChecked();
}

UnitDisplayStatusBarControl::UnitDisplayStatusBarControl(const PlatformStyle* platformStyle)
    : m_platform_style{platformStyle}
{
    createContextMenu();
    setToolTip(tr("Unit to show amounts in. Click to select another unit."));
    QList<BitcoinUnit> units = BitcoinUnits::availableUnits();
    int max_width = 0;
    const QFontMetrics fm(font());
    for (const BitcoinUnit unit : units) {
        max_width = qMax(max_width, GUIUtil::TextWidth(fm, BitcoinUnits::longName(unit)));
    }
    setMinimumSize(max_width, 0);
    setAlignment(Qt::AlignRight | Qt::AlignVCenter);
    setStyleSheet(QString("QLabel { color : %1 }").arg(m_platform_style->SingleColor().name()));
}

/** So that it responds to button clicks */
void UnitDisplayStatusBarControl::mousePressEvent(QMouseEvent *event)
{
    onDisplayUnitsClicked(event->pos());
}

void UnitDisplayStatusBarControl::changeEvent(QEvent* e)
{
    if (e->type() == QEvent::PaletteChange) {
        QString style = QString("QLabel { color : %1 }").arg(m_platform_style->SingleColor().name());
        if (style != styleSheet()) {
            setStyleSheet(style);
        }
    }

    QLabel::changeEvent(e);
}

/** Creates context menu, its actions, and wires up all the relevant signals for mouse events. */
void UnitDisplayStatusBarControl::createContextMenu()
{
    menu = new QMenu(this);
    for (const BitcoinUnit u : BitcoinUnits::availableUnits()) {
        menu->addAction(BitcoinUnits::longName(u))->setData(QVariant::fromValue(u));
    }
    connect(menu, &QMenu::triggered, this, &UnitDisplayStatusBarControl::onMenuSelection);
}

/** Lets the control know about the Options Model (and its signals) */
void UnitDisplayStatusBarControl::setOptionsModel(OptionsModel *_optionsModel)
{
    if (_optionsModel)
    {
        this->optionsModel = _optionsModel;

        // be aware of a display unit change reported by the OptionsModel object.
        connect(_optionsModel, &OptionsModel::displayUnitChanged, this, &UnitDisplayStatusBarControl::updateDisplayUnit);

        // initialize the display units label with the current value in the model.
        updateDisplayUnit(_optionsModel->getDisplayUnit());
    }
}

/** When Display Units are changed on OptionsModel it will refresh the display text of the control on the status bar */
void UnitDisplayStatusBarControl::updateDisplayUnit(BitcoinUnit newUnits)
{
    setText(BitcoinUnits::longName(newUnits));
}

/** Shows context menu with Display Unit options by the mouse coordinates */
void UnitDisplayStatusBarControl::onDisplayUnitsClicked(const QPoint& point)
{
    QPoint globalPos = mapToGlobal(point);
    menu->exec(globalPos);
}

/** Tells underlying optionsModel to update its current display unit. */
void UnitDisplayStatusBarControl::onMenuSelection(QAction* action)
{
    if (action)
    {
        optionsModel->setDisplayUnit(action->data());
    }
}<|MERGE_RESOLUTION|>--- conflicted
+++ resolved
@@ -908,13 +908,9 @@
         // Using QSystemTrayIcon::Context is not reliable.
         // See https://bugreports.qt.io/browse/QTBUG-91697
         trayIconMenu.get(), &QMenu::aboutToShow,
-<<<<<<< HEAD
         [this, show_hide_action, send_action, receive_action, buyNames_action, manageNames_action, sign_action, verify_action, options_action, node_window_action, quit_action] {
-=======
-        [this, show_hide_action, send_action, receive_action, sign_action, verify_action, options_action, node_window_action, quit_action] {
             if (m_node.shutdownRequested()) return; // nothing to do, node is shutting down.
 
->>>>>>> 6297241d
             if (show_hide_action) show_hide_action->setText(
                 (!isHidden() && !isMinimized() && !GUIUtil::isObscured(this)) ?
                     tr("&Hide") :
