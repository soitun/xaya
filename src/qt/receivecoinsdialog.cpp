// Copyright (c) 2011-2018 The Bitcoin Core developers
// Distributed under the MIT software license, see the accompanying
// file COPYING or http://www.opensource.org/licenses/mit-license.php.

#include <wallet/wallet.h>

#include <qt/receivecoinsdialog.h>
#include <qt/forms/ui_receivecoinsdialog.h>

#include <qt/addresstablemodel.h>
#include <qt/optionsmodel.h>
#include <qt/platformstyle.h>
#include <qt/receiverequestdialog.h>
#include <qt/recentrequeststablemodel.h>
#include <qt/walletmodel.h>

#include <QAction>
#include <QCursor>
#include <QMessageBox>
#include <QScrollBar>
#include <QTextDocument>

ReceiveCoinsDialog::ReceiveCoinsDialog(const PlatformStyle *_platformStyle, QWidget *parent) :
    QDialog(parent),
    ui(new Ui::ReceiveCoinsDialog),
    columnResizingFixer(nullptr),
    model(nullptr),
    platformStyle(_platformStyle)
{
    ui->setupUi(this);

    if (!_platformStyle->getImagesOnButtons()) {
        ui->clearButton->setIcon(QIcon());
        ui->receiveButton->setIcon(QIcon());
        ui->showRequestButton->setIcon(QIcon());
        ui->removeRequestButton->setIcon(QIcon());
    } else {
        ui->clearButton->setIcon(_platformStyle->SingleColorIcon(":/icons/remove"));
        ui->receiveButton->setIcon(_platformStyle->SingleColorIcon(":/icons/receiving_addresses"));
        ui->showRequestButton->setIcon(_platformStyle->SingleColorIcon(":/icons/edit"));
        ui->removeRequestButton->setIcon(_platformStyle->SingleColorIcon(":/icons/remove"));
    }

    // context menu actions
    QAction *copyURIAction = new QAction(tr("Copy URI"), this);
    QAction *copyLabelAction = new QAction(tr("Copy label"), this);
    QAction *copyMessageAction = new QAction(tr("Copy message"), this);
    QAction *copyAmountAction = new QAction(tr("Copy amount"), this);

    // context menu
    contextMenu = new QMenu(this);
    contextMenu->addAction(copyURIAction);
    contextMenu->addAction(copyLabelAction);
    contextMenu->addAction(copyMessageAction);
    contextMenu->addAction(copyAmountAction);

    // context menu signals
    connect(ui->recentRequestsView, &QWidget::customContextMenuRequested, this, &ReceiveCoinsDialog::showMenu);
    connect(copyURIAction, &QAction::triggered, this, &ReceiveCoinsDialog::copyURI);
    connect(copyLabelAction, &QAction::triggered, this, &ReceiveCoinsDialog::copyLabel);
    connect(copyMessageAction, &QAction::triggered, this, &ReceiveCoinsDialog::copyMessage);
    connect(copyAmountAction, &QAction::triggered, this, &ReceiveCoinsDialog::copyAmount);

    connect(ui->clearButton, &QPushButton::clicked, this, &ReceiveCoinsDialog::clear);
}

void ReceiveCoinsDialog::setModel(WalletModel *_model)
{
    this->model = _model;

    if(_model && _model->getOptionsModel())
    {
        _model->getRecentRequestsTableModel()->sort(RecentRequestsTableModel::Date, Qt::DescendingOrder);
        connect(_model->getOptionsModel(), &OptionsModel::displayUnitChanged, this, &ReceiveCoinsDialog::updateDisplayUnit);
        updateDisplayUnit();

        QTableView* tableView = ui->recentRequestsView;

        tableView->verticalHeader()->hide();
        tableView->setHorizontalScrollBarPolicy(Qt::ScrollBarAlwaysOff);
        tableView->setModel(_model->getRecentRequestsTableModel());
        tableView->setAlternatingRowColors(true);
        tableView->setSelectionBehavior(QAbstractItemView::SelectRows);
        tableView->setSelectionMode(QAbstractItemView::ContiguousSelection);
        tableView->setColumnWidth(RecentRequestsTableModel::Date, DATE_COLUMN_WIDTH);
        tableView->setColumnWidth(RecentRequestsTableModel::Label, LABEL_COLUMN_WIDTH);
        tableView->setColumnWidth(RecentRequestsTableModel::Amount, AMOUNT_MINIMUM_COLUMN_WIDTH);

        connect(tableView->selectionModel(),
            &QItemSelectionModel::selectionChanged, this,
            &ReceiveCoinsDialog::recentRequestsView_selectionChanged);
        // Last 2 columns are set by the columnResizingFixer, when the table geometry is ready.
        columnResizingFixer = new GUIUtil::TableViewLastColumnResizingFixer(tableView, AMOUNT_MINIMUM_COLUMN_WIDTH, DATE_COLUMN_WIDTH, this);

<<<<<<< HEAD
        if (model->node().isAddressTypeSet()) {
            // user explicitly set the type, use it
            if (model->wallet().getDefaultAddressType() == OutputType::BECH32) {
                ui->useBech32->setCheckState(Qt::Checked);
            } else {
                ui->useBech32->setCheckState(Qt::Unchecked);
            }
        } else {
            /* FIXME: Upstream uses bech32 as default here, so we should switch
               to that as well as soon as segwit is activated.  */
=======
        if (model->wallet().getDefaultAddressType() == OutputType::BECH32) {
            ui->useBech32->setCheckState(Qt::Checked);
        } else {
>>>>>>> 9eab0f68
            ui->useBech32->setCheckState(Qt::Unchecked);
        }

        // Set the button to be enabled or disabled based on whether the wallet can give out new addresses.
        ui->receiveButton->setEnabled(model->canGetAddresses());

        // Enable/disable the receive button if the wallet is now able/unable to give out new addresses.
        connect(model, &WalletModel::canGetAddressesChanged, [this] {
            ui->receiveButton->setEnabled(model->canGetAddresses());
        });
    }
}

ReceiveCoinsDialog::~ReceiveCoinsDialog()
{
    delete ui;
}

void ReceiveCoinsDialog::clear()
{
    ui->reqAmount->clear();
    ui->reqLabel->setText("");
    ui->reqMessage->setText("");
    updateDisplayUnit();
}

void ReceiveCoinsDialog::reject()
{
    clear();
}

void ReceiveCoinsDialog::accept()
{
    clear();
}

void ReceiveCoinsDialog::updateDisplayUnit()
{
    if(model && model->getOptionsModel())
    {
        ui->reqAmount->setDisplayUnit(model->getOptionsModel()->getDisplayUnit());
    }
}

void ReceiveCoinsDialog::on_receiveButton_clicked()
{
    if(!model || !model->getOptionsModel() || !model->getAddressTableModel() || !model->getRecentRequestsTableModel())
        return;

    QString address;
    QString label = ui->reqLabel->text();
    /* Generate new receiving address */
    OutputType address_type;
    if (ui->useBech32->isChecked()) {
        address_type = OutputType::BECH32;
    } else {
        address_type = model->wallet().getDefaultAddressType();
        if (address_type == OutputType::BECH32) {
            address_type = OutputType::P2SH_SEGWIT;
        }
    }
    address = model->getAddressTableModel()->addRow(AddressTableModel::Receive, label, "", address_type);
    SendCoinsRecipient info(address, label,
        ui->reqAmount->value(), ui->reqMessage->text());
    ReceiveRequestDialog *dialog = new ReceiveRequestDialog(this);
    dialog->setAttribute(Qt::WA_DeleteOnClose);
    dialog->setModel(model);
    dialog->setInfo(info);
    dialog->show();
    clear();

    /* Store request for later reference */
    model->getRecentRequestsTableModel()->addNewRequest(info);
}

void ReceiveCoinsDialog::on_recentRequestsView_doubleClicked(const QModelIndex &index)
{
    const RecentRequestsTableModel *submodel = model->getRecentRequestsTableModel();
    ReceiveRequestDialog *dialog = new ReceiveRequestDialog(this);
    dialog->setModel(model);
    dialog->setInfo(submodel->entry(index.row()).recipient);
    dialog->setAttribute(Qt::WA_DeleteOnClose);
    dialog->show();
}

void ReceiveCoinsDialog::recentRequestsView_selectionChanged(const QItemSelection &selected, const QItemSelection &deselected)
{
    // Enable Show/Remove buttons only if anything is selected.
    bool enable = !ui->recentRequestsView->selectionModel()->selectedRows().isEmpty();
    ui->showRequestButton->setEnabled(enable);
    ui->removeRequestButton->setEnabled(enable);
}

void ReceiveCoinsDialog::on_showRequestButton_clicked()
{
    if(!model || !model->getRecentRequestsTableModel() || !ui->recentRequestsView->selectionModel())
        return;
    QModelIndexList selection = ui->recentRequestsView->selectionModel()->selectedRows();

    for (const QModelIndex& index : selection) {
        on_recentRequestsView_doubleClicked(index);
    }
}

void ReceiveCoinsDialog::on_removeRequestButton_clicked()
{
    if(!model || !model->getRecentRequestsTableModel() || !ui->recentRequestsView->selectionModel())
        return;
    QModelIndexList selection = ui->recentRequestsView->selectionModel()->selectedRows();
    if(selection.empty())
        return;
    // correct for selection mode ContiguousSelection
    QModelIndex firstIndex = selection.at(0);
    model->getRecentRequestsTableModel()->removeRows(firstIndex.row(), selection.length(), firstIndex.parent());
}

// We override the virtual resizeEvent of the QWidget to adjust tables column
// sizes as the tables width is proportional to the dialogs width.
void ReceiveCoinsDialog::resizeEvent(QResizeEvent *event)
{
    QWidget::resizeEvent(event);
    columnResizingFixer->stretchColumnWidth(RecentRequestsTableModel::Message);
}

void ReceiveCoinsDialog::keyPressEvent(QKeyEvent *event)
{
    if (event->key() == Qt::Key_Return)
    {
        // press return -> submit form
        if (ui->reqLabel->hasFocus() || ui->reqAmount->hasFocus() || ui->reqMessage->hasFocus())
        {
            event->ignore();
            on_receiveButton_clicked();
            return;
        }
    }

    this->QDialog::keyPressEvent(event);
}

QModelIndex ReceiveCoinsDialog::selectedRow()
{
    if(!model || !model->getRecentRequestsTableModel() || !ui->recentRequestsView->selectionModel())
        return QModelIndex();
    QModelIndexList selection = ui->recentRequestsView->selectionModel()->selectedRows();
    if(selection.empty())
        return QModelIndex();
    // correct for selection mode ContiguousSelection
    QModelIndex firstIndex = selection.at(0);
    return firstIndex;
}

// copy column of selected row to clipboard
void ReceiveCoinsDialog::copyColumnToClipboard(int column)
{
    QModelIndex firstIndex = selectedRow();
    if (!firstIndex.isValid()) {
        return;
    }
    GUIUtil::setClipboard(model->getRecentRequestsTableModel()->index(firstIndex.row(), column).data(Qt::EditRole).toString());
}

// context menu
void ReceiveCoinsDialog::showMenu(const QPoint &point)
{
    if (!selectedRow().isValid()) {
        return;
    }
    contextMenu->exec(QCursor::pos());
}

// context menu action: copy URI
void ReceiveCoinsDialog::copyURI()
{
    QModelIndex sel = selectedRow();
    if (!sel.isValid()) {
        return;
    }

    const RecentRequestsTableModel * const submodel = model->getRecentRequestsTableModel();
    const QString uri = GUIUtil::formatBitcoinURI(submodel->entry(sel.row()).recipient);
    GUIUtil::setClipboard(uri);
}

// context menu action: copy label
void ReceiveCoinsDialog::copyLabel()
{
    copyColumnToClipboard(RecentRequestsTableModel::Label);
}

// context menu action: copy message
void ReceiveCoinsDialog::copyMessage()
{
    copyColumnToClipboard(RecentRequestsTableModel::Message);
}

// context menu action: copy amount
void ReceiveCoinsDialog::copyAmount()
{
    copyColumnToClipboard(RecentRequestsTableModel::Amount);
}<|MERGE_RESOLUTION|>--- conflicted
+++ resolved
@@ -92,22 +92,9 @@
         // Last 2 columns are set by the columnResizingFixer, when the table geometry is ready.
         columnResizingFixer = new GUIUtil::TableViewLastColumnResizingFixer(tableView, AMOUNT_MINIMUM_COLUMN_WIDTH, DATE_COLUMN_WIDTH, this);
 
-<<<<<<< HEAD
-        if (model->node().isAddressTypeSet()) {
-            // user explicitly set the type, use it
-            if (model->wallet().getDefaultAddressType() == OutputType::BECH32) {
-                ui->useBech32->setCheckState(Qt::Checked);
-            } else {
-                ui->useBech32->setCheckState(Qt::Unchecked);
-            }
-        } else {
-            /* FIXME: Upstream uses bech32 as default here, so we should switch
-               to that as well as soon as segwit is activated.  */
-=======
         if (model->wallet().getDefaultAddressType() == OutputType::BECH32) {
             ui->useBech32->setCheckState(Qt::Checked);
         } else {
->>>>>>> 9eab0f68
             ui->useBech32->setCheckState(Qt::Unchecked);
         }
 
