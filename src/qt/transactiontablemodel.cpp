--- conflicted
+++ resolved
@@ -416,15 +416,8 @@
 
         switch(wtx->nameOpType)
         {
-<<<<<<< HEAD
         case TransactionRecord::NameOpType::Register:
-            return tr("Name registration");
-=======
-        case TransactionRecord::NameOpType::New:
-            return tr("Name pre-registration");
-        case TransactionRecord::NameOpType::FirstUpdate:
             return tr("%1 registration").arg(namespaceStrCap);
->>>>>>> 3acb20f1
         case TransactionRecord::NameOpType::Update:
             return tr("%1 update").arg(namespaceStrCap);
         case TransactionRecord::NameOpType::Renew:
