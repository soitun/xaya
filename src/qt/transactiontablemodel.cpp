--- conflicted
+++ resolved
@@ -462,12 +462,8 @@
     case TransactionRecord::Generated:
         return lookupAddress(wtx->address, tooltip);
     case TransactionRecord::SendToOther:
-<<<<<<< HEAD
     case TransactionRecord::NameOp:
-        return QString::fromStdString(wtx->address) + watchAddress;
-=======
         return QString::fromStdString(wtx->address);
->>>>>>> e47e0cef
     default:
         return tr("(n/a)");
     }
