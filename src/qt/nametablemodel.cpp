#include <qt/nametablemodel.h>

#include <interfaces/node.h>
#include <qt/clientmodel.h>
#include <qt/transactiontablemodel.h>
#include <qt/walletmodel.h>
#include <univalue.h>
#include <wallet/wallet.h>

#include <QDebug>

namespace {
    int column_alignments[] = {
        Qt::AlignLeft|Qt::AlignVCenter,     // Name
        Qt::AlignLeft|Qt::AlignVCenter,     // Value
        Qt::AlignRight|Qt::AlignVCenter,    // Name Status
    };
}

const std::string NameTableEntry::NAME_STATUS_CONFIRMED = "Confirmed";
const std::string NameTableEntry::NAME_STATUS_EXPIRED = "Expired";
const std::string NameTableEntry::NAME_STATUS_TRANSFERRED_OUT = "Transferred out";
const std::string NameTableEntry::NAME_STATUS_REGISTRATION_PENDING = "Registration pending";
const std::string NameTableEntry::NAME_STATUS_INCOMING_TRANSFER_PENDING = "Incoming transfer pending";
const std::string NameTableEntry::NAME_STATUS_OUTGOING_TRANSFER_PENDING = "Outgoing transfer pending";
const std::string NameTableEntry::NAME_STATUS_RENEWAL_PENDING = "Renewal pending";
const std::string NameTableEntry::NAME_STATUS_UPDATE_PENDING = "Update pending";

// Returns true if new height is better
bool NameTableEntry::CompareHeight(int nOldHeight, int nNewHeight)
{
    if(nOldHeight == NAME_NON_EXISTING)
        return true;

    // We use optimistic way, assuming that unconfirmed transaction will eventually become confirmed,
    // so we update the name in the table immediately. Ideally we need a separate way of displaying
    // unconfirmed names (e.g. grayed out)
    if(nNewHeight == NAME_UNCONFIRMED)
        return true;

    // Here we rely on the fact that dummy height values are always negative
    return nNewHeight > nOldHeight;
}

// Private implementation
class NameTablePriv
{
public:
    explicit NameTablePriv(NameTableModel& _parent) :
        parent(_parent)
    {
    }

    NameTableModel& parent;

    /* Local cache of name table.
     */
    QList<NameTableEntry> cachedNameTable;
    std::map<std::string, NameTableEntry> cachedNameMap;

    /* Query entire name table anew from core.
     */
    void refreshNameTable(interfaces::Wallet& wallet)
    {
        LOCK(parent.cs_model);

        qDebug() << "NameTablePriv::refreshNameTable";
        std::map<std::string, NameTableEntry> vNamesO;

        // confirmed names (name_list)
        // TODO: Set name and value encoding to hex, so that nonstandard
        // encodings don't cause errors.

        std::string walletURI = ("/wallet/" + parent.walletModel->getWalletName()).toStdString();

        UniValue confirmedNames;
        try {
            confirmedNames = parent.walletModel->node().executeRpc("name_list", NullUniValue, walletURI);
        } catch (const UniValue& e) {
            // although we shouldn't typically encounter error here, we
            // should continue and try to add confirmed names and
            // pending names. show error to user in case something
            // actually went wrong so they can potentially recover
            UniValue message = find_value( e, "message");
            LogPrintf ("name_list lookup error: %s\n", message.get_str());
        }

        // will be an object if name_list command isn't available/other error
        if(confirmedNames.isArray())
        {
            for (const auto& v : confirmedNames.getValues())
            {
                UniValue maybeName = find_value ( v, "name");
                UniValue maybeData = find_value ( v, "value");
                if (!maybeName.isStr() || !maybeData.isStr())
                {
                    continue;
                }

<<<<<<< HEAD
                std::string name = maybeName.get_str();
                std::string data = maybeData.get_str();
                int height = find_value ( v, "height").get_int();
                vNamesO[name] = NameTableEntry(name, data, height, "confirmed");
=======
                const std::string name = maybeName.get_str();
                const std::string data = maybeData.get_str();
                const int height = find_value ( v, "height").get_int();
                const int expiresIn = find_value ( v, "expires_in").get_int();

                const bool isMine = find_value ( v, "ismine").get_bool();
                const bool isExpired = find_value ( v, "expired").get_bool();
                // TODO: Check "op" field

                std::string status = NameTableEntry::NAME_STATUS_CONFIRMED;
                if (isExpired)
                {
                    status = NameTableEntry::NAME_STATUS_EXPIRED;
                }
                if (!isMine)
                {
                    status = NameTableEntry::NAME_STATUS_TRANSFERRED_OUT;
                }

                vNamesO[name] = NameTableEntry(name, data, height, expiresIn, status);
            }
        }

        // unconfirmed names (name_pending)
        // TODO: Set name and value encoding to hex, so that nonstandard
        // encodings don't cause errors.

        UniValue pendingNames;
        try {
            pendingNames = parent.walletModel->node().executeRpc("name_pending", NullUniValue, walletURI);
        } catch (const UniValue& e) {
            // although we shouldn't typically encounter error here, we
            // should continue and try to add confirmed names and
            // pending names. show error to user in case something
            // actually went wrong so they can potentially recover
            UniValue message = find_value( e, "message");
            LogPrintf ("name_pending lookup error: %s\n", message.get_str());
        }

        // will be an object if name_pending command isn't available/other error
        if(pendingNames.isArray())
        {
            for (const auto& v : pendingNames.getValues())
            {
                UniValue maybeName = find_value ( v, "name");
                UniValue maybeData = find_value ( v, "value");
                if (!maybeName.isStr() || !maybeData.isStr())
                {
                    continue;
                }

                const std::string name = maybeName.get_str();
                const std::string data = maybeData.get_str();

                const bool isMine = find_value ( v, "ismine").get_bool();
                const std::string op = find_value ( v, "op").get_str();

                const bool confirmedEntryExists = vNamesO.count(name);

                int height = 0;
                int expiresIn = 0;
                std::string status;

                if (confirmedEntryExists)
                {
                    // A confirmed entry exists.
                    auto confirmedEntry = vNamesO[name];
                    std::string confirmedData = confirmedEntry.value.toStdString();
                    std::string confirmedStatus = confirmedEntry.nameStatus.toStdString();
                    height = confirmedEntry.nHeight;
                    expiresIn = confirmedEntry.expiresIn;

                    if (confirmedStatus == NameTableEntry::NAME_STATUS_EXPIRED || confirmedStatus == NameTableEntry::NAME_STATUS_TRANSFERRED_OUT)
                    {
                        if (!isMine)
                        {
                            // This name isn't ours, it's just some random name
                            // that another user has pending.
                            continue;
                        }

                        // The name will be ours when it confirms, but it
                        // wasn't ours before.

                        if (op == "name_firstupdate")
                        {
                            // This is a registration, so the reason it wasn't
                            // ours before is that we hadn't registered it yet.
                            status = NameTableEntry::NAME_STATUS_REGISTRATION_PENDING;
                        }
                        else if (op == "name_update")
                        {
                            // This is an update, so we weren't the one to
                            // register it.  (If we were, there would be a
                            // confirmed entry.)  So this is an incoming
                            // transfer.
                            status = NameTableEntry::NAME_STATUS_INCOMING_TRANSFER_PENDING;
                        }
                    }
                    else if (confirmedStatus == NameTableEntry::NAME_STATUS_CONFIRMED)
                    {
                        if (!isMine)
                        {
                            // This name was ours, but won't be after this
                            // transaction confirms.  So this is an outgoing
                            // transfer.
                            status = NameTableEntry::NAME_STATUS_OUTGOING_TRANSFER_PENDING;
                        }
                        else
                        {
                            // This name was ours, and still will be.  So this
                            // is a pending update.

                            if (data == confirmedData)
                            {
                                // Data is unchanged, so this is a renewal.
                                status = NameTableEntry::NAME_STATUS_RENEWAL_PENDING;
                            }
                            else
                            {
                                // Data is changed.
                                status = NameTableEntry::NAME_STATUS_UPDATE_PENDING;
                            }
                        }
                    }
                }
                else
                {
                    // A confirmed entry doesn't exist.

                    if (!isMine)
                    {
                        // This name isn't ours, it's just some random name
                        // that another user has pending.
                        continue;
                    }

                    // The name will be ours when it confirms, but it wasn't
                    // ours before.

                    if (op == "name_firstupdate")
                    {
                        // This is a registration, so the reason it wasn't ours
                        // before is that we hadn't registered it yet.
                        status = NameTableEntry::NAME_STATUS_REGISTRATION_PENDING;
                    }
                    else if (op == "name_update")
                    {
                        // This is an update, so we weren't the one to register
                        // it.  (If we were, there would be a confirmed entry.)
                        // So this is an incoming transfer.
                        status = NameTableEntry::NAME_STATUS_INCOMING_TRANSFER_PENDING;
                    }
                }

                vNamesO[name] = NameTableEntry(name, data, height, expiresIn, status);
>>>>>>> 52ce5d9c
            }
        }

        for (const auto& item : vNamesO)
        {
            if (cachedNameMap.count(item.first))
            {
                // Name is already present, update its data.
                const int editIndex = indexOfName(item.first);

                cachedNameTable[editIndex] = item.second;

                parent.emitDataChanged(editIndex);
            }
            else
            {
                // Name is not already present, insert it.
                parent.beginInsertRows(QModelIndex(), cachedNameTable.size(), cachedNameTable.size());

                cachedNameTable.append(item.second);

                parent.endInsertRows();
            }
        }

        for (const auto& item : cachedNameMap)
        {
            if (!vNamesO.count(item.first))
            {
                // Name needs to be deleted.
                const int removeIndex = indexOfName(item.first);

                parent.beginRemoveRows(QModelIndex(), removeIndex, removeIndex);

                cachedNameTable.removeAt(removeIndex);

                parent.endRemoveRows();
            }
        }

        cachedNameMap = vNamesO;
    }

    int size()
    {
        return cachedNameTable.size();
    }

    NameTableEntry *index(int idx)
    {
        if(idx >= 0 && idx < cachedNameTable.size())
        {
            return &cachedNameTable[idx];
        }
        else
        {
            return nullptr;
        }
    }

    int indexOfName(std::string name)
    {
        if (cachedNameTable.isEmpty())
        {
            return -1;
        }

        for (int i = 0; i < cachedNameTable.size(); i++)
        {
            if (cachedNameTable.at(i).name.toStdString() == name)
            {
                return i;
            }
        }

        return -1;
    }
};

// TODO: figure out which of these members are actually still necessary for name_list
NameTableModel::NameTableModel(const PlatformStyle *platformStyle, WalletModel *parent):
        QAbstractTableModel(parent),
        walletModel(parent),
        priv(new NameTablePriv(*this)),
        platformStyle(platformStyle)
{
    columns << tr("Name") << tr("Value") << tr("Status");
    priv->refreshNameTable(walletModel->wallet());

    connect(walletModel->getTransactionTableModel(), &TransactionTableModel::rowsInserted, this, &NameTableModel::processNewTransaction);
}

NameTableModel::~NameTableModel()
{
}

void NameTableModel::processNewTransaction(const QModelIndex& parent, int start, int /*end*/)
{
    // TransactionTableModel doesn't throttle this for us, so we have here a
    // copy of the throttling code from WalletView::processNewTransaction.

    // Prevent balloon-spam when initial block download is in progress
    if (!walletModel || walletModel->clientModel().node().isInitialBlockDownload())
        return;

    TransactionTableModel *ttm = walletModel->getTransactionTableModel();
    if (!ttm || ttm->processingQueuedTransactions())
        return;

    priv->refreshNameTable(walletModel->wallet());
}

int NameTableModel::rowCount(const QModelIndex &parent /*= QModelIndex()*/) const
{
    Q_UNUSED(parent);
    return priv->size();
}

int NameTableModel::columnCount(const QModelIndex &parent /*= QModelIndex()*/) const
{
    Q_UNUSED(parent);
    return columns.length();
}

QVariant NameTableModel::data(const QModelIndex &index, int role) const
{
    if(!index.isValid())
        return QVariant();

    NameTableEntry *rec = static_cast<NameTableEntry*>(index.internalPointer());

    // TODO: implement Qt::ForegroudRole for font color styling for states?
    // TODO: implement Qt::ToolTipRole show name status on tooltip
    if(role == Qt::DisplayRole || role == Qt::EditRole)
    {
        switch(index.column())
        {
            case Name:
                return rec->name;
            case Value:
                return rec->value;
            case NameStatus:
                return rec->nameStatus;
        }
    }

    if(role == Qt::TextAlignmentRole)
        return column_alignments[index.column()];

    return QVariant();
}

QVariant NameTableModel::headerData(int section, Qt::Orientation orientation, int role) const
{
    if(orientation != Qt::Horizontal)
        return QVariant();

    if(role == Qt::DisplayRole)
        return columns[section];

    if(role == Qt::TextAlignmentRole)
        return column_alignments[section];

    if(role == Qt::ToolTipRole)
    {
        switch(section)
        {
            case Name:
                return tr("Name registered using Xaya.");

            case Value:
                return tr("Data associated with the name.");
        }
    }
    return QVariant();
}

Qt::ItemFlags NameTableModel::flags(const QModelIndex &index) const
{
    if(!index.isValid())
        return 0;

    return Qt::ItemIsSelectable | Qt::ItemIsEnabled;
}

QModelIndex NameTableModel::index(int row, int column, const QModelIndex &parent /* = QModelIndex()*/) const
{
    Q_UNUSED(parent);
    NameTableEntry *data = priv->index(row);
    if(data)
    {
        return createIndex(row, column, priv->index(row));
    }
    return QModelIndex();
}

void
NameTableModel::emitDataChanged(int idx)
{
    //emit
    dataChanged(index(idx, 0), index(idx, columns.length()-1));
}

QString NameTableModel::renew(const QString &name) const
{
    std::string strName = name.toStdString();
    LogPrintf ("wallet attempting name_update: name=%s\n", strName);

    UniValue params(UniValue::VOBJ);
    params.pushKV ("name", strName);

    std::string walletURI = ("/wallet/" + walletModel->getWalletName()).toStdString();

    UniValue res;
    try {
       res = walletModel->node().executeRpc("name_update", params, walletURI);
    }
    catch (const UniValue& e) {
        UniValue message = find_value(e, "message");
        std::string errorStr = message.get_str();
        LogPrintf ("name_update error: %s\n", errorStr);
        return QString::fromStdString(errorStr);
    }
    return tr ("");
}<|MERGE_RESOLUTION|>--- conflicted
+++ resolved
@@ -97,19 +97,12 @@
                     continue;
                 }
 
-<<<<<<< HEAD
-                std::string name = maybeName.get_str();
-                std::string data = maybeData.get_str();
-                int height = find_value ( v, "height").get_int();
-                vNamesO[name] = NameTableEntry(name, data, height, "confirmed");
-=======
                 const std::string name = maybeName.get_str();
                 const std::string data = maybeData.get_str();
                 const int height = find_value ( v, "height").get_int();
-                const int expiresIn = find_value ( v, "expires_in").get_int();
 
                 const bool isMine = find_value ( v, "ismine").get_bool();
-                const bool isExpired = find_value ( v, "expired").get_bool();
+                const bool isExpired = false;
                 // TODO: Check "op" field
 
                 std::string status = NameTableEntry::NAME_STATUS_CONFIRMED;
@@ -122,7 +115,7 @@
                     status = NameTableEntry::NAME_STATUS_TRANSFERRED_OUT;
                 }
 
-                vNamesO[name] = NameTableEntry(name, data, height, expiresIn, status);
+                vNamesO[name] = NameTableEntry(name, data, height, status);
             }
         }
 
@@ -173,7 +166,6 @@
                     std::string confirmedData = confirmedEntry.value.toStdString();
                     std::string confirmedStatus = confirmedEntry.nameStatus.toStdString();
                     height = confirmedEntry.nHeight;
-                    expiresIn = confirmedEntry.expiresIn;
 
                     if (confirmedStatus == NameTableEntry::NAME_STATUS_EXPIRED || confirmedStatus == NameTableEntry::NAME_STATUS_TRANSFERRED_OUT)
                     {
@@ -187,7 +179,7 @@
                         // The name will be ours when it confirms, but it
                         // wasn't ours before.
 
-                        if (op == "name_firstupdate")
+                        if (op == "name_register")
                         {
                             // This is a registration, so the reason it wasn't
                             // ours before is that we hadn't registered it yet.
@@ -243,7 +235,7 @@
                     // The name will be ours when it confirms, but it wasn't
                     // ours before.
 
-                    if (op == "name_firstupdate")
+                    if (op == "name_register")
                     {
                         // This is a registration, so the reason it wasn't ours
                         // before is that we hadn't registered it yet.
@@ -258,8 +250,7 @@
                     }
                 }
 
-                vNamesO[name] = NameTableEntry(name, data, height, expiresIn, status);
->>>>>>> 52ce5d9c
+                vNamesO[name] = NameTableEntry(name, data, height, status);
             }
         }
 
