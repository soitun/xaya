--- conflicted
+++ resolved
@@ -40,15 +40,9 @@
 {
     switch(unit)
     {
-<<<<<<< HEAD
     case BTC: return QString("CHI");
     case mBTC: return QString("mCHI");
     case uBTC: return QString::fromUtf8("μCHI");
-=======
-    case BTC: return QString("NMC");
-    case mBTC: return QString("mNMC");
-    case uBTC: return QString::fromUtf8("µNMC");
->>>>>>> 60b5fb93
     default: return QString("???");
     }
 }
