--- conflicted
+++ resolved
@@ -42,16 +42,10 @@
 {
     switch(unit)
     {
-<<<<<<< HEAD
     case BTC: return QString("CHI");
     case mBTC: return QString("mCHI");
     case uBTC: return QString::fromUtf8("μCHI");
-=======
-    case BTC: return QString("NMC");
-    case mBTC: return QString("mNMC");
-    case uBTC: return QString::fromUtf8("µNMC");
     case SAT: return QString("Satoshi (sat)");
->>>>>>> 94d9f5a8
     default: return QString("???");
     }
 }
@@ -70,16 +64,10 @@
 {
     switch(unit)
     {
-<<<<<<< HEAD
     case BTC: return QString("Chimaera");
     case mBTC: return QString("Milli-CHI (1 / 1" THIN_SP_UTF8 "000)");
     case uBTC: return QString("Micro-CHI (1 / 1" THIN_SP_UTF8 "000" THIN_SP_UTF8 "000)");
-=======
-    case BTC: return QString("Namecoins");
-    case mBTC: return QString("Milli-Namecoins (1 / 1" THIN_SP_UTF8 "000)");
-    case uBTC: return QString("Micro-Namecoins (1 / 1" THIN_SP_UTF8 "000" THIN_SP_UTF8 "000)");
     case SAT: return QString("Satoshi (sat) (1 / 100" THIN_SP_UTF8 "000" THIN_SP_UTF8 "000)");
->>>>>>> 94d9f5a8
     default: return QString("???");
     }
 }
