// Copyright (c) 2011-2020 The Bitcoin Core developers
// Distributed under the MIT software license, see the accompanying
// file COPYING or http://www.opensource.org/licenses/mit-license.php.

#ifndef BITCOIN_QT_WALLETVIEW_H
#define BITCOIN_QT_WALLETVIEW_H

#include <amount.h>

#include <QStackedWidget>

class ClientModel;
class OverviewPage;
class PlatformStyle;
class ReceiveCoinsDialog;
class SendCoinsDialog;
class SendCoinsRecipient;
class ManageNamesPage;
class TransactionView;
class WalletModel;
class AddressBookPage;

QT_BEGIN_NAMESPACE
class QModelIndex;
class QProgressDialog;
QT_END_NAMESPACE

/*
  WalletView class. This class represents the view to a single wallet.
  It was added to support multiple wallet functionality. Each wallet gets its own WalletView instance.
  It communicates with both the client and the wallet models to give the user an up-to-date view of the
  current core state.
*/
class WalletView : public QStackedWidget
{
    Q_OBJECT

public:
    explicit WalletView(const PlatformStyle *platformStyle, QWidget *parent);
    ~WalletView();

    /** Set the client model.
        The client model represents the part of the core that communicates with the P2P network, and is wallet-agnostic.
    */
    void setClientModel(ClientModel *clientModel);
    WalletModel *getWalletModel() { return walletModel; }
    /** Set the wallet model.
        The wallet model represents a bitcoin wallet, and offers access to the list of transactions, address book and sending
        functionality.
    */
    void setWalletModel(WalletModel *walletModel);

    bool handlePaymentRequest(const SendCoinsRecipient& recipient);

    void showOutOfSyncWarning(bool fShow);

private:
    ClientModel *clientModel;
    WalletModel *walletModel;

    OverviewPage *overviewPage;
    QWidget *transactionsPage;
    ReceiveCoinsDialog *receiveCoinsPage;
    SendCoinsDialog *sendCoinsPage;
    ManageNamesPage *manageNamesPage;
    AddressBookPage *usedSendingAddressesPage;
    AddressBookPage *usedReceivingAddressesPage;

    TransactionView *transactionView;

    QProgressDialog* progressDialog{nullptr};
    const PlatformStyle *platformStyle;

public Q_SLOTS:
    /** Switch to overview (home) page */
    void gotoOverviewPage();
    /** Switch to history (transactions) page */
    void gotoHistoryPage();
    /** Switch to receive coins page */
    void gotoReceiveCoinsPage();
    /** Switch to send coins page */
    void gotoSendCoinsPage(QString addr = "");

    /** Show Sign/Verify Message dialog and switch to sign message tab */
    void gotoSignMessageTab(QString addr = "");
    /** Show Sign/Verify Message dialog and switch to verify message tab */
    void gotoVerifyMessageTab(QString addr = "");
<<<<<<< HEAD
    /** Show Namecoin manage names page */
    void gotoManageNamesPage();
    /** Load Partially Signed Bitcoin Transaction */
    void gotoLoadPSBT(bool from_clipboard = false);
=======
>>>>>>> e61252dc

    /** Show incoming transaction notification for new transactions.

        The new items are those between start and end inclusive, under the given parent item.
    */
    void processNewTransaction(const QModelIndex& parent, int start, int /*end*/);
    /** Encrypt the wallet */
    void encryptWallet();
    /** Backup the wallet */
    void backupWallet();
    /** Change encrypted wallet passphrase */
    void changePassphrase();
    /** Ask for passphrase to unlock wallet temporarily */
    void unlockWallet();

    /** Show used sending addresses */
    void usedSendingAddresses();
    /** Show used receiving addresses */
    void usedReceivingAddresses();

    /** Re-emit encryption status signal */
    void updateEncryptionStatus();

    /** Show progress dialog e.g. for rescan */
    void showProgress(const QString &title, int nProgress);

Q_SIGNALS:
    void setPrivacy(bool privacy);
    void transactionClicked();
    void coinsSent();
    /**  Fired when a message should be reported to the user */
    void message(const QString &title, const QString &message, unsigned int style);
    /** Encryption status of wallet changed */
    void encryptionStatusChanged();
    /** HD-Enabled status of wallet changed (only possible during startup) */
    void hdEnabledStatusChanged();
    /** Notify that a new transaction appeared */
    void incomingTransaction(const QString& date, int unit, const CAmount& amount, const QString& type, const QString& address, const QString& label, const QString& walletName);
    /** Notify that the out of sync warning icon has been pressed */
    void outOfSyncWarningClicked();
};

#endif // BITCOIN_QT_WALLETVIEW_H<|MERGE_RESOLUTION|>--- conflicted
+++ resolved
@@ -85,13 +85,8 @@
     void gotoSignMessageTab(QString addr = "");
     /** Show Sign/Verify Message dialog and switch to verify message tab */
     void gotoVerifyMessageTab(QString addr = "");
-<<<<<<< HEAD
     /** Show Namecoin manage names page */
     void gotoManageNamesPage();
-    /** Load Partially Signed Bitcoin Transaction */
-    void gotoLoadPSBT(bool from_clipboard = false);
-=======
->>>>>>> e61252dc
 
     /** Show incoming transaction notification for new transactions.
 
