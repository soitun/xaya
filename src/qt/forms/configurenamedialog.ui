<?xml version="1.0" encoding="UTF-8"?>
<ui version="4.0">
 <class>ConfigureNameDialog</class>
 <widget class="QDialog" name="ConfigureNameDialog">
  <property name="geometry">
   <rect>
    <x>0</x>
    <y>0</y>
    <width>514</width>
    <height>330</height>
   </rect>
  </property>
  <property name="sizePolicy">
   <sizepolicy hsizetype="Preferred" vsizetype="Preferred">
    <horstretch>0</horstretch>
    <verstretch>0</verstretch>
   </sizepolicy>
  </property>
  <property name="windowTitle">
   <string>Configure Name</string>
  </property>
  <layout class="QVBoxLayout" name="verticalLayout">
   <item>
    <layout class="QFormLayout" name="formLayout">
     <property name="fieldGrowthPolicy">
      <enum>QFormLayout::AllNonFixedFieldsGrow</enum>
     </property>
     <property name="labelAlignment">
      <set>Qt::AlignRight|Qt::AlignTrailing|Qt::AlignVCenter</set>
     </property>
     <item row="1" column="0">
      <widget class="QLabel" name="label_2">
       <property name="text">
        <string>Name:</string>
       </property>
       <property name="buddy">
        <cstring>dataEdit</cstring>
       </property>
      </widget>
     </item>
     <item row="1" column="1">
      <widget class="QLabel" name="labelName">
       <property name="text">
        <string notr="true">TextLabel</string>
       </property>
       <property name="textFormat">
        <enum>Qt::PlainText</enum>
       </property>
      </widget>
     </item>
     <item row="3" column="0">
      <widget class="QLabel" name="label">
       <property name="text">
        <string>&amp;Data:</string>
       </property>
       <property name="alignment">
        <set>Qt::AlignLeading|Qt::AlignLeft|Qt::AlignVCenter</set>
       </property>
       <property name="buddy">
        <cstring>dataEdit</cstring>
       </property>
      </widget>
     </item>
     <item row="3" column="1">
      <layout class="QHBoxLayout" name="horizontalLayout_3">
       <item>
        <widget class="QLineEdit" name="dataEdit">
         <property name="toolTip">
          <string>Enter JSON string that will be associated with the name</string>
         </property>
         <property name="maxLength">
          <number>520</number>
         </property>
        </widget>
       </item>
       <item>
        <widget class="QLabel" name="dataSize">
         <property name="text">
          <string>0 / 520</string>
         </property>
        </widget>
     </item>
     <!--
       <item>
        <widget class="QPushButton" name="btnDNSEditor">
         <property name="text">
          <string>DNS Editor&#8230;</string>
         </property>
        </widget>
       </item>
     -->
     </layout>
     </item>
     <item row="4" column="1">
      <widget class="QLabel" name="label_4">
       <property name="text">
        <string>JSON string, e.g. {&amp;quot;ip&amp;quot;: [&amp;quot;1.2.3.4&amp;quot;, &amp;quot;1.2.3.5&amp;quot;]}&lt;br&gt;See &lt;a href=&quot;https://github.com/namecoin/proposals&quot;&gt;JSON value specifications&lt;/a&gt;.</string>
       </property>
       <property name="openExternalLinks">
        <bool>true</bool>
       </property>
      </widget>
     </item>
     <item row="5" column="1">
      <widget class="QLabel" name="labelValidJSON">
       <property name="text">
        <string>TextLabel</string>
       </property>
      </widget>
     </item>
     <item row="6" column="0">
      <widget class="QLabel" name="labelTransferTo">
       <property name="text">
        <string>&amp;Transfer to:</string>
       </property>
       <property name="buddy">
        <cstring>transferTo</cstring>
       </property>
      </widget>
     </item>
     <item row="6" column="1">
      <layout class="QHBoxLayout" name="transferToLayout">
       <property name="spacing">
        <number>0</number>
       </property>
       <property name="sizeConstraint">
        <enum>QLayout::SetDefaultConstraint</enum>
       </property>
       <item>
        <widget class="QValidatedLineEdit" name="transferTo">
         <property name="toolTip">
          <string>The address to transfer the name to.</string>
         </property>
        </widget>
       </item>
       <item>
        <widget class="QToolButton" name="addressBookButton">
         <property name="toolTip">
          <string>Choose address from address book</string>
         </property>
         <property name="text">
          <string/>
         </property>
         <property name="icon">
          <iconset resource="../bitcoin.qrc">
           <normaloff>:/icons/address-book</normaloff>:/icons/address-book</iconset>
         </property>
         <property name="shortcut">
          <string>Alt+A</string>
         </property>
        </widget>
       </item>
       <item>
        <widget class="QToolButton" name="pasteButton">
         <property name="toolTip">
          <string>Paste address from clipboard</string>
         </property>
         <property name="text">
          <string/>
         </property>
         <property name="icon">
          <iconset resource="../bitcoin.qrc">
           <normaloff>:/icons/editpaste</normaloff>:/icons/editpaste</iconset>
         </property>
         <property name="shortcut">
          <string>Alt+P</string>
         </property>
        </widget>
       </item>
      </layout>
     </item>
     <item row="7" column="1">
      <widget class="QLabel" name="labelTransferToHint">
       <property name="text">
        <string>(Leave empty if not transferring.)</string>
       </property>
      </widget>
     </item>
<<<<<<< HEAD
     <item row="4" column="1">
      <layout class="QHBoxLayout" name="horizontalLayout_3">
       <item>
        <widget class="QLineEdit" name="dataEdit">
         <property name="toolTip">
          <string>Enter JSON string that will be associated with the name</string>
         </property>
         <property name="maxLength">
          <number>2048</number>
         </property>
        </widget>
       </item>
       <item>
        <widget class="QLabel" name="dataSize">
         <property name="text">
          <string>0 / 520</string>
         </property>
        </widget>
       </item>
       <!--
       <item>
        <widget class="QPushButton" name="btnDNSEditor">
         <property name="text">
          <string>DNS Editor&#8230;</string>
         </property>
        </widget>
       </item>
       -->
      </layout>
     </item>
=======
>>>>>>> ed60a6dc
    </layout>
   </item>
   <item>
    <widget class="QLabel" name="labelSubmitHint">
     <property name="text">
      <string notr="true">TextLabel</string>
     </property>
     <property name="alignment">
      <set>Qt::AlignRight|Qt::AlignTrailing|Qt::AlignVCenter</set>
     </property>
     <property name="margin">
      <number>10</number>
     </property>
     <property name="indent">
      <number>10</number>
     </property>
    </widget>
   </item>
   <item>
    <layout class="QHBoxLayout" name="horizontalLayout">
     <item>
      <spacer name="horizontalSpacer">
       <property name="orientation">
        <enum>Qt::Horizontal</enum>
       </property>
       <property name="sizeHint" stdset="0">
        <size>
         <width>40</width>
         <height>20</height>
        </size>
       </property>
      </spacer>
     </item>
     <item>
      <widget class="QDialogButtonBox" name="buttonBox">
       <property name="sizePolicy">
        <sizepolicy hsizetype="Maximum" vsizetype="Fixed">
         <horstretch>0</horstretch>
         <verstretch>0</verstretch>
        </sizepolicy>
       </property>
       <property name="orientation">
        <enum>Qt::Horizontal</enum>
       </property>
       <property name="standardButtons">
        <set>QDialogButtonBox::Cancel|QDialogButtonBox::Ok</set>
       </property>
      </widget>
     </item>
    </layout>
   </item>
  </layout>
 </widget>
 <customwidgets>
  <customwidget>
   <class>QValidatedLineEdit</class>
   <extends>QLineEdit</extends>
   <header>qt/qvalidatedlineedit.h</header>
  </customwidget>
 </customwidgets>
 <tabstops>
  <tabstop>dataEdit</tabstop>
  <tabstop>transferTo</tabstop>
  <tabstop>addressBookButton</tabstop>
  <tabstop>pasteButton</tabstop>
 </tabstops>
 <resources>
  <include location="../bitcoin.qrc"/>
 </resources>
 <connections>
  <connection>
   <sender>buttonBox</sender>
   <signal>accepted()</signal>
   <receiver>ConfigureNameDialog</receiver>
   <slot>accept()</slot>
   <hints>
    <hint type="sourcelabel">
     <x>248</x>
     <y>254</y>
    </hint>
    <hint type="destinationlabel">
     <x>157</x>
     <y>274</y>
    </hint>
   </hints>
  </connection>
  <connection>
   <sender>buttonBox</sender>
   <signal>rejected()</signal>
   <receiver>ConfigureNameDialog</receiver>
   <slot>reject()</slot>
   <hints>
    <hint type="sourcelabel">
     <x>248</x>
     <y>254</y>
    </hint>
    <hint type="destinationlabel">
     <x>157</x>
     <y>274</y>
    </hint>
   </hints>
  </connection>
 </connections>
</ui><|MERGE_RESOLUTION|>--- conflicted
+++ resolved
@@ -69,14 +69,14 @@
           <string>Enter JSON string that will be associated with the name</string>
          </property>
          <property name="maxLength">
-          <number>520</number>
+          <number>2048</number>
          </property>
         </widget>
        </item>
        <item>
         <widget class="QLabel" name="dataSize">
          <property name="text">
-          <string>0 / 520</string>
+          <string>0 / 2048</string>
          </property>
         </widget>
      </item>
@@ -176,39 +176,6 @@
        </property>
       </widget>
      </item>
-<<<<<<< HEAD
-     <item row="4" column="1">
-      <layout class="QHBoxLayout" name="horizontalLayout_3">
-       <item>
-        <widget class="QLineEdit" name="dataEdit">
-         <property name="toolTip">
-          <string>Enter JSON string that will be associated with the name</string>
-         </property>
-         <property name="maxLength">
-          <number>2048</number>
-         </property>
-        </widget>
-       </item>
-       <item>
-        <widget class="QLabel" name="dataSize">
-         <property name="text">
-          <string>0 / 520</string>
-         </property>
-        </widget>
-       </item>
-       <!--
-       <item>
-        <widget class="QPushButton" name="btnDNSEditor">
-         <property name="text">
-          <string>DNS Editor&#8230;</string>
-         </property>
-        </widget>
-       </item>
-       -->
-      </layout>
-     </item>
-=======
->>>>>>> ed60a6dc
     </layout>
    </item>
    <item>
