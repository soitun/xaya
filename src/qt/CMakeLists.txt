# Copyright (c) 2023-present The Bitcoin Core developers
# Distributed under the MIT software license, see the accompanying
# file COPYING or https://opensource.org/license/mit/.

if(CMAKE_SYSTEM_NAME STREQUAL "Darwin")
  enable_language(OBJCXX)
  set(CMAKE_OBJCXX_FLAGS_RELWITHDEBINFO "${CMAKE_CXX_FLAGS_RELWITHDEBINFO}")
  set(CMAKE_OBJCXX_FLAGS_RELEASE "${CMAKE_CXX_FLAGS_RELEASE}")
  set(CMAKE_OBJCXX_FLAGS_DEBUG "${CMAKE_CXX_FLAGS_DEBUG}")
  set(CMAKE_OBJCXX_FLAGS_MINSIZEREL "${CMAKE_CXX_FLAGS_MINSIZEREL}")
  string(APPEND CMAKE_OBJCXX_COMPILE_OBJECT " ${APPEND_CPPFLAGS} ${APPEND_CXXFLAGS}")
endif()

get_target_property(qt_lib_type Qt6::Core TYPE)

function(import_plugins target)
  if(qt_lib_type STREQUAL "STATIC_LIBRARY")
    set(plugins Qt6::QMinimalIntegrationPlugin)
    if(CMAKE_SYSTEM_NAME MATCHES "^(Linux|FreeBSD)$")
      list(APPEND plugins Qt6::QXcbIntegrationPlugin)
    elseif(WIN32)
      list(APPEND plugins Qt6::QWindowsIntegrationPlugin Qt6::QModernWindowsStylePlugin)
    elseif(APPLE)
      list(APPEND plugins Qt6::QCocoaIntegrationPlugin Qt6::QMacStylePlugin)
    endif()
    qt6_import_plugins(${target}
      INCLUDE ${plugins}
      EXCLUDE_BY_TYPE
        accessiblebridge
        platforms
        platforms_darwin
        xcbglintegrations
        platformthemes
        platforminputcontexts
        generic
        iconengines
        imageformats
        egldeviceintegrations
        styles
        networkaccess
        networkinformation
        tls
    )
  endif()
endfunction()

# For Qt-specific commands and variables, please consult:
#  - https://cmake.org/cmake/help/latest/manual/cmake-qt.7.html
#  - https://doc.qt.io/qt-5/cmake-manual.html

set(CMAKE_AUTOMOC ON)
set(CMAKE_AUTOMOC_MOC_OPTIONS "-p${CMAKE_CURRENT_SOURCE_DIR}")
set(CMAKE_AUTORCC ON)
set(CMAKE_AUTOUIC ON)
set(CMAKE_AUTOUIC_SEARCH_PATHS forms)

configure_file(bitcoin_locale.qrc bitcoin_locale.qrc USE_SOURCE_PERMISSIONS COPYONLY)

# The bitcoinqt sources have to include headers in
# order to parse them to collect translatable strings.
add_library(bitcoinqt STATIC EXCLUDE_FROM_ALL
  bantablemodel.cpp
  bantablemodel.h
  bitcoin.cpp
  bitcoin.h
  bitcoinaddressvalidator.cpp
  bitcoinaddressvalidator.h
  bitcoinamountfield.cpp
  bitcoinamountfield.h
  bitcoingui.cpp
  bitcoingui.h
  bitcoinunits.cpp
  bitcoinunits.h
  clientmodel.cpp
  clientmodel.h
  csvmodelwriter.cpp
  csvmodelwriter.h
  freespacechecker.cpp
  freespacechecker.h
  guiutil.cpp
  guiutil.h
  initexecutor.cpp
  initexecutor.h
  intro.cpp
  intro.h
  $<$<PLATFORM_ID:Darwin>:macdockiconhandler.h>
  $<$<PLATFORM_ID:Darwin>:macdockiconhandler.mm>
  $<$<PLATFORM_ID:Darwin>:macnotificationhandler.h>
  $<$<PLATFORM_ID:Darwin>:macnotificationhandler.mm>
  $<$<PLATFORM_ID:Darwin>:macos_appnap.h>
  $<$<PLATFORM_ID:Darwin>:macos_appnap.mm>
  modaloverlay.cpp
  modaloverlay.h
  networkstyle.cpp
  networkstyle.h
  notificator.cpp
  notificator.h
  optionsdialog.cpp
  optionsdialog.h
  optionsmodel.cpp
  optionsmodel.h
  peertablemodel.cpp
  peertablemodel.h
  peertablesortproxy.cpp
  peertablesortproxy.h
  platformstyle.cpp
  platformstyle.h
  qvalidatedlineedit.cpp
  qvalidatedlineedit.h
  qvaluecombobox.cpp
  qvaluecombobox.h
  rpcconsole.cpp
  rpcconsole.h
  splashscreen.cpp
  splashscreen.h
  trafficgraphwidget.cpp
  trafficgraphwidget.h
  utilitydialog.cpp
  utilitydialog.h
  $<$<PLATFORM_ID:Windows>:winshutdownmonitor.cpp>
  $<$<PLATFORM_ID:Windows>:winshutdownmonitor.h>
  bitcoin.qrc
  ${CMAKE_CURRENT_BINARY_DIR}/bitcoin_locale.qrc
)
target_compile_definitions(bitcoinqt
  PUBLIC
    QT_NO_KEYWORDS
    QT_USE_QSTRINGBUILDER
)
target_include_directories(bitcoinqt
  PUBLIC
    $<BUILD_INTERFACE:${PROJECT_SOURCE_DIR}/src>
)
set_property(SOURCE macnotificationhandler.mm
  # Ignore warnings "'NSUserNotificationCenter' is deprecated: first deprecated in macOS 11.0".
  APPEND PROPERTY COMPILE_OPTIONS -Wno-deprecated-declarations
)
target_link_libraries(bitcoinqt
  PUBLIC
    Qt6::Widgets
  PRIVATE
    core_interface
    bitcoin_cli
    leveldb
    Boost::headers
    $<TARGET_NAME_IF_EXISTS:QRencode::QRencode>
    $<$<PLATFORM_ID:Darwin>:-framework\ AppKit>
    $<$<CXX_COMPILER_ID:MSVC>:shlwapi>
)

if(ENABLE_WALLET)
  target_sources(bitcoinqt
    PRIVATE
      addressbookpage.cpp
      addressbookpage.h
      addresstablemodel.cpp
      addresstablemodel.h
      askpassphrasedialog.cpp
      askpassphrasedialog.h
      buynamespage.h
      buynamespage.cpp
      coincontroldialog.cpp
      coincontroldialog.h
      coincontroltreewidget.cpp
      coincontroltreewidget.h
      configurenamedialog.h
      configurenamedialog.cpp
      createwalletdialog.cpp
      createwalletdialog.h
      editaddressdialog.cpp
      editaddressdialog.h
      managenamespage.h
      managenamespage.cpp
      nametablemodel.h
      nametablemodel.cpp
      openuridialog.cpp
      openuridialog.h
      overviewpage.cpp
      overviewpage.h
      paymentserver.cpp
      paymentserver.h
      psbtoperationsdialog.cpp
      psbtoperationsdialog.h
      qrimagewidget.cpp
      qrimagewidget.h
      receivecoinsdialog.cpp
      receivecoinsdialog.h
      receiverequestdialog.cpp
      receiverequestdialog.h
      recentrequeststablemodel.cpp
      recentrequeststablemodel.h
      sendcoinsdialog.cpp
      sendcoinsdialog.h
      sendcoinsentry.cpp
      sendcoinsentry.h
      signverifymessagedialog.cpp
      signverifymessagedialog.h
      transactiondesc.cpp
      transactiondesc.h
      transactiondescdialog.cpp
      transactiondescdialog.h
      transactionfilterproxy.cpp
      transactionfilterproxy.h
      transactionoverviewwidget.cpp
      transactionoverviewwidget.h
      transactionrecord.cpp
      transactionrecord.h
      transactiontablemodel.cpp
      transactiontablemodel.h
      transactionview.cpp
      transactionview.h
      walletcontroller.cpp
      walletcontroller.h
      walletframe.cpp
      walletframe.h
      walletmodel.cpp
      walletmodel.h
      walletmodeltransaction.cpp
      walletmodeltransaction.h
      walletview.cpp
      walletview.h
  )
  target_link_libraries(bitcoinqt
    PRIVATE
      bitcoin_wallet
      Qt6::Network
  )
endif()

if(WITH_DBUS)
  target_link_libraries(bitcoinqt PRIVATE Qt6::DBus)
endif()

if(qt_lib_type STREQUAL "STATIC_LIBRARY")
  # We want to define static plugins to link ourselves, thus preventing
  # automatic linking against a "sane" set of default static plugins.
  qt6_import_plugins(bitcoinqt
    EXCLUDE_BY_TYPE
      accessiblebridge
      platforms
      platforms_darwin
      xcbglintegrations
      platformthemes
      platforminputcontexts
      generic
      iconengines
      imageformats
      egldeviceintegrations
      styles
      networkaccess
      networkinformation
      tls
  )
endif()

add_subdirectory(locale)

add_executable(xaya-qt
  main.cpp
  ../init/bitcoin-qt.cpp
)

add_windows_resources(xaya-qt res/bitcoin-qt-res.rc)
add_windows_application_manifest(xaya-qt)

target_link_libraries(xaya-qt
  core_interface
  bitcoinqt
  bitcoin_node
)

import_plugins(xaya-qt)
install_binary_component(xaya-qt HAS_MANPAGE)
if(WIN32)
  set_target_properties(xaya-qt PROPERTIES WIN32_EXECUTABLE TRUE)
endif()

if(ENABLE_IPC)
  add_executable(xaya-gui
    main.cpp
    ../init/bitcoin-gui.cpp
  )
  target_link_libraries(xaya-gui
    core_interface
    bitcoinqt
    bitcoin_node
    bitcoin_ipc
  )
<<<<<<< HEAD
  import_plugins(xaya-gui)
  install_binary_component(xaya-gui)
=======
  import_plugins(bitcoin-gui)
  install_binary_component(namecoin-gui INTERNAL)
>>>>>>> 61217e58
  if(WIN32)
    set_target_properties(xaya-gui PROPERTIES WIN32_EXECUTABLE TRUE)
  endif()
endif()

if(BUILD_GUI_TESTS)
  add_subdirectory(test)
endif()


# Gets sources to be parsed to gather translatable strings.
function(get_translatable_sources var)
  set(result)
  set(targets)
  foreach(dir IN ITEMS ${ARGN})
    get_directory_property(dir_targets DIRECTORY ${PROJECT_SOURCE_DIR}/${dir} BUILDSYSTEM_TARGETS)
    list(APPEND targets ${dir_targets})
  endforeach()
  foreach(target IN LISTS targets)
    get_target_property(target_sources ${target} SOURCES)
    if(target_sources)
      foreach(source IN LISTS target_sources)
        # Get an expression from the generator expression, if any.
        if(source MATCHES ":([^>]+)>$")
          set(source ${CMAKE_MATCH_1})
        endif()
        cmake_path(GET source EXTENSION LAST_ONLY ext)
        if(ext STREQUAL ".qrc")
          continue()
        endif()
        if(NOT IS_ABSOLUTE source)
          get_target_property(target_source_dir ${target} SOURCE_DIR)
          cmake_path(APPEND target_source_dir ${source} OUTPUT_VARIABLE source)
        endif()
        get_property(is_generated
          SOURCE  ${source} TARGET_DIRECTORY ${target}
          PROPERTY GENERATED
        )
        if(NOT is_generated)
          list(APPEND result ${source})
        endif()
      endforeach()
    endif()
  endforeach()
  set(${var} ${result} PARENT_SCOPE)
endfunction()

find_program(XGETTEXT_EXECUTABLE xgettext)
find_program(SED_EXECUTABLE sed)
if(NOT XGETTEXT_EXECUTABLE)
  add_custom_target(translate
    COMMAND ${CMAKE_COMMAND} -E echo "Error: GNU gettext-tools not found"
  )
elseif(NOT SED_EXECUTABLE)
  add_custom_target(translate
    COMMAND ${CMAKE_COMMAND} -E echo "Error: GNU sed not found"
  )
else()
  set(translatable_sources_directories src src/qt src/util)
  if(ENABLE_WALLET)
    list(APPEND translatable_sources_directories src/wallet)
  endif()
  get_translatable_sources(translatable_sources ${translatable_sources_directories})
  get_translatable_sources(qt_translatable_sources src/qt)
  file(GLOB ui_files ${CMAKE_CURRENT_SOURCE_DIR}/forms/*.ui)
  add_custom_target(translate
    COMMAND ${CMAKE_COMMAND} -E env XGETTEXT=${XGETTEXT_EXECUTABLE} COPYRIGHT_HOLDERS=${COPYRIGHT_HOLDERS} $<TARGET_FILE:Python3::Interpreter> ${PROJECT_SOURCE_DIR}/share/qt/extract_strings_qt.py ${translatable_sources}
    COMMAND Qt6::lupdate -no-obsolete -I ${PROJECT_SOURCE_DIR}/src -locations relative ${CMAKE_CURRENT_SOURCE_DIR}/bitcoinstrings.cpp ${ui_files} ${qt_translatable_sources} -ts ${CMAKE_CURRENT_SOURCE_DIR}/locale/bitcoin_en.ts
    COMMAND Qt6::lconvert -drop-translations -o ${CMAKE_CURRENT_SOURCE_DIR}/locale/bitcoin_en.xlf -i ${CMAKE_CURRENT_SOURCE_DIR}/locale/bitcoin_en.ts
    COMMAND ${SED_EXECUTABLE} -i.old -e "s|source-language=\"en\" target-language=\"en\"|source-language=\"en\"|" -e "/<target xml:space=\"preserve\"><\\/target>/d" ${CMAKE_CURRENT_SOURCE_DIR}/locale/bitcoin_en.xlf
    COMMAND ${CMAKE_COMMAND} -E rm ${CMAKE_CURRENT_SOURCE_DIR}/locale/bitcoin_en.xlf.old
    WORKING_DIRECTORY ${PROJECT_SOURCE_DIR}/src
    VERBATIM
  )
endif()<|MERGE_RESOLUTION|>--- conflicted
+++ resolved
@@ -286,13 +286,8 @@
     bitcoin_node
     bitcoin_ipc
   )
-<<<<<<< HEAD
-  import_plugins(xaya-gui)
-  install_binary_component(xaya-gui)
-=======
   import_plugins(bitcoin-gui)
-  install_binary_component(namecoin-gui INTERNAL)
->>>>>>> 61217e58
+  install_binary_component(xaya-gui INTERNAL)
   if(WIN32)
     set_target_properties(xaya-gui PROPERTIES WIN32_EXECUTABLE TRUE)
   endif()
