--- conflicted
+++ resolved
@@ -55,17 +55,6 @@
 #include <QThread>
 #include <QUrlQuery>
 #include <QMouseEvent>
-
-<<<<<<< HEAD
-#include <cstring>
-
-#if QT_VERSION < 0x050000
-#include <QUrl>
-#else
-#include <QUrlQuery>
-#endif
-=======
->>>>>>> 3fdf911d
 
 #if QT_VERSION >= 0x50200
 #include <QFontDatabase>
