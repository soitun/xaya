# Copyright (c) 2024-present The Bitcoin Core developers
# Distributed under the MIT software license, see the accompanying
# file COPYING or https://opensource.org/license/mit/.

include(GNUInstallDirs)

# TODO: libbitcoinkernel is a work in progress consensus engine
#       library, as more and more modules are decoupled from the
#       consensus engine, this list will shrink to only those
#       which are absolutely necessary.
add_library(namecoinkernel
  bitcoinkernel.cpp
  chain.cpp
  checks.cpp
  chainparams.cpp
  coinstats.cpp
  context.cpp
  cs_main.cpp
  disconnected_transactions.cpp
  mempool_removal_reason.cpp
  ../arith_uint256.cpp
  ../chain.cpp
  ../coins.cpp
  ../compressor.cpp
  ../consensus/merkle.cpp
  ../consensus/tx_check.cpp
  ../consensus/tx_verify.cpp
  ../core_read.cpp
  ../dbwrapper.cpp
  ../deploymentinfo.cpp
  ../deploymentstatus.cpp
  ../flatfile.cpp
  ../hash.cpp
  ../logging.cpp
  ../names/common.cpp
  ../names/encoding.cpp
  ../names/main.cpp
  ../names/mempool.cpp
  ../node/blockstorage.cpp
  ../node/chainstate.cpp
  ../node/utxo_snapshot.cpp
  ../policy/ephemeral_policy.cpp
  ../policy/feerate.cpp
  ../policy/packages.cpp
  ../policy/policy.cpp
  ../policy/rbf.cpp
  ../policy/settings.cpp
  ../policy/truc_policy.cpp
  ../pow.cpp
  ../primitives/block.cpp
  ../primitives/transaction.cpp
  ../pubkey.cpp
  ../random.cpp
  ../randomenv.cpp
  ../script/interpreter.cpp
  ../script/names.cpp
  ../script/script.cpp
  ../script/script_error.cpp
  ../script/sigcache.cpp
  ../script/solver.cpp
  ../signet.cpp
  ../streams.cpp
  ../support/lockedpool.cpp
  ../sync.cpp
  ../txdb.cpp
  ../txmempool.cpp
  ../uint256.cpp
  ../util/chaintype.cpp
  ../util/check.cpp
  ../util/feefrac.cpp
  ../util/fs.cpp
  ../util/fs_helpers.cpp
  ../util/hasher.cpp
  ../util/moneystr.cpp
  ../util/rbf.cpp
  ../util/serfloat.cpp
  ../util/signalinterrupt.cpp
  ../util/strencodings.cpp
  ../util/string.cpp
  ../util/syserror.cpp
  ../util/threadnames.cpp
  ../util/time.cpp
  ../util/tokenpipe.cpp
  ../validation.cpp
  ../validationinterface.cpp
  ../versionbits.cpp
)
target_link_libraries(namecoinkernel
  PRIVATE
    core_interface
    bitcoin_clientversion
    bitcoin_crypto
    leveldb
    secp256k1
    $<TARGET_NAME_IF_EXISTS:USDT::headers>
  PUBLIC
    Boost::headers
)

# libbitcoinkernel requires default symbol visibility, explicitly
# specify that here so that things still work even when user
# configures with -DREDUCE_EXPORTS=ON
#
# Note this is a quick hack that will be removed as we
# incrementally define what to export from the library.
set_target_properties(namecoinkernel PROPERTIES
  CXX_VISIBILITY_PRESET default
)

# When building the static library, install all static libraries the
# bitcoinkernel depends on.
if(NOT BUILD_SHARED_LIBS)
  # Recursively get all the static libraries a target depends on and put them in libs_out
  function(get_target_static_link_libs target libs_out)
    get_target_property(linked_libraries ${target} LINK_LIBRARIES)
    foreach(dep ${linked_libraries})
      if(TARGET ${dep})
        get_target_property(dep_type ${dep} TYPE)
        if(dep_type STREQUAL "STATIC_LIBRARY")
          list(APPEND ${libs_out} ${dep})
          get_target_static_link_libs(${dep} ${libs_out})
        endif()
      endif()
    endforeach()
    set(${libs_out} ${${libs_out}} PARENT_SCOPE)
  endfunction()

  set(all_kernel_static_link_libs "")
  get_target_static_link_libs(bitcoinkernel all_kernel_static_link_libs)

  install(TARGETS ${all_kernel_static_link_libs} ARCHIVE DESTINATION ${CMAKE_INSTALL_LIBDIR} COMPONENT bitcoinkernel)
  list(TRANSFORM all_kernel_static_link_libs PREPEND "-l")
  # LIBS_PRIVATE is substituted in the pkg-config file.
  list(JOIN all_kernel_static_link_libs " " LIBS_PRIVATE)
endif()

configure_file(${PROJECT_SOURCE_DIR}/libbitcoinkernel.pc.in ${PROJECT_BINARY_DIR}/libbitcoinkernel.pc @ONLY)
install(FILES ${PROJECT_BINARY_DIR}/libbitcoinkernel.pc DESTINATION "${CMAKE_INSTALL_LIBDIR}/pkgconfig" COMPONENT bitcoinkernel)

<<<<<<< HEAD
include(GNUInstallDirs)
install(TARGETS namecoinkernel
=======
install(TARGETS bitcoinkernel
>>>>>>> e9e5f7d5
  RUNTIME
    DESTINATION ${CMAKE_INSTALL_BINDIR}
    COMPONENT bitcoinkernel
  LIBRARY
    DESTINATION ${CMAKE_INSTALL_LIBDIR}
    COMPONENT bitcoinkernel
  ARCHIVE
    DESTINATION ${CMAKE_INSTALL_LIBDIR}
    COMPONENT bitcoinkernel
)<|MERGE_RESOLUTION|>--- conflicted
+++ resolved
@@ -126,30 +126,25 @@
   endfunction()
 
   set(all_kernel_static_link_libs "")
-  get_target_static_link_libs(bitcoinkernel all_kernel_static_link_libs)
+  get_target_static_link_libs(namecoinkernel all_kernel_static_link_libs)
 
-  install(TARGETS ${all_kernel_static_link_libs} ARCHIVE DESTINATION ${CMAKE_INSTALL_LIBDIR} COMPONENT bitcoinkernel)
+  install(TARGETS ${all_kernel_static_link_libs} ARCHIVE DESTINATION ${CMAKE_INSTALL_LIBDIR} COMPONENT namecoinkernel)
   list(TRANSFORM all_kernel_static_link_libs PREPEND "-l")
   # LIBS_PRIVATE is substituted in the pkg-config file.
   list(JOIN all_kernel_static_link_libs " " LIBS_PRIVATE)
 endif()
 
 configure_file(${PROJECT_SOURCE_DIR}/libbitcoinkernel.pc.in ${PROJECT_BINARY_DIR}/libbitcoinkernel.pc @ONLY)
-install(FILES ${PROJECT_BINARY_DIR}/libbitcoinkernel.pc DESTINATION "${CMAKE_INSTALL_LIBDIR}/pkgconfig" COMPONENT bitcoinkernel)
+install(FILES ${PROJECT_BINARY_DIR}/libbitcoinkernel.pc DESTINATION "${CMAKE_INSTALL_LIBDIR}/pkgconfig" COMPONENT namecoinkernel)
 
-<<<<<<< HEAD
-include(GNUInstallDirs)
 install(TARGETS namecoinkernel
-=======
-install(TARGETS bitcoinkernel
->>>>>>> e9e5f7d5
   RUNTIME
     DESTINATION ${CMAKE_INSTALL_BINDIR}
-    COMPONENT bitcoinkernel
+    COMPONENT namecoinkernel
   LIBRARY
     DESTINATION ${CMAKE_INSTALL_LIBDIR}
-    COMPONENT bitcoinkernel
+    COMPONENT namecoinkernel
   ARCHIVE
     DESTINATION ${CMAKE_INSTALL_LIBDIR}
-    COMPONENT bitcoinkernel
+    COMPONENT namecoinkernel
 )