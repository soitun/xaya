--- conflicted
+++ resolved
@@ -127,30 +127,25 @@
   endfunction()
 
   set(all_kernel_static_link_libs "")
-  get_target_static_link_libs(namecoinkernel all_kernel_static_link_libs)
+  get_target_static_link_libs(xayakernel all_kernel_static_link_libs)
 
-  install(TARGETS ${all_kernel_static_link_libs} ARCHIVE DESTINATION ${CMAKE_INSTALL_LIBDIR} COMPONENT namecoinkernel)
+  install(TARGETS ${all_kernel_static_link_libs} ARCHIVE DESTINATION ${CMAKE_INSTALL_LIBDIR} COMPONENT xayakernel)
   list(TRANSFORM all_kernel_static_link_libs PREPEND "-l")
   # LIBS_PRIVATE is substituted in the pkg-config file.
   list(JOIN all_kernel_static_link_libs " " LIBS_PRIVATE)
 endif()
 
 configure_file(${PROJECT_SOURCE_DIR}/libbitcoinkernel.pc.in ${PROJECT_BINARY_DIR}/libbitcoinkernel.pc @ONLY)
-install(FILES ${PROJECT_BINARY_DIR}/libbitcoinkernel.pc DESTINATION "${CMAKE_INSTALL_LIBDIR}/pkgconfig" COMPONENT namecoinkernel)
+install(FILES ${PROJECT_BINARY_DIR}/libbitcoinkernel.pc DESTINATION "${CMAKE_INSTALL_LIBDIR}/pkgconfig" COMPONENT xayakernel)
 
-<<<<<<< HEAD
-include(GNUInstallDirs)
 install(TARGETS xayakernel
-=======
-install(TARGETS namecoinkernel
->>>>>>> 8ffdc0e0
   RUNTIME
     DESTINATION ${CMAKE_INSTALL_BINDIR}
-    COMPONENT namecoinkernel
+    COMPONENT xayakernel
   LIBRARY
     DESTINATION ${CMAKE_INSTALL_LIBDIR}
-    COMPONENT namecoinkernel
+    COMPONENT xayakernel
   ARCHIVE
     DESTINATION ${CMAKE_INSTALL_LIBDIR}
-    COMPONENT namecoinkernel
+    COMPONENT xayakernel
 )