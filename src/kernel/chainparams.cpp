--- conflicted
+++ resolved
@@ -477,11 +477,6 @@
 
         vFixedSeeds.clear();
 
-<<<<<<< HEAD
-        base58Prefixes[PUBKEY_ADDRESS] = std::vector<unsigned char>(1,88);
-        base58Prefixes[SCRIPT_ADDRESS] = std::vector<unsigned char>(1,90);
-        base58Prefixes[SECRET_KEY] =     std::vector<unsigned char>(1,230);
-=======
         m_assumeutxo_data = {
             {
                 .height = 160'000,
@@ -491,10 +486,9 @@
             }
         };
 
-        base58Prefixes[PUBKEY_ADDRESS] = std::vector<unsigned char>(1,111);
-        base58Prefixes[SCRIPT_ADDRESS] = std::vector<unsigned char>(1,196);
-        base58Prefixes[SECRET_KEY] =     std::vector<unsigned char>(1,239);
->>>>>>> b4b19336
+        base58Prefixes[PUBKEY_ADDRESS] = std::vector<unsigned char>(1,88);
+        base58Prefixes[SCRIPT_ADDRESS] = std::vector<unsigned char>(1,90);
+        base58Prefixes[SECRET_KEY] =     std::vector<unsigned char>(1,230);
         base58Prefixes[EXT_PUBLIC_KEY] = {0x04, 0x35, 0x87, 0xCF};
         base58Prefixes[EXT_SECRET_KEY] = {0x04, 0x35, 0x83, 0x94};
 
@@ -615,22 +609,17 @@
 
         m_assumeutxo_data = {
             {
-<<<<<<< HEAD
-                110,
-                {AssumeutxoHash{uint256S("0xdc81af66a58085fe977c6aab56b49630d87b84521fc5a8a5c53f2f4b23c8d6d5")}, 110},
-=======
                 .height = 110,
-                .hash_serialized = AssumeutxoHash{uint256S("0xa6692e681f4819b0e21ca3b28d01fdc16045769359d14a9c4f558ca1b30736b7")},
+                .hash_serialized = AssumeutxoHash{uint256S("0xdc81af66a58085fe977c6aab56b49630d87b84521fc5a8a5c53f2f4b23c8d6d5")},
                 .nChainTx = 111,
-                .blockhash = uint256S("0x31ca5e096d942b5e695c7c6a3da6eac8529f3b03f55641a789f0f973ae6ee18c")
->>>>>>> b4b19336
+                .blockhash = uint256S("0xb5b31111b3ee8c91956ffb9b248950dd26a878eb72ab7d9e9286bb27603c1ba2")
             },
             {
                 // For use by test/functional/feature_assumeutxo.py
                 .height = 299,
-                .hash_serialized = AssumeutxoHash{uint256S("0xf5e4969cc50a548efc63757db5116a9016a73fa558bbc03aecdc3b8a382ad7de")},
+                .hash_serialized = AssumeutxoHash{uint256S("0x285c658325083a72799acfbb52df11185a9dc2939d1b22f8aec875039a66a772")},
                 .nChainTx = 300,
-                .blockhash = uint256S("0x47c8e3b92da89adba6de00f3e5a95169ff13aa73441df90459d2967bb8a883ff")
+                .blockhash = uint256S("0xf147e851dea1b7a3af413bedf8e26045f1160c1139ee3473fb1d1e3295006095")
             },
         };
 
