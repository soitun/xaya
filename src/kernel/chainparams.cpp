// Copyright (c) 2010 Satoshi Nakamoto
// Copyright (c) 2009-2021 The Bitcoin Core developers
// Distributed under the MIT software license, see the accompanying
// file COPYING or http://www.opensource.org/licenses/mit-license.php.

#include <kernel/chainparams.h>

#include <chainparamsseeds.h>
#include <consensus/amount.h>
#include <consensus/merkle.h>
#include <consensus/params.h>
#include <hash.h>
#include <kernel/messagestartchars.h>
#include <logging.h>
#include <primitives/block.h>
#include <primitives/transaction.h>
#include <script/interpreter.h>
#include <script/script.h>
#include <uint256.h>
#include <util/chaintype.h>
#include <util/strencodings.h>

#include <algorithm>
#include <cassert>
#include <cstdint>
#include <cstring>
#include <type_traits>

using namespace util::hex_literals;

// Workaround MSVC bug triggering C7595 when calling consteval constructors in
// initializer lists.
// A fix may be on the way:
// https://developercommunity.visualstudio.com/t/consteval-conversion-function-fails/1579014
#if defined(_MSC_VER)
auto consteval_ctor(auto&& input) { return input; }
#else
#define consteval_ctor(input) (input)
#endif

bool CChainParams::IsHistoricBug(const uint256& txid, unsigned nHeight, BugType& type) const
{
    const std::pair<unsigned, uint256> key(nHeight, txid);
    std::map<std::pair<unsigned, uint256>, BugType>::const_iterator mi;

    mi = mapHistoricBugs.find (key);
    if (mi != mapHistoricBugs.end ())
    {
        type = mi->second;
        return true;
    }

    return false;
}

static CBlock CreateGenesisBlock(const CScript& genesisInputScript, const CScript& genesisOutputScript, uint32_t nTime, uint32_t nNonce, uint32_t nBits, int32_t nVersion, const CAmount& genesisReward)
{
    CMutableTransaction txNew;
    txNew.version = 1;
    txNew.vin.resize(1);
    txNew.vout.resize(1);
    txNew.vin[0].scriptSig = genesisInputScript;
    txNew.vout[0].nValue = genesisReward;
    txNew.vout[0].scriptPubKey = genesisOutputScript;

    CBlock genesis;
    genesis.nTime    = nTime;
    genesis.nBits    = nBits;
    genesis.nNonce   = nNonce;
    genesis.nVersion = nVersion;
    genesis.vtx.push_back(MakeTransactionRef(std::move(txNew)));
    genesis.hashPrevBlock.SetNull();
    genesis.hashMerkleRoot = BlockMerkleRoot(genesis);
    return genesis;
}

/**
 * Build the genesis block. Note that the output of its generation
 * transaction cannot be spent since it did not originally exist in the
 * database.
 */
static CBlock CreateGenesisBlock(uint32_t nTime, uint32_t nNonce, uint32_t nBits, int32_t nVersion, const CAmount& genesisReward)
{
    const char* pszTimestamp = "... choose what comes next.  Lives of your own, or a return to chains. -- V";
    const CScript genesisInputScript = CScript() << 0x1c007fff << CScriptNum(522) << std::vector<unsigned char>((const unsigned char*)pszTimestamp, (const unsigned char*)pszTimestamp + strlen(pszTimestamp));
    const CScript genesisOutputScript = CScript() << ParseHex("04b620369050cd899ffbbc4e8ee51e8c4534a855bb463439d63d235d4779685d8b6f4870a238cf365ac94fa13ef9a2a22cd99d0d5ee86dcabcafce36c7acf43ce5") << OP_CHECKSIG;
    return CreateGenesisBlock(genesisInputScript, genesisOutputScript, nTime, nNonce, nBits, nVersion, genesisReward);
}

/**
 * Build genesis block for testnet.  In Namecoin, it has a changed timestamp
 * and output script (it uses Bitcoin's).
 */
static CBlock CreateTestnetGenesisBlock(uint32_t nTime, uint32_t nNonce, uint32_t nBits, int32_t nVersion, const CAmount& genesisReward)
{
    const char* pszTimestamp = "The Times 03/Jan/2009 Chancellor on brink of second bailout for banks";
    const CScript genesisInputScript = CScript() << 0x1d00ffff << CScriptNum(4) << std::vector<unsigned char>((const unsigned char*)pszTimestamp, (const unsigned char*)pszTimestamp + strlen(pszTimestamp));
    const CScript genesisOutputScript = CScript() << "04678afdb0fe5548271967f1a67130b7105cd6a828e03909a67962e0ea1f61deb649f6bc3f4cef38c4f35504e51ec112de5c384df7ba0b8d578a4c702b6bf11d5f"_hex_v_u8 << OP_CHECKSIG;
    return CreateGenesisBlock(genesisInputScript, genesisOutputScript, nTime, nNonce, nBits, nVersion, genesisReward);
}

/**
 * Main network on which people trade goods and services.
 */
class CMainParams : public CChainParams {
public:
    CMainParams() {
        m_chain_type = ChainType::MAIN;
        consensus.signet_blocks = false;
        consensus.signet_challenge.clear();
        consensus.nSubsidyHalvingInterval = 210000;
        consensus.BIP16Height = 475000;
        /* Note that these are not the actual activation heights, but blocks
           after them.  They are too deep in the chain to be ever reorged,
           and thus this is also fine.  */
        consensus.BIP34Height = 250000;
        consensus.BIP65Height = 335000;
        consensus.BIP66Height = 250000;
        /* Namecoin activates CSV/Segwit with BIP16.  */
        consensus.CSVHeight = 475000;
        consensus.SegwitHeight = 475000;
        consensus.MinBIP9WarningHeight = 477016; // segwit activation height + miner confirmation window
        consensus.powLimit = uint256{"00000000ffffffffffffffffffffffffffffffffffffffffffffffffffffffff"};
        consensus.nPowTargetTimespan = 14 * 24 * 60 * 60; // two weeks
        consensus.nPowTargetSpacing = 10 * 60;
        consensus.fPowAllowMinDifficultyBlocks = false;
        consensus.enforce_BIP94 = false;
        consensus.fPowNoRetargeting = false;
        consensus.nRuleChangeActivationThreshold = 1815; // 90% of 2016
        consensus.nMinerConfirmationWindow = 2016; // nPowTargetTimespan / nPowTargetSpacing
        consensus.vDeployments[Consensus::DEPLOYMENT_TESTDUMMY].bit = 28;
        consensus.vDeployments[Consensus::DEPLOYMENT_TESTDUMMY].nStartTime = Consensus::BIP9Deployment::NEVER_ACTIVE;
        consensus.vDeployments[Consensus::DEPLOYMENT_TESTDUMMY].nTimeout = Consensus::BIP9Deployment::NO_TIMEOUT;
        consensus.vDeployments[Consensus::DEPLOYMENT_TESTDUMMY].min_activation_height = 0; // No activation delay

        // Deployment of Taproot (BIPs 340-342)
        consensus.vDeployments[Consensus::DEPLOYMENT_TAPROOT].bit = 2;
        consensus.vDeployments[Consensus::DEPLOYMENT_TAPROOT].nStartTime = Consensus::BIP9Deployment::NEVER_ACTIVE;
        consensus.vDeployments[Consensus::DEPLOYMENT_TAPROOT].nTimeout = Consensus::BIP9Deployment::NO_TIMEOUT;
        consensus.vDeployments[Consensus::DEPLOYMENT_TAPROOT].min_activation_height = 0; // No activation delay

        // The best chain should have at least this much work.
        // The value is the chain work of the Namecoin mainnet chain at height
        // 762'000, with best block hash:
        // 94c093af984579ccd885eab4e4a2914dd7619970f87d1fdaaf122dc91c215769
        consensus.nMinimumChainWork = uint256{"0000000000000000000000000000000000000000720852f45db06485eac283a8"};
        consensus.defaultAssumeValid = uint256{"94c093af984579ccd885eab4e4a2914dd7619970f87d1fdaaf122dc91c215769"}; // 762'000

        consensus.nAuxpowChainId = 0x0001;
        consensus.nAuxpowStartHeight = 19200;
        consensus.fStrictChainId = true;
        consensus.nLegacyBlocksBefore = 19200;

        consensus.rules.reset(new Consensus::MainNetConsensus());

        /**
         * The message start string is designed to be unlikely to occur in normal data.
         * The characters are rarely used upper ASCII, not valid as UTF-8, and produce
         * a large 32-bit integer with any alignment.
         */
        pchMessageStart[0] = 0xf9;
        pchMessageStart[1] = 0xbe;
        pchMessageStart[2] = 0xb4;
        pchMessageStart[3] = 0xfe;
        nDefaultPort = 8334;
        nPruneAfterHeight = 100000;
        m_assumed_blockchain_size = 8;
        m_assumed_chain_state_size = 1;

        genesis = CreateGenesisBlock(1303000001, 0xa21ea192u, 0x1c007fff, 1, 50 * COIN);
        consensus.hashGenesisBlock = genesis.GetHash();
        assert(consensus.hashGenesisBlock == uint256{"000000000062b72c5e2ceb45fbc8587e807c155b0da735e6483dfba2f0a9c770"});
        assert(genesis.hashMerkleRoot == uint256{"41c62dbd9068c89a449525e3cd5ac61b20ece28c3c38b3f35b2161f0e6d3cb0d"});

        // Note that of those which support the service bits prefix, most only support a subset of
        // possible options.
        // This is fine at runtime as we'll fall back to using them as an addrfetch if they don't support the
        // service bits we want, but we should get them updated to support all service bits wanted by any
        // release ASAP to avoid it where possible.
        vSeeds.emplace_back("seed.namecoin.libreisp.se."); // Jonas Ostman
        vSeeds.emplace_back("nmc.seed.quisquis.de."); // Peter Conrad
        vSeeds.emplace_back("seed.nmc.markasoftware.com."); // Mark Polyakov
        vSeeds.emplace_back("dnsseed1.nmc.dotbit.zone."); // Stefan Stere
        vSeeds.emplace_back("dnsseed2.nmc.dotbit.zone."); // Stefan Stere
        vSeeds.emplace_back("dnsseed.nmc.testls.space."); // mjgill89

        base58Prefixes[PUBKEY_ADDRESS] = std::vector<unsigned char>(1,52);
        base58Prefixes[SCRIPT_ADDRESS] = std::vector<unsigned char>(1,13);
        base58Prefixes[SECRET_KEY] =     std::vector<unsigned char>(1,180);
        /* FIXME: Update these below.  */
        base58Prefixes[EXT_PUBLIC_KEY] = {0x04, 0x88, 0xB2, 0x1E};
        base58Prefixes[EXT_SECRET_KEY] = {0x04, 0x88, 0xAD, 0xE4};

        bech32_hrp = "nc";

        vFixedSeeds = std::vector<uint8_t>(std::begin(chainparams_seed_main), std::end(chainparams_seed_main));

        fDefaultConsistencyChecks = false;
        m_is_mockable_chain = false;

<<<<<<< HEAD
        checkpointData = {
            {
                {  2016, uint256{"0000000000660bad0d9fbde55ba7ee14ddf766ed5f527e3fbca523ac11460b92"}},
                {  4032, uint256{"0000000000493b5696ad482deb79da835fe2385304b841beef1938655ddbc411"}},
                {  6048, uint256{"000000000027939a2e1d8bb63f36c47da858e56d570f143e67e85068943470c9"}},
                {  8064, uint256{"000000000003a01f708da7396e54d081701ea406ed163e519589717d8b7c95a5"}},
                { 10080, uint256{"00000000000fed3899f818b2228b4f01b9a0a7eeee907abd172852df71c64b06"}},
                { 12096, uint256{"0000000000006c06988ff361f124314f9f4bb45b6997d90a7ee4cedf434c670f"}},
                { 14112, uint256{"00000000000045d95e0588c47c17d593c7b5cb4fb1e56213d1b3843c1773df2b"}},
                { 16128, uint256{"000000000001d9964f9483f9096cf9d6c6c2886ed1e5dec95ad2aeec3ce72fa9"}},
                { 18940, uint256{"00000000000087f7fc0c8085217503ba86f796fa4984f7e5a08b6c4c12906c05"}},
                { 30240, uint256{"e1c8c862ff342358384d4c22fa6ea5f669f3e1cdcf34111f8017371c3c0be1da"}},
                { 57000, uint256{"aa3ec60168a0200799e362e2b572ee01f3c3852030d07d036e0aa884ec61f203"}},
                {112896, uint256{"73f880e78a04dd6a31efc8abf7ca5db4e262c4ae130d559730d6ccb8808095bf"}},
                {182000, uint256{"d47b4a8fd282f635d66ce34ebbeb26ffd64c35b41f286646598abfd813cba6d9"}},
                {193000, uint256{"3b85e70ba7f5433049cfbcf0ae35ed869496dbedcd1c0fafadb0284ec81d7b58"}},
                {250000, uint256{"514ec75480df318ffa7eb4eff82e1c583c961aa64cce71b5922662f01ed1686a"}},
                {400000, uint256{"9d90cb7a56827c70b13192f1b2c6d6b2e6188abc13c5112d47cfd2f8efba8cce"}},
                {474000, uint256{"83a3251ce38bf08481c3b6ab9128e5d0cbeedd0907dae64029d8669f35a64ad2"}},
            }
        };

        m_assumeutxo_data = {};
=======
        m_assumeutxo_data = {
            {
                .height = 840'000,
                .hash_serialized = AssumeutxoHash{uint256{"a2a5521b1b5ab65f67818e5e8eccabb7171a517f9e2382208f77687310768f96"}},
                .m_chain_tx_count = 991032194,
                .blockhash = consteval_ctor(uint256{"0000000000000000000320283a032748cef8227873ff4872689bf23f1cda83a5"}),
            },
            {
                .height = 880'000,
                .hash_serialized = AssumeutxoHash{uint256{"dbd190983eaf433ef7c15f78a278ae42c00ef52e0fd2a54953782175fbadcea9"}},
                .m_chain_tx_count = 1145604538,
                .blockhash = consteval_ctor(uint256{"000000000000000000010b17283c3c400507969a9c2afd1dcf2082ec5cca2880"}),
            }
        };
>>>>>>> 9d197fd6

        chainTxData = ChainTxData{
            // Data from RPC: getchaintxstats 4096 94c093af984579ccd885eab4e4a2914dd7619970f87d1fdaaf122dc91c215769
            .nTime    = 1741273217,
            .tx_count = 8379714,
            .dTxRate  = 0.01284092389901117,
        };

        /* See also doc/NamecoinBugs.txt for more explanation on the
           historical bugs added below.  */

        /* These transactions have name outputs but a non-Namecoin tx version.
           They contain NAME_NEWs, which are fine, and also NAME_FIRSTUPDATE.
           The latter are not interpreted by namecoind, thus also ignore
           them for us here.  */
        addBug(98423, uint256{"bff3ed6873e5698b97bf0c28c29302b59588590b747787c7d1ef32decdabe0d1"}, BUG_FULLY_IGNORE);
        addBug(98424, uint256{"e9b211007e5cac471769212ca0f47bb066b81966a8e541d44acf0f8a1bd24976"}, BUG_FULLY_IGNORE);
        addBug(98425, uint256{"8aa2b0fc7d1033de28e0192526765a72e9df0c635f7305bdc57cb451ed01a4ca"}, BUG_FULLY_IGNORE);

        /* These are non-Namecoin tx that contain just NAME_NEWs.  Those were
           handled with a special rule previously, but now they are fully
           disallowed and we handle the few exceptions here.  It is fine to
           "ignore" them, as their outputs need no special Namecoin handling
           before they are reused in a NAME_FIRSTUPDATE.  */
        addBug(98318, uint256{"0ae5e958ff05ad8e273222656d98d076097def6d36f781a627c584b859f4727b"}, BUG_FULLY_IGNORE);
        addBug(98321, uint256{"aca8ce46da1bbb9bb8e563880efcd9d6dd18342c446d6f0e3d4b964a990d1c27"}, BUG_FULLY_IGNORE);
        addBug(98424, uint256{"c29b0d9d478411462a8ac29946bf6fdeca358a77b4be15cd921567eb66852180"}, BUG_FULLY_IGNORE);
        addBug(98425, uint256{"221719b360f0c83fa5b1c26fb6b67c5e74e4e7c6aa3dce55025da6759f5f7060"}, BUG_FULLY_IGNORE);
        addBug(193518, uint256{"597370b632efb35d5ed554c634c7af44affa6066f2a87a88046532d4057b46f8"}, BUG_FULLY_IGNORE);
        addBug(195605, uint256{"0bb8c7807a9756aefe62c271770b313b31dee73151f515b1ac2066c50eaeeb91"}, BUG_FULLY_IGNORE);
        addBug(195639, uint256{"3181930765b970fc43cd31d53fc6fc1da9439a28257d9067c3b5912d23eab01c"}, BUG_FULLY_IGNORE);
        addBug(195639, uint256{"e815e7d774937d96a4b265ed4866b7e3dc8d9f2acb8563402e216aba6edd1e9e"}, BUG_FULLY_IGNORE);
        addBug(195639, uint256{"cdfe6eda068e09fe760a70bec201feb041b8c660d0e98cbc05c8aa4106eae6ab"}, BUG_FULLY_IGNORE);
        addBug(195641, uint256{"1e29e937b2a9e1f18af500371b8714157cf5ac7c95461913e08ce402de64ae75"}, BUG_FULLY_IGNORE);
        addBug(195648, uint256{"d44ed6c0fac251931465f9123ada8459ec954cc6c7b648a56c9326ff7b13f552"}, BUG_FULLY_IGNORE);
        addBug(197711, uint256{"dd77aea50a189935d0ef36a04856805cd74600a53193c539eb90c1e1c0f9ecac"}, BUG_FULLY_IGNORE);
        addBug(204151, uint256{"f31875dfaf94bd3a93cfbed0e22d405d1f2e49b4d0750cb13812adc5e57f1e47"}, BUG_FULLY_IGNORE);

        /* This transaction has both a NAME_NEW and a NAME_FIRSTUPDATE as
           inputs.  This was accepted due to the "argument concatenation" bug.
           It is fine to accept it as valid and just process the NAME_UPDATE
           output that builds on the NAME_FIRSTUPDATE input.  (NAME_NEW has no
           special side-effect in applying anyway.)  */
        addBug(99381, uint256{"774d4c446cecfc40b1c02fdc5a13be6d2007233f9d91daefab6b3c2e70042f05"}, BUG_FULLY_APPLY);

        /* These were libcoin's name stealing bugs.  */
        addBug(139872, uint256{"2f034f2499c136a2c5a922ca4be65c1292815c753bbb100a2a26d5ad532c3919"}, BUG_IN_UTXO);
        addBug(139936, uint256{"c3e76d5384139228221cce60250397d1b87adf7366086bc8d6b5e6eee03c55c7"}, BUG_FULLY_IGNORE);
    }

    int DefaultCheckNameDB () const override
    {
        return -1;
    }
};

/**
 * Testnet (v3): public test network which is reset from time to time.
 */
class CTestNetParams : public CChainParams {
public:
    CTestNetParams() {
        m_chain_type = ChainType::TESTNET;
        consensus.signet_blocks = false;
        consensus.signet_challenge.clear();
        consensus.nSubsidyHalvingInterval = 210000;
        consensus.BIP16Height = 232000;
        /* As before, these are not the actual activation heights but some
           blocks after them.  */
        consensus.BIP34Height = 130000;
        consensus.BIP65Height = 130000;
        consensus.BIP66Height = 130000;
        /* Namecoin activates CSV/Segwit with BIP16.  */
        consensus.CSVHeight = 232000;
        consensus.SegwitHeight = 232000;
        consensus.MinBIP9WarningHeight = 234016; // segwit activation height + miner confirmation window
        consensus.powLimit = uint256{"0000000fffffffffffffffffffffffffffffffffffffffffffffffffffffffff"};
        consensus.nPowTargetTimespan = 14 * 24 * 60 * 60; // two weeks
        consensus.nPowTargetSpacing = 10 * 60;
        consensus.fPowAllowMinDifficultyBlocks = true;
        consensus.nMinDifficultySince = 1394838000; // 15 Mar 2014
        consensus.fPowNoRetargeting = false;
        consensus.nRuleChangeActivationThreshold = 1512; // 75% for testchains
        consensus.nMinerConfirmationWindow = 2016; // nPowTargetTimespan / nPowTargetSpacing
        consensus.vDeployments[Consensus::DEPLOYMENT_TESTDUMMY].bit = 28;
        consensus.vDeployments[Consensus::DEPLOYMENT_TESTDUMMY].nStartTime = Consensus::BIP9Deployment::NEVER_ACTIVE;
        consensus.vDeployments[Consensus::DEPLOYMENT_TESTDUMMY].nTimeout = Consensus::BIP9Deployment::NO_TIMEOUT;
        consensus.vDeployments[Consensus::DEPLOYMENT_TESTDUMMY].min_activation_height = 0; // No activation delay

        // Deployment of Taproot (BIPs 340-342)
        consensus.vDeployments[Consensus::DEPLOYMENT_TAPROOT].bit = 2;
        consensus.vDeployments[Consensus::DEPLOYMENT_TAPROOT].nStartTime = Consensus::BIP9Deployment::NEVER_ACTIVE;
        consensus.vDeployments[Consensus::DEPLOYMENT_TAPROOT].nTimeout = Consensus::BIP9Deployment::NO_TIMEOUT;
        consensus.vDeployments[Consensus::DEPLOYMENT_TAPROOT].min_activation_height = 0; // No activation delay

        // The best chain should have at least this much work.
        // The value is the chain work of the Namecoin testnet chain at height
        // 233,000, with best block hash:
        // bc66fc22b8a2988bdc519c4c6aa431bb57201e5102ad8b8272fcde2937b4d2f7
        consensus.nMinimumChainWork = uint256{"000000000000000000000000000000000000000000000000ed17e3004a583c4f"};
        consensus.defaultAssumeValid = uint256{"bc66fc22b8a2988bdc519c4c6aa431bb57201e5102ad8b8272fcde2937b4d2f7"}; // 233,100

        consensus.nAuxpowStartHeight = 0;
        consensus.nAuxpowChainId = 0x0001;
        consensus.fStrictChainId = false;
        consensus.nLegacyBlocksBefore = -1;

        consensus.rules.reset(new Consensus::TestNetConsensus());

        pchMessageStart[0] = 0xfa;
        pchMessageStart[1] = 0xbf;
        pchMessageStart[2] = 0xb5;
        pchMessageStart[3] = 0xfe;
        nDefaultPort = 18334;
        nPruneAfterHeight = 1000;
        m_assumed_blockchain_size = 1;
        m_assumed_chain_state_size = 1;

        genesis = CreateTestnetGenesisBlock(1296688602, 0x16ec0bff, 0x1d07fff8, 1, 50 * COIN);
        consensus.hashGenesisBlock = genesis.GetHash();
        assert(consensus.hashGenesisBlock == uint256{"00000007199508e34a9ff81e6ec0c477a4cccff2a4767a8eee39c11db367b008"});
        assert(genesis.hashMerkleRoot == uint256{"4a5e1e4baab89f3a32518a88c31bc87f618f76673e2cc77ab2127b7afdeda33b"});

        vFixedSeeds.clear();
        vSeeds.clear();
        // nodes with support for servicebits filtering should be at the top
        vSeeds.emplace_back("dnsseed.test.namecoin.webbtc.com."); // Marius Hanne

        base58Prefixes[PUBKEY_ADDRESS] = std::vector<unsigned char>(1,111);
        base58Prefixes[SCRIPT_ADDRESS] = std::vector<unsigned char>(1,196);
        base58Prefixes[SECRET_KEY] =     std::vector<unsigned char>(1,239);
        /* FIXME: Update these below.  */
        base58Prefixes[EXT_PUBLIC_KEY] = {0x04, 0x35, 0x87, 0xCF};
        base58Prefixes[EXT_SECRET_KEY] = {0x04, 0x35, 0x83, 0x94};

        bech32_hrp = "tn";

        // FIXME: Namecoin has no fixed seeds for testnet, so that the line
        // below errors out.  Use it once we have testnet seeds.
        //vFixedSeeds = std::vector<uint8_t>(std::begin(chainparams_seed_test), std::end(chainparams_seed_test));
        vFixedSeeds.clear();

        fDefaultConsistencyChecks = false;
        m_is_mockable_chain = false;

<<<<<<< HEAD
        checkpointData = {
            {
                {  2016, uint256{"00000000b9e4132e1a803114bc88df3e49184a3c794c01a6eac334f12f4ccadb"}},
                {  4032, uint256{"00000003fbc13a48b8de5c8742044c84b800edeabff8b39f7f23ac572c6d80ce"}},
                {  8064, uint256{"f594a75db40244bc7baa808a695f796ba81cae5bb48fa920e367cdd31dbfb0e3"}},
                { 10080, uint256{"398d44a1a6e58dce3f7463217f677c2532e42a83696dcc5d4d97329c00a10891"}},
                { 12096, uint256{"22c9278493cda563565fc2a4250eff48bd68ed40cb5fb30029ca08ea6120ddab"}},
                { 14112, uint256{"83bade3e3d88845eb52de90311a8017b1cdf725b15d19bc89c47a568f7b4e08c"}},
                { 16128, uint256{"f456354835623f733bb928ed77d97ae06b96ad6c40aba63f51f94f06e905effc"}},
                { 18144, uint256{"c0ec570117822ca3c76abd1d10449b283d8ad39c64290d6abafe2bed23917886"}},
                { 34715, uint256{"0000000580cf4342f869e278d94d7e67d2ac8cae4a411082e0fd518a8091ebf2"}},
                { 48384, uint256{"00000001d528af69dce584f882e3bdb36127104988607b726591cc5e62287922"}},
                { 60480, uint256{"d3af823c32e890ca589dd4277aa4d27b8cd290396b7e0eeeee5121481fd43ca5"}},
                {130000, uint256{"e0a05455d89a54bb7c1b5bb785d6b1b7c5bda42ed4ce8dc19d68652ba8835954"}},
                {231000, uint256{"4964042a9c9ca5f1e104246f4d70ecb4f7217e02a2656379560e4ee4590f9870"}},
            }
        };

=======
>>>>>>> 9d197fd6
        m_assumeutxo_data = {
            {
                .height = 2'500'000,
                .hash_serialized = AssumeutxoHash{uint256{"f841584909f68e47897952345234e37fcd9128cd818f41ee6c3ca68db8071be7"}},
                .m_chain_tx_count = 66484552,
                .blockhash = consteval_ctor(uint256{"0000000000000093bcb68c03a9a168ae252572d348a2eaeba2cdf9231d73206f"}),
            }
        };

        chainTxData = ChainTxData{
            // Data from RPC: getchaintxstats 4096 bc66fc22b8a2988bdc519c4c6aa431bb57201e5102ad8b8272fcde2937b4d2f7
            .nTime    = 1573859059,
            .tx_count = 276907,
            .dTxRate  = 0.0002269357829851853,
        };

        assert(mapHistoricBugs.empty());
    }

    int DefaultCheckNameDB () const override
    {
        return -1;
    }
};

/**
 * Testnet (v4): public test network which is reset from time to time.
 */
class CTestNet4Params : public CChainParams {
public:
    CTestNet4Params() {
        m_chain_type = ChainType::TESTNET4;
        consensus.signet_blocks = false;
        consensus.signet_challenge.clear();
        consensus.nSubsidyHalvingInterval = 210000;
        consensus.BIP34Height = 1;
        consensus.BIP34Hash = uint256{};
        consensus.BIP65Height = 1;
        consensus.BIP66Height = 1;
        consensus.CSVHeight = 1;
        consensus.SegwitHeight = 1;
        consensus.MinBIP9WarningHeight = 0;
        consensus.powLimit = uint256{"00000000ffffffffffffffffffffffffffffffffffffffffffffffffffffffff"};
        consensus.nPowTargetTimespan = 14 * 24 * 60 * 60; // two weeks
        consensus.nPowTargetSpacing = 10 * 60;
        consensus.fPowAllowMinDifficultyBlocks = true;
        consensus.enforce_BIP94 = true;
        consensus.fPowNoRetargeting = false;
        consensus.nRuleChangeActivationThreshold = 1512; // 75% for testchains
        consensus.nMinerConfirmationWindow = 2016; // nPowTargetTimespan / nPowTargetSpacing
        consensus.vDeployments[Consensus::DEPLOYMENT_TESTDUMMY].bit = 28;
        consensus.vDeployments[Consensus::DEPLOYMENT_TESTDUMMY].nStartTime = Consensus::BIP9Deployment::NEVER_ACTIVE;
        consensus.vDeployments[Consensus::DEPLOYMENT_TESTDUMMY].nTimeout = Consensus::BIP9Deployment::NO_TIMEOUT;
        consensus.vDeployments[Consensus::DEPLOYMENT_TESTDUMMY].min_activation_height = 0; // No activation delay

        // Deployment of Taproot (BIPs 340-342)
        consensus.vDeployments[Consensus::DEPLOYMENT_TAPROOT].bit = 2;
        consensus.vDeployments[Consensus::DEPLOYMENT_TAPROOT].nStartTime = Consensus::BIP9Deployment::ALWAYS_ACTIVE;
        consensus.vDeployments[Consensus::DEPLOYMENT_TAPROOT].nTimeout = Consensus::BIP9Deployment::NO_TIMEOUT;
        consensus.vDeployments[Consensus::DEPLOYMENT_TAPROOT].min_activation_height = 0; // No activation delay

        consensus.nMinimumChainWork = uint256{"0000000000000000000000000000000000000000000001d6dce8651b6094e4c1"};
        consensus.defaultAssumeValid = uint256{"0000000000003ed4f08dbdf6f7d6b271a6bcffce25675cb40aa9fa43179a89f3"}; // 72600

        pchMessageStart[0] = 0x1c;
        pchMessageStart[1] = 0x16;
        pchMessageStart[2] = 0x3f;
        pchMessageStart[3] = 0x28;
        nDefaultPort = 48333;
        nPruneAfterHeight = 1000;
        m_assumed_blockchain_size = 11;
        m_assumed_chain_state_size = 1;

        /* FIXME: Update below and in general testnet4 */
        genesis = CreateTestnetGenesisBlock(1296688602, 0x16ec0bff, 0x1d07fff8, 1, 50 * COIN);
        consensus.hashGenesisBlock = genesis.GetHash();
        assert(consensus.hashGenesisBlock == uint256{"00000007199508e34a9ff81e6ec0c477a4cccff2a4767a8eee39c11db367b008"});
        assert(genesis.hashMerkleRoot == uint256{"4a5e1e4baab89f3a32518a88c31bc87f618f76673e2cc77ab2127b7afdeda33b"});

        vFixedSeeds.clear();
        vSeeds.clear();
        // nodes with support for servicebits filtering should be at the top
        vSeeds.emplace_back("seed.testnet4.bitcoin.sprovoost.nl."); // Sjors Provoost
        vSeeds.emplace_back("seed.testnet4.wiz.biz."); // Jason Maurice

        base58Prefixes[PUBKEY_ADDRESS] = std::vector<unsigned char>(1,111);
        base58Prefixes[SCRIPT_ADDRESS] = std::vector<unsigned char>(1,196);
        base58Prefixes[SECRET_KEY] =     std::vector<unsigned char>(1,239);
        base58Prefixes[EXT_PUBLIC_KEY] = {0x04, 0x35, 0x87, 0xCF};
        base58Prefixes[EXT_SECRET_KEY] = {0x04, 0x35, 0x83, 0x94};

        bech32_hrp = "tb";

        vFixedSeeds = std::vector<uint8_t>(std::begin(chainparams_seed_testnet4), std::end(chainparams_seed_testnet4));

        fDefaultConsistencyChecks = false;
        m_is_mockable_chain = false;

        m_assumeutxo_data = {
            {}
        };

        chainTxData = ChainTxData{
            // Data from RPC: getchaintxstats 4096 0000000000003ed4f08dbdf6f7d6b271a6bcffce25675cb40aa9fa43179a89f3
            .nTime    = 1741070246,
            .tx_count = 7653966,
            .dTxRate  = 1.239174414591965,
        };
    }

    int DefaultCheckNameDB () const override
    {
        return -1;
    }
};

/**
 * Signet: test network with an additional consensus parameter (see BIP325).
 */
class SigNetParams : public CChainParams {
public:
    explicit SigNetParams(const SigNetOptions& options)
    {
        std::vector<uint8_t> bin;
        vFixedSeeds.clear();
        vSeeds.clear();

        if (!options.challenge) {
            /* FIXME: Adjust the default signet challenge to something else if
               we want to use signet for Namecoin.  */
            bin = "512103ad5e0edad18cb1f0fc0d28a3d4f1f3e445640337489abb10404f2d1e086be430210359ef5021964fe22d6f8e05b2463c9540ce96883fe3b278760f048f5189f2e6c452ae"_hex_v_u8;
            //vFixedSeeds = std::vector<uint8_t>(std::begin(chainparams_seed_signet), std::end(chainparams_seed_signet));
            //vSeeds.emplace_back("seed.signet.bitcoin.sprovoost.nl.");
            //vSeeds.emplace_back("seed.signet.achownodes.xyz."); // Ava Chow, only supports x1, x5, x9, x49, x809, x849, xd, x400, x404, x408, x448, xc08, xc48, x40c

            consensus.nMinimumChainWork = uint256{"000000000000000000000000000000000000000000000000000002b517f3d1a1"};
            consensus.defaultAssumeValid = uint256{"000000895a110f46e59eb82bbc5bfb67fa314656009c295509c21b4999f5180a"}; // 237722
            m_assumed_blockchain_size = 9;
            m_assumed_chain_state_size = 1;
            chainTxData = ChainTxData{
                // Data from RPC: getchaintxstats 4096 000000895a110f46e59eb82bbc5bfb67fa314656009c295509c21b4999f5180a
                .nTime    = 1741019645,
                .tx_count = 16540736,
                .dTxRate  = 1.064918879911595,
            };
        } else {
            bin = *options.challenge;
            consensus.nMinimumChainWork = uint256{};
            consensus.defaultAssumeValid = uint256{};
            m_assumed_blockchain_size = 0;
            m_assumed_chain_state_size = 0;
            chainTxData = ChainTxData{
                0,
                0,
                0,
            };
            LogPrintf("Signet with challenge %s\n", HexStr(bin));
        }

        if (options.seeds) {
            vSeeds = *options.seeds;
        }

        m_chain_type = ChainType::SIGNET;
        consensus.signet_blocks = true;
        consensus.signet_challenge.assign(bin.begin(), bin.end());
        consensus.nSubsidyHalvingInterval = 210000;
        consensus.BIP16Height = 1;
        consensus.BIP34Height = 1;
        consensus.BIP34Hash = uint256{};
        consensus.BIP65Height = 1;
        consensus.BIP66Height = 1;
        consensus.CSVHeight = 1;
        consensus.SegwitHeight = 1;
        consensus.nPowTargetTimespan = 14 * 24 * 60 * 60; // two weeks
        consensus.nPowTargetSpacing = 10 * 60;
        consensus.fPowAllowMinDifficultyBlocks = false;
        consensus.enforce_BIP94 = false;
        consensus.fPowNoRetargeting = false;
        consensus.nRuleChangeActivationThreshold = 1815; // 90% of 2016
        consensus.nMinerConfirmationWindow = 2016; // nPowTargetTimespan / nPowTargetSpacing
        consensus.MinBIP9WarningHeight = 0;
        consensus.powLimit = uint256{"00000377ae000000000000000000000000000000000000000000000000000000"};
        consensus.vDeployments[Consensus::DEPLOYMENT_TESTDUMMY].bit = 28;
        consensus.vDeployments[Consensus::DEPLOYMENT_TESTDUMMY].nStartTime = Consensus::BIP9Deployment::NEVER_ACTIVE;
        consensus.vDeployments[Consensus::DEPLOYMENT_TESTDUMMY].nTimeout = Consensus::BIP9Deployment::NO_TIMEOUT;
        consensus.vDeployments[Consensus::DEPLOYMENT_TESTDUMMY].min_activation_height = 0; // No activation delay

        // Activation of Taproot (BIPs 340-342)
        consensus.vDeployments[Consensus::DEPLOYMENT_TAPROOT].bit = 2;
        consensus.vDeployments[Consensus::DEPLOYMENT_TAPROOT].nStartTime = Consensus::BIP9Deployment::ALWAYS_ACTIVE;
        consensus.vDeployments[Consensus::DEPLOYMENT_TAPROOT].nTimeout = Consensus::BIP9Deployment::NO_TIMEOUT;
        consensus.vDeployments[Consensus::DEPLOYMENT_TAPROOT].min_activation_height = 0; // No activation delay

        consensus.nAuxpowStartHeight = 0;
        consensus.nAuxpowChainId = 0x0001;
        consensus.fStrictChainId = true;
        consensus.nLegacyBlocksBefore = 0;

        consensus.rules.reset(new Consensus::TestNetConsensus());

        // message start is defined as the first 4 bytes of the sha256d of the block script
        HashWriter h{};
        h << consensus.signet_challenge;
        uint256 hash = h.GetHash();
        std::copy_n(hash.begin(), 4, pchMessageStart.begin());

        nDefaultPort = 38334;
        nPruneAfterHeight = 1000;

        genesis = CreateTestnetGenesisBlock(1598918400, 52613770, 0x1e0377ae, 1, 50 * COIN);
        consensus.hashGenesisBlock = genesis.GetHash();
        assert(consensus.hashGenesisBlock == uint256{"00000008819873e925422c1ff0f99f7cc9bbb232af63a077a480a3633bee1ef6"});
        assert(genesis.hashMerkleRoot == uint256{"4a5e1e4baab89f3a32518a88c31bc87f618f76673e2cc77ab2127b7afdeda33b"});

        m_assumeutxo_data = {
            {
                .height = 160'000,
                .hash_serialized = AssumeutxoHash{uint256{"fe0a44309b74d6b5883d246cb419c6221bcccf0b308c9b59b7d70783dbdf928a"}},
                .m_chain_tx_count = 2289496,
                .blockhash = consteval_ctor(uint256{"0000003ca3c99aff040f2563c2ad8f8ec88bd0fd6b8f0895cfaf1ef90353a62c"}),
            }
        };

        base58Prefixes[PUBKEY_ADDRESS] = std::vector<unsigned char>(1,111);
        base58Prefixes[SCRIPT_ADDRESS] = std::vector<unsigned char>(1,196);
        base58Prefixes[SECRET_KEY] =     std::vector<unsigned char>(1,239);
        base58Prefixes[EXT_PUBLIC_KEY] = {0x04, 0x35, 0x87, 0xCF};
        base58Prefixes[EXT_SECRET_KEY] = {0x04, 0x35, 0x83, 0x94};

        bech32_hrp = "tb";

        fDefaultConsistencyChecks = false;
        m_is_mockable_chain = false;
    }

    int DefaultCheckNameDB () const override
    {
        return -1;
    }
};

/**
 * Regression test: intended for private networks only. Has minimal difficulty to ensure that
 * blocks can be found instantly.
 */
class CRegTestParams : public CChainParams
{
public:
    explicit CRegTestParams(const RegTestOptions& opts)
    {
        m_chain_type = ChainType::REGTEST;
        consensus.signet_blocks = false;
        consensus.signet_challenge.clear();
        consensus.nSubsidyHalvingInterval = 150;
        consensus.BIP16Height = 0;
        consensus.BIP34Height = 1; // Always active unless overridden
        consensus.BIP65Height = 1;  // Always active unless overridden
        consensus.BIP66Height = 1;  // Always active unless overridden
        consensus.CSVHeight = 1;    // Always active unless overridden
        consensus.SegwitHeight = 0; // Always active unless overridden
        consensus.MinBIP9WarningHeight = 0;
        consensus.powLimit = uint256{"7fffffffffffffffffffffffffffffffffffffffffffffffffffffffffffffff"};
        consensus.nPowTargetTimespan = 24 * 60 * 60; // one day
        consensus.nPowTargetSpacing = 10 * 60;
        consensus.fPowAllowMinDifficultyBlocks = true;
        consensus.nMinDifficultySince = 0;
        consensus.enforce_BIP94 = opts.enforce_bip94;
        consensus.fPowNoRetargeting = true;
        consensus.nRuleChangeActivationThreshold = 108; // 75% for testchains
        consensus.nMinerConfirmationWindow = 144; // Faster than normal for regtest (144 instead of 2016)

        consensus.vDeployments[Consensus::DEPLOYMENT_TESTDUMMY].bit = 28;
        consensus.vDeployments[Consensus::DEPLOYMENT_TESTDUMMY].nStartTime = 0;
        consensus.vDeployments[Consensus::DEPLOYMENT_TESTDUMMY].nTimeout = Consensus::BIP9Deployment::NO_TIMEOUT;
        consensus.vDeployments[Consensus::DEPLOYMENT_TESTDUMMY].min_activation_height = 0; // No activation delay

        consensus.vDeployments[Consensus::DEPLOYMENT_TAPROOT].bit = 2;
        consensus.vDeployments[Consensus::DEPLOYMENT_TAPROOT].nStartTime = Consensus::BIP9Deployment::ALWAYS_ACTIVE;
        consensus.vDeployments[Consensus::DEPLOYMENT_TAPROOT].nTimeout = Consensus::BIP9Deployment::NO_TIMEOUT;
        consensus.vDeployments[Consensus::DEPLOYMENT_TAPROOT].min_activation_height = 0; // No activation delay

        consensus.nMinimumChainWork = uint256{};
        consensus.defaultAssumeValid = uint256{};

        consensus.nAuxpowStartHeight = 0;
        consensus.nAuxpowChainId = 0x0001;
        consensus.fStrictChainId = true;
        consensus.nLegacyBlocksBefore = 0;

        consensus.rules.reset(new Consensus::RegTestConsensus());

        pchMessageStart[0] = 0xfa;
        pchMessageStart[1] = 0xbf;
        pchMessageStart[2] = 0xb5;
        pchMessageStart[3] = 0xda;
        nDefaultPort = 18444;
        nPruneAfterHeight = opts.fastprune ? 100 : 1000;
        m_assumed_blockchain_size = 0;
        m_assumed_chain_state_size = 0;

        for (const auto& [dep, height] : opts.activation_heights) {
            switch (dep) {
            case Consensus::BuriedDeployment::DEPLOYMENT_P2SH:
                consensus.BIP16Height = int{height};
                break;
            case Consensus::BuriedDeployment::DEPLOYMENT_SEGWIT:
                consensus.SegwitHeight = int{height};
                break;
            case Consensus::BuriedDeployment::DEPLOYMENT_HEIGHTINCB:
                consensus.BIP34Height = int{height};
                break;
            case Consensus::BuriedDeployment::DEPLOYMENT_DERSIG:
                consensus.BIP66Height = int{height};
                break;
            case Consensus::BuriedDeployment::DEPLOYMENT_CLTV:
                consensus.BIP65Height = int{height};
                break;
            case Consensus::BuriedDeployment::DEPLOYMENT_CSV:
                consensus.CSVHeight = int{height};
                break;
            }
        }

        for (const auto& [deployment_pos, version_bits_params] : opts.version_bits_parameters) {
            consensus.vDeployments[deployment_pos].nStartTime = version_bits_params.start_time;
            consensus.vDeployments[deployment_pos].nTimeout = version_bits_params.timeout;
            consensus.vDeployments[deployment_pos].min_activation_height = version_bits_params.min_activation_height;
        }

        genesis = CreateTestnetGenesisBlock(1296688602, 2, 0x207fffff, 1, 50 * COIN);
        consensus.hashGenesisBlock = genesis.GetHash();
        assert(consensus.hashGenesisBlock == uint256{"0f9188f13cb7b2c71f2a335e3a4fc328bf5beb436012afca590b1a11466e2206"});
        assert(genesis.hashMerkleRoot == uint256{"4a5e1e4baab89f3a32518a88c31bc87f618f76673e2cc77ab2127b7afdeda33b"});

        vFixedSeeds.clear(); //!< Regtest mode doesn't have any fixed seeds.
        vSeeds.clear();
        vSeeds.emplace_back("dummySeed.invalid.");

        fDefaultConsistencyChecks = true;
        m_is_mockable_chain = true;

<<<<<<< HEAD
        checkpointData = {
            {
                {0, uint256{"5287b3809b71433729402429b7d909a853cfac5ed40f09117b242c275e6b2d63"}},
            }
        };

=======
>>>>>>> 9d197fd6
        m_assumeutxo_data = {
            {   // For use by unit tests
                .height = 110,
                .hash_serialized = AssumeutxoHash{uint256{"4dcc5ae2a45af3d11d7c4386387fdb3ee64860ef285937d730716abfce0f7020"}},
                .m_chain_tx_count = 111,
                .blockhash = consteval_ctor(uint256{"31ca5e096d942b5e695c7c6a3da6eac8529f3b03f55641a789f0f973ae6ee18c"}),
            },
            {
                // For use by fuzz target src/test/fuzz/utxo_snapshot.cpp
                .height = 200,
                .hash_serialized = AssumeutxoHash{uint256{"4f34d431c3e482f6b0d67b64609ece3964dc8d7976d02ac68dd7c9c1421738f2"}},
                .m_chain_tx_count = 201,
                .blockhash = consteval_ctor(uint256{"5e93653318f294fb5aa339d00bbf8cf1c3515488ad99412c37608b139ea63b27"}),
            },
            {
                // For use by test/functional/feature_assumeutxo.py
                .height = 299,
                .hash_serialized = AssumeutxoHash{uint256{"f39133c5f4af2fb9211a25a997eef28126b4a5d0e4c00bf81c7c323788473280"}},
                .m_chain_tx_count = 334,
                .blockhash = consteval_ctor(uint256{"c3c15dda786337b86b7fa7079d6f83d0d0625b78bf5b697595b1aa448536c2ea"}),
            },
        };

        chainTxData = ChainTxData{
            0,
            0,
            0
        };

        base58Prefixes[PUBKEY_ADDRESS] = std::vector<unsigned char>(1,111);
        base58Prefixes[SCRIPT_ADDRESS] = std::vector<unsigned char>(1,196);
        base58Prefixes[SECRET_KEY] =     std::vector<unsigned char>(1,239);
        base58Prefixes[EXT_PUBLIC_KEY] = {0x04, 0x35, 0x87, 0xCF};
        base58Prefixes[EXT_SECRET_KEY] = {0x04, 0x35, 0x83, 0x94};

        bech32_hrp = "ncrt";

        assert(mapHistoricBugs.empty());
    }

    int DefaultCheckNameDB () const override
    {
        return 0;
    }
};

std::unique_ptr<const CChainParams> CChainParams::SigNet(const SigNetOptions& options)
{
    return std::make_unique<const SigNetParams>(options);
}

std::unique_ptr<const CChainParams> CChainParams::RegTest(const RegTestOptions& options)
{
    return std::make_unique<const CRegTestParams>(options);
}

std::unique_ptr<const CChainParams> CChainParams::Main()
{
    return std::make_unique<const CMainParams>();
}

std::unique_ptr<const CChainParams> CChainParams::TestNet()
{
    return std::make_unique<const CTestNetParams>();
}

std::unique_ptr<const CChainParams> CChainParams::TestNet4()
{
    return std::make_unique<const CTestNet4Params>();
}

std::vector<int> CChainParams::GetAvailableSnapshotHeights() const
{
    std::vector<int> heights;
    heights.reserve(m_assumeutxo_data.size());

    for (const auto& data : m_assumeutxo_data) {
        heights.emplace_back(data.height);
    }
    return heights;
}

std::optional<ChainType> GetNetworkForMagic(const MessageStartChars& message)
{
    const auto mainnet_msg = CChainParams::Main()->MessageStart();
    const auto testnet_msg = CChainParams::TestNet()->MessageStart();
    const auto testnet4_msg = CChainParams::TestNet4()->MessageStart();
    const auto regtest_msg = CChainParams::RegTest({})->MessageStart();
    const auto signet_msg = CChainParams::SigNet({})->MessageStart();

    if (std::ranges::equal(message, mainnet_msg)) {
        return ChainType::MAIN;
    } else if (std::ranges::equal(message, testnet_msg)) {
        return ChainType::TESTNET;
    } else if (std::ranges::equal(message, testnet4_msg)) {
        return ChainType::TESTNET4;
    } else if (std::ranges::equal(message, regtest_msg)) {
        return ChainType::REGTEST;
    } else if (std::ranges::equal(message, signet_msg)) {
        return ChainType::SIGNET;
    }
    return std::nullopt;
}<|MERGE_RESOLUTION|>--- conflicted
+++ resolved
@@ -198,46 +198,7 @@
         fDefaultConsistencyChecks = false;
         m_is_mockable_chain = false;
 
-<<<<<<< HEAD
-        checkpointData = {
-            {
-                {  2016, uint256{"0000000000660bad0d9fbde55ba7ee14ddf766ed5f527e3fbca523ac11460b92"}},
-                {  4032, uint256{"0000000000493b5696ad482deb79da835fe2385304b841beef1938655ddbc411"}},
-                {  6048, uint256{"000000000027939a2e1d8bb63f36c47da858e56d570f143e67e85068943470c9"}},
-                {  8064, uint256{"000000000003a01f708da7396e54d081701ea406ed163e519589717d8b7c95a5"}},
-                { 10080, uint256{"00000000000fed3899f818b2228b4f01b9a0a7eeee907abd172852df71c64b06"}},
-                { 12096, uint256{"0000000000006c06988ff361f124314f9f4bb45b6997d90a7ee4cedf434c670f"}},
-                { 14112, uint256{"00000000000045d95e0588c47c17d593c7b5cb4fb1e56213d1b3843c1773df2b"}},
-                { 16128, uint256{"000000000001d9964f9483f9096cf9d6c6c2886ed1e5dec95ad2aeec3ce72fa9"}},
-                { 18940, uint256{"00000000000087f7fc0c8085217503ba86f796fa4984f7e5a08b6c4c12906c05"}},
-                { 30240, uint256{"e1c8c862ff342358384d4c22fa6ea5f669f3e1cdcf34111f8017371c3c0be1da"}},
-                { 57000, uint256{"aa3ec60168a0200799e362e2b572ee01f3c3852030d07d036e0aa884ec61f203"}},
-                {112896, uint256{"73f880e78a04dd6a31efc8abf7ca5db4e262c4ae130d559730d6ccb8808095bf"}},
-                {182000, uint256{"d47b4a8fd282f635d66ce34ebbeb26ffd64c35b41f286646598abfd813cba6d9"}},
-                {193000, uint256{"3b85e70ba7f5433049cfbcf0ae35ed869496dbedcd1c0fafadb0284ec81d7b58"}},
-                {250000, uint256{"514ec75480df318ffa7eb4eff82e1c583c961aa64cce71b5922662f01ed1686a"}},
-                {400000, uint256{"9d90cb7a56827c70b13192f1b2c6d6b2e6188abc13c5112d47cfd2f8efba8cce"}},
-                {474000, uint256{"83a3251ce38bf08481c3b6ab9128e5d0cbeedd0907dae64029d8669f35a64ad2"}},
-            }
-        };
-
         m_assumeutxo_data = {};
-=======
-        m_assumeutxo_data = {
-            {
-                .height = 840'000,
-                .hash_serialized = AssumeutxoHash{uint256{"a2a5521b1b5ab65f67818e5e8eccabb7171a517f9e2382208f77687310768f96"}},
-                .m_chain_tx_count = 991032194,
-                .blockhash = consteval_ctor(uint256{"0000000000000000000320283a032748cef8227873ff4872689bf23f1cda83a5"}),
-            },
-            {
-                .height = 880'000,
-                .hash_serialized = AssumeutxoHash{uint256{"dbd190983eaf433ef7c15f78a278ae42c00ef52e0fd2a54953782175fbadcea9"}},
-                .m_chain_tx_count = 1145604538,
-                .blockhash = consteval_ctor(uint256{"000000000000000000010b17283c3c400507969a9c2afd1dcf2082ec5cca2880"}),
-            }
-        };
->>>>>>> 9d197fd6
 
         chainTxData = ChainTxData{
             // Data from RPC: getchaintxstats 4096 94c093af984579ccd885eab4e4a2914dd7619970f87d1fdaaf122dc91c215769
@@ -383,27 +344,6 @@
         fDefaultConsistencyChecks = false;
         m_is_mockable_chain = false;
 
-<<<<<<< HEAD
-        checkpointData = {
-            {
-                {  2016, uint256{"00000000b9e4132e1a803114bc88df3e49184a3c794c01a6eac334f12f4ccadb"}},
-                {  4032, uint256{"00000003fbc13a48b8de5c8742044c84b800edeabff8b39f7f23ac572c6d80ce"}},
-                {  8064, uint256{"f594a75db40244bc7baa808a695f796ba81cae5bb48fa920e367cdd31dbfb0e3"}},
-                { 10080, uint256{"398d44a1a6e58dce3f7463217f677c2532e42a83696dcc5d4d97329c00a10891"}},
-                { 12096, uint256{"22c9278493cda563565fc2a4250eff48bd68ed40cb5fb30029ca08ea6120ddab"}},
-                { 14112, uint256{"83bade3e3d88845eb52de90311a8017b1cdf725b15d19bc89c47a568f7b4e08c"}},
-                { 16128, uint256{"f456354835623f733bb928ed77d97ae06b96ad6c40aba63f51f94f06e905effc"}},
-                { 18144, uint256{"c0ec570117822ca3c76abd1d10449b283d8ad39c64290d6abafe2bed23917886"}},
-                { 34715, uint256{"0000000580cf4342f869e278d94d7e67d2ac8cae4a411082e0fd518a8091ebf2"}},
-                { 48384, uint256{"00000001d528af69dce584f882e3bdb36127104988607b726591cc5e62287922"}},
-                { 60480, uint256{"d3af823c32e890ca589dd4277aa4d27b8cd290396b7e0eeeee5121481fd43ca5"}},
-                {130000, uint256{"e0a05455d89a54bb7c1b5bb785d6b1b7c5bda42ed4ce8dc19d68652ba8835954"}},
-                {231000, uint256{"4964042a9c9ca5f1e104246f4d70ecb4f7217e02a2656379560e4ee4590f9870"}},
-            }
-        };
-
-=======
->>>>>>> 9d197fd6
         m_assumeutxo_data = {
             {
                 .height = 2'500'000,
@@ -746,15 +686,6 @@
         fDefaultConsistencyChecks = true;
         m_is_mockable_chain = true;
 
-<<<<<<< HEAD
-        checkpointData = {
-            {
-                {0, uint256{"5287b3809b71433729402429b7d909a853cfac5ed40f09117b242c275e6b2d63"}},
-            }
-        };
-
-=======
->>>>>>> 9d197fd6
         m_assumeutxo_data = {
             {   // For use by unit tests
                 .height = 110,
