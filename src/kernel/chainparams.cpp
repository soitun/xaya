--- conflicted
+++ resolved
@@ -662,12 +662,8 @@
         consensus.nPowTargetTimespan = 24 * 60 * 60; // one day
         consensus.nPowTargetSpacing = 10 * 60;
         consensus.fPowAllowMinDifficultyBlocks = true;
-<<<<<<< HEAD
         consensus.nMinDifficultySince = 0;
-        consensus.enforce_BIP94 = true;
-=======
         consensus.enforce_BIP94 = opts.enforce_bip94;
->>>>>>> ba4f3b9e
         consensus.fPowNoRetargeting = true;
         consensus.nRuleChangeActivationThreshold = 108; // 75% for testchains
         consensus.nMinerConfirmationWindow = 144; // Faster than normal for regtest (144 instead of 2016)
