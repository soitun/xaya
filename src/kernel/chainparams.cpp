// Copyright (c) 2010 Satoshi Nakamoto
// Copyright (c) 2009-2021 The Bitcoin Core developers
// Distributed under the MIT software license, see the accompanying
// file COPYING or http://www.opensource.org/licenses/mit-license.php.

#include <kernel/chainparams.h>

#include <chainparamsseeds.h>
#include <consensus/amount.h>
#include <consensus/merkle.h>
#include <consensus/params.h>
#include <hash.h>
#include <kernel/messagestartchars.h>
#include <logging.h>
#include <powdata.h>
#include <primitives/block.h>
#include <primitives/transaction.h>
#include <script/interpreter.h>
#include <script/script.h>
#include <uint256.h>
#include <util/chaintype.h>
#include <util/strencodings.h>

#include <algorithm>
#include <cassert>
#include <cstdint>
#include <cstring>
#include <type_traits>

using namespace util::hex_literals;

// Workaround MSVC bug triggering C7595 when calling consteval constructors in
// initializer lists.
// A fix may be on the way:
// https://developercommunity.visualstudio.com/t/consteval-conversion-function-fails/1579014
#if defined(_MSC_VER)
auto consteval_ctor(auto&& input) { return input; }
#else
#define consteval_ctor(input) (input)
#endif

namespace
{

constexpr const char pszTimestampTestnet[] = "Decentralised Autonomous Worlds";
constexpr const char pszTimestampMainnet[]
    = "HUC #2,351,800: "
      "8730ea650d24cd01692a5adb943e7b8720b0ba8a4c64ffcdf5a95d9b3fb57b7f";

/* Premined amount is 222,222,222 CHI.  This is the maximum possible number of
   coins needed in case everything is sold in the ICO.  If this is not the case
   and we need to reduce the coin supply, excessive coins will be burnt by
   sending to an unspendable OP_RETURN output.  */
constexpr CAmount premineAmount = 222222222 * COIN;

/*
The premine on regtest is sent to a 1-of-2 multisig address.

The two addresses and corresponding privkeys are:
  cRH94YMZVk4MnRwPqRVebkLWerCPJDrXGN:
    b69iyynFSWcU54LqXisbbqZ8uTJ7Dawk3V3yhht6ykxgttqMQFjb
  ceREF8QnXPsJ2iVQ1M4emggoXiXEynm59D:
    b3fgAKVQpMj24gbuh6DiXVwCCjCbo1cWiZC2fXgWEU9nXy6sdxD5

This results in the multisig address: dHNvNaqcD7XPDnoRjAoyfcMpHRi5upJD7p
Redeem script:
  512103c278d06b977e67b8ea45ef24e3c96a9258c47bc4cce3d0b497b690d672497b6e21
  0221ac9dc97fe12a98374344d08b458a9c2c1df9afb29dd6089b94a3b4dc9ad57052ae

The constant below is the HASH160 of the redeem script.  In other words, the
final premine script will be:
  OP_HASH160 hexPremineAddress OP_EQUAL
*/
constexpr uint160 premineAddressRegtest{"2b6defe41aa3aa47795b702c893c73e716d485ab"};

/*
The premine on testnet and mainnet is sent to a 2-of-4 multisig address.  The
keys are held by the founding members of the Xaya team.

The address is:
  DHy2615XKevE23LVRVZVxGeqxadRGyiFW4

The hash of the redeem script is the constant below.  With it, the final
premine script is:
  OP_HASH160 hexPremineAddress OP_EQUAL
*/
constexpr uint160 premineAddressMainnet{"8cb1c236d34c74221fe4163bbba739b52e95f484"};

CBlock CreateGenesisBlock(const CScript& genesisInputScript, const CScript& genesisOutputScript, uint32_t nTime, uint32_t nNonce, uint32_t nBits, int32_t nVersion, const CAmount& genesisReward)
{
    CMutableTransaction txNew;
    txNew.version = 1;
    txNew.vin.resize(1);
    txNew.vout.resize(1);
    txNew.vin[0].scriptSig = genesisInputScript;
    txNew.vout[0].nValue = genesisReward;
    txNew.vout[0].scriptPubKey = genesisOutputScript;

    CBlock genesis;
    genesis.nTime    = nTime;
    genesis.nBits    = 0;
    genesis.nNonce   = 0;
    genesis.nVersion = nVersion;
    genesis.vtx.push_back(MakeTransactionRef(std::move(txNew)));
    genesis.hashPrevBlock.SetNull();
    genesis.hashMerkleRoot = BlockMerkleRoot(genesis);

    std::unique_ptr<CPureBlockHeader> fakeHeader(new CPureBlockHeader ());
    fakeHeader->nNonce = nNonce;
    fakeHeader->hashMerkleRoot = genesis.GetHash ();
    genesis.pow.setCoreAlgo (PowAlgo::NEOSCRYPT);
    genesis.pow.setBits (nBits);
    genesis.pow.setFakeHeader (std::move (fakeHeader));

    return genesis;
}

/**
 * Build the genesis block. Note that the output of its generation
 * transaction cannot be spent since it did not originally exist in the
 * database.
 */
CBlock
CreateGenesisBlock (const uint32_t nTime, const uint32_t nNonce,
                    const uint32_t nBits,
                    const std::string& timestamp,
                    const uint160& premineP2sh)
{
  const std::vector<unsigned char> timestampData(timestamp.begin (),
                                                 timestamp.end ());
  const CScript genesisInput = CScript () << timestampData;

  std::vector<unsigned char>
    scriptHash (premineP2sh.begin (), premineP2sh.end ());
  std::reverse (scriptHash.begin (), scriptHash.end ());
  const CScript genesisOutput = CScript ()
    << OP_HASH160 << scriptHash << OP_EQUAL;

  const int32_t nVersion = 1;
  return CreateGenesisBlock (genesisInput, genesisOutput, nTime, nNonce, nBits,
                             nVersion, premineAmount);
}

/**
 * Mines the genesis block (by finding a suitable nonce only).  When done, it
 * prints the found nonce and block hash and exits.
 */
void MineGenesisBlock (CBlock& block, const Consensus::Params& consensus)
{
  std::cout << "Mining genesis block..." << std::endl;

  block.nTime = GetTime ();

  auto& fakeHeader = block.pow.initFakeHeader (block);
  while (!block.pow.checkProofOfWork (fakeHeader, consensus))
    {
      assert (fakeHeader.nNonce < std::numeric_limits<uint32_t>::max ());
      ++fakeHeader.nNonce;
      if (fakeHeader.nNonce % 1000 == 0)
        std::cout << "  nNonce = " << fakeHeader.nNonce << "..." << std::endl;
    }

  std::cout << "Found nonce: " << fakeHeader.nNonce << std::endl;
  std::cout << "nTime: " << block.nTime << std::endl;
  std::cout << "Block hash: " << block.GetHash ().GetHex () << std::endl;
  std::cout << "Merkle root: " << block.hashMerkleRoot.GetHex () << std::endl;
  exit (EXIT_SUCCESS);
}

} // anonymous namespace

/**
 * Main network on which people trade goods and services.
 */
class CMainParams : public CChainParams {
public:
    CMainParams() {
        m_chain_type = ChainType::MAIN;
        consensus.signet_blocks = false;
        consensus.signet_challenge.clear();
        consensus.nSubsidyHalvingInterval = 4200000;
        /* The value of ~3.8 CHI is calculated to yield the desired total
           PoW coin supply.  For the calculation, see here:

           https://github.com/xaya/xaya/issues/70#issuecomment-441292533
        */
        consensus.initialSubsidy = 382934346;
        consensus.BIP16Height = 0;
        consensus.BIP34Height = 1;
        consensus.BIP65Height = 0;
        consensus.BIP66Height = 0;
        consensus.CSVHeight = 1;
        consensus.SegwitHeight = 0;
        consensus.MinBIP9WarningHeight = 2016; // segwit activation height + miner confirmation window
        consensus.powLimitNeoscrypt = uint256{"00000fffffffffffffffffffffffffffffffffffffffffffffffffffffffffff"};
        consensus.enforce_BIP94 = false;
        consensus.fPowNoRetargeting = false;
        consensus.vDeployments[Consensus::DEPLOYMENT_TESTDUMMY].bit = 28;
        consensus.vDeployments[Consensus::DEPLOYMENT_TESTDUMMY].nStartTime = Consensus::BIP9Deployment::NEVER_ACTIVE;
        consensus.vDeployments[Consensus::DEPLOYMENT_TESTDUMMY].nTimeout = Consensus::BIP9Deployment::NO_TIMEOUT;
        consensus.vDeployments[Consensus::DEPLOYMENT_TESTDUMMY].min_activation_height = 0; // No activation delay
        consensus.vDeployments[Consensus::DEPLOYMENT_TESTDUMMY].threshold = 1815; // 90%
        consensus.vDeployments[Consensus::DEPLOYMENT_TESTDUMMY].period = 2016;

        // Deployment of Taproot (BIPs 340-342)
        consensus.vDeployments[Consensus::DEPLOYMENT_TAPROOT].bit = 2;
        consensus.vDeployments[Consensus::DEPLOYMENT_TAPROOT].nStartTime = Consensus::BIP9Deployment::NEVER_ACTIVE;
        consensus.vDeployments[Consensus::DEPLOYMENT_TAPROOT].nTimeout = Consensus::BIP9Deployment::NO_TIMEOUT;
        consensus.vDeployments[Consensus::DEPLOYMENT_TAPROOT].min_activation_height = 0; // No activation delay

        // The best chain should have at least this much work.
        // The value is the chain work of the Xaya mainnet chain at height
        // 6'666'000, with best block hash:
        // cacc1f3a218aec8038ce53073f9aecd275e3f4a958545cd06a4288217befa3ac
        consensus.nMinimumChainWork = uint256{"00000000000000000000000000000000000000000a96f50d7c5607dfbb9c809a"};
        consensus.defaultAssumeValid = uint256{"cacc1f3a218aec8038ce53073f9aecd275e3f4a958545cd06a4288217befa3ac"}; // 6'666'000

        consensus.nAuxpowChainId = 1829;

        consensus.rules.reset(new Consensus::MainNetConsensus());

        /**
         * The message start string is designed to be unlikely to occur in normal data.
         * The characters are rarely used upper ASCII, not valid as UTF-8, and produce
         * a large 32-bit integer with any alignment.
         */
        pchMessageStart[0] = 0xcc;
        pchMessageStart[1] = 0xbe;
        pchMessageStart[2] = 0xb4;
        pchMessageStart[3] = 0xfe;
        nDefaultPort = 8394;
        nPruneAfterHeight = 100000;
        m_assumed_blockchain_size = 6;
        m_assumed_chain_state_size = 1;

        genesis = CreateGenesisBlock (1531470713, 482087, 0x1e0ffff0,
                                      pszTimestampMainnet,
                                      premineAddressMainnet);
        consensus.hashGenesisBlock = genesis.GetHash();
        assert(consensus.hashGenesisBlock == uint256{"e5062d76e5f50c42f493826ac9920b63a8def2626fd70a5cec707ec47a4c4651"});
        assert(genesis.hashMerkleRoot == uint256{"0827901b75ab43978c3cf20a78baf040faeb0e2eeff3a2c58ab6521a6d46f8fd"});

        // Note that of those which support the service bits prefix, most only support a subset of
        // possible options.
        // This is fine at runtime as we'll fall back to using them as an addrfetch if they don't support the
        // service bits we want, but we should get them updated to support all service bits wanted by any
        // release ASAP to avoid it where possible.
        vSeeds.emplace_back("seed.xaya.io.");
        vSeeds.emplace_back("seed.xaya.domob.eu.");

        base58Prefixes[PUBKEY_ADDRESS] = std::vector<unsigned char>(1,28);
        base58Prefixes[SCRIPT_ADDRESS] = std::vector<unsigned char>(1,30);
        base58Prefixes[SECRET_KEY] =     std::vector<unsigned char>(1,130);
        /* FIXME: Update these below.  */
        base58Prefixes[EXT_PUBLIC_KEY] = {0x04, 0x88, 0xB2, 0x1E};
        base58Prefixes[EXT_SECRET_KEY] = {0x04, 0x88, 0xAD, 0xE4};

        bech32_hrp = "chi";

        vFixedSeeds = std::vector<uint8_t>(std::begin(chainparams_seed_main), std::end(chainparams_seed_main));

        fDefaultConsistencyChecks = false;
        m_is_mockable_chain = false;

        m_assumeutxo_data = {};

        chainTxData = ChainTxData{
            // Data from RPC: getchaintxstats 4096 cacc1f3a218aec8038ce53073f9aecd275e3f4a958545cd06a4288217befa3ac
            .nTime    = 1741606683,
            .tx_count = 9146756,
            .dTxRate  = 0.03981315349873167,
        };
    }

    int DefaultCheckNameDB () const override
    {
        return -1;
    }
};

/**
 * Testnet (v3): public test network which is reset from time to time.
 */
class CTestNetParams : public CChainParams {
public:
    CTestNetParams() {
        m_chain_type = ChainType::TESTNET;
        consensus.signet_blocks = false;
        consensus.signet_challenge.clear();
        consensus.nSubsidyHalvingInterval = 4200000;
        consensus.initialSubsidy = 10 * COIN;
        consensus.BIP16Height = 0;
        consensus.BIP34Height = 1;
        consensus.BIP65Height = 0;
        consensus.BIP66Height = 0;
        consensus.CSVHeight = 1;
        consensus.SegwitHeight = 0;
        consensus.MinBIP9WarningHeight = 2016; // segwit activation height + miner confirmation window
        consensus.powLimitNeoscrypt = uint256{"00000fffffffffffffffffffffffffffffffffffffffffffffffffffffffffff"};
        consensus.fPowNoRetargeting = false;
        consensus.vDeployments[Consensus::DEPLOYMENT_TESTDUMMY].bit = 28;
        consensus.vDeployments[Consensus::DEPLOYMENT_TESTDUMMY].nStartTime = Consensus::BIP9Deployment::NEVER_ACTIVE;
        consensus.vDeployments[Consensus::DEPLOYMENT_TESTDUMMY].nTimeout = Consensus::BIP9Deployment::NO_TIMEOUT;
        consensus.vDeployments[Consensus::DEPLOYMENT_TESTDUMMY].min_activation_height = 0; // No activation delay
        consensus.vDeployments[Consensus::DEPLOYMENT_TESTDUMMY].threshold = 1512; // 75%
        consensus.vDeployments[Consensus::DEPLOYMENT_TESTDUMMY].period = 2016;

        // Deployment of Taproot (BIPs 340-342)
        consensus.vDeployments[Consensus::DEPLOYMENT_TAPROOT].bit = 2;
        consensus.vDeployments[Consensus::DEPLOYMENT_TAPROOT].nStartTime = Consensus::BIP9Deployment::NEVER_ACTIVE;
        consensus.vDeployments[Consensus::DEPLOYMENT_TAPROOT].nTimeout = Consensus::BIP9Deployment::NO_TIMEOUT;
        consensus.vDeployments[Consensus::DEPLOYMENT_TAPROOT].min_activation_height = 0; // No activation delay
        consensus.vDeployments[Consensus::DEPLOYMENT_TAPROOT].threshold = 1512; // 75%
        consensus.vDeployments[Consensus::DEPLOYMENT_TAPROOT].period = 2016;

        // The best chain should have at least this much work.
        // 110'000 with best block hash:
        // 01547d538737e01d81d207e7d2f4c8f2510c6b82f0ee5dd8cd6c26bed5a03d0f
        consensus.nMinimumChainWork = uint256{"0000000000000000000000000000000000000000000000000000e59eda1191b9"};
        consensus.defaultAssumeValid = uint256{"01547d538737e01d81d207e7d2f4c8f2510c6b82f0ee5dd8cd6c26bed5a03d0f"}; // 110'000

        consensus.nAuxpowChainId = 1829;

        consensus.rules.reset(new Consensus::TestNetConsensus());

        pchMessageStart[0] = 0xcc;
        pchMessageStart[1] = 0xbf;
        pchMessageStart[2] = 0xb5;
        pchMessageStart[3] = 0xfe;
        nDefaultPort = 18394;
        nPruneAfterHeight = 1000;
        m_assumed_blockchain_size = 1;
        m_assumed_chain_state_size = 1;

        genesis = CreateGenesisBlock (1530623291, 343829, 0x1e0ffff0,
                                      pszTimestampTestnet,
                                      premineAddressMainnet);
        consensus.hashGenesisBlock = genesis.GetHash();
        assert(consensus.hashGenesisBlock == uint256{"5195fc01d0e23d70d1f929f21ec55f47e1c6ea1e66fae98ee44cbbc994509bba"});
        assert(genesis.hashMerkleRoot == uint256{"59d1a23342282179e810dff9238a97d07bd8602e3a1ba0efb5f519008541f257"});

        vFixedSeeds.clear();
        vSeeds.clear();
        vSeeds.emplace_back("seed.testnet.xaya.io.");
        vSeeds.emplace_back("seed.testnet.xaya.domob.eu.");

        base58Prefixes[PUBKEY_ADDRESS] = std::vector<unsigned char>(1,88);
        base58Prefixes[SCRIPT_ADDRESS] = std::vector<unsigned char>(1,90);
        base58Prefixes[SECRET_KEY] =     std::vector<unsigned char>(1,230);
        /* FIXME: Update these below.  */
        base58Prefixes[EXT_PUBLIC_KEY] = {0x04, 0x35, 0x87, 0xCF};
        base58Prefixes[EXT_SECRET_KEY] = {0x04, 0x35, 0x83, 0x94};

        bech32_hrp = "chitn";

        // FIXME: Namecoin has no fixed seeds for testnet, so that the line
        // below errors out.  Use it once we have testnet seeds.
        //vFixedSeeds = std::vector<uint8_t>(std::begin(chainparams_seed_test), std::end(chainparams_seed_test));
        vFixedSeeds.clear();

        fDefaultConsistencyChecks = false;
        m_is_mockable_chain = false;

        m_assumeutxo_data = {
            {
                .height = 2'500'000,
                .hash_serialized = AssumeutxoHash{uint256{"f841584909f68e47897952345234e37fcd9128cd818f41ee6c3ca68db8071be7"}},
                .m_chain_tx_count = 66484552,
                .blockhash = consteval_ctor(uint256{"0000000000000093bcb68c03a9a168ae252572d348a2eaeba2cdf9231d73206f"}),
            }
        };

        chainTxData = ChainTxData{
            // Data from rpc: getchaintxstats 4096 01547d538737e01d81d207e7d2f4c8f2510c6b82f0ee5dd8cd6c26bed5a03d0f
            .nTime    = 1586091497,
            .tx_count = 113579,
            .dTxRate  = 0.002815363095612851,
        };
    }

    int DefaultCheckNameDB () const override
    {
        return -1;
    }
};

/**
 * Testnet (v4): public test network which is reset from time to time.
 */
class CTestNet4Params : public CChainParams {
public:
    CTestNet4Params() {
        m_chain_type = ChainType::TESTNET4;
        consensus.signet_blocks = false;
        consensus.signet_challenge.clear();
        consensus.nSubsidyHalvingInterval = 210000;
        consensus.BIP34Height = 1;
        consensus.BIP65Height = 1;
        consensus.BIP66Height = 1;
        consensus.CSVHeight = 1;
        consensus.SegwitHeight = 1;
        consensus.MinBIP9WarningHeight = 0;
        consensus.powLimitNeoscrypt = uint256{"00000fffffffffffffffffffffffffffffffffffffffffffffffffffffffffff"};
        consensus.enforce_BIP94 = true;
        consensus.fPowNoRetargeting = false;

        consensus.vDeployments[Consensus::DEPLOYMENT_TESTDUMMY].bit = 28;
        consensus.vDeployments[Consensus::DEPLOYMENT_TESTDUMMY].nStartTime = Consensus::BIP9Deployment::NEVER_ACTIVE;
        consensus.vDeployments[Consensus::DEPLOYMENT_TESTDUMMY].nTimeout = Consensus::BIP9Deployment::NO_TIMEOUT;
        consensus.vDeployments[Consensus::DEPLOYMENT_TESTDUMMY].min_activation_height = 0; // No activation delay
        consensus.vDeployments[Consensus::DEPLOYMENT_TESTDUMMY].threshold = 1512; // 75%
        consensus.vDeployments[Consensus::DEPLOYMENT_TESTDUMMY].period = 2016;

        // Deployment of Taproot (BIPs 340-342)
        consensus.vDeployments[Consensus::DEPLOYMENT_TAPROOT].bit = 2;
        consensus.vDeployments[Consensus::DEPLOYMENT_TAPROOT].nStartTime = Consensus::BIP9Deployment::ALWAYS_ACTIVE;
        consensus.vDeployments[Consensus::DEPLOYMENT_TAPROOT].nTimeout = Consensus::BIP9Deployment::NO_TIMEOUT;
        consensus.vDeployments[Consensus::DEPLOYMENT_TAPROOT].min_activation_height = 0; // No activation delay
        consensus.vDeployments[Consensus::DEPLOYMENT_TAPROOT].threshold = 1512; // 75%
        consensus.vDeployments[Consensus::DEPLOYMENT_TAPROOT].period = 2016;

        consensus.nMinimumChainWork = uint256{"0000000000000000000000000000000000000000000001d6dce8651b6094e4c1"};
        consensus.defaultAssumeValid = uint256{"0000000000003ed4f08dbdf6f7d6b271a6bcffce25675cb40aa9fa43179a89f3"}; // 72600

        pchMessageStart[0] = 0x1c;
        pchMessageStart[1] = 0x16;
        pchMessageStart[2] = 0x3f;
        pchMessageStart[3] = 0x28;
        nDefaultPort = 48333;
        nPruneAfterHeight = 1000;
        m_assumed_blockchain_size = 11;
        m_assumed_chain_state_size = 1;

        /* FIXME: Update below and in general testnet4 */
        genesis = CreateGenesisBlock (1530623291, 343829, 0x1e0ffff0,
                                      pszTimestampTestnet,
                                      premineAddressMainnet);
        consensus.hashGenesisBlock = genesis.GetHash();
        assert(consensus.hashGenesisBlock == uint256{"5195fc01d0e23d70d1f929f21ec55f47e1c6ea1e66fae98ee44cbbc994509bba"});
        assert(genesis.hashMerkleRoot == uint256{"59d1a23342282179e810dff9238a97d07bd8602e3a1ba0efb5f519008541f257"});

        vFixedSeeds.clear();
        vSeeds.clear();
        // nodes with support for servicebits filtering should be at the top
        vSeeds.emplace_back("seed.testnet4.bitcoin.sprovoost.nl."); // Sjors Provoost
        vSeeds.emplace_back("seed.testnet4.wiz.biz."); // Jason Maurice

        base58Prefixes[PUBKEY_ADDRESS] = std::vector<unsigned char>(1,111);
        base58Prefixes[SCRIPT_ADDRESS] = std::vector<unsigned char>(1,196);
        base58Prefixes[SECRET_KEY] =     std::vector<unsigned char>(1,239);
        base58Prefixes[EXT_PUBLIC_KEY] = {0x04, 0x35, 0x87, 0xCF};
        base58Prefixes[EXT_SECRET_KEY] = {0x04, 0x35, 0x83, 0x94};

        bech32_hrp = "tb";

        vFixedSeeds = std::vector<uint8_t>(std::begin(chainparams_seed_testnet4), std::end(chainparams_seed_testnet4));

        fDefaultConsistencyChecks = false;
        m_is_mockable_chain = false;

        m_assumeutxo_data = {
            {}
        };

        chainTxData = ChainTxData{
            // Data from RPC: getchaintxstats 4096 0000000000003ed4f08dbdf6f7d6b271a6bcffce25675cb40aa9fa43179a89f3
            .nTime    = 1741070246,
            .tx_count = 7653966,
            .dTxRate  = 1.239174414591965,
        };
    }

    int DefaultCheckNameDB () const override
    {
        return -1;
    }
};

/**
 * Signet: test network with an additional consensus parameter (see BIP325).
 */
class SigNetParams : public CChainParams {
public:
    explicit SigNetParams(const SigNetOptions& options)
    {
        std::vector<uint8_t> bin;
        vFixedSeeds.clear();
        vSeeds.clear();

        if (!options.challenge) {
            /* FIXME: Adjust the default signet challenge to something else if
               we want to use signet for Namecoin.  */
            bin = "512103ad5e0edad18cb1f0fc0d28a3d4f1f3e445640337489abb10404f2d1e086be430210359ef5021964fe22d6f8e05b2463c9540ce96883fe3b278760f048f5189f2e6c452ae"_hex_v_u8;
            //vFixedSeeds = std::vector<uint8_t>(std::begin(chainparams_seed_signet), std::end(chainparams_seed_signet));
            //vSeeds.emplace_back("seed.signet.bitcoin.sprovoost.nl.");
            //vSeeds.emplace_back("seed.signet.achownodes.xyz."); // Ava Chow, only supports x1, x5, x9, x49, x809, x849, xd, x400, x404, x408, x448, xc08, xc48, x40c

            consensus.nMinimumChainWork = uint256{"000000000000000000000000000000000000000000000000000002b517f3d1a1"};
            consensus.defaultAssumeValid = uint256{"000000895a110f46e59eb82bbc5bfb67fa314656009c295509c21b4999f5180a"}; // 237722
            m_assumed_blockchain_size = 9;
            m_assumed_chain_state_size = 1;
            chainTxData = ChainTxData{
                // Data from RPC: getchaintxstats 4096 000000895a110f46e59eb82bbc5bfb67fa314656009c295509c21b4999f5180a
                .nTime    = 1741019645,
                .tx_count = 16540736,
                .dTxRate  = 1.064918879911595,
            };
        } else {
            bin = *options.challenge;
            consensus.nMinimumChainWork = uint256{};
            consensus.defaultAssumeValid = uint256{};
            m_assumed_blockchain_size = 0;
            m_assumed_chain_state_size = 0;
            chainTxData = ChainTxData{
                0,
                0,
                0,
            };
            LogPrintf("Signet with challenge %s\n", HexStr(bin));
        }

        if (options.seeds) {
            vSeeds = *options.seeds;
        }

        m_chain_type = ChainType::SIGNET;
        consensus.signet_blocks = true;
        consensus.signet_challenge.assign(bin.begin(), bin.end());
        consensus.nSubsidyHalvingInterval = 210000;
        consensus.BIP16Height = 1;
        consensus.BIP34Height = 1;
        consensus.BIP65Height = 1;
        consensus.BIP66Height = 1;
        consensus.CSVHeight = 1;
        consensus.SegwitHeight = 1;
        consensus.enforce_BIP94 = false;
        consensus.fPowNoRetargeting = false;
        consensus.MinBIP9WarningHeight = 0;
        consensus.powLimitNeoscrypt = uint256{"00000fffffffffffffffffffffffffffffffffffffffffffffffffffffffffff"};
        consensus.vDeployments[Consensus::DEPLOYMENT_TESTDUMMY].bit = 28;
        consensus.vDeployments[Consensus::DEPLOYMENT_TESTDUMMY].nStartTime = Consensus::BIP9Deployment::NEVER_ACTIVE;
        consensus.vDeployments[Consensus::DEPLOYMENT_TESTDUMMY].nTimeout = Consensus::BIP9Deployment::NO_TIMEOUT;
        consensus.vDeployments[Consensus::DEPLOYMENT_TESTDUMMY].min_activation_height = 0; // No activation delay
        consensus.vDeployments[Consensus::DEPLOYMENT_TESTDUMMY].threshold = 1815; // 90%
        consensus.vDeployments[Consensus::DEPLOYMENT_TESTDUMMY].period = 2016;

        // Activation of Taproot (BIPs 340-342)
        consensus.vDeployments[Consensus::DEPLOYMENT_TAPROOT].bit = 2;
        consensus.vDeployments[Consensus::DEPLOYMENT_TAPROOT].nStartTime = Consensus::BIP9Deployment::ALWAYS_ACTIVE;
        consensus.vDeployments[Consensus::DEPLOYMENT_TAPROOT].nTimeout = Consensus::BIP9Deployment::NO_TIMEOUT;
        consensus.vDeployments[Consensus::DEPLOYMENT_TAPROOT].min_activation_height = 0; // No activation delay
        consensus.vDeployments[Consensus::DEPLOYMENT_TAPROOT].threshold = 1815; // 90%
        consensus.vDeployments[Consensus::DEPLOYMENT_TAPROOT].period = 2016;

        consensus.nAuxpowChainId = 1829;

        consensus.rules.reset(new Consensus::TestNetConsensus());

        // message start is defined as the first 4 bytes of the sha256d of the block script
        HashWriter h{};
        h << consensus.signet_challenge;
        uint256 hash = h.GetHash();
        std::copy_n(hash.begin(), 4, pchMessageStart.begin());

        nDefaultPort = 38394;
        nPruneAfterHeight = 1000;

        genesis = CreateGenesisBlock (1601286749, 534547, 0x1e0ffff0,
                                      pszTimestampTestnet,
                                      premineAddressMainnet);
        consensus.hashGenesisBlock = genesis.GetHash();
        assert(consensus.hashGenesisBlock == uint256{"8d5223e215a03970bb3d3bc511a0d9a003e03cbc973289611ca6e0e617f57ccf"});
        assert(genesis.hashMerkleRoot == uint256{"59d1a23342282179e810dff9238a97d07bd8602e3a1ba0efb5f519008541f257"});

        m_assumeutxo_data = {
            {
                .height = 160'000,
                .hash_serialized = AssumeutxoHash{uint256{"fe0a44309b74d6b5883d246cb419c6221bcccf0b308c9b59b7d70783dbdf928a"}},
                .m_chain_tx_count = 2289496,
                .blockhash = consteval_ctor(uint256{"0000003ca3c99aff040f2563c2ad8f8ec88bd0fd6b8f0895cfaf1ef90353a62c"}),
            }
        };

        base58Prefixes[PUBKEY_ADDRESS] = std::vector<unsigned char>(1,88);
        base58Prefixes[SCRIPT_ADDRESS] = std::vector<unsigned char>(1,90);
        base58Prefixes[SECRET_KEY] =     std::vector<unsigned char>(1,230);
        base58Prefixes[EXT_PUBLIC_KEY] = {0x04, 0x35, 0x87, 0xCF};
        base58Prefixes[EXT_SECRET_KEY] = {0x04, 0x35, 0x83, 0x94};

        bech32_hrp = "tb";

        fDefaultConsistencyChecks = false;
        m_is_mockable_chain = false;
    }

    int DefaultCheckNameDB () const override
    {
        return -1;
    }
};

/**
 * Regression test: intended for private networks only. Has minimal difficulty to ensure that
 * blocks can be found instantly.
 */
class CRegTestParams : public CChainParams
{
public:
    explicit CRegTestParams(const RegTestOptions& opts)
    {
        m_chain_type = ChainType::REGTEST;
        consensus.signet_blocks = false;
        consensus.signet_challenge.clear();
        consensus.nSubsidyHalvingInterval = 150;
        // The subsidy for regtest net is kept same as upstream Bitcoin, so
        // that we don't have to update many of the tests unnecessarily.
        consensus.initialSubsidy = 50 * COIN;
        consensus.BIP16Height = 0;
        consensus.BIP34Height = 1; // Always active unless overridden
        consensus.BIP65Height = 1;  // Always active unless overridden
        consensus.BIP66Height = 1;  // Always active unless overridden
        consensus.CSVHeight = 1;    // Always active unless overridden
        consensus.SegwitHeight = 0; // Always active unless overridden
        consensus.MinBIP9WarningHeight = 0;
        consensus.powLimitNeoscrypt = uint256{"7fffffffffffffffffffffffffffffffffffffffffffffffffffffffffffffff"};
        consensus.enforce_BIP94 = opts.enforce_bip94;
        consensus.fPowNoRetargeting = true;

        consensus.vDeployments[Consensus::DEPLOYMENT_TESTDUMMY].bit = 28;
        consensus.vDeployments[Consensus::DEPLOYMENT_TESTDUMMY].nStartTime = 0;
        consensus.vDeployments[Consensus::DEPLOYMENT_TESTDUMMY].nTimeout = Consensus::BIP9Deployment::NO_TIMEOUT;
        consensus.vDeployments[Consensus::DEPLOYMENT_TESTDUMMY].min_activation_height = 0; // No activation delay
        consensus.vDeployments[Consensus::DEPLOYMENT_TESTDUMMY].threshold = 108; // 75%
        consensus.vDeployments[Consensus::DEPLOYMENT_TESTDUMMY].period = 144; // Faster than normal for regtest (144 instead of 2016)

        consensus.vDeployments[Consensus::DEPLOYMENT_TAPROOT].bit = 2;
        consensus.vDeployments[Consensus::DEPLOYMENT_TAPROOT].nStartTime = Consensus::BIP9Deployment::ALWAYS_ACTIVE;
        consensus.vDeployments[Consensus::DEPLOYMENT_TAPROOT].nTimeout = Consensus::BIP9Deployment::NO_TIMEOUT;
        consensus.vDeployments[Consensus::DEPLOYMENT_TAPROOT].min_activation_height = 0; // No activation delay
        consensus.vDeployments[Consensus::DEPLOYMENT_TAPROOT].threshold = 108; // 75%
        consensus.vDeployments[Consensus::DEPLOYMENT_TAPROOT].period = 144;

        consensus.nMinimumChainWork = uint256{};
        consensus.defaultAssumeValid = uint256{};

        consensus.nAuxpowChainId = 1829;

        consensus.rules.reset(new Consensus::RegTestConsensus());

        pchMessageStart[0] = 0xcc;
        pchMessageStart[1] = 0xbf;
        pchMessageStart[2] = 0xb5;
        pchMessageStart[3] = 0xda;
        nDefaultPort = 18495;
        nPruneAfterHeight = opts.fastprune ? 100 : 1000;
        m_assumed_blockchain_size = 0;
        m_assumed_chain_state_size = 0;

        for (const auto& [dep, height] : opts.activation_heights) {
            switch (dep) {
            case Consensus::BuriedDeployment::DEPLOYMENT_P2SH:
                consensus.BIP16Height = int{height};
                break;
            case Consensus::BuriedDeployment::DEPLOYMENT_SEGWIT:
                consensus.SegwitHeight = int{height};
                break;
            case Consensus::BuriedDeployment::DEPLOYMENT_HEIGHTINCB:
                consensus.BIP34Height = int{height};
                break;
            case Consensus::BuriedDeployment::DEPLOYMENT_DERSIG:
                consensus.BIP66Height = int{height};
                break;
            case Consensus::BuriedDeployment::DEPLOYMENT_CLTV:
                consensus.BIP65Height = int{height};
                break;
            case Consensus::BuriedDeployment::DEPLOYMENT_CSV:
                consensus.CSVHeight = int{height};
                break;
            }
        }

        for (const auto& [deployment_pos, version_bits_params] : opts.version_bits_parameters) {
            consensus.vDeployments[deployment_pos].nStartTime = version_bits_params.start_time;
            consensus.vDeployments[deployment_pos].nTimeout = version_bits_params.timeout;
            consensus.vDeployments[deployment_pos].min_activation_height = version_bits_params.min_activation_height;
        }

        genesis = CreateGenesisBlock (1300000000, 0, 0x207fffff,
                                      pszTimestampTestnet,
                                      premineAddressRegtest);
        consensus.hashGenesisBlock = genesis.GetHash();
        assert(consensus.hashGenesisBlock == uint256{"6f750b36d22f1dc3d0a6e483af45301022646dfc3b3ba2187865f5a7d6d83ab1"});
        assert(genesis.hashMerkleRoot == uint256{"9f96a4c275320aaf6386652444be5baade11e2f9f40221a98b968ae5c32dd55a"});

        vFixedSeeds.clear(); //!< Regtest mode doesn't have any fixed seeds.
        vSeeds.clear();
        vSeeds.emplace_back("dummySeed.invalid.");

        fDefaultConsistencyChecks = true;
        m_is_mockable_chain = true;

        m_assumeutxo_data = {
            {   // For use by unit tests
                .height = 110,
<<<<<<< HEAD
                .hash_serialized = AssumeutxoHash{uint256{"c7b1cf5103d6dd47a4feddb01f0fc951d109ed88f9b406f720a8a7f9942689e4"}},
                .m_chain_tx_count = 111,
                .blockhash = consteval_ctor(uint256{"b5b31111b3ee8c91956ffb9b248950dd26a878eb72ab7d9e9286bb27603c1ba2"}),
=======
                .hash_serialized = AssumeutxoHash{uint256{"b6f3c376e66764edd996ec074254833d33d187bf4886f5812b85ba5f0db2d54d"}},
                .m_chain_tx_count = 111,
                .blockhash = consteval_ctor(uint256{"4f29bd26ec9ef63973ee4e45bfb517cccaed7629c6cdbdd0d2f653f9d3ea4a47"}),
>>>>>>> f0bad79d
            },
            {
                // For use by fuzz target src/test/fuzz/utxo_snapshot.cpp
                .height = 200,
                .hash_serialized = AssumeutxoHash{uint256{"17dcc016d188d16068907cdeb38b75691a118d43053b8cd6a25969419381d13a"}},
                .m_chain_tx_count = 201,
                .blockhash = consteval_ctor(uint256{"385901ccbd69dff6bbd00065d01fb8a9e464dede7cfe0372443884f9b1dcf6b9"}),
            },
            {
                // For use by test/functional/feature_assumeutxo.py
                .height = 299,
<<<<<<< HEAD
                .hash_serialized = AssumeutxoHash{uint256{"bc222dd2a08a561ff47d77c06af1fe35127bf4840392a83475332f45ea5efa3e"}},
                .m_chain_tx_count = 334,
                .blockhash = consteval_ctor(uint256{"cb3e6696a6e1713994cf6daf8c0c874e51d04a9f7ef5a19595639f0293002f70"}),
=======
                .hash_serialized = AssumeutxoHash{uint256{"74251f753e3e273fe8856d4e058f6cb4264a30dcef0dff7d355eac040e32e61b"}},
                .m_chain_tx_count = 334,
                .blockhash = consteval_ctor(uint256{"a53cb7a2bedb5860b46df1481ac107e2d53940bbbe7f3dd82301b4f467083736"}),
>>>>>>> f0bad79d
            },
        };

        chainTxData = ChainTxData{
            0,
            0,
            0
        };

        base58Prefixes[PUBKEY_ADDRESS] = std::vector<unsigned char>(1,88);
        base58Prefixes[SCRIPT_ADDRESS] = std::vector<unsigned char>(1,90);
        base58Prefixes[SECRET_KEY] =     std::vector<unsigned char>(1,230);
        base58Prefixes[EXT_PUBLIC_KEY] = {0x04, 0x35, 0x87, 0xCF};
        base58Prefixes[EXT_SECRET_KEY] = {0x04, 0x35, 0x83, 0x94};

        bech32_hrp = "chirt";
    }

    int DefaultCheckNameDB () const override
    {
        return 0;
    }
};

std::unique_ptr<const CChainParams> CChainParams::SigNet(const SigNetOptions& options)
{
    return std::make_unique<const SigNetParams>(options);
}

std::unique_ptr<const CChainParams> CChainParams::RegTest(const RegTestOptions& options)
{
    return std::make_unique<const CRegTestParams>(options);
}

std::unique_ptr<const CChainParams> CChainParams::Main()
{
    return std::make_unique<const CMainParams>();
}

std::unique_ptr<const CChainParams> CChainParams::TestNet()
{
    return std::make_unique<const CTestNetParams>();
}

std::unique_ptr<const CChainParams> CChainParams::TestNet4()
{
    return std::make_unique<const CTestNet4Params>();
}

std::vector<int> CChainParams::GetAvailableSnapshotHeights() const
{
    std::vector<int> heights;
    heights.reserve(m_assumeutxo_data.size());

    for (const auto& data : m_assumeutxo_data) {
        heights.emplace_back(data.height);
    }
    return heights;
}

std::optional<ChainType> GetNetworkForMagic(const MessageStartChars& message)
{
    const auto mainnet_msg = CChainParams::Main()->MessageStart();
    const auto testnet_msg = CChainParams::TestNet()->MessageStart();
    const auto testnet4_msg = CChainParams::TestNet4()->MessageStart();
    const auto regtest_msg = CChainParams::RegTest({})->MessageStart();
    const auto signet_msg = CChainParams::SigNet({})->MessageStart();

    if (std::ranges::equal(message, mainnet_msg)) {
        return ChainType::MAIN;
    } else if (std::ranges::equal(message, testnet_msg)) {
        return ChainType::TESTNET;
    } else if (std::ranges::equal(message, testnet4_msg)) {
        return ChainType::TESTNET4;
    } else if (std::ranges::equal(message, regtest_msg)) {
        return ChainType::REGTEST;
    } else if (std::ranges::equal(message, signet_msg)) {
        return ChainType::SIGNET;
    }
    return std::nullopt;
}<|MERGE_RESOLUTION|>--- conflicted
+++ resolved
@@ -702,15 +702,9 @@
         m_assumeutxo_data = {
             {   // For use by unit tests
                 .height = 110,
-<<<<<<< HEAD
-                .hash_serialized = AssumeutxoHash{uint256{"c7b1cf5103d6dd47a4feddb01f0fc951d109ed88f9b406f720a8a7f9942689e4"}},
+                .hash_serialized = AssumeutxoHash{uint256{"fa71af3b21922090ac49cbbd756f2c9ee0918be3f9b42ec7f1c6d16004442db9"}},
                 .m_chain_tx_count = 111,
-                .blockhash = consteval_ctor(uint256{"b5b31111b3ee8c91956ffb9b248950dd26a878eb72ab7d9e9286bb27603c1ba2"}),
-=======
-                .hash_serialized = AssumeutxoHash{uint256{"b6f3c376e66764edd996ec074254833d33d187bf4886f5812b85ba5f0db2d54d"}},
-                .m_chain_tx_count = 111,
-                .blockhash = consteval_ctor(uint256{"4f29bd26ec9ef63973ee4e45bfb517cccaed7629c6cdbdd0d2f653f9d3ea4a47"}),
->>>>>>> f0bad79d
+                .blockhash = consteval_ctor(uint256{"64a6414abd7390e34eb05773e8deb293fe3b136e5e5c4612edf78b084ebb87e5"}),
             },
             {
                 // For use by fuzz target src/test/fuzz/utxo_snapshot.cpp
@@ -722,15 +716,9 @@
             {
                 // For use by test/functional/feature_assumeutxo.py
                 .height = 299,
-<<<<<<< HEAD
-                .hash_serialized = AssumeutxoHash{uint256{"bc222dd2a08a561ff47d77c06af1fe35127bf4840392a83475332f45ea5efa3e"}},
+                .hash_serialized = AssumeutxoHash{uint256{"cacbaf3ecfe053dddffe0edd6a8907680d912e33b376ad390b3778c449fac720"}},
                 .m_chain_tx_count = 334,
-                .blockhash = consteval_ctor(uint256{"cb3e6696a6e1713994cf6daf8c0c874e51d04a9f7ef5a19595639f0293002f70"}),
-=======
-                .hash_serialized = AssumeutxoHash{uint256{"74251f753e3e273fe8856d4e058f6cb4264a30dcef0dff7d355eac040e32e61b"}},
-                .m_chain_tx_count = 334,
-                .blockhash = consteval_ctor(uint256{"a53cb7a2bedb5860b46df1481ac107e2d53940bbbe7f3dd82301b4f467083736"}),
->>>>>>> f0bad79d
+                .blockhash = consteval_ctor(uint256{"b278c92e0a27cf929931ae73f4098fcdd0c241726dd5a5f1bc4d3002fbcca5ce"}),
             },
         };
 
