--- conflicted
+++ resolved
@@ -237,36 +237,20 @@
                                       pszTimestampMainnet,
                                       premineAddressMainnet);
         consensus.hashGenesisBlock = genesis.GetHash();
-<<<<<<< HEAD
         assert(consensus.hashGenesisBlock == uint256{"e5062d76e5f50c42f493826ac9920b63a8def2626fd70a5cec707ec47a4c4651"});
         assert(genesis.hashMerkleRoot == uint256{"0827901b75ab43978c3cf20a78baf040faeb0e2eeff3a2c58ab6521a6d46f8fd"});
-
-        vSeeds.emplace_back("seed.xaya.io.");
-        vSeeds.emplace_back("seed.xaya.domob.eu.");
-
-        base58Prefixes[PUBKEY_ADDRESS] = std::vector<unsigned char>(1,28);
-        base58Prefixes[SCRIPT_ADDRESS] = std::vector<unsigned char>(1,30);
-        base58Prefixes[SECRET_KEY] =     std::vector<unsigned char>(1,130);
-=======
-        assert(consensus.hashGenesisBlock == uint256{"000000000062b72c5e2ceb45fbc8587e807c155b0da735e6483dfba2f0a9c770"});
-        assert(genesis.hashMerkleRoot == uint256{"41c62dbd9068c89a449525e3cd5ac61b20ece28c3c38b3f35b2161f0e6d3cb0d"});
 
         // Note that of those which support the service bits prefix, most only support a subset of
         // possible options.
         // This is fine at runtime as we'll fall back to using them as an addrfetch if they don't support the
         // service bits we want, but we should get them updated to support all service bits wanted by any
         // release ASAP to avoid it where possible.
-        vSeeds.emplace_back("nmc.seed.quisquis.de."); // Peter Conrad
-        vSeeds.emplace_back("seed.nmc.markasoftware.com."); // Mark Polyakov
-        vSeeds.emplace_back("dnsseed1.nmc.dotbit.zone."); // Stefan Stere
-        vSeeds.emplace_back("dnsseed2.nmc.dotbit.zone."); // Stefan Stere
-        vSeeds.emplace_back("dnsseed.nmc.testls.space."); // mjgill89
-        vSeeds.emplace_back("namecoin.seed.cypherstack.com."); // Dan Miller
-
-        base58Prefixes[PUBKEY_ADDRESS] = std::vector<unsigned char>(1,52);
-        base58Prefixes[SCRIPT_ADDRESS] = std::vector<unsigned char>(1,13);
-        base58Prefixes[SECRET_KEY] =     std::vector<unsigned char>(1,180);
->>>>>>> f63f67c3
+        vSeeds.emplace_back("seed.xaya.io.");
+        vSeeds.emplace_back("seed.xaya.domob.eu.");
+
+        base58Prefixes[PUBKEY_ADDRESS] = std::vector<unsigned char>(1,28);
+        base58Prefixes[SCRIPT_ADDRESS] = std::vector<unsigned char>(1,30);
+        base58Prefixes[SECRET_KEY] =     std::vector<unsigned char>(1,130);
         /* FIXME: Update these below.  */
         base58Prefixes[EXT_PUBLIC_KEY] = {0x04, 0x88, 0xB2, 0x1E};
         base58Prefixes[EXT_SECRET_KEY] = {0x04, 0x88, 0xAD, 0xE4};
