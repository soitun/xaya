// Copyright (c) 2010 Satoshi Nakamoto
// Copyright (c) 2009-2021 The Bitcoin Core developers
// Distributed under the MIT software license, see the accompanying
// file COPYING or http://www.opensource.org/licenses/mit-license.php.

#include <kernel/chainparams.h>

#include <chainparamsseeds.h>
#include <consensus/amount.h>
#include <consensus/merkle.h>
#include <consensus/params.h>
#include <hash.h>
#include <kernel/messagestartchars.h>
#include <logging.h>
#include <primitives/block.h>
#include <primitives/transaction.h>
#include <script/interpreter.h>
#include <script/script.h>
#include <uint256.h>
#include <util/chaintype.h>
#include <util/strencodings.h>

#include <algorithm>
#include <cassert>
#include <cstdint>
#include <cstring>
#include <type_traits>

// Workaround MSVC bug triggering C7595 when calling consteval constructors in
// initializer lists.
// A fix may be on the way:
// https://developercommunity.visualstudio.com/t/consteval-conversion-function-fails/1579014
#if defined(_MSC_VER)
auto consteval_ctor(auto&& input) { return input; }
#else
#define consteval_ctor(input) (input)
#endif

static CBlock CreateGenesisBlock(const char* pszTimestamp, const CScript& genesisOutputScript, uint32_t nTime, uint32_t nNonce, uint32_t nBits, int32_t nVersion, const CAmount& genesisReward)
{
    CMutableTransaction txNew;
    txNew.version = 1;
    txNew.vin.resize(1);
    txNew.vout.resize(1);
    txNew.vin[0].scriptSig = CScript() << 486604799 << CScriptNum(4) << std::vector<unsigned char>((const unsigned char*)pszTimestamp, (const unsigned char*)pszTimestamp + strlen(pszTimestamp));
    txNew.vout[0].nValue = genesisReward;
    txNew.vout[0].scriptPubKey = genesisOutputScript;

    CBlock genesis;
    genesis.nTime    = nTime;
    genesis.nBits    = nBits;
    genesis.nNonce   = nNonce;
    genesis.nVersion = nVersion;
    genesis.vtx.push_back(MakeTransactionRef(std::move(txNew)));
    genesis.hashPrevBlock.SetNull();
    genesis.hashMerkleRoot = BlockMerkleRoot(genesis);
    return genesis;
}

/**
 * Build the genesis block. Note that the output of its generation
 * transaction cannot be spent since it did not originally exist in the
 * database.
 *
 * CBlock(hash=000000000019d6, ver=1, hashPrevBlock=00000000000000, hashMerkleRoot=4a5e1e, nTime=1231006505, nBits=1d00ffff, nNonce=2083236893, vtx=1)
 *   CTransaction(hash=4a5e1e, ver=1, vin.size=1, vout.size=1, nLockTime=0)
 *     CTxIn(COutPoint(000000, -1), coinbase 04ffff001d0104455468652054696d65732030332f4a616e2f32303039204368616e63656c6c6f72206f6e206272696e6b206f66207365636f6e64206261696c6f757420666f722062616e6b73)
 *     CTxOut(nValue=50.00000000, scriptPubKey=0x5F1DF16B2B704C8A578D0B)
 *   vMerkleTree: 4a5e1e
 */
static CBlock CreateGenesisBlock(uint32_t nTime, uint32_t nNonce, uint32_t nBits, int32_t nVersion, const CAmount& genesisReward)
{
    const char* pszTimestamp = "The Times 03/Jan/2009 Chancellor on brink of second bailout for banks";
    const CScript genesisOutputScript = CScript() << ParseHex("04678afdb0fe5548271967f1a67130b7105cd6a828e03909a67962e0ea1f61deb649f6bc3f4cef38c4f35504e51ec112de5c384df7ba0b8d578a4c702b6bf11d5f") << OP_CHECKSIG;
    return CreateGenesisBlock(pszTimestamp, genesisOutputScript, nTime, nNonce, nBits, nVersion, genesisReward);
}

/**
 * Main network on which people trade goods and services.
 */
class CMainParams : public CChainParams {
public:
    CMainParams() {
        m_chain_type = ChainType::MAIN;
        consensus.signet_blocks = false;
        consensus.signet_challenge.clear();
        consensus.nSubsidyHalvingInterval = 210000;
<<<<<<< HEAD
        consensus.BIP16Height = 0;
        consensus.BIP34Height = 227931;
=======
        consensus.script_flag_exceptions.emplace( // BIP16 exception
            uint256{"00000000000002dc756eebf4f49723ed8d30cc28a5f108eb94b1ba88ac4f9c22"}, SCRIPT_VERIFY_NONE);
        consensus.script_flag_exceptions.emplace( // Taproot exception
            uint256{"0000000000000000000f14c35b2d841e986ab5441de8c585d5ffe55ea1e395ad"}, SCRIPT_VERIFY_P2SH | SCRIPT_VERIFY_WITNESS);
        consensus.BIP34Height = 227931;
        consensus.BIP34Hash = uint256{"000000000000024b89b42a942fe0d9fea3bb44ab7bd1b19115dd6a759c0808b8"};
>>>>>>> c2d15d99
        consensus.BIP65Height = 388381; // 000000000000000004c2b624ed5d7756c508d90fd0da2c7c679febfa6c4735f0
        consensus.BIP66Height = 363725; // 00000000000000000379eaa19dce8c9b722d46ae6a57c2f1a988119488b50931
        consensus.CSVHeight = 419328; // 000000000000000004a1b34462cb8aeebd5799177f7a29cf28f2d1961716b5b5
        consensus.SegwitHeight = 481824; // 0000000000000000001c8018d9cb3b742ef25114f27563e3fc4a1902167f9893
        consensus.MinBIP9WarningHeight = 483840; // segwit activation height + miner confirmation window
        consensus.powLimit = uint256{"00000000ffffffffffffffffffffffffffffffffffffffffffffffffffffffff"};
        consensus.nPowTargetTimespan = 14 * 24 * 60 * 60; // two weeks
        consensus.nPowTargetSpacing = 10 * 60;
        consensus.fPowAllowMinDifficultyBlocks = false;
        consensus.enforce_BIP94 = false;
        consensus.fPowNoRetargeting = false;
        consensus.nRuleChangeActivationThreshold = 1815; // 90% of 2016
        consensus.nMinerConfirmationWindow = 2016; // nPowTargetTimespan / nPowTargetSpacing
        consensus.vDeployments[Consensus::DEPLOYMENT_TESTDUMMY].bit = 28;
        consensus.vDeployments[Consensus::DEPLOYMENT_TESTDUMMY].nStartTime = Consensus::BIP9Deployment::NEVER_ACTIVE;
        consensus.vDeployments[Consensus::DEPLOYMENT_TESTDUMMY].nTimeout = Consensus::BIP9Deployment::NO_TIMEOUT;
        consensus.vDeployments[Consensus::DEPLOYMENT_TESTDUMMY].min_activation_height = 0; // No activation delay

        // Deployment of Taproot (BIPs 340-342)
        consensus.vDeployments[Consensus::DEPLOYMENT_TAPROOT].bit = 2;
        consensus.vDeployments[Consensus::DEPLOYMENT_TAPROOT].nStartTime = 1619222400; // April 24th, 2021
        consensus.vDeployments[Consensus::DEPLOYMENT_TAPROOT].nTimeout = 1628640000; // August 11th, 2021
        consensus.vDeployments[Consensus::DEPLOYMENT_TAPROOT].min_activation_height = 709632; // Approximately November 12th, 2021

        consensus.nMinimumChainWork = uint256{"000000000000000000000000000000000000000063c4ebd298db40af57541800"};
        consensus.defaultAssumeValid = uint256{"000000000000000000026811d149d4d261995ec5b3f64f439a0a10e1a464af9a"}; // 824000

        consensus.nAuxpowChainId = 0x0001;
        consensus.nAuxpowStartHeight = 19200;
        consensus.fStrictChainId = true;
        consensus.nLegacyBlocksBefore = 19200;

        /**
         * The message start string is designed to be unlikely to occur in normal data.
         * The characters are rarely used upper ASCII, not valid as UTF-8, and produce
         * a large 32-bit integer with any alignment.
         */
        pchMessageStart[0] = 0xf9;
        pchMessageStart[1] = 0xbe;
        pchMessageStart[2] = 0xb4;
        pchMessageStart[3] = 0xd9;
        nDefaultPort = 8333;
        nPruneAfterHeight = 100000;
        m_assumed_blockchain_size = 600;
        m_assumed_chain_state_size = 10;

        genesis = CreateGenesisBlock(1231006505, 2083236893, 0x1d00ffff, 1, 50 * COIN);
        consensus.hashGenesisBlock = genesis.GetHash();
        assert(consensus.hashGenesisBlock == uint256{"000000000019d6689c085ae165831e934ff763ae46a2a6c172b3f1b60a8ce26f"});
        assert(genesis.hashMerkleRoot == uint256{"4a5e1e4baab89f3a32518a88c31bc87f618f76673e2cc77ab2127b7afdeda33b"});

        // Note that of those which support the service bits prefix, most only support a subset of
        // possible options.
        // This is fine at runtime as we'll fall back to using them as an addrfetch if they don't support the
        // service bits we want, but we should get them updated to support all service bits wanted by any
        // release ASAP to avoid it where possible.
        vSeeds.emplace_back("seed.bitcoin.sipa.be."); // Pieter Wuille, only supports x1, x5, x9, and xd
        vSeeds.emplace_back("dnsseed.bluematt.me."); // Matt Corallo, only supports x9
        vSeeds.emplace_back("dnsseed.bitcoin.dashjr-list-of-p2p-nodes.us."); // Luke Dashjr
        vSeeds.emplace_back("seed.bitcoinstats.com."); // Christian Decker, supports x1 - xf
        vSeeds.emplace_back("seed.bitcoin.jonasschnelli.ch."); // Jonas Schnelli, only supports x1, x5, x9, and xd
        vSeeds.emplace_back("seed.btc.petertodd.net."); // Peter Todd, only supports x1, x5, x9, and xd
        vSeeds.emplace_back("seed.bitcoin.sprovoost.nl."); // Sjors Provoost
        vSeeds.emplace_back("dnsseed.emzy.de."); // Stephan Oeste
        vSeeds.emplace_back("seed.bitcoin.wiz.biz."); // Jason Maurice
        vSeeds.emplace_back("seed.mainnet.achownodes.xyz."); // Ava Chow, only supports x1, x5, x9, x49, x809, x849, xd, x400, x404, x408, x448, xc08, xc48, x40c

        base58Prefixes[PUBKEY_ADDRESS] = std::vector<unsigned char>(1,0);
        base58Prefixes[SCRIPT_ADDRESS] = std::vector<unsigned char>(1,5);
        base58Prefixes[SECRET_KEY] =     std::vector<unsigned char>(1,128);
        base58Prefixes[EXT_PUBLIC_KEY] = {0x04, 0x88, 0xB2, 0x1E};
        base58Prefixes[EXT_SECRET_KEY] = {0x04, 0x88, 0xAD, 0xE4};

        bech32_hrp = "bc";

        vFixedSeeds = std::vector<uint8_t>(std::begin(chainparams_seed_main), std::end(chainparams_seed_main));

        fDefaultConsistencyChecks = false;
        m_is_mockable_chain = false;

        checkpointData = {
            {
                { 11111, uint256{"0000000069e244f73d78e8fd29ba2fd2ed618bd6fa2ee92559f542fdb26e7c1d"}},
                { 33333, uint256{"000000002dd5588a74784eaa7ab0507a18ad16a236e7b1ce69f00d7ddfb5d0a6"}},
                { 74000, uint256{"0000000000573993a3c9e41ce34471c079dcf5f52a0e824a81e7f953b8661a20"}},
                {105000, uint256{"00000000000291ce28027faea320c8d2b054b2e0fe44a773f3eefb151d6bdc97"}},
                {134444, uint256{"00000000000005b12ffd4cd315cd34ffd4a594f430ac814c91184a0d42d2b0fe"}},
                {168000, uint256{"000000000000099e61ea72015e79632f216fe6cb33d7899acb35b75c8303b763"}},
                {193000, uint256{"000000000000059f452a5f7340de6682a977387c17010ff6e6c3bd83ca8b1317"}},
                {210000, uint256{"000000000000048b95347e83192f69cf0366076336c639f9b7228e9ba171342e"}},
                {216116, uint256{"00000000000001b4f4b433e81ee46494af945cf96014816a4e2370f11b23df4e"}},
                {225430, uint256{"00000000000001c108384350f74090433e7fcf79a606b8e797f065b130575932"}},
                {250000, uint256{"000000000000003887df1f29024b06fc2200b55f8af8f35453d7be294df2d214"}},
                {279000, uint256{"0000000000000001ae8c72a0b0c301f67e3afca10e819efa9041e458e9bd7e40"}},
                {295000, uint256{"00000000000000004d9b4ef50f0f9d686fd69db2e03af35a100370c64632a983"}},
            }
        };

        m_assumeutxo_data = {
            // TODO to be specified in a future patch.
        };

        chainTxData = ChainTxData{
            // Data from RPC: getchaintxstats 4096 000000000000000000026811d149d4d261995ec5b3f64f439a0a10e1a464af9a
            .nTime    = 1704194835,
            .tx_count = 946728933,
            .dTxRate  = 6.569290261471664,
        };
    }
};

/**
 * Testnet (v3): public test network which is reset from time to time.
 */
class CTestNetParams : public CChainParams {
public:
    CTestNetParams() {
        m_chain_type = ChainType::TESTNET;
        consensus.signet_blocks = false;
        consensus.signet_challenge.clear();
        consensus.nSubsidyHalvingInterval = 210000;
<<<<<<< HEAD
        consensus.BIP16Height = 0;
        consensus.BIP34Height = 21111;
=======
        consensus.script_flag_exceptions.emplace( // BIP16 exception
            uint256{"00000000dd30457c001f4095d208cc1296b0eed002427aa599874af7a432b105"}, SCRIPT_VERIFY_NONE);
        consensus.BIP34Height = 21111;
        consensus.BIP34Hash = uint256{"0000000023b3a96d3484e5abb3755c413e7d41500f8e2a5c3f0dd01299cd8ef8"};
>>>>>>> c2d15d99
        consensus.BIP65Height = 581885; // 00000000007f6655f22f98e72ed80d8b06dc761d5da09df0fa1dc4be4f861eb6
        consensus.BIP66Height = 330776; // 000000002104c8c45e99a8853285a3b592602a3ccde2b832481da85e9e4ba182
        consensus.CSVHeight = 770112; // 00000000025e930139bac5c6c31a403776da130831ab85be56578f3fa75369bb
        consensus.SegwitHeight = 834624; // 00000000002b980fcd729daaa248fd9316a5200e9b367f4ff2c42453e84201ca
        consensus.MinBIP9WarningHeight = 836640; // segwit activation height + miner confirmation window
        consensus.powLimit = uint256{"00000000ffffffffffffffffffffffffffffffffffffffffffffffffffffffff"};
        consensus.nPowTargetTimespan = 14 * 24 * 60 * 60; // two weeks
        consensus.nPowTargetSpacing = 10 * 60;
        consensus.fPowAllowMinDifficultyBlocks = true;
        consensus.enforce_BIP94 = false;
        consensus.fPowNoRetargeting = false;
        consensus.nRuleChangeActivationThreshold = 1512; // 75% for testchains
        consensus.nMinerConfirmationWindow = 2016; // nPowTargetTimespan / nPowTargetSpacing
        consensus.vDeployments[Consensus::DEPLOYMENT_TESTDUMMY].bit = 28;
        consensus.vDeployments[Consensus::DEPLOYMENT_TESTDUMMY].nStartTime = Consensus::BIP9Deployment::NEVER_ACTIVE;
        consensus.vDeployments[Consensus::DEPLOYMENT_TESTDUMMY].nTimeout = Consensus::BIP9Deployment::NO_TIMEOUT;
        consensus.vDeployments[Consensus::DEPLOYMENT_TESTDUMMY].min_activation_height = 0; // No activation delay

        // Deployment of Taproot (BIPs 340-342)
        consensus.vDeployments[Consensus::DEPLOYMENT_TAPROOT].bit = 2;
        consensus.vDeployments[Consensus::DEPLOYMENT_TAPROOT].nStartTime = 1619222400; // April 24th, 2021
        consensus.vDeployments[Consensus::DEPLOYMENT_TAPROOT].nTimeout = 1628640000; // August 11th, 2021
        consensus.vDeployments[Consensus::DEPLOYMENT_TAPROOT].min_activation_height = 0; // No activation delay

        consensus.nMinimumChainWork = uint256{"000000000000000000000000000000000000000000000c59b14e264ba6c15db9"};
        consensus.defaultAssumeValid = uint256{"000000000001323071f38f21ea5aae529ece491eadaccce506a59bcc2d968917"}; // 2550000

        consensus.nAuxpowStartHeight = 0;
        consensus.nAuxpowChainId = 0x0001;
        consensus.fStrictChainId = false;
        consensus.nLegacyBlocksBefore = -1;

        pchMessageStart[0] = 0x0b;
        pchMessageStart[1] = 0x11;
        pchMessageStart[2] = 0x09;
        pchMessageStart[3] = 0x07;
        nDefaultPort = 18333;
        nPruneAfterHeight = 1000;
        m_assumed_blockchain_size = 42;
        m_assumed_chain_state_size = 3;

        genesis = CreateGenesisBlock(1296688602, 414098458, 0x1d00ffff, 1, 50 * COIN);
        consensus.hashGenesisBlock = genesis.GetHash();
        assert(consensus.hashGenesisBlock == uint256{"000000000933ea01ad0ee984209779baaec3ced90fa3f408719526f8d77f4943"});
        assert(genesis.hashMerkleRoot == uint256{"4a5e1e4baab89f3a32518a88c31bc87f618f76673e2cc77ab2127b7afdeda33b"});

        vFixedSeeds.clear();
        vSeeds.clear();
        // nodes with support for servicebits filtering should be at the top
        vSeeds.emplace_back("testnet-seed.bitcoin.jonasschnelli.ch.");
        vSeeds.emplace_back("seed.tbtc.petertodd.net.");
        vSeeds.emplace_back("seed.testnet.bitcoin.sprovoost.nl.");
        vSeeds.emplace_back("testnet-seed.bluematt.me."); // Just a static list of stable node(s), only supports x9
        vSeeds.emplace_back("seed.testnet.achownodes.xyz."); // Ava Chow, only supports x1, x5, x9, x49, x809, x849, xd, x400, x404, x408, x448, xc08, xc48, x40c

        base58Prefixes[PUBKEY_ADDRESS] = std::vector<unsigned char>(1,111);
        base58Prefixes[SCRIPT_ADDRESS] = std::vector<unsigned char>(1,196);
        base58Prefixes[SECRET_KEY] =     std::vector<unsigned char>(1,239);
        base58Prefixes[EXT_PUBLIC_KEY] = {0x04, 0x35, 0x87, 0xCF};
        base58Prefixes[EXT_SECRET_KEY] = {0x04, 0x35, 0x83, 0x94};

        bech32_hrp = "tb";

        vFixedSeeds = std::vector<uint8_t>(std::begin(chainparams_seed_test), std::end(chainparams_seed_test));

        fDefaultConsistencyChecks = false;
        m_is_mockable_chain = false;

        checkpointData = {
            {
                {546, uint256{"000000002a936ca763904c3c35fce2f3556c559c0214345d31b1bcebf76acb70"}},
            }
        };

        m_assumeutxo_data = {
            {
                .height = 2'500'000,
                .hash_serialized = AssumeutxoHash{uint256{"f841584909f68e47897952345234e37fcd9128cd818f41ee6c3ca68db8071be7"}},
                .m_chain_tx_count = 66484552,
                .blockhash = consteval_ctor(uint256{"0000000000000093bcb68c03a9a168ae252572d348a2eaeba2cdf9231d73206f"}),
            }
        };

        chainTxData = ChainTxData{
            // Data from RPC: getchaintxstats 4096 000000000001323071f38f21ea5aae529ece491eadaccce506a59bcc2d968917
            .nTime    = 1703579240,
            .tx_count = 67845391,
            .dTxRate  = 1.464436832560951,
        };
    }
};

/**
 * Testnet (v4): public test network which is reset from time to time.
 */
class CTestNet4Params : public CChainParams {
public:
    CTestNet4Params() {
        m_chain_type = ChainType::TESTNET4;
        consensus.signet_blocks = false;
        consensus.signet_challenge.clear();
        consensus.nSubsidyHalvingInterval = 210000;
        consensus.BIP34Height = 1;
        consensus.BIP34Hash = uint256{};
        consensus.BIP65Height = 1;
        consensus.BIP66Height = 1;
        consensus.CSVHeight = 1;
        consensus.SegwitHeight = 1;
        consensus.MinBIP9WarningHeight = 0;
        consensus.powLimit = uint256S("00000000ffffffffffffffffffffffffffffffffffffffffffffffffffffffff");
        consensus.nPowTargetTimespan = 14 * 24 * 60 * 60; // two weeks
        consensus.nPowTargetSpacing = 10 * 60;
        consensus.fPowAllowMinDifficultyBlocks = true;
        consensus.enforce_BIP94 = true;
        consensus.fPowNoRetargeting = false;
        consensus.nRuleChangeActivationThreshold = 1512; // 75% for testchains
        consensus.nMinerConfirmationWindow = 2016; // nPowTargetTimespan / nPowTargetSpacing
        consensus.vDeployments[Consensus::DEPLOYMENT_TESTDUMMY].bit = 28;
        consensus.vDeployments[Consensus::DEPLOYMENT_TESTDUMMY].nStartTime = Consensus::BIP9Deployment::NEVER_ACTIVE;
        consensus.vDeployments[Consensus::DEPLOYMENT_TESTDUMMY].nTimeout = Consensus::BIP9Deployment::NO_TIMEOUT;
        consensus.vDeployments[Consensus::DEPLOYMENT_TESTDUMMY].min_activation_height = 0; // No activation delay

        // Deployment of Taproot (BIPs 340-342)
        consensus.vDeployments[Consensus::DEPLOYMENT_TAPROOT].bit = 2;
        consensus.vDeployments[Consensus::DEPLOYMENT_TAPROOT].nStartTime = Consensus::BIP9Deployment::ALWAYS_ACTIVE;
        consensus.vDeployments[Consensus::DEPLOYMENT_TAPROOT].nTimeout = Consensus::BIP9Deployment::NO_TIMEOUT;
        consensus.vDeployments[Consensus::DEPLOYMENT_TAPROOT].min_activation_height = 0; // No activation delay

        consensus.nMinimumChainWork = uint256{"000000000000000000000000000000000000000000000056faca98a0cd9bdf5f"};
        consensus.defaultAssumeValid = uint256{};

        pchMessageStart[0] = 0x1c;
        pchMessageStart[1] = 0x16;
        pchMessageStart[2] = 0x3f;
        pchMessageStart[3] = 0x28;
        nDefaultPort = 48333;
        nPruneAfterHeight = 1000;
        m_assumed_blockchain_size = 0;
        m_assumed_chain_state_size = 0;

        const char* testnet4_genesis_msg = "03/May/2024 000000000000000000001ebd58c244970b3aa9d783bb001011fbe8ea8e98e00e";
        const CScript testnet4_genesis_script = CScript() << ParseHex("000000000000000000000000000000000000000000000000000000000000000000") << OP_CHECKSIG;
        genesis = CreateGenesisBlock(testnet4_genesis_msg,
                testnet4_genesis_script,
                1714777860,
                393743547,
                0x1d00ffff,
                1,
                50 * COIN);
        consensus.hashGenesisBlock = genesis.GetHash();
        assert(consensus.hashGenesisBlock == uint256S("0x00000000da84f2bafbbc53dee25a72ae507ff4914b867c565be350b0da8bf043"));
        assert(genesis.hashMerkleRoot == uint256S("0x7aa0a7ae1e223414cb807e40cd57e667b718e42aaf9306db9102fe28912b7b4e"));

        vFixedSeeds.clear();
        vSeeds.clear();
        // nodes with support for servicebits filtering should be at the top
        vSeeds.emplace_back("seed.testnet4.bitcoin.sprovoost.nl."); // Sjors Provoost
        vSeeds.emplace_back("seed.testnet4.wiz.biz."); // Jason Maurice

        base58Prefixes[PUBKEY_ADDRESS] = std::vector<unsigned char>(1,111);
        base58Prefixes[SCRIPT_ADDRESS] = std::vector<unsigned char>(1,196);
        base58Prefixes[SECRET_KEY] =     std::vector<unsigned char>(1,239);
        base58Prefixes[EXT_PUBLIC_KEY] = {0x04, 0x35, 0x87, 0xCF};
        base58Prefixes[EXT_SECRET_KEY] = {0x04, 0x35, 0x83, 0x94};

        bech32_hrp = "tb";

        vFixedSeeds = std::vector<uint8_t>(std::begin(chainparams_seed_testnet4), std::end(chainparams_seed_testnet4));

        fDefaultConsistencyChecks = false;
        m_is_mockable_chain = false;

        checkpointData = {
            {
                {},
            }
        };

        m_assumeutxo_data = {
            {}
        };

        chainTxData = ChainTxData{
            .nTime    = 0,
            .tx_count = 0,
            .dTxRate  = 0,
        };
    }
};

/**
 * Signet: test network with an additional consensus parameter (see BIP325).
 */
class SigNetParams : public CChainParams {
public:
    explicit SigNetParams(const SigNetOptions& options)
    {
        std::vector<uint8_t> bin;
        vSeeds.clear();

        if (!options.challenge) {
            bin = ParseHex("512103ad5e0edad18cb1f0fc0d28a3d4f1f3e445640337489abb10404f2d1e086be430210359ef5021964fe22d6f8e05b2463c9540ce96883fe3b278760f048f5189f2e6c452ae");
            vSeeds.emplace_back("seed.signet.bitcoin.sprovoost.nl.");
            vSeeds.emplace_back("seed.signet.achownodes.xyz."); // Ava Chow, only supports x1, x5, x9, x49, x809, x849, xd, x400, x404, x408, x448, xc08, xc48, x40c

            // Hardcoded nodes can be removed once there are more DNS seeds
            vSeeds.emplace_back("178.128.221.177");
            vSeeds.emplace_back("v7ajjeirttkbnt32wpy3c6w3emwnfr3fkla7hpxcfokr3ysd3kqtzmqd.onion:38333");

            consensus.nMinimumChainWork = uint256{"00000000000000000000000000000000000000000000000000000206e86f08e8"};
            consensus.defaultAssumeValid = uint256{"0000000870f15246ba23c16e370a7ffb1fc8a3dcf8cb4492882ed4b0e3d4cd26"}; // 180000
            m_assumed_blockchain_size = 1;
            m_assumed_chain_state_size = 0;
            chainTxData = ChainTxData{
                // Data from RPC: getchaintxstats 4096 0000000870f15246ba23c16e370a7ffb1fc8a3dcf8cb4492882ed4b0e3d4cd26
                .nTime    = 1706331472,
                .tx_count = 2425380,
                .dTxRate  = 0.008277759863833788,
            };
        } else {
            bin = *options.challenge;
            consensus.nMinimumChainWork = uint256{};
            consensus.defaultAssumeValid = uint256{};
            m_assumed_blockchain_size = 0;
            m_assumed_chain_state_size = 0;
            chainTxData = ChainTxData{
                0,
                0,
                0,
            };
            LogPrintf("Signet with challenge %s\n", HexStr(bin));
        }

        if (options.seeds) {
            vSeeds = *options.seeds;
        }

        m_chain_type = ChainType::SIGNET;
        consensus.signet_blocks = true;
        consensus.signet_challenge.assign(bin.begin(), bin.end());
        consensus.nSubsidyHalvingInterval = 210000;
        consensus.BIP16Height = 1;
        consensus.BIP34Height = 1;
        consensus.BIP34Hash = uint256{};
        consensus.BIP65Height = 1;
        consensus.BIP66Height = 1;
        consensus.CSVHeight = 1;
        consensus.SegwitHeight = 1;
        consensus.nPowTargetTimespan = 14 * 24 * 60 * 60; // two weeks
        consensus.nPowTargetSpacing = 10 * 60;
        consensus.fPowAllowMinDifficultyBlocks = false;
        consensus.enforce_BIP94 = false;
        consensus.fPowNoRetargeting = false;
        consensus.nRuleChangeActivationThreshold = 1815; // 90% of 2016
        consensus.nMinerConfirmationWindow = 2016; // nPowTargetTimespan / nPowTargetSpacing
        consensus.MinBIP9WarningHeight = 0;
        consensus.powLimit = uint256{"00000377ae000000000000000000000000000000000000000000000000000000"};
        consensus.vDeployments[Consensus::DEPLOYMENT_TESTDUMMY].bit = 28;
        consensus.vDeployments[Consensus::DEPLOYMENT_TESTDUMMY].nStartTime = Consensus::BIP9Deployment::NEVER_ACTIVE;
        consensus.vDeployments[Consensus::DEPLOYMENT_TESTDUMMY].nTimeout = Consensus::BIP9Deployment::NO_TIMEOUT;
        consensus.vDeployments[Consensus::DEPLOYMENT_TESTDUMMY].min_activation_height = 0; // No activation delay

        // Activation of Taproot (BIPs 340-342)
        consensus.vDeployments[Consensus::DEPLOYMENT_TAPROOT].bit = 2;
        consensus.vDeployments[Consensus::DEPLOYMENT_TAPROOT].nStartTime = Consensus::BIP9Deployment::ALWAYS_ACTIVE;
        consensus.vDeployments[Consensus::DEPLOYMENT_TAPROOT].nTimeout = Consensus::BIP9Deployment::NO_TIMEOUT;
        consensus.vDeployments[Consensus::DEPLOYMENT_TAPROOT].min_activation_height = 0; // No activation delay

        consensus.nAuxpowStartHeight = 0;
        consensus.nAuxpowChainId = 0x0001;
        consensus.fStrictChainId = true;
        consensus.nLegacyBlocksBefore = 0;

        // message start is defined as the first 4 bytes of the sha256d of the block script
        HashWriter h{};
        h << consensus.signet_challenge;
        uint256 hash = h.GetHash();
        std::copy_n(hash.begin(), 4, pchMessageStart.begin());

        nDefaultPort = 38333;
        nPruneAfterHeight = 1000;

        genesis = CreateGenesisBlock(1598918400, 52613770, 0x1e0377ae, 1, 50 * COIN);
        consensus.hashGenesisBlock = genesis.GetHash();
        assert(consensus.hashGenesisBlock == uint256{"00000008819873e925422c1ff0f99f7cc9bbb232af63a077a480a3633bee1ef6"});
        assert(genesis.hashMerkleRoot == uint256{"4a5e1e4baab89f3a32518a88c31bc87f618f76673e2cc77ab2127b7afdeda33b"});

        vFixedSeeds.clear();

        m_assumeutxo_data = {
            {
                .height = 160'000,
                .hash_serialized = AssumeutxoHash{uint256{"fe0a44309b74d6b5883d246cb419c6221bcccf0b308c9b59b7d70783dbdf928a"}},
                .m_chain_tx_count = 2289496,
                .blockhash = consteval_ctor(uint256{"0000003ca3c99aff040f2563c2ad8f8ec88bd0fd6b8f0895cfaf1ef90353a62c"}),
            }
        };

        base58Prefixes[PUBKEY_ADDRESS] = std::vector<unsigned char>(1,111);
        base58Prefixes[SCRIPT_ADDRESS] = std::vector<unsigned char>(1,196);
        base58Prefixes[SECRET_KEY] =     std::vector<unsigned char>(1,239);
        base58Prefixes[EXT_PUBLIC_KEY] = {0x04, 0x35, 0x87, 0xCF};
        base58Prefixes[EXT_SECRET_KEY] = {0x04, 0x35, 0x83, 0x94};

        bech32_hrp = "tb";

        fDefaultConsistencyChecks = false;
        m_is_mockable_chain = false;
    }
};

/**
 * Regression test: intended for private networks only. Has minimal difficulty to ensure that
 * blocks can be found instantly.
 */
class CRegTestParams : public CChainParams
{
public:
    explicit CRegTestParams(const RegTestOptions& opts)
    {
        m_chain_type = ChainType::REGTEST;
        consensus.signet_blocks = false;
        consensus.signet_challenge.clear();
        consensus.nSubsidyHalvingInterval = 150;
        consensus.BIP16Height = 0;
        consensus.BIP34Height = 1; // Always active unless overridden
        consensus.BIP65Height = 1;  // Always active unless overridden
        consensus.BIP66Height = 1;  // Always active unless overridden
        consensus.CSVHeight = 1;    // Always active unless overridden
        consensus.SegwitHeight = 0; // Always active unless overridden
        consensus.MinBIP9WarningHeight = 0;
        consensus.powLimit = uint256{"7fffffffffffffffffffffffffffffffffffffffffffffffffffffffffffffff"};
        consensus.nPowTargetTimespan = 14 * 24 * 60 * 60; // two weeks
        consensus.nPowTargetSpacing = 10 * 60;
        consensus.fPowAllowMinDifficultyBlocks = true;
        consensus.enforce_BIP94 = false;
        consensus.fPowNoRetargeting = true;
        consensus.nRuleChangeActivationThreshold = 108; // 75% for testchains
        consensus.nMinerConfirmationWindow = 144; // Faster than normal for regtest (144 instead of 2016)

        consensus.vDeployments[Consensus::DEPLOYMENT_TESTDUMMY].bit = 28;
        consensus.vDeployments[Consensus::DEPLOYMENT_TESTDUMMY].nStartTime = 0;
        consensus.vDeployments[Consensus::DEPLOYMENT_TESTDUMMY].nTimeout = Consensus::BIP9Deployment::NO_TIMEOUT;
        consensus.vDeployments[Consensus::DEPLOYMENT_TESTDUMMY].min_activation_height = 0; // No activation delay

        consensus.vDeployments[Consensus::DEPLOYMENT_TAPROOT].bit = 2;
        consensus.vDeployments[Consensus::DEPLOYMENT_TAPROOT].nStartTime = Consensus::BIP9Deployment::ALWAYS_ACTIVE;
        consensus.vDeployments[Consensus::DEPLOYMENT_TAPROOT].nTimeout = Consensus::BIP9Deployment::NO_TIMEOUT;
        consensus.vDeployments[Consensus::DEPLOYMENT_TAPROOT].min_activation_height = 0; // No activation delay

        consensus.nMinimumChainWork = uint256{};
        consensus.defaultAssumeValid = uint256{};

        consensus.nAuxpowStartHeight = 0;
        consensus.nAuxpowChainId = 0x0001;
        consensus.fStrictChainId = true;
        consensus.nLegacyBlocksBefore = 0;

        pchMessageStart[0] = 0xfa;
        pchMessageStart[1] = 0xbf;
        pchMessageStart[2] = 0xb5;
        pchMessageStart[3] = 0xda;
        nDefaultPort = 18444;
        nPruneAfterHeight = opts.fastprune ? 100 : 1000;
        m_assumed_blockchain_size = 0;
        m_assumed_chain_state_size = 0;

        for (const auto& [dep, height] : opts.activation_heights) {
            switch (dep) {
            case Consensus::BuriedDeployment::DEPLOYMENT_SEGWIT:
                consensus.SegwitHeight = int{height};
                break;
            case Consensus::BuriedDeployment::DEPLOYMENT_HEIGHTINCB:
                consensus.BIP34Height = int{height};
                break;
            case Consensus::BuriedDeployment::DEPLOYMENT_DERSIG:
                consensus.BIP66Height = int{height};
                break;
            case Consensus::BuriedDeployment::DEPLOYMENT_CLTV:
                consensus.BIP65Height = int{height};
                break;
            case Consensus::BuriedDeployment::DEPLOYMENT_CSV:
                consensus.CSVHeight = int{height};
                break;
            }
        }

        for (const auto& [deployment_pos, version_bits_params] : opts.version_bits_parameters) {
            consensus.vDeployments[deployment_pos].nStartTime = version_bits_params.start_time;
            consensus.vDeployments[deployment_pos].nTimeout = version_bits_params.timeout;
            consensus.vDeployments[deployment_pos].min_activation_height = version_bits_params.min_activation_height;
        }

        genesis = CreateGenesisBlock(1296688602, 2, 0x207fffff, 1, 50 * COIN);
        consensus.hashGenesisBlock = genesis.GetHash();
        assert(consensus.hashGenesisBlock == uint256{"0f9188f13cb7b2c71f2a335e3a4fc328bf5beb436012afca590b1a11466e2206"});
        assert(genesis.hashMerkleRoot == uint256{"4a5e1e4baab89f3a32518a88c31bc87f618f76673e2cc77ab2127b7afdeda33b"});

        vFixedSeeds.clear(); //!< Regtest mode doesn't have any fixed seeds.
        vSeeds.clear();
        vSeeds.emplace_back("dummySeed.invalid.");

        fDefaultConsistencyChecks = true;
        m_is_mockable_chain = true;

        checkpointData = {
            {
                {0, uint256{"0f9188f13cb7b2c71f2a335e3a4fc328bf5beb436012afca590b1a11466e2206"}},
            }
        };

        m_assumeutxo_data = {
            {   // For use by unit tests
                .height = 110,
<<<<<<< HEAD
                .hash_serialized = AssumeutxoHash{uint256S("0x6657b736d4fe4db0cbc796789e812d5dba7f5c143764b1b6905612f1830609d1")},
                .nChainTx = 111,
                .blockhash = uint256S("0x5dd7b94b2c61d979459c9de55113f3edfc7796a70f7a1e301dcb8dd86ceaa654")
=======
                .hash_serialized = AssumeutxoHash{uint256{"6657b736d4fe4db0cbc796789e812d5dba7f5c143764b1b6905612f1830609d1"}},
                .m_chain_tx_count = 111,
                .blockhash = consteval_ctor(uint256{"696e92821f65549c7ee134edceeeeaaa4105647a3c4fd9f298c0aec0ab50425c"}),
>>>>>>> c2d15d99
            },
            {
                // For use by fuzz target src/test/fuzz/utxo_snapshot.cpp
                .height = 200,
                .hash_serialized = AssumeutxoHash{uint256{"4f34d431c3e482f6b0d67b64609ece3964dc8d7976d02ac68dd7c9c1421738f2"}},
                .m_chain_tx_count = 201,
                .blockhash = consteval_ctor(uint256{"5e93653318f294fb5aa339d00bbf8cf1c3515488ad99412c37608b139ea63b27"}),
            },
            {
                // For use by test/functional/feature_assumeutxo.py
                .height = 299,
<<<<<<< HEAD
                .hash_serialized = AssumeutxoHash{uint256S("0xa4bf3407ccb2cc0145c49ebba8fa91199f8a3903daf0883875941497d2493c27")},
                .nChainTx = 334,
                .blockhash = uint256S("0x110c7a29b73ac879de667bee1bb52c1855f585354254937f02f83770df6dda6a")
=======
                .hash_serialized = AssumeutxoHash{uint256{"a4bf3407ccb2cc0145c49ebba8fa91199f8a3903daf0883875941497d2493c27"}},
                .m_chain_tx_count = 334,
                .blockhash = consteval_ctor(uint256{"3bb7ce5eba0be48939b7a521ac1ba9316afee2c7bada3a0cca24188e6d7d96c0"}),
>>>>>>> c2d15d99
            },
        };

        chainTxData = ChainTxData{
            0,
            0,
            0
        };

        base58Prefixes[PUBKEY_ADDRESS] = std::vector<unsigned char>(1,111);
        base58Prefixes[SCRIPT_ADDRESS] = std::vector<unsigned char>(1,196);
        base58Prefixes[SECRET_KEY] =     std::vector<unsigned char>(1,239);
        base58Prefixes[EXT_PUBLIC_KEY] = {0x04, 0x35, 0x87, 0xCF};
        base58Prefixes[EXT_SECRET_KEY] = {0x04, 0x35, 0x83, 0x94};

        bech32_hrp = "bcrt";
    }
};

std::unique_ptr<const CChainParams> CChainParams::SigNet(const SigNetOptions& options)
{
    return std::make_unique<const SigNetParams>(options);
}

std::unique_ptr<const CChainParams> CChainParams::RegTest(const RegTestOptions& options)
{
    return std::make_unique<const CRegTestParams>(options);
}

std::unique_ptr<const CChainParams> CChainParams::Main()
{
    return std::make_unique<const CMainParams>();
}

std::unique_ptr<const CChainParams> CChainParams::TestNet()
{
    return std::make_unique<const CTestNetParams>();
}

std::unique_ptr<const CChainParams> CChainParams::TestNet4()
{
    return std::make_unique<const CTestNet4Params>();
}

std::vector<int> CChainParams::GetAvailableSnapshotHeights() const
{
    std::vector<int> heights;
    heights.reserve(m_assumeutxo_data.size());

    for (const auto& data : m_assumeutxo_data) {
        heights.emplace_back(data.height);
    }
    return heights;
}

std::optional<ChainType> GetNetworkForMagic(const MessageStartChars& message)
{
    const auto mainnet_msg = CChainParams::Main()->MessageStart();
    const auto testnet_msg = CChainParams::TestNet()->MessageStart();
    const auto regtest_msg = CChainParams::RegTest({})->MessageStart();
    const auto signet_msg = CChainParams::SigNet({})->MessageStart();

    if (std::equal(message.begin(), message.end(), mainnet_msg.data())) {
        return ChainType::MAIN;
    } else if (std::equal(message.begin(), message.end(), testnet_msg.data())) {
        return ChainType::TESTNET;
    } else if (std::equal(message.begin(), message.end(), regtest_msg.data())) {
        return ChainType::REGTEST;
    } else if (std::equal(message.begin(), message.end(), signet_msg.data())) {
        return ChainType::SIGNET;
    }
    return std::nullopt;
}<|MERGE_RESOLUTION|>--- conflicted
+++ resolved
@@ -85,17 +85,8 @@
         consensus.signet_blocks = false;
         consensus.signet_challenge.clear();
         consensus.nSubsidyHalvingInterval = 210000;
-<<<<<<< HEAD
         consensus.BIP16Height = 0;
         consensus.BIP34Height = 227931;
-=======
-        consensus.script_flag_exceptions.emplace( // BIP16 exception
-            uint256{"00000000000002dc756eebf4f49723ed8d30cc28a5f108eb94b1ba88ac4f9c22"}, SCRIPT_VERIFY_NONE);
-        consensus.script_flag_exceptions.emplace( // Taproot exception
-            uint256{"0000000000000000000f14c35b2d841e986ab5441de8c585d5ffe55ea1e395ad"}, SCRIPT_VERIFY_P2SH | SCRIPT_VERIFY_WITNESS);
-        consensus.BIP34Height = 227931;
-        consensus.BIP34Hash = uint256{"000000000000024b89b42a942fe0d9fea3bb44ab7bd1b19115dd6a759c0808b8"};
->>>>>>> c2d15d99
         consensus.BIP65Height = 388381; // 000000000000000004c2b624ed5d7756c508d90fd0da2c7c679febfa6c4735f0
         consensus.BIP66Height = 363725; // 00000000000000000379eaa19dce8c9b722d46ae6a57c2f1a988119488b50931
         consensus.CSVHeight = 419328; // 000000000000000004a1b34462cb8aeebd5799177f7a29cf28f2d1961716b5b5
@@ -217,15 +208,8 @@
         consensus.signet_blocks = false;
         consensus.signet_challenge.clear();
         consensus.nSubsidyHalvingInterval = 210000;
-<<<<<<< HEAD
         consensus.BIP16Height = 0;
         consensus.BIP34Height = 21111;
-=======
-        consensus.script_flag_exceptions.emplace( // BIP16 exception
-            uint256{"00000000dd30457c001f4095d208cc1296b0eed002427aa599874af7a432b105"}, SCRIPT_VERIFY_NONE);
-        consensus.BIP34Height = 21111;
-        consensus.BIP34Hash = uint256{"0000000023b3a96d3484e5abb3755c413e7d41500f8e2a5c3f0dd01299cd8ef8"};
->>>>>>> c2d15d99
         consensus.BIP65Height = 581885; // 00000000007f6655f22f98e72ed80d8b06dc761d5da09df0fa1dc4be4f861eb6
         consensus.BIP66Height = 330776; // 000000002104c8c45e99a8853285a3b592602a3ccde2b832481da85e9e4ba182
         consensus.CSVHeight = 770112; // 00000000025e930139bac5c6c31a403776da130831ab85be56578f3fa75369bb
@@ -640,15 +624,9 @@
         m_assumeutxo_data = {
             {   // For use by unit tests
                 .height = 110,
-<<<<<<< HEAD
-                .hash_serialized = AssumeutxoHash{uint256S("0x6657b736d4fe4db0cbc796789e812d5dba7f5c143764b1b6905612f1830609d1")},
-                .nChainTx = 111,
-                .blockhash = uint256S("0x5dd7b94b2c61d979459c9de55113f3edfc7796a70f7a1e301dcb8dd86ceaa654")
-=======
                 .hash_serialized = AssumeutxoHash{uint256{"6657b736d4fe4db0cbc796789e812d5dba7f5c143764b1b6905612f1830609d1"}},
                 .m_chain_tx_count = 111,
-                .blockhash = consteval_ctor(uint256{"696e92821f65549c7ee134edceeeeaaa4105647a3c4fd9f298c0aec0ab50425c"}),
->>>>>>> c2d15d99
+                .blockhash = consteval_ctor(uint256{"5dd7b94b2c61d979459c9de55113f3edfc7796a70f7a1e301dcb8dd86ceaa654"}),
             },
             {
                 // For use by fuzz target src/test/fuzz/utxo_snapshot.cpp
@@ -660,15 +638,9 @@
             {
                 // For use by test/functional/feature_assumeutxo.py
                 .height = 299,
-<<<<<<< HEAD
-                .hash_serialized = AssumeutxoHash{uint256S("0xa4bf3407ccb2cc0145c49ebba8fa91199f8a3903daf0883875941497d2493c27")},
-                .nChainTx = 334,
-                .blockhash = uint256S("0x110c7a29b73ac879de667bee1bb52c1855f585354254937f02f83770df6dda6a")
-=======
                 .hash_serialized = AssumeutxoHash{uint256{"a4bf3407ccb2cc0145c49ebba8fa91199f8a3903daf0883875941497d2493c27"}},
                 .m_chain_tx_count = 334,
-                .blockhash = consteval_ctor(uint256{"3bb7ce5eba0be48939b7a521ac1ba9316afee2c7bada3a0cca24188e6d7d96c0"}),
->>>>>>> c2d15d99
+                .blockhash = consteval_ctor(uint256{"110c7a29b73ac879de667bee1bb52c1855f585354254937f02f83770df6dda6a"}),
             },
         };
 
