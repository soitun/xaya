--- conflicted
+++ resolved
@@ -521,13 +521,9 @@
             /* FIXME: Adjust the default signet challenge to something else if
                we want to use signet for Namecoin.  */
             bin = "512103ad5e0edad18cb1f0fc0d28a3d4f1f3e445640337489abb10404f2d1e086be430210359ef5021964fe22d6f8e05b2463c9540ce96883fe3b278760f048f5189f2e6c452ae"_hex_v_u8;
-<<<<<<< HEAD
-            //vSeeds.emplace_back("178.128.221.177");
-=======
-            vFixedSeeds = std::vector<uint8_t>(std::begin(chainparams_seed_signet), std::end(chainparams_seed_signet));
-            vSeeds.emplace_back("seed.signet.bitcoin.sprovoost.nl.");
-            vSeeds.emplace_back("seed.signet.achownodes.xyz."); // Ava Chow, only supports x1, x5, x9, x49, x809, x849, xd, x400, x404, x408, x448, xc08, xc48, x40c
->>>>>>> abaeefd4
+            //vFixedSeeds = std::vector<uint8_t>(std::begin(chainparams_seed_signet), std::end(chainparams_seed_signet));
+            //vSeeds.emplace_back("seed.signet.bitcoin.sprovoost.nl.");
+            //vSeeds.emplace_back("seed.signet.achownodes.xyz."); // Ava Chow, only supports x1, x5, x9, x49, x809, x849, xd, x400, x404, x408, x448, xc08, xc48, x40c
 
             consensus.nMinimumChainWork = uint256{"000000000000000000000000000000000000000000000000000002b517f3d1a1"};
             consensus.defaultAssumeValid = uint256{"000000895a110f46e59eb82bbc5bfb67fa314656009c295509c21b4999f5180a"}; // 237722
