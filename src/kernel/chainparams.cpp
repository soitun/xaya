--- conflicted
+++ resolved
@@ -209,19 +209,11 @@
         consensus.vDeployments[Consensus::DEPLOYMENT_TAPROOT].min_activation_height = 0; // No activation delay
 
         // The best chain should have at least this much work.
-<<<<<<< HEAD
         // The value is the chain work of the Xaya mainnet chain at height
-        // 5'650'000, with best block hash:
-        // 2a3dc10e67db47a6171d967cd8c11e0c6fed47b6a20280bd1d1e8965ecd28380
-        consensus.nMinimumChainWork = uint256{"000000000000000000000000000000000000000006ff94414d49b7d0269284df"};
-        consensus.defaultAssumeValid = uint256{"2a3dc10e67db47a6171d967cd8c11e0c6fed47b6a20280bd1d1e8965ecd28380"}; // 5'650'000
-=======
-        // The value is the chain work of the Namecoin mainnet chain at height
-        // 734'000, with best block hash:
-        // 5374ea6a5af987faf0e15ba60b3ccc87b4ec0a67f4ad3859853924cb6c308796
-        consensus.nMinimumChainWork = uint256{"000000000000000000000000000000000000000046d80250c23dc3262365e60c"};
-        consensus.defaultAssumeValid = uint256{"5374ea6a5af987faf0e15ba60b3ccc87b4ec0a67f4ad3859853924cb6c308796"}; // 734'000
->>>>>>> d03656c1
+        // 6'140'000, with best block hash:
+        // e7e2e42a07146e80bc64279daefbba6580f1fc40945cdb8defaafde349e9b8d8
+        consensus.nMinimumChainWork = uint256{"0000000000000000000000000000000000000000087d01af5f5d07ac7504ad09"};
+        consensus.defaultAssumeValid = uint256{"e7e2e42a07146e80bc64279daefbba6580f1fc40945cdb8defaafde349e9b8d8"}; // 6'140'000
 
         consensus.nAuxpowChainId = 1829;
 
@@ -283,17 +275,10 @@
         };
 
         chainTxData = ChainTxData{
-<<<<<<< HEAD
-            // Data from RPC: getchaintxstats 4096 2a3dc10e67db47a6171d967cd8c11e0c6fed47b6a20280bd1d1e8965ecd28380
-            .nTime    = 1709586236,
-            .tx_count = 7854923,
-            .dTxRate  = 0.05630403402300278,
-=======
-            // Data from RPC: getchaintxstats 4096 5374ea6a5af987faf0e15ba60b3ccc87b4ec0a67f4ad3859853924cb6c308796
-            .nTime    = 1724718562,
-            .tx_count = 7923739,
-            .dTxRate  = 0.03194032802346719,
->>>>>>> d03656c1
+            // Data from RPC: getchaintxstats 4096 e7e2e42a07146e80bc64279daefbba6580f1fc40945cdb8defaafde349e9b8d8
+            .nTime    = 1725025292,
+            .tx_count = 8594116,
+            .dTxRate  = 0.03238473620992331,
         };
     }
 
@@ -654,17 +639,8 @@
         consensus.CSVHeight = 1;    // Always active unless overridden
         consensus.SegwitHeight = 0; // Always active unless overridden
         consensus.MinBIP9WarningHeight = 0;
-<<<<<<< HEAD
         consensus.powLimitNeoscrypt = uint256{"7fffffffffffffffffffffffffffffffffffffffffffffffffffffffffffffff"};
-        consensus.enforce_BIP94 = false;
-=======
-        consensus.powLimit = uint256{"7fffffffffffffffffffffffffffffffffffffffffffffffffffffffffffffff"};
-        consensus.nPowTargetTimespan = 24 * 60 * 60; // one day
-        consensus.nPowTargetSpacing = 10 * 60;
-        consensus.fPowAllowMinDifficultyBlocks = true;
-        consensus.nMinDifficultySince = 0;
         consensus.enforce_BIP94 = true;
->>>>>>> d03656c1
         consensus.fPowNoRetargeting = true;
         consensus.nRuleChangeActivationThreshold = 108; // 75% for testchains
         consensus.nMinerConfirmationWindow = 144; // Faster than normal for regtest (144 instead of 2016)
