--- conflicted
+++ resolved
@@ -198,19 +198,11 @@
         consensus.vDeployments[Consensus::DEPLOYMENT_TAPROOT].min_activation_height = 0; // No activation delay
 
         // The best chain should have at least this much work.
-<<<<<<< HEAD
         // The value is the chain work of the Xaya mainnet chain at height
-        // 5'265'000, with best block hash:
-        // e22a7079a0276d2ee318a2e2955a78abb772c3b653f9e17ee4dad6e52c25bd52
-        consensus.nMinimumChainWork = uint256S("0x000000000000000000000000000000000000000005a913e707beaf46ba947a5f");
-        consensus.defaultAssumeValid = uint256S("0xe22a7079a0276d2ee318a2e2955a78abb772c3b653f9e17ee4dad6e52c25bd52"); // 5'265'000
-=======
-        // The value is the chain work of the Namecoin mainnet chain at height
-        // 705'000, with best block hash:
-        // 3367fd440ecbdd76e5d852f3f96d7d74a28fb7795e6fb0ac0fe9d1551c1299b2
-        consensus.nMinimumChainWork = uint256S("0x000000000000000000000000000000000000000046d80250c23dc3262365e60c");
-        consensus.defaultAssumeValid = uint256S("0x3367fd440ecbdd76e5d852f3f96d7d74a28fb7795e6fb0ac0fe9d1551c1299b2"); // 705'000
->>>>>>> 999b3cf5
+        // 5'650'000, with best block hash:
+        // 2a3dc10e67db47a6171d967cd8c11e0c6fed47b6a20280bd1d1e8965ecd28380
+        consensus.nMinimumChainWork = uint256S("0x000000000000000000000000000000000000000006ff94414d49b7d0269284df");
+        consensus.defaultAssumeValid = uint256S("0x2a3dc10e67db47a6171d967cd8c11e0c6fed47b6a20280bd1d1e8965ecd28380"); // 5'650'000
 
         consensus.nAuxpowChainId = 1829;
 
@@ -267,17 +259,10 @@
         };
 
         chainTxData = ChainTxData{
-<<<<<<< HEAD
-            // Data from RPC: getchaintxstats 4096 e22a7079a0276d2ee318a2e2955a78abb772c3b653f9e17ee4dad6e52c25bd52
-            .nTime    = 1697461582,
-            .nTxCount = 7059366,
-            .dTxRate  = 0.03263361735089079,
-=======
-            // Data from RPC: getchaintxstats 4096 3367fd440ecbdd76e5d852f3f96d7d74a28fb7795e6fb0ac0fe9d1551c1299b2
-            .nTime    = 1707347008,
-            .nTxCount = 7531675,
-            .dTxRate  = 0.01388518868242674,
->>>>>>> 999b3cf5
+            // Data from RPC: getchaintxstats 4096 2a3dc10e67db47a6171d967cd8c11e0c6fed47b6a20280bd1d1e8965ecd28380
+            .nTime    = 1709586236,
+            .nTxCount = 7854923,
+            .dTxRate  = 0.05630403402300278,
         };
     }
 
