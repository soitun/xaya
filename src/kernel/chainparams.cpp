// Copyright (c) 2010 Satoshi Nakamoto
// Copyright (c) 2009-2021 The Bitcoin Core developers
// Distributed under the MIT software license, see the accompanying
// file COPYING or http://www.opensource.org/licenses/mit-license.php.

#include <kernel/chainparams.h>

#include <chainparamsseeds.h>
#include <consensus/amount.h>
#include <consensus/merkle.h>
#include <consensus/params.h>
#include <hash.h>
#include <kernel/messagestartchars.h>
#include <logging.h>
#include <powdata.h>
#include <primitives/block.h>
#include <primitives/transaction.h>
#include <script/interpreter.h>
#include <script/script.h>
#include <uint256.h>
#include <util/chaintype.h>
#include <util/strencodings.h>

#include <algorithm>
#include <cassert>
#include <cstdint>
#include <cstring>
#include <type_traits>

<<<<<<< HEAD
namespace
=======
// Workaround MSVC bug triggering C7595 when calling consteval constructors in
// initializer lists.
// A fix may be on the way:
// https://developercommunity.visualstudio.com/t/consteval-conversion-function-fails/1579014
#if defined(_MSC_VER)
auto consteval_ctor(auto&& input) { return input; }
#else
#define consteval_ctor(input) (input)
#endif

bool CChainParams::IsHistoricBug(const uint256& txid, unsigned nHeight, BugType& type) const
>>>>>>> b3b7c957
{

constexpr const char pszTimestampTestnet[] = "Decentralised Autonomous Worlds";
constexpr const char pszTimestampMainnet[]
    = "HUC #2,351,800: "
      "8730ea650d24cd01692a5adb943e7b8720b0ba8a4c64ffcdf5a95d9b3fb57b7f";

/* Premined amount is 222,222,222 CHI.  This is the maximum possible number of
   coins needed in case everything is sold in the ICO.  If this is not the case
   and we need to reduce the coin supply, excessive coins will be burnt by
   sending to an unspendable OP_RETURN output.  */
constexpr CAmount premineAmount = 222222222 * COIN;

/*
The premine on regtest is sent to a 1-of-2 multisig address.

The two addresses and corresponding privkeys are:
  cRH94YMZVk4MnRwPqRVebkLWerCPJDrXGN:
    b69iyynFSWcU54LqXisbbqZ8uTJ7Dawk3V3yhht6ykxgttqMQFjb
  ceREF8QnXPsJ2iVQ1M4emggoXiXEynm59D:
    b3fgAKVQpMj24gbuh6DiXVwCCjCbo1cWiZC2fXgWEU9nXy6sdxD5

This results in the multisig address: dHNvNaqcD7XPDnoRjAoyfcMpHRi5upJD7p
Redeem script:
  512103c278d06b977e67b8ea45ef24e3c96a9258c47bc4cce3d0b497b690d672497b6e21
  0221ac9dc97fe12a98374344d08b458a9c2c1df9afb29dd6089b94a3b4dc9ad57052ae

The constant below is the HASH160 of the redeem script.  In other words, the
final premine script will be:
  OP_HASH160 hexPremineAddress OP_EQUAL
*/
constexpr const char hexPremineAddressRegtest[]
    = "2b6defe41aa3aa47795b702c893c73e716d485ab";

/*
The premine on testnet and mainnet is sent to a 2-of-4 multisig address.  The
keys are held by the founding members of the Xaya team.

The address is:
  DHy2615XKevE23LVRVZVxGeqxadRGyiFW4

The hash of the redeem script is the constant below.  With it, the final
premine script is:
  OP_HASH160 hexPremineAddress OP_EQUAL
*/
constexpr const char hexPremineAddressMainnet[]
    = "8cb1c236d34c74221fe4163bbba739b52e95f484";

CBlock CreateGenesisBlock(const CScript& genesisInputScript, const CScript& genesisOutputScript, uint32_t nTime, uint32_t nNonce, uint32_t nBits, int32_t nVersion, const CAmount& genesisReward)
{
    CMutableTransaction txNew;
    txNew.version = 1;
    txNew.vin.resize(1);
    txNew.vout.resize(1);
    txNew.vin[0].scriptSig = genesisInputScript;
    txNew.vout[0].nValue = genesisReward;
    txNew.vout[0].scriptPubKey = genesisOutputScript;

    CBlock genesis;
    genesis.nTime    = nTime;
    genesis.nBits    = 0;
    genesis.nNonce   = 0;
    genesis.nVersion = nVersion;
    genesis.vtx.push_back(MakeTransactionRef(std::move(txNew)));
    genesis.hashPrevBlock.SetNull();
    genesis.hashMerkleRoot = BlockMerkleRoot(genesis);

    std::unique_ptr<CPureBlockHeader> fakeHeader(new CPureBlockHeader ());
    fakeHeader->nNonce = nNonce;
    fakeHeader->hashMerkleRoot = genesis.GetHash ();
    genesis.pow.setCoreAlgo (PowAlgo::NEOSCRYPT);
    genesis.pow.setBits (nBits);
    genesis.pow.setFakeHeader (std::move (fakeHeader));

    return genesis;
}

/**
 * Build the genesis block. Note that the output of its generation
 * transaction cannot be spent since it did not originally exist in the
 * database.
 */
CBlock
CreateGenesisBlock (const uint32_t nTime, const uint32_t nNonce,
                    const uint32_t nBits,
                    const std::string& timestamp,
                    const uint160& premineP2sh)
{
  const std::vector<unsigned char> timestampData(timestamp.begin (),
                                                 timestamp.end ());
  const CScript genesisInput = CScript () << timestampData;

  std::vector<unsigned char>
    scriptHash (premineP2sh.begin (), premineP2sh.end ());
  std::reverse (scriptHash.begin (), scriptHash.end ());
  const CScript genesisOutput = CScript ()
    << OP_HASH160 << scriptHash << OP_EQUAL;

  const int32_t nVersion = 1;
  return CreateGenesisBlock (genesisInput, genesisOutput, nTime, nNonce, nBits,
                             nVersion, premineAmount);
}

/**
 * Mines the genesis block (by finding a suitable nonce only).  When done, it
 * prints the found nonce and block hash and exits.
 */
void MineGenesisBlock (CBlock& block, const Consensus::Params& consensus)
{
  std::cout << "Mining genesis block..." << std::endl;

  block.nTime = GetTime ();

  auto& fakeHeader = block.pow.initFakeHeader (block);
  while (!block.pow.checkProofOfWork (fakeHeader, consensus))
    {
      assert (fakeHeader.nNonce < std::numeric_limits<uint32_t>::max ());
      ++fakeHeader.nNonce;
      if (fakeHeader.nNonce % 1000 == 0)
        std::cout << "  nNonce = " << fakeHeader.nNonce << "..." << std::endl;
    }

  std::cout << "Found nonce: " << fakeHeader.nNonce << std::endl;
  std::cout << "nTime: " << block.nTime << std::endl;
  std::cout << "Block hash: " << block.GetHash ().GetHex () << std::endl;
  std::cout << "Merkle root: " << block.hashMerkleRoot.GetHex () << std::endl;
  exit (EXIT_SUCCESS);
}

} // anonymous namespace

/**
 * Main network on which people trade goods and services.
 */
class CMainParams : public CChainParams {
public:
    CMainParams() {
        m_chain_type = ChainType::MAIN;
        consensus.signet_blocks = false;
        consensus.signet_challenge.clear();
<<<<<<< HEAD
        consensus.nSubsidyHalvingInterval = 4200000;
        /* The value of ~3.8 CHI is calculated to yield the desired total
           PoW coin supply.  For the calculation, see here:

           https://github.com/xaya/xaya/issues/70#issuecomment-441292533
        */
        consensus.initialSubsidy = 382934346;
        consensus.BIP16Height = 0;
        consensus.BIP34Height = 1;
        consensus.BIP65Height = 0;
        consensus.BIP66Height = 0;
        consensus.CSVHeight = 1;
        consensus.SegwitHeight = 0;
        consensus.MinBIP9WarningHeight = 2016; // segwit activation height + miner confirmation window
        consensus.powLimitNeoscrypt = uint256S("00000fffffffffffffffffffffffffffffffffffffffffffffffffffffffffff");
=======
        consensus.nSubsidyHalvingInterval = 210000;
        consensus.BIP16Height = 475000;
        /* Note that these are not the actual activation heights, but blocks
           after them.  They are too deep in the chain to be ever reorged,
           and thus this is also fine.  */
        consensus.BIP34Height = 250000;
        consensus.BIP65Height = 335000;
        consensus.BIP66Height = 250000;
        /* Namecoin activates CSV/Segwit with BIP16.  */
        consensus.CSVHeight = 475000;
        consensus.SegwitHeight = 475000;
        consensus.MinBIP9WarningHeight = 477016; // segwit activation height + miner confirmation window
        consensus.powLimit = uint256{"00000000ffffffffffffffffffffffffffffffffffffffffffffffffffffffff"};
        consensus.nPowTargetTimespan = 14 * 24 * 60 * 60; // two weeks
        consensus.nPowTargetSpacing = 10 * 60;
        consensus.fPowAllowMinDifficultyBlocks = false;
        consensus.enforce_BIP94 = false;
>>>>>>> b3b7c957
        consensus.fPowNoRetargeting = false;
        consensus.nRuleChangeActivationThreshold = 1815; // 90% of 2016
        consensus.nMinerConfirmationWindow = 2016; // nPowTargetTimespan / nPowTargetSpacing
        consensus.vDeployments[Consensus::DEPLOYMENT_TESTDUMMY].bit = 28;
        consensus.vDeployments[Consensus::DEPLOYMENT_TESTDUMMY].nStartTime = Consensus::BIP9Deployment::NEVER_ACTIVE;
        consensus.vDeployments[Consensus::DEPLOYMENT_TESTDUMMY].nTimeout = Consensus::BIP9Deployment::NO_TIMEOUT;
        consensus.vDeployments[Consensus::DEPLOYMENT_TESTDUMMY].min_activation_height = 0; // No activation delay

        // Deployment of Taproot (BIPs 340-342)
        consensus.vDeployments[Consensus::DEPLOYMENT_TAPROOT].bit = 2;
        consensus.vDeployments[Consensus::DEPLOYMENT_TAPROOT].nStartTime = Consensus::BIP9Deployment::NEVER_ACTIVE;
        consensus.vDeployments[Consensus::DEPLOYMENT_TAPROOT].nTimeout = Consensus::BIP9Deployment::NO_TIMEOUT;
        consensus.vDeployments[Consensus::DEPLOYMENT_TAPROOT].min_activation_height = 0; // No activation delay

        // The best chain should have at least this much work.
<<<<<<< HEAD
        // The value is the chain work of the Xaya mainnet chain at height
        // 5'650'000, with best block hash:
        // 2a3dc10e67db47a6171d967cd8c11e0c6fed47b6a20280bd1d1e8965ecd28380
        consensus.nMinimumChainWork = uint256S("0x000000000000000000000000000000000000000006ff94414d49b7d0269284df");
        consensus.defaultAssumeValid = uint256S("0x2a3dc10e67db47a6171d967cd8c11e0c6fed47b6a20280bd1d1e8965ecd28380"); // 5'650'000
=======
        // The value is the chain work of the Namecoin mainnet chain at height
        // 705'000, with best block hash:
        // 3367fd440ecbdd76e5d852f3f96d7d74a28fb7795e6fb0ac0fe9d1551c1299b2
        consensus.nMinimumChainWork = uint256{"000000000000000000000000000000000000000046d80250c23dc3262365e60c"};
        consensus.defaultAssumeValid = uint256{"3367fd440ecbdd76e5d852f3f96d7d74a28fb7795e6fb0ac0fe9d1551c1299b2"}; // 705'000
>>>>>>> b3b7c957

        consensus.nAuxpowChainId = 1829;

        consensus.rules.reset(new Consensus::MainNetConsensus());

        /**
         * The message start string is designed to be unlikely to occur in normal data.
         * The characters are rarely used upper ASCII, not valid as UTF-8, and produce
         * a large 32-bit integer with any alignment.
         */
        pchMessageStart[0] = 0xcc;
        pchMessageStart[1] = 0xbe;
        pchMessageStart[2] = 0xb4;
        pchMessageStart[3] = 0xfe;
        nDefaultPort = 8394;
        nPruneAfterHeight = 100000;
        m_assumed_blockchain_size = 6;
        m_assumed_chain_state_size = 1;

        genesis = CreateGenesisBlock (1531470713, 482087, 0x1e0ffff0,
                                      pszTimestampMainnet,
                                      uint160S (hexPremineAddressMainnet));
        consensus.hashGenesisBlock = genesis.GetHash();
<<<<<<< HEAD
        assert(consensus.hashGenesisBlock == uint256S("e5062d76e5f50c42f493826ac9920b63a8def2626fd70a5cec707ec47a4c4651"));
        assert(genesis.hashMerkleRoot == uint256S("0827901b75ab43978c3cf20a78baf040faeb0e2eeff3a2c58ab6521a6d46f8fd"));

        vSeeds.emplace_back("seed.xaya.io.");
        vSeeds.emplace_back("seed.xaya.domob.eu.");

        base58Prefixes[PUBKEY_ADDRESS] = std::vector<unsigned char>(1,28);
        base58Prefixes[SCRIPT_ADDRESS] = std::vector<unsigned char>(1,30);
        base58Prefixes[SECRET_KEY] =     std::vector<unsigned char>(1,130);
=======
        assert(consensus.hashGenesisBlock == uint256{"000000000062b72c5e2ceb45fbc8587e807c155b0da735e6483dfba2f0a9c770"});
        assert(genesis.hashMerkleRoot == uint256{"41c62dbd9068c89a449525e3cd5ac61b20ece28c3c38b3f35b2161f0e6d3cb0d"});

        // Note that of those which support the service bits prefix, most only support a subset of
        // possible options.
        // This is fine at runtime as we'll fall back to using them as an addrfetch if they don't support the
        // service bits we want, but we should get them updated to support all service bits wanted by any
        // release ASAP to avoid it where possible.
        vSeeds.emplace_back("seed.namecoin.libreisp.se."); // Jonas Ostman
        vSeeds.emplace_back("nmc.seed.quisquis.de."); // Peter Conrad
        vSeeds.emplace_back("seed.nmc.markasoftware.com."); // Mark Polyakov
        vSeeds.emplace_back("dnsseed1.nmc.dotbit.zone."); // Stefan Stere
        vSeeds.emplace_back("dnsseed2.nmc.dotbit.zone."); // Stefan Stere
        vSeeds.emplace_back("dnsseed.nmc.testls.space."); // mjgill89

        base58Prefixes[PUBKEY_ADDRESS] = std::vector<unsigned char>(1,52);
        base58Prefixes[SCRIPT_ADDRESS] = std::vector<unsigned char>(1,13);
        base58Prefixes[SECRET_KEY] =     std::vector<unsigned char>(1,180);
>>>>>>> b3b7c957
        /* FIXME: Update these below.  */
        base58Prefixes[EXT_PUBLIC_KEY] = {0x04, 0x88, 0xB2, 0x1E};
        base58Prefixes[EXT_SECRET_KEY] = {0x04, 0x88, 0xAD, 0xE4};

        bech32_hrp = "chi";

        vFixedSeeds = std::vector<uint8_t>(std::begin(chainparams_seed_main), std::end(chainparams_seed_main));

        fDefaultConsistencyChecks = false;
        m_is_mockable_chain = false;

        checkpointData = {
            {
<<<<<<< HEAD
                {      0, uint256S("ce46f5f898b38e9c8c5e9ae4047ef5bccc42ec8eca0142202813a625e6dc2656")},
                { 340000, uint256S("e685ccaa62025c5c5075cfee80e498589bd4788614dcbe397e12bf2b8e887e47")},
                {1234000, uint256S("a853c0581c3637726a769b77cadf185e09666742757ef2df00058e876cf25897")},
=======
                {  2016, uint256{"0000000000660bad0d9fbde55ba7ee14ddf766ed5f527e3fbca523ac11460b92"}},
                {  4032, uint256{"0000000000493b5696ad482deb79da835fe2385304b841beef1938655ddbc411"}},
                {  6048, uint256{"000000000027939a2e1d8bb63f36c47da858e56d570f143e67e85068943470c9"}},
                {  8064, uint256{"000000000003a01f708da7396e54d081701ea406ed163e519589717d8b7c95a5"}},
                { 10080, uint256{"00000000000fed3899f818b2228b4f01b9a0a7eeee907abd172852df71c64b06"}},
                { 12096, uint256{"0000000000006c06988ff361f124314f9f4bb45b6997d90a7ee4cedf434c670f"}},
                { 14112, uint256{"00000000000045d95e0588c47c17d593c7b5cb4fb1e56213d1b3843c1773df2b"}},
                { 16128, uint256{"000000000001d9964f9483f9096cf9d6c6c2886ed1e5dec95ad2aeec3ce72fa9"}},
                { 18940, uint256{"00000000000087f7fc0c8085217503ba86f796fa4984f7e5a08b6c4c12906c05"}},
                { 30240, uint256{"e1c8c862ff342358384d4c22fa6ea5f669f3e1cdcf34111f8017371c3c0be1da"}},
                { 57000, uint256{"aa3ec60168a0200799e362e2b572ee01f3c3852030d07d036e0aa884ec61f203"}},
                {112896, uint256{"73f880e78a04dd6a31efc8abf7ca5db4e262c4ae130d559730d6ccb8808095bf"}},
                {182000, uint256{"d47b4a8fd282f635d66ce34ebbeb26ffd64c35b41f286646598abfd813cba6d9"}},
                {193000, uint256{"3b85e70ba7f5433049cfbcf0ae35ed869496dbedcd1c0fafadb0284ec81d7b58"}},
                {250000, uint256{"514ec75480df318ffa7eb4eff82e1c583c961aa64cce71b5922662f01ed1686a"}},
                {400000, uint256{"9d90cb7a56827c70b13192f1b2c6d6b2e6188abc13c5112d47cfd2f8efba8cce"}},
                {474000, uint256{"83a3251ce38bf08481c3b6ab9128e5d0cbeedd0907dae64029d8669f35a64ad2"}},
>>>>>>> b3b7c957
            }
        };

        m_assumeutxo_data = {
            // TODO to be specified in a future patch.
        };

        chainTxData = ChainTxData{
<<<<<<< HEAD
            // Data from RPC: getchaintxstats 4096 2a3dc10e67db47a6171d967cd8c11e0c6fed47b6a20280bd1d1e8965ecd28380
            .nTime    = 1709586236,
            .nTxCount = 7854923,
            .dTxRate  = 0.05630403402300278,
=======
            // Data from RPC: getchaintxstats 4096 3367fd440ecbdd76e5d852f3f96d7d74a28fb7795e6fb0ac0fe9d1551c1299b2
            .nTime    = 1707347008,
            .tx_count = 7531675,
            .dTxRate  = 0.01388518868242674,
>>>>>>> b3b7c957
        };
    }

    int DefaultCheckNameDB () const override
    {
        return -1;
    }
};

/**
 * Testnet (v3): public test network which is reset from time to time.
 */
class CTestNetParams : public CChainParams {
public:
    CTestNetParams() {
        m_chain_type = ChainType::TESTNET;
        consensus.signet_blocks = false;
        consensus.signet_challenge.clear();
<<<<<<< HEAD
        consensus.nSubsidyHalvingInterval = 4200000;
        consensus.initialSubsidy = 10 * COIN;
        consensus.BIP16Height = 0;
        consensus.BIP34Height = 1;
        consensus.BIP65Height = 0;
        consensus.BIP66Height = 0;
        consensus.CSVHeight = 1;
        consensus.SegwitHeight = 0;
        consensus.MinBIP9WarningHeight = 2016; // segwit activation height + miner confirmation window
        consensus.MinBIP9WarningHeight = consensus.SegwitHeight + consensus.nMinerConfirmationWindow;
        consensus.powLimitNeoscrypt = uint256S("00000fffffffffffffffffffffffffffffffffffffffffffffffffffffffffff");
=======
        consensus.nSubsidyHalvingInterval = 210000;
        consensus.BIP16Height = 232000;
        /* As before, these are not the actual activation heights but some
           blocks after them.  */
        consensus.BIP34Height = 130000;
        consensus.BIP65Height = 130000;
        consensus.BIP66Height = 130000;
        /* Namecoin activates CSV/Segwit with BIP16.  */
        consensus.CSVHeight = 232000;
        consensus.SegwitHeight = 232000;
        consensus.MinBIP9WarningHeight = 234016; // segwit activation height + miner confirmation window
        consensus.powLimit = uint256{"0000000fffffffffffffffffffffffffffffffffffffffffffffffffffffffff"};
        consensus.nPowTargetTimespan = 14 * 24 * 60 * 60; // two weeks
        consensus.nPowTargetSpacing = 10 * 60;
        consensus.fPowAllowMinDifficultyBlocks = true;
        consensus.nMinDifficultySince = 1394838000; // 15 Mar 2014
>>>>>>> b3b7c957
        consensus.fPowNoRetargeting = false;
        consensus.nRuleChangeActivationThreshold = 1512; // 75% for testchains
        consensus.nMinerConfirmationWindow = 2016;
        consensus.vDeployments[Consensus::DEPLOYMENT_TESTDUMMY].bit = 28;
        consensus.vDeployments[Consensus::DEPLOYMENT_TESTDUMMY].nStartTime = Consensus::BIP9Deployment::NEVER_ACTIVE;
        consensus.vDeployments[Consensus::DEPLOYMENT_TESTDUMMY].nTimeout = Consensus::BIP9Deployment::NO_TIMEOUT;
        consensus.vDeployments[Consensus::DEPLOYMENT_TESTDUMMY].min_activation_height = 0; // No activation delay

        // Deployment of Taproot (BIPs 340-342)
        consensus.vDeployments[Consensus::DEPLOYMENT_TAPROOT].bit = 2;
        consensus.vDeployments[Consensus::DEPLOYMENT_TAPROOT].nStartTime = Consensus::BIP9Deployment::NEVER_ACTIVE;
        consensus.vDeployments[Consensus::DEPLOYMENT_TAPROOT].nTimeout = Consensus::BIP9Deployment::NO_TIMEOUT;
        consensus.vDeployments[Consensus::DEPLOYMENT_TAPROOT].min_activation_height = 0; // No activation delay

        // The best chain should have at least this much work.
<<<<<<< HEAD
        // 110'000 with best block hash:
        // 01547d538737e01d81d207e7d2f4c8f2510c6b82f0ee5dd8cd6c26bed5a03d0f
        consensus.nMinimumChainWork = uint256S("0x0000000000000000000000000000000000000000000000000000e59eda1191b9");
        consensus.defaultAssumeValid = uint256S("0x01547d538737e01d81d207e7d2f4c8f2510c6b82f0ee5dd8cd6c26bed5a03d0f"); // 110'000
=======
        // The value is the chain work of the Namecoin testnet chain at height
        // 233,000, with best block hash:
        // bc66fc22b8a2988bdc519c4c6aa431bb57201e5102ad8b8272fcde2937b4d2f7
        consensus.nMinimumChainWork = uint256{"000000000000000000000000000000000000000000000000ed17e3004a583c4f"};
        consensus.defaultAssumeValid = uint256{"bc66fc22b8a2988bdc519c4c6aa431bb57201e5102ad8b8272fcde2937b4d2f7"}; // 233,100
>>>>>>> b3b7c957

        consensus.nAuxpowChainId = 1829;

        consensus.rules.reset(new Consensus::TestNetConsensus());

        pchMessageStart[0] = 0xcc;
        pchMessageStart[1] = 0xbf;
        pchMessageStart[2] = 0xb5;
        pchMessageStart[3] = 0xfe;
        nDefaultPort = 18394;
        nPruneAfterHeight = 1000;
        m_assumed_blockchain_size = 1;
        m_assumed_chain_state_size = 1;

        genesis = CreateGenesisBlock (1530623291, 343829, 0x1e0ffff0,
                                      pszTimestampTestnet,
                                      uint160S (hexPremineAddressMainnet));
        consensus.hashGenesisBlock = genesis.GetHash();
<<<<<<< HEAD
        assert(consensus.hashGenesisBlock == uint256S("5195fc01d0e23d70d1f929f21ec55f47e1c6ea1e66fae98ee44cbbc994509bba"));
        assert(genesis.hashMerkleRoot == uint256S("59d1a23342282179e810dff9238a97d07bd8602e3a1ba0efb5f519008541f257"));
=======
        assert(consensus.hashGenesisBlock == uint256{"00000007199508e34a9ff81e6ec0c477a4cccff2a4767a8eee39c11db367b008"});
        assert(genesis.hashMerkleRoot == uint256{"4a5e1e4baab89f3a32518a88c31bc87f618f76673e2cc77ab2127b7afdeda33b"});
>>>>>>> b3b7c957

        vFixedSeeds.clear();
        vSeeds.clear();
        vSeeds.emplace_back("seed.testnet.xaya.io.");
        vSeeds.emplace_back("seed.testnet.xaya.domob.eu.");

        base58Prefixes[PUBKEY_ADDRESS] = std::vector<unsigned char>(1,88);
        base58Prefixes[SCRIPT_ADDRESS] = std::vector<unsigned char>(1,90);
        base58Prefixes[SECRET_KEY] =     std::vector<unsigned char>(1,230);
        /* FIXME: Update these below.  */
        base58Prefixes[EXT_PUBLIC_KEY] = {0x04, 0x35, 0x87, 0xCF};
        base58Prefixes[EXT_SECRET_KEY] = {0x04, 0x35, 0x83, 0x94};

        bech32_hrp = "chitn";

        // FIXME: Namecoin has no fixed seeds for testnet, so that the line
        // below errors out.  Use it once we have testnet seeds.
        //vFixedSeeds = std::vector<uint8_t>(std::begin(chainparams_seed_test), std::end(chainparams_seed_test));
        vFixedSeeds.clear();

        fDefaultConsistencyChecks = false;
        m_is_mockable_chain = false;

        checkpointData = {
            {
<<<<<<< HEAD
                {     0, uint256S("3bcc29e821e7fbd374c7460306eb893725d69dbee87c4774cdcd618059b6a578")},
                { 11000, uint256S("57670b799b6645c7776e9fdbd6abff510aaed9790625dd28072d0e87a7fafcf4")},
                { 70000, uint256S("e2c154dc8e223cef271b54174c9d66eaf718378b30977c3df115ded629f3edb1")},
=======
                {  2016, uint256{"00000000b9e4132e1a803114bc88df3e49184a3c794c01a6eac334f12f4ccadb"}},
                {  4032, uint256{"00000003fbc13a48b8de5c8742044c84b800edeabff8b39f7f23ac572c6d80ce"}},
                {  8064, uint256{"f594a75db40244bc7baa808a695f796ba81cae5bb48fa920e367cdd31dbfb0e3"}},
                { 10080, uint256{"398d44a1a6e58dce3f7463217f677c2532e42a83696dcc5d4d97329c00a10891"}},
                { 12096, uint256{"22c9278493cda563565fc2a4250eff48bd68ed40cb5fb30029ca08ea6120ddab"}},
                { 14112, uint256{"83bade3e3d88845eb52de90311a8017b1cdf725b15d19bc89c47a568f7b4e08c"}},
                { 16128, uint256{"f456354835623f733bb928ed77d97ae06b96ad6c40aba63f51f94f06e905effc"}},
                { 18144, uint256{"c0ec570117822ca3c76abd1d10449b283d8ad39c64290d6abafe2bed23917886"}},
                { 34715, uint256{"0000000580cf4342f869e278d94d7e67d2ac8cae4a411082e0fd518a8091ebf2"}},
                { 48384, uint256{"00000001d528af69dce584f882e3bdb36127104988607b726591cc5e62287922"}},
                { 60480, uint256{"d3af823c32e890ca589dd4277aa4d27b8cd290396b7e0eeeee5121481fd43ca5"}},
                {130000, uint256{"e0a05455d89a54bb7c1b5bb785d6b1b7c5bda42ed4ce8dc19d68652ba8835954"}},
                {231000, uint256{"4964042a9c9ca5f1e104246f4d70ecb4f7217e02a2656379560e4ee4590f9870"}},
>>>>>>> b3b7c957
            }
        };

        m_assumeutxo_data = {
            {
                .height = 2'500'000,
                .hash_serialized = AssumeutxoHash{uint256{"f841584909f68e47897952345234e37fcd9128cd818f41ee6c3ca68db8071be7"}},
                .m_chain_tx_count = 66484552,
                .blockhash = consteval_ctor(uint256{"0000000000000093bcb68c03a9a168ae252572d348a2eaeba2cdf9231d73206f"}),
            }
        };

        chainTxData = ChainTxData{
<<<<<<< HEAD
            // Data from rpc: getchaintxstats 4096 01547d538737e01d81d207e7d2f4c8f2510c6b82f0ee5dd8cd6c26bed5a03d0f
            .nTime    = 1586091497,
            .nTxCount = 113579,
            .dTxRate  = 0.002815363095612851,
=======
            // Data from RPC: getchaintxstats 4096 bc66fc22b8a2988bdc519c4c6aa431bb57201e5102ad8b8272fcde2937b4d2f7
            .nTime    = 1573859059,
            .tx_count = 276907,
            .dTxRate  = 0.0002269357829851853,
>>>>>>> b3b7c957
        };
    }

    int DefaultCheckNameDB () const override
    {
        return -1;
    }
};

/**
 * Testnet (v4): public test network which is reset from time to time.
 */
class CTestNet4Params : public CChainParams {
public:
    CTestNet4Params() {
        m_chain_type = ChainType::TESTNET4;
        consensus.signet_blocks = false;
        consensus.signet_challenge.clear();
        consensus.nSubsidyHalvingInterval = 210000;
        consensus.BIP34Height = 1;
        consensus.BIP34Hash = uint256{};
        consensus.BIP65Height = 1;
        consensus.BIP66Height = 1;
        consensus.CSVHeight = 1;
        consensus.SegwitHeight = 1;
        consensus.MinBIP9WarningHeight = 0;
        consensus.powLimit = uint256S("00000000ffffffffffffffffffffffffffffffffffffffffffffffffffffffff");
        consensus.nPowTargetTimespan = 14 * 24 * 60 * 60; // two weeks
        consensus.nPowTargetSpacing = 10 * 60;
        consensus.fPowAllowMinDifficultyBlocks = true;
        consensus.enforce_BIP94 = true;
        consensus.fPowNoRetargeting = false;
        consensus.nRuleChangeActivationThreshold = 1512; // 75% for testchains
        consensus.nMinerConfirmationWindow = 2016; // nPowTargetTimespan / nPowTargetSpacing
        consensus.vDeployments[Consensus::DEPLOYMENT_TESTDUMMY].bit = 28;
        consensus.vDeployments[Consensus::DEPLOYMENT_TESTDUMMY].nStartTime = Consensus::BIP9Deployment::NEVER_ACTIVE;
        consensus.vDeployments[Consensus::DEPLOYMENT_TESTDUMMY].nTimeout = Consensus::BIP9Deployment::NO_TIMEOUT;
        consensus.vDeployments[Consensus::DEPLOYMENT_TESTDUMMY].min_activation_height = 0; // No activation delay

        // Deployment of Taproot (BIPs 340-342)
        consensus.vDeployments[Consensus::DEPLOYMENT_TAPROOT].bit = 2;
        consensus.vDeployments[Consensus::DEPLOYMENT_TAPROOT].nStartTime = Consensus::BIP9Deployment::ALWAYS_ACTIVE;
        consensus.vDeployments[Consensus::DEPLOYMENT_TAPROOT].nTimeout = Consensus::BIP9Deployment::NO_TIMEOUT;
        consensus.vDeployments[Consensus::DEPLOYMENT_TAPROOT].min_activation_height = 0; // No activation delay

        consensus.nMinimumChainWork = uint256{"000000000000000000000000000000000000000000000056faca98a0cd9bdf5f"};
        consensus.defaultAssumeValid = uint256{};

        pchMessageStart[0] = 0x1c;
        pchMessageStart[1] = 0x16;
        pchMessageStart[2] = 0x3f;
        pchMessageStart[3] = 0x28;
        nDefaultPort = 48333;
        nPruneAfterHeight = 1000;
        m_assumed_blockchain_size = 0;
        m_assumed_chain_state_size = 0;

        /* FIXME: Update below and in general testnet4 */
        genesis = CreateTestnetGenesisBlock(1296688602, 0x16ec0bff, 0x1d07fff8, 1, 50 * COIN);
        consensus.hashGenesisBlock = genesis.GetHash();
        assert(consensus.hashGenesisBlock == uint256{"00000007199508e34a9ff81e6ec0c477a4cccff2a4767a8eee39c11db367b008"});
        assert(genesis.hashMerkleRoot == uint256{"4a5e1e4baab89f3a32518a88c31bc87f618f76673e2cc77ab2127b7afdeda33b"});

        vFixedSeeds.clear();
        vSeeds.clear();
        // nodes with support for servicebits filtering should be at the top
        vSeeds.emplace_back("seed.testnet4.bitcoin.sprovoost.nl."); // Sjors Provoost
        vSeeds.emplace_back("seed.testnet4.wiz.biz."); // Jason Maurice

        base58Prefixes[PUBKEY_ADDRESS] = std::vector<unsigned char>(1,111);
        base58Prefixes[SCRIPT_ADDRESS] = std::vector<unsigned char>(1,196);
        base58Prefixes[SECRET_KEY] =     std::vector<unsigned char>(1,239);
        base58Prefixes[EXT_PUBLIC_KEY] = {0x04, 0x35, 0x87, 0xCF};
        base58Prefixes[EXT_SECRET_KEY] = {0x04, 0x35, 0x83, 0x94};

        bech32_hrp = "tb";

        vFixedSeeds = std::vector<uint8_t>(std::begin(chainparams_seed_testnet4), std::end(chainparams_seed_testnet4));

        fDefaultConsistencyChecks = false;
        m_is_mockable_chain = false;

        checkpointData = {
            {
                {},
            }
        };

        m_assumeutxo_data = {
            {}
        };

        chainTxData = ChainTxData{
            .nTime    = 0,
            .tx_count = 0,
            .dTxRate  = 0,
        };
    }

    int DefaultCheckNameDB () const override
    {
        return -1;
    }
};

/**
 * Signet: test network with an additional consensus parameter (see BIP325).
 */
class SigNetParams : public CChainParams {
public:
    explicit SigNetParams(const SigNetOptions& options)
    {
        std::vector<uint8_t> bin;
        vSeeds.clear();

        if (!options.challenge) {
            /* FIXME: Adjust the default signet challenge to something else if
               we want to use signet for Namecoin.  */
            bin = ParseHex("512103ad5e0edad18cb1f0fc0d28a3d4f1f3e445640337489abb10404f2d1e086be430210359ef5021964fe22d6f8e05b2463c9540ce96883fe3b278760f048f5189f2e6c452ae");
            //vSeeds.emplace_back("178.128.221.177");

            consensus.nMinimumChainWork = uint256{"00000000000000000000000000000000000000000000000000000206e86f08e8"};
            consensus.defaultAssumeValid = uint256{"0000000870f15246ba23c16e370a7ffb1fc8a3dcf8cb4492882ed4b0e3d4cd26"}; // 180000
            m_assumed_blockchain_size = 1;
            m_assumed_chain_state_size = 0;
            chainTxData = ChainTxData{
                // Data from RPC: getchaintxstats 4096 0000000870f15246ba23c16e370a7ffb1fc8a3dcf8cb4492882ed4b0e3d4cd26
                .nTime    = 1706331472,
                .tx_count = 2425380,
                .dTxRate  = 0.008277759863833788,
            };
        } else {
            bin = *options.challenge;
            consensus.nMinimumChainWork = uint256{};
            consensus.defaultAssumeValid = uint256{};
            m_assumed_blockchain_size = 0;
            m_assumed_chain_state_size = 0;
            chainTxData = ChainTxData{
                0,
                0,
                0,
            };
            LogPrintf("Signet with challenge %s\n", HexStr(bin));
        }

        if (options.seeds) {
            vSeeds = *options.seeds;
        }

        m_chain_type = ChainType::SIGNET;
        consensus.signet_blocks = true;
        consensus.signet_challenge.assign(bin.begin(), bin.end());
        consensus.nSubsidyHalvingInterval = 210000;
        consensus.BIP16Height = 1;
        consensus.BIP34Height = 1;
        consensus.BIP65Height = 1;
        consensus.BIP66Height = 1;
        consensus.CSVHeight = 1;
        consensus.SegwitHeight = 1;
<<<<<<< HEAD
=======
        consensus.nPowTargetTimespan = 14 * 24 * 60 * 60; // two weeks
        consensus.nPowTargetSpacing = 10 * 60;
        consensus.fPowAllowMinDifficultyBlocks = false;
        consensus.enforce_BIP94 = false;
>>>>>>> b3b7c957
        consensus.fPowNoRetargeting = false;
        consensus.nRuleChangeActivationThreshold = 1815; // 90% of 2016
        consensus.nMinerConfirmationWindow = 2016; // nPowTargetTimespan / nPowTargetSpacing
        consensus.MinBIP9WarningHeight = 0;
<<<<<<< HEAD
        consensus.powLimitNeoscrypt = uint256S("00000fffffffffffffffffffffffffffffffffffffffffffffffffffffffffff");
=======
        consensus.powLimit = uint256{"00000377ae000000000000000000000000000000000000000000000000000000"};
>>>>>>> b3b7c957
        consensus.vDeployments[Consensus::DEPLOYMENT_TESTDUMMY].bit = 28;
        consensus.vDeployments[Consensus::DEPLOYMENT_TESTDUMMY].nStartTime = Consensus::BIP9Deployment::NEVER_ACTIVE;
        consensus.vDeployments[Consensus::DEPLOYMENT_TESTDUMMY].nTimeout = Consensus::BIP9Deployment::NO_TIMEOUT;
        consensus.vDeployments[Consensus::DEPLOYMENT_TESTDUMMY].min_activation_height = 0; // No activation delay

        // Activation of Taproot (BIPs 340-342)
        consensus.vDeployments[Consensus::DEPLOYMENT_TAPROOT].bit = 2;
        consensus.vDeployments[Consensus::DEPLOYMENT_TAPROOT].nStartTime = Consensus::BIP9Deployment::ALWAYS_ACTIVE;
        consensus.vDeployments[Consensus::DEPLOYMENT_TAPROOT].nTimeout = Consensus::BIP9Deployment::NO_TIMEOUT;
        consensus.vDeployments[Consensus::DEPLOYMENT_TAPROOT].min_activation_height = 0; // No activation delay

        consensus.nAuxpowChainId = 1829;

        consensus.rules.reset(new Consensus::TestNetConsensus());

        // message start is defined as the first 4 bytes of the sha256d of the block script
        HashWriter h{};
        h << consensus.signet_challenge;
        uint256 hash = h.GetHash();
        std::copy_n(hash.begin(), 4, pchMessageStart.begin());

        nDefaultPort = 38394;
        nPruneAfterHeight = 1000;

        genesis = CreateGenesisBlock (1601286749, 534547, 0x1e0ffff0,
                                      pszTimestampTestnet,
                                      uint160S (hexPremineAddressMainnet));
        consensus.hashGenesisBlock = genesis.GetHash();
<<<<<<< HEAD
        assert(consensus.hashGenesisBlock == uint256S("0x8d5223e215a03970bb3d3bc511a0d9a003e03cbc973289611ca6e0e617f57ccf"));
        assert(genesis.hashMerkleRoot == uint256S("0x59d1a23342282179e810dff9238a97d07bd8602e3a1ba0efb5f519008541f257"));
=======
        assert(consensus.hashGenesisBlock == uint256{"00000008819873e925422c1ff0f99f7cc9bbb232af63a077a480a3633bee1ef6"});
        assert(genesis.hashMerkleRoot == uint256{"4a5e1e4baab89f3a32518a88c31bc87f618f76673e2cc77ab2127b7afdeda33b"});
>>>>>>> b3b7c957

        vFixedSeeds.clear();

        m_assumeutxo_data = {
            {
                .height = 160'000,
                .hash_serialized = AssumeutxoHash{uint256{"fe0a44309b74d6b5883d246cb419c6221bcccf0b308c9b59b7d70783dbdf928a"}},
                .m_chain_tx_count = 2289496,
                .blockhash = consteval_ctor(uint256{"0000003ca3c99aff040f2563c2ad8f8ec88bd0fd6b8f0895cfaf1ef90353a62c"}),
            }
        };

        base58Prefixes[PUBKEY_ADDRESS] = std::vector<unsigned char>(1,88);
        base58Prefixes[SCRIPT_ADDRESS] = std::vector<unsigned char>(1,90);
        base58Prefixes[SECRET_KEY] =     std::vector<unsigned char>(1,230);
        base58Prefixes[EXT_PUBLIC_KEY] = {0x04, 0x35, 0x87, 0xCF};
        base58Prefixes[EXT_SECRET_KEY] = {0x04, 0x35, 0x83, 0x94};

        bech32_hrp = "tb";

        fDefaultConsistencyChecks = false;
        m_is_mockable_chain = false;
    }

    int DefaultCheckNameDB () const override
    {
        return -1;
    }
};

/**
 * Regression test: intended for private networks only. Has minimal difficulty to ensure that
 * blocks can be found instantly.
 */
class CRegTestParams : public CChainParams
{
public:
    explicit CRegTestParams(const RegTestOptions& opts)
    {
        m_chain_type = ChainType::REGTEST;
        consensus.signet_blocks = false;
        consensus.signet_challenge.clear();
        consensus.nSubsidyHalvingInterval = 150;
        // The subsidy for regtest net is kept same as upstream Bitcoin, so
        // that we don't have to update many of the tests unnecessarily.
        consensus.initialSubsidy = 50 * COIN;
        consensus.BIP16Height = 0;
        consensus.BIP34Height = 1; // Always active unless overridden
        consensus.BIP65Height = 1;  // Always active unless overridden
        consensus.BIP66Height = 1;  // Always active unless overridden
        consensus.CSVHeight = 1;    // Always active unless overridden
        consensus.SegwitHeight = 0; // Always active unless overridden
        consensus.MinBIP9WarningHeight = 0;
<<<<<<< HEAD
        consensus.powLimitNeoscrypt = uint256S("7fffffffffffffffffffffffffffffffffffffffffffffffffffffffffffffff");
=======
        consensus.powLimit = uint256{"7fffffffffffffffffffffffffffffffffffffffffffffffffffffffffffffff"};
        consensus.nPowTargetTimespan = 14 * 24 * 60 * 60; // two weeks
        consensus.nPowTargetSpacing = 10 * 60;
        consensus.fPowAllowMinDifficultyBlocks = true;
        consensus.nMinDifficultySince = 0;
        consensus.enforce_BIP94 = false;
>>>>>>> b3b7c957
        consensus.fPowNoRetargeting = true;
        consensus.nRuleChangeActivationThreshold = 108; // 75% for testchains
        consensus.nMinerConfirmationWindow = 144; // Faster than normal for regtest (144 instead of 2016)

        consensus.vDeployments[Consensus::DEPLOYMENT_TESTDUMMY].bit = 28;
        consensus.vDeployments[Consensus::DEPLOYMENT_TESTDUMMY].nStartTime = 0;
        consensus.vDeployments[Consensus::DEPLOYMENT_TESTDUMMY].nTimeout = Consensus::BIP9Deployment::NO_TIMEOUT;
        consensus.vDeployments[Consensus::DEPLOYMENT_TESTDUMMY].min_activation_height = 0; // No activation delay

        consensus.vDeployments[Consensus::DEPLOYMENT_TAPROOT].bit = 2;
        consensus.vDeployments[Consensus::DEPLOYMENT_TAPROOT].nStartTime = Consensus::BIP9Deployment::ALWAYS_ACTIVE;
        consensus.vDeployments[Consensus::DEPLOYMENT_TAPROOT].nTimeout = Consensus::BIP9Deployment::NO_TIMEOUT;
        consensus.vDeployments[Consensus::DEPLOYMENT_TAPROOT].min_activation_height = 0; // No activation delay

        consensus.nMinimumChainWork = uint256{};
        consensus.defaultAssumeValid = uint256{};

        consensus.nAuxpowChainId = 1829;

        consensus.rules.reset(new Consensus::RegTestConsensus());

        pchMessageStart[0] = 0xcc;
        pchMessageStart[1] = 0xbf;
        pchMessageStart[2] = 0xb5;
        pchMessageStart[3] = 0xda;
        nDefaultPort = 18495;
        nPruneAfterHeight = opts.fastprune ? 100 : 1000;
        m_assumed_blockchain_size = 0;
        m_assumed_chain_state_size = 0;

        for (const auto& [dep, height] : opts.activation_heights) {
            switch (dep) {
            case Consensus::BuriedDeployment::DEPLOYMENT_P2SH:
                consensus.BIP16Height = int{height};
                break;
            case Consensus::BuriedDeployment::DEPLOYMENT_SEGWIT:
                consensus.SegwitHeight = int{height};
                break;
            case Consensus::BuriedDeployment::DEPLOYMENT_HEIGHTINCB:
                consensus.BIP34Height = int{height};
                break;
            case Consensus::BuriedDeployment::DEPLOYMENT_DERSIG:
                consensus.BIP66Height = int{height};
                break;
            case Consensus::BuriedDeployment::DEPLOYMENT_CLTV:
                consensus.BIP65Height = int{height};
                break;
            case Consensus::BuriedDeployment::DEPLOYMENT_CSV:
                consensus.CSVHeight = int{height};
                break;
            }
        }

        for (const auto& [deployment_pos, version_bits_params] : opts.version_bits_parameters) {
            consensus.vDeployments[deployment_pos].nStartTime = version_bits_params.start_time;
            consensus.vDeployments[deployment_pos].nTimeout = version_bits_params.timeout;
            consensus.vDeployments[deployment_pos].min_activation_height = version_bits_params.min_activation_height;
        }

        genesis = CreateGenesisBlock (1300000000, 0, 0x207fffff,
                                      pszTimestampTestnet,
                                      uint160S (hexPremineAddressRegtest));
        consensus.hashGenesisBlock = genesis.GetHash();
<<<<<<< HEAD
        assert(consensus.hashGenesisBlock == uint256S("6f750b36d22f1dc3d0a6e483af45301022646dfc3b3ba2187865f5a7d6d83ab1"));
        assert(genesis.hashMerkleRoot == uint256S("9f96a4c275320aaf6386652444be5baade11e2f9f40221a98b968ae5c32dd55a"));
=======
        assert(consensus.hashGenesisBlock == uint256{"0f9188f13cb7b2c71f2a335e3a4fc328bf5beb436012afca590b1a11466e2206"});
        assert(genesis.hashMerkleRoot == uint256{"4a5e1e4baab89f3a32518a88c31bc87f618f76673e2cc77ab2127b7afdeda33b"});
>>>>>>> b3b7c957

        vFixedSeeds.clear(); //!< Regtest mode doesn't have any fixed seeds.
        vSeeds.clear();
        vSeeds.emplace_back("dummySeed.invalid.");

        fDefaultConsistencyChecks = true;
        m_is_mockable_chain = true;

        checkpointData = {
            {
<<<<<<< HEAD
                {0, uint256S("18042820e8a9f538e77e93c500768e5be76720383cd17e9b419916d8f356c619")},
=======
                {0, uint256{"5287b3809b71433729402429b7d909a853cfac5ed40f09117b242c275e6b2d63"}},
>>>>>>> b3b7c957
            }
        };

        m_assumeutxo_data = {
            {   // For use by unit tests
                .height = 110,
<<<<<<< HEAD
                .hash_serialized = AssumeutxoHash{uint256S("0xc7b1cf5103d6dd47a4feddb01f0fc951d109ed88f9b406f720a8a7f9942689e4")},
                .nChainTx = 111,
                .blockhash = uint256S("0xb5b31111b3ee8c91956ffb9b248950dd26a878eb72ab7d9e9286bb27603c1ba2")
=======
                .hash_serialized = AssumeutxoHash{uint256{"4dcc5ae2a45af3d11d7c4386387fdb3ee64860ef285937d730716abfce0f7020"}},
                .m_chain_tx_count = 111,
                .blockhash = consteval_ctor(uint256{"31ca5e096d942b5e695c7c6a3da6eac8529f3b03f55641a789f0f973ae6ee18c"}),
>>>>>>> b3b7c957
            },
            {
                // For use by fuzz target src/test/fuzz/utxo_snapshot.cpp
                .height = 200,
                .hash_serialized = AssumeutxoHash{uint256{"4f34d431c3e482f6b0d67b64609ece3964dc8d7976d02ac68dd7c9c1421738f2"}},
                .m_chain_tx_count = 201,
                .blockhash = consteval_ctor(uint256{"5e93653318f294fb5aa339d00bbf8cf1c3515488ad99412c37608b139ea63b27"}),
            },
            {
                // For use by test/functional/feature_assumeutxo.py
                .height = 299,
<<<<<<< HEAD
                .hash_serialized = AssumeutxoHash{uint256S("0xbc222dd2a08a561ff47d77c06af1fe35127bf4840392a83475332f45ea5efa3e")},
                .nChainTx = 334,
                .blockhash = uint256S("0xcb3e6696a6e1713994cf6daf8c0c874e51d04a9f7ef5a19595639f0293002f70")
=======
                .hash_serialized = AssumeutxoHash{uint256{"f39133c5f4af2fb9211a25a997eef28126b4a5d0e4c00bf81c7c323788473280"}},
                .m_chain_tx_count = 334,
                .blockhash = consteval_ctor(uint256{"c3c15dda786337b86b7fa7079d6f83d0d0625b78bf5b697595b1aa448536c2ea"}),
>>>>>>> b3b7c957
            },
        };

        chainTxData = ChainTxData{
            0,
            0,
            0
        };

        base58Prefixes[PUBKEY_ADDRESS] = std::vector<unsigned char>(1,88);
        base58Prefixes[SCRIPT_ADDRESS] = std::vector<unsigned char>(1,90);
        base58Prefixes[SECRET_KEY] =     std::vector<unsigned char>(1,230);
        base58Prefixes[EXT_PUBLIC_KEY] = {0x04, 0x35, 0x87, 0xCF};
        base58Prefixes[EXT_SECRET_KEY] = {0x04, 0x35, 0x83, 0x94};

        bech32_hrp = "chirt";
    }

    int DefaultCheckNameDB () const override
    {
        return 0;
    }
};

std::unique_ptr<const CChainParams> CChainParams::SigNet(const SigNetOptions& options)
{
    return std::make_unique<const SigNetParams>(options);
}

std::unique_ptr<const CChainParams> CChainParams::RegTest(const RegTestOptions& options)
{
    return std::make_unique<const CRegTestParams>(options);
}

std::unique_ptr<const CChainParams> CChainParams::Main()
{
    return std::make_unique<const CMainParams>();
}

std::unique_ptr<const CChainParams> CChainParams::TestNet()
{
    return std::make_unique<const CTestNetParams>();
}

std::unique_ptr<const CChainParams> CChainParams::TestNet4()
{
    return std::make_unique<const CTestNet4Params>();
}

std::vector<int> CChainParams::GetAvailableSnapshotHeights() const
{
    std::vector<int> heights;
    heights.reserve(m_assumeutxo_data.size());

    for (const auto& data : m_assumeutxo_data) {
        heights.emplace_back(data.height);
    }
    return heights;
}

std::optional<ChainType> GetNetworkForMagic(const MessageStartChars& message)
{
    const auto mainnet_msg = CChainParams::Main()->MessageStart();
    const auto testnet_msg = CChainParams::TestNet()->MessageStart();
    const auto regtest_msg = CChainParams::RegTest({})->MessageStart();
    const auto signet_msg = CChainParams::SigNet({})->MessageStart();

    if (std::equal(message.begin(), message.end(), mainnet_msg.data())) {
        return ChainType::MAIN;
    } else if (std::equal(message.begin(), message.end(), testnet_msg.data())) {
        return ChainType::TESTNET;
    } else if (std::equal(message.begin(), message.end(), regtest_msg.data())) {
        return ChainType::REGTEST;
    } else if (std::equal(message.begin(), message.end(), signet_msg.data())) {
        return ChainType::SIGNET;
    }
    return std::nullopt;
}<|MERGE_RESOLUTION|>--- conflicted
+++ resolved
@@ -27,9 +27,6 @@
 #include <cstring>
 #include <type_traits>
 
-<<<<<<< HEAD
-namespace
-=======
 // Workaround MSVC bug triggering C7595 when calling consteval constructors in
 // initializer lists.
 // A fix may be on the way:
@@ -40,8 +37,7 @@
 #define consteval_ctor(input) (input)
 #endif
 
-bool CChainParams::IsHistoricBug(const uint256& txid, unsigned nHeight, BugType& type) const
->>>>>>> b3b7c957
+namespace
 {
 
 constexpr const char pszTimestampTestnet[] = "Decentralised Autonomous Worlds";
@@ -182,7 +178,6 @@
         m_chain_type = ChainType::MAIN;
         consensus.signet_blocks = false;
         consensus.signet_challenge.clear();
-<<<<<<< HEAD
         consensus.nSubsidyHalvingInterval = 4200000;
         /* The value of ~3.8 CHI is calculated to yield the desired total
            PoW coin supply.  For the calculation, see here:
@@ -197,26 +192,8 @@
         consensus.CSVHeight = 1;
         consensus.SegwitHeight = 0;
         consensus.MinBIP9WarningHeight = 2016; // segwit activation height + miner confirmation window
-        consensus.powLimitNeoscrypt = uint256S("00000fffffffffffffffffffffffffffffffffffffffffffffffffffffffffff");
-=======
-        consensus.nSubsidyHalvingInterval = 210000;
-        consensus.BIP16Height = 475000;
-        /* Note that these are not the actual activation heights, but blocks
-           after them.  They are too deep in the chain to be ever reorged,
-           and thus this is also fine.  */
-        consensus.BIP34Height = 250000;
-        consensus.BIP65Height = 335000;
-        consensus.BIP66Height = 250000;
-        /* Namecoin activates CSV/Segwit with BIP16.  */
-        consensus.CSVHeight = 475000;
-        consensus.SegwitHeight = 475000;
-        consensus.MinBIP9WarningHeight = 477016; // segwit activation height + miner confirmation window
-        consensus.powLimit = uint256{"00000000ffffffffffffffffffffffffffffffffffffffffffffffffffffffff"};
-        consensus.nPowTargetTimespan = 14 * 24 * 60 * 60; // two weeks
-        consensus.nPowTargetSpacing = 10 * 60;
-        consensus.fPowAllowMinDifficultyBlocks = false;
+        consensus.powLimitNeoscrypt = uint256{"00000fffffffffffffffffffffffffffffffffffffffffffffffffffffffffff"};
         consensus.enforce_BIP94 = false;
->>>>>>> b3b7c957
         consensus.fPowNoRetargeting = false;
         consensus.nRuleChangeActivationThreshold = 1815; // 90% of 2016
         consensus.nMinerConfirmationWindow = 2016; // nPowTargetTimespan / nPowTargetSpacing
@@ -232,19 +209,11 @@
         consensus.vDeployments[Consensus::DEPLOYMENT_TAPROOT].min_activation_height = 0; // No activation delay
 
         // The best chain should have at least this much work.
-<<<<<<< HEAD
         // The value is the chain work of the Xaya mainnet chain at height
         // 5'650'000, with best block hash:
         // 2a3dc10e67db47a6171d967cd8c11e0c6fed47b6a20280bd1d1e8965ecd28380
-        consensus.nMinimumChainWork = uint256S("0x000000000000000000000000000000000000000006ff94414d49b7d0269284df");
-        consensus.defaultAssumeValid = uint256S("0x2a3dc10e67db47a6171d967cd8c11e0c6fed47b6a20280bd1d1e8965ecd28380"); // 5'650'000
-=======
-        // The value is the chain work of the Namecoin mainnet chain at height
-        // 705'000, with best block hash:
-        // 3367fd440ecbdd76e5d852f3f96d7d74a28fb7795e6fb0ac0fe9d1551c1299b2
-        consensus.nMinimumChainWork = uint256{"000000000000000000000000000000000000000046d80250c23dc3262365e60c"};
-        consensus.defaultAssumeValid = uint256{"3367fd440ecbdd76e5d852f3f96d7d74a28fb7795e6fb0ac0fe9d1551c1299b2"}; // 705'000
->>>>>>> b3b7c957
+        consensus.nMinimumChainWork = uint256{"000000000000000000000000000000000000000006ff94414d49b7d0269284df"};
+        consensus.defaultAssumeValid = uint256{"2a3dc10e67db47a6171d967cd8c11e0c6fed47b6a20280bd1d1e8965ecd28380"}; // 5'650'000
 
         consensus.nAuxpowChainId = 1829;
 
@@ -268,9 +237,8 @@
                                       pszTimestampMainnet,
                                       uint160S (hexPremineAddressMainnet));
         consensus.hashGenesisBlock = genesis.GetHash();
-<<<<<<< HEAD
-        assert(consensus.hashGenesisBlock == uint256S("e5062d76e5f50c42f493826ac9920b63a8def2626fd70a5cec707ec47a4c4651"));
-        assert(genesis.hashMerkleRoot == uint256S("0827901b75ab43978c3cf20a78baf040faeb0e2eeff3a2c58ab6521a6d46f8fd"));
+        assert(consensus.hashGenesisBlock == uint256{"e5062d76e5f50c42f493826ac9920b63a8def2626fd70a5cec707ec47a4c4651"});
+        assert(genesis.hashMerkleRoot == uint256{"0827901b75ab43978c3cf20a78baf040faeb0e2eeff3a2c58ab6521a6d46f8fd"});
 
         vSeeds.emplace_back("seed.xaya.io.");
         vSeeds.emplace_back("seed.xaya.domob.eu.");
@@ -278,26 +246,6 @@
         base58Prefixes[PUBKEY_ADDRESS] = std::vector<unsigned char>(1,28);
         base58Prefixes[SCRIPT_ADDRESS] = std::vector<unsigned char>(1,30);
         base58Prefixes[SECRET_KEY] =     std::vector<unsigned char>(1,130);
-=======
-        assert(consensus.hashGenesisBlock == uint256{"000000000062b72c5e2ceb45fbc8587e807c155b0da735e6483dfba2f0a9c770"});
-        assert(genesis.hashMerkleRoot == uint256{"41c62dbd9068c89a449525e3cd5ac61b20ece28c3c38b3f35b2161f0e6d3cb0d"});
-
-        // Note that of those which support the service bits prefix, most only support a subset of
-        // possible options.
-        // This is fine at runtime as we'll fall back to using them as an addrfetch if they don't support the
-        // service bits we want, but we should get them updated to support all service bits wanted by any
-        // release ASAP to avoid it where possible.
-        vSeeds.emplace_back("seed.namecoin.libreisp.se."); // Jonas Ostman
-        vSeeds.emplace_back("nmc.seed.quisquis.de."); // Peter Conrad
-        vSeeds.emplace_back("seed.nmc.markasoftware.com."); // Mark Polyakov
-        vSeeds.emplace_back("dnsseed1.nmc.dotbit.zone."); // Stefan Stere
-        vSeeds.emplace_back("dnsseed2.nmc.dotbit.zone."); // Stefan Stere
-        vSeeds.emplace_back("dnsseed.nmc.testls.space."); // mjgill89
-
-        base58Prefixes[PUBKEY_ADDRESS] = std::vector<unsigned char>(1,52);
-        base58Prefixes[SCRIPT_ADDRESS] = std::vector<unsigned char>(1,13);
-        base58Prefixes[SECRET_KEY] =     std::vector<unsigned char>(1,180);
->>>>>>> b3b7c957
         /* FIXME: Update these below.  */
         base58Prefixes[EXT_PUBLIC_KEY] = {0x04, 0x88, 0xB2, 0x1E};
         base58Prefixes[EXT_SECRET_KEY] = {0x04, 0x88, 0xAD, 0xE4};
@@ -311,29 +259,9 @@
 
         checkpointData = {
             {
-<<<<<<< HEAD
-                {      0, uint256S("ce46f5f898b38e9c8c5e9ae4047ef5bccc42ec8eca0142202813a625e6dc2656")},
-                { 340000, uint256S("e685ccaa62025c5c5075cfee80e498589bd4788614dcbe397e12bf2b8e887e47")},
-                {1234000, uint256S("a853c0581c3637726a769b77cadf185e09666742757ef2df00058e876cf25897")},
-=======
-                {  2016, uint256{"0000000000660bad0d9fbde55ba7ee14ddf766ed5f527e3fbca523ac11460b92"}},
-                {  4032, uint256{"0000000000493b5696ad482deb79da835fe2385304b841beef1938655ddbc411"}},
-                {  6048, uint256{"000000000027939a2e1d8bb63f36c47da858e56d570f143e67e85068943470c9"}},
-                {  8064, uint256{"000000000003a01f708da7396e54d081701ea406ed163e519589717d8b7c95a5"}},
-                { 10080, uint256{"00000000000fed3899f818b2228b4f01b9a0a7eeee907abd172852df71c64b06"}},
-                { 12096, uint256{"0000000000006c06988ff361f124314f9f4bb45b6997d90a7ee4cedf434c670f"}},
-                { 14112, uint256{"00000000000045d95e0588c47c17d593c7b5cb4fb1e56213d1b3843c1773df2b"}},
-                { 16128, uint256{"000000000001d9964f9483f9096cf9d6c6c2886ed1e5dec95ad2aeec3ce72fa9"}},
-                { 18940, uint256{"00000000000087f7fc0c8085217503ba86f796fa4984f7e5a08b6c4c12906c05"}},
-                { 30240, uint256{"e1c8c862ff342358384d4c22fa6ea5f669f3e1cdcf34111f8017371c3c0be1da"}},
-                { 57000, uint256{"aa3ec60168a0200799e362e2b572ee01f3c3852030d07d036e0aa884ec61f203"}},
-                {112896, uint256{"73f880e78a04dd6a31efc8abf7ca5db4e262c4ae130d559730d6ccb8808095bf"}},
-                {182000, uint256{"d47b4a8fd282f635d66ce34ebbeb26ffd64c35b41f286646598abfd813cba6d9"}},
-                {193000, uint256{"3b85e70ba7f5433049cfbcf0ae35ed869496dbedcd1c0fafadb0284ec81d7b58"}},
-                {250000, uint256{"514ec75480df318ffa7eb4eff82e1c583c961aa64cce71b5922662f01ed1686a"}},
-                {400000, uint256{"9d90cb7a56827c70b13192f1b2c6d6b2e6188abc13c5112d47cfd2f8efba8cce"}},
-                {474000, uint256{"83a3251ce38bf08481c3b6ab9128e5d0cbeedd0907dae64029d8669f35a64ad2"}},
->>>>>>> b3b7c957
+                {      0, uint256{"ce46f5f898b38e9c8c5e9ae4047ef5bccc42ec8eca0142202813a625e6dc2656"}},
+                { 340000, uint256{"e685ccaa62025c5c5075cfee80e498589bd4788614dcbe397e12bf2b8e887e47"}},
+                {1234000, uint256{"a853c0581c3637726a769b77cadf185e09666742757ef2df00058e876cf25897"}},
             }
         };
 
@@ -342,17 +270,10 @@
         };
 
         chainTxData = ChainTxData{
-<<<<<<< HEAD
             // Data from RPC: getchaintxstats 4096 2a3dc10e67db47a6171d967cd8c11e0c6fed47b6a20280bd1d1e8965ecd28380
             .nTime    = 1709586236,
-            .nTxCount = 7854923,
+            .tx_count = 7854923,
             .dTxRate  = 0.05630403402300278,
-=======
-            // Data from RPC: getchaintxstats 4096 3367fd440ecbdd76e5d852f3f96d7d74a28fb7795e6fb0ac0fe9d1551c1299b2
-            .nTime    = 1707347008,
-            .tx_count = 7531675,
-            .dTxRate  = 0.01388518868242674,
->>>>>>> b3b7c957
         };
     }
 
@@ -371,7 +292,6 @@
         m_chain_type = ChainType::TESTNET;
         consensus.signet_blocks = false;
         consensus.signet_challenge.clear();
-<<<<<<< HEAD
         consensus.nSubsidyHalvingInterval = 4200000;
         consensus.initialSubsidy = 10 * COIN;
         consensus.BIP16Height = 0;
@@ -382,25 +302,7 @@
         consensus.SegwitHeight = 0;
         consensus.MinBIP9WarningHeight = 2016; // segwit activation height + miner confirmation window
         consensus.MinBIP9WarningHeight = consensus.SegwitHeight + consensus.nMinerConfirmationWindow;
-        consensus.powLimitNeoscrypt = uint256S("00000fffffffffffffffffffffffffffffffffffffffffffffffffffffffffff");
-=======
-        consensus.nSubsidyHalvingInterval = 210000;
-        consensus.BIP16Height = 232000;
-        /* As before, these are not the actual activation heights but some
-           blocks after them.  */
-        consensus.BIP34Height = 130000;
-        consensus.BIP65Height = 130000;
-        consensus.BIP66Height = 130000;
-        /* Namecoin activates CSV/Segwit with BIP16.  */
-        consensus.CSVHeight = 232000;
-        consensus.SegwitHeight = 232000;
-        consensus.MinBIP9WarningHeight = 234016; // segwit activation height + miner confirmation window
-        consensus.powLimit = uint256{"0000000fffffffffffffffffffffffffffffffffffffffffffffffffffffffff"};
-        consensus.nPowTargetTimespan = 14 * 24 * 60 * 60; // two weeks
-        consensus.nPowTargetSpacing = 10 * 60;
-        consensus.fPowAllowMinDifficultyBlocks = true;
-        consensus.nMinDifficultySince = 1394838000; // 15 Mar 2014
->>>>>>> b3b7c957
+        consensus.powLimitNeoscrypt = uint256{"00000fffffffffffffffffffffffffffffffffffffffffffffffffffffffffff"};
         consensus.fPowNoRetargeting = false;
         consensus.nRuleChangeActivationThreshold = 1512; // 75% for testchains
         consensus.nMinerConfirmationWindow = 2016;
@@ -416,18 +318,10 @@
         consensus.vDeployments[Consensus::DEPLOYMENT_TAPROOT].min_activation_height = 0; // No activation delay
 
         // The best chain should have at least this much work.
-<<<<<<< HEAD
         // 110'000 with best block hash:
         // 01547d538737e01d81d207e7d2f4c8f2510c6b82f0ee5dd8cd6c26bed5a03d0f
-        consensus.nMinimumChainWork = uint256S("0x0000000000000000000000000000000000000000000000000000e59eda1191b9");
-        consensus.defaultAssumeValid = uint256S("0x01547d538737e01d81d207e7d2f4c8f2510c6b82f0ee5dd8cd6c26bed5a03d0f"); // 110'000
-=======
-        // The value is the chain work of the Namecoin testnet chain at height
-        // 233,000, with best block hash:
-        // bc66fc22b8a2988bdc519c4c6aa431bb57201e5102ad8b8272fcde2937b4d2f7
-        consensus.nMinimumChainWork = uint256{"000000000000000000000000000000000000000000000000ed17e3004a583c4f"};
-        consensus.defaultAssumeValid = uint256{"bc66fc22b8a2988bdc519c4c6aa431bb57201e5102ad8b8272fcde2937b4d2f7"}; // 233,100
->>>>>>> b3b7c957
+        consensus.nMinimumChainWork = uint256{"0000000000000000000000000000000000000000000000000000e59eda1191b9"};
+        consensus.defaultAssumeValid = uint256{"01547d538737e01d81d207e7d2f4c8f2510c6b82f0ee5dd8cd6c26bed5a03d0f"}; // 110'000
 
         consensus.nAuxpowChainId = 1829;
 
@@ -446,13 +340,8 @@
                                       pszTimestampTestnet,
                                       uint160S (hexPremineAddressMainnet));
         consensus.hashGenesisBlock = genesis.GetHash();
-<<<<<<< HEAD
-        assert(consensus.hashGenesisBlock == uint256S("5195fc01d0e23d70d1f929f21ec55f47e1c6ea1e66fae98ee44cbbc994509bba"));
-        assert(genesis.hashMerkleRoot == uint256S("59d1a23342282179e810dff9238a97d07bd8602e3a1ba0efb5f519008541f257"));
-=======
-        assert(consensus.hashGenesisBlock == uint256{"00000007199508e34a9ff81e6ec0c477a4cccff2a4767a8eee39c11db367b008"});
-        assert(genesis.hashMerkleRoot == uint256{"4a5e1e4baab89f3a32518a88c31bc87f618f76673e2cc77ab2127b7afdeda33b"});
->>>>>>> b3b7c957
+        assert(consensus.hashGenesisBlock == uint256{"5195fc01d0e23d70d1f929f21ec55f47e1c6ea1e66fae98ee44cbbc994509bba"});
+        assert(genesis.hashMerkleRoot == uint256{"59d1a23342282179e810dff9238a97d07bd8602e3a1ba0efb5f519008541f257"});
 
         vFixedSeeds.clear();
         vSeeds.clear();
@@ -478,25 +367,9 @@
 
         checkpointData = {
             {
-<<<<<<< HEAD
-                {     0, uint256S("3bcc29e821e7fbd374c7460306eb893725d69dbee87c4774cdcd618059b6a578")},
-                { 11000, uint256S("57670b799b6645c7776e9fdbd6abff510aaed9790625dd28072d0e87a7fafcf4")},
-                { 70000, uint256S("e2c154dc8e223cef271b54174c9d66eaf718378b30977c3df115ded629f3edb1")},
-=======
-                {  2016, uint256{"00000000b9e4132e1a803114bc88df3e49184a3c794c01a6eac334f12f4ccadb"}},
-                {  4032, uint256{"00000003fbc13a48b8de5c8742044c84b800edeabff8b39f7f23ac572c6d80ce"}},
-                {  8064, uint256{"f594a75db40244bc7baa808a695f796ba81cae5bb48fa920e367cdd31dbfb0e3"}},
-                { 10080, uint256{"398d44a1a6e58dce3f7463217f677c2532e42a83696dcc5d4d97329c00a10891"}},
-                { 12096, uint256{"22c9278493cda563565fc2a4250eff48bd68ed40cb5fb30029ca08ea6120ddab"}},
-                { 14112, uint256{"83bade3e3d88845eb52de90311a8017b1cdf725b15d19bc89c47a568f7b4e08c"}},
-                { 16128, uint256{"f456354835623f733bb928ed77d97ae06b96ad6c40aba63f51f94f06e905effc"}},
-                { 18144, uint256{"c0ec570117822ca3c76abd1d10449b283d8ad39c64290d6abafe2bed23917886"}},
-                { 34715, uint256{"0000000580cf4342f869e278d94d7e67d2ac8cae4a411082e0fd518a8091ebf2"}},
-                { 48384, uint256{"00000001d528af69dce584f882e3bdb36127104988607b726591cc5e62287922"}},
-                { 60480, uint256{"d3af823c32e890ca589dd4277aa4d27b8cd290396b7e0eeeee5121481fd43ca5"}},
-                {130000, uint256{"e0a05455d89a54bb7c1b5bb785d6b1b7c5bda42ed4ce8dc19d68652ba8835954"}},
-                {231000, uint256{"4964042a9c9ca5f1e104246f4d70ecb4f7217e02a2656379560e4ee4590f9870"}},
->>>>>>> b3b7c957
+                {     0, uint256{"3bcc29e821e7fbd374c7460306eb893725d69dbee87c4774cdcd618059b6a578"}},
+                { 11000, uint256{"57670b799b6645c7776e9fdbd6abff510aaed9790625dd28072d0e87a7fafcf4"}},
+                { 70000, uint256{"e2c154dc8e223cef271b54174c9d66eaf718378b30977c3df115ded629f3edb1"}},
             }
         };
 
@@ -510,17 +383,10 @@
         };
 
         chainTxData = ChainTxData{
-<<<<<<< HEAD
             // Data from rpc: getchaintxstats 4096 01547d538737e01d81d207e7d2f4c8f2510c6b82f0ee5dd8cd6c26bed5a03d0f
             .nTime    = 1586091497,
-            .nTxCount = 113579,
+            .tx_count = 113579,
             .dTxRate  = 0.002815363095612851,
-=======
-            // Data from RPC: getchaintxstats 4096 bc66fc22b8a2988bdc519c4c6aa431bb57201e5102ad8b8272fcde2937b4d2f7
-            .nTime    = 1573859059,
-            .tx_count = 276907,
-            .dTxRate  = 0.0002269357829851853,
->>>>>>> b3b7c957
         };
     }
 
@@ -541,16 +407,12 @@
         consensus.signet_challenge.clear();
         consensus.nSubsidyHalvingInterval = 210000;
         consensus.BIP34Height = 1;
-        consensus.BIP34Hash = uint256{};
         consensus.BIP65Height = 1;
         consensus.BIP66Height = 1;
         consensus.CSVHeight = 1;
         consensus.SegwitHeight = 1;
         consensus.MinBIP9WarningHeight = 0;
-        consensus.powLimit = uint256S("00000000ffffffffffffffffffffffffffffffffffffffffffffffffffffffff");
-        consensus.nPowTargetTimespan = 14 * 24 * 60 * 60; // two weeks
-        consensus.nPowTargetSpacing = 10 * 60;
-        consensus.fPowAllowMinDifficultyBlocks = true;
+        consensus.powLimitNeoscrypt = uint256{"00000fffffffffffffffffffffffffffffffffffffffffffffffffffffffffff"};
         consensus.enforce_BIP94 = true;
         consensus.fPowNoRetargeting = false;
         consensus.nRuleChangeActivationThreshold = 1512; // 75% for testchains
@@ -579,10 +441,12 @@
         m_assumed_chain_state_size = 0;
 
         /* FIXME: Update below and in general testnet4 */
-        genesis = CreateTestnetGenesisBlock(1296688602, 0x16ec0bff, 0x1d07fff8, 1, 50 * COIN);
+        genesis = CreateGenesisBlock (1530623291, 343829, 0x1e0ffff0,
+                                      pszTimestampTestnet,
+                                      uint160S (hexPremineAddressMainnet));
         consensus.hashGenesisBlock = genesis.GetHash();
-        assert(consensus.hashGenesisBlock == uint256{"00000007199508e34a9ff81e6ec0c477a4cccff2a4767a8eee39c11db367b008"});
-        assert(genesis.hashMerkleRoot == uint256{"4a5e1e4baab89f3a32518a88c31bc87f618f76673e2cc77ab2127b7afdeda33b"});
+        assert(consensus.hashGenesisBlock == uint256{"5195fc01d0e23d70d1f929f21ec55f47e1c6ea1e66fae98ee44cbbc994509bba"});
+        assert(genesis.hashMerkleRoot == uint256{"59d1a23342282179e810dff9238a97d07bd8602e3a1ba0efb5f519008541f257"});
 
         vFixedSeeds.clear();
         vSeeds.clear();
@@ -680,22 +544,12 @@
         consensus.BIP66Height = 1;
         consensus.CSVHeight = 1;
         consensus.SegwitHeight = 1;
-<<<<<<< HEAD
-=======
-        consensus.nPowTargetTimespan = 14 * 24 * 60 * 60; // two weeks
-        consensus.nPowTargetSpacing = 10 * 60;
-        consensus.fPowAllowMinDifficultyBlocks = false;
         consensus.enforce_BIP94 = false;
->>>>>>> b3b7c957
         consensus.fPowNoRetargeting = false;
         consensus.nRuleChangeActivationThreshold = 1815; // 90% of 2016
         consensus.nMinerConfirmationWindow = 2016; // nPowTargetTimespan / nPowTargetSpacing
         consensus.MinBIP9WarningHeight = 0;
-<<<<<<< HEAD
-        consensus.powLimitNeoscrypt = uint256S("00000fffffffffffffffffffffffffffffffffffffffffffffffffffffffffff");
-=======
-        consensus.powLimit = uint256{"00000377ae000000000000000000000000000000000000000000000000000000"};
->>>>>>> b3b7c957
+        consensus.powLimitNeoscrypt = uint256{"00000fffffffffffffffffffffffffffffffffffffffffffffffffffffffffff"};
         consensus.vDeployments[Consensus::DEPLOYMENT_TESTDUMMY].bit = 28;
         consensus.vDeployments[Consensus::DEPLOYMENT_TESTDUMMY].nStartTime = Consensus::BIP9Deployment::NEVER_ACTIVE;
         consensus.vDeployments[Consensus::DEPLOYMENT_TESTDUMMY].nTimeout = Consensus::BIP9Deployment::NO_TIMEOUT;
@@ -724,13 +578,8 @@
                                       pszTimestampTestnet,
                                       uint160S (hexPremineAddressMainnet));
         consensus.hashGenesisBlock = genesis.GetHash();
-<<<<<<< HEAD
-        assert(consensus.hashGenesisBlock == uint256S("0x8d5223e215a03970bb3d3bc511a0d9a003e03cbc973289611ca6e0e617f57ccf"));
-        assert(genesis.hashMerkleRoot == uint256S("0x59d1a23342282179e810dff9238a97d07bd8602e3a1ba0efb5f519008541f257"));
-=======
-        assert(consensus.hashGenesisBlock == uint256{"00000008819873e925422c1ff0f99f7cc9bbb232af63a077a480a3633bee1ef6"});
-        assert(genesis.hashMerkleRoot == uint256{"4a5e1e4baab89f3a32518a88c31bc87f618f76673e2cc77ab2127b7afdeda33b"});
->>>>>>> b3b7c957
+        assert(consensus.hashGenesisBlock == uint256{"8d5223e215a03970bb3d3bc511a0d9a003e03cbc973289611ca6e0e617f57ccf"});
+        assert(genesis.hashMerkleRoot == uint256{"59d1a23342282179e810dff9238a97d07bd8602e3a1ba0efb5f519008541f257"});
 
         vFixedSeeds.clear();
 
@@ -784,16 +633,8 @@
         consensus.CSVHeight = 1;    // Always active unless overridden
         consensus.SegwitHeight = 0; // Always active unless overridden
         consensus.MinBIP9WarningHeight = 0;
-<<<<<<< HEAD
-        consensus.powLimitNeoscrypt = uint256S("7fffffffffffffffffffffffffffffffffffffffffffffffffffffffffffffff");
-=======
-        consensus.powLimit = uint256{"7fffffffffffffffffffffffffffffffffffffffffffffffffffffffffffffff"};
-        consensus.nPowTargetTimespan = 14 * 24 * 60 * 60; // two weeks
-        consensus.nPowTargetSpacing = 10 * 60;
-        consensus.fPowAllowMinDifficultyBlocks = true;
-        consensus.nMinDifficultySince = 0;
+        consensus.powLimitNeoscrypt = uint256{"7fffffffffffffffffffffffffffffffffffffffffffffffffffffffffffffff"};
         consensus.enforce_BIP94 = false;
->>>>>>> b3b7c957
         consensus.fPowNoRetargeting = true;
         consensus.nRuleChangeActivationThreshold = 108; // 75% for testchains
         consensus.nMinerConfirmationWindow = 144; // Faster than normal for regtest (144 instead of 2016)
@@ -857,13 +698,8 @@
                                       pszTimestampTestnet,
                                       uint160S (hexPremineAddressRegtest));
         consensus.hashGenesisBlock = genesis.GetHash();
-<<<<<<< HEAD
-        assert(consensus.hashGenesisBlock == uint256S("6f750b36d22f1dc3d0a6e483af45301022646dfc3b3ba2187865f5a7d6d83ab1"));
-        assert(genesis.hashMerkleRoot == uint256S("9f96a4c275320aaf6386652444be5baade11e2f9f40221a98b968ae5c32dd55a"));
-=======
-        assert(consensus.hashGenesisBlock == uint256{"0f9188f13cb7b2c71f2a335e3a4fc328bf5beb436012afca590b1a11466e2206"});
-        assert(genesis.hashMerkleRoot == uint256{"4a5e1e4baab89f3a32518a88c31bc87f618f76673e2cc77ab2127b7afdeda33b"});
->>>>>>> b3b7c957
+        assert(consensus.hashGenesisBlock == uint256{"6f750b36d22f1dc3d0a6e483af45301022646dfc3b3ba2187865f5a7d6d83ab1"});
+        assert(genesis.hashMerkleRoot == uint256{"9f96a4c275320aaf6386652444be5baade11e2f9f40221a98b968ae5c32dd55a"});
 
         vFixedSeeds.clear(); //!< Regtest mode doesn't have any fixed seeds.
         vSeeds.clear();
@@ -874,26 +710,16 @@
 
         checkpointData = {
             {
-<<<<<<< HEAD
-                {0, uint256S("18042820e8a9f538e77e93c500768e5be76720383cd17e9b419916d8f356c619")},
-=======
-                {0, uint256{"5287b3809b71433729402429b7d909a853cfac5ed40f09117b242c275e6b2d63"}},
->>>>>>> b3b7c957
+                {0, uint256{"18042820e8a9f538e77e93c500768e5be76720383cd17e9b419916d8f356c619"}},
             }
         };
 
         m_assumeutxo_data = {
             {   // For use by unit tests
                 .height = 110,
-<<<<<<< HEAD
-                .hash_serialized = AssumeutxoHash{uint256S("0xc7b1cf5103d6dd47a4feddb01f0fc951d109ed88f9b406f720a8a7f9942689e4")},
-                .nChainTx = 111,
-                .blockhash = uint256S("0xb5b31111b3ee8c91956ffb9b248950dd26a878eb72ab7d9e9286bb27603c1ba2")
-=======
-                .hash_serialized = AssumeutxoHash{uint256{"4dcc5ae2a45af3d11d7c4386387fdb3ee64860ef285937d730716abfce0f7020"}},
+                .hash_serialized = AssumeutxoHash{uint256{"c7b1cf5103d6dd47a4feddb01f0fc951d109ed88f9b406f720a8a7f9942689e4"}},
                 .m_chain_tx_count = 111,
-                .blockhash = consteval_ctor(uint256{"31ca5e096d942b5e695c7c6a3da6eac8529f3b03f55641a789f0f973ae6ee18c"}),
->>>>>>> b3b7c957
+                .blockhash = consteval_ctor(uint256{"b5b31111b3ee8c91956ffb9b248950dd26a878eb72ab7d9e9286bb27603c1ba2"}),
             },
             {
                 // For use by fuzz target src/test/fuzz/utxo_snapshot.cpp
@@ -905,15 +731,9 @@
             {
                 // For use by test/functional/feature_assumeutxo.py
                 .height = 299,
-<<<<<<< HEAD
-                .hash_serialized = AssumeutxoHash{uint256S("0xbc222dd2a08a561ff47d77c06af1fe35127bf4840392a83475332f45ea5efa3e")},
-                .nChainTx = 334,
-                .blockhash = uint256S("0xcb3e6696a6e1713994cf6daf8c0c874e51d04a9f7ef5a19595639f0293002f70")
-=======
-                .hash_serialized = AssumeutxoHash{uint256{"f39133c5f4af2fb9211a25a997eef28126b4a5d0e4c00bf81c7c323788473280"}},
+                .hash_serialized = AssumeutxoHash{uint256{"bc222dd2a08a561ff47d77c06af1fe35127bf4840392a83475332f45ea5efa3e"}},
                 .m_chain_tx_count = 334,
-                .blockhash = consteval_ctor(uint256{"c3c15dda786337b86b7fa7079d6f83d0d0625b78bf5b697595b1aa448536c2ea"}),
->>>>>>> b3b7c957
+                .blockhash = consteval_ctor(uint256{"cb3e6696a6e1713994cf6daf8c0c874e51d04a9f7ef5a19595639f0293002f70"}),
             },
         };
 
