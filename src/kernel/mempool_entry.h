// Copyright (c) 2009-2022 The Bitcoin Core developers
// Distributed under the MIT software license, see the accompanying
// file COPYING or http://www.opensource.org/licenses/mit-license.php.

#ifndef BITCOIN_KERNEL_MEMPOOL_ENTRY_H
#define BITCOIN_KERNEL_MEMPOOL_ENTRY_H

#include <consensus/amount.h>
#include <consensus/validation.h>
#include <core_memusage.h>
#include <policy/policy.h>
#include <policy/settings.h>
#include <primitives/transaction.h>
#include <script/names.h>
#include <util/epochguard.h>
#include <util/overflow.h>

#include <chrono>
#include <functional>
#include <memory>
#include <set>
#include <stddef.h>
#include <stdint.h>

class CBlockIndex;

struct LockPoints {
    // Will be set to the blockchain height and median time past
    // values that would be necessary to satisfy all relative locktime
    // constraints (BIP68) of this tx given our view of block chain history
    int height{0};
    int64_t time{0};
    // As long as the current chain descends from the highest height block
    // containing one of the inputs used in the calculation, then the cached
    // values are still valid even after a reorg.
    CBlockIndex* maxInputBlock{nullptr};
};

struct CompareIteratorByHash {
    // SFINAE for T where T is either a pointer type (e.g., a txiter) or a reference_wrapper<T>
    // (e.g. a wrapped CTxMemPoolEntry&)
    template <typename T>
    bool operator()(const std::reference_wrapper<T>& a, const std::reference_wrapper<T>& b) const
    {
        return a.get().GetTx().GetHash() < b.get().GetTx().GetHash();
    }
    template <typename T>
    bool operator()(const T& a, const T& b) const
    {
        return a->GetTx().GetHash() < b->GetTx().GetHash();
    }
};

/** \class CTxMemPoolEntry
 *
 * CTxMemPoolEntry stores data about the corresponding transaction, as well
 * as data about all in-mempool transactions that depend on the transaction
 * ("descendant" transactions).
 *
 * When a new entry is added to the mempool, we update the descendant state
 * (m_count_with_descendants, nSizeWithDescendants, and nModFeesWithDescendants) for
 * all ancestors of the newly added transaction.
 *
 */

class CTxMemPoolEntry
{
public:
    typedef std::reference_wrapper<const CTxMemPoolEntry> CTxMemPoolEntryRef;
    // two aliases, should the types ever diverge
    typedef std::set<CTxMemPoolEntryRef, CompareIteratorByHash> Parents;
    typedef std::set<CTxMemPoolEntryRef, CompareIteratorByHash> Children;

private:
    const CTransactionRef tx;
    mutable Parents m_parents;
    mutable Children m_children;
    const CAmount nFee;             //!< Cached to avoid expensive parent-transaction lookups
    const int32_t nTxWeight;         //!< ... and avoid recomputing tx weight (also used for GetTxSize())
    const size_t nUsageSize;        //!< ... and total memory usage
    const int64_t nTime;            //!< Local time when entering the mempool
    const uint64_t entry_sequence;  //!< Sequence number used to determine whether this transaction is too recent for relay
    const unsigned int entryHeight; //!< Chain height when entering the mempool
    const bool spendsCoinbase;      //!< keep track of transactions that spend a coinbase
    const int64_t sigOpCost;        //!< Total sigop cost
    CAmount m_modified_fee;         //!< Used for determining the priority of the transaction for mining in a block
    mutable LockPoints lockPoints;  //!< Track the height and time at which tx was final

    // Information about descendants of this transaction that are in the
    // mempool; if we remove this transaction we must remove all of these
    // descendants as well.
    int64_t m_count_with_descendants{1}; //!< number of descendant transactions
    // Using int64_t instead of int32_t to avoid signed integer overflow issues.
    int64_t nSizeWithDescendants;      //!< ... and size
    CAmount nModFeesWithDescendants;   //!< ... and total fees (all including us)

    // Analogous statistics for ancestor transactions
    int64_t m_count_with_ancestors{1};
    // Using int64_t instead of int32_t to avoid signed integer overflow issues.
    int64_t nSizeWithAncestors;
    CAmount nModFeesWithAncestors;
    int64_t nSigOpCostWithAncestors;

    /* Cache name operation (if any) performed by this tx.  */
    CNameScript nameOp;

public:
    CTxMemPoolEntry(const CTransactionRef& tx, CAmount fee,
                    int64_t time, unsigned int entry_height, uint64_t entry_sequence,
                    bool spends_coinbase,
                    int64_t sigops_cost, LockPoints lp)
        : tx{tx},
          nFee{fee},
          nTxWeight{GetTransactionWeight(*tx)},
          nUsageSize{RecursiveDynamicUsage(tx)},
          nTime{time},
          entry_sequence{entry_sequence},
          entryHeight{entry_height},
          spendsCoinbase{spends_coinbase},
          sigOpCost{sigops_cost},
          m_modified_fee{nFee},
          lockPoints{lp},
          nSizeWithDescendants{GetTxSize()},
          nModFeesWithDescendants{nFee},
          nSizeWithAncestors{GetTxSize()},
          nModFeesWithAncestors{nFee},
          nSigOpCostWithAncestors{sigOpCost}
    {
        if (tx->IsNamecoin())
        {
            for (const auto& txOut : tx->vout)
            {
                const CNameScript curNameOp(txOut.scriptPubKey);
                if (!curNameOp.isNameOp())
                    continue;

                assert(!nameOp.isNameOp());
                nameOp = curNameOp;
            }

            assert(nameOp.isNameOp());
        }
    }

    const CTransaction& GetTx() const { return *this->tx; }
    CTransactionRef GetSharedTx() const { return this->tx; }
    const CAmount& GetFee() const { return nFee; }
    int32_t GetTxSize() const
    {
        return GetVirtualTransactionSize(nTxWeight, sigOpCost, ::nBytesPerSigOp);
    }
    int32_t GetTxWeight() const { return nTxWeight; }
    std::chrono::seconds GetTime() const { return std::chrono::seconds{nTime}; }
    unsigned int GetHeight() const { return entryHeight; }
    uint64_t GetSequence() const { return entry_sequence; }
    int64_t GetSigOpCost() const { return sigOpCost; }
    CAmount GetModifiedFee() const { return m_modified_fee; }
    size_t DynamicMemoryUsage() const { return nUsageSize; }
    const LockPoints& GetLockPoints() const { return lockPoints; }

    // Adjusts the descendant state.
    void UpdateDescendantState(int32_t modifySize, CAmount modifyFee, int64_t modifyCount);
    // Adjusts the ancestor state
    void UpdateAncestorState(int32_t modifySize, CAmount modifyFee, int64_t modifyCount, int64_t modifySigOps);
    // Updates the modified fees with descendants/ancestors.
    void UpdateModifiedFee(CAmount fee_diff)
    {
        nModFeesWithDescendants = SaturatingAdd(nModFeesWithDescendants, fee_diff);
        nModFeesWithAncestors = SaturatingAdd(nModFeesWithAncestors, fee_diff);
        m_modified_fee = SaturatingAdd(m_modified_fee, fee_diff);
    }

    // Update the LockPoints after a reorg
    void UpdateLockPoints(const LockPoints& lp) const
    {
        lockPoints = lp;
    }

    uint64_t GetCountWithDescendants() const { return m_count_with_descendants; }
    int64_t GetSizeWithDescendants() const { return nSizeWithDescendants; }
    CAmount GetModFeesWithDescendants() const { return nModFeesWithDescendants; }

    bool GetSpendsCoinbase() const { return spendsCoinbase; }

    uint64_t GetCountWithAncestors() const { return m_count_with_ancestors; }
    int64_t GetSizeWithAncestors() const { return nSizeWithAncestors; }
    CAmount GetModFeesWithAncestors() const { return nModFeesWithAncestors; }
    int64_t GetSigOpCostWithAncestors() const { return nSigOpCostWithAncestors; }

    const Parents& GetMemPoolParentsConst() const { return m_parents; }
    const Children& GetMemPoolChildrenConst() const { return m_children; }
    Parents& GetMemPoolParents() const { return m_parents; }
    Children& GetMemPoolChildren() const { return m_children; }

<<<<<<< HEAD
    inline bool
    isNameNew() const
    {
        return nameOp.isNameOp() && nameOp.getNameOp() == OP_NAME_NEW;
    }
    inline bool
    isNameRegistration() const
    {
        return nameOp.isNameOp() && nameOp.getNameOp() == OP_NAME_FIRSTUPDATE;
    }
    inline bool
    isNameUpdate() const
    {
        return nameOp.isNameOp() && nameOp.getNameOp() == OP_NAME_UPDATE;
    }
    inline const valtype&
    getNameNewHash() const
    {
        return nameOp.getOpHash();
    }
    inline const valtype&
    getName() const
    {
        return nameOp.getOpName();
    }

    mutable size_t vTxHashesIdx; //!< Index in mempool's vTxHashes
=======
    mutable size_t idx_randomized; //!< Index in mempool's txns_randomized
>>>>>>> 88a6751a
    mutable Epoch::Marker m_epoch_marker; //!< epoch when last touched, useful for graph algorithms
};

using CTxMemPoolEntryRef = CTxMemPoolEntry::CTxMemPoolEntryRef;

#endif // BITCOIN_KERNEL_MEMPOOL_ENTRY_H<|MERGE_RESOLUTION|>--- conflicted
+++ resolved
@@ -192,7 +192,6 @@
     Parents& GetMemPoolParents() const { return m_parents; }
     Children& GetMemPoolChildren() const { return m_children; }
 
-<<<<<<< HEAD
     inline bool
     isNameNew() const
     {
@@ -219,10 +218,7 @@
         return nameOp.getOpName();
     }
 
-    mutable size_t vTxHashesIdx; //!< Index in mempool's vTxHashes
-=======
     mutable size_t idx_randomized; //!< Index in mempool's txns_randomized
->>>>>>> 88a6751a
     mutable Epoch::Marker m_epoch_marker; //!< epoch when last touched, useful for graph algorithms
 };
 
