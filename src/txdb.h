--- conflicted
+++ resolved
@@ -62,15 +62,11 @@
     bool HaveCoin(const COutPoint &outpoint) const override;
     uint256 GetBestBlock() const override;
     std::vector<uint256> GetHeadBlocks() const override;
-<<<<<<< HEAD
     bool GetName(const valtype &name, CNameData &data) const override;
     bool GetNameHistory(const valtype &name, CNameHistory &data) const override;
     bool GetNamesForHeight(unsigned nHeight, std::set<valtype>& data) const override;
     CNameIterator* IterateNames() const override;
-    bool BatchWrite(CCoinsMap &mapCoins, const uint256 &hashBlock, const CNameCache &names) override;
-=======
-    bool BatchWrite(CCoinsMap &mapCoins, const uint256 &hashBlock, bool erase = true) override;
->>>>>>> 3ac66536
+    bool BatchWrite(CCoinsMap &mapCoins, const uint256 &hashBlock, const CNameCache &names, bool erase = true) override;
     std::unique_ptr<CCoinsViewCursor> Cursor() const override;
     bool ValidateNameDB(const Chainstate& chainState, const std::function<void()>& interruption_point) const override;
 
