--- conflicted
+++ resolved
@@ -96,11 +96,7 @@
     }
 
     if (method.empty()) {
-<<<<<<< HEAD
-        fprintf(stderr, "No method provided. Run `namecoin-wallet -help` for valid methods.\n");
-=======
-        tfm::format(std::cerr, "No method provided. Run `bitcoin-wallet -help` for valid methods.\n");
->>>>>>> c646ec08
+        tfm::format(std::cerr, "No method provided. Run `namecoin-wallet -help` for valid methods.\n");
         return EXIT_FAILURE;
     }
 
