--- conflicted
+++ resolved
@@ -61,30 +61,18 @@
     }
     const bool missing_args{argc < 2};
     if (missing_args || HelpRequested(args) || args.IsArgSet("-version")) {
-<<<<<<< HEAD
-        std::string strUsage = strprintf("%s namecoin-wallet version", CLIENT_NAME) + " " + FormatFullVersion() + "\n";
-=======
-        std::string strUsage = strprintf("%s bitcoin-wallet utility version", CLIENT_NAME) + " " + FormatFullVersion() + "\n";
->>>>>>> 24512d6a
+        std::string strUsage = strprintf("%s namecoin-wallet utility version", CLIENT_NAME) + " " + FormatFullVersion() + "\n";
 
         if (args.IsArgSet("-version")) {
             strUsage += FormatParagraph(LicenseInfo());
         } else {
             strUsage += "\n"
-<<<<<<< HEAD
-                        "namecoin-wallet is an offline tool for creating and interacting with " CLIENT_NAME " wallet files.\n"
-                        "By default namecoin-wallet will act on wallets in the default mainnet wallet directory in the datadir.\n"
-                        "To change the target wallet, use the -datadir, -wallet and -regtest/-signet/-testnet/-testnet4 arguments.\n\n"
-                        "Usage:\n"
-                        "  namecoin-wallet [options] <command>\n";
-=======
-                "bitcoin-wallet is an offline tool for creating and interacting with " CLIENT_NAME " wallet files.\n\n"
-                "By default bitcoin-wallet will act on wallets in the default mainnet wallet directory in the datadir.\n\n"
+                "namecoin-wallet is an offline tool for creating and interacting with " CLIENT_NAME " wallet files.\n\n"
+                "By default namecoin-wallet will act on wallets in the default mainnet wallet directory in the datadir.\n\n"
                 "To change the target wallet, use the -datadir, -wallet and -regtest / -signet / -testnet arguments.\n"
                 "\n"
-                "Usage: bitcoin-wallet [options] <command>\n"
+                "Usage: namecoin-wallet [options] <command>\n"
                 "\n";
->>>>>>> 24512d6a
             strUsage += "\n" + args.GetHelpMessage();
         }
         tfm::format(std::cout, "%s", strUsage);
