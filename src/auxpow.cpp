--- conflicted
+++ resolved
@@ -17,62 +17,7 @@
 #include <utilstrencodings.h>
 
 #include <algorithm>
-<<<<<<< HEAD
-#include <memory>
-
-/* Moved from wallet.cpp.  CMerkleTx is necessary for auxpow, independent
-   of an enabled (or disabled) wallet.  Always include the code.  */
-
-const uint256 CMerkleTx::ABANDON_HASH(uint256S("0000000000000000000000000000000000000000000000000000000000000001"));
-
-void CMerkleTx::SetMerkleBranch(const CBlockIndex* pindex, int posInBlock)
-{
-    // Update the tx's hashBlock
-    hashBlock = pindex->GetBlockHash();
-
-    // set the position of the transaction in the block
-    nIndex = posInBlock;
-}
-
-int CMerkleTx::GetDepthInMainChain(const CBlockIndex* &pindexRet) const
-{
-    if (hashUnset())
-        return 0;
-
-    AssertLockHeld(cs_main);
-
-    // Find the block it claims to be in
-    BlockMap::iterator mi = mapBlockIndex.find(hashBlock);
-    if (mi == mapBlockIndex.end())
-        return 0;
-    CBlockIndex* pindex = (*mi).second;
-    if (!pindex || !chainActive.Contains(pindex))
-        return 0;
-
-    pindexRet = pindex;
-    return ((nIndex == -1) ? (-1) : 1) * (chainActive.Height() - pindex->nHeight + 1);
-}
-
-int CMerkleTx::GetBlocksToMaturity() const
-{
-    if (!IsCoinBase())
-        return 0;
-
-    const CBlockIndex* pindex = nullptr;
-    const int depth = GetDepthInMainChain(pindex);
-    assert (depth <= 0 || pindex != nullptr);
-
-    /* Special rule:  The genesis premine is spendable immediately.  */
-    if (depth > 0 && pindex->nHeight == 0)
-        return 0;
-
-    return std::max(0, (COINBASE_MATURITY+1) - depth);
-}
-
-/* ************************************************************************** */
-=======
 #include <cassert>
->>>>>>> ffdbe149
 
 bool
 CAuxPow::check (const uint256& hashAuxBlock, int nChainId,
@@ -199,11 +144,6 @@
 std::unique_ptr<CAuxPow>
 CAuxPow::createAuxPow (const CPureBlockHeader& header)
 {
-<<<<<<< HEAD
-=======
-  assert (header.IsAuxpow ());
-
->>>>>>> ffdbe149
   /* Build a minimal coinbase script input for merge-mining.  */
   const uint256 blockHash = header.GetHash ();
   valtype inputData(blockHash.begin (), blockHash.end ());
@@ -234,10 +174,7 @@
   assert (auxpow->coinbaseTx.vMerkleBranch.empty ());
   auxpow->coinbaseTx.nIndex = 0;
   auxpow->parentBlock = parent;
-<<<<<<< HEAD
-  // FIXME: Reenable once PoW data is in block.
   //header.SetAuxpow (std::move (auxpow));
-=======
 
   return auxpow;
 }
@@ -245,14 +182,10 @@
 CPureBlockHeader&
 CAuxPow::initAuxPow (CBlockHeader& header)
 {
-  /* Set auxpow flag right now, since we take the block hash below when creating
-     the minimal auxpow for header.  */
-  header.SetAuxpowVersion(true);
-
   std::unique_ptr<CAuxPow> apow = createAuxPow (header);
   CPureBlockHeader& result = apow->parentBlock;
-  header.SetAuxpow (std::move (apow));
+  // FIXME: Reenable once PoW data is in block.
+  //header.SetAuxpow (std::move (apow));
 
   return result;
->>>>>>> ffdbe149
 }