--- conflicted
+++ resolved
@@ -44,7 +44,6 @@
 static const unsigned int MAX_INV_SZ = 50000;
 /** The maximum number of new addresses to accumulate before announcing. */
 static const unsigned int MAX_ADDR_TO_SEND = 1000;
-<<<<<<< HEAD
 /**
  * Maximum length of incoming protocol messages (no message over 32 MiB is
  * currently acceptable).  Bitcoin has 2 MiB here, but we need more space
@@ -54,12 +53,8 @@
    allow to lower the size here with some workarounds for the historic
    artefacts on testnet.  */
 static const unsigned int MAX_PROTOCOL_MESSAGE_LENGTH = 32 * 1024 * 1024;
-=======
-/** Maximum length of incoming protocol messages (no message over 2 MiB is currently acceptable). */
-static const unsigned int MAX_PROTOCOL_MESSAGE_LENGTH = 2 * 1024 * 1024;
 /** Maximum length of strSubVer in `version` message */
 static const unsigned int MAX_SUBVERSION_LENGTH = 256;
->>>>>>> a5fb537d
 /** -listen default */
 static const bool DEFAULT_LISTEN = true;
 /** -upnp default */
