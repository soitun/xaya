--- conflicted
+++ resolved
@@ -141,17 +141,13 @@
         if (args.IsArgSet("-version")) {
             strUsage += FormatParagraph(LicenseInfo());
         } else {
-<<<<<<< HEAD
-            strUsage += "\nUsage:  namecoind [options]                     Start " CLIENT_NAME "\n"
-=======
             strUsage += "\n"
-                "The " CLIENT_NAME " daemon (bitcoind) is a headless program that connects to the Bitcoin network to validate and relay transactions and blocks, as well as relaying addresses.\n\n"
+                "The " CLIENT_NAME " daemon (namecoind) is a headless program that connects to the Bitcoin network to validate and relay transactions and blocks, as well as relaying addresses.\n\n"
                 "It provides the backbone of the Bitcoin network and its RPC, REST and ZMQ services can provide various transaction, block and address-related services.\n\n"
                 "There is an optional wallet component which provides transaction services.\n\n"
                 "It can be used in a headless environment or as part of a server setup.\n"
                 "\n"
-                "Usage: bitcoind [options]\n"
->>>>>>> 24512d6a
+                "Usage: namecoind [options]\n"
                 "\n";
             strUsage += args.GetHelpMessage();
         }
