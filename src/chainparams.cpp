// Copyright (c) 2010 Satoshi Nakamoto
// Copyright (c) 2009-2020 The Bitcoin Core developers
// Distributed under the MIT software license, see the accompanying
// file COPYING or http://www.opensource.org/licenses/mit-license.php.

#include <chainparams.h>

#include <chainparamsseeds.h>
#include <consensus/merkle.h>
#include <deploymentinfo.h>
#include <hash.h> // for signet block challenge hash
#include <powdata.h>
#include <util/system.h>

#include <algorithm>
#include <cassert>
#include <iostream>
#include <limits>

#include <boost/algorithm/string/classification.hpp>
#include <boost/algorithm/string/split.hpp>

namespace
{

constexpr const char pszTimestampTestnet[] = "Decentralised Autonomous Worlds";
constexpr const char pszTimestampMainnet[]
    = "HUC #2,351,800: "
      "8730ea650d24cd01692a5adb943e7b8720b0ba8a4c64ffcdf5a95d9b3fb57b7f";

/* Premined amount is 222,222,222 CHI.  This is the maximum possible number of
   coins needed in case everything is sold in the ICO.  If this is not the case
   and we need to reduce the coin supply, excessive coins will be burnt by
   sending to an unspendable OP_RETURN output.  */
constexpr CAmount premineAmount = 222222222 * COIN;

/*
The premine on regtest is sent to a 1-of-2 multisig address.

The two addresses and corresponding privkeys are:
  cRH94YMZVk4MnRwPqRVebkLWerCPJDrXGN:
    b69iyynFSWcU54LqXisbbqZ8uTJ7Dawk3V3yhht6ykxgttqMQFjb
  ceREF8QnXPsJ2iVQ1M4emggoXiXEynm59D:
    b3fgAKVQpMj24gbuh6DiXVwCCjCbo1cWiZC2fXgWEU9nXy6sdxD5

This results in the multisig address: dHNvNaqcD7XPDnoRjAoyfcMpHRi5upJD7p
Redeem script:
  512103c278d06b977e67b8ea45ef24e3c96a9258c47bc4cce3d0b497b690d672497b6e21
  0221ac9dc97fe12a98374344d08b458a9c2c1df9afb29dd6089b94a3b4dc9ad57052ae

The constant below is the HASH160 of the redeem script.  In other words, the
final premine script will be:
  OP_HASH160 hexPremineAddress OP_EQUAL
*/
constexpr const char hexPremineAddressRegtest[]
    = "2b6defe41aa3aa47795b702c893c73e716d485ab";

/*
The premine on testnet and mainnet is sent to a 2-of-4 multisig address.  The
keys are held by the founding members of the Xaya team.

The address is:
  DHy2615XKevE23LVRVZVxGeqxadRGyiFW4

The hash of the redeem script is the constant below.  With it, the final
premine script is:
  OP_HASH160 hexPremineAddress OP_EQUAL
*/
constexpr const char hexPremineAddressMainnet[]
    = "8cb1c236d34c74221fe4163bbba739b52e95f484";

CBlock CreateGenesisBlock(const CScript& genesisInputScript, const CScript& genesisOutputScript, uint32_t nTime, uint32_t nNonce, uint32_t nBits, int32_t nVersion, const CAmount& genesisReward)
{
    CMutableTransaction txNew;
    txNew.nVersion = 1;
    txNew.vin.resize(1);
    txNew.vout.resize(1);
    txNew.vin[0].scriptSig = genesisInputScript;
    txNew.vout[0].nValue = genesisReward;
    txNew.vout[0].scriptPubKey = genesisOutputScript;

    CBlock genesis;
    genesis.nTime    = nTime;
    genesis.nBits    = 0;
    genesis.nNonce   = 0;
    genesis.nVersion = nVersion;
    genesis.vtx.push_back(MakeTransactionRef(std::move(txNew)));
    genesis.hashPrevBlock.SetNull();
    genesis.hashMerkleRoot = BlockMerkleRoot(genesis);

    std::unique_ptr<CPureBlockHeader> fakeHeader(new CPureBlockHeader ());
    fakeHeader->nNonce = nNonce;
    fakeHeader->hashMerkleRoot = genesis.GetHash ();
    genesis.pow.setCoreAlgo (PowAlgo::NEOSCRYPT);
    genesis.pow.setBits (nBits);
    genesis.pow.setFakeHeader (std::move (fakeHeader));

    return genesis;
}

/**
 * Build the genesis block. Note that the output of its generation
 * transaction cannot be spent since it did not originally exist in the
 * database.
 */
CBlock
CreateGenesisBlock (const uint32_t nTime, const uint32_t nNonce,
                    const uint32_t nBits,
                    const std::string& timestamp,
                    const uint160& premineP2sh)
{
  const std::vector<unsigned char> timestampData(timestamp.begin (),
                                                 timestamp.end ());
  const CScript genesisInput = CScript () << timestampData;

  std::vector<unsigned char>
    scriptHash (premineP2sh.begin (), premineP2sh.end ());
  std::reverse (scriptHash.begin (), scriptHash.end ());
  const CScript genesisOutput = CScript ()
    << OP_HASH160 << scriptHash << OP_EQUAL;

  const int32_t nVersion = 1;
  return CreateGenesisBlock (genesisInput, genesisOutput, nTime, nNonce, nBits,
                             nVersion, premineAmount);
}

/**
 * Mines the genesis block (by finding a suitable nonce only).  When done, it
 * prints the found nonce and block hash and exits.
 */
void MineGenesisBlock (CBlock& block, const Consensus::Params& consensus)
{
  std::cout << "Mining genesis block..." << std::endl;

  block.nTime = GetTime ();

  auto& fakeHeader = block.pow.initFakeHeader (block);
  while (!block.pow.checkProofOfWork (fakeHeader, consensus))
    {
      assert (fakeHeader.nNonce < std::numeric_limits<uint32_t>::max ());
      ++fakeHeader.nNonce;
      if (fakeHeader.nNonce % 1000 == 0)
        std::cout << "  nNonce = " << fakeHeader.nNonce << "..." << std::endl;
    }

  std::cout << "Found nonce: " << fakeHeader.nNonce << std::endl;
  std::cout << "nTime: " << block.nTime << std::endl;
  std::cout << "Block hash: " << block.GetHash ().GetHex () << std::endl;
  std::cout << "Merkle root: " << block.hashMerkleRoot.GetHex () << std::endl;
  exit (EXIT_SUCCESS);
}

} // anonymous namespace

/**
 * Main network on which people trade goods and services.
 */
class CMainParams : public CChainParams {
public:
    CMainParams() {
        strNetworkID = CBaseChainParams::MAIN;
        consensus.signet_blocks = false;
        consensus.signet_challenge.clear();
        consensus.nSubsidyHalvingInterval = 4200000;
        /* The value of ~3.8 CHI is calculated to yield the desired total
           PoW coin supply.  For the calculation, see here:

           https://github.com/xaya/xaya/issues/70#issuecomment-441292533
        */
        consensus.initialSubsidy = 382934346;
        consensus.BIP16Height = 0;
        consensus.BIP34Height = 1;
        consensus.BIP65Height = 0;
        consensus.BIP66Height = 0;
        consensus.CSVHeight = 1;
        consensus.SegwitHeight = 0;
        consensus.MinBIP9WarningHeight = 2016; // segwit activation height + miner confirmation window
        consensus.powLimitNeoscrypt = uint256S("00000fffffffffffffffffffffffffffffffffffffffffffffffffffffffffff");
        consensus.fPowNoRetargeting = false;
        consensus.nRuleChangeActivationThreshold = 1815; // 90% of 2016
        consensus.nMinerConfirmationWindow = 2016; // nPowTargetTimespan / nPowTargetSpacing
        consensus.vDeployments[Consensus::DEPLOYMENT_TESTDUMMY].bit = 28;
        consensus.vDeployments[Consensus::DEPLOYMENT_TESTDUMMY].nStartTime = Consensus::BIP9Deployment::NEVER_ACTIVE;
        consensus.vDeployments[Consensus::DEPLOYMENT_TESTDUMMY].nTimeout = Consensus::BIP9Deployment::NO_TIMEOUT;
        consensus.vDeployments[Consensus::DEPLOYMENT_TESTDUMMY].min_activation_height = 0; // No activation delay

        // Deployment of Taproot (BIPs 340-342)
        consensus.vDeployments[Consensus::DEPLOYMENT_TAPROOT].bit = 2;
        consensus.vDeployments[Consensus::DEPLOYMENT_TAPROOT].nStartTime = Consensus::BIP9Deployment::NEVER_ACTIVE;
        consensus.vDeployments[Consensus::DEPLOYMENT_TAPROOT].nTimeout = Consensus::BIP9Deployment::NO_TIMEOUT;
        consensus.vDeployments[Consensus::DEPLOYMENT_TAPROOT].min_activation_height = 0; // No activation delay

        // The best chain should have at least this much work.
<<<<<<< HEAD
        // The value is the chain work of the Xaya mainnet chain at height
        // 2'300'000, with best block hash:
        // 97ab9dc4f83b8aecc050162b185409ff90988b3b8d5163fe996d54ddbba0d855
        consensus.nMinimumChainWork = uint256S("0x000000000000000000000000000000000000000001598e1cf0ec4b254784c950");

        // By default assume that the signatures in ancestors of this block are valid.
        consensus.defaultAssumeValid = uint256S("0x97ab9dc4f83b8aecc050162b185409ff90988b3b8d5163fe996d54ddbba0d855"); // 2'300'000
=======
        // The value is the chain work of the Namecoin mainnet chain at height
        // 565'000, with best block hash:
        // c01bef3777cd3198da32d646a46b772f65f1f891f9c763213f6b2215ed102e3e
        consensus.nMinimumChainWork = uint256S("0x000000000000000000000000000000000000000017d9893c1637fb054df5d60b");
        consensus.defaultAssumeValid = uint256S("0xc01bef3777cd3198da32d646a46b772f65f1f891f9c763213f6b2215ed102e3e"); // 565'000
>>>>>>> dfb79756

        consensus.nAuxpowChainId = 1829;

        consensus.rules.reset(new Consensus::MainNetConsensus());

        /**
         * The message start string is designed to be unlikely to occur in normal data.
         * The characters are rarely used upper ASCII, not valid as UTF-8, and produce
         * a large 32-bit integer with any alignment.
         */
        pchMessageStart[0] = 0xcc;
        pchMessageStart[1] = 0xbe;
        pchMessageStart[2] = 0xb4;
        pchMessageStart[3] = 0xfe;
        nDefaultPort = 8394;
        nPruneAfterHeight = 100000;
        m_assumed_blockchain_size = 4;
        m_assumed_chain_state_size = 1;

        genesis = CreateGenesisBlock (1531470713, 482087, 0x1e0ffff0,
                                      pszTimestampMainnet,
                                      uint160S (hexPremineAddressMainnet));
        consensus.hashGenesisBlock = genesis.GetHash();
        assert(consensus.hashGenesisBlock == uint256S("e5062d76e5f50c42f493826ac9920b63a8def2626fd70a5cec707ec47a4c4651"));
        assert(genesis.hashMerkleRoot == uint256S("0827901b75ab43978c3cf20a78baf040faeb0e2eeff3a2c58ab6521a6d46f8fd"));

        vSeeds.emplace_back("seed.xaya.io");
        vSeeds.emplace_back("seed.xaya.domob.eu");

        base58Prefixes[PUBKEY_ADDRESS] = std::vector<unsigned char>(1,28);
        base58Prefixes[SCRIPT_ADDRESS] = std::vector<unsigned char>(1,30);
        base58Prefixes[SECRET_KEY] =     std::vector<unsigned char>(1,130);
        /* FIXME: Update these below.  */
        base58Prefixes[EXT_PUBLIC_KEY] = {0x04, 0x88, 0xB2, 0x1E};
        base58Prefixes[EXT_SECRET_KEY] = {0x04, 0x88, 0xAD, 0xE4};

        bech32_hrp = "chi";

        vFixedSeeds = std::vector<uint8_t>(std::begin(chainparams_seed_main), std::end(chainparams_seed_main));

        fDefaultConsistencyChecks = false;
        fRequireStandard = true;
        m_is_test_chain = false;
        m_is_mockable_chain = false;

        checkpointData = {
            {
                {      0, uint256S("ce46f5f898b38e9c8c5e9ae4047ef5bccc42ec8eca0142202813a625e6dc2656")},
                { 340000, uint256S("e685ccaa62025c5c5075cfee80e498589bd4788614dcbe397e12bf2b8e887e47")},
                {1234000, uint256S("a853c0581c3637726a769b77cadf185e09666742757ef2df00058e876cf25897")},
            }
        };

        m_assumeutxo_data = MapAssumeutxo{
         // TODO to be specified in a future patch.
        };

        chainTxData = ChainTxData{
<<<<<<< HEAD
            // Data from RPC: getchaintxstats 4096 97ab9dc4f83b8aecc050162b185409ff90988b3b8d5163fe996d54ddbba0d855
            /* nTime    */ 1604028972,
            /* nTxCount */ 3660164,
            /* dTxRate  */ 0.0356996179745678,
=======
            // Data from RPC: getchaintxstats 4096 c01bef3777cd3198da32d646a46b772f65f1f891f9c763213f6b2215ed102e3e
            /* nTime    */ 1624836702,
            /* nTxCount */ 5629591,
            /* dTxRate  */ 0.006507489988980306,
>>>>>>> dfb79756
        };
    }

    int DefaultCheckNameDB () const override
    {
        return -1;
    }
};

/**
 * Testnet (v3): public test network which is reset from time to time.
 */
class CTestNetParams : public CChainParams {
public:
    CTestNetParams() {
        strNetworkID = CBaseChainParams::TESTNET;
        consensus.signet_blocks = false;
        consensus.signet_challenge.clear();
        consensus.nSubsidyHalvingInterval = 4200000;
        consensus.initialSubsidy = 10 * COIN;
        consensus.BIP16Height = 0;
        consensus.BIP34Height = 1;
        consensus.BIP65Height = 0;
        consensus.BIP66Height = 0;
        consensus.CSVHeight = 1;
        consensus.SegwitHeight = 0;
        consensus.MinBIP9WarningHeight = 2016; // segwit activation height + miner confirmation window
        consensus.MinBIP9WarningHeight = consensus.SegwitHeight + consensus.nMinerConfirmationWindow;
        consensus.powLimitNeoscrypt = uint256S("00000fffffffffffffffffffffffffffffffffffffffffffffffffffffffffff");
        consensus.fPowNoRetargeting = false;
        consensus.nRuleChangeActivationThreshold = 1512; // 75% for testchains
        consensus.nMinerConfirmationWindow = 2016;
        consensus.vDeployments[Consensus::DEPLOYMENT_TESTDUMMY].bit = 28;
        consensus.vDeployments[Consensus::DEPLOYMENT_TESTDUMMY].nStartTime = Consensus::BIP9Deployment::NEVER_ACTIVE;
        consensus.vDeployments[Consensus::DEPLOYMENT_TESTDUMMY].nTimeout = Consensus::BIP9Deployment::NO_TIMEOUT;
        consensus.vDeployments[Consensus::DEPLOYMENT_TESTDUMMY].min_activation_height = 0; // No activation delay

        // Deployment of Taproot (BIPs 340-342)
        consensus.vDeployments[Consensus::DEPLOYMENT_TAPROOT].bit = 2;
        consensus.vDeployments[Consensus::DEPLOYMENT_TAPROOT].nStartTime = Consensus::BIP9Deployment::NEVER_ACTIVE;
        consensus.vDeployments[Consensus::DEPLOYMENT_TAPROOT].nTimeout = Consensus::BIP9Deployment::NO_TIMEOUT;
        consensus.vDeployments[Consensus::DEPLOYMENT_TAPROOT].min_activation_height = 0; // No activation delay

<<<<<<< HEAD
        // The value is the chain work of the Xaya testnet chain at height
        // 110'000 with best block hash:
        // 01547d538737e01d81d207e7d2f4c8f2510c6b82f0ee5dd8cd6c26bed5a03d0f
        consensus.nMinimumChainWork = uint256S("0x0000000000000000000000000000000000000000000000000000e59eda1191b9");

        // By default assume that the signatures in ancestors of this block are valid.
        consensus.defaultAssumeValid = uint256S("0x01547d538737e01d81d207e7d2f4c8f2510c6b82f0ee5dd8cd6c26bed5a03d0f"); // 110'000
=======
        // The best chain should have at least this much work.
        // The value is the chain work of the Namecoin testnet chain at height
        // 233,000, with best block hash:
        // bc66fc22b8a2988bdc519c4c6aa431bb57201e5102ad8b8272fcde2937b4d2f7
        consensus.nMinimumChainWork = uint256S("0x000000000000000000000000000000000000000000000000ed17e3004a583c4f");
        consensus.defaultAssumeValid = uint256S("0xbc66fc22b8a2988bdc519c4c6aa431bb57201e5102ad8b8272fcde2937b4d2f7"); // 233,100
>>>>>>> dfb79756

        consensus.nAuxpowChainId = 1829;

        consensus.rules.reset(new Consensus::TestNetConsensus());

        pchMessageStart[0] = 0xcc;
        pchMessageStart[1] = 0xbf;
        pchMessageStart[2] = 0xb5;
        pchMessageStart[3] = 0xfe;
        nDefaultPort = 18394;
        nPruneAfterHeight = 1000;
        m_assumed_blockchain_size = 1;
        m_assumed_chain_state_size = 1;

        genesis = CreateGenesisBlock (1530623291, 343829, 0x1e0ffff0,
                                      pszTimestampTestnet,
                                      uint160S (hexPremineAddressMainnet));
        consensus.hashGenesisBlock = genesis.GetHash();
        assert(consensus.hashGenesisBlock == uint256S("5195fc01d0e23d70d1f929f21ec55f47e1c6ea1e66fae98ee44cbbc994509bba"));
        assert(genesis.hashMerkleRoot == uint256S("59d1a23342282179e810dff9238a97d07bd8602e3a1ba0efb5f519008541f257"));

        vFixedSeeds.clear();
        vSeeds.clear();
        vSeeds.emplace_back("seed.testnet.xaya.io");
        vSeeds.emplace_back("seed.testnet.xaya.domob.eu");

        base58Prefixes[PUBKEY_ADDRESS] = std::vector<unsigned char>(1,88);
        base58Prefixes[SCRIPT_ADDRESS] = std::vector<unsigned char>(1,90);
        base58Prefixes[SECRET_KEY] =     std::vector<unsigned char>(1,230);
        /* FIXME: Update these below.  */
        base58Prefixes[EXT_PUBLIC_KEY] = {0x04, 0x35, 0x87, 0xCF};
        base58Prefixes[EXT_SECRET_KEY] = {0x04, 0x35, 0x83, 0x94};

        bech32_hrp = "chitn";

        // FIXME: Namecoin has no fixed seeds for testnet, so that the line
        // below errors out.  Use it once we have testnet seeds.
        //vFixedSeeds = std::vector<uint8_t>(std::begin(chainparams_seed_test), std::end(chainparams_seed_test));
        vFixedSeeds.clear();

        fDefaultConsistencyChecks = false;
        fRequireStandard = false;
        m_is_test_chain = true;
        m_is_mockable_chain = false;

        checkpointData = {
            {
                {     0, uint256S("3bcc29e821e7fbd374c7460306eb893725d69dbee87c4774cdcd618059b6a578")},
                { 11000, uint256S("57670b799b6645c7776e9fdbd6abff510aaed9790625dd28072d0e87a7fafcf4")},
                { 70000, uint256S("e2c154dc8e223cef271b54174c9d66eaf718378b30977c3df115ded629f3edb1")},
            }
        };

        m_assumeutxo_data = MapAssumeutxo{
            // TODO to be specified in a future patch.
        };

        chainTxData = ChainTxData{
            // Data from rpc: getchaintxstats 4096 01547d538737e01d81d207e7d2f4c8f2510c6b82f0ee5dd8cd6c26bed5a03d0f
            /* nTime    */ 1586091497,
            /* nTxCount */ 113579,
            /* dTxRate  */ 0.002815363095612851,
        };
    }

    int DefaultCheckNameDB () const override
    {
        return -1;
    }
};

/**
 * Signet: test network with an additional consensus parameter (see BIP325).
 */
class SigNetParams : public CChainParams {
public:
    explicit SigNetParams(const ArgsManager& args) {
        std::vector<uint8_t> bin;
        vSeeds.clear();

        if (!args.IsArgSet("-signetchallenge")) {
            /* FIXME: Adjust the default signet challenge to something else if
               we want to use signet for Namecoin.  */
            bin = ParseHex("512103ad5e0edad18cb1f0fc0d28a3d4f1f3e445640337489abb10404f2d1e086be430210359ef5021964fe22d6f8e05b2463c9540ce96883fe3b278760f048f5189f2e6c452ae");
            //vSeeds.emplace_back("178.128.221.177");

            consensus.nMinimumChainWork = uint256S("0x0000000000000000000000000000000000000000000000000000008546553c03");
            consensus.defaultAssumeValid = uint256S("0x000000187d4440e5bff91488b700a140441e089a8aaea707414982460edbfe54"); // 47200
            m_assumed_blockchain_size = 1;
            m_assumed_chain_state_size = 0;
            chainTxData = ChainTxData{
                // Data from RPC: getchaintxstats 4096 000000187d4440e5bff91488b700a140441e089a8aaea707414982460edbfe54
                /* nTime    */ 1626696658,
                /* nTxCount */ 387761,
                /* dTxRate  */ 0.04035946932424404,
            };
        } else {
            const auto signet_challenge = args.GetArgs("-signetchallenge");
            if (signet_challenge.size() != 1) {
                throw std::runtime_error(strprintf("%s: -signetchallenge cannot be multiple values.", __func__));
            }
            bin = ParseHex(signet_challenge[0]);

            consensus.nMinimumChainWork = uint256{};
            consensus.defaultAssumeValid = uint256{};
            m_assumed_blockchain_size = 0;
            m_assumed_chain_state_size = 0;
            chainTxData = ChainTxData{
                0,
                0,
                0,
            };
            LogPrintf("Signet with challenge %s\n", signet_challenge[0]);
        }

        if (args.IsArgSet("-signetseednode")) {
            vSeeds = args.GetArgs("-signetseednode");
        }

        strNetworkID = CBaseChainParams::SIGNET;
        consensus.signet_blocks = true;
        consensus.signet_challenge.assign(bin.begin(), bin.end());
        consensus.nSubsidyHalvingInterval = 210000;
        consensus.BIP16Height = 1;
        consensus.BIP34Height = 1;
        consensus.BIP65Height = 1;
        consensus.BIP66Height = 1;
        consensus.CSVHeight = 1;
        consensus.SegwitHeight = 1;
        consensus.fPowNoRetargeting = false;
        consensus.nRuleChangeActivationThreshold = 1815; // 90% of 2016
        consensus.nMinerConfirmationWindow = 2016; // nPowTargetTimespan / nPowTargetSpacing
        consensus.MinBIP9WarningHeight = 0;
        consensus.powLimitNeoscrypt = uint256S("00000fffffffffffffffffffffffffffffffffffffffffffffffffffffffffff");
        consensus.vDeployments[Consensus::DEPLOYMENT_TESTDUMMY].bit = 28;
        consensus.vDeployments[Consensus::DEPLOYMENT_TESTDUMMY].nStartTime = Consensus::BIP9Deployment::NEVER_ACTIVE;
        consensus.vDeployments[Consensus::DEPLOYMENT_TESTDUMMY].nTimeout = Consensus::BIP9Deployment::NO_TIMEOUT;
        consensus.vDeployments[Consensus::DEPLOYMENT_TESTDUMMY].min_activation_height = 0; // No activation delay

        // Activation of Taproot (BIPs 340-342)
        consensus.vDeployments[Consensus::DEPLOYMENT_TAPROOT].bit = 2;
        consensus.vDeployments[Consensus::DEPLOYMENT_TAPROOT].nStartTime = Consensus::BIP9Deployment::ALWAYS_ACTIVE;
        consensus.vDeployments[Consensus::DEPLOYMENT_TAPROOT].nTimeout = Consensus::BIP9Deployment::NO_TIMEOUT;
        consensus.vDeployments[Consensus::DEPLOYMENT_TAPROOT].min_activation_height = 0; // No activation delay

        consensus.nAuxpowChainId = 1829;

        consensus.rules.reset(new Consensus::TestNetConsensus());

        // message start is defined as the first 4 bytes of the sha256d of the block script
        CHashWriter h(SER_DISK, 0);
        h << consensus.signet_challenge;
        uint256 hash = h.GetHash();
        memcpy(pchMessageStart, hash.begin(), 4);

        nDefaultPort = 38394;
        nPruneAfterHeight = 1000;

        genesis = CreateGenesisBlock (1601286749, 534547, 0x1e0ffff0,
                                      pszTimestampTestnet,
                                      uint160S (hexPremineAddressMainnet));
        consensus.hashGenesisBlock = genesis.GetHash();
        assert(consensus.hashGenesisBlock == uint256S("0x8d5223e215a03970bb3d3bc511a0d9a003e03cbc973289611ca6e0e617f57ccf"));
        assert(genesis.hashMerkleRoot == uint256S("0x59d1a23342282179e810dff9238a97d07bd8602e3a1ba0efb5f519008541f257"));

        vFixedSeeds.clear();

        base58Prefixes[PUBKEY_ADDRESS] = std::vector<unsigned char>(1,111);
        base58Prefixes[SCRIPT_ADDRESS] = std::vector<unsigned char>(1,196);
        base58Prefixes[SECRET_KEY] =     std::vector<unsigned char>(1,239);
        base58Prefixes[EXT_PUBLIC_KEY] = {0x04, 0x35, 0x87, 0xCF};
        base58Prefixes[EXT_SECRET_KEY] = {0x04, 0x35, 0x83, 0x94};

        bech32_hrp = "tb";

        fDefaultConsistencyChecks = false;
        fRequireStandard = true;
        m_is_test_chain = true;
        m_is_mockable_chain = false;
    }

    int DefaultCheckNameDB () const override
    {
        return -1;
    }
};

/**
 * Regression test: intended for private networks only. Has minimal difficulty to ensure that
 * blocks can be found instantly.
 */
class CRegTestParams : public CChainParams {
public:
    explicit CRegTestParams(const ArgsManager& args) {
        strNetworkID =  CBaseChainParams::REGTEST;
        consensus.signet_blocks = false;
        consensus.signet_challenge.clear();
        consensus.nSubsidyHalvingInterval = 150;
        // The subsidy for regtest net is kept same as upstream Bitcoin, so
        // that we don't have to update many of the tests unnecessarily.
        consensus.initialSubsidy = 50 * COIN;
        consensus.BIP16Height = 0;
        consensus.BIP34Height = 500; // BIP34 activated on regtest (Used in functional tests)
        consensus.BIP65Height = 1351; // BIP65 activated on regtest (Used in functional tests)
        consensus.BIP66Height = 1251; // BIP66 activated on regtest (Used in functional tests)
        consensus.CSVHeight = 432; // CSV activated on regtest (Used in rpc activation tests)
        consensus.SegwitHeight = 0; // SEGWIT is always activated on regtest unless overridden
        consensus.MinBIP9WarningHeight = 0;
        consensus.powLimitNeoscrypt = uint256S("7fffffffffffffffffffffffffffffffffffffffffffffffffffffffffffffff");
        consensus.fPowNoRetargeting = true;
        consensus.nRuleChangeActivationThreshold = 108; // 75% for testchains
        consensus.nMinerConfirmationWindow = 144; // Faster than normal for regtest (144 instead of 2016)

        consensus.vDeployments[Consensus::DEPLOYMENT_TESTDUMMY].bit = 28;
        consensus.vDeployments[Consensus::DEPLOYMENT_TESTDUMMY].nStartTime = 0;
        consensus.vDeployments[Consensus::DEPLOYMENT_TESTDUMMY].nTimeout = Consensus::BIP9Deployment::NO_TIMEOUT;
        consensus.vDeployments[Consensus::DEPLOYMENT_TESTDUMMY].min_activation_height = 0; // No activation delay

        consensus.vDeployments[Consensus::DEPLOYMENT_TAPROOT].bit = 2;
        consensus.vDeployments[Consensus::DEPLOYMENT_TAPROOT].nStartTime = Consensus::BIP9Deployment::ALWAYS_ACTIVE;
        consensus.vDeployments[Consensus::DEPLOYMENT_TAPROOT].nTimeout = Consensus::BIP9Deployment::NO_TIMEOUT;
        consensus.vDeployments[Consensus::DEPLOYMENT_TAPROOT].min_activation_height = 0; // No activation delay

        consensus.nMinimumChainWork = uint256{};
        consensus.defaultAssumeValid = uint256{};

        consensus.nAuxpowChainId = 1829;

        consensus.rules.reset(new Consensus::RegTestConsensus());

        pchMessageStart[0] = 0xcc;
        pchMessageStart[1] = 0xbf;
        pchMessageStart[2] = 0xb5;
        pchMessageStart[3] = 0xda;
        nDefaultPort = 18495;
        nPruneAfterHeight = args.GetBoolArg("-fastprune", false) ? 100 : 1000;
        m_assumed_blockchain_size = 0;
        m_assumed_chain_state_size = 0;

        UpdateActivationParametersFromArgs(args);

        genesis = CreateGenesisBlock (1300000000, 0, 0x207fffff,
                                      pszTimestampTestnet,
                                      uint160S (hexPremineAddressRegtest));
        consensus.hashGenesisBlock = genesis.GetHash();
        assert(consensus.hashGenesisBlock == uint256S("6f750b36d22f1dc3d0a6e483af45301022646dfc3b3ba2187865f5a7d6d83ab1"));
        assert(genesis.hashMerkleRoot == uint256S("9f96a4c275320aaf6386652444be5baade11e2f9f40221a98b968ae5c32dd55a"));

        vFixedSeeds.clear(); //!< Regtest mode doesn't have any fixed seeds.
        vSeeds.clear();      //!< Regtest mode doesn't have any DNS seeds.

        fDefaultConsistencyChecks = true;
        fRequireStandard = true;
        m_is_test_chain = true;
        m_is_mockable_chain = true;

        checkpointData = {
            {
                {0, uint256S("18042820e8a9f538e77e93c500768e5be76720383cd17e9b419916d8f356c619")},
            }
        };

        m_assumeutxo_data = MapAssumeutxo{
            {
                110,
                {AssumeutxoHash{uint256S("0xdc81af66a58085fe977c6aab56b49630d87b84521fc5a8a5c53f2f4b23c8d6d5")}, 110},
            },
            {
                200,
                {AssumeutxoHash{uint256S("0x51c8d11d8b5c1de51543c579736e786aa2736206d1e11e627568029ce092cf62")}, 200},
            },
        };

        chainTxData = ChainTxData{
            0,
            0,
            0
        };

        base58Prefixes[PUBKEY_ADDRESS] = std::vector<unsigned char>(1,88);
        base58Prefixes[SCRIPT_ADDRESS] = std::vector<unsigned char>(1,90);
        base58Prefixes[SECRET_KEY] =     std::vector<unsigned char>(1,230);
        base58Prefixes[EXT_PUBLIC_KEY] = {0x04, 0x35, 0x87, 0xCF};
        base58Prefixes[EXT_SECRET_KEY] = {0x04, 0x35, 0x83, 0x94};

        bech32_hrp = "chirt";
    }

    int DefaultCheckNameDB () const override
    {
        return 0;
    }

    /**
     * Allows modifying the Version Bits regtest parameters.
     */
    void UpdateVersionBitsParameters(Consensus::DeploymentPos d, int64_t nStartTime, int64_t nTimeout, int min_activation_height)
    {
        consensus.vDeployments[d].nStartTime = nStartTime;
        consensus.vDeployments[d].nTimeout = nTimeout;
        consensus.vDeployments[d].min_activation_height = min_activation_height;
    }
    void UpdateActivationParametersFromArgs(const ArgsManager& args);
};

void CRegTestParams::UpdateActivationParametersFromArgs(const ArgsManager& args)
{
    if (args.IsArgSet("-bip16height")) {
        int64_t height = args.GetArg("-bip16height", consensus.BIP16Height);
        if (height < -1 || height >= std::numeric_limits<int>::max()) {
            throw std::runtime_error(strprintf("Activation height %ld for BIP16 is out of valid range. Use -1 to disable BIP16.", height));
        } else if (height == -1) {
            LogPrintf("BIP16 disabled for testing\n");
            height = std::numeric_limits<int>::max();
        }
        consensus.BIP16Height = static_cast<int>(height);
    }
    if (args.IsArgSet("-segwitheight")) {
        int64_t height = args.GetArg("-segwitheight", consensus.SegwitHeight);
        if (height < -1 || height >= std::numeric_limits<int>::max()) {
            throw std::runtime_error(strprintf("Activation height %ld for segwit is out of valid range. Use -1 to disable segwit.", height));
        } else if (height == -1) {
            LogPrintf("Segwit disabled for testing\n");
            height = std::numeric_limits<int>::max();
        }
        consensus.SegwitHeight = static_cast<int>(height);
    }

    if (!args.IsArgSet("-vbparams")) return;

    for (const std::string& strDeployment : args.GetArgs("-vbparams")) {
        std::vector<std::string> vDeploymentParams;
        boost::split(vDeploymentParams, strDeployment, boost::is_any_of(":"));
        if (vDeploymentParams.size() < 3 || 4 < vDeploymentParams.size()) {
            throw std::runtime_error("Version bits parameters malformed, expecting deployment:start:end[:min_activation_height]");
        }
        int64_t nStartTime, nTimeout;
        int min_activation_height = 0;
        if (!ParseInt64(vDeploymentParams[1], &nStartTime)) {
            throw std::runtime_error(strprintf("Invalid nStartTime (%s)", vDeploymentParams[1]));
        }
        if (!ParseInt64(vDeploymentParams[2], &nTimeout)) {
            throw std::runtime_error(strprintf("Invalid nTimeout (%s)", vDeploymentParams[2]));
        }
        if (vDeploymentParams.size() >= 4 && !ParseInt32(vDeploymentParams[3], &min_activation_height)) {
            throw std::runtime_error(strprintf("Invalid min_activation_height (%s)", vDeploymentParams[3]));
        }
        bool found = false;
        for (int j=0; j < (int)Consensus::MAX_VERSION_BITS_DEPLOYMENTS; ++j) {
            if (vDeploymentParams[0] == VersionBitsDeploymentInfo[j].name) {
                UpdateVersionBitsParameters(Consensus::DeploymentPos(j), nStartTime, nTimeout, min_activation_height);
                found = true;
                LogPrintf("Setting version bits activation parameters for %s to start=%ld, timeout=%ld, min_activation_height=%d\n", vDeploymentParams[0], nStartTime, nTimeout, min_activation_height);
                break;
            }
        }
        if (!found) {
            throw std::runtime_error(strprintf("Invalid deployment (%s)", vDeploymentParams[0]));
        }
    }
}

static std::unique_ptr<const CChainParams> globalChainParams;

const CChainParams &Params() {
    assert(globalChainParams);
    return *globalChainParams;
}

std::unique_ptr<const CChainParams> CreateChainParams(const ArgsManager& args, const std::string& chain)
{
    if (chain == CBaseChainParams::MAIN) {
        return std::unique_ptr<CChainParams>(new CMainParams());
    } else if (chain == CBaseChainParams::TESTNET) {
        return std::unique_ptr<CChainParams>(new CTestNetParams());
    } else if (chain == CBaseChainParams::SIGNET) {
        return std::unique_ptr<CChainParams>(new SigNetParams(args));
    } else if (chain == CBaseChainParams::REGTEST) {
        return std::unique_ptr<CChainParams>(new CRegTestParams(args));
    }
    throw std::runtime_error(strprintf("%s: Unknown chain %s.", __func__, chain));
}

void SelectParams(const std::string& network)
{
    SelectBaseParams(network);
    globalChainParams = CreateChainParams(gArgs, network);
}

int64_t
AvgTargetSpacing (const Consensus::Params& params, const unsigned height)
{
  /* The average target spacing for any block (all algorithms combined) is
     computed by dividing some common multiple timespan of all spacings
     by the number of blocks expected (all algorithms together) in that
     time span.

     The numerator is simply the product of all block times, while the
     denominator is a sum of products that just excludes the current
     algorithm (i.e. of all (N-1) tuples selected from the N algorithm
     block times).  */
  int64_t numer = 1;
  int64_t denom = 0;
  for (const PowAlgo algo : {PowAlgo::SHA256D, PowAlgo::NEOSCRYPT})
    {
      const int64_t spacing = params.rules->GetTargetSpacing(algo, height);

      /* Multiply all previous added block counts by this target spacing.  */
      denom *= spacing;

      /* Add the number of blocks for the current algorithm to the denominator.
         This starts off with the product of all already-processed algorithms
         (excluding the current one), and will be multiplied later on by
         the still-to-be-processed ones (in the line above).  */
      denom += numer;

      /* The numerator is the product of all spacings.  */
      numer *= spacing;
    }

  assert (denom > 0);
  assert (numer % denom == 0);
  return numer / denom;
}<|MERGE_RESOLUTION|>--- conflicted
+++ resolved
@@ -191,21 +191,11 @@
         consensus.vDeployments[Consensus::DEPLOYMENT_TAPROOT].min_activation_height = 0; // No activation delay
 
         // The best chain should have at least this much work.
-<<<<<<< HEAD
         // The value is the chain work of the Xaya mainnet chain at height
-        // 2'300'000, with best block hash:
-        // 97ab9dc4f83b8aecc050162b185409ff90988b3b8d5163fe996d54ddbba0d855
-        consensus.nMinimumChainWork = uint256S("0x000000000000000000000000000000000000000001598e1cf0ec4b254784c950");
-
-        // By default assume that the signatures in ancestors of this block are valid.
-        consensus.defaultAssumeValid = uint256S("0x97ab9dc4f83b8aecc050162b185409ff90988b3b8d5163fe996d54ddbba0d855"); // 2'300'000
-=======
-        // The value is the chain work of the Namecoin mainnet chain at height
-        // 565'000, with best block hash:
-        // c01bef3777cd3198da32d646a46b772f65f1f891f9c763213f6b2215ed102e3e
-        consensus.nMinimumChainWork = uint256S("0x000000000000000000000000000000000000000017d9893c1637fb054df5d60b");
-        consensus.defaultAssumeValid = uint256S("0xc01bef3777cd3198da32d646a46b772f65f1f891f9c763213f6b2215ed102e3e"); // 565'000
->>>>>>> dfb79756
+        // 3'000'000, with best block hash:
+        // d572443c76c8c00e301dec49d881fd04b5802810ee6c0f336802e8b98c6d272e
+        consensus.nMinimumChainWork = uint256S("0x000000000000000000000000000000000000000002451b0dad53d538c2c52163");
+        consensus.defaultAssumeValid = uint256S("0xd572443c76c8c00e301dec49d881fd04b5802810ee6c0f336802e8b98c6d272e"); // 3'000'000
 
         consensus.nAuxpowChainId = 1829;
 
@@ -222,7 +212,7 @@
         pchMessageStart[3] = 0xfe;
         nDefaultPort = 8394;
         nPruneAfterHeight = 100000;
-        m_assumed_blockchain_size = 4;
+        m_assumed_blockchain_size = 5;
         m_assumed_chain_state_size = 1;
 
         genesis = CreateGenesisBlock (1531470713, 482087, 0x1e0ffff0,
@@ -264,17 +254,10 @@
         };
 
         chainTxData = ChainTxData{
-<<<<<<< HEAD
-            // Data from RPC: getchaintxstats 4096 97ab9dc4f83b8aecc050162b185409ff90988b3b8d5163fe996d54ddbba0d855
-            /* nTime    */ 1604028972,
-            /* nTxCount */ 3660164,
-            /* dTxRate  */ 0.0356996179745678,
-=======
-            // Data from RPC: getchaintxstats 4096 c01bef3777cd3198da32d646a46b772f65f1f891f9c763213f6b2215ed102e3e
-            /* nTime    */ 1624836702,
-            /* nTxCount */ 5629591,
-            /* dTxRate  */ 0.006507489988980306,
->>>>>>> dfb79756
+            // Data from RPC: getchaintxstats 4096 d572443c76c8c00e301dec49d881fd04b5802810ee6c0f336802e8b98c6d272e
+            /* nTime    */ 1626099379,
+            /* nTxCount */ 4457837,
+            /* dTxRate  */ 0.034450420845411,
         };
     }
 
@@ -318,22 +301,11 @@
         consensus.vDeployments[Consensus::DEPLOYMENT_TAPROOT].nTimeout = Consensus::BIP9Deployment::NO_TIMEOUT;
         consensus.vDeployments[Consensus::DEPLOYMENT_TAPROOT].min_activation_height = 0; // No activation delay
 
-<<<<<<< HEAD
         // The value is the chain work of the Xaya testnet chain at height
         // 110'000 with best block hash:
         // 01547d538737e01d81d207e7d2f4c8f2510c6b82f0ee5dd8cd6c26bed5a03d0f
         consensus.nMinimumChainWork = uint256S("0x0000000000000000000000000000000000000000000000000000e59eda1191b9");
-
-        // By default assume that the signatures in ancestors of this block are valid.
         consensus.defaultAssumeValid = uint256S("0x01547d538737e01d81d207e7d2f4c8f2510c6b82f0ee5dd8cd6c26bed5a03d0f"); // 110'000
-=======
-        // The best chain should have at least this much work.
-        // The value is the chain work of the Namecoin testnet chain at height
-        // 233,000, with best block hash:
-        // bc66fc22b8a2988bdc519c4c6aa431bb57201e5102ad8b8272fcde2937b4d2f7
-        consensus.nMinimumChainWork = uint256S("0x000000000000000000000000000000000000000000000000ed17e3004a583c4f");
-        consensus.defaultAssumeValid = uint256S("0xbc66fc22b8a2988bdc519c4c6aa431bb57201e5102ad8b8272fcde2937b4d2f7"); // 233,100
->>>>>>> dfb79756
 
         consensus.nAuxpowChainId = 1829;
 
