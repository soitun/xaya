// Copyright (c) 2010 Satoshi Nakamoto
// Copyright (c) 2009-2020 The Bitcoin Core developers
// Distributed under the MIT software license, see the accompanying
// file COPYING or http://www.opensource.org/licenses/mit-license.php.

#include <chainparams.h>

#include <chainparamsseeds.h>
#include <consensus/merkle.h>
#include <hash.h> // for signet block challenge hash
#include <pow.h>
#include <powdata.h>
#include <tinyformat.h>
#include <util/system.h>
#include <util/strencodings.h>
#include <versionbitsinfo.h>

#include <algorithm>
#include <cassert>
#include <iostream>
#include <limits>

#include <boost/algorithm/string/classification.hpp>
#include <boost/algorithm/string/split.hpp>

namespace
{

constexpr const char pszTimestampTestnet[] = "Decentralised Autonomous Worlds";
constexpr const char pszTimestampMainnet[]
    = "HUC #2,351,800: "
      "8730ea650d24cd01692a5adb943e7b8720b0ba8a4c64ffcdf5a95d9b3fb57b7f";

/* Premined amount is 222,222,222 CHI.  This is the maximum possible number of
   coins needed in case everything is sold in the ICO.  If this is not the case
   and we need to reduce the coin supply, excessive coins will be burnt by
   sending to an unspendable OP_RETURN output.  */
constexpr CAmount premineAmount = 222222222 * COIN;

/*
The premine on regtest is sent to a 1-of-2 multisig address.

The two addresses and corresponding privkeys are:
  cRH94YMZVk4MnRwPqRVebkLWerCPJDrXGN:
    b69iyynFSWcU54LqXisbbqZ8uTJ7Dawk3V3yhht6ykxgttqMQFjb
  ceREF8QnXPsJ2iVQ1M4emggoXiXEynm59D:
    b3fgAKVQpMj24gbuh6DiXVwCCjCbo1cWiZC2fXgWEU9nXy6sdxD5

This results in the multisig address: dHNvNaqcD7XPDnoRjAoyfcMpHRi5upJD7p
Redeem script:
  512103c278d06b977e67b8ea45ef24e3c96a9258c47bc4cce3d0b497b690d672497b6e21
  0221ac9dc97fe12a98374344d08b458a9c2c1df9afb29dd6089b94a3b4dc9ad57052ae

The constant below is the HASH160 of the redeem script.  In other words, the
final premine script will be:
  OP_HASH160 hexPremineAddress OP_EQUAL
*/
constexpr const char hexPremineAddressRegtest[]
    = "2b6defe41aa3aa47795b702c893c73e716d485ab";

/*
The premine on testnet and mainnet is sent to a 2-of-4 multisig address.  The
keys are held by the founding members of the Xaya team.

The address is:
  DHy2615XKevE23LVRVZVxGeqxadRGyiFW4

The hash of the redeem script is the constant below.  With it, the final
premine script is:
  OP_HASH160 hexPremineAddress OP_EQUAL
*/
constexpr const char hexPremineAddressMainnet[]
    = "8cb1c236d34c74221fe4163bbba739b52e95f484";

CBlock CreateGenesisBlock(const CScript& genesisInputScript, const CScript& genesisOutputScript, uint32_t nTime, uint32_t nNonce, uint32_t nBits, int32_t nVersion, const CAmount& genesisReward)
{
    CMutableTransaction txNew;
    txNew.nVersion = 1;
    txNew.vin.resize(1);
    txNew.vout.resize(1);
    txNew.vin[0].scriptSig = genesisInputScript;
    txNew.vout[0].nValue = genesisReward;
    txNew.vout[0].scriptPubKey = genesisOutputScript;

    CBlock genesis;
    genesis.nTime    = nTime;
    genesis.nBits    = 0;
    genesis.nNonce   = 0;
    genesis.nVersion = nVersion;
    genesis.vtx.push_back(MakeTransactionRef(std::move(txNew)));
    genesis.hashPrevBlock.SetNull();
    genesis.hashMerkleRoot = BlockMerkleRoot(genesis);

    std::unique_ptr<CPureBlockHeader> fakeHeader(new CPureBlockHeader ());
    fakeHeader->nNonce = nNonce;
    fakeHeader->hashMerkleRoot = genesis.GetHash ();
    genesis.pow.setCoreAlgo (PowAlgo::NEOSCRYPT);
    genesis.pow.setBits (nBits);
    genesis.pow.setFakeHeader (std::move (fakeHeader));

    return genesis;
}

/**
 * Build the genesis block. Note that the output of its generation
 * transaction cannot be spent since it did not originally exist in the
 * database.
 */
CBlock
CreateGenesisBlock (const uint32_t nTime, const uint32_t nNonce,
                    const uint32_t nBits,
                    const std::string& timestamp,
                    const uint160& premineP2sh)
{
  const std::vector<unsigned char> timestampData(timestamp.begin (),
                                                 timestamp.end ());
  const CScript genesisInput = CScript () << timestampData;

  std::vector<unsigned char>
    scriptHash (premineP2sh.begin (), premineP2sh.end ());
  std::reverse (scriptHash.begin (), scriptHash.end ());
  const CScript genesisOutput = CScript ()
    << OP_HASH160 << scriptHash << OP_EQUAL;

  const int32_t nVersion = 1;
  return CreateGenesisBlock (genesisInput, genesisOutput, nTime, nNonce, nBits,
                             nVersion, premineAmount);
}

/**
 * Mines the genesis block (by finding a suitable nonce only).  When done, it
 * prints the found nonce and block hash and exits.
 */
void MineGenesisBlock (CBlock& block, const Consensus::Params& consensus)
{
  std::cout << "Mining genesis block..." << std::endl;

  block.nTime = GetTime ();

  auto& fakeHeader = block.pow.initFakeHeader (block);
  while (!block.pow.checkProofOfWork (fakeHeader, consensus))
    {
      assert (fakeHeader.nNonce < std::numeric_limits<uint32_t>::max ());
      ++fakeHeader.nNonce;
      if (fakeHeader.nNonce % 1000 == 0)
        std::cout << "  nNonce = " << fakeHeader.nNonce << "..." << std::endl;
    }

  std::cout << "Found nonce: " << fakeHeader.nNonce << std::endl;
  std::cout << "nTime: " << block.nTime << std::endl;
  std::cout << "Block hash: " << block.GetHash ().GetHex () << std::endl;
  std::cout << "Merkle root: " << block.hashMerkleRoot.GetHex () << std::endl;
  exit (EXIT_SUCCESS);
}

} // anonymous namespace

/**
 * Main network
 */
class CMainParams : public CChainParams {
public:
    CMainParams() {
        strNetworkID = CBaseChainParams::MAIN;
        consensus.signet_blocks = false;
        consensus.signet_challenge.clear();
        consensus.nSubsidyHalvingInterval = 4200000;
        /* The value of ~3.8 CHI is calculated to yield the desired total
           PoW coin supply.  For the calculation, see here:

           https://github.com/xaya/xaya/issues/70#issuecomment-441292533
        */
        consensus.initialSubsidy = 382934346;
        consensus.BIP16Height = 0;
        consensus.BIP34Height = 1;
        consensus.BIP65Height = 0;
        consensus.BIP66Height = 0;
        consensus.CSVHeight = 1;
        consensus.SegwitHeight = 0;
        consensus.MinBIP9WarningHeight = 2016; // segwit activation height + miner confirmation window
        consensus.powLimitNeoscrypt = uint256S("00000fffffffffffffffffffffffffffffffffffffffffffffffffffffffffff");
        consensus.fPowNoRetargeting = false;
        consensus.nRuleChangeActivationThreshold = 1916; // 95% of 2016
        consensus.nMinerConfirmationWindow = 2016;
        consensus.vDeployments[Consensus::DEPLOYMENT_TESTDUMMY].bit = 28;
        consensus.vDeployments[Consensus::DEPLOYMENT_TESTDUMMY].nStartTime = 1199145601; // January 1, 2008
        consensus.vDeployments[Consensus::DEPLOYMENT_TESTDUMMY].nTimeout = 1230767999; // December 31, 2008

        // Deployment of Taproot (BIPs 340-342)
        consensus.vDeployments[Consensus::DEPLOYMENT_TAPROOT].bit = 2;
        consensus.vDeployments[Consensus::DEPLOYMENT_TAPROOT].nStartTime = 1199145601; // January 1, 2008
        consensus.vDeployments[Consensus::DEPLOYMENT_TAPROOT].nTimeout = 1230767999; // December 31, 2008

        // The best chain should have at least this much work.
<<<<<<< HEAD
        // The value is the chain work of the Xaya mainnet chain at height
        // 1'730'000, with best block hash:
        // 1d7b45e30aaa261f63f638d26e78ed198bd8e9f5311b8d68458fb26685714098
        consensus.nMinimumChainWork = uint256S("0x000000000000000000000000000000000000000000c211132e9dd1d3ddaba8c2");

        // By default assume that the signatures in ancestors of this block are valid.
        consensus.defaultAssumeValid = uint256S("0x1d7b45e30aaa261f63f638d26e78ed198bd8e9f5311b8d68458fb26685714098"); // 1'730'000
=======
        // The value is the chain work of the Namecoin mainnet chain at height
        // 530'000, with best block hash:
        // 992d2364a40f7ecc57e518655b99254ca98806a950e6227ad022618c95a75e88
        consensus.nMinimumChainWork = uint256S("0x0000000000000000000000000000000000000000112dfaade470b8d8a00d2ea4");

        // By default assume that the signatures in ancestors of this block are valid.
        consensus.defaultAssumeValid = uint256S("0x992d2364a40f7ecc57e518655b99254ca98806a950e6227ad022618c95a75e88"); // 530'000
>>>>>>> 7e2e35fd

        consensus.nAuxpowChainId = 1829;

        consensus.rules.reset(new Consensus::MainNetConsensus());

        /**
         * The message start string is designed to be unlikely to occur in normal data.
         * The characters are rarely used upper ASCII, not valid as UTF-8, and produce
         * a large 32-bit integer with any alignment.
         */
        pchMessageStart[0] = 0xcc;
        pchMessageStart[1] = 0xbe;
        pchMessageStart[2] = 0xb4;
        pchMessageStart[3] = 0xfe;
        nDefaultPort = 8394;
        nPruneAfterHeight = 100000;
<<<<<<< HEAD
        m_assumed_blockchain_size = 2;
=======
        m_assumed_blockchain_size = 7;
>>>>>>> 7e2e35fd
        m_assumed_chain_state_size = 1;

        genesis = CreateGenesisBlock (1531470713, 482087, 0x1e0ffff0,
                                      pszTimestampMainnet,
                                      uint160S (hexPremineAddressMainnet));
        consensus.hashGenesisBlock = genesis.GetHash();
        assert(consensus.hashGenesisBlock == uint256S("e5062d76e5f50c42f493826ac9920b63a8def2626fd70a5cec707ec47a4c4651"));
        assert(genesis.hashMerkleRoot == uint256S("0827901b75ab43978c3cf20a78baf040faeb0e2eeff3a2c58ab6521a6d46f8fd"));

        vSeeds.emplace_back("seed.xaya.io");
        vSeeds.emplace_back("seed.xaya.domob.eu");

        base58Prefixes[PUBKEY_ADDRESS] = std::vector<unsigned char>(1,28);
        base58Prefixes[SCRIPT_ADDRESS] = std::vector<unsigned char>(1,30);
        base58Prefixes[SECRET_KEY] =     std::vector<unsigned char>(1,130);
        /* FIXME: Update these below.  */
        base58Prefixes[EXT_PUBLIC_KEY] = {0x04, 0x88, 0xB2, 0x1E};
        base58Prefixes[EXT_SECRET_KEY] = {0x04, 0x88, 0xAD, 0xE4};

        bech32_hrp = "chi";

        vFixedSeeds = std::vector<SeedSpec6>(pnSeed6_main, pnSeed6_main + ARRAYLEN(pnSeed6_main));

        fDefaultConsistencyChecks = false;
        fRequireStandard = true;
        m_is_test_chain = false;
        m_is_mockable_chain = false;

        checkpointData = {
            {
                {      0, uint256S("ce46f5f898b38e9c8c5e9ae4047ef5bccc42ec8eca0142202813a625e6dc2656")},
                { 340000, uint256S("e685ccaa62025c5c5075cfee80e498589bd4788614dcbe397e12bf2b8e887e47")},
                {1234000, uint256S("a853c0581c3637726a769b77cadf185e09666742757ef2df00058e876cf25897")},
            }
        };

        chainTxData = ChainTxData{
<<<<<<< HEAD
            // Data from rpc: getchaintxstats 4096 1d7b45e30aaa261f63f638d26e78ed198bd8e9f5311b8d68458fb26685714098
            /* nTime    */ 1586055506,
            /* nTxCount */ 2743196,
            /* dTxRate  */ 0.03584309840404947,
=======
            // Data from RPC: getchaintxstats 4096 992d2364a40f7ecc57e518655b99254ca98806a950e6227ad022618c95a75e88
            /* nTime    */ 1603561382,
            /* nTxCount */ 5454542,
            /* dTxRate  */ 0.006425929433975592,
>>>>>>> 7e2e35fd
        };
    }

    int DefaultCheckNameDB () const override
    {
        return -1;
    }
};

/**
 * Testnet (v3)
 */
class CTestNetParams : public CChainParams {
public:
    CTestNetParams() {
        strNetworkID = CBaseChainParams::TESTNET;
        consensus.signet_blocks = false;
        consensus.signet_challenge.clear();
        consensus.nSubsidyHalvingInterval = 4200000;
        consensus.initialSubsidy = 10 * COIN;
        consensus.BIP16Height = 0;
        consensus.BIP34Height = 1;
        consensus.BIP65Height = 0;
        consensus.BIP66Height = 0;
        consensus.CSVHeight = 1;
        consensus.SegwitHeight = 0;
        consensus.MinBIP9WarningHeight = 2016; // segwit activation height + miner confirmation window
        consensus.MinBIP9WarningHeight = consensus.SegwitHeight + consensus.nMinerConfirmationWindow;
        consensus.powLimitNeoscrypt = uint256S("00000fffffffffffffffffffffffffffffffffffffffffffffffffffffffffff");
        consensus.fPowNoRetargeting = false;
        consensus.nRuleChangeActivationThreshold = 1512; // 75% for testchains
        consensus.nMinerConfirmationWindow = 2016;
        consensus.vDeployments[Consensus::DEPLOYMENT_TESTDUMMY].bit = 28;
        consensus.vDeployments[Consensus::DEPLOYMENT_TESTDUMMY].nStartTime = 1199145601; // January 1, 2008
        consensus.vDeployments[Consensus::DEPLOYMENT_TESTDUMMY].nTimeout = 1230767999; // December 31, 2008

        // Deployment of Taproot (BIPs 340-342)
        consensus.vDeployments[Consensus::DEPLOYMENT_TAPROOT].bit = 2;
        consensus.vDeployments[Consensus::DEPLOYMENT_TAPROOT].nStartTime = 1199145601; // January 1, 2008
        consensus.vDeployments[Consensus::DEPLOYMENT_TAPROOT].nTimeout = 1230767999; // December 31, 2008

        // The value is the chain work of the Xaya testnet chain at height
        // 110'000 with best block hash:
        // 01547d538737e01d81d207e7d2f4c8f2510c6b82f0ee5dd8cd6c26bed5a03d0f
        consensus.nMinimumChainWork = uint256S("0x0000000000000000000000000000000000000000000000000000e59eda1191b9");

        // By default assume that the signatures in ancestors of this block are valid.
        consensus.defaultAssumeValid = uint256S("0x01547d538737e01d81d207e7d2f4c8f2510c6b82f0ee5dd8cd6c26bed5a03d0f"); // 110'000

        consensus.nAuxpowChainId = 1829;

        consensus.rules.reset(new Consensus::TestNetConsensus());

        pchMessageStart[0] = 0xcc;
        pchMessageStart[1] = 0xbf;
        pchMessageStart[2] = 0xb5;
        pchMessageStart[3] = 0xfe;
        nDefaultPort = 18394;
        nPruneAfterHeight = 1000;
        m_assumed_blockchain_size = 1;
        m_assumed_chain_state_size = 1;

        genesis = CreateGenesisBlock (1530623291, 343829, 0x1e0ffff0,
                                      pszTimestampTestnet,
                                      uint160S (hexPremineAddressMainnet));
        consensus.hashGenesisBlock = genesis.GetHash();
        assert(consensus.hashGenesisBlock == uint256S("5195fc01d0e23d70d1f929f21ec55f47e1c6ea1e66fae98ee44cbbc994509bba"));
        assert(genesis.hashMerkleRoot == uint256S("59d1a23342282179e810dff9238a97d07bd8602e3a1ba0efb5f519008541f257"));

        vFixedSeeds.clear();
        vSeeds.clear();
        vSeeds.emplace_back("seed.testnet.xaya.io");
        vSeeds.emplace_back("seed.testnet.xaya.domob.eu");

        base58Prefixes[PUBKEY_ADDRESS] = std::vector<unsigned char>(1,88);
        base58Prefixes[SCRIPT_ADDRESS] = std::vector<unsigned char>(1,90);
        base58Prefixes[SECRET_KEY] =     std::vector<unsigned char>(1,230);
        /* FIXME: Update these below.  */
        base58Prefixes[EXT_PUBLIC_KEY] = {0x04, 0x35, 0x87, 0xCF};
        base58Prefixes[EXT_SECRET_KEY] = {0x04, 0x35, 0x83, 0x94};

        bech32_hrp = "chitn";

        vFixedSeeds = std::vector<SeedSpec6>(pnSeed6_test, pnSeed6_test + ARRAYLEN(pnSeed6_test));

        fDefaultConsistencyChecks = false;
        fRequireStandard = false;
        m_is_test_chain = true;
        m_is_mockable_chain = false;

        checkpointData = {
            {
                {     0, uint256S("3bcc29e821e7fbd374c7460306eb893725d69dbee87c4774cdcd618059b6a578")},
                { 11000, uint256S("57670b799b6645c7776e9fdbd6abff510aaed9790625dd28072d0e87a7fafcf4")},
                { 70000, uint256S("e2c154dc8e223cef271b54174c9d66eaf718378b30977c3df115ded629f3edb1")},
            }
        };

        chainTxData = ChainTxData{
            // Data from rpc: getchaintxstats 4096 01547d538737e01d81d207e7d2f4c8f2510c6b82f0ee5dd8cd6c26bed5a03d0f
            /* nTime    */ 1586091497,
            /* nTxCount */ 113579,
            /* dTxRate  */ 0.002815363095612851,
        };
    }

    int DefaultCheckNameDB () const override
    {
        return -1;
    }
};

/**
 * Signet
 */
class SigNetParams : public CChainParams {
public:
    explicit SigNetParams(const ArgsManager& args) {
        std::vector<uint8_t> bin;
        vSeeds.clear();

        if (!args.IsArgSet("-signetchallenge")) {
            /* FIXME: Adjust the default signet challenge to something else if
               we want to use signet for Namecoin.  */
            bin = ParseHex("512103ad5e0edad18cb1f0fc0d28a3d4f1f3e445640337489abb10404f2d1e086be430210359ef5021964fe22d6f8e05b2463c9540ce96883fe3b278760f048f5189f2e6c452ae");
            //vSeeds.emplace_back("178.128.221.177");

            consensus.nMinimumChainWork = uint256S("0x00000000000000000000000000000000000000000000000000000019fd16269a");
            consensus.defaultAssumeValid = uint256S("0x0000002a1de0f46379358c1fd09906f7ac59adf3712323ed90eb59e4c183c020"); // 9434
            m_assumed_blockchain_size = 1;
            m_assumed_chain_state_size = 0;
            chainTxData = ChainTxData{
                // Data from RPC: getchaintxstats 4096 0000002a1de0f46379358c1fd09906f7ac59adf3712323ed90eb59e4c183c020
                /* nTime    */ 1603986000,
                /* nTxCount */ 9582,
                /* dTxRate  */ 0.00159272030651341,
            };
        } else {
            const auto signet_challenge = args.GetArgs("-signetchallenge");
            if (signet_challenge.size() != 1) {
                throw std::runtime_error(strprintf("%s: -signetchallenge cannot be multiple values.", __func__));
            }
            bin = ParseHex(signet_challenge[0]);

            consensus.nMinimumChainWork = uint256{};
            consensus.defaultAssumeValid = uint256{};
            m_assumed_blockchain_size = 0;
            m_assumed_chain_state_size = 0;
            chainTxData = ChainTxData{
                0,
                0,
                0,
            };
            LogPrintf("Signet with challenge %s\n", signet_challenge[0]);
        }

        if (args.IsArgSet("-signetseednode")) {
            vSeeds = args.GetArgs("-signetseednode");
        }

        strNetworkID = CBaseChainParams::SIGNET;
        consensus.signet_blocks = true;
        consensus.signet_challenge.assign(bin.begin(), bin.end());
        consensus.nSubsidyHalvingInterval = 210000;
        consensus.BIP16Height = 1;
        consensus.BIP34Height = 1;
        consensus.BIP65Height = 1;
        consensus.BIP66Height = 1;
        consensus.CSVHeight = 1;
        consensus.SegwitHeight = 1;
        consensus.fPowNoRetargeting = false;
        consensus.nRuleChangeActivationThreshold = 1916;
        consensus.nMinerConfirmationWindow = 2016;
        consensus.MinBIP9WarningHeight = 0;
        consensus.powLimitNeoscrypt = uint256S("00000fffffffffffffffffffffffffffffffffffffffffffffffffffffffffff");
        consensus.vDeployments[Consensus::DEPLOYMENT_TESTDUMMY].bit = 28;
        consensus.vDeployments[Consensus::DEPLOYMENT_TESTDUMMY].nStartTime = 1199145601; // January 1, 2008
        consensus.vDeployments[Consensus::DEPLOYMENT_TESTDUMMY].nTimeout = 1230767999; // December 31, 2008

        // Activation of Taproot (BIPs 340-342)
        consensus.vDeployments[Consensus::DEPLOYMENT_TAPROOT].bit = 2;
        consensus.vDeployments[Consensus::DEPLOYMENT_TAPROOT].nStartTime = Consensus::BIP9Deployment::ALWAYS_ACTIVE;
        consensus.vDeployments[Consensus::DEPLOYMENT_TAPROOT].nTimeout = Consensus::BIP9Deployment::NO_TIMEOUT;

        consensus.nAuxpowChainId = 1829;

        consensus.rules.reset(new Consensus::TestNetConsensus());

        // message start is defined as the first 4 bytes of the sha256d of the block script
        CHashWriter h(SER_DISK, 0);
        h << consensus.signet_challenge;
        uint256 hash = h.GetHash();
        memcpy(pchMessageStart, hash.begin(), 4);

        nDefaultPort = 38394;
        nPruneAfterHeight = 1000;

        genesis = CreateGenesisBlock (1601286749, 534547, 0x1e0ffff0,
                                      pszTimestampTestnet,
                                      uint160S (hexPremineAddressMainnet));
        consensus.hashGenesisBlock = genesis.GetHash();
        assert(consensus.hashGenesisBlock == uint256S("0x8d5223e215a03970bb3d3bc511a0d9a003e03cbc973289611ca6e0e617f57ccf"));
        assert(genesis.hashMerkleRoot == uint256S("0x59d1a23342282179e810dff9238a97d07bd8602e3a1ba0efb5f519008541f257"));

        vFixedSeeds.clear();

        base58Prefixes[PUBKEY_ADDRESS] = std::vector<unsigned char>(1,111);
        base58Prefixes[SCRIPT_ADDRESS] = std::vector<unsigned char>(1,196);
        base58Prefixes[SECRET_KEY] =     std::vector<unsigned char>(1,239);
        base58Prefixes[EXT_PUBLIC_KEY] = {0x04, 0x35, 0x87, 0xCF};
        base58Prefixes[EXT_SECRET_KEY] = {0x04, 0x35, 0x83, 0x94};

        bech32_hrp = "tb";

        fDefaultConsistencyChecks = false;
        fRequireStandard = true;
        m_is_test_chain = true;
        m_is_mockable_chain = false;
    }

    int DefaultCheckNameDB () const override
    {
        return -1;
    }
};

/**
 * Regression test
 */
class CRegTestParams : public CChainParams {
public:
    explicit CRegTestParams(const ArgsManager& args) {
        strNetworkID =  CBaseChainParams::REGTEST;
        consensus.signet_blocks = false;
        consensus.signet_challenge.clear();
        consensus.nSubsidyHalvingInterval = 150;
        // The subsidy for regtest net is kept same as upstream Bitcoin, so
        // that we don't have to update many of the tests unnecessarily.
        consensus.initialSubsidy = 50 * COIN;
        consensus.BIP16Height = 0;
        consensus.BIP34Height = 500; // BIP34 activated on regtest (Used in functional tests)
        consensus.BIP65Height = 1351; // BIP65 activated on regtest (Used in functional tests)
        consensus.BIP66Height = 1251; // BIP66 activated on regtest (Used in functional tests)
        consensus.CSVHeight = 432; // CSV activated on regtest (Used in rpc activation tests)
        consensus.SegwitHeight = 0; // SEGWIT is always activated on regtest unless overridden
        consensus.MinBIP9WarningHeight = 0;
        consensus.powLimitNeoscrypt = uint256S("7fffffffffffffffffffffffffffffffffffffffffffffffffffffffffffffff");
        consensus.fPowNoRetargeting = true;
        consensus.nRuleChangeActivationThreshold = 108; // 75% for testchains
        consensus.nMinerConfirmationWindow = 144; // Faster than normal for regtest (144 instead of 2016)
        consensus.vDeployments[Consensus::DEPLOYMENT_TESTDUMMY].bit = 28;
        consensus.vDeployments[Consensus::DEPLOYMENT_TESTDUMMY].nStartTime = 0;
        consensus.vDeployments[Consensus::DEPLOYMENT_TESTDUMMY].nTimeout = Consensus::BIP9Deployment::NO_TIMEOUT;
        consensus.vDeployments[Consensus::DEPLOYMENT_TAPROOT].bit = 2;
        consensus.vDeployments[Consensus::DEPLOYMENT_TAPROOT].nStartTime = Consensus::BIP9Deployment::ALWAYS_ACTIVE;
        consensus.vDeployments[Consensus::DEPLOYMENT_TAPROOT].nTimeout = Consensus::BIP9Deployment::NO_TIMEOUT;

        consensus.nMinimumChainWork = uint256{};
        consensus.defaultAssumeValid = uint256{};

        consensus.nAuxpowChainId = 1829;

        consensus.rules.reset(new Consensus::RegTestConsensus());

        pchMessageStart[0] = 0xcc;
        pchMessageStart[1] = 0xbf;
        pchMessageStart[2] = 0xb5;
        pchMessageStart[3] = 0xda;
        nDefaultPort = 18495;
        nPruneAfterHeight = 1000;
        m_assumed_blockchain_size = 0;
        m_assumed_chain_state_size = 0;

        UpdateActivationParametersFromArgs(args);

        genesis = CreateGenesisBlock (1300000000, 0, 0x207fffff,
                                      pszTimestampTestnet,
                                      uint160S (hexPremineAddressRegtest));
        consensus.hashGenesisBlock = genesis.GetHash();
        assert(consensus.hashGenesisBlock == uint256S("6f750b36d22f1dc3d0a6e483af45301022646dfc3b3ba2187865f5a7d6d83ab1"));
        assert(genesis.hashMerkleRoot == uint256S("9f96a4c275320aaf6386652444be5baade11e2f9f40221a98b968ae5c32dd55a"));

        vFixedSeeds.clear(); //!< Regtest mode doesn't have any fixed seeds.
        vSeeds.clear();      //!< Regtest mode doesn't have any DNS seeds.

        fDefaultConsistencyChecks = true;
        fRequireStandard = true;
        m_is_test_chain = true;
        m_is_mockable_chain = true;

        checkpointData = {
            {
                {0, uint256S("18042820e8a9f538e77e93c500768e5be76720383cd17e9b419916d8f356c619")},
            }
        };

        chainTxData = ChainTxData{
            0,
            0,
            0
        };

        base58Prefixes[PUBKEY_ADDRESS] = std::vector<unsigned char>(1,88);
        base58Prefixes[SCRIPT_ADDRESS] = std::vector<unsigned char>(1,90);
        base58Prefixes[SECRET_KEY] =     std::vector<unsigned char>(1,230);
        base58Prefixes[EXT_PUBLIC_KEY] = {0x04, 0x35, 0x87, 0xCF};
        base58Prefixes[EXT_SECRET_KEY] = {0x04, 0x35, 0x83, 0x94};

        bech32_hrp = "chirt";
    }

    int DefaultCheckNameDB () const override
    {
        return 0;
    }

    /**
     * Allows modifying the Version Bits regtest parameters.
     */
    void UpdateVersionBitsParameters(Consensus::DeploymentPos d, int64_t nStartTime, int64_t nTimeout)
    {
        consensus.vDeployments[d].nStartTime = nStartTime;
        consensus.vDeployments[d].nTimeout = nTimeout;
    }
    void UpdateActivationParametersFromArgs(const ArgsManager& args);
};

void CRegTestParams::UpdateActivationParametersFromArgs(const ArgsManager& args)
{
    if (args.IsArgSet("-bip16height")) {
        int64_t height = args.GetArg("-bip16height", consensus.BIP16Height);
        if (height < -1 || height >= std::numeric_limits<int>::max()) {
            throw std::runtime_error(strprintf("Activation height %ld for BIP16 is out of valid range. Use -1 to disable BIP16.", height));
        } else if (height == -1) {
            LogPrintf("BIP16 disabled for testing\n");
            height = std::numeric_limits<int>::max();
        }
        consensus.BIP16Height = static_cast<int>(height);
    }
    if (args.IsArgSet("-segwitheight")) {
        int64_t height = args.GetArg("-segwitheight", consensus.SegwitHeight);
        if (height < -1 || height >= std::numeric_limits<int>::max()) {
            throw std::runtime_error(strprintf("Activation height %ld for segwit is out of valid range. Use -1 to disable segwit.", height));
        } else if (height == -1) {
            LogPrintf("Segwit disabled for testing\n");
            height = std::numeric_limits<int>::max();
        }
        consensus.SegwitHeight = static_cast<int>(height);
    }

    if (!args.IsArgSet("-vbparams")) return;

    for (const std::string& strDeployment : args.GetArgs("-vbparams")) {
        std::vector<std::string> vDeploymentParams;
        boost::split(vDeploymentParams, strDeployment, boost::is_any_of(":"));
        if (vDeploymentParams.size() != 3) {
            throw std::runtime_error("Version bits parameters malformed, expecting deployment:start:end");
        }
        int64_t nStartTime, nTimeout;
        if (!ParseInt64(vDeploymentParams[1], &nStartTime)) {
            throw std::runtime_error(strprintf("Invalid nStartTime (%s)", vDeploymentParams[1]));
        }
        if (!ParseInt64(vDeploymentParams[2], &nTimeout)) {
            throw std::runtime_error(strprintf("Invalid nTimeout (%s)", vDeploymentParams[2]));
        }
        bool found = false;
        for (int j=0; j < (int)Consensus::MAX_VERSION_BITS_DEPLOYMENTS; ++j) {
            if (vDeploymentParams[0] == VersionBitsDeploymentInfo[j].name) {
                UpdateVersionBitsParameters(Consensus::DeploymentPos(j), nStartTime, nTimeout);
                found = true;
                LogPrintf("Setting version bits activation parameters for %s to start=%ld, timeout=%ld\n", vDeploymentParams[0], nStartTime, nTimeout);
                break;
            }
        }
        if (!found) {
            throw std::runtime_error(strprintf("Invalid deployment (%s)", vDeploymentParams[0]));
        }
    }
}

static std::unique_ptr<const CChainParams> globalChainParams;

const CChainParams &Params() {
    assert(globalChainParams);
    return *globalChainParams;
}

std::unique_ptr<const CChainParams> CreateChainParams(const ArgsManager& args, const std::string& chain)
{
    if (chain == CBaseChainParams::MAIN) {
        return std::unique_ptr<CChainParams>(new CMainParams());
    } else if (chain == CBaseChainParams::TESTNET) {
        return std::unique_ptr<CChainParams>(new CTestNetParams());
    } else if (chain == CBaseChainParams::SIGNET) {
        return std::unique_ptr<CChainParams>(new SigNetParams(args));
    } else if (chain == CBaseChainParams::REGTEST) {
        return std::unique_ptr<CChainParams>(new CRegTestParams(args));
    }
    throw std::runtime_error(strprintf("%s: Unknown chain %s.", __func__, chain));
}

void SelectParams(const std::string& network)
{
    SelectBaseParams(network);
    globalChainParams = CreateChainParams(gArgs, network);
}

int64_t
AvgTargetSpacing (const Consensus::Params& params, const unsigned height)
{
  /* The average target spacing for any block (all algorithms combined) is
     computed by dividing some common multiple timespan of all spacings
     by the number of blocks expected (all algorithms together) in that
     time span.

     The numerator is simply the product of all block times, while the
     denominator is a sum of products that just excludes the current
     algorithm (i.e. of all (N-1) tuples selected from the N algorithm
     block times).  */
  int64_t numer = 1;
  int64_t denom = 0;
  for (const PowAlgo algo : {PowAlgo::SHA256D, PowAlgo::NEOSCRYPT})
    {
      const int64_t spacing = params.rules->GetTargetSpacing(algo, height);

      /* Multiply all previous added block counts by this target spacing.  */
      denom *= spacing;

      /* Add the number of blocks for the current algorithm to the denominator.
         This starts off with the product of all already-processed algorithms
         (excluding the current one), and will be multiplied later on by
         the still-to-be-processed ones (in the line above).  */
      denom += numer;

      /* The numerator is the product of all spacings.  */
      numer *= spacing;
    }

  assert (denom > 0);
  assert (numer % denom == 0);
  return numer / denom;
}<|MERGE_RESOLUTION|>--- conflicted
+++ resolved
@@ -192,23 +192,13 @@
         consensus.vDeployments[Consensus::DEPLOYMENT_TAPROOT].nTimeout = 1230767999; // December 31, 2008
 
         // The best chain should have at least this much work.
-<<<<<<< HEAD
         // The value is the chain work of the Xaya mainnet chain at height
-        // 1'730'000, with best block hash:
-        // 1d7b45e30aaa261f63f638d26e78ed198bd8e9f5311b8d68458fb26685714098
-        consensus.nMinimumChainWork = uint256S("0x000000000000000000000000000000000000000000c211132e9dd1d3ddaba8c2");
+        // 2'300'000, with best block hash:
+        // 97ab9dc4f83b8aecc050162b185409ff90988b3b8d5163fe996d54ddbba0d855
+        consensus.nMinimumChainWork = uint256S("0x000000000000000000000000000000000000000001598e1cf0ec4b254784c950");
 
         // By default assume that the signatures in ancestors of this block are valid.
-        consensus.defaultAssumeValid = uint256S("0x1d7b45e30aaa261f63f638d26e78ed198bd8e9f5311b8d68458fb26685714098"); // 1'730'000
-=======
-        // The value is the chain work of the Namecoin mainnet chain at height
-        // 530'000, with best block hash:
-        // 992d2364a40f7ecc57e518655b99254ca98806a950e6227ad022618c95a75e88
-        consensus.nMinimumChainWork = uint256S("0x0000000000000000000000000000000000000000112dfaade470b8d8a00d2ea4");
-
-        // By default assume that the signatures in ancestors of this block are valid.
-        consensus.defaultAssumeValid = uint256S("0x992d2364a40f7ecc57e518655b99254ca98806a950e6227ad022618c95a75e88"); // 530'000
->>>>>>> 7e2e35fd
+        consensus.defaultAssumeValid = uint256S("0x97ab9dc4f83b8aecc050162b185409ff90988b3b8d5163fe996d54ddbba0d855"); // 2'300'000
 
         consensus.nAuxpowChainId = 1829;
 
@@ -225,11 +215,7 @@
         pchMessageStart[3] = 0xfe;
         nDefaultPort = 8394;
         nPruneAfterHeight = 100000;
-<<<<<<< HEAD
-        m_assumed_blockchain_size = 2;
-=======
-        m_assumed_blockchain_size = 7;
->>>>>>> 7e2e35fd
+        m_assumed_blockchain_size = 4;
         m_assumed_chain_state_size = 1;
 
         genesis = CreateGenesisBlock (1531470713, 482087, 0x1e0ffff0,
@@ -267,17 +253,10 @@
         };
 
         chainTxData = ChainTxData{
-<<<<<<< HEAD
-            // Data from rpc: getchaintxstats 4096 1d7b45e30aaa261f63f638d26e78ed198bd8e9f5311b8d68458fb26685714098
-            /* nTime    */ 1586055506,
-            /* nTxCount */ 2743196,
-            /* dTxRate  */ 0.03584309840404947,
-=======
-            // Data from RPC: getchaintxstats 4096 992d2364a40f7ecc57e518655b99254ca98806a950e6227ad022618c95a75e88
-            /* nTime    */ 1603561382,
-            /* nTxCount */ 5454542,
-            /* dTxRate  */ 0.006425929433975592,
->>>>>>> 7e2e35fd
+            // Data from RPC: getchaintxstats 4096 97ab9dc4f83b8aecc050162b185409ff90988b3b8d5163fe996d54ddbba0d855
+            /* nTime    */ 1604028972,
+            /* nTxCount */ 3660164,
+            /* dTxRate  */ 0.0356996179745678,
         };
     }
 
