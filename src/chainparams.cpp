--- conflicted
+++ resolved
@@ -177,13 +177,8 @@
         consensus.MinBIP9WarningHeight = 2016; // segwit activation height + miner confirmation window
         consensus.powLimitNeoscrypt = uint256S("00000fffffffffffffffffffffffffffffffffffffffffffffffffffffffffff");
         consensus.fPowNoRetargeting = false;
-<<<<<<< HEAD
-        consensus.nRuleChangeActivationThreshold = 1916; // 95% of 2016
-        consensus.nMinerConfirmationWindow = 2016;
-=======
         consensus.nRuleChangeActivationThreshold = 1815; // 90% of 2016
         consensus.nMinerConfirmationWindow = 2016; // nPowTargetTimespan / nPowTargetSpacing
->>>>>>> 52ce5d9c
         consensus.vDeployments[Consensus::DEPLOYMENT_TESTDUMMY].bit = 28;
         consensus.vDeployments[Consensus::DEPLOYMENT_TESTDUMMY].nStartTime = Consensus::BIP9Deployment::NEVER_ACTIVE;
         consensus.vDeployments[Consensus::DEPLOYMENT_TESTDUMMY].nTimeout = Consensus::BIP9Deployment::NO_TIMEOUT;
