// Copyright (c) 2009-2010 Satoshi Nakamoto
// Copyright (c) 2009-2020 The Bitcoin Core developers
// Distributed under the MIT software license, see the accompanying
// file COPYING or http://www.opensource.org/licenses/mit-license.php.

#ifndef BITCOIN_TXMEMPOOL_H
#define BITCOIN_TXMEMPOOL_H

#include <atomic>
#include <map>
#include <optional>
#include <set>
#include <string>
#include <utility>
#include <vector>

#include <coins.h>
#include <consensus/amount.h>
#include <indirectmap.h>
#include <names/mempool.h>
#include <policy/feerate.h>
#include <policy/packages.h>
#include <primitives/transaction.h>
#include <random.h>
#include <sync.h>
#include <script/names.h>
#include <util/epochguard.h>
#include <util/hasher.h>

#include <boost/multi_index_container.hpp>
#include <boost/multi_index/hashed_index.hpp>
#include <boost/multi_index/ordered_index.hpp>
#include <boost/multi_index/sequenced_index.hpp>

class CBlockIndex;
class CChainState;
extern RecursiveMutex cs_main;

/** Fake height value used in Coin to signify they are only in the memory pool (since 0.8) */
static const uint32_t MEMPOOL_HEIGHT = 0x7FFFFFFF;

struct LockPoints {
    // Will be set to the blockchain height and median time past
    // values that would be necessary to satisfy all relative locktime
    // constraints (BIP68) of this tx given our view of block chain history
    int height{0};
    int64_t time{0};
    // As long as the current chain descends from the highest height block
    // containing one of the inputs used in the calculation, then the cached
    // values are still valid even after a reorg.
    CBlockIndex* maxInputBlock{nullptr};
};

struct CompareIteratorByHash {
    // SFINAE for T where T is either a pointer type (e.g., a txiter) or a reference_wrapper<T>
    // (e.g. a wrapped CTxMemPoolEntry&)
    template <typename T>
    bool operator()(const std::reference_wrapper<T>& a, const std::reference_wrapper<T>& b) const
    {
        return a.get().GetTx().GetHash() < b.get().GetTx().GetHash();
    }
    template <typename T>
    bool operator()(const T& a, const T& b) const
    {
        return a->GetTx().GetHash() < b->GetTx().GetHash();
    }
};

/** \class CTxMemPoolEntry
 *
 * CTxMemPoolEntry stores data about the corresponding transaction, as well
 * as data about all in-mempool transactions that depend on the transaction
 * ("descendant" transactions).
 *
 * When a new entry is added to the mempool, we update the descendant state
 * (nCountWithDescendants, nSizeWithDescendants, and nModFeesWithDescendants) for
 * all ancestors of the newly added transaction.
 *
 */

class CTxMemPoolEntry
{
public:
    typedef std::reference_wrapper<const CTxMemPoolEntry> CTxMemPoolEntryRef;
    // two aliases, should the types ever diverge
    typedef std::set<CTxMemPoolEntryRef, CompareIteratorByHash> Parents;
    typedef std::set<CTxMemPoolEntryRef, CompareIteratorByHash> Children;

private:
    const CTransactionRef tx;
    mutable Parents m_parents;
    mutable Children m_children;
    const CAmount nFee;             //!< Cached to avoid expensive parent-transaction lookups
    const size_t nTxWeight;         //!< ... and avoid recomputing tx weight (also used for GetTxSize())
    const size_t nUsageSize;        //!< ... and total memory usage
    const int64_t nTime;            //!< Local time when entering the mempool
    const unsigned int entryHeight; //!< Chain height when entering the mempool
    const bool spendsCoinbase;      //!< keep track of transactions that spend a coinbase
    const int64_t sigOpCost;        //!< Total sigop cost
    int64_t feeDelta{0};            //!< Used for determining the priority of the transaction for mining in a block
    LockPoints lockPoints;     //!< Track the height and time at which tx was final

    // Information about descendants of this transaction that are in the
    // mempool; if we remove this transaction we must remove all of these
    // descendants as well.
    uint64_t nCountWithDescendants{1}; //!< number of descendant transactions
    uint64_t nSizeWithDescendants;   //!< ... and size
    CAmount nModFeesWithDescendants; //!< ... and total fees (all including us)

    // Analogous statistics for ancestor transactions
    uint64_t nCountWithAncestors{1};
    uint64_t nSizeWithAncestors;
    CAmount nModFeesWithAncestors;
    int64_t nSigOpCostWithAncestors;

    /* Cache name operation (if any) performed by this tx.  */
    CNameScript nameOp;

public:
    CTxMemPoolEntry(const CTransactionRef& tx, CAmount fee,
                    int64_t time, unsigned int entry_height,
                    bool spends_coinbase,
                    int64_t sigops_cost, LockPoints lp);

    const CTransaction& GetTx() const { return *this->tx; }
    CTransactionRef GetSharedTx() const { return this->tx; }
    const CAmount& GetFee() const { return nFee; }
    size_t GetTxSize() const;
    size_t GetTxWeight() const { return nTxWeight; }
    std::chrono::seconds GetTime() const { return std::chrono::seconds{nTime}; }
    unsigned int GetHeight() const { return entryHeight; }
    int64_t GetSigOpCost() const { return sigOpCost; }
    int64_t GetModifiedFee() const { return nFee + feeDelta; }
    size_t DynamicMemoryUsage() const { return nUsageSize; }
    const LockPoints& GetLockPoints() const { return lockPoints; }

    // Adjusts the descendant state.
    void UpdateDescendantState(int64_t modifySize, CAmount modifyFee, int64_t modifyCount);
    // Adjusts the ancestor state
    void UpdateAncestorState(int64_t modifySize, CAmount modifyFee, int64_t modifyCount, int64_t modifySigOps);
    // Updates the fee delta used for mining priority score, and the
    // modified fees with descendants.
    void UpdateFeeDelta(int64_t feeDelta);
    // Update the LockPoints after a reorg
    void UpdateLockPoints(const LockPoints& lp);

    uint64_t GetCountWithDescendants() const { return nCountWithDescendants; }
    uint64_t GetSizeWithDescendants() const { return nSizeWithDescendants; }
    CAmount GetModFeesWithDescendants() const { return nModFeesWithDescendants; }

    bool GetSpendsCoinbase() const { return spendsCoinbase; }

    uint64_t GetCountWithAncestors() const { return nCountWithAncestors; }
    uint64_t GetSizeWithAncestors() const { return nSizeWithAncestors; }
    CAmount GetModFeesWithAncestors() const { return nModFeesWithAncestors; }
    int64_t GetSigOpCostWithAncestors() const { return nSigOpCostWithAncestors; }

    const Parents& GetMemPoolParentsConst() const { return m_parents; }
    const Children& GetMemPoolChildrenConst() const { return m_children; }
    Parents& GetMemPoolParents() const { return m_parents; }
    Children& GetMemPoolChildren() const { return m_children; }

    inline bool
    isNameNew() const
    {
        return nameOp.isNameOp() && nameOp.getNameOp() == OP_NAME_NEW;
    }
    inline bool
    isNameRegistration() const
    {
        return nameOp.isNameOp() && nameOp.getNameOp() == OP_NAME_FIRSTUPDATE;
    }
    inline bool
    isNameUpdate() const
    {
        return nameOp.isNameOp() && nameOp.getNameOp() == OP_NAME_UPDATE;
    }
    inline const valtype&
    getNameNewHash() const
    {
        return nameOp.getOpHash();
    }
    inline const valtype&
    getName() const
    {
        return nameOp.getOpName();
    }

    mutable size_t vTxHashesIdx; //!< Index in mempool's vTxHashes
    mutable Epoch::Marker m_epoch_marker; //!< epoch when last touched, useful for graph algorithms
};

// Helpers for modifying CTxMemPool::mapTx, which is a boost multi_index.
struct update_descendant_state
{
    update_descendant_state(int64_t _modifySize, CAmount _modifyFee, int64_t _modifyCount) :
        modifySize(_modifySize), modifyFee(_modifyFee), modifyCount(_modifyCount)
    {}

    void operator() (CTxMemPoolEntry &e)
        { e.UpdateDescendantState(modifySize, modifyFee, modifyCount); }

    private:
        int64_t modifySize;
        CAmount modifyFee;
        int64_t modifyCount;
};

struct update_ancestor_state
{
    update_ancestor_state(int64_t _modifySize, CAmount _modifyFee, int64_t _modifyCount, int64_t _modifySigOpsCost) :
        modifySize(_modifySize), modifyFee(_modifyFee), modifyCount(_modifyCount), modifySigOpsCost(_modifySigOpsCost)
    {}

    void operator() (CTxMemPoolEntry &e)
        { e.UpdateAncestorState(modifySize, modifyFee, modifyCount, modifySigOpsCost); }

    private:
        int64_t modifySize;
        CAmount modifyFee;
        int64_t modifyCount;
        int64_t modifySigOpsCost;
};

struct update_fee_delta
{
    explicit update_fee_delta(int64_t _feeDelta) : feeDelta(_feeDelta) { }

    void operator() (CTxMemPoolEntry &e) { e.UpdateFeeDelta(feeDelta); }

private:
    int64_t feeDelta;
};

struct update_lock_points
{
    explicit update_lock_points(const LockPoints& _lp) : lp(_lp) { }

    void operator() (CTxMemPoolEntry &e) { e.UpdateLockPoints(lp); }

private:
    const LockPoints& lp;
};

// extracts a transaction hash from CTxMemPoolEntry or CTransactionRef
struct mempoolentry_txid
{
    typedef uint256 result_type;
    result_type operator() (const CTxMemPoolEntry &entry) const
    {
        return entry.GetTx().GetHash();
    }

    result_type operator() (const CTransactionRef& tx) const
    {
        return tx->GetHash();
    }
};

// extracts a transaction witness-hash from CTxMemPoolEntry or CTransactionRef
struct mempoolentry_wtxid
{
    typedef uint256 result_type;
    result_type operator() (const CTxMemPoolEntry &entry) const
    {
        return entry.GetTx().GetWitnessHash();
    }

    result_type operator() (const CTransactionRef& tx) const
    {
        return tx->GetWitnessHash();
    }
};


/** \class CompareTxMemPoolEntryByDescendantScore
 *
 *  Sort an entry by max(score/size of entry's tx, score/size with all descendants).
 */
class CompareTxMemPoolEntryByDescendantScore
{
public:
    bool operator()(const CTxMemPoolEntry& a, const CTxMemPoolEntry& b) const
    {
        double a_mod_fee, a_size, b_mod_fee, b_size;

        GetModFeeAndSize(a, a_mod_fee, a_size);
        GetModFeeAndSize(b, b_mod_fee, b_size);

        // Avoid division by rewriting (a/b > c/d) as (a*d > c*b).
        double f1 = a_mod_fee * b_size;
        double f2 = a_size * b_mod_fee;

        if (f1 == f2) {
            return a.GetTime() >= b.GetTime();
        }
        return f1 < f2;
    }

    // Return the fee/size we're using for sorting this entry.
    void GetModFeeAndSize(const CTxMemPoolEntry &a, double &mod_fee, double &size) const
    {
        // Compare feerate with descendants to feerate of the transaction, and
        // return the fee/size for the max.
        double f1 = (double)a.GetModifiedFee() * a.GetSizeWithDescendants();
        double f2 = (double)a.GetModFeesWithDescendants() * a.GetTxSize();

        if (f2 > f1) {
            mod_fee = a.GetModFeesWithDescendants();
            size = a.GetSizeWithDescendants();
        } else {
            mod_fee = a.GetModifiedFee();
            size = a.GetTxSize();
        }
    }
};

/** \class CompareTxMemPoolEntryByScore
 *
 *  Sort by feerate of entry (fee/size) in descending order
 *  This is only used for transaction relay, so we use GetFee()
 *  instead of GetModifiedFee() to avoid leaking prioritization
 *  information via the sort order.
 */
class CompareTxMemPoolEntryByScore
{
public:
    bool operator()(const CTxMemPoolEntry& a, const CTxMemPoolEntry& b) const
    {
        double f1 = (double)a.GetFee() * b.GetTxSize();
        double f2 = (double)b.GetFee() * a.GetTxSize();
        if (f1 == f2) {
            return b.GetTx().GetHash() < a.GetTx().GetHash();
        }
        return f1 > f2;
    }
};

class CompareTxMemPoolEntryByEntryTime
{
public:
    bool operator()(const CTxMemPoolEntry& a, const CTxMemPoolEntry& b) const
    {
        return a.GetTime() < b.GetTime();
    }
};

/** \class CompareTxMemPoolEntryByAncestorScore
 *
 *  Sort an entry by min(score/size of entry's tx, score/size with all ancestors).
 */
class CompareTxMemPoolEntryByAncestorFee
{
public:
    template<typename T>
    bool operator()(const T& a, const T& b) const
    {
        double a_mod_fee, a_size, b_mod_fee, b_size;

        GetModFeeAndSize(a, a_mod_fee, a_size);
        GetModFeeAndSize(b, b_mod_fee, b_size);

        // Avoid division by rewriting (a/b > c/d) as (a*d > c*b).
        double f1 = a_mod_fee * b_size;
        double f2 = a_size * b_mod_fee;

        if (f1 == f2) {
            return a.GetTx().GetHash() < b.GetTx().GetHash();
        }
        return f1 > f2;
    }

    // Return the fee/size we're using for sorting this entry.
    template <typename T>
    void GetModFeeAndSize(const T &a, double &mod_fee, double &size) const
    {
        // Compare feerate with ancestors to feerate of the transaction, and
        // return the fee/size for the min.
        double f1 = (double)a.GetModifiedFee() * a.GetSizeWithAncestors();
        double f2 = (double)a.GetModFeesWithAncestors() * a.GetTxSize();

        if (f1 > f2) {
            mod_fee = a.GetModFeesWithAncestors();
            size = a.GetSizeWithAncestors();
        } else {
            mod_fee = a.GetModifiedFee();
            size = a.GetTxSize();
        }
    }
};

// Multi_index tag names
struct descendant_score {};
struct entry_time {};
struct ancestor_score {};
struct index_by_wtxid {};

class CBlockPolicyEstimator;

/**
 * Information about a mempool transaction.
 */
struct TxMempoolInfo
{
    /** The transaction itself */
    CTransactionRef tx;

    /** Time the transaction entered the mempool. */
    std::chrono::seconds m_time;

    /** Fee of the transaction. */
    CAmount fee;

    /** Virtual size of the transaction. */
    size_t vsize;

    /** The fee delta. */
    int64_t nFeeDelta;
};

/** Reason why a transaction was removed from the mempool,
 * this is passed to the notification signal.
 */
enum class MemPoolRemovalReason {
    EXPIRY,      //!< Expired from mempool
    SIZELIMIT,   //!< Removed in size limiting
    REORG,       //!< Removed for reorganization
    BLOCK,       //!< Removed for block
    CONFLICT,    //!< Removed for conflict with in-block transaction
    NAME_CONFLICT, //! Removed due to a name-operation conflict
    REPLACED,    //!< Removed for replacement
};

/**
 * CTxMemPool stores valid-according-to-the-current-best-chain transactions
 * that may be included in the next block.
 *
 * Transactions are added when they are seen on the network (or created by the
 * local node), but not all transactions seen are added to the pool. For
 * example, the following new transactions will not be added to the mempool:
 * - a transaction which doesn't meet the minimum fee requirements.
 * - a new transaction that double-spends an input of a transaction already in
 * the pool where the new transaction does not meet the Replace-By-Fee
 * requirements as defined in BIP 125.
 * - a non-standard transaction.
 *
 * CTxMemPool::mapTx, and CTxMemPoolEntry bookkeeping:
 *
 * mapTx is a boost::multi_index that sorts the mempool on 5 criteria:
 * - transaction hash (txid)
 * - witness-transaction hash (wtxid)
 * - descendant feerate [we use max(feerate of tx, feerate of tx with all descendants)]
 * - time in mempool
 * - ancestor feerate [we use min(feerate of tx, feerate of tx with all unconfirmed ancestors)]
 *
 * Note: the term "descendant" refers to in-mempool transactions that depend on
 * this one, while "ancestor" refers to in-mempool transactions that a given
 * transaction depends on.
 *
 * In order for the feerate sort to remain correct, we must update transactions
 * in the mempool when new descendants arrive.  To facilitate this, we track
 * the set of in-mempool direct parents and direct children in mapLinks.  Within
 * each CTxMemPoolEntry, we track the size and fees of all descendants.
 *
 * Usually when a new transaction is added to the mempool, it has no in-mempool
 * children (because any such children would be an orphan).  So in
 * addUnchecked(), we:
 * - update a new entry's setMemPoolParents to include all in-mempool parents
 * - update the new entry's direct parents to include the new tx as a child
 * - update all ancestors of the transaction to include the new tx's size/fee
 *
 * When a transaction is removed from the mempool, we must:
 * - update all in-mempool parents to not track the tx in setMemPoolChildren
 * - update all ancestors to not include the tx's size/fees in descendant state
 * - update all in-mempool children to not include it as a parent
 *
 * These happen in UpdateForRemoveFromMempool().  (Note that when removing a
 * transaction along with its descendants, we must calculate that set of
 * transactions to be removed before doing the removal, or else the mempool can
 * be in an inconsistent state where it's impossible to walk the ancestors of
 * a transaction.)
 *
 * In the event of a reorg, the assumption that a newly added tx has no
 * in-mempool children is false.  In particular, the mempool is in an
 * inconsistent state while new transactions are being added, because there may
 * be descendant transactions of a tx coming from a disconnected block that are
 * unreachable from just looking at transactions in the mempool (the linking
 * transactions may also be in the disconnected block, waiting to be added).
 * Because of this, there's not much benefit in trying to search for in-mempool
 * children in addUnchecked().  Instead, in the special case of transactions
 * being added from a disconnected block, we require the caller to clean up the
 * state, to account for in-mempool, out-of-block descendants for all the
 * in-block transactions by calling UpdateTransactionsFromBlock().  Note that
 * until this is called, the mempool state is not consistent, and in particular
 * mapLinks may not be correct (and therefore functions like
 * CalculateMemPoolAncestors() and CalculateDescendants() that rely
 * on them to walk the mempool are not generally safe to use).
 *
 * Computational limits:
 *
 * Updating all in-mempool ancestors of a newly added transaction can be slow,
 * if no bound exists on how many in-mempool ancestors there may be.
 * CalculateMemPoolAncestors() takes configurable limits that are designed to
 * prevent these calculations from being too CPU intensive.
 *
 */
class CTxMemPool
{
protected:
    const int m_check_ratio; //!< Value n means that 1 times in n we check.
    std::atomic<unsigned int> nTransactionsUpdated{0}; //!< Used by getblocktemplate to trigger CreateNewBlock() invocation
    CBlockPolicyEstimator* const minerPolicyEstimator;

    uint64_t totalTxSize GUARDED_BY(cs);      //!< sum of all mempool tx's virtual sizes. Differs from serialized tx size since witness data is discounted. Defined in BIP 141.
    CAmount m_total_fee GUARDED_BY(cs);       //!< sum of all mempool tx's fees (NOT modified fee)
    uint64_t cachedInnerUsage GUARDED_BY(cs); //!< sum of dynamic memory usage of all the map elements (NOT the maps themselves)

    mutable int64_t lastRollingFeeUpdate GUARDED_BY(cs);
    mutable bool blockSinceLastRollingFeeBump GUARDED_BY(cs);
    mutable double rollingMinimumFeeRate GUARDED_BY(cs); //!< minimum fee to get into the pool, decreases exponentially
    mutable Epoch m_epoch GUARDED_BY(cs);

    // In-memory counter for external mempool tracking purposes.
    // This number is incremented once every time a transaction
    // is added or removed from the mempool for any reason.
    mutable uint64_t m_sequence_number GUARDED_BY(cs){1};

    /** Name-related mempool data.  */
    CNameMemPool names;

    void trackPackageRemoved(const CFeeRate& rate) EXCLUSIVE_LOCKS_REQUIRED(cs);

    bool m_is_loaded GUARDED_BY(cs){false};

public:

    static const int ROLLING_FEE_HALFLIFE = 60 * 60 * 12; // public only for testing

    typedef boost::multi_index_container<
        CTxMemPoolEntry,
        boost::multi_index::indexed_by<
            // sorted by txid
            boost::multi_index::hashed_unique<mempoolentry_txid, SaltedTxidHasher>,
            // sorted by wtxid
            boost::multi_index::hashed_unique<
                boost::multi_index::tag<index_by_wtxid>,
                mempoolentry_wtxid,
                SaltedTxidHasher
            >,
            // sorted by fee rate
            boost::multi_index::ordered_non_unique<
                boost::multi_index::tag<descendant_score>,
                boost::multi_index::identity<CTxMemPoolEntry>,
                CompareTxMemPoolEntryByDescendantScore
            >,
            // sorted by entry time
            boost::multi_index::ordered_non_unique<
                boost::multi_index::tag<entry_time>,
                boost::multi_index::identity<CTxMemPoolEntry>,
                CompareTxMemPoolEntryByEntryTime
            >,
            // sorted by fee rate with ancestors
            boost::multi_index::ordered_non_unique<
                boost::multi_index::tag<ancestor_score>,
                boost::multi_index::identity<CTxMemPoolEntry>,
                CompareTxMemPoolEntryByAncestorFee
            >
        >
    > indexed_transaction_set;

    /**
     * This mutex needs to be locked when accessing `mapTx` or other members
     * that are guarded by it.
     *
     * @par Consistency guarantees
     *
     * By design, it is guaranteed that:
     *
     * 1. Locking both `cs_main` and `mempool.cs` will give a view of mempool
     *    that is consistent with current chain tip (`ActiveChain()` and
     *    `CoinsTip()`) and is fully populated. Fully populated means that if the
     *    current active chain is missing transactions that were present in a
     *    previously active chain, all the missing transactions will have been
     *    re-added to the mempool and should be present if they meet size and
     *    consistency constraints.
     *
     * 2. Locking `mempool.cs` without `cs_main` will give a view of a mempool
     *    consistent with some chain that was active since `cs_main` was last
     *    locked, and that is fully populated as described above. It is ok for
     *    code that only needs to query or remove transactions from the mempool
     *    to lock just `mempool.cs` without `cs_main`.
     *
     * To provide these guarantees, it is necessary to lock both `cs_main` and
     * `mempool.cs` whenever adding transactions to the mempool and whenever
     * changing the chain tip. It's necessary to keep both mutexes locked until
     * the mempool is consistent with the new chain tip and fully populated.
     */
    mutable RecursiveMutex cs;
    indexed_transaction_set mapTx GUARDED_BY(cs);

    using txiter = indexed_transaction_set::nth_index<0>::type::const_iterator;
    std::vector<std::pair<uint256, txiter>> vTxHashes GUARDED_BY(cs); //!< All tx witness hashes/entries in mapTx, in random order

    typedef std::set<txiter, CompareIteratorByHash> setEntries;

    uint64_t CalculateDescendantMaximum(txiter entry) const EXCLUSIVE_LOCKS_REQUIRED(cs);
private:
    typedef std::map<txiter, setEntries, CompareIteratorByHash> cacheMap;


    void UpdateParent(txiter entry, txiter parent, bool add) EXCLUSIVE_LOCKS_REQUIRED(cs);
    void UpdateChild(txiter entry, txiter child, bool add) EXCLUSIVE_LOCKS_REQUIRED(cs);

    std::vector<indexed_transaction_set::const_iterator> GetSortedDepthAndScore() const EXCLUSIVE_LOCKS_REQUIRED(cs);

    /**
     * Track locally submitted transactions to periodically retry initial broadcast.
     */
    std::set<uint256> m_unbroadcast_txids GUARDED_BY(cs);


    /**
     * Helper function to calculate all in-mempool ancestors of staged_ancestors and apply ancestor
     * and descendant limits (including staged_ancestors thsemselves, entry_size and entry_count).
     * param@[in]   entry_size          Virtual size to include in the limits.
     * param@[in]   entry_count         How many entries to include in the limits.
     * param@[in]   staged_ancestors    Should contain entries in the mempool.
     * param@[out]  setAncestors        Will be populated with all mempool ancestors.
     */
    bool CalculateAncestorsAndCheckLimits(size_t entry_size,
                                          size_t entry_count,
                                          setEntries& setAncestors,
                                          CTxMemPoolEntry::Parents &staged_ancestors,
                                          uint64_t limitAncestorCount,
                                          uint64_t limitAncestorSize,
                                          uint64_t limitDescendantCount,
                                          uint64_t limitDescendantSize,
                                          std::string &errString) const EXCLUSIVE_LOCKS_REQUIRED(cs);

public:
    indirectmap<COutPoint, const CTransaction*> mapNextTx GUARDED_BY(cs);
    std::map<uint256, CAmount> mapDeltas GUARDED_BY(cs);

    /** Create a new CTxMemPool.
     * Sanity checks will be off by default for performance, because otherwise
     * accepting transactions becomes O(N^2) where N is the number of transactions
     * in the pool.
     *
     * @param[in] estimator is used to estimate appropriate transaction fees.
     * @param[in] check_ratio is the ratio used to determine how often sanity checks will run.
     */
    explicit CTxMemPool(CBlockPolicyEstimator* estimator = nullptr, int check_ratio = 0);

    /**
     * If sanity-checking is turned on, check makes sure the pool is
     * consistent (does not contain two transactions that spend the same inputs,
     * all inputs are in the mapNextTx array). If sanity-checking is turned off,
     * check does nothing.
     */
<<<<<<< HEAD
    void check(CChainState& active_chainstate) const EXCLUSIVE_LOCKS_REQUIRED(::cs_main);
    void checkNames(CChainState& active_chainstate) const EXCLUSIVE_LOCKS_REQUIRED(::cs_main);
=======
    void check(const CCoinsViewCache& active_coins_tip, int64_t spendheight) const EXCLUSIVE_LOCKS_REQUIRED(::cs_main);
>>>>>>> 5e1d8385

    // addUnchecked must updated state for all ancestors of a given transaction,
    // to track size/count of descendant transactions.  First version of
    // addUnchecked can be used to have it call CalculateMemPoolAncestors(), and
    // then invoke the second version.
    // Note that addUnchecked is ONLY called from ATMP outside of tests
    // and any other callers may break wallet's in-mempool tracking (due to
    // lack of CValidationInterface::TransactionAddedToMempool callbacks).
    void addUnchecked(const CTxMemPoolEntry& entry, bool validFeeEstimate = true) EXCLUSIVE_LOCKS_REQUIRED(cs, cs_main);
    void addUnchecked(const CTxMemPoolEntry& entry, setEntries& setAncestors, bool validFeeEstimate = true) EXCLUSIVE_LOCKS_REQUIRED(cs, cs_main);

    void removeRecursive(const CTransaction& tx, MemPoolRemovalReason reason) EXCLUSIVE_LOCKS_REQUIRED(cs);
    void removeForReorg(CChainState& active_chainstate, int flags) EXCLUSIVE_LOCKS_REQUIRED(cs, cs_main);
    void removeConflicts(const CTransaction& tx) EXCLUSIVE_LOCKS_REQUIRED(cs);
    void removeForBlock(const std::vector<CTransactionRef>& vtx, unsigned int nBlockHeight) EXCLUSIVE_LOCKS_REQUIRED(cs);

    void clear();
    void _clear() EXCLUSIVE_LOCKS_REQUIRED(cs); //lock free
    bool CompareDepthAndScore(const uint256& hasha, const uint256& hashb, bool wtxid=false);
    void queryHashes(std::vector<uint256>& vtxid) const;
    bool isSpent(const COutPoint& outpoint) const;
    unsigned int GetTransactionsUpdated() const;
    void AddTransactionsUpdated(unsigned int n);
    /**
     * Check that none of this transactions inputs are in the mempool, and thus
     * the tx is not dependent on other mempool transactions to be included in a block.
     */
    bool HasNoInputsOf(const CTransaction& tx) const EXCLUSIVE_LOCKS_REQUIRED(cs);

    /* Remove entries that conflict with name expirations / unexpirations.  */
    inline void
    removeUnexpireConflicts (const std::set<valtype>& unexpired)
    {
        LOCK(cs);
        names.removeUnexpireConflicts (unexpired);
    }
    inline void
    removeExpireConflicts (const std::set<valtype>& expired)
    {
        LOCK(cs);
        names.removeExpireConflicts (expired);
    }

    /** Affect CreateNewBlock prioritisation of transactions */
    void PrioritiseTransaction(const uint256& hash, const CAmount& nFeeDelta);
    void ApplyDelta(const uint256& hash, CAmount &nFeeDelta) const EXCLUSIVE_LOCKS_REQUIRED(cs);
    void ClearPrioritisation(const uint256& hash) EXCLUSIVE_LOCKS_REQUIRED(cs);

    /** Get the transaction in the pool that spends the same prevout */
    const CTransaction* GetConflictTx(const COutPoint& prevout) const EXCLUSIVE_LOCKS_REQUIRED(cs);

    /** Returns an iterator to the given hash, if found */
    std::optional<txiter> GetIter(const uint256& txid) const EXCLUSIVE_LOCKS_REQUIRED(cs);

    /** Translate a set of hashes into a set of pool iterators to avoid repeated lookups */
    setEntries GetIterSet(const std::set<uint256>& hashes) const EXCLUSIVE_LOCKS_REQUIRED(cs);

    /** Remove a set of transactions from the mempool.
     *  If a transaction is in this set, then all in-mempool descendants must
     *  also be in the set, unless this transaction is being removed for being
     *  in a block.
     *  Set updateDescendants to true when removing a tx that was in a block, so
     *  that any in-mempool descendants have their ancestor state updated.
     */
    void RemoveStaged(setEntries& stage, bool updateDescendants, MemPoolRemovalReason reason) EXCLUSIVE_LOCKS_REQUIRED(cs);

    /** When adding transactions from a disconnected block back to the mempool,
     *  new mempool entries may have children in the mempool (which is generally
     *  not the case when otherwise adding transactions).
     *  UpdateTransactionsFromBlock() will find child transactions and update the
     *  descendant state for each transaction in vHashesToUpdate (excluding any
     *  child transactions present in vHashesToUpdate, which are already accounted
     *  for).  Note: vHashesToUpdate should be the set of transactions from the
     *  disconnected block that have been accepted back into the mempool.
     */
    void UpdateTransactionsFromBlock(const std::vector<uint256>& vHashesToUpdate) EXCLUSIVE_LOCKS_REQUIRED(cs, cs_main) LOCKS_EXCLUDED(m_epoch);

    /** Try to calculate all in-mempool ancestors of entry.
     *  (these are all calculated including the tx itself)
     *  limitAncestorCount = max number of ancestors
     *  limitAncestorSize = max size of ancestors
     *  limitDescendantCount = max number of descendants any ancestor can have
     *  limitDescendantSize = max size of descendants any ancestor can have
     *  errString = populated with error reason if any limits are hit
     *  fSearchForParents = whether to search a tx's vin for in-mempool parents, or
     *    look up parents from mapLinks. Must be true for entries not in the mempool
     */
    bool CalculateMemPoolAncestors(const CTxMemPoolEntry& entry, setEntries& setAncestors, uint64_t limitAncestorCount, uint64_t limitAncestorSize, uint64_t limitDescendantCount, uint64_t limitDescendantSize, std::string& errString, bool fSearchForParents = true) const EXCLUSIVE_LOCKS_REQUIRED(cs);

    /** Calculate all in-mempool ancestors of a set of transactions not already in the mempool and
     * check ancestor and descendant limits. Heuristics are used to estimate the ancestor and
     * descendant count of all entries if the package were to be added to the mempool.  The limits
     * are applied to the union of all package transactions. For example, if the package has 3
     * transactions and limitAncestorCount = 25, the union of all 3 sets of ancestors (including the
     * transactions themselves) must be <= 22.
     * @param[in]       package                 Transaction package being evaluated for acceptance
     *                                          to mempool. The transactions need not be direct
     *                                          ancestors/descendants of each other.
     * @param[in]       limitAncestorCount      Max number of txns including ancestors.
     * @param[in]       limitAncestorSize       Max virtual size including ancestors.
     * @param[in]       limitDescendantCount    Max number of txns including descendants.
     * @param[in]       limitDescendantSize     Max virtual size including descendants.
     * @param[out]      errString               Populated with error reason if a limit is hit.
     */
    bool CheckPackageLimits(const Package& package,
                            uint64_t limitAncestorCount,
                            uint64_t limitAncestorSize,
                            uint64_t limitDescendantCount,
                            uint64_t limitDescendantSize,
                            std::string &errString) const EXCLUSIVE_LOCKS_REQUIRED(cs);

    /** Populate setDescendants with all in-mempool descendants of hash.
     *  Assumes that setDescendants includes all in-mempool descendants of anything
     *  already in it.  */
    void CalculateDescendants(txiter it, setEntries& setDescendants) const EXCLUSIVE_LOCKS_REQUIRED(cs);

    /** The minimum fee to get into the mempool, which may itself not be enough
      *  for larger-sized transactions.
      *  The incrementalRelayFee policy variable is used to bound the time it
      *  takes the fee rate to go back down all the way to 0. When the feerate
      *  would otherwise be half of this, it is set to 0 instead.
      */
    CFeeRate GetMinFee(size_t sizelimit) const;

    /** Remove transactions from the mempool until its dynamic size is <= sizelimit.
      *  pvNoSpendsRemaining, if set, will be populated with the list of outpoints
      *  which are not in mempool which no longer have any spends in this mempool.
      */
    void TrimToSize(size_t sizelimit, std::vector<COutPoint>* pvNoSpendsRemaining = nullptr) EXCLUSIVE_LOCKS_REQUIRED(cs);

    /** Expire all transaction (and their dependencies) in the mempool older than time. Return the number of removed transactions. */
    int Expire(std::chrono::seconds time) EXCLUSIVE_LOCKS_REQUIRED(cs);

    /**
     * Calculate the ancestor and descendant count for the given transaction.
     * The counts include the transaction itself.
     * When ancestors is non-zero (ie, the transaction itself is in the mempool),
     * ancestorsize and ancestorfees will also be set to the appropriate values.
     */
    void GetTransactionAncestry(const uint256& txid, size_t& ancestors, size_t& descendants, size_t* ancestorsize = nullptr, CAmount* ancestorfees = nullptr) const;

    /** @returns true if the mempool is fully loaded */
    bool IsLoaded() const;

    /** Sets the current loaded state */
    void SetIsLoaded(bool loaded);

    unsigned long size() const
    {
        LOCK(cs);
        return mapTx.size();
    }

    uint64_t GetTotalTxSize() const EXCLUSIVE_LOCKS_REQUIRED(cs)
    {
        AssertLockHeld(cs);
        return totalTxSize;
    }

    CAmount GetTotalFee() const EXCLUSIVE_LOCKS_REQUIRED(cs)
    {
        AssertLockHeld(cs);
        return m_total_fee;
    }

    bool exists(const GenTxid& gtxid) const
    {
        LOCK(cs);
        if (gtxid.IsWtxid()) {
            return (mapTx.get<index_by_wtxid>().count(gtxid.GetHash()) != 0);
        }
        return (mapTx.count(gtxid.GetHash()) != 0);
    }

    bool
    registersName(const valtype& name) const EXCLUSIVE_LOCKS_REQUIRED(cs)

    {
        AssertLockHeld(cs);
        return names.registersName(name);
    }

    bool
    updatesName(const valtype& name) const EXCLUSIVE_LOCKS_REQUIRED(cs)
    {
        AssertLockHeld(cs);
        return names.updatesName(name);
    }

    unsigned
    pendingNameChainLength (const valtype& name) const EXCLUSIVE_LOCKS_REQUIRED(cs)
    {
        AssertLockHeld(cs);
        return names.pendingChainLength(name);
    }

    COutPoint
    lastNameOutput(const valtype& name) const EXCLUSIVE_LOCKS_REQUIRED(cs)
    {
        AssertLockHeld(cs);
        return names.lastNameOutput(name);
    }

    /**
     * Check if a tx can be added to it according to name criteria.
     * (The non-name criteria are checked in main.cpp and not here, we
     * leave it there for as little changes as possible.)
     * @param tx The tx that should be added.
     * @return True if it doesn't conflict.
     */
    inline bool
    checkNameOps (const CTransaction& tx) const EXCLUSIVE_LOCKS_REQUIRED(cs)
    {
        AssertLockHeld(cs);
        return names.checkTx (tx);
    }

    CTransactionRef get(const uint256& hash) const;
    txiter get_iter_from_wtxid(const uint256& wtxid) const EXCLUSIVE_LOCKS_REQUIRED(cs)
    {
        AssertLockHeld(cs);
        return mapTx.project<0>(mapTx.get<index_by_wtxid>().find(wtxid));
    }
    TxMempoolInfo info(const GenTxid& gtxid) const;
    std::vector<TxMempoolInfo> infoAll() const;

    size_t DynamicMemoryUsage() const;

    /** Adds a transaction to the unbroadcast set */
    void AddUnbroadcastTx(const uint256& txid)
    {
        LOCK(cs);
        // Sanity check the transaction is in the mempool & insert into
        // unbroadcast set.
        if (exists(GenTxid::Txid(txid))) m_unbroadcast_txids.insert(txid);
    };

    /** Removes a transaction from the unbroadcast set */
    void RemoveUnbroadcastTx(const uint256& txid, const bool unchecked = false);

    /** Returns transactions in unbroadcast set */
    std::set<uint256> GetUnbroadcastTxs() const
    {
        LOCK(cs);
        return m_unbroadcast_txids;
    }

    /** Returns whether a txid is in the unbroadcast set */
    bool IsUnbroadcastTx(const uint256& txid) const EXCLUSIVE_LOCKS_REQUIRED(cs)
    {
        AssertLockHeld(cs);
        return m_unbroadcast_txids.count(txid) != 0;
    }

    /** Guards this internal counter for external reporting */
    uint64_t GetAndIncrementSequence() const EXCLUSIVE_LOCKS_REQUIRED(cs) {
        return m_sequence_number++;
    }

    uint64_t GetSequence() const EXCLUSIVE_LOCKS_REQUIRED(cs) {
        return m_sequence_number;
    }

private:
    /** UpdateForDescendants is used by UpdateTransactionsFromBlock to update
     *  the descendants for a single transaction that has been added to the
     *  mempool but may have child transactions in the mempool, eg during a
     *  chain reorg.  setExclude is the set of descendant transactions in the
     *  mempool that must not be accounted for (because any descendants in
     *  setExclude were added to the mempool after the transaction being
     *  updated and hence their state is already reflected in the parent
     *  state).
     *
     *  cachedDescendants will be updated with the descendants of the transaction
     *  being updated, so that future invocations don't need to walk the
     *  same transaction again, if encountered in another transaction chain.
     */
    void UpdateForDescendants(txiter updateIt,
            cacheMap &cachedDescendants,
            const std::set<uint256> &setExclude) EXCLUSIVE_LOCKS_REQUIRED(cs);
    /** Update ancestors of hash to add/remove it as a descendant transaction. */
    void UpdateAncestorsOf(bool add, txiter hash, setEntries &setAncestors) EXCLUSIVE_LOCKS_REQUIRED(cs);
    /** Set ancestor state for an entry */
    void UpdateEntryForAncestors(txiter it, const setEntries &setAncestors) EXCLUSIVE_LOCKS_REQUIRED(cs);
    /** For each transaction being removed, update ancestors and any direct children.
      * If updateDescendants is true, then also update in-mempool descendants'
      * ancestor state. */
    void UpdateForRemoveFromMempool(const setEntries &entriesToRemove, bool updateDescendants) EXCLUSIVE_LOCKS_REQUIRED(cs);
    /** Sever link between specified transaction and direct children. */
    void UpdateChildrenForRemoval(txiter entry) EXCLUSIVE_LOCKS_REQUIRED(cs);

    /** Before calling removeUnchecked for a given transaction,
     *  UpdateForRemoveFromMempool must be called on the entire (dependent) set
     *  of transactions being removed at the same time.  We use each
     *  CTxMemPoolEntry's setMemPoolParents in order to walk ancestors of a
     *  given transaction that is removed, so we can't remove intermediate
     *  transactions in a chain before we've updated all the state for the
     *  removal.
     */
    void removeUnchecked(txiter entry, MemPoolRemovalReason reason) EXCLUSIVE_LOCKS_REQUIRED(cs);
public:
    /** visited marks a CTxMemPoolEntry as having been traversed
     * during the lifetime of the most recently created Epoch::Guard
     * and returns false if we are the first visitor, true otherwise.
     *
     * An Epoch::Guard must be held when visited is called or an assert will be
     * triggered.
     *
     */
    bool visited(const txiter it) const EXCLUSIVE_LOCKS_REQUIRED(cs, m_epoch)
    {
        return m_epoch.visited(it->m_epoch_marker);
    }

    bool visited(std::optional<txiter> it) const EXCLUSIVE_LOCKS_REQUIRED(cs, m_epoch)
    {
        assert(m_epoch.guarded()); // verify guard even when it==nullopt
        return !it || visited(*it);
    }
};

/**
 * CCoinsView that brings transactions from a mempool into view.
 * It does not check for spendings by memory pool transactions.
 * Instead, it provides access to all Coins which are either unspent in the
 * base CCoinsView, are outputs from any mempool transaction, or are
 * tracked temporarily to allow transaction dependencies in package validation.
 * This allows transaction replacement to work as expected, as you want to
 * have all inputs "available" to check signatures, and any cycles in the
 * dependency graph are checked directly in AcceptToMemoryPool.
 * It also allows you to sign a double-spend directly in
 * signrawtransactionwithkey and signrawtransactionwithwallet,
 * as long as the conflicting transaction is not yet confirmed.
 */
class CCoinsViewMemPool : public CCoinsViewBacked
{
    /**
    * Coins made available by transactions being validated. Tracking these allows for package
    * validation, since we can access transaction outputs without submitting them to mempool.
    */
    std::unordered_map<COutPoint, Coin, SaltedOutpointHasher> m_temp_added;
protected:
    const CTxMemPool& mempool;

public:
    CCoinsViewMemPool(CCoinsView* baseIn, const CTxMemPool& mempoolIn);
    bool GetCoin(const COutPoint &outpoint, Coin &coin) const override;
    /** Add the coins created by this transaction. These coins are only temporarily stored in
     * m_temp_added and cannot be flushed to the back end. Only used for package validation. */
    void PackageAddTransaction(const CTransactionRef& tx);
};

/**
 * DisconnectedBlockTransactions

 * During the reorg, it's desirable to re-add previously confirmed transactions
 * to the mempool, so that anything not re-confirmed in the new chain is
 * available to be mined. However, it's more efficient to wait until the reorg
 * is complete and process all still-unconfirmed transactions at that time,
 * since we expect most confirmed transactions to (typically) still be
 * confirmed in the new chain, and re-accepting to the memory pool is expensive
 * (and therefore better to not do in the middle of reorg-processing).
 * Instead, store the disconnected transactions (in order!) as we go, remove any
 * that are included in blocks in the new chain, and then process the remaining
 * still-unconfirmed transactions at the end.
 */

// multi_index tag names
struct txid_index {};
struct insertion_order {};

struct DisconnectedBlockTransactions {
    typedef boost::multi_index_container<
        CTransactionRef,
        boost::multi_index::indexed_by<
            // sorted by txid
            boost::multi_index::hashed_unique<
                boost::multi_index::tag<txid_index>,
                mempoolentry_txid,
                SaltedTxidHasher
            >,
            // sorted by order in the blockchain
            boost::multi_index::sequenced<
                boost::multi_index::tag<insertion_order>
            >
        >
    > indexed_disconnected_transactions;

    // It's almost certainly a logic bug if we don't clear out queuedTx before
    // destruction, as we add to it while disconnecting blocks, and then we
    // need to re-process remaining transactions to ensure mempool consistency.
    // For now, assert() that we've emptied out this object on destruction.
    // This assert() can always be removed if the reorg-processing code were
    // to be refactored such that this assumption is no longer true (for
    // instance if there was some other way we cleaned up the mempool after a
    // reorg, besides draining this object).
    ~DisconnectedBlockTransactions() { assert(queuedTx.empty()); }

    indexed_disconnected_transactions queuedTx;
    uint64_t cachedInnerUsage = 0;

    // Estimate the overhead of queuedTx to be 6 pointers + an allocation, as
    // no exact formula for boost::multi_index_contained is implemented.
    size_t DynamicMemoryUsage() const {
        return memusage::MallocUsage(sizeof(CTransactionRef) + 6 * sizeof(void*)) * queuedTx.size() + cachedInnerUsage;
    }

    void addTransaction(const CTransactionRef& tx)
    {
        queuedTx.insert(tx);
        cachedInnerUsage += RecursiveDynamicUsage(tx);
    }

    // Remove entries based on txid_index, and update memory usage.
    void removeForBlock(const std::vector<CTransactionRef>& vtx)
    {
        // Short-circuit in the common case of a block being added to the tip
        if (queuedTx.empty()) {
            return;
        }
        for (auto const &tx : vtx) {
            auto it = queuedTx.find(tx->GetHash());
            if (it != queuedTx.end()) {
                cachedInnerUsage -= RecursiveDynamicUsage(*it);
                queuedTx.erase(it);
            }
        }
    }

    // Remove an entry by insertion_order index, and update memory usage.
    void removeEntry(indexed_disconnected_transactions::index<insertion_order>::type::iterator entry)
    {
        cachedInnerUsage -= RecursiveDynamicUsage(*entry);
        queuedTx.get<insertion_order>().erase(entry);
    }

    void clear()
    {
        cachedInnerUsage = 0;
        queuedTx.clear();
    }
};

#endif // BITCOIN_TXMEMPOOL_H<|MERGE_RESOLUTION|>--- conflicted
+++ resolved
@@ -657,12 +657,8 @@
      * all inputs are in the mapNextTx array). If sanity-checking is turned off,
      * check does nothing.
      */
-<<<<<<< HEAD
-    void check(CChainState& active_chainstate) const EXCLUSIVE_LOCKS_REQUIRED(::cs_main);
-    void checkNames(CChainState& active_chainstate) const EXCLUSIVE_LOCKS_REQUIRED(::cs_main);
-=======
     void check(const CCoinsViewCache& active_coins_tip, int64_t spendheight) const EXCLUSIVE_LOCKS_REQUIRED(::cs_main);
->>>>>>> 5e1d8385
+    void checkNames(const CCoinsViewCache& active_coins_tip, int64_t spendheight) const EXCLUSIVE_LOCKS_REQUIRED(::cs_main);
 
     // addUnchecked must updated state for all ancestors of a given transaction,
     // to track size/count of descendant transactions.  First version of
