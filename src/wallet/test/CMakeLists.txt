--- conflicted
+++ resolved
@@ -24,14 +24,4 @@
     walletdb_tests.cpp
     walletload_tests.cpp
 )
-<<<<<<< HEAD
-if(USE_BDB)
-  target_sources(test_namecoin
-    PRIVATE
-      db_tests.cpp
-  )
-endif()
-target_link_libraries(test_namecoin bitcoin_wallet)
-=======
-target_link_libraries(test_bitcoin bitcoin_wallet)
->>>>>>> e3eeb2af
+target_link_libraries(test_namecoin bitcoin_wallet)