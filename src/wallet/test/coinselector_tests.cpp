// Copyright (c) 2017-2020 The Bitcoin Core developers
// Distributed under the MIT software license, see the accompanying
// file COPYING or http://www.opensource.org/licenses/mit-license.php.

#include <consensus/amount.h>
#include <node/context.h>
#include <primitives/transaction.h>
#include <random.h>
#include <test/util/setup_common.h>
#include <util/translation.h>
#include <wallet/coincontrol.h>
#include <wallet/coinselection.h>
#include <wallet/spend.h>
#include <wallet/test/wallet_test_fixture.h>
#include <wallet/wallet.h>

#include <boost/test/unit_test.hpp>
#include <random>

BOOST_FIXTURE_TEST_SUITE(coinselector_tests, WalletTestingSetup)

// how many times to run all the tests to have a chance to catch errors that only show up with particular random shuffles
#define RUN_TESTS 100

// some tests fail 1% of the time due to bad luck.
// we repeat those tests this many times and only complain if all iterations of the test fail
#define RANDOM_REPEATS 5

typedef std::set<CInputCoin> CoinSet;

static const CoinEligibilityFilter filter_standard(1, 6, 0);
static const CoinEligibilityFilter filter_confirmed(1, 1, 0);
static const CoinEligibilityFilter filter_standard_extra(6, 6, 0);

static void add_coin(const CAmount& nValue, int nInput, std::vector<CInputCoin>& set)
{
    CMutableTransaction tx;
    tx.vout.resize(nInput + 1);
    tx.vout[nInput].nValue = nValue;
    set.emplace_back(MakeTransactionRef(tx), nInput);
}

static void add_coin(const CAmount& nValue, int nInput, CoinSet& set, CAmount fee = 0, CAmount long_term_fee = 0)
{
    CMutableTransaction tx;
    tx.vout.resize(nInput + 1);
    tx.vout[nInput].nValue = nValue;
    CInputCoin coin(MakeTransactionRef(tx), nInput);
    coin.effective_value = nValue - fee;
    coin.m_fee = fee;
    coin.m_long_term_fee = long_term_fee;
    set.insert(coin);
}

static void add_coin(std::vector<COutput>& coins, CWallet& wallet, const CAmount& nValue, int nAge = 6*24, bool fIsFromMe = false, int nInput=0, bool spendable = false)
{
    static int nextLockTime = 0;
    CMutableTransaction tx;
    tx.nLockTime = nextLockTime++;        // so all transactions get different hashes
    tx.vout.resize(nInput + 1);
    tx.vout[nInput].nValue = nValue;
    if (spendable) {
        CTxDestination dest;
        bilingual_str error;
        const bool destination_ok = wallet.GetNewDestination(OutputType::BECH32, "", dest, error);
        assert(destination_ok);
        tx.vout[nInput].scriptPubKey = GetScriptForDestination(dest);
    }
    if (fIsFromMe) {
        // IsFromMe() returns (GetDebit() > 0), and GetDebit() is 0 if vin.empty(),
        // so stop vin being empty, and cache a non-zero Debit to fake out IsFromMe()
        tx.vin.resize(1);
    }
    uint256 txid = tx.GetHash();

    LOCK(wallet.cs_wallet);
    auto ret = wallet.mapWallet.emplace(std::piecewise_construct, std::forward_as_tuple(txid), std::forward_as_tuple(MakeTransactionRef(std::move(tx))));
    assert(ret.second);
    CWalletTx& wtx = (*ret.first).second;
    if (fIsFromMe)
    {
        wtx.m_amounts[CWalletTx::DEBIT].Set(ISMINE_SPENDABLE, 1);
        wtx.m_is_cache_empty = false;
    }
    COutput output(wallet, wtx, nInput, nAge, true /* spendable */, true /* solvable */, true /* safe */);
    coins.push_back(output);
}

static bool equal_sets(CoinSet a, CoinSet b)
{
    std::pair<CoinSet::iterator, CoinSet::iterator> ret = mismatch(a.begin(), a.end(), b.begin());
    return ret.first == a.end() && ret.second == b.end();
}

static CAmount make_hard_case(int utxos, std::vector<CInputCoin>& utxo_pool)
{
    utxo_pool.clear();
    CAmount target = 0;
    for (int i = 0; i < utxos; ++i) {
        target += (CAmount)1 << (utxos+i);
        add_coin((CAmount)1 << (utxos+i), 2*i, utxo_pool);
        add_coin(((CAmount)1 << (utxos+i)) + ((CAmount)1 << (utxos-1-i)), 2*i + 1, utxo_pool);
    }
    return target;
}

inline std::vector<OutputGroup>& GroupCoins(const std::vector<CInputCoin>& coins)
{
    static std::vector<OutputGroup> static_groups;
    static_groups.clear();
    for (auto& coin : coins) {
        static_groups.emplace_back();
        static_groups.back().Insert(coin, 0, true, 0, 0, false);
    }
    return static_groups;
}

inline std::vector<OutputGroup>& GroupCoins(const std::vector<COutput>& coins)
{
    static std::vector<OutputGroup> static_groups;
    static_groups.clear();
    for (auto& coin : coins) {
        static_groups.emplace_back();
        static_groups.back().Insert(coin.GetInputCoin(), coin.nDepth, coin.tx->m_amounts[CWalletTx::DEBIT].m_cached[ISMINE_SPENDABLE] && coin.tx->m_amounts[CWalletTx::DEBIT].m_value[ISMINE_SPENDABLE] == 1 /* HACK: we can't figure out the is_me flag so we use the conditions defined above; perhaps set safe to false for !fIsFromMe in add_coin() */, 0, 0, false);
    }
    return static_groups;
}

inline std::vector<OutputGroup>& KnapsackGroupOutputs(const std::vector<COutput>& coins, CWallet& wallet, const CoinEligibilityFilter& filter)
{
    CoinSelectionParams coin_selection_params(/* change_output_size= */ 0,
                                              /* change_spend_size= */ 0, /* effective_feerate= */ CFeeRate(0),
                                              /* long_term_feerate= */ CFeeRate(0), /* discard_feerate= */ CFeeRate(0),
                                              /* tx_noinputs_size= */ 0, /* avoid_partial= */ false);
    static std::vector<OutputGroup> static_groups;
    static_groups = GroupOutputs(wallet, coins, coin_selection_params, filter, /* positive_only */false);
    return static_groups;
}

// Branch and bound coin selection tests
BOOST_AUTO_TEST_CASE(bnb_search_test)
{
    // Setup
    std::vector<CInputCoin> utxo_pool;
    CoinSet selection;
    CoinSet actual_selection;
    CAmount value_ret = 0;

    /////////////////////////
    // Known Outcome tests //
    /////////////////////////

    // Empty utxo pool
    BOOST_CHECK(!SelectCoinsBnB(GroupCoins(utxo_pool), 1 * CENT, 0.5 * CENT, selection, value_ret));
    selection.clear();

    // Add utxos
    add_coin(1 * CENT, 1, utxo_pool);
    add_coin(2 * CENT, 2, utxo_pool);
    add_coin(3 * CENT, 3, utxo_pool);
    add_coin(4 * CENT, 4, utxo_pool);

    // Select 1 Cent
    add_coin(1 * CENT, 1, actual_selection);
    BOOST_CHECK(SelectCoinsBnB(GroupCoins(utxo_pool), 1 * CENT, 0.5 * CENT, selection, value_ret));
    BOOST_CHECK(equal_sets(selection, actual_selection));
    BOOST_CHECK_EQUAL(value_ret, 1 * CENT);
    actual_selection.clear();
    selection.clear();

    // Select 2 Cent
    add_coin(2 * CENT, 2, actual_selection);
    BOOST_CHECK(SelectCoinsBnB(GroupCoins(utxo_pool), 2 * CENT, 0.5 * CENT, selection, value_ret));
    BOOST_CHECK(equal_sets(selection, actual_selection));
    BOOST_CHECK_EQUAL(value_ret, 2 * CENT);
    actual_selection.clear();
    selection.clear();

    // Select 5 Cent
    add_coin(4 * CENT, 4, actual_selection);
    add_coin(1 * CENT, 1, actual_selection);
    BOOST_CHECK(SelectCoinsBnB(GroupCoins(utxo_pool), 5 * CENT, 0.5 * CENT, selection, value_ret));
    BOOST_CHECK(equal_sets(selection, actual_selection));
    BOOST_CHECK_EQUAL(value_ret, 5 * CENT);
    actual_selection.clear();
    selection.clear();

    // Select 11 Cent, not possible
    BOOST_CHECK(!SelectCoinsBnB(GroupCoins(utxo_pool), 11 * CENT, 0.5 * CENT, selection, value_ret));
    actual_selection.clear();
    selection.clear();

    // Cost of change is greater than the difference between target value and utxo sum
    add_coin(1 * CENT, 1, actual_selection);
    BOOST_CHECK(SelectCoinsBnB(GroupCoins(utxo_pool), 0.9 * CENT, 0.5 * CENT, selection, value_ret));
    BOOST_CHECK_EQUAL(value_ret, 1 * CENT);
    BOOST_CHECK(equal_sets(selection, actual_selection));
    actual_selection.clear();
    selection.clear();

    // Cost of change is less than the difference between target value and utxo sum
    BOOST_CHECK(!SelectCoinsBnB(GroupCoins(utxo_pool), 0.9 * CENT, 0, selection, value_ret));
    actual_selection.clear();
    selection.clear();

    // Select 10 Cent
    add_coin(5 * CENT, 5, utxo_pool);
    add_coin(5 * CENT, 5, actual_selection);
    add_coin(4 * CENT, 4, actual_selection);
    add_coin(1 * CENT, 1, actual_selection);
    BOOST_CHECK(SelectCoinsBnB(GroupCoins(utxo_pool), 10 * CENT, 0.5 * CENT, selection, value_ret));
    BOOST_CHECK(equal_sets(selection, actual_selection));
    BOOST_CHECK_EQUAL(value_ret, 10 * CENT);
    actual_selection.clear();
    selection.clear();

    // Negative effective value
    // Select 10 Cent but have 1 Cent not be possible because too small
    add_coin(5 * CENT, 5, actual_selection);
    add_coin(3 * CENT, 3, actual_selection);
    add_coin(2 * CENT, 2, actual_selection);
    BOOST_CHECK(SelectCoinsBnB(GroupCoins(utxo_pool), 10 * CENT, 5000, selection, value_ret));
    BOOST_CHECK_EQUAL(value_ret, 10 * CENT);
    // FIXME: this test is redundant with the above, because 1 Cent is selected, not "too small"
    // BOOST_CHECK(equal_sets(selection, actual_selection));

    // Select 0.25 Cent, not possible
    BOOST_CHECK(!SelectCoinsBnB(GroupCoins(utxo_pool), 0.25 * CENT, 0.5 * CENT, selection, value_ret));
    actual_selection.clear();
    selection.clear();

    // Iteration exhaustion test
    CAmount target = make_hard_case(17, utxo_pool);
    BOOST_CHECK(!SelectCoinsBnB(GroupCoins(utxo_pool), target, 0, selection, value_ret)); // Should exhaust
    target = make_hard_case(14, utxo_pool);
    BOOST_CHECK(SelectCoinsBnB(GroupCoins(utxo_pool), target, 0, selection, value_ret)); // Should not exhaust

    // Test same value early bailout optimization
    utxo_pool.clear();
    add_coin(7 * CENT, 7, actual_selection);
    add_coin(7 * CENT, 7, actual_selection);
    add_coin(7 * CENT, 7, actual_selection);
    add_coin(7 * CENT, 7, actual_selection);
    add_coin(2 * CENT, 7, actual_selection);
    add_coin(7 * CENT, 7, utxo_pool);
    add_coin(7 * CENT, 7, utxo_pool);
    add_coin(7 * CENT, 7, utxo_pool);
    add_coin(7 * CENT, 7, utxo_pool);
    add_coin(2 * CENT, 7, utxo_pool);
    for (int i = 0; i < 50000; ++i) {
        add_coin(5 * CENT, 7, utxo_pool);
    }
    BOOST_CHECK(SelectCoinsBnB(GroupCoins(utxo_pool), 30 * CENT, 5000, selection, value_ret));
    BOOST_CHECK_EQUAL(value_ret, 30 * CENT);
    BOOST_CHECK(equal_sets(selection, actual_selection));

    ////////////////////
    // Behavior tests //
    ////////////////////
    // Select 1 Cent with pool of only greater than 5 Cent
    utxo_pool.clear();
    for (int i = 5; i <= 20; ++i) {
        add_coin(i * CENT, i, utxo_pool);
    }
    // Run 100 times, to make sure it is never finding a solution
    for (int i = 0; i < 100; ++i) {
        BOOST_CHECK(!SelectCoinsBnB(GroupCoins(utxo_pool), 1 * CENT, 2 * CENT, selection, value_ret));
    }

    // Make sure that effective value is working in AttemptSelection when BnB is used
    CoinSelectionParams coin_selection_params_bnb(/* change_output_size= */ 0,
                                                  /* change_spend_size= */ 0, /* effective_feerate= */ CFeeRate(3000),
                                                  /* long_term_feerate= */ CFeeRate(1000), /* discard_feerate= */ CFeeRate(1000),
                                                  /* tx_noinputs_size= */ 0, /* avoid_partial= */ false);
    {
        std::unique_ptr<CWallet> wallet = std::make_unique<CWallet>(m_node.chain.get(), "", CreateMockWalletDatabase());
        wallet->LoadWallet();
<<<<<<< HEAD
        wallet->SetupLegacyScriptPubKeyMan();

        /* In Xaya, the minimum / default wallet version already supports HD,
           unlike upstream Bitcoin/Namecoin.  Thus we have to set an HD seed
           as well, otherwise the wallet won't generate keys.  */
        {
          auto* spk_man = wallet->GetOrCreateLegacyScriptPubKeyMan();
          LOCK2(wallet->cs_wallet, spk_man->cs_KeyStore);
          spk_man->SetHDSeed(spk_man->GenerateNewSeed());
        }

=======
>>>>>>> f4f450b2
        LOCK(wallet->cs_wallet);
        wallet->SetWalletFlag(WALLET_FLAG_DESCRIPTORS);
        wallet->SetupDescriptorScriptPubKeyMans();

        std::vector<COutput> coins;
        CoinSet setCoinsRet;
        CAmount nValueRet;

        add_coin(coins, *wallet, 1);
        coins.at(0).nInputBytes = 40; // Make sure that it has a negative effective value. The next check should assert if this somehow got through. Otherwise it will fail
        BOOST_CHECK(!SelectCoinsBnB(GroupCoins(coins), 1 * CENT, coin_selection_params_bnb.m_cost_of_change, setCoinsRet, nValueRet));

        // Test fees subtracted from output:
        coins.clear();
        add_coin(coins, *wallet, 1 * CENT);
        coins.at(0).nInputBytes = 40;
        coin_selection_params_bnb.m_subtract_fee_outputs = true;
        BOOST_CHECK(SelectCoinsBnB(GroupCoins(coins), 1 * CENT, coin_selection_params_bnb.m_cost_of_change, setCoinsRet, nValueRet));
        BOOST_CHECK_EQUAL(nValueRet, 1 * CENT);
    }

    {
        std::unique_ptr<CWallet> wallet = std::make_unique<CWallet>(m_node.chain.get(), "", CreateMockWalletDatabase());
        wallet->LoadWallet();
        LOCK(wallet->cs_wallet);
        wallet->SetWalletFlag(WALLET_FLAG_DESCRIPTORS);
        wallet->SetupDescriptorScriptPubKeyMans();

        std::vector<COutput> coins;
        CoinSet setCoinsRet;
        CAmount nValueRet;

        add_coin(coins, *wallet, 5 * CENT, 6 * 24, false, 0, true);
        add_coin(coins, *wallet, 3 * CENT, 6 * 24, false, 0, true);
        add_coin(coins, *wallet, 2 * CENT, 6 * 24, false, 0, true);
        CCoinControl coin_control;
        coin_control.fAllowOtherInputs = true;
        coin_control.Select(COutPoint(coins.at(0).tx->GetHash(), coins.at(0).i));
        coin_selection_params_bnb.m_effective_feerate = CFeeRate(0);
        BOOST_CHECK(SelectCoins(*wallet, coins, 10 * CENT, setCoinsRet, nValueRet, coin_control, coin_selection_params_bnb));
    }
}

BOOST_AUTO_TEST_CASE(knapsack_solver_test)
{
    std::unique_ptr<CWallet> wallet = std::make_unique<CWallet>(m_node.chain.get(), "", CreateMockWalletDatabase());
    wallet->LoadWallet();
    LOCK(wallet->cs_wallet);
    wallet->SetWalletFlag(WALLET_FLAG_DESCRIPTORS);
    wallet->SetupDescriptorScriptPubKeyMans();

    CoinSet setCoinsRet, setCoinsRet2;
    CAmount nValueRet;
    std::vector<COutput> coins;

    // test multiple times to allow for differences in the shuffle order
    for (int i = 0; i < RUN_TESTS; i++)
    {
        coins.clear();

        // with an empty wallet we can't even pay one cent
        BOOST_CHECK(!KnapsackSolver(1 * CENT, KnapsackGroupOutputs(coins, *wallet, filter_standard), setCoinsRet, nValueRet));

        add_coin(coins, *wallet, 1*CENT, 4);        // add a new 1 cent coin

        // with a new 1 cent coin, we still can't find a mature 1 cent
        BOOST_CHECK(!KnapsackSolver(1 * CENT, KnapsackGroupOutputs(coins, *wallet, filter_standard), setCoinsRet, nValueRet));

        // but we can find a new 1 cent
        BOOST_CHECK(KnapsackSolver(1 * CENT, KnapsackGroupOutputs(coins, *wallet, filter_confirmed), setCoinsRet, nValueRet));
        BOOST_CHECK_EQUAL(nValueRet, 1 * CENT);

        add_coin(coins, *wallet, 2*CENT);           // add a mature 2 cent coin

        // we can't make 3 cents of mature coins
        BOOST_CHECK(!KnapsackSolver(3 * CENT, KnapsackGroupOutputs(coins, *wallet, filter_standard), setCoinsRet, nValueRet));

        // we can make 3 cents of new coins
        BOOST_CHECK(KnapsackSolver(3 * CENT, KnapsackGroupOutputs(coins, *wallet, filter_confirmed), setCoinsRet, nValueRet));
        BOOST_CHECK_EQUAL(nValueRet, 3 * CENT);

        add_coin(coins, *wallet, 5*CENT);           // add a mature 5 cent coin,
        add_coin(coins, *wallet, 10*CENT, 3, true); // a new 10 cent coin sent from one of our own addresses
        add_coin(coins, *wallet, 20*CENT);          // and a mature 20 cent coin

        // now we have new: 1+10=11 (of which 10 was self-sent), and mature: 2+5+20=27.  total = 38

        // we can't make 38 cents only if we disallow new coins:
        BOOST_CHECK(!KnapsackSolver(38 * CENT, KnapsackGroupOutputs(coins, *wallet, filter_standard), setCoinsRet, nValueRet));
        // we can't even make 37 cents if we don't allow new coins even if they're from us
        BOOST_CHECK(!KnapsackSolver(38 * CENT, KnapsackGroupOutputs(coins, *wallet, filter_standard_extra), setCoinsRet, nValueRet));
        // but we can make 37 cents if we accept new coins from ourself
        BOOST_CHECK(KnapsackSolver(37 * CENT, KnapsackGroupOutputs(coins, *wallet, filter_standard), setCoinsRet, nValueRet));
        BOOST_CHECK_EQUAL(nValueRet, 37 * CENT);
        // and we can make 38 cents if we accept all new coins
        BOOST_CHECK(KnapsackSolver(38 * CENT, KnapsackGroupOutputs(coins, *wallet, filter_confirmed), setCoinsRet, nValueRet));
        BOOST_CHECK_EQUAL(nValueRet, 38 * CENT);

        // try making 34 cents from 1,2,5,10,20 - we can't do it exactly
        BOOST_CHECK(KnapsackSolver(34 * CENT, KnapsackGroupOutputs(coins, *wallet, filter_confirmed), setCoinsRet, nValueRet));
        BOOST_CHECK_EQUAL(nValueRet, 35 * CENT);       // but 35 cents is closest
        BOOST_CHECK_EQUAL(setCoinsRet.size(), 3U);     // the best should be 20+10+5.  it's incredibly unlikely the 1 or 2 got included (but possible)

        // when we try making 7 cents, the smaller coins (1,2,5) are enough.  We should see just 2+5
        BOOST_CHECK(KnapsackSolver(7 * CENT, KnapsackGroupOutputs(coins, *wallet, filter_confirmed), setCoinsRet, nValueRet));
        BOOST_CHECK_EQUAL(nValueRet, 7 * CENT);
        BOOST_CHECK_EQUAL(setCoinsRet.size(), 2U);

        // when we try making 8 cents, the smaller coins (1,2,5) are exactly enough.
        BOOST_CHECK(KnapsackSolver(8 * CENT, KnapsackGroupOutputs(coins, *wallet, filter_confirmed), setCoinsRet, nValueRet));
        BOOST_CHECK(nValueRet == 8 * CENT);
        BOOST_CHECK_EQUAL(setCoinsRet.size(), 3U);

        // when we try making 9 cents, no subset of smaller coins is enough, and we get the next bigger coin (10)
        BOOST_CHECK(KnapsackSolver(9 * CENT, KnapsackGroupOutputs(coins, *wallet, filter_confirmed), setCoinsRet, nValueRet));
        BOOST_CHECK_EQUAL(nValueRet, 10 * CENT);
        BOOST_CHECK_EQUAL(setCoinsRet.size(), 1U);

        // now clear out the wallet and start again to test choosing between subsets of smaller coins and the next biggest coin
        coins.clear();

        add_coin(coins, *wallet,  6*CENT);
        add_coin(coins, *wallet,  7*CENT);
        add_coin(coins, *wallet,  8*CENT);
        add_coin(coins, *wallet, 20*CENT);
        add_coin(coins, *wallet, 30*CENT); // now we have 6+7+8+20+30 = 71 cents total

        // check that we have 71 and not 72
        BOOST_CHECK(KnapsackSolver(71 * CENT, KnapsackGroupOutputs(coins, *wallet, filter_confirmed), setCoinsRet, nValueRet));
        BOOST_CHECK(!KnapsackSolver(72 * CENT, KnapsackGroupOutputs(coins, *wallet, filter_confirmed), setCoinsRet, nValueRet));

        // now try making 16 cents.  the best smaller coins can do is 6+7+8 = 21; not as good at the next biggest coin, 20
        BOOST_CHECK(KnapsackSolver(16 * CENT, KnapsackGroupOutputs(coins, *wallet, filter_confirmed), setCoinsRet, nValueRet));
        BOOST_CHECK_EQUAL(nValueRet, 20 * CENT); // we should get 20 in one coin
        BOOST_CHECK_EQUAL(setCoinsRet.size(), 1U);

        add_coin(coins, *wallet,  5*CENT); // now we have 5+6+7+8+20+30 = 75 cents total

        // now if we try making 16 cents again, the smaller coins can make 5+6+7 = 18 cents, better than the next biggest coin, 20
        BOOST_CHECK(KnapsackSolver(16 * CENT, KnapsackGroupOutputs(coins, *wallet, filter_confirmed), setCoinsRet, nValueRet));
        BOOST_CHECK_EQUAL(nValueRet, 18 * CENT); // we should get 18 in 3 coins
        BOOST_CHECK_EQUAL(setCoinsRet.size(), 3U);

        add_coin(coins, *wallet,  18*CENT); // now we have 5+6+7+8+18+20+30

        // and now if we try making 16 cents again, the smaller coins can make 5+6+7 = 18 cents, the same as the next biggest coin, 18
        BOOST_CHECK(KnapsackSolver(16 * CENT, KnapsackGroupOutputs(coins, *wallet, filter_confirmed), setCoinsRet, nValueRet));
        BOOST_CHECK_EQUAL(nValueRet, 18 * CENT);  // we should get 18 in 1 coin
        BOOST_CHECK_EQUAL(setCoinsRet.size(), 1U); // because in the event of a tie, the biggest coin wins

        // now try making 11 cents.  we should get 5+6
        BOOST_CHECK(KnapsackSolver(11 * CENT, KnapsackGroupOutputs(coins, *wallet, filter_confirmed), setCoinsRet, nValueRet));
        BOOST_CHECK_EQUAL(nValueRet, 11 * CENT);
        BOOST_CHECK_EQUAL(setCoinsRet.size(), 2U);

        // check that the smallest bigger coin is used
        add_coin(coins, *wallet,  1*COIN);
        add_coin(coins, *wallet,  2*COIN);
        add_coin(coins, *wallet,  3*COIN);
        add_coin(coins, *wallet,  4*COIN); // now we have 5+6+7+8+18+20+30+100+200+300+400 = 1094 cents
        BOOST_CHECK(KnapsackSolver(95 * CENT, KnapsackGroupOutputs(coins, *wallet, filter_confirmed), setCoinsRet, nValueRet));
        BOOST_CHECK_EQUAL(nValueRet, 1 * COIN);  // we should get 1 BTC in 1 coin
        BOOST_CHECK_EQUAL(setCoinsRet.size(), 1U);

        BOOST_CHECK(KnapsackSolver(195 * CENT, KnapsackGroupOutputs(coins, *wallet, filter_confirmed), setCoinsRet, nValueRet));
        BOOST_CHECK_EQUAL(nValueRet, 2 * COIN);  // we should get 2 BTC in 1 coin
        BOOST_CHECK_EQUAL(setCoinsRet.size(), 1U);

        // empty the wallet and start again, now with fractions of a cent, to test small change avoidance

        coins.clear();
        add_coin(coins, *wallet, MIN_CHANGE * 1 / 10);
        add_coin(coins, *wallet, MIN_CHANGE * 2 / 10);
        add_coin(coins, *wallet, MIN_CHANGE * 3 / 10);
        add_coin(coins, *wallet, MIN_CHANGE * 4 / 10);
        add_coin(coins, *wallet, MIN_CHANGE * 5 / 10);

        // try making 1 * MIN_CHANGE from the 1.5 * MIN_CHANGE
        // we'll get change smaller than MIN_CHANGE whatever happens, so can expect MIN_CHANGE exactly
        BOOST_CHECK(KnapsackSolver(MIN_CHANGE, KnapsackGroupOutputs(coins, *wallet, filter_confirmed), setCoinsRet, nValueRet));
        BOOST_CHECK_EQUAL(nValueRet, MIN_CHANGE);

        // but if we add a bigger coin, small change is avoided
        add_coin(coins, *wallet, 1111*MIN_CHANGE);

        // try making 1 from 0.1 + 0.2 + 0.3 + 0.4 + 0.5 + 1111 = 1112.5
        BOOST_CHECK(KnapsackSolver(1 * MIN_CHANGE, KnapsackGroupOutputs(coins, *wallet, filter_confirmed), setCoinsRet, nValueRet));
        BOOST_CHECK_EQUAL(nValueRet, 1 * MIN_CHANGE); // we should get the exact amount

        // if we add more small coins:
        add_coin(coins, *wallet, MIN_CHANGE * 6 / 10);
        add_coin(coins, *wallet, MIN_CHANGE * 7 / 10);

        // and try again to make 1.0 * MIN_CHANGE
        BOOST_CHECK(KnapsackSolver(1 * MIN_CHANGE, KnapsackGroupOutputs(coins, *wallet, filter_confirmed), setCoinsRet, nValueRet));
        BOOST_CHECK_EQUAL(nValueRet, 1 * MIN_CHANGE); // we should get the exact amount

        // run the 'mtgox' test (see https://blockexplorer.com/tx/29a3efd3ef04f9153d47a990bd7b048a4b2d213daaa5fb8ed670fb85f13bdbcf)
        // they tried to consolidate 10 50k coins into one 500k coin, and ended up with 50k in change
        coins.clear();
        for (int j = 0; j < 20; j++)
            add_coin(coins, *wallet, 50000 * COIN);

        BOOST_CHECK(KnapsackSolver(500000 * COIN, KnapsackGroupOutputs(coins, *wallet, filter_confirmed), setCoinsRet, nValueRet));
        BOOST_CHECK_EQUAL(nValueRet, 500000 * COIN); // we should get the exact amount
        BOOST_CHECK_EQUAL(setCoinsRet.size(), 10U); // in ten coins

        // if there's not enough in the smaller coins to make at least 1 * MIN_CHANGE change (0.5+0.6+0.7 < 1.0+1.0),
        // we need to try finding an exact subset anyway

        // sometimes it will fail, and so we use the next biggest coin:
        coins.clear();
        add_coin(coins, *wallet, MIN_CHANGE * 5 / 10);
        add_coin(coins, *wallet, MIN_CHANGE * 6 / 10);
        add_coin(coins, *wallet, MIN_CHANGE * 7 / 10);
        add_coin(coins, *wallet, 1111 * MIN_CHANGE);
        BOOST_CHECK(KnapsackSolver(1 * MIN_CHANGE, KnapsackGroupOutputs(coins, *wallet, filter_confirmed), setCoinsRet, nValueRet));
        BOOST_CHECK_EQUAL(nValueRet, 1111 * MIN_CHANGE); // we get the bigger coin
        BOOST_CHECK_EQUAL(setCoinsRet.size(), 1U);

        // but sometimes it's possible, and we use an exact subset (0.4 + 0.6 = 1.0)
        coins.clear();
        add_coin(coins, *wallet, MIN_CHANGE * 4 / 10);
        add_coin(coins, *wallet, MIN_CHANGE * 6 / 10);
        add_coin(coins, *wallet, MIN_CHANGE * 8 / 10);
        add_coin(coins, *wallet, 1111 * MIN_CHANGE);
        BOOST_CHECK(KnapsackSolver(MIN_CHANGE, KnapsackGroupOutputs(coins, *wallet, filter_confirmed), setCoinsRet, nValueRet));
        BOOST_CHECK_EQUAL(nValueRet, MIN_CHANGE);   // we should get the exact amount
        BOOST_CHECK_EQUAL(setCoinsRet.size(), 2U); // in two coins 0.4+0.6

        // test avoiding small change
        coins.clear();
        add_coin(coins, *wallet, MIN_CHANGE * 5 / 100);
        add_coin(coins, *wallet, MIN_CHANGE * 1);
        add_coin(coins, *wallet, MIN_CHANGE * 100);

        // trying to make 100.01 from these three coins
        BOOST_CHECK(KnapsackSolver(MIN_CHANGE * 10001 / 100, KnapsackGroupOutputs(coins, *wallet, filter_confirmed), setCoinsRet, nValueRet));
        BOOST_CHECK_EQUAL(nValueRet, MIN_CHANGE * 10105 / 100); // we should get all coins
        BOOST_CHECK_EQUAL(setCoinsRet.size(), 3U);

        // but if we try to make 99.9, we should take the bigger of the two small coins to avoid small change
        BOOST_CHECK(KnapsackSolver(MIN_CHANGE * 9990 / 100, KnapsackGroupOutputs(coins, *wallet, filter_confirmed), setCoinsRet, nValueRet));
        BOOST_CHECK_EQUAL(nValueRet, 101 * MIN_CHANGE);
        BOOST_CHECK_EQUAL(setCoinsRet.size(), 2U);
    }

    // test with many inputs
    for (CAmount amt=1500; amt < COIN; amt*=10) {
        coins.clear();
        // Create 676 inputs (=  (old MAX_STANDARD_TX_SIZE == 100000)  / 148 bytes per input)
        for (uint16_t j = 0; j < 676; j++)
            add_coin(coins, *wallet, amt);

        // We only create the wallet once to save time, but we still run the coin selection RUN_TESTS times.
        for (int i = 0; i < RUN_TESTS; i++) {
            BOOST_CHECK(KnapsackSolver(2000, KnapsackGroupOutputs(coins, *wallet, filter_confirmed), setCoinsRet, nValueRet));

            if (amt - 2000 < MIN_CHANGE) {
                // needs more than one input:
                uint16_t returnSize = std::ceil((2000.0 + MIN_CHANGE)/amt);
                CAmount returnValue = amt * returnSize;
                BOOST_CHECK_EQUAL(nValueRet, returnValue);
                BOOST_CHECK_EQUAL(setCoinsRet.size(), returnSize);
            } else {
                // one input is sufficient:
                BOOST_CHECK_EQUAL(nValueRet, amt);
                BOOST_CHECK_EQUAL(setCoinsRet.size(), 1U);
            }
        }
    }

    // test randomness
    {
        coins.clear();
        for (int i2 = 0; i2 < 100; i2++)
            add_coin(coins, *wallet, COIN);

        // Again, we only create the wallet once to save time, but we still run the coin selection RUN_TESTS times.
        for (int i = 0; i < RUN_TESTS; i++) {
            // picking 50 from 100 coins doesn't depend on the shuffle,
            // but does depend on randomness in the stochastic approximation code
            BOOST_CHECK(KnapsackSolver(50 * COIN, GroupCoins(coins), setCoinsRet, nValueRet));
            BOOST_CHECK(KnapsackSolver(50 * COIN, GroupCoins(coins), setCoinsRet2, nValueRet));
            BOOST_CHECK(!equal_sets(setCoinsRet, setCoinsRet2));

            int fails = 0;
            for (int j = 0; j < RANDOM_REPEATS; j++)
            {
                // Test that the KnapsackSolver selects randomly from equivalent coins (same value and same input size).
                // When choosing 1 from 100 identical coins, 1% of the time, this test will choose the same coin twice
                // which will cause it to fail.
                // To avoid that issue, run the test RANDOM_REPEATS times and only complain if all of them fail
                BOOST_CHECK(KnapsackSolver(COIN, GroupCoins(coins), setCoinsRet, nValueRet));
                BOOST_CHECK(KnapsackSolver(COIN, GroupCoins(coins), setCoinsRet2, nValueRet));
                if (equal_sets(setCoinsRet, setCoinsRet2))
                    fails++;
            }
            BOOST_CHECK_NE(fails, RANDOM_REPEATS);
        }

        // add 75 cents in small change.  not enough to make 90 cents,
        // then try making 90 cents.  there are multiple competing "smallest bigger" coins,
        // one of which should be picked at random
        add_coin(coins, *wallet, 5 * CENT);
        add_coin(coins, *wallet, 10 * CENT);
        add_coin(coins, *wallet, 15 * CENT);
        add_coin(coins, *wallet, 20 * CENT);
        add_coin(coins, *wallet, 25 * CENT);

        for (int i = 0; i < RUN_TESTS; i++) {
            int fails = 0;
            for (int j = 0; j < RANDOM_REPEATS; j++)
            {
                BOOST_CHECK(KnapsackSolver(90*CENT, GroupCoins(coins), setCoinsRet, nValueRet));
                BOOST_CHECK(KnapsackSolver(90*CENT, GroupCoins(coins), setCoinsRet2, nValueRet));
                if (equal_sets(setCoinsRet, setCoinsRet2))
                    fails++;
            }
            BOOST_CHECK_NE(fails, RANDOM_REPEATS);
        }
    }
}

BOOST_AUTO_TEST_CASE(ApproximateBestSubset)
{
    std::unique_ptr<CWallet> wallet = std::make_unique<CWallet>(m_node.chain.get(), "", CreateMockWalletDatabase());
    wallet->LoadWallet();
    LOCK(wallet->cs_wallet);
    wallet->SetWalletFlag(WALLET_FLAG_DESCRIPTORS);
    wallet->SetupDescriptorScriptPubKeyMans();

    CoinSet setCoinsRet;
    CAmount nValueRet;
    std::vector<COutput> coins;

    // Test vValue sort order
    for (int i = 0; i < 1000; i++)
        add_coin(coins, *wallet, 1000 * COIN);
    add_coin(coins, *wallet, 3 * COIN);

    BOOST_CHECK(KnapsackSolver(1003 * COIN, KnapsackGroupOutputs(coins, *wallet, filter_standard), setCoinsRet, nValueRet));
    BOOST_CHECK_EQUAL(nValueRet, 1003 * COIN);
    BOOST_CHECK_EQUAL(setCoinsRet.size(), 2U);
}

// Tests that with the ideal conditions, the coin selector will always be able to find a solution that can pay the target value
BOOST_AUTO_TEST_CASE(SelectCoins_test)
{
    std::unique_ptr<CWallet> wallet = std::make_unique<CWallet>(m_node.chain.get(), "", CreateMockWalletDatabase());
    wallet->LoadWallet();
    LOCK(wallet->cs_wallet);
    wallet->SetWalletFlag(WALLET_FLAG_DESCRIPTORS);
    wallet->SetupDescriptorScriptPubKeyMans();

    // Random generator stuff
    std::default_random_engine generator;
    std::exponential_distribution<double> distribution (100);
    FastRandomContext rand;

    // Run this test 100 times
    for (int i = 0; i < 100; ++i)
    {
        std::vector<COutput> coins;
        CAmount balance{0};

        // Make a wallet with 1000 exponentially distributed random inputs
        for (int j = 0; j < 1000; ++j)
        {
            CAmount val = distribution(generator)*10000000;
            add_coin(coins, *wallet, val);
            balance += val;
        }

        // Generate a random fee rate in the range of 100 - 400
        CFeeRate rate(rand.randrange(300) + 100);

        // Generate a random target value between 1000 and wallet balance
        CAmount target = rand.randrange(balance - 1000) + 1000;

        // Perform selection
        CoinSelectionParams cs_params(/* change_output_size= */ 34,
                                      /* change_spend_size= */ 148, /* effective_feerate= */ CFeeRate(0),
                                      /* long_term_feerate= */ CFeeRate(0), /* discard_feerate= */ CFeeRate(0),
                                      /* tx_noinputs_size= */ 0, /* avoid_partial= */ false);
        CoinSet out_set;
        CAmount out_value = 0;
        CCoinControl cc;
        BOOST_CHECK(SelectCoins(*wallet, coins, target, out_set, out_value, cc, cs_params));
        BOOST_CHECK_GE(out_value, target);
    }
}

BOOST_AUTO_TEST_CASE(waste_test)
{
    CoinSet selection;
    const CAmount fee{100};
    const CAmount change_cost{125};
    const CAmount fee_diff{40};
    const CAmount in_amt{3 * COIN};
    const CAmount target{2 * COIN};
    const CAmount excess{in_amt - fee * 2 - target};

    // Waste with change is the change cost and difference between fee and long term fee
    add_coin(1 * COIN, 1, selection, fee, fee - fee_diff);
    add_coin(2 * COIN, 2, selection, fee, fee - fee_diff);
    const CAmount waste1 = GetSelectionWaste(selection, change_cost, target);
    BOOST_CHECK_EQUAL(fee_diff * 2 + change_cost, waste1);
    selection.clear();

    // Waste without change is the excess and difference between fee and long term fee
    add_coin(1 * COIN, 1, selection, fee, fee - fee_diff);
    add_coin(2 * COIN, 2, selection, fee, fee - fee_diff);
    const CAmount waste_nochange1 = GetSelectionWaste(selection, 0, target);
    BOOST_CHECK_EQUAL(fee_diff * 2 + excess, waste_nochange1);
    selection.clear();

    // Waste with change and fee == long term fee is just cost of change
    add_coin(1 * COIN, 1, selection, fee, fee);
    add_coin(2 * COIN, 2, selection, fee, fee);
    BOOST_CHECK_EQUAL(change_cost, GetSelectionWaste(selection, change_cost, target));
    selection.clear();

    // Waste without change and fee == long term fee is just the excess
    add_coin(1 * COIN, 1, selection, fee, fee);
    add_coin(2 * COIN, 2, selection, fee, fee);
    BOOST_CHECK_EQUAL(excess, GetSelectionWaste(selection, 0, target));
    selection.clear();

    // Waste will be greater when fee is greater, but long term fee is the same
    add_coin(1 * COIN, 1, selection, fee * 2, fee - fee_diff);
    add_coin(2 * COIN, 2, selection, fee * 2, fee - fee_diff);
    const CAmount waste2 = GetSelectionWaste(selection, change_cost, target);
    BOOST_CHECK_GT(waste2, waste1);
    selection.clear();

    // Waste with change is the change cost and difference between fee and long term fee
    // With long term fee greater than fee, waste should be less than when long term fee is less than fee
    add_coin(1 * COIN, 1, selection, fee, fee + fee_diff);
    add_coin(2 * COIN, 2, selection, fee, fee + fee_diff);
    const CAmount waste3 = GetSelectionWaste(selection, change_cost, target);
    BOOST_CHECK_EQUAL(fee_diff * -2 + change_cost, waste3);
    BOOST_CHECK_LT(waste3, waste1);
    selection.clear();

    // Waste without change is the excess and difference between fee and long term fee
    // With long term fee greater than fee, waste should be less than when long term fee is less than fee
    add_coin(1 * COIN, 1, selection, fee, fee + fee_diff);
    add_coin(2 * COIN, 2, selection, fee, fee + fee_diff);
    const CAmount waste_nochange2 = GetSelectionWaste(selection, 0, target);
    BOOST_CHECK_EQUAL(fee_diff * -2 + excess, waste_nochange2);
    BOOST_CHECK_LT(waste_nochange2, waste_nochange1);
    selection.clear();

    // No Waste when fee == long_term_fee, no change, and no excess
    add_coin(1 * COIN, 1, selection, fee, fee);
    add_coin(2 * COIN, 2, selection, fee, fee);
    const CAmount exact_target{in_amt - fee * 2};
    BOOST_CHECK_EQUAL(0, GetSelectionWaste(selection, /* change_cost */ 0, exact_target));
    selection.clear();

    // No Waste when (fee - long_term_fee) == (-cost_of_change), and no excess
    const CAmount new_change_cost{fee_diff * 2};
    add_coin(1 * COIN, 1, selection, fee, fee + fee_diff);
    add_coin(2 * COIN, 2, selection, fee, fee + fee_diff);
    BOOST_CHECK_EQUAL(0, GetSelectionWaste(selection, new_change_cost, target));
    selection.clear();

    // No Waste when (fee - long_term_fee) == (-excess), no change cost
    const CAmount new_target{in_amt - fee * 2 - fee_diff * 2};
    add_coin(1 * COIN, 1, selection, fee, fee + fee_diff);
    add_coin(2 * COIN, 2, selection, fee, fee + fee_diff);
    BOOST_CHECK_EQUAL(0, GetSelectionWaste(selection, /* change cost */ 0, new_target));
}

BOOST_AUTO_TEST_SUITE_END()<|MERGE_RESOLUTION|>--- conflicted
+++ resolved
@@ -275,20 +275,6 @@
     {
         std::unique_ptr<CWallet> wallet = std::make_unique<CWallet>(m_node.chain.get(), "", CreateMockWalletDatabase());
         wallet->LoadWallet();
-<<<<<<< HEAD
-        wallet->SetupLegacyScriptPubKeyMan();
-
-        /* In Xaya, the minimum / default wallet version already supports HD,
-           unlike upstream Bitcoin/Namecoin.  Thus we have to set an HD seed
-           as well, otherwise the wallet won't generate keys.  */
-        {
-          auto* spk_man = wallet->GetOrCreateLegacyScriptPubKeyMan();
-          LOCK2(wallet->cs_wallet, spk_man->cs_KeyStore);
-          spk_man->SetHDSeed(spk_man->GenerateNewSeed());
-        }
-
-=======
->>>>>>> f4f450b2
         LOCK(wallet->cs_wallet);
         wallet->SetWalletFlag(WALLET_FLAG_DESCRIPTORS);
         wallet->SetupDescriptorScriptPubKeyMans();
