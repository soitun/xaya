// Copyright (c) 2021 The Bitcoin Core developers
// Distributed under the MIT software license, see the accompanying
// file COPYING or http://www.opensource.org/licenses/mit-license.php.

#include <consensus/amount.h>
#include <policy/fees.h>
#include <validation.h>
#include <wallet/coincontrol.h>
#include <wallet/spend.h>
#include <wallet/test/util.h>
#include <wallet/test/wallet_test_fixture.h>

#include <boost/test/unit_test.hpp>

namespace wallet {
BOOST_FIXTURE_TEST_SUITE(spend_tests, WalletTestingSetup)

BOOST_FIXTURE_TEST_CASE(SubtractFee, TestChain100Setup)
{
    CreateAndProcessBlock({}, GetScriptForRawPubKey(coinbaseKey.GetPubKey()));
    auto wallet = CreateSyncedWallet(*m_node.chain, m_node.chainman->ActiveChain(), m_args, coinbaseKey);

    // Check that a subtract-from-recipient transaction slightly less than the
    // coinbase input amount does not create a change output (because it would
    // be uneconomical to add and spend the output), and make sure it pays the
    // leftover input amount which would have been change to the recipient
    // instead of the miner.
    auto check_tx = [&wallet](CAmount leftover_input_amount) {
        CRecipient recipient{GetScriptForRawPubKey({}), 50 * COIN - leftover_input_amount, true /* subtract fee */};
        constexpr int RANDOM_CHANGE_POSITION = -1;
        bilingual_str error;
        CCoinControl coin_control;
        coin_control.m_feerate.emplace(10000);
        coin_control.fOverrideFeeRate = true;
        // We need to use a change type with high cost of change so that the leftover amount will be dropped to fee instead of added as a change output
        coin_control.m_change_type = OutputType::LEGACY;
        FeeCalculation fee_calc;
<<<<<<< HEAD
        BOOST_CHECK(CreateTransaction(*wallet, {recipient}, nullptr, tx, fee, change_pos, error, coin_control, fee_calc));
        BOOST_CHECK_EQUAL(tx->vout.size(), 1);
        BOOST_CHECK_EQUAL(tx->vout[0].nValue, recipient.nAmount + leftover_input_amount - fee);
        BOOST_CHECK_GT(fee, 0);
        return fee;
=======
        std::optional<CreatedTransactionResult> txr = CreateTransaction(*wallet, {recipient}, RANDOM_CHANGE_POSITION, error, coin_control, fee_calc);
        BOOST_CHECK(txr.has_value());
        BOOST_CHECK_EQUAL(txr->tx->vout.size(), 1);
        BOOST_CHECK_EQUAL(txr->tx->vout[0].nValue, recipient.nAmount + leftover_input_amount - txr->fee);
        BOOST_CHECK_GT(txr->fee, 0);
        return txr->fee;
>>>>>>> f3965c55
    };

    // Send full input amount to recipient, check that only nonzero fee is
    // subtracted (to_reduce == fee).
    const CAmount fee{check_tx(0)};

    // Send slightly less than full input amount to recipient, check leftover
    // input amount is paid to recipient not the miner (to_reduce == fee - 123)
    BOOST_CHECK_EQUAL(fee, check_tx(123));

    // Send full input minus fee amount to recipient, check leftover input
    // amount is paid to recipient not the miner (to_reduce == 0)
    BOOST_CHECK_EQUAL(fee, check_tx(fee));

    // Send full input minus more than the fee amount to recipient, check
    // leftover input amount is paid to recipient not the miner (to_reduce ==
    // -123). This overpays the recipient instead of overpaying the miner more
    // than double the necessary fee.
    BOOST_CHECK_EQUAL(fee, check_tx(fee + 123));
}

static void TestFillInputToWeight(int64_t additional_weight, std::vector<int64_t> expected_stack_sizes)
{
    static const int64_t EMPTY_INPUT_WEIGHT = GetTransactionInputWeight(CTxIn());

    CTxIn input;
    int64_t target_weight = EMPTY_INPUT_WEIGHT + additional_weight;
    BOOST_CHECK(FillInputToWeight(input, target_weight));
    BOOST_CHECK_EQUAL(GetTransactionInputWeight(input), target_weight);
    BOOST_CHECK_EQUAL(input.scriptWitness.stack.size(), expected_stack_sizes.size());
    for (unsigned int i = 0; i < expected_stack_sizes.size(); ++i) {
        BOOST_CHECK_EQUAL(input.scriptWitness.stack[i].size(), expected_stack_sizes[i]);
    }
}

BOOST_FIXTURE_TEST_CASE(FillInputToWeightTest, BasicTestingSetup)
{
    {
        // Less than or equal minimum of 165 should not add any witness data
        CTxIn input;
        BOOST_CHECK(!FillInputToWeight(input, -1));
        BOOST_CHECK_EQUAL(GetTransactionInputWeight(input), 165);
        BOOST_CHECK_EQUAL(input.scriptWitness.stack.size(), 0);
        BOOST_CHECK(!FillInputToWeight(input, 0));
        BOOST_CHECK_EQUAL(GetTransactionInputWeight(input), 165);
        BOOST_CHECK_EQUAL(input.scriptWitness.stack.size(), 0);
        BOOST_CHECK(!FillInputToWeight(input, 164));
        BOOST_CHECK_EQUAL(GetTransactionInputWeight(input), 165);
        BOOST_CHECK_EQUAL(input.scriptWitness.stack.size(), 0);
        BOOST_CHECK(FillInputToWeight(input, 165));
        BOOST_CHECK_EQUAL(GetTransactionInputWeight(input), 165);
        BOOST_CHECK_EQUAL(input.scriptWitness.stack.size(), 0);
    }

    // Make sure we can add at least one weight
    TestFillInputToWeight(1, {0});

    // 1 byte compact size uint boundary
    TestFillInputToWeight(252, {251});
    TestFillInputToWeight(253, {83, 168});
    TestFillInputToWeight(262, {86, 174});
    TestFillInputToWeight(263, {260});

    // 3 byte compact size uint boundary
    TestFillInputToWeight(65535, {65532});
    TestFillInputToWeight(65536, {21842, 43688});
    TestFillInputToWeight(65545, {21845, 43694});
    TestFillInputToWeight(65546, {65541});

    // Note: We don't test the next boundary because of memory allocation constraints.
}

BOOST_AUTO_TEST_SUITE_END()
} // namespace wallet<|MERGE_RESOLUTION|>--- conflicted
+++ resolved
@@ -35,20 +35,12 @@
         // We need to use a change type with high cost of change so that the leftover amount will be dropped to fee instead of added as a change output
         coin_control.m_change_type = OutputType::LEGACY;
         FeeCalculation fee_calc;
-<<<<<<< HEAD
-        BOOST_CHECK(CreateTransaction(*wallet, {recipient}, nullptr, tx, fee, change_pos, error, coin_control, fee_calc));
-        BOOST_CHECK_EQUAL(tx->vout.size(), 1);
-        BOOST_CHECK_EQUAL(tx->vout[0].nValue, recipient.nAmount + leftover_input_amount - fee);
-        BOOST_CHECK_GT(fee, 0);
-        return fee;
-=======
-        std::optional<CreatedTransactionResult> txr = CreateTransaction(*wallet, {recipient}, RANDOM_CHANGE_POSITION, error, coin_control, fee_calc);
+        std::optional<CreatedTransactionResult> txr = CreateTransaction(*wallet, {recipient}, nullptr, RANDOM_CHANGE_POSITION, error, coin_control, fee_calc);
         BOOST_CHECK(txr.has_value());
         BOOST_CHECK_EQUAL(txr->tx->vout.size(), 1);
         BOOST_CHECK_EQUAL(txr->tx->vout[0].nValue, recipient.nAmount + leftover_input_amount - txr->fee);
         BOOST_CHECK_GT(txr->fee, 0);
         return txr->fee;
->>>>>>> f3965c55
     };
 
     // Send full input amount to recipient, check that only nonzero fee is
