// Copyright (c) 2012-2021 The Bitcoin Core developers
// Distributed under the MIT software license, see the accompanying
// file COPYING or http://www.opensource.org/licenses/mit-license.php.

#include <wallet/wallet.h>

#include <future>
#include <memory>
#include <stdint.h>
#include <vector>

#include <interfaces/chain.h>
#include <key_io.h>
#include <node/blockstorage.h>
#include <policy/policy.h>
#include <rpc/server.h>
#include <test/util/logging.h>
#include <test/util/setup_common.h>
#include <util/translation.h>
#include <validation.h>
#include <wallet/coincontrol.h>
#include <wallet/context.h>
#include <wallet/receive.h>
#include <wallet/spend.h>
#include <wallet/test/util.h>
#include <wallet/test/wallet_test_fixture.h>

#include <boost/test/unit_test.hpp>
#include <univalue.h>

using node::MAX_BLOCKFILE_SIZE;
using node::UnlinkPrunedFiles;

namespace wallet {
RPCHelpMan importmulti();
RPCHelpMan dumpwallet();
RPCHelpMan importwallet();

// Ensure that fee levels defined in the wallet are at least as high
// as the default levels for node policy.
static_assert(DEFAULT_TRANSACTION_MINFEE >= DEFAULT_MIN_RELAY_TX_FEE, "wallet minimum fee is smaller than default relay fee");
static_assert(WALLET_INCREMENTAL_RELAY_FEE >= DEFAULT_INCREMENTAL_RELAY_FEE, "wallet incremental fee is smaller than default incremental relay fee");

BOOST_FIXTURE_TEST_SUITE(wallet_tests, WalletTestingSetup)

static const std::shared_ptr<CWallet> TestLoadWallet(WalletContext& context)
{
    DatabaseOptions options;
    options.create_flags = WALLET_FLAG_DESCRIPTORS;
    DatabaseStatus status;
    bilingual_str error;
    std::vector<bilingual_str> warnings;
    auto database = MakeWalletDatabase("", options, status, error);
    auto wallet = CWallet::Create(context, "", std::move(database), options.create_flags, error, warnings);
    NotifyWalletLoaded(context, wallet);
    if (context.chain) {
        wallet->postInitProcess();
    }
    return wallet;
}

static void TestUnloadWallet(std::shared_ptr<CWallet>&& wallet)
{
    SyncWithValidationInterfaceQueue();
    wallet->m_chain_notifications_handler.reset();
    UnloadWallet(std::move(wallet));
}

static CMutableTransaction TestSimpleSpend(const CTransaction& from, uint32_t index, const CKey& key, const CScript& pubkey)
{
    CMutableTransaction mtx;
    mtx.vout.push_back({from.vout[index].nValue - DEFAULT_TRANSACTION_MAXFEE, pubkey});
    mtx.vin.push_back({CTxIn{from.GetHash(), index}});
    FillableSigningProvider keystore;
    keystore.AddKey(key);
    std::map<COutPoint, Coin> coins;
    coins[mtx.vin[0].prevout].out = from.vout[index];
    std::map<int, bilingual_str> input_errors;
    BOOST_CHECK(SignTransaction(mtx, &keystore, coins, SIGHASH_ALL, input_errors));
    return mtx;
}

static void AddKey(CWallet& wallet, const CKey& key)
{
    LOCK(wallet.cs_wallet);
    FlatSigningProvider provider;
    std::string error;
    std::unique_ptr<Descriptor> desc = Parse("combo(" + EncodeSecret(key) + ")", provider, error, /* require_checksum=*/ false);
    assert(desc);
    WalletDescriptor w_desc(std::move(desc), 0, 0, 1, 1);
    if (!wallet.AddWalletDescriptor(w_desc, provider, "", false)) assert(false);
}

BOOST_FIXTURE_TEST_CASE(scan_for_wallet_transactions, TestChain100Setup)
{
    // Cap last block file size, and mine new block in a new block file.
    CBlockIndex* oldTip = m_node.chainman->ActiveChain().Tip();
    WITH_LOCK(::cs_main, m_node.chainman->m_blockman.GetBlockFileInfo(oldTip->GetBlockPos().nFile)->nSize = MAX_BLOCKFILE_SIZE);
    CreateAndProcessBlock({}, GetScriptForRawPubKey(coinbaseKey.GetPubKey()));
    CBlockIndex* newTip = m_node.chainman->ActiveChain().Tip();

    // Verify ScanForWalletTransactions fails to read an unknown start block.
    {
        CWallet wallet(m_node.chain.get(), "", m_args, CreateDummyWalletDatabase());
        {
            LOCK(wallet.cs_wallet);
            wallet.SetWalletFlag(WALLET_FLAG_DESCRIPTORS);
            wallet.SetLastBlockProcessed(m_node.chainman->ActiveChain().Height(), m_node.chainman->ActiveChain().Tip()->GetBlockHash());
        }
        AddKey(wallet, coinbaseKey);
        WalletRescanReserver reserver(wallet);
        reserver.reserve();
        CWallet::ScanResult result = wallet.ScanForWalletTransactions(/*start_block=*/{}, /*start_height=*/0, /*max_height=*/{}, reserver, /*fUpdate=*/false, /*save_progress=*/false);
        BOOST_CHECK_EQUAL(result.status, CWallet::ScanResult::FAILURE);
        BOOST_CHECK(result.last_failed_block.IsNull());
        BOOST_CHECK(result.last_scanned_block.IsNull());
        BOOST_CHECK(!result.last_scanned_height);
        BOOST_CHECK_EQUAL(GetBalance(wallet).m_mine_immature, 0);
    }

    // Verify ScanForWalletTransactions picks up transactions in both the old
    // and new block files.
    {
        CWallet wallet(m_node.chain.get(), "", m_args, CreateMockWalletDatabase());
        {
            LOCK(wallet.cs_wallet);
            wallet.SetWalletFlag(WALLET_FLAG_DESCRIPTORS);
            wallet.SetLastBlockProcessed(m_node.chainman->ActiveChain().Height(), m_node.chainman->ActiveChain().Tip()->GetBlockHash());
        }
        AddKey(wallet, coinbaseKey);
        WalletRescanReserver reserver(wallet);
        std::chrono::steady_clock::time_point fake_time;
        reserver.setNow([&] { fake_time += 60s; return fake_time; });
        reserver.reserve();

        {
            CBlockLocator locator;
            BOOST_CHECK(!WalletBatch{wallet.GetDatabase()}.ReadBestBlock(locator));
            BOOST_CHECK(locator.IsNull());
        }

        CWallet::ScanResult result = wallet.ScanForWalletTransactions(/*start_block=*/oldTip->GetBlockHash(), /*start_height=*/oldTip->nHeight, /*max_height=*/{}, reserver, /*fUpdate=*/false, /*save_progress=*/true);
        BOOST_CHECK_EQUAL(result.status, CWallet::ScanResult::SUCCESS);
        BOOST_CHECK(result.last_failed_block.IsNull());
        BOOST_CHECK_EQUAL(result.last_scanned_block, newTip->GetBlockHash());
        BOOST_CHECK_EQUAL(*result.last_scanned_height, newTip->nHeight);
        BOOST_CHECK_EQUAL(GetBalance(wallet).m_mine_immature, 100 * COIN);

        {
            CBlockLocator locator;
            BOOST_CHECK(WalletBatch{wallet.GetDatabase()}.ReadBestBlock(locator));
            BOOST_CHECK(!locator.IsNull());
        }
    }

    // Prune the older block file.
    int file_number;
    {
        LOCK(cs_main);
        file_number = oldTip->GetBlockPos().nFile;
        Assert(m_node.chainman)->m_blockman.PruneOneBlockFile(file_number);
    }
    UnlinkPrunedFiles({file_number});

    // Verify ScanForWalletTransactions only picks transactions in the new block
    // file.
    {
        CWallet wallet(m_node.chain.get(), "", m_args, CreateDummyWalletDatabase());
        {
            LOCK(wallet.cs_wallet);
            wallet.SetWalletFlag(WALLET_FLAG_DESCRIPTORS);
            wallet.SetLastBlockProcessed(m_node.chainman->ActiveChain().Height(), m_node.chainman->ActiveChain().Tip()->GetBlockHash());
        }
        AddKey(wallet, coinbaseKey);
        WalletRescanReserver reserver(wallet);
        reserver.reserve();
        CWallet::ScanResult result = wallet.ScanForWalletTransactions(/*start_block=*/oldTip->GetBlockHash(), /*start_height=*/oldTip->nHeight, /*max_height=*/{}, reserver, /*fUpdate=*/false, /*save_progress=*/false);
        BOOST_CHECK_EQUAL(result.status, CWallet::ScanResult::FAILURE);
        BOOST_CHECK_EQUAL(result.last_failed_block, oldTip->GetBlockHash());
        BOOST_CHECK_EQUAL(result.last_scanned_block, newTip->GetBlockHash());
        BOOST_CHECK_EQUAL(*result.last_scanned_height, newTip->nHeight);
        BOOST_CHECK_EQUAL(GetBalance(wallet).m_mine_immature, 50 * COIN);
    }

    // Prune the remaining block file.
    {
        LOCK(cs_main);
        file_number = newTip->GetBlockPos().nFile;
        Assert(m_node.chainman)->m_blockman.PruneOneBlockFile(file_number);
    }
    UnlinkPrunedFiles({file_number});

    // Verify ScanForWalletTransactions scans no blocks.
    {
        CWallet wallet(m_node.chain.get(), "", m_args, CreateDummyWalletDatabase());
        {
            LOCK(wallet.cs_wallet);
            wallet.SetWalletFlag(WALLET_FLAG_DESCRIPTORS);
            wallet.SetLastBlockProcessed(m_node.chainman->ActiveChain().Height(), m_node.chainman->ActiveChain().Tip()->GetBlockHash());
        }
        AddKey(wallet, coinbaseKey);
        WalletRescanReserver reserver(wallet);
        reserver.reserve();
        CWallet::ScanResult result = wallet.ScanForWalletTransactions(/*start_block=*/oldTip->GetBlockHash(), /*start_height=*/oldTip->nHeight, /*max_height=*/{}, reserver, /*fUpdate=*/false, /*save_progress=*/false);
        BOOST_CHECK_EQUAL(result.status, CWallet::ScanResult::FAILURE);
        BOOST_CHECK_EQUAL(result.last_failed_block, newTip->GetBlockHash());
        BOOST_CHECK(result.last_scanned_block.IsNull());
        BOOST_CHECK(!result.last_scanned_height);
        BOOST_CHECK_EQUAL(GetBalance(wallet).m_mine_immature, 0);
    }
}

BOOST_FIXTURE_TEST_CASE(importmulti_rescan, TestChain100Setup)
{
    // Cap last block file size, and mine new block in a new block file.
    CBlockIndex* oldTip = m_node.chainman->ActiveChain().Tip();
    WITH_LOCK(::cs_main, m_node.chainman->m_blockman.GetBlockFileInfo(oldTip->GetBlockPos().nFile)->nSize = MAX_BLOCKFILE_SIZE);
    CreateAndProcessBlock({}, GetScriptForRawPubKey(coinbaseKey.GetPubKey()));
    CBlockIndex* newTip = m_node.chainman->ActiveChain().Tip();

    // Prune the older block file.
    int file_number;
    {
        LOCK(cs_main);
        file_number = oldTip->GetBlockPos().nFile;
        Assert(m_node.chainman)->m_blockman.PruneOneBlockFile(file_number);
    }
    UnlinkPrunedFiles({file_number});

    // Verify importmulti RPC returns failure for a key whose creation time is
    // before the missing block, and success for a key whose creation time is
    // after.
    {
        const std::shared_ptr<CWallet> wallet = std::make_shared<CWallet>(m_node.chain.get(), "", m_args, CreateDummyWalletDatabase());
        wallet->SetupLegacyScriptPubKeyMan();
        WITH_LOCK(wallet->cs_wallet, wallet->SetLastBlockProcessed(newTip->nHeight, newTip->GetBlockHash()));
        WalletContext context;
        context.args = &m_args;
        AddWallet(context, wallet);
        UniValue keys;
        keys.setArray();
        UniValue key;
        key.setObject();
        key.pushKV("scriptPubKey", HexStr(GetScriptForRawPubKey(coinbaseKey.GetPubKey())));
        key.pushKV("timestamp", 0);
        key.pushKV("internal", UniValue(true));
        keys.push_back(key);
        key.clear();
        key.setObject();
        CKey futureKey;
        futureKey.MakeNewKey(true);
        key.pushKV("scriptPubKey", HexStr(GetScriptForRawPubKey(futureKey.GetPubKey())));
        key.pushKV("timestamp", newTip->GetBlockTimeMax() + TIMESTAMP_WINDOW + 1);
        key.pushKV("internal", UniValue(true));
        keys.push_back(key);
        JSONRPCRequest request;
        request.context = &context;
        request.params.setArray();
        request.params.push_back(keys);

        UniValue response = importmulti().HandleRequest(request);
        BOOST_CHECK_EQUAL(response.write(),
            strprintf("[{\"success\":false,\"error\":{\"code\":-1,\"message\":\"Rescan failed for key with creation "
                      "timestamp %d. There was an error reading a block from time %d, which is after or within %d "
                      "seconds of key creation, and could contain transactions pertaining to the key. As a result, "
                      "transactions and coins using this key may not appear in the wallet. This error could be caused "
                      "by pruning or data corruption (see namecoind log for details) and could be dealt with by "
                      "downloading and rescanning the relevant blocks (see -reindex option and rescanblockchain "
                      "RPC).\"}},{\"success\":true}]",
                              0, oldTip->GetBlockTimeMax(), TIMESTAMP_WINDOW));
        RemoveWallet(context, wallet, /* load_on_start= */ std::nullopt);
    }
}

// Verify importwallet RPC starts rescan at earliest block with timestamp
// greater or equal than key birthday. Previously there was a bug where
// importwallet RPC would start the scan at the latest block with timestamp less
// than or equal to key birthday.
BOOST_FIXTURE_TEST_CASE(importwallet_rescan, TestChain100Setup)
{
    // Create two blocks with same timestamp to verify that importwallet rescan
    // will pick up both blocks, not just the first.
    const int64_t BLOCK_TIME = m_node.chainman->ActiveChain().Tip()->GetBlockTimeMax() + 5;
    SetMockTime(BLOCK_TIME);
    m_coinbase_txns.emplace_back(CreateAndProcessBlock({}, GetScriptForRawPubKey(coinbaseKey.GetPubKey())).vtx[0]);
    m_coinbase_txns.emplace_back(CreateAndProcessBlock({}, GetScriptForRawPubKey(coinbaseKey.GetPubKey())).vtx[0]);

    // Set key birthday to block time increased by the timestamp window, so
    // rescan will start at the block time.
    const int64_t KEY_TIME = BLOCK_TIME + TIMESTAMP_WINDOW;
    SetMockTime(KEY_TIME);
    m_coinbase_txns.emplace_back(CreateAndProcessBlock({}, GetScriptForRawPubKey(coinbaseKey.GetPubKey())).vtx[0]);

    std::string backup_file = fs::PathToString(m_args.GetDataDirNet() / "wallet.backup");

    // Import key into wallet and call dumpwallet to create backup file.
    {
        WalletContext context;
        context.args = &m_args;
        const std::shared_ptr<CWallet> wallet = std::make_shared<CWallet>(m_node.chain.get(), "", m_args, CreateDummyWalletDatabase());
        {
            auto spk_man = wallet->GetOrCreateLegacyScriptPubKeyMan();
            LOCK2(wallet->cs_wallet, spk_man->cs_KeyStore);
            spk_man->mapKeyMetadata[coinbaseKey.GetPubKey().GetID()].nCreateTime = KEY_TIME;
            spk_man->AddKeyPubKey(coinbaseKey, coinbaseKey.GetPubKey());

            AddWallet(context, wallet);
            wallet->SetLastBlockProcessed(m_node.chainman->ActiveChain().Height(), m_node.chainman->ActiveChain().Tip()->GetBlockHash());
        }
        JSONRPCRequest request;
        request.context = &context;
        request.params.setArray();
        request.params.push_back(backup_file);

        wallet::dumpwallet().HandleRequest(request);
        RemoveWallet(context, wallet, /* load_on_start= */ std::nullopt);
    }

    // Call importwallet RPC and verify all blocks with timestamps >= BLOCK_TIME
    // were scanned, and no prior blocks were scanned.
    {
        const std::shared_ptr<CWallet> wallet = std::make_shared<CWallet>(m_node.chain.get(), "", m_args, CreateDummyWalletDatabase());
        LOCK(wallet->cs_wallet);
        wallet->SetupLegacyScriptPubKeyMan();

        WalletContext context;
        context.args = &m_args;
        JSONRPCRequest request;
        request.context = &context;
        request.params.setArray();
        request.params.push_back(backup_file);
        AddWallet(context, wallet);
        wallet->SetLastBlockProcessed(m_node.chainman->ActiveChain().Height(), m_node.chainman->ActiveChain().Tip()->GetBlockHash());
        wallet::importwallet().HandleRequest(request);
        RemoveWallet(context, wallet, /* load_on_start= */ std::nullopt);

        BOOST_CHECK_EQUAL(wallet->mapWallet.size(), 3U);
        BOOST_CHECK_EQUAL(m_coinbase_txns.size(), 103U);
        for (size_t i = 0; i < m_coinbase_txns.size(); ++i) {
            bool found = wallet->GetWalletTx(m_coinbase_txns[i]->GetHash());
            bool expected = i >= 100;
            BOOST_CHECK_EQUAL(found, expected);
        }
    }
}

// Check that GetImmatureCredit() returns a newly calculated value instead of
// the cached value after a MarkDirty() call.
//
// This is a regression test written to verify a bugfix for the immature credit
// function. Similar tests probably should be written for the other credit and
// debit functions.
BOOST_FIXTURE_TEST_CASE(coin_mark_dirty_immature_credit, TestChain100Setup)
{
    CWallet wallet(m_node.chain.get(), "", m_args, CreateDummyWalletDatabase());
    CWalletTx wtx{m_coinbase_txns.back(), TxStateConfirmed{m_node.chainman->ActiveChain().Tip()->GetBlockHash(), m_node.chainman->ActiveChain().Height(), /*index=*/0}};

    LOCK(wallet.cs_wallet);
    wallet.SetWalletFlag(WALLET_FLAG_DESCRIPTORS);
    wallet.SetupDescriptorScriptPubKeyMans();

    wallet.SetLastBlockProcessed(m_node.chainman->ActiveChain().Height(), m_node.chainman->ActiveChain().Tip()->GetBlockHash());

    // Call GetImmatureCredit() once before adding the key to the wallet to
    // cache the current immature credit amount, which is 0.
    BOOST_CHECK_EQUAL(CachedTxGetImmatureCredit(wallet, wtx), 0);

    // Invalidate the cached value, add the key, and make sure a new immature
    // credit amount is calculated.
    wtx.MarkDirty();
    AddKey(wallet, coinbaseKey);
    BOOST_CHECK_EQUAL(CachedTxGetImmatureCredit(wallet, wtx), 50*COIN);
}

static int64_t AddTx(ChainstateManager& chainman, CWallet& wallet, uint32_t lockTime, int64_t mockTime, int64_t blockTime)
{
    CMutableTransaction tx;
    TxState state = TxStateInactive{};
    tx.nLockTime = lockTime;
    SetMockTime(mockTime);
    CBlockIndex* block = nullptr;
    if (blockTime > 0) {
        LOCK(cs_main);
        auto inserted = chainman.BlockIndex().emplace(std::piecewise_construct, std::make_tuple(GetRandHash()), std::make_tuple());
        assert(inserted.second);
        const uint256& hash = inserted.first->first;
        block = &inserted.first->second;
        block->nTime = blockTime;
        block->phashBlock = &hash;
        state = TxStateConfirmed{hash, block->nHeight, /*index=*/0};
    }
    return wallet.AddToWallet(MakeTransactionRef(tx), state, [&](CWalletTx& wtx, bool /* new_tx */) {
        // Assign wtx.m_state to simplify test and avoid the need to simulate
        // reorg events. Without this, AddToWallet asserts false when the same
        // transaction is confirmed in different blocks.
        wtx.m_state = state;
        return true;
    })->nTimeSmart;
}

// Simple test to verify assignment of CWalletTx::nSmartTime value. Could be
// expanded to cover more corner cases of smart time logic.
BOOST_AUTO_TEST_CASE(ComputeTimeSmart)
{
    // New transaction should use clock time if lower than block time.
    BOOST_CHECK_EQUAL(AddTx(*m_node.chainman, m_wallet, 1, 100, 120), 100);

    // Test that updating existing transaction does not change smart time.
    BOOST_CHECK_EQUAL(AddTx(*m_node.chainman, m_wallet, 1, 200, 220), 100);

    // New transaction should use clock time if there's no block time.
    BOOST_CHECK_EQUAL(AddTx(*m_node.chainman, m_wallet, 2, 300, 0), 300);

    // New transaction should use block time if lower than clock time.
    BOOST_CHECK_EQUAL(AddTx(*m_node.chainman, m_wallet, 3, 420, 400), 400);

    // New transaction should use latest entry time if higher than
    // min(block time, clock time).
    BOOST_CHECK_EQUAL(AddTx(*m_node.chainman, m_wallet, 4, 500, 390), 400);

    // If there are future entries, new transaction should use time of the
    // newest entry that is no more than 300 seconds ahead of the clock time.
    BOOST_CHECK_EQUAL(AddTx(*m_node.chainman, m_wallet, 5, 50, 600), 300);
}

BOOST_AUTO_TEST_CASE(LoadReceiveRequests)
{
    CTxDestination dest = PKHash();
    LOCK(m_wallet.cs_wallet);
    WalletBatch batch{m_wallet.GetDatabase()};
    m_wallet.SetAddressUsed(batch, dest, true);
    m_wallet.SetAddressReceiveRequest(batch, dest, "0", "val_rr0");
    m_wallet.SetAddressReceiveRequest(batch, dest, "1", "val_rr1");

    auto values = m_wallet.GetAddressReceiveRequests();
    BOOST_CHECK_EQUAL(values.size(), 2U);
    BOOST_CHECK_EQUAL(values[0], "val_rr0");
    BOOST_CHECK_EQUAL(values[1], "val_rr1");
}

// Test some watch-only LegacyScriptPubKeyMan methods by the procedure of loading (LoadWatchOnly),
// checking (HaveWatchOnly), getting (GetWatchPubKey) and removing (RemoveWatchOnly) a
// given PubKey, resp. its corresponding P2PK Script. Results of the impact on
// the address -> PubKey map is dependent on whether the PubKey is a point on the curve
static void TestWatchOnlyPubKey(LegacyScriptPubKeyMan* spk_man, const CPubKey& add_pubkey)
{
    CScript p2pk = GetScriptForRawPubKey(add_pubkey);
    CKeyID add_address = add_pubkey.GetID();
    CPubKey found_pubkey;
    LOCK(spk_man->cs_KeyStore);

    // all Scripts (i.e. also all PubKeys) are added to the general watch-only set
    BOOST_CHECK(!spk_man->HaveWatchOnly(p2pk));
    spk_man->LoadWatchOnly(p2pk);
    BOOST_CHECK(spk_man->HaveWatchOnly(p2pk));

    // only PubKeys on the curve shall be added to the watch-only address -> PubKey map
    bool is_pubkey_fully_valid = add_pubkey.IsFullyValid();
    if (is_pubkey_fully_valid) {
        BOOST_CHECK(spk_man->GetWatchPubKey(add_address, found_pubkey));
        BOOST_CHECK(found_pubkey == add_pubkey);
    } else {
        BOOST_CHECK(!spk_man->GetWatchPubKey(add_address, found_pubkey));
        BOOST_CHECK(found_pubkey == CPubKey()); // passed key is unchanged
    }

    spk_man->RemoveWatchOnly(p2pk);
    BOOST_CHECK(!spk_man->HaveWatchOnly(p2pk));

    if (is_pubkey_fully_valid) {
        BOOST_CHECK(!spk_man->GetWatchPubKey(add_address, found_pubkey));
        BOOST_CHECK(found_pubkey == add_pubkey); // passed key is unchanged
    }
}

// Cryptographically invalidate a PubKey whilst keeping length and first byte
static void PollutePubKey(CPubKey& pubkey)
{
    std::vector<unsigned char> pubkey_raw(pubkey.begin(), pubkey.end());
    std::fill(pubkey_raw.begin()+1, pubkey_raw.end(), 0);
    pubkey = CPubKey(pubkey_raw);
    assert(!pubkey.IsFullyValid());
    assert(pubkey.IsValid());
}

// Test watch-only logic for PubKeys
BOOST_AUTO_TEST_CASE(WatchOnlyPubKeys)
{
    CKey key;
    CPubKey pubkey;
    LegacyScriptPubKeyMan* spk_man = m_wallet.GetOrCreateLegacyScriptPubKeyMan();

    BOOST_CHECK(!spk_man->HaveWatchOnly());

    // uncompressed valid PubKey
    key.MakeNewKey(false);
    pubkey = key.GetPubKey();
    assert(!pubkey.IsCompressed());
    TestWatchOnlyPubKey(spk_man, pubkey);

    // uncompressed cryptographically invalid PubKey
    PollutePubKey(pubkey);
    TestWatchOnlyPubKey(spk_man, pubkey);

    // compressed valid PubKey
    key.MakeNewKey(true);
    pubkey = key.GetPubKey();
    assert(pubkey.IsCompressed());
    TestWatchOnlyPubKey(spk_man, pubkey);

    // compressed cryptographically invalid PubKey
    PollutePubKey(pubkey);
    TestWatchOnlyPubKey(spk_man, pubkey);

    // invalid empty PubKey
    pubkey = CPubKey();
    TestWatchOnlyPubKey(spk_man, pubkey);
}

class ListCoinsTestingSetup : public TestChain100Setup
{
public:
    ListCoinsTestingSetup()
    {
        CreateAndProcessBlock({}, GetScriptForRawPubKey(coinbaseKey.GetPubKey()));
        wallet = CreateSyncedWallet(*m_node.chain, m_node.chainman->ActiveChain(), m_args, coinbaseKey);
    }

    ~ListCoinsTestingSetup()
    {
        wallet.reset();
    }

    CWalletTx& AddTx(CRecipient recipient)
    {
        CTransactionRef tx;
        CCoinControl dummy;
        {
            constexpr int RANDOM_CHANGE_POSITION = -1;
<<<<<<< HEAD
            std::optional<CreatedTransactionResult> txr = CreateTransaction(*wallet, {recipient}, nullptr, RANDOM_CHANGE_POSITION, error, dummy, fee_calc_out);
            BOOST_CHECK(txr.has_value());
            tx = txr->tx;
=======
            auto res = CreateTransaction(*wallet, {recipient}, RANDOM_CHANGE_POSITION, dummy);
            BOOST_CHECK(res);
            tx = res.GetObj().tx;
>>>>>>> 41d9f13e
        }
        wallet->CommitTransaction(tx, {}, {});
        CMutableTransaction blocktx;
        {
            LOCK(wallet->cs_wallet);
            blocktx = CMutableTransaction(*wallet->mapWallet.at(tx->GetHash()).tx);
        }
        CreateAndProcessBlock({CMutableTransaction(blocktx)}, GetScriptForRawPubKey(coinbaseKey.GetPubKey()));

        LOCK(wallet->cs_wallet);
        wallet->SetLastBlockProcessed(wallet->GetLastBlockHeight() + 1, m_node.chainman->ActiveChain().Tip()->GetBlockHash());
        auto it = wallet->mapWallet.find(tx->GetHash());
        BOOST_CHECK(it != wallet->mapWallet.end());
        it->second.m_state = TxStateConfirmed{m_node.chainman->ActiveChain().Tip()->GetBlockHash(), m_node.chainman->ActiveChain().Height(), /*index=*/1};
        return it->second;
    }

    std::unique_ptr<CWallet> wallet;
};

BOOST_FIXTURE_TEST_CASE(ListCoinsTest, ListCoinsTestingSetup)
{
    std::string coinbaseAddress = coinbaseKey.GetPubKey().GetID().ToString();

    // Confirm ListCoins initially returns 1 coin grouped under coinbaseKey
    // address.
    std::map<CTxDestination, std::vector<COutput>> list;
    {
        LOCK(wallet->cs_wallet);
        list = ListCoins(*wallet);
    }
    BOOST_CHECK_EQUAL(list.size(), 1U);
    BOOST_CHECK_EQUAL(std::get<PKHash>(list.begin()->first).ToString(), coinbaseAddress);
    BOOST_CHECK_EQUAL(list.begin()->second.size(), 1U);

    // Check initial balance from one mature coinbase transaction.
    BOOST_CHECK_EQUAL(50 * COIN, GetAvailableBalance(*wallet));

    // Add a transaction creating a change address, and confirm ListCoins still
    // returns the coin associated with the change address underneath the
    // coinbaseKey pubkey, even though the change address has a different
    // pubkey.
    AddTx(CRecipient{GetScriptForRawPubKey({}), 1 * COIN, false /* subtract fee */});
    {
        LOCK(wallet->cs_wallet);
        list = ListCoins(*wallet);
    }
    BOOST_CHECK_EQUAL(list.size(), 1U);
    BOOST_CHECK_EQUAL(std::get<PKHash>(list.begin()->first).ToString(), coinbaseAddress);
    BOOST_CHECK_EQUAL(list.begin()->second.size(), 2U);

    // Lock both coins. Confirm number of available coins drops to 0.
    {
        LOCK(wallet->cs_wallet);
        BOOST_CHECK_EQUAL(AvailableCoinsListUnspent(*wallet).coins.size(), 2U);
    }
    for (const auto& group : list) {
        for (const auto& coin : group.second) {
            LOCK(wallet->cs_wallet);
            wallet->LockCoin(coin.outpoint);
        }
    }
    {
        LOCK(wallet->cs_wallet);
        BOOST_CHECK_EQUAL(AvailableCoinsListUnspent(*wallet).coins.size(), 0U);
    }
    // Confirm ListCoins still returns same result as before, despite coins
    // being locked.
    {
        LOCK(wallet->cs_wallet);
        list = ListCoins(*wallet);
    }
    BOOST_CHECK_EQUAL(list.size(), 1U);
    BOOST_CHECK_EQUAL(std::get<PKHash>(list.begin()->first).ToString(), coinbaseAddress);
    BOOST_CHECK_EQUAL(list.begin()->second.size(), 2U);
}

BOOST_FIXTURE_TEST_CASE(wallet_disableprivkeys, TestChain100Setup)
{
    {
        const std::shared_ptr<CWallet> wallet = std::make_shared<CWallet>(m_node.chain.get(), "", m_args, CreateDummyWalletDatabase());
        wallet->SetupLegacyScriptPubKeyMan();
        wallet->SetMinVersion(FEATURE_LATEST);
        wallet->SetWalletFlag(WALLET_FLAG_DISABLE_PRIVATE_KEYS);
        BOOST_CHECK(!wallet->TopUpKeyPool(1000));
        BOOST_CHECK(!wallet->GetNewDestination(OutputType::BECH32, ""));
    }
    {
        const std::shared_ptr<CWallet> wallet = std::make_shared<CWallet>(m_node.chain.get(), "", m_args, CreateDummyWalletDatabase());
        LOCK(wallet->cs_wallet);
        wallet->SetWalletFlag(WALLET_FLAG_DESCRIPTORS);
        wallet->SetMinVersion(FEATURE_LATEST);
        wallet->SetWalletFlag(WALLET_FLAG_DISABLE_PRIVATE_KEYS);
        BOOST_CHECK(!wallet->GetNewDestination(OutputType::BECH32, ""));
    }
}

// Explicit calculation which is used to test the wallet constant
// We get the same virtual size due to rounding(weight/4) for both use_max_sig values
static size_t CalculateNestedKeyhashInputSize(bool use_max_sig)
{
    // Generate ephemeral valid pubkey
    CKey key;
    key.MakeNewKey(true);
    CPubKey pubkey = key.GetPubKey();

    // Generate pubkey hash
    uint160 key_hash(Hash160(pubkey));

    // Create inner-script to enter into keystore. Key hash can't be 0...
    CScript inner_script = CScript() << OP_0 << std::vector<unsigned char>(key_hash.begin(), key_hash.end());

    // Create outer P2SH script for the output
    uint160 script_id(Hash160(inner_script));
    CScript script_pubkey = CScript() << OP_HASH160 << std::vector<unsigned char>(script_id.begin(), script_id.end()) << OP_EQUAL;

    // Add inner-script to key store and key to watchonly
    FillableSigningProvider keystore;
    keystore.AddCScript(inner_script);
    keystore.AddKeyPubKey(key, pubkey);

    // Fill in dummy signatures for fee calculation.
    SignatureData sig_data;

    if (!ProduceSignature(keystore, use_max_sig ? DUMMY_MAXIMUM_SIGNATURE_CREATOR : DUMMY_SIGNATURE_CREATOR, script_pubkey, sig_data)) {
        // We're hand-feeding it correct arguments; shouldn't happen
        assert(false);
    }

    CTxIn tx_in;
    UpdateInput(tx_in, sig_data);
    return (size_t)GetVirtualTransactionInputSize(tx_in);
}

BOOST_FIXTURE_TEST_CASE(dummy_input_size_test, TestChain100Setup)
{
    BOOST_CHECK_EQUAL(CalculateNestedKeyhashInputSize(false), DUMMY_NESTED_P2WPKH_INPUT_SIZE);
    BOOST_CHECK_EQUAL(CalculateNestedKeyhashInputSize(true), DUMMY_NESTED_P2WPKH_INPUT_SIZE);
}

bool malformed_descriptor(std::ios_base::failure e)
{
    std::string s(e.what());
    return s.find("Missing checksum") != std::string::npos;
}

BOOST_FIXTURE_TEST_CASE(wallet_descriptor_test, BasicTestingSetup)
{
    std::vector<unsigned char> malformed_record;
    CVectorWriter vw(0, 0, malformed_record, 0);
    vw << std::string("notadescriptor");
    vw << (uint64_t)0;
    vw << (int32_t)0;
    vw << (int32_t)0;
    vw << (int32_t)1;

    SpanReader vr{0, 0, malformed_record};
    WalletDescriptor w_desc;
    BOOST_CHECK_EXCEPTION(vr >> w_desc, std::ios_base::failure, malformed_descriptor);
}

//! Test CWallet::Create() and its behavior handling potential race
//! conditions if it's called the same time an incoming transaction shows up in
//! the mempool or a new block.
//!
//! It isn't possible to verify there aren't race condition in every case, so
//! this test just checks two specific cases and ensures that timing of
//! notifications in these cases doesn't prevent the wallet from detecting
//! transactions.
//!
//! In the first case, block and mempool transactions are created before the
//! wallet is loaded, but notifications about these transactions are delayed
//! until after it is loaded. The notifications are superfluous in this case, so
//! the test verifies the transactions are detected before they arrive.
//!
//! In the second case, block and mempool transactions are created after the
//! wallet rescan and notifications are immediately synced, to verify the wallet
//! must already have a handler in place for them, and there's no gap after
//! rescanning where new transactions in new blocks could be lost.
BOOST_FIXTURE_TEST_CASE(CreateWallet, TestChain100Setup)
{
    m_args.ForceSetArg("-unsafesqlitesync", "1");
    // Create new wallet with known key and unload it.
    WalletContext context;
    context.args = &m_args;
    context.chain = m_node.chain.get();
    auto wallet = TestLoadWallet(context);
    CKey key;
    key.MakeNewKey(true);
    AddKey(*wallet, key);
    TestUnloadWallet(std::move(wallet));


    // Add log hook to detect AddToWallet events from rescans, blockConnected,
    // and transactionAddedToMempool notifications
    int addtx_count = 0;
    DebugLogHelper addtx_counter("[default wallet] AddToWallet", [&](const std::string* s) {
        if (s) ++addtx_count;
        return false;
    });


    bool rescan_completed = false;
    DebugLogHelper rescan_check("[default wallet] Rescan completed", [&](const std::string* s) {
        if (s) rescan_completed = true;
        return false;
    });


    // Block the queue to prevent the wallet receiving blockConnected and
    // transactionAddedToMempool notifications, and create block and mempool
    // transactions paying to the wallet
    std::promise<void> promise;
    CallFunctionInValidationInterfaceQueue([&promise] {
        promise.get_future().wait();
    });
    std::string error;
    m_coinbase_txns.push_back(CreateAndProcessBlock({}, GetScriptForRawPubKey(coinbaseKey.GetPubKey())).vtx[0]);
    auto block_tx = TestSimpleSpend(*m_coinbase_txns[0], 0, coinbaseKey, GetScriptForRawPubKey(key.GetPubKey()));
    m_coinbase_txns.push_back(CreateAndProcessBlock({block_tx}, GetScriptForRawPubKey(coinbaseKey.GetPubKey())).vtx[0]);
    auto mempool_tx = TestSimpleSpend(*m_coinbase_txns[1], 0, coinbaseKey, GetScriptForRawPubKey(key.GetPubKey()));
    BOOST_CHECK(m_node.chain->broadcastTransaction(MakeTransactionRef(mempool_tx), DEFAULT_TRANSACTION_MAXFEE, false, error));


    // Reload wallet and make sure new transactions are detected despite events
    // being blocked
    wallet = TestLoadWallet(context);
    BOOST_CHECK(rescan_completed);
    BOOST_CHECK_EQUAL(addtx_count, 2);
    {
        LOCK(wallet->cs_wallet);
        BOOST_CHECK_EQUAL(wallet->mapWallet.count(block_tx.GetHash()), 1U);
        BOOST_CHECK_EQUAL(wallet->mapWallet.count(mempool_tx.GetHash()), 1U);
    }


    // Unblock notification queue and make sure stale blockConnected and
    // transactionAddedToMempool events are processed
    promise.set_value();
    SyncWithValidationInterfaceQueue();
    BOOST_CHECK_EQUAL(addtx_count, 4);


    TestUnloadWallet(std::move(wallet));


    // Load wallet again, this time creating new block and mempool transactions
    // paying to the wallet as the wallet finishes loading and syncing the
    // queue so the events have to be handled immediately. Releasing the wallet
    // lock during the sync is a little artificial but is needed to avoid a
    // deadlock during the sync and simulates a new block notification happening
    // as soon as possible.
    addtx_count = 0;
    auto handler = HandleLoadWallet(context, [&](std::unique_ptr<interfaces::Wallet> wallet) {
            BOOST_CHECK(rescan_completed);
            m_coinbase_txns.push_back(CreateAndProcessBlock({}, GetScriptForRawPubKey(coinbaseKey.GetPubKey())).vtx[0]);
            block_tx = TestSimpleSpend(*m_coinbase_txns[2], 0, coinbaseKey, GetScriptForRawPubKey(key.GetPubKey()));
            m_coinbase_txns.push_back(CreateAndProcessBlock({block_tx}, GetScriptForRawPubKey(coinbaseKey.GetPubKey())).vtx[0]);
            mempool_tx = TestSimpleSpend(*m_coinbase_txns[3], 0, coinbaseKey, GetScriptForRawPubKey(key.GetPubKey()));
            BOOST_CHECK(m_node.chain->broadcastTransaction(MakeTransactionRef(mempool_tx), DEFAULT_TRANSACTION_MAXFEE, false, error));
            SyncWithValidationInterfaceQueue();
        });
    wallet = TestLoadWallet(context);
    BOOST_CHECK_EQUAL(addtx_count, 4);
    {
        LOCK(wallet->cs_wallet);
        BOOST_CHECK_EQUAL(wallet->mapWallet.count(block_tx.GetHash()), 1U);
        BOOST_CHECK_EQUAL(wallet->mapWallet.count(mempool_tx.GetHash()), 1U);
    }


    TestUnloadWallet(std::move(wallet));
}

BOOST_FIXTURE_TEST_CASE(CreateWalletWithoutChain, BasicTestingSetup)
{
    WalletContext context;
    context.args = &m_args;
    auto wallet = TestLoadWallet(context);
    BOOST_CHECK(wallet);
    UnloadWallet(std::move(wallet));
}

BOOST_FIXTURE_TEST_CASE(ZapSelectTx, TestChain100Setup)
{
    m_args.ForceSetArg("-unsafesqlitesync", "1");
    WalletContext context;
    context.args = &m_args;
    context.chain = m_node.chain.get();
    auto wallet = TestLoadWallet(context);
    CKey key;
    key.MakeNewKey(true);
    AddKey(*wallet, key);

    std::string error;
    m_coinbase_txns.push_back(CreateAndProcessBlock({}, GetScriptForRawPubKey(coinbaseKey.GetPubKey())).vtx[0]);
    auto block_tx = TestSimpleSpend(*m_coinbase_txns[0], 0, coinbaseKey, GetScriptForRawPubKey(key.GetPubKey()));
    CreateAndProcessBlock({block_tx}, GetScriptForRawPubKey(coinbaseKey.GetPubKey()));

    SyncWithValidationInterfaceQueue();

    {
        auto block_hash = block_tx.GetHash();
        auto prev_hash = m_coinbase_txns[0]->GetHash();

        LOCK(wallet->cs_wallet);
        BOOST_CHECK(wallet->HasWalletSpend(prev_hash));
        BOOST_CHECK_EQUAL(wallet->mapWallet.count(block_hash), 1u);

        std::vector<uint256> vHashIn{ block_hash }, vHashOut;
        BOOST_CHECK_EQUAL(wallet->ZapSelectTx(vHashIn, vHashOut), DBErrors::LOAD_OK);

        BOOST_CHECK(!wallet->HasWalletSpend(prev_hash));
        BOOST_CHECK_EQUAL(wallet->mapWallet.count(block_hash), 0u);
    }

    TestUnloadWallet(std::move(wallet));
}

BOOST_AUTO_TEST_SUITE_END()
} // namespace wallet<|MERGE_RESOLUTION|>--- conflicted
+++ resolved
@@ -537,15 +537,9 @@
         CCoinControl dummy;
         {
             constexpr int RANDOM_CHANGE_POSITION = -1;
-<<<<<<< HEAD
-            std::optional<CreatedTransactionResult> txr = CreateTransaction(*wallet, {recipient}, nullptr, RANDOM_CHANGE_POSITION, error, dummy, fee_calc_out);
-            BOOST_CHECK(txr.has_value());
-            tx = txr->tx;
-=======
-            auto res = CreateTransaction(*wallet, {recipient}, RANDOM_CHANGE_POSITION, dummy);
+            auto res = CreateTransaction(*wallet, {recipient}, nullptr, RANDOM_CHANGE_POSITION, dummy);
             BOOST_CHECK(res);
             tx = res.GetObj().tx;
->>>>>>> 41d9f13e
         }
         wallet->CommitTransaction(tx, {}, {});
         CMutableTransaction blocktx;
