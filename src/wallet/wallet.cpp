--- conflicted
+++ resolved
@@ -1200,13 +1200,9 @@
     return ISMINE_NO;
 }
 
-<<<<<<< HEAD
-CAmount CWallet::GetDebit(const CTxIn &txin, const isminefilter& filter, bool fExcludeNames) const
-=======
 // Note that this function doesn't distinguish between a 0-valued input,
 // and a not-"is mine" (according to the filter) input.
-CAmount CWallet::GetDebit(const CTxIn &txin, const isminefilter& filter) const
->>>>>>> 6d075c94
+CAmount CWallet::GetDebit(const CTxIn &txin, const isminefilter& filter, bool fExcludeNames) const
 {
     {
         LOCK(cs_wallet);
