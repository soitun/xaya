// Copyright (c) 2009-2010 Satoshi Nakamoto
// Copyright (c) 2009-2020 The Bitcoin Core developers
// Distributed under the MIT software license, see the accompanying
// file COPYING or http://www.opensource.org/licenses/mit-license.php.

#include <wallet/wallet.h>

#include <chain.h>
#include <consensus/consensus.h>
#include <consensus/validation.h>
#include <fs.h>
#include <interfaces/chain.h>
#include <interfaces/wallet.h>
#include <key.h>
#include <key_io.h>
#include <names/encoding.h>
#include <optional.h>
#include <policy/fees.h>
#include <policy/policy.h>
#include <primitives/block.h>
#include <primitives/transaction.h>
#include <script/descriptor.h>
#include <script/names.h>
#include <script/script.h>
#include <script/signingprovider.h>
#include <txmempool.h>
#include <util/bip32.h>
#include <util/check.h>
#include <util/error.h>
#include <util/fees.h>
#include <util/moneystr.h>
#include <util/rbf.h>
#include <util/string.h>
#include <util/translation.h>
#include <wallet/coincontrol.h>
#include <wallet/fees.h>

#include <algorithm>
#include <assert.h>

#include <boost/algorithm/string/replace.hpp>

using interfaces::FoundBlock;

const std::map<uint64_t,std::string> WALLET_FLAG_CAVEATS{
    {WALLET_FLAG_AVOID_REUSE,
        "You need to rescan the blockchain in order to correctly mark used "
        "destinations in the past. Until this is done, some destinations may "
        "be considered unused, even if the opposite is the case."
    },
};

static const size_t OUTPUT_GROUP_MAX_ENTRIES = 10;

static RecursiveMutex cs_wallets;
static std::vector<std::shared_ptr<CWallet>> vpwallets GUARDED_BY(cs_wallets);
static std::list<LoadWalletFn> g_load_wallet_fns GUARDED_BY(cs_wallets);

bool AddWallet(const std::shared_ptr<CWallet>& wallet)
{
    LOCK(cs_wallets);
    assert(wallet);
    std::vector<std::shared_ptr<CWallet>>::const_iterator i = std::find(vpwallets.begin(), vpwallets.end(), wallet);
    if (i != vpwallets.end()) return false;
    vpwallets.push_back(wallet);
    wallet->ConnectScriptPubKeyManNotifiers();
    return true;
}

bool RemoveWallet(const std::shared_ptr<CWallet>& wallet)
{
    assert(wallet);
    // Unregister with the validation interface which also drops shared ponters.
    wallet->m_chain_notifications_handler.reset();
    LOCK(cs_wallets);
    std::vector<std::shared_ptr<CWallet>>::iterator i = std::find(vpwallets.begin(), vpwallets.end(), wallet);
    if (i == vpwallets.end()) return false;
    vpwallets.erase(i);
    return true;
}

std::vector<std::shared_ptr<CWallet>> GetWallets()
{
    LOCK(cs_wallets);
    return vpwallets;
}

std::shared_ptr<CWallet> GetWallet(const std::string& name)
{
    LOCK(cs_wallets);
    for (const std::shared_ptr<CWallet>& wallet : vpwallets) {
        if (wallet->GetName() == name) return wallet;
    }
    return nullptr;
}

std::unique_ptr<interfaces::Handler> HandleLoadWallet(LoadWalletFn load_wallet)
{
    LOCK(cs_wallets);
    auto it = g_load_wallet_fns.emplace(g_load_wallet_fns.end(), std::move(load_wallet));
    return interfaces::MakeHandler([it] { LOCK(cs_wallets); g_load_wallet_fns.erase(it); });
}

static Mutex g_loading_wallet_mutex;
static Mutex g_wallet_release_mutex;
static std::condition_variable g_wallet_release_cv;
static std::set<std::string> g_loading_wallet_set GUARDED_BY(g_loading_wallet_mutex);
static std::set<std::string> g_unloading_wallet_set GUARDED_BY(g_wallet_release_mutex);

// Custom deleter for shared_ptr<CWallet>.
static void ReleaseWallet(CWallet* wallet)
{
    const std::string name = wallet->GetName();
    wallet->WalletLogPrintf("Releasing wallet\n");
    wallet->Flush();
    delete wallet;
    // Wallet is now released, notify UnloadWallet, if any.
    {
        LOCK(g_wallet_release_mutex);
        if (g_unloading_wallet_set.erase(name) == 0) {
            // UnloadWallet was not called for this wallet, all done.
            return;
        }
    }
    g_wallet_release_cv.notify_all();
}

void UnloadWallet(std::shared_ptr<CWallet>&& wallet)
{
    // Mark wallet for unloading.
    const std::string name = wallet->GetName();
    {
        LOCK(g_wallet_release_mutex);
        auto it = g_unloading_wallet_set.insert(name);
        assert(it.second);
    }
    // The wallet can be in use so it's not possible to explicitly unload here.
    // Notify the unload intent so that all remaining shared pointers are
    // released.
    wallet->NotifyUnload();

    // Time to ditch our shared_ptr and wait for ReleaseWallet call.
    wallet.reset();
    {
        WAIT_LOCK(g_wallet_release_mutex, lock);
        while (g_unloading_wallet_set.count(name) == 1) {
            g_wallet_release_cv.wait(lock);
        }
    }
}

namespace {
std::shared_ptr<CWallet> LoadWalletInternal(interfaces::Chain& chain, const WalletLocation& location, bilingual_str& error, std::vector<bilingual_str>& warnings)
{
    try {
        if (!CWallet::Verify(chain, location, error, warnings)) {
            error = Untranslated("Wallet file verification failed.") + Untranslated(" ") + error;
            return nullptr;
        }

        std::shared_ptr<CWallet> wallet = CWallet::CreateWalletFromFile(chain, location, error, warnings);
        if (!wallet) {
            error = Untranslated("Wallet loading failed.") + Untranslated(" ") + error;
            return nullptr;
        }
        AddWallet(wallet);
        wallet->postInitProcess();
        return wallet;
    } catch (const std::runtime_error& e) {
        error = Untranslated(e.what());
        return nullptr;
    }
}
} // namespace

std::shared_ptr<CWallet> LoadWallet(interfaces::Chain& chain, const WalletLocation& location, bilingual_str& error, std::vector<bilingual_str>& warnings)
{
    auto result = WITH_LOCK(g_loading_wallet_mutex, return g_loading_wallet_set.insert(location.GetName()));
    if (!result.second) {
        error = Untranslated("Wallet already being loading.");
        return nullptr;
    }
    auto wallet = LoadWalletInternal(chain, location, error, warnings);
    WITH_LOCK(g_loading_wallet_mutex, g_loading_wallet_set.erase(result.first));
    return wallet;
}

std::shared_ptr<CWallet> LoadWallet(interfaces::Chain& chain, const std::string& name, bilingual_str& error, std::vector<bilingual_str>& warnings)
{
    return LoadWallet(chain, WalletLocation(name), error, warnings);
}

WalletCreationStatus CreateWallet(interfaces::Chain& chain, const SecureString& passphrase, uint64_t wallet_creation_flags, const std::string& name, bilingual_str& error, std::vector<bilingual_str>& warnings, std::shared_ptr<CWallet>& result)
{
    // Indicate that the wallet is actually supposed to be blank and not just blank to make it encrypted
    bool create_blank = (wallet_creation_flags & WALLET_FLAG_BLANK_WALLET);

    // Born encrypted wallets need to be created blank first.
    if (!passphrase.empty()) {
        wallet_creation_flags |= WALLET_FLAG_BLANK_WALLET;
    }

    // Check the wallet file location
    WalletLocation location(name);
    if (location.Exists()) {
        error = strprintf(Untranslated("Wallet %s already exists."), location.GetName());
        return WalletCreationStatus::CREATION_FAILED;
    }

    // Wallet::Verify will check if we're trying to create a wallet with a duplicate name.
    if (!CWallet::Verify(chain, location, error, warnings)) {
        error = Untranslated("Wallet file verification failed.") + Untranslated(" ") + error;
        return WalletCreationStatus::CREATION_FAILED;
    }

    // Do not allow a passphrase when private keys are disabled
    if (!passphrase.empty() && (wallet_creation_flags & WALLET_FLAG_DISABLE_PRIVATE_KEYS)) {
        error = Untranslated("Passphrase provided but private keys are disabled. A passphrase is only used to encrypt private keys, so cannot be used for wallets with private keys disabled.");
        return WalletCreationStatus::CREATION_FAILED;
    }

    // Make the wallet
    std::shared_ptr<CWallet> wallet = CWallet::CreateWalletFromFile(chain, location, error, warnings, wallet_creation_flags);
    if (!wallet) {
        error = Untranslated("Wallet creation failed.") + Untranslated(" ") + error;
        return WalletCreationStatus::CREATION_FAILED;
    }

    // Encrypt the wallet
    if (!passphrase.empty() && !(wallet_creation_flags & WALLET_FLAG_DISABLE_PRIVATE_KEYS)) {
        if (!wallet->EncryptWallet(passphrase)) {
            error = Untranslated("Error: Wallet created but failed to encrypt.");
            return WalletCreationStatus::ENCRYPTION_FAILED;
        }
        if (!create_blank) {
            // Unlock the wallet
            if (!wallet->Unlock(passphrase)) {
                error = Untranslated("Error: Wallet was encrypted but could not be unlocked");
                return WalletCreationStatus::ENCRYPTION_FAILED;
            }

            // Set a seed for the wallet
            {
                LOCK(wallet->cs_wallet);
                if (wallet->IsWalletFlagSet(WALLET_FLAG_DESCRIPTORS)) {
                    wallet->SetupDescriptorScriptPubKeyMans();
                } else {
                    for (auto spk_man : wallet->GetActiveScriptPubKeyMans()) {
                        if (!spk_man->SetupGeneration()) {
                            error = Untranslated("Unable to generate initial keys");
                            return WalletCreationStatus::CREATION_FAILED;
                        }
                    }
                }
            }

            // Relock the wallet
            wallet->Lock();
        }
    }
    AddWallet(wallet);
    wallet->postInitProcess();
    result = wallet;
    return WalletCreationStatus::SUCCESS;
}

const uint256 CWalletTx::ABANDON_HASH(UINT256_ONE());

/** @defgroup mapWallet
 *
 * @{
 */

std::string COutput::ToString() const
{
    return strprintf("COutput(%s, %d, %d) [%s]", tx->GetHash().ToString(), i, nDepth, FormatMoney(tx->tx->vout[i].nValue));
}

const CWalletTx* CWallet::GetWalletTx(const uint256& hash) const
{
    LOCK(cs_wallet);
    std::map<uint256, CWalletTx>::const_iterator it = mapWallet.find(hash);
    if (it == mapWallet.end())
        return nullptr;
    return &(it->second);
}

void CWallet::UpgradeKeyMetadata()
{
    if (IsLocked() || IsWalletFlagSet(WALLET_FLAG_KEY_ORIGIN_METADATA)) {
        return;
    }

    auto spk_man = GetLegacyScriptPubKeyMan();
    if (!spk_man) {
        return;
    }

    spk_man->UpgradeKeyMetadata();
    SetWalletFlag(WALLET_FLAG_KEY_ORIGIN_METADATA);
}

bool CWallet::Unlock(const SecureString& strWalletPassphrase, bool accept_no_keys)
{
    CCrypter crypter;
    CKeyingMaterial _vMasterKey;

    {
        LOCK(cs_wallet);
        for (const MasterKeyMap::value_type& pMasterKey : mapMasterKeys)
        {
            if(!crypter.SetKeyFromPassphrase(strWalletPassphrase, pMasterKey.second.vchSalt, pMasterKey.second.nDeriveIterations, pMasterKey.second.nDerivationMethod))
                return false;
            if (!crypter.Decrypt(pMasterKey.second.vchCryptedKey, _vMasterKey))
                continue; // try another master key
            if (Unlock(_vMasterKey, accept_no_keys)) {
                // Now that we've unlocked, upgrade the key metadata
                UpgradeKeyMetadata();
                return true;
            }
        }
    }
    return false;
}

bool CWallet::ChangeWalletPassphrase(const SecureString& strOldWalletPassphrase, const SecureString& strNewWalletPassphrase)
{
    bool fWasLocked = IsLocked();

    {
        LOCK(cs_wallet);
        Lock();

        CCrypter crypter;
        CKeyingMaterial _vMasterKey;
        for (MasterKeyMap::value_type& pMasterKey : mapMasterKeys)
        {
            if(!crypter.SetKeyFromPassphrase(strOldWalletPassphrase, pMasterKey.second.vchSalt, pMasterKey.second.nDeriveIterations, pMasterKey.second.nDerivationMethod))
                return false;
            if (!crypter.Decrypt(pMasterKey.second.vchCryptedKey, _vMasterKey))
                return false;
            if (Unlock(_vMasterKey))
            {
                int64_t nStartTime = GetTimeMillis();
                crypter.SetKeyFromPassphrase(strNewWalletPassphrase, pMasterKey.second.vchSalt, pMasterKey.second.nDeriveIterations, pMasterKey.second.nDerivationMethod);
                pMasterKey.second.nDeriveIterations = static_cast<unsigned int>(pMasterKey.second.nDeriveIterations * (100 / ((double)(GetTimeMillis() - nStartTime))));

                nStartTime = GetTimeMillis();
                crypter.SetKeyFromPassphrase(strNewWalletPassphrase, pMasterKey.second.vchSalt, pMasterKey.second.nDeriveIterations, pMasterKey.second.nDerivationMethod);
                pMasterKey.second.nDeriveIterations = (pMasterKey.second.nDeriveIterations + static_cast<unsigned int>(pMasterKey.second.nDeriveIterations * 100 / ((double)(GetTimeMillis() - nStartTime)))) / 2;

                if (pMasterKey.second.nDeriveIterations < 25000)
                    pMasterKey.second.nDeriveIterations = 25000;

                WalletLogPrintf("Wallet passphrase changed to an nDeriveIterations of %i\n", pMasterKey.second.nDeriveIterations);

                if (!crypter.SetKeyFromPassphrase(strNewWalletPassphrase, pMasterKey.second.vchSalt, pMasterKey.second.nDeriveIterations, pMasterKey.second.nDerivationMethod))
                    return false;
                if (!crypter.Encrypt(_vMasterKey, pMasterKey.second.vchCryptedKey))
                    return false;
                WalletBatch(*database).WriteMasterKey(pMasterKey.first, pMasterKey.second);
                if (fWasLocked)
                    Lock();
                return true;
            }
        }
    }

    return false;
}

void CWallet::chainStateFlushed(const CBlockLocator& loc)
{
    WalletBatch batch(*database);
    batch.WriteBestBlock(loc);
}

void CWallet::SetMinVersion(enum WalletFeature nVersion, WalletBatch* batch_in, bool fExplicit)
{
    LOCK(cs_wallet);
    if (nWalletVersion >= nVersion)
        return;

    // when doing an explicit upgrade, if we pass the max version permitted, upgrade all the way
    if (fExplicit && nVersion > nWalletMaxVersion)
            nVersion = FEATURE_LATEST;

    nWalletVersion = nVersion;

    if (nVersion > nWalletMaxVersion)
        nWalletMaxVersion = nVersion;

    {
        WalletBatch* batch = batch_in ? batch_in : new WalletBatch(*database);
        if (nWalletVersion > 40000)
            batch->WriteMinVersion(nWalletVersion);
        if (!batch_in)
            delete batch;
    }
}

bool CWallet::SetMaxVersion(int nVersion)
{
    LOCK(cs_wallet);
    // cannot downgrade below current version
    if (nWalletVersion > nVersion)
        return false;

    nWalletMaxVersion = nVersion;

    return true;
}

std::set<uint256> CWallet::GetConflicts(const uint256& txid) const
{
    std::set<uint256> result;
    AssertLockHeld(cs_wallet);

    std::map<uint256, CWalletTx>::const_iterator it = mapWallet.find(txid);
    if (it == mapWallet.end())
        return result;
    const CWalletTx& wtx = it->second;

    std::pair<TxSpends::const_iterator, TxSpends::const_iterator> range;

    for (const CTxIn& txin : wtx.tx->vin)
    {
        if (mapTxSpends.count(txin.prevout) <= 1)
            continue;  // No conflict if zero or one spends
        range = mapTxSpends.equal_range(txin.prevout);
        for (TxSpends::const_iterator _it = range.first; _it != range.second; ++_it)
            result.insert(_it->second);
    }
    return result;
}

bool CWallet::HasWalletSpend(const uint256& txid) const
{
    AssertLockHeld(cs_wallet);
    auto iter = mapTxSpends.lower_bound(COutPoint(txid, 0));
    return (iter != mapTxSpends.end() && iter->first.hash == txid);
}

void CWallet::Flush()
{
    database->Flush();
}

void CWallet::Close()
{
    database->Close();
}

void CWallet::SyncMetaData(std::pair<TxSpends::iterator, TxSpends::iterator> range)
{
    // We want all the wallet transactions in range to have the same metadata as
    // the oldest (smallest nOrderPos).
    // So: find smallest nOrderPos:

    int nMinOrderPos = std::numeric_limits<int>::max();
    const CWalletTx* copyFrom = nullptr;
    for (TxSpends::iterator it = range.first; it != range.second; ++it) {
        const CWalletTx* wtx = &mapWallet.at(it->second);
        if (wtx->nOrderPos < nMinOrderPos) {
            nMinOrderPos = wtx->nOrderPos;
            copyFrom = wtx;
        }
    }

    if (!copyFrom) {
        return;
    }

    // Now copy data from copyFrom to rest:
    for (TxSpends::iterator it = range.first; it != range.second; ++it)
    {
        const uint256& hash = it->second;
        CWalletTx* copyTo = &mapWallet.at(hash);
        if (copyFrom == copyTo) continue;
        assert(copyFrom && "Oldest wallet transaction in range assumed to have been found.");
        if (!copyFrom->IsEquivalentTo(*copyTo)) continue;
        copyTo->mapValue = copyFrom->mapValue;
        copyTo->vOrderForm = copyFrom->vOrderForm;
        // fTimeReceivedIsTxTime not copied on purpose
        // nTimeReceived not copied on purpose
        copyTo->nTimeSmart = copyFrom->nTimeSmart;
        copyTo->fFromMe = copyFrom->fFromMe;
        // nOrderPos not copied on purpose
        // cached members not copied on purpose
    }
}

/**
 * Outpoint is spent if any non-conflicted transaction
 * spends it:
 */
bool CWallet::IsSpent(const uint256& hash, unsigned int n) const
{
    const COutPoint outpoint(hash, n);
    std::pair<TxSpends::const_iterator, TxSpends::const_iterator> range;
    range = mapTxSpends.equal_range(outpoint);

    for (TxSpends::const_iterator it = range.first; it != range.second; ++it)
    {
        const uint256& wtxid = it->second;
        std::map<uint256, CWalletTx>::const_iterator mit = mapWallet.find(wtxid);
        if (mit != mapWallet.end()) {
            int depth = mit->second.GetDepthInMainChain();
            if (depth > 0  || (depth == 0 && !mit->second.isAbandoned()))
                return true; // Spent
        }
    }
    return false;
}

void CWallet::AddToSpends(const COutPoint& outpoint, const uint256& wtxid)
{
    mapTxSpends.insert(std::make_pair(outpoint, wtxid));

    setLockedCoins.erase(outpoint);

    std::pair<TxSpends::iterator, TxSpends::iterator> range;
    range = mapTxSpends.equal_range(outpoint);
    SyncMetaData(range);
}


void CWallet::AddToSpends(const uint256& wtxid)
{
    auto it = mapWallet.find(wtxid);
    assert(it != mapWallet.end());
    CWalletTx& thisTx = it->second;
    if (thisTx.IsCoinBase()) // Coinbases don't spend anything!
        return;

    for (const CTxIn& txin : thisTx.tx->vin)
        AddToSpends(txin.prevout, wtxid);
}

bool CWallet::EncryptWallet(const SecureString& strWalletPassphrase)
{
    if (IsCrypted())
        return false;

    CKeyingMaterial _vMasterKey;

    _vMasterKey.resize(WALLET_CRYPTO_KEY_SIZE);
    GetStrongRandBytes(&_vMasterKey[0], WALLET_CRYPTO_KEY_SIZE);

    CMasterKey kMasterKey;

    kMasterKey.vchSalt.resize(WALLET_CRYPTO_SALT_SIZE);
    GetStrongRandBytes(&kMasterKey.vchSalt[0], WALLET_CRYPTO_SALT_SIZE);

    CCrypter crypter;
    int64_t nStartTime = GetTimeMillis();
    crypter.SetKeyFromPassphrase(strWalletPassphrase, kMasterKey.vchSalt, 25000, kMasterKey.nDerivationMethod);
    kMasterKey.nDeriveIterations = static_cast<unsigned int>(2500000 / ((double)(GetTimeMillis() - nStartTime)));

    nStartTime = GetTimeMillis();
    crypter.SetKeyFromPassphrase(strWalletPassphrase, kMasterKey.vchSalt, kMasterKey.nDeriveIterations, kMasterKey.nDerivationMethod);
    kMasterKey.nDeriveIterations = (kMasterKey.nDeriveIterations + static_cast<unsigned int>(kMasterKey.nDeriveIterations * 100 / ((double)(GetTimeMillis() - nStartTime)))) / 2;

    if (kMasterKey.nDeriveIterations < 25000)
        kMasterKey.nDeriveIterations = 25000;

    WalletLogPrintf("Encrypting Wallet with an nDeriveIterations of %i\n", kMasterKey.nDeriveIterations);

    if (!crypter.SetKeyFromPassphrase(strWalletPassphrase, kMasterKey.vchSalt, kMasterKey.nDeriveIterations, kMasterKey.nDerivationMethod))
        return false;
    if (!crypter.Encrypt(_vMasterKey, kMasterKey.vchCryptedKey))
        return false;

    {
        LOCK(cs_wallet);
        mapMasterKeys[++nMasterKeyMaxID] = kMasterKey;
        WalletBatch* encrypted_batch = new WalletBatch(*database);
        if (!encrypted_batch->TxnBegin()) {
            delete encrypted_batch;
            encrypted_batch = nullptr;
            return false;
        }
        encrypted_batch->WriteMasterKey(nMasterKeyMaxID, kMasterKey);

        for (const auto& spk_man_pair : m_spk_managers) {
            auto spk_man = spk_man_pair.second.get();
            if (!spk_man->Encrypt(_vMasterKey, encrypted_batch)) {
                encrypted_batch->TxnAbort();
                delete encrypted_batch;
                encrypted_batch = nullptr;
                // We now probably have half of our keys encrypted in memory, and half not...
                // die and let the user reload the unencrypted wallet.
                assert(false);
            }
        }

        // Encryption was introduced in version 0.4.0
        SetMinVersion(FEATURE_WALLETCRYPT, encrypted_batch, true);

        if (!encrypted_batch->TxnCommit()) {
            delete encrypted_batch;
            encrypted_batch = nullptr;
            // We now have keys encrypted in memory, but not on disk...
            // die to avoid confusion and let the user reload the unencrypted wallet.
            assert(false);
        }

        delete encrypted_batch;
        encrypted_batch = nullptr;

        Lock();
        Unlock(strWalletPassphrase);

        // If we are using descriptors, make new descriptors with a new seed
        if (IsWalletFlagSet(WALLET_FLAG_DESCRIPTORS) && !IsWalletFlagSet(WALLET_FLAG_BLANK_WALLET)) {
            SetupDescriptorScriptPubKeyMans();
        } else if (auto spk_man = GetLegacyScriptPubKeyMan()) {
            // if we are using HD, replace the HD seed with a new one
            if (spk_man->IsHDEnabled()) {
                if (!spk_man->SetupGeneration(true)) {
                    return false;
                }
            }
        }
        Lock();

        // Need to completely rewrite the wallet file; if we don't, bdb might keep
        // bits of the unencrypted private key in slack space in the database file.
        database->Rewrite();

        // BDB seems to have a bad habit of writing old data into
        // slack space in .dat files; that is bad if the old data is
        // unencrypted private keys. So:
        database->ReloadDbEnv();

    }
    NotifyStatusChanged(this);

    return true;
}

DBErrors CWallet::ReorderTransactions()
{
    LOCK(cs_wallet);
    WalletBatch batch(*database);

    // Old wallets didn't have any defined order for transactions
    // Probably a bad idea to change the output of this

    // First: get all CWalletTx into a sorted-by-time multimap.
    typedef std::multimap<int64_t, CWalletTx*> TxItems;
    TxItems txByTime;

    for (auto& entry : mapWallet)
    {
        CWalletTx* wtx = &entry.second;
        txByTime.insert(std::make_pair(wtx->nTimeReceived, wtx));
    }

    nOrderPosNext = 0;
    std::vector<int64_t> nOrderPosOffsets;
    for (TxItems::iterator it = txByTime.begin(); it != txByTime.end(); ++it)
    {
        CWalletTx *const pwtx = (*it).second;
        int64_t& nOrderPos = pwtx->nOrderPos;

        if (nOrderPos == -1)
        {
            nOrderPos = nOrderPosNext++;
            nOrderPosOffsets.push_back(nOrderPos);

            if (!batch.WriteTx(*pwtx))
                return DBErrors::LOAD_FAIL;
        }
        else
        {
            int64_t nOrderPosOff = 0;
            for (const int64_t& nOffsetStart : nOrderPosOffsets)
            {
                if (nOrderPos >= nOffsetStart)
                    ++nOrderPosOff;
            }
            nOrderPos += nOrderPosOff;
            nOrderPosNext = std::max(nOrderPosNext, nOrderPos + 1);

            if (!nOrderPosOff)
                continue;

            // Since we're changing the order, write it back
            if (!batch.WriteTx(*pwtx))
                return DBErrors::LOAD_FAIL;
        }
    }
    batch.WriteOrderPosNext(nOrderPosNext);

    return DBErrors::LOAD_OK;
}

int64_t CWallet::IncOrderPosNext(WalletBatch* batch)
{
    AssertLockHeld(cs_wallet);
    int64_t nRet = nOrderPosNext++;
    if (batch) {
        batch->WriteOrderPosNext(nOrderPosNext);
    } else {
        WalletBatch(*database).WriteOrderPosNext(nOrderPosNext);
    }
    return nRet;
}

void CWallet::MarkDirty()
{
    {
        LOCK(cs_wallet);
        for (std::pair<const uint256, CWalletTx>& item : mapWallet)
            item.second.MarkDirty();
    }
}

bool CWallet::MarkReplaced(const uint256& originalHash, const uint256& newHash)
{
    LOCK(cs_wallet);

    auto mi = mapWallet.find(originalHash);

    // There is a bug if MarkReplaced is not called on an existing wallet transaction.
    assert(mi != mapWallet.end());

    CWalletTx& wtx = (*mi).second;

    // Ensure for now that we're not overwriting data
    assert(wtx.mapValue.count("replaced_by_txid") == 0);

    wtx.mapValue["replaced_by_txid"] = newHash.ToString();

    WalletBatch batch(*database, "r+");

    bool success = true;
    if (!batch.WriteTx(wtx)) {
        WalletLogPrintf("%s: Updating batch tx %s failed\n", __func__, wtx.GetHash().ToString());
        success = false;
    }

    NotifyTransactionChanged(this, originalHash, CT_UPDATED);

    return success;
}

void CWallet::SetSpentKeyState(WalletBatch& batch, const uint256& hash, unsigned int n, bool used, std::set<CTxDestination>& tx_destinations)
{
    AssertLockHeld(cs_wallet);
    const CWalletTx* srctx = GetWalletTx(hash);
    if (!srctx) return;

    CTxDestination dst;
    if (ExtractDestination(srctx->tx->vout[n].scriptPubKey, dst)) {
        if (IsMine(dst)) {
            if (used && !GetDestData(dst, "used", nullptr)) {
                if (AddDestData(batch, dst, "used", "p")) { // p for "present", opposite of absent (null)
                    tx_destinations.insert(dst);
                }
            } else if (!used && GetDestData(dst, "used", nullptr)) {
                EraseDestData(batch, dst, "used");
            }
        }
    }
}

bool CWallet::IsSpentKey(const uint256& hash, unsigned int n) const
{
    AssertLockHeld(cs_wallet);
    const CWalletTx* srctx = GetWalletTx(hash);
    if (srctx) {
        assert(srctx->tx->vout.size() > n);
        CTxDestination dest;
        if (!ExtractDestination(srctx->tx->vout[n].scriptPubKey, dest)) {
            return false;
        }
        if (GetDestData(dest, "used", nullptr)) {
            return true;
        }
        if (IsLegacy()) {
            LegacyScriptPubKeyMan* spk_man = GetLegacyScriptPubKeyMan();
            assert(spk_man != nullptr);
            for (const auto& keyid : GetAffectedKeys(srctx->tx->vout[n].scriptPubKey, *spk_man)) {
                WitnessV0KeyHash wpkh_dest(keyid);
                if (GetDestData(wpkh_dest, "used", nullptr)) {
                    return true;
                }
                ScriptHash sh_wpkh_dest(GetScriptForDestination(wpkh_dest));
                if (GetDestData(sh_wpkh_dest, "used", nullptr)) {
                    return true;
                }
                PKHash pkh_dest(keyid);
                if (GetDestData(pkh_dest, "used", nullptr)) {
                    return true;
                }
            }
        }
    }
    return false;
}

CWalletTx* CWallet::AddToWallet(CTransactionRef tx, const CWalletTx::Confirmation& confirm, const UpdateWalletTxFn& update_wtx, bool fFlushOnClose)
{
    LOCK(cs_wallet);

    WalletBatch batch(*database, "r+", fFlushOnClose);

    uint256 hash = tx->GetHash();

    if (IsWalletFlagSet(WALLET_FLAG_AVOID_REUSE)) {
        // Mark used destinations
        std::set<CTxDestination> tx_destinations;

        for (const CTxIn& txin : tx->vin) {
            const COutPoint& op = txin.prevout;
            SetSpentKeyState(batch, op.hash, op.n, true, tx_destinations);
        }

        MarkDestinationsDirty(tx_destinations);
    }

    // Inserts only if not already there, returns tx inserted or tx found
    auto ret = mapWallet.emplace(std::piecewise_construct, std::forward_as_tuple(hash), std::forward_as_tuple(this, tx));
    CWalletTx& wtx = (*ret.first).second;
    bool fInsertedNew = ret.second;
    bool fUpdated = update_wtx && update_wtx(wtx, fInsertedNew);
    if (fInsertedNew) {
        wtx.m_confirm = confirm;
        wtx.nTimeReceived = chain().getAdjustedTime();
        wtx.nOrderPos = IncOrderPosNext(&batch);
        wtx.m_it_wtxOrdered = wtxOrdered.insert(std::make_pair(wtx.nOrderPos, &wtx));
        wtx.nTimeSmart = ComputeTimeSmart(wtx);
        AddToSpends(hash);
    }

    if (!fInsertedNew)
    {
        if (confirm.status != wtx.m_confirm.status) {
            wtx.m_confirm.status = confirm.status;
            wtx.m_confirm.nIndex = confirm.nIndex;
            wtx.m_confirm.hashBlock = confirm.hashBlock;
            wtx.m_confirm.block_height = confirm.block_height;
            fUpdated = true;
        } else {
            assert(wtx.m_confirm.nIndex == confirm.nIndex);
            assert(wtx.m_confirm.hashBlock == confirm.hashBlock);
            assert(wtx.m_confirm.block_height == confirm.block_height);
        }
        // If we have a witness-stripped version of this transaction, and we
        // see a new version with a witness, then we must be upgrading a pre-segwit
        // wallet.  Store the new version of the transaction with the witness,
        // as the stripped-version must be invalid.
        // TODO: Store all versions of the transaction, instead of just one.
        if (tx->HasWitness() && !wtx.tx->HasWitness()) {
            wtx.SetTx(tx);
            fUpdated = true;
        }
    }

    //// debug print
    WalletLogPrintf("AddToWallet %s  %s%s\n", hash.ToString(), (fInsertedNew ? "new" : ""), (fUpdated ? "update" : ""));

    // Write to disk
    if (fInsertedNew || fUpdated)
        if (!batch.WriteTx(wtx))
            return nullptr;

    // Break debit/credit balance caches:
    wtx.MarkDirty();

    // Notify UI of new or updated transaction
    NotifyTransactionChanged(this, hash, fInsertedNew ? CT_NEW : CT_UPDATED);

#if HAVE_SYSTEM
    // notify an external script when a wallet transaction comes in or is updated
    std::string strCmd = gArgs.GetArg("-walletnotify", "");

    if (!strCmd.empty())
    {
        boost::replace_all(strCmd, "%s", hash.GetHex());
#ifndef WIN32
        // Substituting the wallet name isn't currently supported on windows
        // because windows shell escaping has not been implemented yet:
        // https://github.com/bitcoin/bitcoin/pull/13339#issuecomment-537384875
        // A few ways it could be implemented in the future are described in:
        // https://github.com/bitcoin/bitcoin/pull/13339#issuecomment-461288094
        boost::replace_all(strCmd, "%w", ShellEscape(GetName()));
#endif
        std::thread t(runCommand, strCmd);
        t.detach(); // thread runs free
    }
#endif

    return &wtx;
}

bool CWallet::LoadToWallet(const uint256& hash, const UpdateWalletTxFn& fill_wtx)
{
    const auto& ins = mapWallet.emplace(std::piecewise_construct, std::forward_as_tuple(hash), std::forward_as_tuple(this, nullptr));
    CWalletTx& wtx = ins.first->second;
    if (!fill_wtx(wtx, ins.second)) {
        return false;
    }
    // If wallet doesn't have a chain (e.g wallet-tool), don't bother to update txn.
    if (HaveChain()) {
        Optional<int> block_height = chain().getBlockHeight(wtx.m_confirm.hashBlock);
        if (block_height) {
            // Update cached block height variable since it not stored in the
            // serialized transaction.
            wtx.m_confirm.block_height = *block_height;
        } else if (wtx.isConflicted() || wtx.isConfirmed()) {
            // If tx block (or conflicting block) was reorged out of chain
            // while the wallet was shutdown, change tx status to UNCONFIRMED
            // and reset block height, hash, and index. ABANDONED tx don't have
            // associated blocks and don't need to be updated. The case where a
            // transaction was reorged out while online and then reconfirmed
            // while offline is covered by the rescan logic.
            wtx.setUnconfirmed();
            wtx.m_confirm.hashBlock = uint256();
            wtx.m_confirm.block_height = 0;
            wtx.m_confirm.nIndex = 0;
        }
    }
    if (/* insertion took place */ ins.second) {
        wtx.m_it_wtxOrdered = wtxOrdered.insert(std::make_pair(wtx.nOrderPos, &wtx));
    }
    AddToSpends(hash);
    for (const CTxIn& txin : wtx.tx->vin) {
        auto it = mapWallet.find(txin.prevout.hash);
        if (it != mapWallet.end()) {
            CWalletTx& prevtx = it->second;
            if (prevtx.isConflicted()) {
                MarkConflicted(prevtx.m_confirm.hashBlock, prevtx.m_confirm.block_height, wtx.GetHash());
            }
        }
    }
    return true;
}

bool CWallet::AddToWalletIfInvolvingMe(const CTransactionRef& ptx, CWalletTx::Confirmation confirm, bool fUpdate)
{
    const CTransaction& tx = *ptx;
    {
        AssertLockHeld(cs_wallet);

        if (!confirm.hashBlock.IsNull()) {
            for (const CTxIn& txin : tx.vin) {
                std::pair<TxSpends::const_iterator, TxSpends::const_iterator> range = mapTxSpends.equal_range(txin.prevout);
                while (range.first != range.second) {
                    if (range.first->second != tx.GetHash()) {
                        WalletLogPrintf("Transaction %s (in block %s) conflicts with wallet transaction %s (both spend %s:%i)\n", tx.GetHash().ToString(), confirm.hashBlock.ToString(), range.first->second.ToString(), range.first->first.hash.ToString(), range.first->first.n);
                        MarkConflicted(confirm.hashBlock, confirm.block_height, range.first->second);
                    }
                    range.first++;
                }
            }
        }

        bool fExisted = mapWallet.count(tx.GetHash()) != 0;
        if (fExisted && !fUpdate) return false;
        if (fExisted || IsMine(tx) || IsFromMe(tx))
        {
            /* Check if any keys in the wallet keypool that were supposed to be unused
             * have appeared in a new transaction. If so, remove those keys from the keypool.
             * This can happen when restoring an old wallet backup that does not contain
             * the mostly recently created transactions from newer versions of the wallet.
             */

            // loop though all outputs
            for (const CTxOut& txout: tx.vout) {
                for (const auto& spk_man_pair : m_spk_managers) {
                    spk_man_pair.second->MarkUnusedAddresses(txout.scriptPubKey);
                }
            }

            // Block disconnection override an abandoned tx as unconfirmed
            // which means user may have to call abandontransaction again
            return AddToWallet(MakeTransactionRef(tx), confirm, /* update_wtx= */ nullptr, /* fFlushOnClose= */ false);
        }
    }
    return false;
}

bool CWallet::TransactionCanBeAbandoned(const uint256& hashTx) const
{
    LOCK(cs_wallet);
    const CWalletTx* wtx = GetWalletTx(hashTx);
    return wtx && !wtx->isAbandoned() && wtx->GetDepthInMainChain() == 0 && !wtx->InMempool();
}

void CWallet::MarkInputsDirty(const CTransactionRef& tx)
{
    for (const CTxIn& txin : tx->vin) {
        auto it = mapWallet.find(txin.prevout.hash);
        if (it != mapWallet.end()) {
            it->second.MarkDirty();
        }
    }
}

bool CWallet::AbandonTransaction(const uint256& hashTx)
{
    LOCK(cs_wallet);

    WalletBatch batch(*database, "r+");

    std::set<uint256> todo;
    std::set<uint256> done;

    // Can't mark abandoned if confirmed or in mempool
    auto it = mapWallet.find(hashTx);
    assert(it != mapWallet.end());
    CWalletTx& origtx = it->second;
    if (origtx.GetDepthInMainChain() != 0 || origtx.InMempool()) {
        return false;
    }

    todo.insert(hashTx);

    while (!todo.empty()) {
        uint256 now = *todo.begin();
        todo.erase(now);
        done.insert(now);
        auto it = mapWallet.find(now);
        assert(it != mapWallet.end());
        CWalletTx& wtx = it->second;
        int currentconfirm = wtx.GetDepthInMainChain();
        // If the orig tx was not in block, none of its spends can be
        assert(currentconfirm <= 0);
        // if (currentconfirm < 0) {Tx and spends are already conflicted, no need to abandon}
        if (currentconfirm == 0 && !wtx.isAbandoned()) {
            // If the orig tx was not in block/mempool, none of its spends can be in mempool
            assert(!wtx.InMempool());
            wtx.setAbandoned();
            wtx.MarkDirty();
            batch.WriteTx(wtx);
            NotifyTransactionChanged(this, wtx.GetHash(), CT_UPDATED);
            // Iterate over all its outputs, and mark transactions in the wallet that spend them abandoned too
            TxSpends::const_iterator iter = mapTxSpends.lower_bound(COutPoint(now, 0));
            while (iter != mapTxSpends.end() && iter->first.hash == now) {
                if (!done.count(iter->second)) {
                    todo.insert(iter->second);
                }
                iter++;
            }
            // If a transaction changes 'conflicted' state, that changes the balance
            // available of the outputs it spends. So force those to be recomputed
            MarkInputsDirty(wtx.tx);
        }
    }

    return true;
}

void CWallet::MarkConflicted(const uint256& hashBlock, int conflicting_height, const uint256& hashTx)
{
    LOCK(cs_wallet);

    int conflictconfirms = (m_last_block_processed_height - conflicting_height + 1) * -1;
    // If number of conflict confirms cannot be determined, this means
    // that the block is still unknown or not yet part of the main chain,
    // for example when loading the wallet during a reindex. Do nothing in that
    // case.
    if (conflictconfirms >= 0)
        return;

    // Do not flush the wallet here for performance reasons
    WalletBatch batch(*database, "r+", false);

    std::set<uint256> todo;
    std::set<uint256> done;

    todo.insert(hashTx);

    while (!todo.empty()) {
        uint256 now = *todo.begin();
        todo.erase(now);
        done.insert(now);
        auto it = mapWallet.find(now);
        assert(it != mapWallet.end());
        CWalletTx& wtx = it->second;
        int currentconfirm = wtx.GetDepthInMainChain();
        if (conflictconfirms < currentconfirm) {
            // Block is 'more conflicted' than current confirm; update.
            // Mark transaction as conflicted with this block.
            wtx.m_confirm.nIndex = 0;
            wtx.m_confirm.hashBlock = hashBlock;
            wtx.m_confirm.block_height = conflicting_height;
            wtx.setConflicted();
            wtx.MarkDirty();
            batch.WriteTx(wtx);
            // Iterate over all its outputs, and mark transactions in the wallet that spend them conflicted too
            TxSpends::const_iterator iter = mapTxSpends.lower_bound(COutPoint(now, 0));
            while (iter != mapTxSpends.end() && iter->first.hash == now) {
                 if (!done.count(iter->second)) {
                     todo.insert(iter->second);
                 }
                 iter++;
            }
            // If a transaction changes 'conflicted' state, that changes the balance
            // available of the outputs it spends. So force those to be recomputed
            MarkInputsDirty(wtx.tx);
        }
    }
}

void CWallet::SyncTransaction(const CTransactionRef& ptx, CWalletTx::Confirmation confirm, bool update_tx)
{
    if (!AddToWalletIfInvolvingMe(ptx, confirm, update_tx))
        return; // Not one of ours

    // If a transaction changes 'conflicted' state, that changes the balance
    // available of the outputs it spends. So force those to be
    // recomputed, also:
    MarkInputsDirty(ptx);
}

void CWallet::transactionAddedToMempool(const CTransactionRef& tx) {
    LOCK(cs_wallet);
    SyncTransaction(tx, {CWalletTx::Status::UNCONFIRMED, /* block height */ 0, /* block hash */ {}, /* index */ 0});

    auto it = mapWallet.find(tx->GetHash());
    if (it != mapWallet.end()) {
        it->second.fInMempool = true;
    }
}

void CWallet::transactionRemovedFromMempool(const CTransactionRef& tx, MemPoolRemovalReason reason) {
    LOCK(cs_wallet);
    auto it = mapWallet.find(tx->GetHash());
    if (it != mapWallet.end()) {
        it->second.fInMempool = false;
    }
    // Handle transactions that were removed from the mempool because they
    // conflict with transactions in a newly connected block.
    if (reason == MemPoolRemovalReason::CONFLICT) {
        // Call SyncNotifications, so external -walletnotify notifications will
        // be triggered for these transactions. Set Status::UNCONFIRMED instead
        // of Status::CONFLICTED for a few reasons:
        //
        // 1. The transactionRemovedFromMempool callback does not currently
        //    provide the conflicting block's hash and height, and for backwards
        //    compatibility reasons it may not be not safe to store conflicted
        //    wallet transactions with a null block hash. See
        //    https://github.com/bitcoin/bitcoin/pull/18600#discussion_r420195993.
        // 2. For most of these transactions, the wallet's internal conflict
        //    detection in the blockConnected handler will subsequently call
        //    MarkConflicted and update them with CONFLICTED status anyway. This
        //    applies to any wallet transaction that has inputs spent in the
        //    block, or that has ancestors in the wallet with inputs spent by
        //    the block.
        // 3. Longstanding behavior since the sync implementation in
        //    https://github.com/bitcoin/bitcoin/pull/9371 and the prior sync
        //    implementation before that was to mark these transactions
        //    unconfirmed rather than conflicted.
        //
        // Nothing described above should be seen as an unchangeable requirement
        // when improving this code in the future. The wallet's heuristics for
        // distinguishing between conflicted and unconfirmed transactions are
        // imperfect, and could be improved in general, see
        // https://github.com/bitcoin-core/bitcoin-devwiki/wiki/Wallet-Transaction-Conflict-Tracking
        SyncTransaction(tx, {CWalletTx::Status::UNCONFIRMED, /* block height */ 0, /* block hash */ {}, /* index */ 0});
    }
}

void CWallet::blockConnected(const CBlock& block, int height)
{
    const uint256& block_hash = block.GetHash();
    LOCK(cs_wallet);

    m_last_block_processed_height = height;
    m_last_block_processed = block_hash;
    for (size_t index = 0; index < block.vtx.size(); index++) {
        SyncTransaction(block.vtx[index], {CWalletTx::Status::CONFIRMED, height, block_hash, (int)index});
        transactionRemovedFromMempool(block.vtx[index], MemPoolRemovalReason::BLOCK);
    }
}

void CWallet::blockDisconnected(const CBlock& block, int height)
{
    LOCK(cs_wallet);

    // At block disconnection, this will change an abandoned transaction to
    // be unconfirmed, whether or not the transaction is added back to the mempool.
    // User may have to call abandontransaction again. It may be addressed in the
    // future with a stickier abandoned state or even removing abandontransaction call.
    m_last_block_processed_height = height - 1;
    m_last_block_processed = block.hashPrevBlock;
    for (const CTransactionRef& ptx : block.vtx) {
        SyncTransaction(ptx, {CWalletTx::Status::UNCONFIRMED, /* block height */ 0, /* block hash */ {}, /* index */ 0});
    }
}

void CWallet::updatedBlockTip()
{
    m_best_block_time = GetTime();
}


void CWallet::BlockUntilSyncedToCurrentChain() const {
    AssertLockNotHeld(cs_wallet);
    // Skip the queue-draining stuff if we know we're caught up with
    // ::ChainActive().Tip(), otherwise put a callback in the validation interface queue and wait
    // for the queue to drain enough to execute it (indicating we are caught up
    // at least with the time we entered this function).
    uint256 last_block_hash = WITH_LOCK(cs_wallet, return m_last_block_processed);
    chain().waitForNotificationsIfTipChanged(last_block_hash);
}


isminetype CWallet::IsMine(const CTxIn &txin) const
{
    {
        LOCK(cs_wallet);
        std::map<uint256, CWalletTx>::const_iterator mi = mapWallet.find(txin.prevout.hash);
        if (mi != mapWallet.end())
        {
            const CWalletTx& prev = (*mi).second;
            if (txin.prevout.n < prev.tx->vout.size())
                return IsMine(prev.tx->vout[txin.prevout.n]);
        }
    }
    return ISMINE_NO;
}

// Note that this function doesn't distinguish between a 0-valued input,
// and a not-"is mine" (according to the filter) input.
CAmount CWallet::GetDebit(const CTxIn &txin, const isminefilter& filter) const
{
    {
        LOCK(cs_wallet);
        std::map<uint256, CWalletTx>::const_iterator mi = mapWallet.find(txin.prevout.hash);
        if (mi != mapWallet.end())
        {
            const CWalletTx& prev = (*mi).second;
            if (txin.prevout.n < prev.tx->vout.size())
            {
                const CTxOut& prevout = prev.tx->vout[txin.prevout.n];
                if (CNameScript::isNameScript(prevout.scriptPubKey))
                    return 0;

                if (IsMine(prevout) & filter)
                    return prevout.nValue;
            }
        }
    }
    return 0;
}

isminetype CWallet::IsMine(const CTxOut& txout) const
{
    return IsMine(txout.scriptPubKey);
}

isminetype CWallet::IsMine(const CTxDestination& dest) const
{
    return IsMine(GetScriptForDestination(dest));
}

isminetype CWallet::IsMine(const CScript& script) const
{
    isminetype result = ISMINE_NO;
    for (const auto& spk_man_pair : m_spk_managers) {
        result = std::max(result, spk_man_pair.second->IsMine(script));
    }
    return result;
}

CAmount CWallet::GetCredit(const CTxOut& txout, const isminefilter& filter) const
{
    if (!MoneyRange(txout.nValue))
        throw std::runtime_error(std::string(__func__) + ": value out of range");
    if (CNameScript::isNameScript (txout.scriptPubKey))
        return 0;
    return ((IsMine(txout) & filter) ? txout.nValue : 0);
}

bool CWallet::IsChange(const CTxOut& txout) const
{
    return IsChange(txout.scriptPubKey);
}

bool CWallet::IsChange(const CScript& script) const
{
    // TODO: fix handling of 'change' outputs. The assumption is that any
    // payment to a script that is ours, but is not in the address book
    // is change. That assumption is likely to break when we implement multisignature
    // wallets that return change back into a multi-signature-protected address;
    // a better way of identifying which outputs are 'the send' and which are
    // 'the change' will need to be implemented (maybe extend CWalletTx to remember
    // which output, if any, was change).
    if (IsMine(script))
    {
        CTxDestination address;
        if (!ExtractDestination(script, address))
            return true;

        LOCK(cs_wallet);
        if (!FindAddressBookEntry(address)) {
            return true;
        }
    }
    return false;
}

CAmount CWallet::GetChange(const CTxOut& txout) const
{
    if (!MoneyRange(txout.nValue))
        throw std::runtime_error(std::string(__func__) + ": value out of range");
    return (IsChange(txout) ? txout.nValue : 0);
}

bool CWallet::IsMine(const CTransaction& tx) const
{
    for (const CTxOut& txout : tx.vout)
        if (IsMine(txout))
            return true;
    return false;
}

bool CWallet::IsFromMe(const CTransaction& tx) const
{
    return (GetDebit(tx, ISMINE_ALL) > 0);
}

CAmount CWallet::GetDebit(const CTransaction& tx, const isminefilter& filter) const
{
    CAmount nDebit = 0;
    for (const CTxIn& txin : tx.vin)
    {
        nDebit += GetDebit(txin, filter);
        if (!MoneyRange(nDebit))
            throw std::runtime_error(std::string(__func__) + ": value out of range");
    }
    return nDebit;
}

bool CWallet::IsAllFromMe(const CTransaction& tx, const isminefilter& filter) const
{
    LOCK(cs_wallet);

    for (const CTxIn& txin : tx.vin)
    {
        auto mi = mapWallet.find(txin.prevout.hash);
        if (mi == mapWallet.end())
            return false; // any unknown inputs can't be from us

        const CWalletTx& prev = (*mi).second;

        if (txin.prevout.n >= prev.tx->vout.size())
            return false; // invalid input!

        if (!(IsMine(prev.tx->vout[txin.prevout.n]) & filter))
            return false;
    }
    return true;
}

CAmount CWallet::GetCredit(const CTransaction& tx, const isminefilter& filter) const
{
    CAmount nCredit = 0;
    for (const CTxOut& txout : tx.vout)
    {
        nCredit += GetCredit(txout, filter);
        if (!MoneyRange(nCredit))
            throw std::runtime_error(std::string(__func__) + ": value out of range");
    }
    return nCredit;
}

CAmount CWallet::GetChange(const CTransaction& tx) const
{
    CAmount nChange = 0;
    for (const CTxOut& txout : tx.vout)
    {
        nChange += GetChange(txout);
        if (!MoneyRange(nChange))
            throw std::runtime_error(std::string(__func__) + ": value out of range");
    }
    return nChange;
}

bool CWallet::IsHDEnabled() const
{
    // All Active ScriptPubKeyMans must be HD for this to be true
    bool result = true;
    for (const auto& spk_man : GetActiveScriptPubKeyMans()) {
        result &= spk_man->IsHDEnabled();
    }
    return result;
}

bool CWallet::CanGetAddresses(bool internal) const
{
    LOCK(cs_wallet);
    if (m_spk_managers.empty()) return false;
    for (OutputType t : OUTPUT_TYPES) {
        auto spk_man = GetScriptPubKeyMan(t, internal);
        if (spk_man && spk_man->CanGetAddresses(internal)) {
            return true;
        }
    }
    return false;
}

void CWallet::SetWalletFlag(uint64_t flags)
{
    LOCK(cs_wallet);
    m_wallet_flags |= flags;
    if (!WalletBatch(*database).WriteWalletFlags(m_wallet_flags))
        throw std::runtime_error(std::string(__func__) + ": writing wallet flags failed");
}

void CWallet::UnsetWalletFlag(uint64_t flag)
{
    WalletBatch batch(*database);
    UnsetWalletFlagWithDB(batch, flag);
}

void CWallet::UnsetWalletFlagWithDB(WalletBatch& batch, uint64_t flag)
{
    LOCK(cs_wallet);
    m_wallet_flags &= ~flag;
    if (!batch.WriteWalletFlags(m_wallet_flags))
        throw std::runtime_error(std::string(__func__) + ": writing wallet flags failed");
}

void CWallet::UnsetBlankWalletFlag(WalletBatch& batch)
{
    UnsetWalletFlagWithDB(batch, WALLET_FLAG_BLANK_WALLET);
}

bool CWallet::IsWalletFlagSet(uint64_t flag) const
{
    return (m_wallet_flags & flag);
}

bool CWallet::LoadWalletFlags(uint64_t flags)
{
    LOCK(cs_wallet);
    if (((flags & KNOWN_WALLET_FLAGS) >> 32) ^ (flags >> 32)) {
        // contains unknown non-tolerable wallet flags
        return false;
    }
    m_wallet_flags = flags;

    return true;
}

bool CWallet::AddWalletFlags(uint64_t flags)
{
    LOCK(cs_wallet);
    // We should never be writing unknown non-tolerable wallet flags
    assert(((flags & KNOWN_WALLET_FLAGS) >> 32) == (flags >> 32));
    if (!WalletBatch(*database).WriteWalletFlags(flags)) {
        throw std::runtime_error(std::string(__func__) + ": writing wallet flags failed");
    }

    return LoadWalletFlags(flags);
}

int64_t CWalletTx::GetTxTime() const
{
    int64_t n = nTimeSmart;
    return n ? n : nTimeReceived;
}

// Helper for producing a max-sized low-S low-R signature (eg 71 bytes)
// or a max-sized low-S signature (e.g. 72 bytes) if use_max_sig is true
bool CWallet::DummySignInput(CTxIn &tx_in, const CTxOut &txout, bool use_max_sig) const
{
    // Fill in dummy signatures for fee calculation.
    const CScript& scriptPubKey = txout.scriptPubKey;
    SignatureData sigdata;

    std::unique_ptr<SigningProvider> provider = GetSolvingProvider(scriptPubKey);
    if (!provider) {
        // We don't know about this scriptpbuKey;
        return false;
    }

    if (!ProduceSignature(*provider, use_max_sig ? DUMMY_MAXIMUM_SIGNATURE_CREATOR : DUMMY_SIGNATURE_CREATOR, scriptPubKey, sigdata)) {
        return false;
    }
    UpdateInput(tx_in, sigdata);
    return true;
}

// Helper for producing a bunch of max-sized low-S low-R signatures (eg 71 bytes)
bool CWallet::DummySignTx(CMutableTransaction &txNew, const std::vector<CTxOut> &txouts, bool use_max_sig) const
{
    // Fill in dummy signatures for fee calculation.
    int nIn = 0;
    for (const auto& txout : txouts)
    {
        if (!DummySignInput(txNew.vin[nIn], txout, use_max_sig)) {
            return false;
        }

        nIn++;
    }
    return true;
}

bool CWallet::ImportScripts(const std::set<CScript> scripts, int64_t timestamp)
{
    auto spk_man = GetLegacyScriptPubKeyMan();
    if (!spk_man) {
        return false;
    }
    LOCK(spk_man->cs_KeyStore);
    return spk_man->ImportScripts(scripts, timestamp);
}

bool CWallet::ImportPrivKeys(const std::map<CKeyID, CKey>& privkey_map, const int64_t timestamp)
{
    auto spk_man = GetLegacyScriptPubKeyMan();
    if (!spk_man) {
        return false;
    }
    LOCK(spk_man->cs_KeyStore);
    return spk_man->ImportPrivKeys(privkey_map, timestamp);
}

bool CWallet::ImportPubKeys(const std::vector<CKeyID>& ordered_pubkeys, const std::map<CKeyID, CPubKey>& pubkey_map, const std::map<CKeyID, std::pair<CPubKey, KeyOriginInfo>>& key_origins, const bool add_keypool, const bool internal, const int64_t timestamp)
{
    auto spk_man = GetLegacyScriptPubKeyMan();
    if (!spk_man) {
        return false;
    }
    LOCK(spk_man->cs_KeyStore);
    return spk_man->ImportPubKeys(ordered_pubkeys, pubkey_map, key_origins, add_keypool, internal, timestamp);
}

bool CWallet::ImportScriptPubKeys(const std::string& label, const std::set<CScript>& script_pub_keys, const bool have_solving_data, const bool apply_label, const int64_t timestamp)
{
    auto spk_man = GetLegacyScriptPubKeyMan();
    if (!spk_man) {
        return false;
    }
    LOCK(spk_man->cs_KeyStore);
    if (!spk_man->ImportScriptPubKeys(script_pub_keys, have_solving_data, timestamp)) {
        return false;
    }
    if (apply_label) {
        WalletBatch batch(*database);
        for (const CScript& script : script_pub_keys) {
            CTxDestination dest;
            ExtractDestination(script, dest);
            if (IsValidDestination(dest)) {
                SetAddressBookWithDB(batch, dest, label, "receive");
            }
        }
    }
    return true;
}

int64_t CalculateMaximumSignedTxSize(const CTransaction &tx, const CWallet *wallet, bool use_max_sig)
{
    std::vector<CTxOut> txouts;
    for (const CTxIn& input : tx.vin) {
        const auto mi = wallet->mapWallet.find(input.prevout.hash);
        // Can not estimate size without knowing the input details
        if (mi == wallet->mapWallet.end()) {
            return -1;
        }
        assert(input.prevout.n < mi->second.tx->vout.size());
        txouts.emplace_back(mi->second.tx->vout[input.prevout.n]);
    }
    return CalculateMaximumSignedTxSize(tx, wallet, txouts, use_max_sig);
}

// txouts needs to be in the order of tx.vin
int64_t CalculateMaximumSignedTxSize(const CTransaction &tx, const CWallet *wallet, const std::vector<CTxOut>& txouts, bool use_max_sig)
{
    CMutableTransaction txNew(tx);
    if (!wallet->DummySignTx(txNew, txouts, use_max_sig)) {
        return -1;
    }
    return GetVirtualTransactionSize(CTransaction(txNew));
}

int CalculateMaximumSignedInputSize(const CTxOut& txout, const CWallet* wallet, bool use_max_sig)
{
    CMutableTransaction txn;
    txn.vin.push_back(CTxIn(COutPoint()));
    if (!wallet->DummySignInput(txn.vin[0], txout, use_max_sig)) {
        return -1;
    }
    return GetVirtualTransactionInputSize(txn.vin[0]);
}

void CWalletTx::GetAmounts(std::list<COutputEntry>& listReceived,
                           std::list<COutputEntry>& listSent, CAmount& nFee, const isminefilter& filter) const
{
    nFee = 0;
    listReceived.clear();
    listSent.clear();

    // Compute fee:
    CAmount nDebit = GetDebit(filter);
    if (nDebit > 0) // debit>0 means we signed/sent this transaction
    {
        CAmount nValueOut = tx->GetValueOut(true);
        nFee = nDebit - nValueOut;
    }

    // Sent/received.
    for (unsigned int i = 0; i < tx->vout.size(); ++i)
    {
        const CTxOut& txout = tx->vout[i];
        isminetype fIsMine = pwallet->IsMine(txout);
        const CNameScript nameOp(txout.scriptPubKey);
        // Only need to handle txouts if AT LEAST one of these is true:
        //   1) they debit from us (sent)
        //   2) the output is to us (received)
        if (nDebit > 0)
        {
            // Don't report 'change' txouts, but keep names in all cases
            if (pwallet->IsChange(txout) && !nameOp.isNameOp())
                continue;
        }
        else if (!(fIsMine & filter))
            continue;

        // In either case, we need to get the destination address
        CTxDestination address;

        if (!ExtractDestination(txout.scriptPubKey, address) && !txout.scriptPubKey.IsUnspendable())
        {
            pwallet->WalletLogPrintf("CWalletTx::GetAmounts: Unknown transaction type found, txid %s\n",
                                    this->GetHash().ToString());
            address = CNoDestination();
        }

        COutputEntry output = {address, "", txout.nValue, (int)i};

        // If we have a name script, set the "name" parameter.
        if (nameOp.isNameOp())
        {
            if (nameOp.isAnyUpdate())
                output.nameOp = "update: " + EncodeNameForMessage(nameOp.getOpName());
            else
                output.nameOp = "new: " + HexStr(nameOp.getOpHash());
            output.amount = 0;
        }

        // If we are debited by the transaction, add the output as a "sent" entry
        if (nDebit > 0)
            listSent.push_back(output);

        // If we are receiving the output, add it as a "received" entry
        // For names, only do this if we did not also add it as "sent"
        if ((fIsMine & filter)
            && (!nameOp.isNameOp() || !(nDebit > 0)))
            listReceived.push_back(output);
    }

}

/**
 * Scan active chain for relevant transactions after importing keys. This should
 * be called whenever new keys are added to the wallet, with the oldest key
 * creation time.
 *
 * @return Earliest timestamp that could be successfully scanned from. Timestamp
 * returned will be higher than startTime if relevant blocks could not be read.
 */
int64_t CWallet::RescanFromTime(int64_t startTime, const WalletRescanReserver& reserver, bool update)
{
    // Find starting block. May be null if nCreateTime is greater than the
    // highest blockchain timestamp, in which case there is nothing that needs
    // to be scanned.
    int start_height = 0;
    uint256 start_block;
    bool start = chain().findFirstBlockWithTimeAndHeight(startTime - TIMESTAMP_WINDOW, 0, FoundBlock().hash(start_block).height(start_height));
    WalletLogPrintf("%s: Rescanning last %i blocks\n", __func__, start ? WITH_LOCK(cs_wallet, return GetLastBlockHeight()) - start_height + 1 : 0);

    if (start) {
        // TODO: this should take into account failure by ScanResult::USER_ABORT
        ScanResult result = ScanForWalletTransactions(start_block, start_height, {} /* max_height */, reserver, update);
        if (result.status == ScanResult::FAILURE) {
            int64_t time_max;
            CHECK_NONFATAL(chain().findBlock(result.last_failed_block, FoundBlock().maxTime(time_max)));
            return time_max + TIMESTAMP_WINDOW + 1;
        }
    }
    return startTime;
}

/**
 * Scan the block chain (starting in start_block) for transactions
 * from or to us. If fUpdate is true, found transactions that already
 * exist in the wallet will be updated.
 *
 * @param[in] start_block Scan starting block. If block is not on the active
 *                        chain, the scan will return SUCCESS immediately.
 * @param[in] start_height Height of start_block
 * @param[in] max_height  Optional max scanning height. If unset there is
 *                        no maximum and scanning can continue to the tip
 *
 * @return ScanResult returning scan information and indicating success or
 *         failure. Return status will be set to SUCCESS if scan was
 *         successful. FAILURE if a complete rescan was not possible (due to
 *         pruning or corruption). USER_ABORT if the rescan was aborted before
 *         it could complete.
 *
 * @pre Caller needs to make sure start_block (and the optional stop_block) are on
 * the main chain after to the addition of any new keys you want to detect
 * transactions for.
 */
CWallet::ScanResult CWallet::ScanForWalletTransactions(const uint256& start_block, int start_height, Optional<int> max_height, const WalletRescanReserver& reserver, bool fUpdate)
{
    int64_t nNow = GetTime();
    int64_t start_time = GetTimeMillis();

    assert(reserver.isReserved());

    uint256 block_hash = start_block;
    ScanResult result;

    WalletLogPrintf("Rescan started from block %s...\n", start_block.ToString());

    fAbortRescan = false;
    ShowProgress(strprintf("%s " + _("Rescanning...").translated, GetDisplayName()), 0); // show rescan progress in GUI as dialog or on splashscreen, if -rescan on startup
    uint256 tip_hash = WITH_LOCK(cs_wallet, return GetLastBlockHash());
    uint256 end_hash = tip_hash;
    if (max_height) chain().findAncestorByHeight(tip_hash, *max_height, FoundBlock().hash(end_hash));
    double progress_begin = chain().guessVerificationProgress(block_hash);
    double progress_end = chain().guessVerificationProgress(end_hash);
    double progress_current = progress_begin;
    int block_height = start_height;
    while (!fAbortRescan && !chain().shutdownRequested()) {
        m_scanning_progress = (progress_current - progress_begin) / (progress_end - progress_begin);
        if (block_height % 100 == 0 && progress_end - progress_begin > 0.0) {
            ShowProgress(strprintf("%s " + _("Rescanning...").translated, GetDisplayName()), std::max(1, std::min(99, (int)(m_scanning_progress * 100))));
        }
        if (GetTime() >= nNow + 60) {
            nNow = GetTime();
            WalletLogPrintf("Still rescanning. At block %d. Progress=%f\n", block_height, progress_current);
        }

        CBlock block;
        bool next_block;
        uint256 next_block_hash;
        bool reorg = false;
        if (chain().findBlock(block_hash, FoundBlock().data(block)) && !block.IsNull()) {
            LOCK(cs_wallet);
            next_block = chain().findNextBlock(block_hash, block_height, FoundBlock().hash(next_block_hash), &reorg);
            if (reorg) {
                // Abort scan if current block is no longer active, to prevent
                // marking transactions as coming from the wrong block.
                // TODO: This should return success instead of failure, see
                // https://github.com/bitcoin/bitcoin/pull/14711#issuecomment-458342518
                result.last_failed_block = block_hash;
                result.status = ScanResult::FAILURE;
                break;
            }
            for (size_t posInBlock = 0; posInBlock < block.vtx.size(); ++posInBlock) {
                SyncTransaction(block.vtx[posInBlock], {CWalletTx::Status::CONFIRMED, block_height, block_hash, (int)posInBlock}, fUpdate);
            }
            // scan succeeded, record block as most recent successfully scanned
            result.last_scanned_block = block_hash;
            result.last_scanned_height = block_height;
        } else {
            // could not scan block, keep scanning but record this block as the most recent failure
            result.last_failed_block = block_hash;
            result.status = ScanResult::FAILURE;
            next_block = chain().findNextBlock(block_hash, block_height, FoundBlock().hash(next_block_hash), &reorg);
        }
        if (max_height && block_height >= *max_height) {
            break;
        }
        {
            if (!next_block || reorg) {
                // break successfully when rescan has reached the tip, or
                // previous block is no longer on the chain due to a reorg
                break;
            }

            // increment block and verification progress
            block_hash = next_block_hash;
            ++block_height;
            progress_current = chain().guessVerificationProgress(block_hash);

            // handle updated tip hash
            const uint256 prev_tip_hash = tip_hash;
            tip_hash = WITH_LOCK(cs_wallet, return GetLastBlockHash());
            if (!max_height && prev_tip_hash != tip_hash) {
                // in case the tip has changed, update progress max
                progress_end = chain().guessVerificationProgress(tip_hash);
            }
        }
    }
    ShowProgress(strprintf("%s " + _("Rescanning...").translated, GetDisplayName()), 100); // hide progress dialog in GUI
    if (block_height && fAbortRescan) {
        WalletLogPrintf("Rescan aborted at block %d. Progress=%f\n", block_height, progress_current);
        result.status = ScanResult::USER_ABORT;
    } else if (block_height && chain().shutdownRequested()) {
        WalletLogPrintf("Rescan interrupted by shutdown request at block %d. Progress=%f\n", block_height, progress_current);
        result.status = ScanResult::USER_ABORT;
    } else {
        WalletLogPrintf("Rescan completed in %15dms\n", GetTimeMillis() - start_time);
    }
    return result;
}

void CWallet::ReacceptWalletTransactions()
{
    // If transactions aren't being broadcasted, don't let them into local mempool either
    if (!fBroadcastTransactions)
        return;
    std::map<int64_t, CWalletTx*> mapSorted;

    // Sort pending wallet transactions based on their initial wallet insertion order
    for (std::pair<const uint256, CWalletTx>& item : mapWallet) {
        const uint256& wtxid = item.first;
        CWalletTx& wtx = item.second;
        assert(wtx.GetHash() == wtxid);

        int nDepth = wtx.GetDepthInMainChain();

        if (!wtx.IsCoinBase() && (nDepth == 0 && !wtx.isAbandoned())) {
            mapSorted.insert(std::make_pair(wtx.nOrderPos, &wtx));
        }
    }

    // Try to add wallet transactions to memory pool
    for (const std::pair<const int64_t, CWalletTx*>& item : mapSorted) {
        CWalletTx& wtx = *(item.second);
        std::string unused_err_string;
        wtx.SubmitMemoryPoolAndRelay(unused_err_string, false);
    }
}

bool CWalletTx::SubmitMemoryPoolAndRelay(std::string& err_string, bool relay)
{
    // Can't relay if wallet is not broadcasting
    if (!pwallet->GetBroadcastTransactions()) return false;
    // Don't relay abandoned transactions
    if (isAbandoned()) return false;
    // Don't try to submit coinbase transactions. These would fail anyway but would
    // cause log spam.
    if (IsCoinBase()) return false;
    // Don't try to submit conflicted or confirmed transactions.
    if (GetDepthInMainChain() != 0) return false;

    // Submit transaction to mempool for relay
    pwallet->WalletLogPrintf("Submitting wtx %s to mempool for relay\n", GetHash().ToString());
    // We must set fInMempool here - while it will be re-set to true by the
    // entered-mempool callback, if we did not there would be a race where a
    // user could call sendmoney in a loop and hit spurious out of funds errors
    // because we think that this newly generated transaction's change is
    // unavailable as we're not yet aware that it is in the mempool.
    //
    // Irrespective of the failure reason, un-marking fInMempool
    // out-of-order is incorrect - it should be unmarked when
    // TransactionRemovedFromMempool fires.
    bool ret = pwallet->chain().broadcastTransaction(tx, pwallet->m_default_max_tx_fee, relay, err_string);
    fInMempool |= ret;
    return ret;
}

std::set<uint256> CWalletTx::GetConflicts() const
{
    std::set<uint256> result;
    if (pwallet != nullptr)
    {
        uint256 myHash = GetHash();
        result = pwallet->GetConflicts(myHash);
        result.erase(myHash);
    }
    return result;
}

CAmount CWalletTx::GetCachableAmount(AmountType type, const isminefilter& filter, bool recalculate) const
{
    auto& amount = m_amounts[type];
    if (recalculate || !amount.m_cached[filter]) {
        amount.Set(filter, type == DEBIT ? pwallet->GetDebit(*tx, filter) : pwallet->GetCredit(*tx, filter));
        m_is_cache_empty = false;
    }
    return amount.m_value[filter];
}

CAmount CWalletTx::GetDebit(const isminefilter& filter) const
{
    if (tx->vin.empty())
        return 0;

    CAmount debit = 0;
    if (filter & ISMINE_SPENDABLE) {
        debit += GetCachableAmount(DEBIT, ISMINE_SPENDABLE);
    }
    if (filter & ISMINE_WATCH_ONLY) {
        debit += GetCachableAmount(DEBIT, ISMINE_WATCH_ONLY);
    }
    return debit;
}

CAmount CWalletTx::GetCredit(const isminefilter& filter) const
{
    // Must wait until coinbase is safely deep enough in the chain before valuing it
    if (IsImmatureCoinBase())
        return 0;

    CAmount credit = 0;
    if (filter & ISMINE_SPENDABLE) {
        // GetBalance can assume transactions in mapWallet won't change
        credit += GetCachableAmount(CREDIT, ISMINE_SPENDABLE);
    }
    if (filter & ISMINE_WATCH_ONLY) {
        credit += GetCachableAmount(CREDIT, ISMINE_WATCH_ONLY);
    }
    return credit;
}

CAmount CWalletTx::GetImmatureCredit(bool fUseCache) const
{
    if (IsImmatureCoinBase() && IsInMainChain()) {
        return GetCachableAmount(IMMATURE_CREDIT, ISMINE_SPENDABLE, !fUseCache);
    }

    return 0;
}

CAmount CWalletTx::GetAvailableCredit(bool fUseCache, const isminefilter& filter) const
{
    if (pwallet == nullptr)
        return 0;

    // Avoid caching ismine for NO or ALL cases (could remove this check and simplify in the future).
    bool allow_cache = (filter & ISMINE_ALL) && (filter & ISMINE_ALL) != ISMINE_ALL;

    // Must wait until coinbase is safely deep enough in the chain before valuing it
    if (IsImmatureCoinBase())
        return 0;

    if (fUseCache && allow_cache && m_amounts[AVAILABLE_CREDIT].m_cached[filter]) {
        return m_amounts[AVAILABLE_CREDIT].m_value[filter];
    }

    bool allow_used_addresses = (filter & ISMINE_USED) || !pwallet->IsWalletFlagSet(WALLET_FLAG_AVOID_REUSE);
    CAmount nCredit = 0;
    uint256 hashTx = GetHash();
    for (unsigned int i = 0; i < tx->vout.size(); i++)
    {
        if (!pwallet->IsSpent(hashTx, i) && (allow_used_addresses || !pwallet->IsSpentKey(hashTx, i))) {
            const CTxOut &txout = tx->vout[i];
            nCredit += pwallet->GetCredit(txout, filter);
            if (!MoneyRange(nCredit))
                throw std::runtime_error(std::string(__func__) + " : value out of range");
        }
    }

    if (allow_cache) {
        m_amounts[AVAILABLE_CREDIT].Set(filter, nCredit);
        m_is_cache_empty = false;
    }

    return nCredit;
}

CAmount CWalletTx::GetImmatureWatchOnlyCredit(const bool fUseCache) const
{
    if (IsImmatureCoinBase() && IsInMainChain()) {
        return GetCachableAmount(IMMATURE_CREDIT, ISMINE_WATCH_ONLY, !fUseCache);
    }

    return 0;
}

CAmount CWalletTx::GetChange() const
{
    if (fChangeCached)
        return nChangeCached;
    nChangeCached = pwallet->GetChange(*tx);
    fChangeCached = true;
    return nChangeCached;
}

bool CWalletTx::InMempool() const
{
    return fInMempool;
}

bool CWalletTx::IsTrusted() const
{
    std::set<uint256> s;
    return IsTrusted(s);
}

bool CWalletTx::IsTrusted(std::set<uint256>& trusted_parents) const
{
    // Quick answer in most cases
    if (!pwallet->chain().checkFinalTx(*tx)) return false;
    int nDepth = GetDepthInMainChain();
    if (nDepth >= 1) return true;
    if (nDepth < 0) return false;
    // using wtx's cached debit
    if (!pwallet->m_spend_zero_conf_change || !IsFromMe(ISMINE_ALL)) return false;

    // Don't trust unconfirmed transactions from us unless they are in the mempool.
    if (!InMempool()) return false;

    // Trusted if all inputs are from us and are in the mempool:
    for (const CTxIn& txin : tx->vin)
    {
        // Transactions not sent by us: not trusted
        const CWalletTx* parent = pwallet->GetWalletTx(txin.prevout.hash);
        if (parent == nullptr) return false;
        const CTxOut& parentOut = parent->tx->vout[txin.prevout.n];
        // Check that this specific input being spent is trusted
        if (pwallet->IsMine(parentOut) != ISMINE_SPENDABLE) return false;
        // If we've already trusted this parent, continue
        if (trusted_parents.count(parent->GetHash())) continue;
        // Recurse to check that the parent is also trusted
        if (!parent->IsTrusted(trusted_parents)) return false;
        trusted_parents.insert(parent->GetHash());
    }
    return true;
}

bool CWalletTx::IsEquivalentTo(const CWalletTx& _tx) const
{
        CMutableTransaction tx1 {*this->tx};
        CMutableTransaction tx2 {*_tx.tx};
        for (auto& txin : tx1.vin) txin.scriptSig = CScript();
        for (auto& txin : tx2.vin) txin.scriptSig = CScript();
        return CTransaction(tx1) == CTransaction(tx2);
}

// Rebroadcast transactions from the wallet. We do this on a random timer
// to slightly obfuscate which transactions come from our wallet.
//
// Ideally, we'd only resend transactions that we think should have been
// mined in the most recent block. Any transaction that wasn't in the top
// blockweight of transactions in the mempool shouldn't have been mined,
// and so is probably just sitting in the mempool waiting to be confirmed.
// Rebroadcasting does nothing to speed up confirmation and only damages
// privacy.
void CWallet::ResendWalletTransactions()
{
    // During reindex, importing and IBD, old wallet transactions become
    // unconfirmed. Don't resend them as that would spam other nodes.
    if (!chain().isReadyToBroadcast()) return;

    // Do this infrequently and randomly to avoid giving away
    // that these are our transactions.
    if (GetTime() < nNextResend || !fBroadcastTransactions) return;
    bool fFirst = (nNextResend == 0);
    // resend 12-36 hours from now, ~1 day on average.
    nNextResend = GetTime() + (12 * 60 * 60) + GetRand(24 * 60 * 60);
    if (fFirst) return;

    int submitted_tx_count = 0;

    { // cs_wallet scope
        LOCK(cs_wallet);

        // Relay transactions
        for (std::pair<const uint256, CWalletTx>& item : mapWallet) {
            CWalletTx& wtx = item.second;
            // Attempt to rebroadcast all txes more than 5 minutes older than
            // the last block. SubmitMemoryPoolAndRelay() will not rebroadcast
            // any confirmed or conflicting txs.
            if (wtx.nTimeReceived > m_best_block_time - 5 * 60) continue;
            std::string unused_err_string;
            if (wtx.SubmitMemoryPoolAndRelay(unused_err_string, true)) ++submitted_tx_count;
        }
    } // cs_wallet

    if (submitted_tx_count > 0) {
        WalletLogPrintf("%s: resubmit %u unconfirmed transactions\n", __func__, submitted_tx_count);
    }
}

/** @} */ // end of mapWallet

void MaybeResendWalletTxs()
{
    for (const std::shared_ptr<CWallet>& pwallet : GetWallets()) {
        pwallet->ResendWalletTransactions();
    }
}


/** @defgroup Actions
 *
 * @{
 */


CWallet::Balance CWallet::GetBalance(const int min_depth, bool avoid_reuse) const
{
    Balance ret;
    isminefilter reuse_filter = avoid_reuse ? ISMINE_NO : ISMINE_USED;
    {
        LOCK(cs_wallet);
        std::set<uint256> trusted_parents;
        for (const auto& entry : mapWallet)
        {
            const CWalletTx& wtx = entry.second;
            const bool is_trusted{wtx.IsTrusted(trusted_parents)};
            const int tx_depth{wtx.GetDepthInMainChain()};
            const CAmount tx_credit_mine{wtx.GetAvailableCredit(/* fUseCache */ true, ISMINE_SPENDABLE | reuse_filter)};
            const CAmount tx_credit_watchonly{wtx.GetAvailableCredit(/* fUseCache */ true, ISMINE_WATCH_ONLY | reuse_filter)};
            if (is_trusted && tx_depth >= min_depth) {
                ret.m_mine_trusted += tx_credit_mine;
                ret.m_watchonly_trusted += tx_credit_watchonly;
            }
            if (!is_trusted && tx_depth == 0 && wtx.InMempool()) {
                ret.m_mine_untrusted_pending += tx_credit_mine;
                ret.m_watchonly_untrusted_pending += tx_credit_watchonly;
            }
            ret.m_mine_immature += wtx.GetImmatureCredit();
            ret.m_watchonly_immature += wtx.GetImmatureWatchOnlyCredit();
        }
    }
    return ret;
}

CAmount CWallet::GetAvailableBalance(const CCoinControl* coinControl) const
{
    LOCK(cs_wallet);

    CAmount balance = 0;
    std::vector<COutput> vCoins;
    AvailableCoins(vCoins, true, coinControl);
    for (const COutput& out : vCoins) {
        if (out.fSpendable) {
            balance += out.tx->tx->vout[out.i].nValue;
        }
    }
    return balance;
}

void CWallet::AvailableCoins(std::vector<COutput>& vCoins, bool fOnlySafe, const CCoinControl* coinControl, const CAmount& nMinimumAmount, const CAmount& nMaximumAmount, const CAmount& nMinimumSumAmount, const uint64_t nMaximumCount) const
{
    AssertLockHeld(cs_wallet);

    vCoins.clear();
    CAmount nTotal = 0;
    // Either the WALLET_FLAG_AVOID_REUSE flag is not set (in which case we always allow), or we default to avoiding, and only in the case where
    // a coin control object is provided, and has the avoid address reuse flag set to false, do we allow already used addresses
    bool allow_used_addresses = !IsWalletFlagSet(WALLET_FLAG_AVOID_REUSE) || (coinControl && !coinControl->m_avoid_address_reuse);
    const int min_depth = {coinControl ? coinControl->m_min_depth : DEFAULT_MIN_DEPTH};
    const int max_depth = {coinControl ? coinControl->m_max_depth : DEFAULT_MAX_DEPTH};

    std::set<uint256> trusted_parents;
    for (const auto& entry : mapWallet)
    {
        const uint256& wtxid = entry.first;
        const CWalletTx& wtx = entry.second;

        if (!chain().checkFinalTx(*wtx.tx)) {
            continue;
        }

        if (wtx.IsImmatureCoinBase())
            continue;

        int nDepth = wtx.GetDepthInMainChain();
        if (nDepth < 0)
            continue;

        // We should not consider coins which aren't at least in our mempool
        // It's possible for these to be conflicted via ancestors which we may never be able to detect
        if (nDepth == 0 && !wtx.InMempool())
            continue;

        bool safeTx = wtx.IsTrusted(trusted_parents);

        // We should not consider coins from transactions that are replacing
        // other transactions.
        //
        // Example: There is a transaction A which is replaced by bumpfee
        // transaction B. In this case, we want to prevent creation of
        // a transaction B' which spends an output of B.
        //
        // Reason: If transaction A were initially confirmed, transactions B
        // and B' would no longer be valid, so the user would have to create
        // a new transaction C to replace B'. However, in the case of a
        // one-block reorg, transactions B' and C might BOTH be accepted,
        // when the user only wanted one of them. Specifically, there could
        // be a 1-block reorg away from the chain where transactions A and C
        // were accepted to another chain where B, B', and C were all
        // accepted.
        if (nDepth == 0 && wtx.mapValue.count("replaces_txid")) {
            safeTx = false;
        }

        // Similarly, we should not consider coins from transactions that
        // have been replaced. In the example above, we would want to prevent
        // creation of a transaction A' spending an output of A, because if
        // transaction B were initially confirmed, conflicting with A and
        // A', we wouldn't want to the user to create a transaction D
        // intending to replace A', but potentially resulting in a scenario
        // where A, A', and D could all be accepted (instead of just B and
        // D, or just A and A' like the user would want).
        if (nDepth == 0 && wtx.mapValue.count("replaced_by_txid")) {
            safeTx = false;
        }

        if (fOnlySafe && !safeTx) {
            continue;
        }

        if (nDepth < min_depth || nDepth > max_depth) {
            continue;
        }

        for (unsigned int i = 0; i < wtx.tx->vout.size(); i++) {
            // Only consider selected coins if add_inputs is false
            if (coinControl && !coinControl->m_add_inputs && !coinControl->IsSelected(COutPoint(entry.first, i))) {
                continue;
            }

            if (wtx.tx->vout[i].nValue < nMinimumAmount || wtx.tx->vout[i].nValue > nMaximumAmount)
                continue;

            if (coinControl && coinControl->HasSelected() && !coinControl->fAllowOtherInputs && !coinControl->IsSelected(COutPoint(entry.first, i)))
                continue;

            if (IsLockedCoin(entry.first, i))
                continue;

            if (IsSpent(wtxid, i))
                continue;

            isminetype mine = IsMine(wtx.tx->vout[i]);

            if (mine == ISMINE_NO) {
                continue;
            }

            if (!allow_used_addresses && IsSpentKey(wtxid, i)) {
                continue;
            }

            std::unique_ptr<SigningProvider> provider = GetSolvingProvider(wtx.tx->vout[i].scriptPubKey);

            bool solvable = provider ? IsSolvable(*provider, wtx.tx->vout[i].scriptPubKey) : false;
            bool spendable = ((mine & ISMINE_SPENDABLE) != ISMINE_NO) || (((mine & ISMINE_WATCH_ONLY) != ISMINE_NO) && (coinControl && coinControl->fAllowWatchOnly && solvable));
            if (CNameScript::isNameScript(wtx.tx->vout[i].scriptPubKey))
                spendable = false;

            vCoins.push_back(COutput(&wtx, i, nDepth, spendable, solvable, safeTx, (coinControl && coinControl->fAllowWatchOnly)));

            // Checks the sum amount of all UTXO's.
            if (nMinimumSumAmount != MAX_MONEY) {
                nTotal += wtx.tx->vout[i].nValue;

                if (nTotal >= nMinimumSumAmount) {
                    return;
                }
            }

            // Checks the maximum number of UTXO's.
            if (nMaximumCount > 0 && vCoins.size() >= nMaximumCount) {
                return;
            }
        }
    }
}

std::map<CTxDestination, std::vector<COutput>> CWallet::ListCoins() const
{
    AssertLockHeld(cs_wallet);

    std::map<CTxDestination, std::vector<COutput>> result;
    std::vector<COutput> availableCoins;

    AvailableCoins(availableCoins);

    for (const COutput& coin : availableCoins) {
        CTxDestination address;
        if ((coin.fSpendable || (IsWalletFlagSet(WALLET_FLAG_DISABLE_PRIVATE_KEYS) && coin.fSolvable)) &&
            ExtractDestination(FindNonChangeParentOutput(*coin.tx->tx, coin.i).scriptPubKey, address)) {
            result[address].emplace_back(std::move(coin));
        }
    }

    std::vector<COutPoint> lockedCoins;
    ListLockedCoins(lockedCoins);
    // Include watch-only for LegacyScriptPubKeyMan wallets without private keys
    const bool include_watch_only = GetLegacyScriptPubKeyMan() && IsWalletFlagSet(WALLET_FLAG_DISABLE_PRIVATE_KEYS);
    const isminetype is_mine_filter = include_watch_only ? ISMINE_WATCH_ONLY : ISMINE_SPENDABLE;
    for (const COutPoint& output : lockedCoins) {
        auto it = mapWallet.find(output.hash);
        if (it != mapWallet.end()) {
            int depth = it->second.GetDepthInMainChain();
            if (depth >= 0 && output.n < it->second.tx->vout.size() &&
                IsMine(it->second.tx->vout[output.n]) == is_mine_filter
            ) {
                CTxDestination address;
                if (ExtractDestination(FindNonChangeParentOutput(*it->second.tx, output.n).scriptPubKey, address)) {
                    result[address].emplace_back(
                        &it->second, output.n, depth, true /* spendable */, true /* solvable */, false /* safe */);
                }
            }
        }
    }

    return result;
}

const CTxOut& CWallet::FindNonChangeParentOutput(const CTransaction& tx, int output) const
{
    const CTransaction* ptx = &tx;
    int n = output;
    while (IsChange(ptx->vout[n]) && ptx->vin.size() > 0) {
        const COutPoint& prevout = ptx->vin[0].prevout;
        auto it = mapWallet.find(prevout.hash);
        if (it == mapWallet.end() || it->second.tx->vout.size() <= prevout.n ||
            !IsMine(it->second.tx->vout[prevout.n])) {
            break;
        }
        ptx = it->second.tx.get();
        n = prevout.n;
    }
    return ptx->vout[n];
}

bool CWallet::SelectCoinsMinConf(const CAmount& nTargetValue, const CoinEligibilityFilter& eligibility_filter, std::vector<OutputGroup> groups,
                                 std::set<CInputCoin>& setCoinsRet, CAmount& nValueRet, const CoinSelectionParams& coin_selection_params, bool& bnb_used) const
{
    setCoinsRet.clear();
    nValueRet = 0;

    std::vector<OutputGroup> utxo_pool;
    if (coin_selection_params.use_bnb) {
        // Get long term estimate
        FeeCalculation feeCalc;
        CCoinControl temp;
        temp.m_confirm_target = 1008;
        CFeeRate long_term_feerate = GetMinimumFeeRate(*this, temp, &feeCalc);

        // Calculate cost of change
        CAmount cost_of_change = GetDiscardRate(*this).GetFee(coin_selection_params.change_spend_size) + coin_selection_params.effective_fee.GetFee(coin_selection_params.change_output_size);

        // Filter by the min conf specs and add to utxo_pool and calculate effective value
        for (OutputGroup& group : groups) {
            if (!group.EligibleForSpending(eligibility_filter)) continue;

            if (coin_selection_params.m_subtract_fee_outputs) {
                // Set the effective feerate to 0 as we don't want to use the effective value since the fees will be deducted from the output
                group.SetFees(CFeeRate(0) /* effective_feerate */, long_term_feerate);
            } else {
                group.SetFees(coin_selection_params.effective_fee, long_term_feerate);
            }

            OutputGroup pos_group = group.GetPositiveOnlyGroup();
            if (pos_group.effective_value > 0) utxo_pool.push_back(pos_group);
        }
        // Calculate the fees for things that aren't inputs
        CAmount not_input_fees = coin_selection_params.effective_fee.GetFee(coin_selection_params.tx_noinputs_size);
        bnb_used = true;
        return SelectCoinsBnB(utxo_pool, nTargetValue, cost_of_change, setCoinsRet, nValueRet, not_input_fees);
    } else {
        // Filter by the min conf specs and add to utxo_pool
        for (const OutputGroup& group : groups) {
            if (!group.EligibleForSpending(eligibility_filter)) continue;
            utxo_pool.push_back(group);
        }
        bnb_used = false;
        return KnapsackSolver(nTargetValue, utxo_pool, setCoinsRet, nValueRet);
    }
}

bool CWallet::SelectCoins(const std::vector<COutput>& vAvailableCoins, const CAmount& nTargetValue, std::set<CInputCoin>& setCoinsRet, CAmount& nValueRet, const CCoinControl& coin_control, CoinSelectionParams& coin_selection_params, bool& bnb_used) const
{
    std::vector<COutput> vCoins(vAvailableCoins);
    CAmount value_to_select = nTargetValue;

    // Default to bnb was not used. If we use it, we set it later
    bnb_used = false;

    // coin control -> return all selected outputs (we want all selected to go into the transaction for sure)
    if (coin_control.HasSelected() && !coin_control.fAllowOtherInputs)
    {
        for (const COutput& out : vCoins)
        {
            if (!out.fSpendable)
                 continue;
            nValueRet += out.tx->tx->vout[out.i].nValue;
            setCoinsRet.insert(out.GetInputCoin());
        }
        return (nValueRet >= nTargetValue);
    }

    // calculate value from preset inputs and store them
    std::set<CInputCoin> setPresetCoins;
    CAmount nValueFromPresetInputs = 0;

    std::vector<COutPoint> vPresetInputs;
    coin_control.ListSelected(vPresetInputs);
    for (const COutPoint& outpoint : vPresetInputs)
    {
        std::map<uint256, CWalletTx>::const_iterator it = mapWallet.find(outpoint.hash);
        if (it != mapWallet.end())
        {
            const CWalletTx& wtx = it->second;
            // Clearly invalid input, fail
            if (wtx.tx->vout.size() <= outpoint.n) {
                return false;
            }
            // Just to calculate the marginal byte size
            CInputCoin coin(wtx.tx, outpoint.n, wtx.GetSpendSize(outpoint.n, false));
            nValueFromPresetInputs += coin.txout.nValue;
            if (coin.m_input_bytes <= 0) {
                return false; // Not solvable, can't estimate size for fee
            }
            coin.effective_value = coin.txout.nValue - coin_selection_params.effective_fee.GetFee(coin.m_input_bytes);
            if (coin_selection_params.use_bnb) {
                value_to_select -= coin.effective_value;
            } else {
                value_to_select -= coin.txout.nValue;
            }
            setPresetCoins.insert(coin);
        } else {
            return false; // TODO: Allow non-wallet inputs
        }
    }

    // remove preset inputs from vCoins
    for (std::vector<COutput>::iterator it = vCoins.begin(); it != vCoins.end() && coin_control.HasSelected();)
    {
        if (setPresetCoins.count(it->GetInputCoin()))
            it = vCoins.erase(it);
        else
            ++it;
    }

    unsigned int limit_ancestor_count = 0;
    unsigned int limit_descendant_count = 0;
    chain().getPackageLimits(limit_ancestor_count, limit_descendant_count);
    size_t max_ancestors = (size_t)std::max<int64_t>(1, limit_ancestor_count);
    size_t max_descendants = (size_t)std::max<int64_t>(1, limit_descendant_count);
    bool fRejectLongChains = gArgs.GetBoolArg("-walletrejectlongchains", DEFAULT_WALLET_REJECT_LONG_CHAINS);

    // form groups from remaining coins; note that preset coins will not
    // automatically have their associated (same address) coins included
    if (coin_control.m_avoid_partial_spends && vCoins.size() > OUTPUT_GROUP_MAX_ENTRIES) {
        // Cases where we have 11+ outputs all pointing to the same destination may result in
        // privacy leaks as they will potentially be deterministically sorted. We solve that by
        // explicitly shuffling the outputs before processing
        Shuffle(vCoins.begin(), vCoins.end(), FastRandomContext());
    }
    std::vector<OutputGroup> groups = GroupOutputs(vCoins, !coin_control.m_avoid_partial_spends, max_ancestors);

    bool res = value_to_select <= 0 ||
        SelectCoinsMinConf(value_to_select, CoinEligibilityFilter(1, 6, 0), groups, setCoinsRet, nValueRet, coin_selection_params, bnb_used) ||
        SelectCoinsMinConf(value_to_select, CoinEligibilityFilter(1, 1, 0), groups, setCoinsRet, nValueRet, coin_selection_params, bnb_used) ||
        (m_spend_zero_conf_change && SelectCoinsMinConf(value_to_select, CoinEligibilityFilter(0, 1, 2), groups, setCoinsRet, nValueRet, coin_selection_params, bnb_used)) ||
        (m_spend_zero_conf_change && SelectCoinsMinConf(value_to_select, CoinEligibilityFilter(0, 1, std::min((size_t)4, max_ancestors/3), std::min((size_t)4, max_descendants/3)), groups, setCoinsRet, nValueRet, coin_selection_params, bnb_used)) ||
        (m_spend_zero_conf_change && SelectCoinsMinConf(value_to_select, CoinEligibilityFilter(0, 1, max_ancestors/2, max_descendants/2), groups, setCoinsRet, nValueRet, coin_selection_params, bnb_used)) ||
        (m_spend_zero_conf_change && SelectCoinsMinConf(value_to_select, CoinEligibilityFilter(0, 1, max_ancestors-1, max_descendants-1), groups, setCoinsRet, nValueRet, coin_selection_params, bnb_used)) ||
        (m_spend_zero_conf_change && !fRejectLongChains && SelectCoinsMinConf(value_to_select, CoinEligibilityFilter(0, 1, std::numeric_limits<uint64_t>::max()), groups, setCoinsRet, nValueRet, coin_selection_params, bnb_used));

    // because SelectCoinsMinConf clears the setCoinsRet, we now add the possible inputs to the coinset
    util::insert(setCoinsRet, setPresetCoins);

    // add preset inputs to the total value selected
    nValueRet += nValueFromPresetInputs;

    return res;
}

bool CWallet::SignTransaction(CMutableTransaction& tx) const
{
    AssertLockHeld(cs_wallet);

    // Build coins map
    std::map<COutPoint, Coin> coins;
    for (auto& input : tx.vin) {
        std::map<uint256, CWalletTx>::const_iterator mi = mapWallet.find(input.prevout.hash);
        if(mi == mapWallet.end() || input.prevout.n >= mi->second.tx->vout.size()) {
            return false;
        }
        const CWalletTx& wtx = mi->second;
        coins[input.prevout] = Coin(wtx.tx->vout[input.prevout.n], wtx.m_confirm.block_height, wtx.IsCoinBase());
    }
    std::map<int, std::string> input_errors;
    return SignTransaction(tx, coins, SIGHASH_ALL, input_errors);
}

bool CWallet::SignTransaction(CMutableTransaction& tx, const std::map<COutPoint, Coin>& coins, int sighash, std::map<int, std::string>& input_errors) const
{
    // Try to sign with all ScriptPubKeyMans
    for (ScriptPubKeyMan* spk_man : GetAllScriptPubKeyMans()) {
        // spk_man->SignTransaction will return true if the transaction is complete,
        // so we can exit early and return true if that happens
        if (spk_man->SignTransaction(tx, coins, sighash, input_errors)) {
            return true;
        }
    }

    // At this point, one input was not fully signed otherwise we would have exited already
    return false;
}

TransactionError CWallet::FillPSBT(PartiallySignedTransaction& psbtx, bool& complete, int sighash_type, bool sign, bool bip32derivs, size_t * n_signed) const
{
    if (n_signed) {
        *n_signed = 0;
    }
    LOCK(cs_wallet);
    // Get all of the previous transactions
    for (unsigned int i = 0; i < psbtx.tx->vin.size(); ++i) {
        const CTxIn& txin = psbtx.tx->vin[i];
        PSBTInput& input = psbtx.inputs.at(i);

        if (PSBTInputSigned(input)) {
            continue;
        }

        // If we have no utxo, grab it from the wallet.
        if (!input.non_witness_utxo) {
            const uint256& txhash = txin.prevout.hash;
            const auto it = mapWallet.find(txhash);
            if (it != mapWallet.end()) {
                const CWalletTx& wtx = it->second;
                // We only need the non_witness_utxo, which is a superset of the witness_utxo.
                //   The signing code will switch to the smaller witness_utxo if this is ok.
                input.non_witness_utxo = wtx.tx;
            }
        }
    }

    // Fill in information from ScriptPubKeyMans
    for (ScriptPubKeyMan* spk_man : GetAllScriptPubKeyMans()) {
        int n_signed_this_spkm = 0;
        TransactionError res = spk_man->FillPSBT(psbtx, sighash_type, sign, bip32derivs, &n_signed_this_spkm);
        if (res != TransactionError::OK) {
            return res;
        }

        if (n_signed) {
            (*n_signed) += n_signed_this_spkm;
        }
    }

    // Complete if every input is now signed
    complete = true;
    for (const auto& input : psbtx.inputs) {
        complete &= PSBTInputSigned(input);
    }

    return TransactionError::OK;
}

SigningResult CWallet::SignMessage(const std::string& message, const PKHash& pkhash, std::string& str_sig) const
{
    SignatureData sigdata;
    CScript script_pub_key = GetScriptForDestination(pkhash);
    for (const auto& spk_man_pair : m_spk_managers) {
        if (spk_man_pair.second->CanProvide(script_pub_key, sigdata)) {
            return spk_man_pair.second->SignMessage(message, pkhash, str_sig);
        }
    }
    return SigningResult::PRIVATE_KEY_NOT_AVAILABLE;
}

bool CWallet::FundTransaction(CMutableTransaction& tx, CAmount& nFeeRet, int& nChangePosInOut, bilingual_str& error, bool lockUnspents, const std::set<int>& setSubtractFeeFromOutputs, CCoinControl coinControl)
{
    std::vector<CRecipient> vecSend;

    // Turn the txout set into a CRecipient vector.
    for (size_t idx = 0; idx < tx.vout.size(); idx++) {
        const CTxOut& txOut = tx.vout[idx];
        CRecipient recipient = {txOut.scriptPubKey, txOut.nValue, setSubtractFeeFromOutputs.count(idx) == 1};
        vecSend.push_back(recipient);
    }

    coinControl.fAllowOtherInputs = true;

    for (const CTxIn& txin : tx.vin) {
        coinControl.Select(txin.prevout);
    }

    // Acquire the locks to prevent races to the new locked unspents between the
    // CreateTransaction call and LockCoin calls (when lockUnspents is true).
    LOCK(cs_wallet);

    CTransactionRef tx_new;
    if (!CreateTransaction(vecSend, nullptr, tx_new, nFeeRet, nChangePosInOut, error, coinControl, false)) {
        return false;
    }

    if (nChangePosInOut != -1) {
        tx.vout.insert(tx.vout.begin() + nChangePosInOut, tx_new->vout[nChangePosInOut]);
    }

    // Copy output sizes from new transaction; they may have had the fee
    // subtracted from them.
    for (unsigned int idx = 0; idx < tx.vout.size(); idx++) {
        tx.vout[idx].nValue = tx_new->vout[idx].nValue;
    }

    // Add new txins while keeping original txin scriptSig/order.
    for (const CTxIn& txin : tx_new->vin) {
        if (!coinControl.IsSelected(txin.prevout)) {
            tx.vin.push_back(txin);

            if (lockUnspents) {
                LockCoin(txin.prevout);
            }
        }
    }

    return true;
}

bool
CWallet::FindValueInNameInput (const CTxIn& nameInput,
                               CAmount& value, const CWalletTx*& walletTx,
                               bilingual_str& error) const
{
  walletTx = GetWalletTx (nameInput.prevout.hash);
  if (!walletTx)
    {
      error = _("Input tx not found in wallet");
      return false;
    }

  const CTxOut& output = walletTx->tx->vout[nameInput.prevout.n];
  if (IsMine (output) != ISMINE_SPENDABLE)
    {
      error = _("Input tx is not mine");
      return false;
    }

  if (!CNameScript::isNameScript (output.scriptPubKey))
    {
      error = _("Input tx is not a name operation");
      return false;
    }

  value = output.nValue;
  return true;
}

static bool IsCurrentForAntiFeeSniping(interfaces::Chain& chain, const uint256& block_hash)
{
    if (chain.isInitialBlockDownload()) {
        return false;
    }
    constexpr int64_t MAX_ANTI_FEE_SNIPING_TIP_AGE = 8 * 60 * 60; // in seconds
    int64_t block_time;
    CHECK_NONFATAL(chain.findBlock(block_hash, FoundBlock().time(block_time)));
    if (block_time < (GetTime() - MAX_ANTI_FEE_SNIPING_TIP_AGE)) {
        return false;
    }
    return true;
}

/**
 * Return a height-based locktime for new transactions (uses the height of the
 * current chain tip unless we are not synced with the current chain
 */
static uint32_t GetLocktimeForNewTransaction(interfaces::Chain& chain, const uint256& block_hash, int block_height)
{
    uint32_t locktime;
    // Discourage fee sniping.
    //
    // For a large miner the value of the transactions in the best block and
    // the mempool can exceed the cost of deliberately attempting to mine two
    // blocks to orphan the current best block. By setting nLockTime such that
    // only the next block can include the transaction, we discourage this
    // practice as the height restricted and limited blocksize gives miners
    // considering fee sniping fewer options for pulling off this attack.
    //
    // A simple way to think about this is from the wallet's point of view we
    // always want the blockchain to move forward. By setting nLockTime this
    // way we're basically making the statement that we only want this
    // transaction to appear in the next block; we don't want to potentially
    // encourage reorgs by allowing transactions to appear at lower heights
    // than the next block in forks of the best chain.
    //
    // Of course, the subsidy is high enough, and transaction volume low
    // enough, that fee sniping isn't a problem yet, but by implementing a fix
    // now we ensure code won't be written that makes assumptions about
    // nLockTime that preclude a fix later.
    if (IsCurrentForAntiFeeSniping(chain, block_hash)) {
        locktime = block_height;

        // Secondly occasionally randomly pick a nLockTime even further back, so
        // that transactions that are delayed after signing for whatever reason,
        // e.g. high-latency mix networks and some CoinJoin implementations, have
        // better privacy.
        if (GetRandInt(10) == 0)
            locktime = std::max(0, (int)locktime - GetRandInt(100));
    } else {
        // If our chain is lagging behind, we can't discourage fee sniping nor help
        // the privacy of high-latency transactions. To avoid leaking a potentially
        // unique "nLockTime fingerprint", set nLockTime to a constant.
        locktime = 0;
    }
    assert(locktime < LOCKTIME_THRESHOLD);
    return locktime;
}

OutputType CWallet::TransactionChangeType(const Optional<OutputType>& change_type, const std::vector<CRecipient>& vecSend)
{
    // If -changetype is specified, always use that change type.
    if (change_type) {
        return *change_type;
    }

    // if m_default_address_type is legacy, use legacy address as change (even
    // if some of the outputs are P2WPKH or P2WSH).
    if (m_default_address_type == OutputType::LEGACY) {
        return OutputType::LEGACY;
    }

    // if any destination is P2WPKH or P2WSH, use P2WPKH for the change
    // output.
    for (const auto& recipient : vecSend) {
        // Check if any destination contains a witness program:
        int witnessversion = 0;
        std::vector<unsigned char> witnessprogram;
        if (recipient.scriptPubKey.IsWitnessProgram(true, witnessversion, witnessprogram)) {
            return OutputType::BECH32;
        }
    }

    // else use m_default_address_type for change
    return m_default_address_type;
}

<<<<<<< HEAD
bool CWallet::CreateTransaction(const std::vector<CRecipient>& vecSend,
                                const CTxIn* withInput,
                                CTransactionRef& tx, CAmount& nFeeRet, int& nChangePosInOut, bilingual_str& error, const CCoinControl& coin_control, bool sign)
=======
bool CWallet::CreateTransactionInternal(
        const std::vector<CRecipient>& vecSend,
        CTransactionRef& tx,
        CAmount& nFeeRet,
        int& nChangePosInOut,
        bilingual_str& error,
        const CCoinControl& coin_control,
        bool sign)
>>>>>>> 18a72938
{
    /* Initialise nFeeRet here so that SendMoney doesn't see an uninitialised
       value in case we error out earlier.  */
    nFeeRet = 0;

    CAmount nValue = 0;
    const OutputType change_type = TransactionChangeType(coin_control.m_change_type ? *coin_control.m_change_type : m_default_change_type, vecSend);
    ReserveDestination reservedest(this, change_type);
    int nChangePosRequest = nChangePosInOut;
    unsigned int nSubtractFeeFromAmount = 0;
    bool isNamecoin = false;
    for (const auto& recipient : vecSend)
    {
        if (nValue < 0 || recipient.nAmount < 0)
        {
            error = _("Transaction amounts must not be negative");
            return false;
        }
        nValue += recipient.nAmount;

        if (recipient.fSubtractFeeFromAmount)
            nSubtractFeeFromAmount++;

        if (CNameScript::isNameScript (recipient.scriptPubKey))
            isNamecoin = true;
    }
    if (vecSend.empty())
    {
        error = _("Transaction must have at least one recipient");
        return false;
    }

    /* If we have an input to include, find its value.  This value will be
       subtracted later on during coin selection, since the input is added
       additionally to the selected coins.  */
    CAmount nInputValue = 0;
    const CWalletTx* withInputTx = nullptr;
    if (withInput)
    {
        if (!FindValueInNameInput (*withInput, nInputValue, withInputTx, error))
            return false;
    }

    CMutableTransaction txNew;
    if (isNamecoin)
        txNew.SetNamecoin();

    FeeCalculation feeCalc;
    CAmount nFeeNeeded;
    int nBytes;
    {
        std::set<CInputCoin> setCoins;
        LOCK(cs_wallet);
        txNew.nLockTime = GetLocktimeForNewTransaction(chain(), GetLastBlockHash(), GetLastBlockHeight());
        {
            std::vector<COutput> vAvailableCoins;
            AvailableCoins(vAvailableCoins, true, &coin_control, 1, MAX_MONEY, MAX_MONEY, 0);
            CoinSelectionParams coin_selection_params; // Parameters for coin selection, init with dummy

            // Create change script that will be used if we need change
            // TODO: pass in scriptChange instead of reservedest so
            // change transaction isn't always pay-to-bitcoin-address
            CScript scriptChange;

            // coin control: send change to custom address
            if (!boost::get<CNoDestination>(&coin_control.destChange)) {
                scriptChange = GetScriptForDestination(coin_control.destChange);
            } else { // no coin control: send change to newly generated address
                // Note: We use a new key here to keep it from being obvious which side is the change.
                //  The drawback is that by not reusing a previous key, the change may be lost if a
                //  backup is restored, if the backup doesn't have the new private key for the change.
                //  If we reused the old key, it would be possible to add code to look for and
                //  rediscover unknown transactions that were written with keys of ours to recover
                //  post-backup change.

                // Reserve a new key pair from key pool. If it fails, provide a dummy
                // destination in case we don't need change.
                CTxDestination dest;
                if (!reservedest.GetReservedDestination(dest, true)) {
                    error = _("Transaction needs a change address, but we can't generate it. Please call keypoolrefill first.");
                }
                scriptChange = GetScriptForDestination(dest);
                // A valid destination implies a change script (and
                // vice-versa). An empty change script will abort later, if the
                // change keypool ran out, but change is required.
                CHECK_NONFATAL(IsValidDestination(dest) != scriptChange.empty());
            }
            CTxOut change_prototype_txout(0, scriptChange);
            coin_selection_params.change_output_size = GetSerializeSize(change_prototype_txout);

            CFeeRate discard_rate = GetDiscardRate(*this);

            // Get the fee rate to use effective values in coin selection
            CFeeRate nFeeRateNeeded = GetMinimumFeeRate(*this, coin_control, &feeCalc);
            // Do not, ever, assume that it's fine to change the fee rate if the user has explicitly
            // provided one
            if (coin_control.m_feerate && nFeeRateNeeded > *coin_control.m_feerate) {
                error = strprintf(_("Fee rate (%s) is lower than the minimum fee rate setting (%s)"), coin_control.m_feerate->ToString(), nFeeRateNeeded.ToString());
                return false;
            }

            nFeeRet = 0;
            bool pick_new_inputs = true;
            CAmount nValueIn = 0;

            // BnB selector is the only selector used when this is true.
            // That should only happen on the first pass through the loop.
            coin_selection_params.use_bnb = true;
            coin_selection_params.m_subtract_fee_outputs = nSubtractFeeFromAmount != 0; // If we are doing subtract fee from recipient, don't use effective values
            // Start with no fee and loop until there is enough fee
            while (true)
            {
                nChangePosInOut = nChangePosRequest;
                txNew.vin.clear();
                txNew.vout.clear();
                bool fFirst = true;

                CAmount nValueToSelect = nValue - nInputValue;
                if (nSubtractFeeFromAmount == 0)
                    nValueToSelect += nFeeRet;

                // vouts to the payees
                if (!coin_selection_params.m_subtract_fee_outputs) {
                    coin_selection_params.tx_noinputs_size = 11; // Static vsize overhead + outputs vsize. 4 nVersion, 4 nLocktime, 1 input count, 1 output count, 1 witness overhead (dummy, flag, stack size)
                }
                for (const auto& recipient : vecSend)
                {
                    CTxOut txout(recipient.nAmount, recipient.scriptPubKey);

                    if (recipient.fSubtractFeeFromAmount)
                    {
                        assert(nSubtractFeeFromAmount != 0);
                        txout.nValue -= nFeeRet / nSubtractFeeFromAmount; // Subtract fee equally from each selected recipient

                        if (fFirst) // first receiver pays the remainder not divisible by output count
                        {
                            fFirst = false;
                            txout.nValue -= nFeeRet % nSubtractFeeFromAmount;
                        }
                    }
                    // Include the fee cost for outputs. Note this is only used for BnB right now
                    if (!coin_selection_params.m_subtract_fee_outputs) {
                        coin_selection_params.tx_noinputs_size += ::GetSerializeSize(txout, PROTOCOL_VERSION);
                    }

                    if (IsDust(txout, chain().relayDustFee()))
                    {
                        if (recipient.fSubtractFeeFromAmount && nFeeRet > 0)
                        {
                            if (txout.nValue < 0)
                                error = _("The transaction amount is too small to pay the fee");
                            else
                                error = _("The transaction amount is too small to send after the fee has been deducted");
                        }
                        else
                            error = _("Transaction amount too small");
                        return false;
                    }
                    txNew.vout.push_back(txout);
                }

                // Choose coins to use
                bool bnb_used = false;
                if (pick_new_inputs) {
                    nValueIn = 0;
                    setCoins.clear();
                    int change_spend_size = CalculateMaximumSignedInputSize(change_prototype_txout, this);
                    // If the wallet doesn't know how to sign change output, assume p2sh-p2wpkh
                    // as lower-bound to allow BnB to do it's thing
                    if (change_spend_size == -1) {
                        coin_selection_params.change_spend_size = DUMMY_NESTED_P2WPKH_INPUT_SIZE;
                    } else {
                        coin_selection_params.change_spend_size = (size_t)change_spend_size;
                    }
                    coin_selection_params.effective_fee = nFeeRateNeeded;
                    if (!SelectCoins(vAvailableCoins, nValueToSelect, setCoins, nValueIn, coin_control, coin_selection_params, bnb_used))
                    {
                        // If BnB was used, it was the first pass. No longer the first pass and continue loop with knapsack.
                        if (bnb_used) {
                            coin_selection_params.use_bnb = false;
                            continue;
                        }
                        else {
                            error = _("Insufficient funds");
                            return false;
                        }
                    }
                } else {
                    bnb_used = false;
                }
                if (withInput)
                    setCoins.emplace(withInputTx->tx, withInput->prevout.n);

                const CAmount nChange = nValueIn - nValueToSelect;
                if (nChange > 0)
                {
                    // Fill a vout to ourself
                    CTxOut newTxOut(nChange, scriptChange);

                    // Never create dust outputs; if we would, just
                    // add the dust to the fee.
                    // The nChange when BnB is used is always going to go to fees.
                    if (IsDust(newTxOut, discard_rate) || bnb_used)
                    {
                        nChangePosInOut = -1;
                        nFeeRet += nChange;
                    }
                    else
                    {
                        if (nChangePosInOut == -1)
                        {
                            // Insert change txn at random position:
                            nChangePosInOut = GetRandInt(txNew.vout.size()+1);
                        }
                        else if ((unsigned int)nChangePosInOut > txNew.vout.size())
                        {
                            error = _("Change index out of range");
                            return false;
                        }

                        std::vector<CTxOut>::iterator position = txNew.vout.begin()+nChangePosInOut;
                        txNew.vout.insert(position, newTxOut);
                    }
                } else {
                    nChangePosInOut = -1;
                }

                // Dummy fill vin for maximum size estimation
                //
                for (const auto& coin : setCoins) {
                    txNew.vin.push_back(CTxIn(coin.outpoint,CScript()));
                }

                nBytes = CalculateMaximumSignedTxSize(CTransaction(txNew), this, coin_control.fAllowWatchOnly);
                if (nBytes < 0) {
                    error = _("Signing transaction failed");
                    return false;
                }

                nFeeNeeded = GetMinimumFee(*this, nBytes, coin_control, &feeCalc);
                if (feeCalc.reason == FeeReason::FALLBACK && !m_allow_fallback_fee) {
                    // eventually allow a fallback fee
                    error = _("Fee estimation failed. Fallbackfee is disabled. Wait a few blocks or enable -fallbackfee.");
                    return false;
                }

                if (nFeeRet >= nFeeNeeded) {
                    // Reduce fee to only the needed amount if possible. This
                    // prevents potential overpayment in fees if the coins
                    // selected to meet nFeeNeeded result in a transaction that
                    // requires less fee than the prior iteration.

                    // If we have no change and a big enough excess fee, then
                    // try to construct transaction again only without picking
                    // new inputs. We now know we only need the smaller fee
                    // (because of reduced tx size) and so we should add a
                    // change output. Only try this once.
                    if (nChangePosInOut == -1 && nSubtractFeeFromAmount == 0 && pick_new_inputs) {
                        unsigned int tx_size_with_change = nBytes + coin_selection_params.change_output_size + 2; // Add 2 as a buffer in case increasing # of outputs changes compact size
                        CAmount fee_needed_with_change = GetMinimumFee(*this, tx_size_with_change, coin_control, nullptr);
                        CAmount minimum_value_for_change = GetDustThreshold(change_prototype_txout, discard_rate);
                        if (nFeeRet >= fee_needed_with_change + minimum_value_for_change) {
                            pick_new_inputs = false;
                            nFeeRet = fee_needed_with_change;
                            continue;
                        }
                    }

                    // If we have change output already, just increase it
                    if (nFeeRet > nFeeNeeded && nChangePosInOut != -1 && nSubtractFeeFromAmount == 0) {
                        CAmount extraFeePaid = nFeeRet - nFeeNeeded;
                        std::vector<CTxOut>::iterator change_position = txNew.vout.begin()+nChangePosInOut;
                        change_position->nValue += extraFeePaid;
                        nFeeRet -= extraFeePaid;
                    }
                    break; // Done, enough fee included.
                }
                else if (!pick_new_inputs) {
                    // This shouldn't happen, we should have had enough excess
                    // fee to pay for the new output and still meet nFeeNeeded
                    // Or we should have just subtracted fee from recipients and
                    // nFeeNeeded should not have changed
                    error = _("Transaction fee and change calculation failed");
                    return false;
                }

                // Try to reduce change to include necessary fee
                if (nChangePosInOut != -1 && nSubtractFeeFromAmount == 0) {
                    CAmount additionalFeeNeeded = nFeeNeeded - nFeeRet;
                    std::vector<CTxOut>::iterator change_position = txNew.vout.begin()+nChangePosInOut;
                    // Only reduce change if remaining amount is still a large enough output.
                    if (change_position->nValue >= MIN_FINAL_CHANGE + additionalFeeNeeded) {
                        change_position->nValue -= additionalFeeNeeded;
                        nFeeRet += additionalFeeNeeded;
                        break; // Done, able to increase fee from change
                    }
                }

                // If subtracting fee from recipients, we now know what fee we
                // need to subtract, we have no reason to reselect inputs
                if (nSubtractFeeFromAmount > 0) {
                    pick_new_inputs = false;
                }

                // Include more fee and try again.
                nFeeRet = nFeeNeeded;
                coin_selection_params.use_bnb = false;
                continue;
            }

            // Give up if change keypool ran out and change is required
            if (scriptChange.empty() && nChangePosInOut != -1) {
                return false;
            }
        }

        // Shuffle selected coins and fill in final vin
        txNew.vin.clear();
        std::vector<CInputCoin> selected_coins(setCoins.begin(), setCoins.end());
        Shuffle(selected_coins.begin(), selected_coins.end(), FastRandomContext());

        // Note how the sequence number is set to non-maxint so that
        // the nLockTime set above actually works.
        //
        // BIP125 defines opt-in RBF as any nSequence < maxint-1, so
        // we use the highest possible value in that range (maxint-2)
        // to avoid conflicting with other possible uses of nSequence,
        // and in the spirit of "smallest possible change from prior
        // behavior."
        const uint32_t nSequence = coin_control.m_signal_bip125_rbf.get_value_or(m_signal_rbf) ? MAX_BIP125_RBF_SEQUENCE : (CTxIn::SEQUENCE_FINAL - 1);
        for (const auto& coin : selected_coins) {
            txNew.vin.push_back(CTxIn(coin.outpoint, CScript(), nSequence));
        }

        if (sign && !SignTransaction(txNew)) {
            error = _("Signing transaction failed");
            return false;
        }

        // Return the constructed transaction data.
        tx = MakeTransactionRef(std::move(txNew));

        // Limit size
        if (GetTransactionWeight(*tx) > MAX_STANDARD_TX_WEIGHT)
        {
            error = _("Transaction too large");
            return false;
        }
    }

    if (nFeeRet > m_default_max_tx_fee) {
        error = TransactionErrorString(TransactionError::MAX_FEE_EXCEEDED);
        return false;
    }

    if (gArgs.GetBoolArg("-walletrejectlongchains", DEFAULT_WALLET_REJECT_LONG_CHAINS)) {
        // Lastly, ensure this tx will pass the mempool's chain limits
        if (!chain().checkChainLimits(tx)) {
            error = _("Transaction has too long of a mempool chain");
            return false;
        }
    }

    // Before we return success, we assume any change key will be used to prevent
    // accidental re-use.
    reservedest.KeepDestination();

    WalletLogPrintf("Fee Calculation: Fee:%d Bytes:%u Needed:%d Tgt:%d (requested %d) Reason:\"%s\" Decay %.5f: Estimation: (%g - %g) %.2f%% %.1f/(%.1f %d mem %.1f out) Fail: (%g - %g) %.2f%% %.1f/(%.1f %d mem %.1f out)\n",
              nFeeRet, nBytes, nFeeNeeded, feeCalc.returnedTarget, feeCalc.desiredTarget, StringForFeeReason(feeCalc.reason), feeCalc.est.decay,
              feeCalc.est.pass.start, feeCalc.est.pass.end,
              100 * feeCalc.est.pass.withinTarget / (feeCalc.est.pass.totalConfirmed + feeCalc.est.pass.inMempool + feeCalc.est.pass.leftMempool),
              feeCalc.est.pass.withinTarget, feeCalc.est.pass.totalConfirmed, feeCalc.est.pass.inMempool, feeCalc.est.pass.leftMempool,
              feeCalc.est.fail.start, feeCalc.est.fail.end,
              100 * feeCalc.est.fail.withinTarget / (feeCalc.est.fail.totalConfirmed + feeCalc.est.fail.inMempool + feeCalc.est.fail.leftMempool),
              feeCalc.est.fail.withinTarget, feeCalc.est.fail.totalConfirmed, feeCalc.est.fail.inMempool, feeCalc.est.fail.leftMempool);
    return true;
}

bool CWallet::CreateTransaction(
        const std::vector<CRecipient>& vecSend,
        CTransactionRef& tx,
        CAmount& nFeeRet,
        int& nChangePosInOut,
        bilingual_str& error,
        const CCoinControl& coin_control,
        bool sign)
{
    int nChangePosIn = nChangePosInOut;
    CTransactionRef tx2 = tx;
    bool res = CreateTransactionInternal(vecSend, tx, nFeeRet, nChangePosInOut, error, coin_control, sign);
    // try with avoidpartialspends unless it's enabled already
    if (res && nFeeRet > 0 /* 0 means non-functional fee rate estimation */ && m_max_aps_fee > -1 && !coin_control.m_avoid_partial_spends) {
        CCoinControl tmp_cc = coin_control;
        tmp_cc.m_avoid_partial_spends = true;
        CAmount nFeeRet2;
        int nChangePosInOut2 = nChangePosIn;
        bilingual_str error2; // fired and forgotten; if an error occurs, we discard the results
        if (CreateTransactionInternal(vecSend, tx2, nFeeRet2, nChangePosInOut2, error2, tmp_cc, sign)) {
            // if fee of this alternative one is within the range of the max fee, we use this one
            const bool use_aps = nFeeRet2 <= nFeeRet + m_max_aps_fee;
            WalletLogPrintf("Fee non-grouped = %lld, grouped = %lld, using %s\n", nFeeRet, nFeeRet2, use_aps ? "grouped" : "non-grouped");
            if (use_aps) {
                tx = tx2;
                nFeeRet = nFeeRet2;
                nChangePosInOut = nChangePosInOut2;
            }
        }
    }
    return res;
}

void CWallet::CommitTransaction(CTransactionRef tx, mapValue_t mapValue, std::vector<std::pair<std::string, std::string>> orderForm)
{
    LOCK(cs_wallet);
    WalletLogPrintf("CommitTransaction:\n%s", tx->ToString()); /* Continued */

    // Add tx to wallet, because if it has change it's also ours,
    // otherwise just for transaction history.
    AddToWallet(tx, {}, [&](CWalletTx& wtx, bool new_tx) {
        CHECK_NONFATAL(wtx.mapValue.empty());
        CHECK_NONFATAL(wtx.vOrderForm.empty());
        wtx.mapValue = std::move(mapValue);
        wtx.vOrderForm = std::move(orderForm);
        wtx.fTimeReceivedIsTxTime = true;
        wtx.fFromMe = true;
        return true;
    });

    // Notify that old coins are spent
    for (const CTxIn& txin : tx->vin) {
        CWalletTx &coin = mapWallet.at(txin.prevout.hash);
        coin.MarkDirty();
        NotifyTransactionChanged(this, coin.GetHash(), CT_UPDATED);
    }

    // Get the inserted-CWalletTx from mapWallet so that the
    // fInMempool flag is cached properly
    CWalletTx& wtx = mapWallet.at(tx->GetHash());

    if (!fBroadcastTransactions) {
        // Don't submit tx to the mempool
        return;
    }

    std::string err_string;
    if (!wtx.SubmitMemoryPoolAndRelay(err_string, true)) {
        WalletLogPrintf("CommitTransaction(): Transaction cannot be broadcast immediately, %s\n", err_string);
        // TODO: if we expect the failure to be long term or permanent, instead delete wtx from the wallet and return failure.
    }
}

DBErrors CWallet::LoadWallet(bool& fFirstRunRet)
{
    LOCK(cs_wallet);

    fFirstRunRet = false;
    DBErrors nLoadWalletRet = WalletBatch(*database,"cr+").LoadWallet(this);
    if (nLoadWalletRet == DBErrors::NEED_REWRITE)
    {
        if (database->Rewrite("\x04pool"))
        {
            for (const auto& spk_man_pair : m_spk_managers) {
                spk_man_pair.second->RewriteDB();
            }
        }
    }

    // This wallet is in its first run if there are no ScriptPubKeyMans and it isn't blank or no privkeys
    fFirstRunRet = m_spk_managers.empty() && !IsWalletFlagSet(WALLET_FLAG_DISABLE_PRIVATE_KEYS) && !IsWalletFlagSet(WALLET_FLAG_BLANK_WALLET);
    if (fFirstRunRet) {
        assert(m_external_spk_managers.empty());
        assert(m_internal_spk_managers.empty());
    }

    if (nLoadWalletRet != DBErrors::LOAD_OK)
        return nLoadWalletRet;

    return DBErrors::LOAD_OK;
}

DBErrors CWallet::ZapSelectTx(std::vector<uint256>& vHashIn, std::vector<uint256>& vHashOut)
{
    AssertLockHeld(cs_wallet);
    DBErrors nZapSelectTxRet = WalletBatch(*database, "cr+").ZapSelectTx(vHashIn, vHashOut);
    for (const uint256& hash : vHashOut) {
        const auto& it = mapWallet.find(hash);
        wtxOrdered.erase(it->second.m_it_wtxOrdered);
        for (const auto& txin : it->second.tx->vin)
            mapTxSpends.erase(txin.prevout);
        mapWallet.erase(it);
        NotifyTransactionChanged(this, hash, CT_DELETED);
    }

    if (nZapSelectTxRet == DBErrors::NEED_REWRITE)
    {
        if (database->Rewrite("\x04pool"))
        {
            for (const auto& spk_man_pair : m_spk_managers) {
                spk_man_pair.second->RewriteDB();
            }
        }
    }

    if (nZapSelectTxRet != DBErrors::LOAD_OK)
        return nZapSelectTxRet;

    MarkDirty();

    return DBErrors::LOAD_OK;
}

DBErrors CWallet::ZapWalletTx(std::list<CWalletTx>& vWtx)
{
    DBErrors nZapWalletTxRet = WalletBatch(*database,"cr+").ZapWalletTx(vWtx);
    if (nZapWalletTxRet == DBErrors::NEED_REWRITE)
    {
        if (database->Rewrite("\x04pool"))
        {
            for (const auto& spk_man_pair : m_spk_managers) {
                spk_man_pair.second->RewriteDB();
            }
        }
    }

    if (nZapWalletTxRet != DBErrors::LOAD_OK)
        return nZapWalletTxRet;

    return DBErrors::LOAD_OK;
}

bool CWallet::SetAddressBookWithDB(WalletBatch& batch, const CTxDestination& address, const std::string& strName, const std::string& strPurpose)
{
    bool fUpdated = false;
    {
        LOCK(cs_wallet);
        std::map<CTxDestination, CAddressBookData>::iterator mi = m_address_book.find(address);
        fUpdated = (mi != m_address_book.end() && !mi->second.IsChange());
        m_address_book[address].SetLabel(strName);
        if (!strPurpose.empty()) /* update purpose only if requested */
            m_address_book[address].purpose = strPurpose;
    }
    NotifyAddressBookChanged(this, address, strName, IsMine(address) != ISMINE_NO,
                             strPurpose, (fUpdated ? CT_UPDATED : CT_NEW) );
    if (!strPurpose.empty() && !batch.WritePurpose(EncodeDestination(address), strPurpose))
        return false;
    return batch.WriteName(EncodeDestination(address), strName);
}

bool CWallet::SetAddressBook(const CTxDestination& address, const std::string& strName, const std::string& strPurpose)
{
    WalletBatch batch(*database);
    return SetAddressBookWithDB(batch, address, strName, strPurpose);
}

bool CWallet::DelAddressBook(const CTxDestination& address)
{
    // If we want to delete receiving addresses, we need to take care that DestData "used" (and possibly newer DestData) gets preserved (and the "deleted" address transformed into a change entry instead of actually being deleted)
    // NOTE: This isn't a problem for sending addresses because they never have any DestData yet!
    // When adding new DestData, it should be considered here whether to retain or delete it (or move it?).
    if (IsMine(address)) {
        WalletLogPrintf("%s called with IsMine address, NOT SUPPORTED. Please report this bug! %s\n", __func__, PACKAGE_BUGREPORT);
        return false;
    }

    {
        LOCK(cs_wallet);

        // Delete destdata tuples associated with address
        std::string strAddress = EncodeDestination(address);
        for (const std::pair<const std::string, std::string> &item : m_address_book[address].destdata)
        {
            WalletBatch(*database).EraseDestData(strAddress, item.first);
        }
        m_address_book.erase(address);
    }

    NotifyAddressBookChanged(this, address, "", IsMine(address) != ISMINE_NO, "", CT_DELETED);

    WalletBatch(*database).ErasePurpose(EncodeDestination(address));
    return WalletBatch(*database).EraseName(EncodeDestination(address));
}

size_t CWallet::KeypoolCountExternalKeys() const
{
    AssertLockHeld(cs_wallet);

    unsigned int count = 0;
    for (auto spk_man : GetActiveScriptPubKeyMans()) {
        count += spk_man->KeypoolCountExternalKeys();
    }

    return count;
}

unsigned int CWallet::GetKeyPoolSize() const
{
    AssertLockHeld(cs_wallet);

    unsigned int count = 0;
    for (auto spk_man : GetActiveScriptPubKeyMans()) {
        count += spk_man->GetKeyPoolSize();
    }
    return count;
}

bool CWallet::TopUpKeyPool(unsigned int kpSize)
{
    LOCK(cs_wallet);
    bool res = true;
    for (auto spk_man : GetActiveScriptPubKeyMans()) {
        res &= spk_man->TopUp(kpSize);
    }
    return res;
}

bool CWallet::GetNewDestination(const OutputType type, const std::string label, CTxDestination& dest, std::string& error)
{
    LOCK(cs_wallet);
    error.clear();
    bool result = false;
    auto spk_man = GetScriptPubKeyMan(type, false /* internal */);
    if (spk_man) {
        spk_man->TopUp();
        result = spk_man->GetNewDestination(type, dest, error);
    } else {
        error = strprintf("Error: No %s addresses available.", FormatOutputType(type));
    }
    if (result) {
        SetAddressBook(dest, label, "receive");
    }

    return result;
}

bool CWallet::GetNewChangeDestination(const OutputType type, CTxDestination& dest, std::string& error)
{
    LOCK(cs_wallet);
    error.clear();

    ReserveDestination reservedest(this, type);
    if (!reservedest.GetReservedDestination(dest, true)) {
        error = _("Error: Keypool ran out, please call keypoolrefill first").translated;
        return false;
    }

    reservedest.KeepDestination();
    return true;
}

int64_t CWallet::GetOldestKeyPoolTime() const
{
    LOCK(cs_wallet);
    int64_t oldestKey = std::numeric_limits<int64_t>::max();
    for (const auto& spk_man_pair : m_spk_managers) {
        oldestKey = std::min(oldestKey, spk_man_pair.second->GetOldestKeyPoolTime());
    }
    return oldestKey;
}

void CWallet::MarkDestinationsDirty(const std::set<CTxDestination>& destinations) {
    for (auto& entry : mapWallet) {
        CWalletTx& wtx = entry.second;
        if (wtx.m_is_cache_empty) continue;
        for (unsigned int i = 0; i < wtx.tx->vout.size(); i++) {
            CTxDestination dst;
            if (ExtractDestination(wtx.tx->vout[i].scriptPubKey, dst) && destinations.count(dst)) {
                wtx.MarkDirty();
                break;
            }
        }
    }
}

std::map<CTxDestination, CAmount> CWallet::GetAddressBalances() const
{
    std::map<CTxDestination, CAmount> balances;

    {
        LOCK(cs_wallet);
        std::set<uint256> trusted_parents;
        for (const auto& walletEntry : mapWallet)
        {
            const CWalletTx& wtx = walletEntry.second;

            if (!wtx.IsTrusted(trusted_parents))
                continue;

            if (wtx.IsImmatureCoinBase())
                continue;

            int nDepth = wtx.GetDepthInMainChain();
            if (nDepth < (wtx.IsFromMe(ISMINE_ALL) ? 0 : 1))
                continue;

            for (unsigned int i = 0; i < wtx.tx->vout.size(); i++)
            {
                CTxDestination addr;
                if (!IsMine(wtx.tx->vout[i]))
                    continue;
                if(!ExtractDestination(wtx.tx->vout[i].scriptPubKey, addr))
                    continue;

                CAmount n = IsSpent(walletEntry.first, i) ? 0 : wtx.tx->vout[i].nValue;

                if (!balances.count(addr))
                    balances[addr] = 0;
                balances[addr] += n;
            }
        }
    }

    return balances;
}

std::set< std::set<CTxDestination> > CWallet::GetAddressGroupings() const
{
    AssertLockHeld(cs_wallet);
    std::set< std::set<CTxDestination> > groupings;
    std::set<CTxDestination> grouping;

    for (const auto& walletEntry : mapWallet)
    {
        const CWalletTx& wtx = walletEntry.second;

        if (wtx.tx->vin.size() > 0)
        {
            bool any_mine = false;
            // group all input addresses with each other
            for (const CTxIn& txin : wtx.tx->vin)
            {
                CTxDestination address;
                if(!IsMine(txin)) /* If this input isn't mine, ignore it */
                    continue;
                if(!ExtractDestination(mapWallet.at(txin.prevout.hash).tx->vout[txin.prevout.n].scriptPubKey, address))
                    continue;
                grouping.insert(address);
                any_mine = true;
            }

            // group change with input addresses
            if (any_mine)
            {
               for (const CTxOut& txout : wtx.tx->vout)
                   if (IsChange(txout))
                   {
                       CTxDestination txoutAddr;
                       if(!ExtractDestination(txout.scriptPubKey, txoutAddr))
                           continue;
                       grouping.insert(txoutAddr);
                   }
            }
            if (grouping.size() > 0)
            {
                groupings.insert(grouping);
                grouping.clear();
            }
        }

        // group lone addrs by themselves
        for (const auto& txout : wtx.tx->vout)
            if (IsMine(txout))
            {
                CTxDestination address;
                if(!ExtractDestination(txout.scriptPubKey, address))
                    continue;
                grouping.insert(address);
                groupings.insert(grouping);
                grouping.clear();
            }
    }

    std::set< std::set<CTxDestination>* > uniqueGroupings; // a set of pointers to groups of addresses
    std::map< CTxDestination, std::set<CTxDestination>* > setmap;  // map addresses to the unique group containing it
    for (std::set<CTxDestination> _grouping : groupings)
    {
        // make a set of all the groups hit by this new group
        std::set< std::set<CTxDestination>* > hits;
        std::map< CTxDestination, std::set<CTxDestination>* >::iterator it;
        for (const CTxDestination& address : _grouping)
            if ((it = setmap.find(address)) != setmap.end())
                hits.insert((*it).second);

        // merge all hit groups into a new single group and delete old groups
        std::set<CTxDestination>* merged = new std::set<CTxDestination>(_grouping);
        for (std::set<CTxDestination>* hit : hits)
        {
            merged->insert(hit->begin(), hit->end());
            uniqueGroupings.erase(hit);
            delete hit;
        }
        uniqueGroupings.insert(merged);

        // update setmap
        for (const CTxDestination& element : *merged)
            setmap[element] = merged;
    }

    std::set< std::set<CTxDestination> > ret;
    for (const std::set<CTxDestination>* uniqueGrouping : uniqueGroupings)
    {
        ret.insert(*uniqueGrouping);
        delete uniqueGrouping;
    }

    return ret;
}

std::set<CTxDestination> CWallet::GetLabelAddresses(const std::string& label) const
{
    LOCK(cs_wallet);
    std::set<CTxDestination> result;
    for (const std::pair<const CTxDestination, CAddressBookData>& item : m_address_book)
    {
        if (item.second.IsChange()) continue;
        const CTxDestination& address = item.first;
        const std::string& strName = item.second.GetLabel();
        if (strName == label)
            result.insert(address);
    }
    return result;
}

bool ReserveDestination::GetReservedDestination(CTxDestination& dest, bool internal)
{
    m_spk_man = pwallet->GetScriptPubKeyMan(type, internal);
    if (!m_spk_man) {
        return false;
    }


    if (nIndex == -1)
    {
        m_spk_man->TopUp();

        CKeyPool keypool;
        if (!m_spk_man->GetReservedDestination(type, internal, address, nIndex, keypool)) {
            return false;
        }
        fInternal = keypool.fInternal;
    }
    dest = address;
    return true;
}

void ReserveDestination::KeepDestination()
{
    if (nIndex != -1) {
        m_spk_man->KeepDestination(nIndex, type);
    }
    nIndex = -1;
    address = CNoDestination();
}

void ReserveDestination::ReturnDestination()
{
    if (nIndex != -1) {
        m_spk_man->ReturnDestination(nIndex, fInternal, address);
    }
    nIndex = -1;
    address = CNoDestination();
}

void CWallet::LockCoin(const COutPoint& output)
{
    AssertLockHeld(cs_wallet);
    setLockedCoins.insert(output);
}

void CWallet::UnlockCoin(const COutPoint& output)
{
    AssertLockHeld(cs_wallet);
    setLockedCoins.erase(output);
}

void CWallet::UnlockAllCoins()
{
    AssertLockHeld(cs_wallet);
    setLockedCoins.clear();
}

bool CWallet::IsLockedCoin(uint256 hash, unsigned int n) const
{
    AssertLockHeld(cs_wallet);
    COutPoint outpt(hash, n);

    return (setLockedCoins.count(outpt) > 0);
}

void CWallet::ListLockedCoins(std::vector<COutPoint>& vOutpts) const
{
    AssertLockHeld(cs_wallet);
    for (std::set<COutPoint>::iterator it = setLockedCoins.begin();
         it != setLockedCoins.end(); it++) {
        COutPoint outpt = (*it);
        vOutpts.push_back(outpt);
    }
}

/** @} */ // end of Actions

void CWallet::GetKeyBirthTimes(std::map<CKeyID, int64_t>& mapKeyBirth) const {
    AssertLockHeld(cs_wallet);
    mapKeyBirth.clear();

    LegacyScriptPubKeyMan* spk_man = GetLegacyScriptPubKeyMan();
    assert(spk_man != nullptr);
    LOCK(spk_man->cs_KeyStore);

    // get birth times for keys with metadata
    for (const auto& entry : spk_man->mapKeyMetadata) {
        if (entry.second.nCreateTime) {
            mapKeyBirth[entry.first] = entry.second.nCreateTime;
        }
    }

    // map in which we'll infer heights of other keys
    std::map<CKeyID, const CWalletTx::Confirmation*> mapKeyFirstBlock;
    CWalletTx::Confirmation max_confirm;
    max_confirm.block_height = GetLastBlockHeight() > 144 ? GetLastBlockHeight() - 144 : 0; // the tip can be reorganized; use a 144-block safety margin
    CHECK_NONFATAL(chain().findAncestorByHeight(GetLastBlockHash(), max_confirm.block_height, FoundBlock().hash(max_confirm.hashBlock)));
    for (const CKeyID &keyid : spk_man->GetKeys()) {
        if (mapKeyBirth.count(keyid) == 0)
            mapKeyFirstBlock[keyid] = &max_confirm;
    }

    // if there are no such keys, we're done
    if (mapKeyFirstBlock.empty())
        return;

    // find first block that affects those keys, if there are any left
    for (const auto& entry : mapWallet) {
        // iterate over all wallet transactions...
        const CWalletTx &wtx = entry.second;
        if (wtx.m_confirm.status == CWalletTx::CONFIRMED) {
            // ... which are already in a block
            for (const CTxOut &txout : wtx.tx->vout) {
                // iterate over all their outputs
                for (const auto &keyid : GetAffectedKeys(txout.scriptPubKey, *spk_man)) {
                    // ... and all their affected keys
                    auto rit = mapKeyFirstBlock.find(keyid);
                    if (rit != mapKeyFirstBlock.end() && wtx.m_confirm.block_height < rit->second->block_height) {
                        rit->second = &wtx.m_confirm;
                    }
                }
            }
        }
    }

    // Extract block timestamps for those keys
    for (const auto& entry : mapKeyFirstBlock) {
        int64_t block_time;
        CHECK_NONFATAL(chain().findBlock(entry.second->hashBlock, FoundBlock().time(block_time)));
        mapKeyBirth[entry.first] = block_time - TIMESTAMP_WINDOW; // block times can be 2h off
    }
}

/**
 * Compute smart timestamp for a transaction being added to the wallet.
 *
 * Logic:
 * - If sending a transaction, assign its timestamp to the current time.
 * - If receiving a transaction outside a block, assign its timestamp to the
 *   current time.
 * - If receiving a block with a future timestamp, assign all its (not already
 *   known) transactions' timestamps to the current time.
 * - If receiving a block with a past timestamp, before the most recent known
 *   transaction (that we care about), assign all its (not already known)
 *   transactions' timestamps to the same timestamp as that most-recent-known
 *   transaction.
 * - If receiving a block with a past timestamp, but after the most recent known
 *   transaction, assign all its (not already known) transactions' timestamps to
 *   the block time.
 *
 * For more information see CWalletTx::nTimeSmart,
 * https://bitcointalk.org/?topic=54527, or
 * https://github.com/bitcoin/bitcoin/pull/1393.
 */
unsigned int CWallet::ComputeTimeSmart(const CWalletTx& wtx) const
{
    unsigned int nTimeSmart = wtx.nTimeReceived;
    if (!wtx.isUnconfirmed() && !wtx.isAbandoned()) {
        int64_t blocktime;
        if (chain().findBlock(wtx.m_confirm.hashBlock, FoundBlock().time(blocktime))) {
            int64_t latestNow = wtx.nTimeReceived;
            int64_t latestEntry = 0;

            // Tolerate times up to the last timestamp in the wallet not more than 5 minutes into the future
            int64_t latestTolerated = latestNow + 300;
            const TxItems& txOrdered = wtxOrdered;
            for (auto it = txOrdered.rbegin(); it != txOrdered.rend(); ++it) {
                CWalletTx* const pwtx = it->second;
                if (pwtx == &wtx) {
                    continue;
                }
                int64_t nSmartTime;
                nSmartTime = pwtx->nTimeSmart;
                if (!nSmartTime) {
                    nSmartTime = pwtx->nTimeReceived;
                }
                if (nSmartTime <= latestTolerated) {
                    latestEntry = nSmartTime;
                    if (nSmartTime > latestNow) {
                        latestNow = nSmartTime;
                    }
                    break;
                }
            }

            nTimeSmart = std::max(latestEntry, std::min(blocktime, latestNow));
        } else {
            WalletLogPrintf("%s: found %s in block %s not in index\n", __func__, wtx.GetHash().ToString(), wtx.m_confirm.hashBlock.ToString());
        }
    }
    return nTimeSmart;
}

bool CWallet::AddDestData(WalletBatch& batch, const CTxDestination &dest, const std::string &key, const std::string &value)
{
    if (boost::get<CNoDestination>(&dest))
        return false;

    m_address_book[dest].destdata.insert(std::make_pair(key, value));
    return batch.WriteDestData(EncodeDestination(dest), key, value);
}

bool CWallet::EraseDestData(WalletBatch& batch, const CTxDestination &dest, const std::string &key)
{
    if (!m_address_book[dest].destdata.erase(key))
        return false;
    return batch.EraseDestData(EncodeDestination(dest), key);
}

void CWallet::LoadDestData(const CTxDestination &dest, const std::string &key, const std::string &value)
{
    m_address_book[dest].destdata.insert(std::make_pair(key, value));
}

bool CWallet::GetDestData(const CTxDestination &dest, const std::string &key, std::string *value) const
{
    std::map<CTxDestination, CAddressBookData>::const_iterator i = m_address_book.find(dest);
    if(i != m_address_book.end())
    {
        CAddressBookData::StringMap::const_iterator j = i->second.destdata.find(key);
        if(j != i->second.destdata.end())
        {
            if(value)
                *value = j->second;
            return true;
        }
    }
    return false;
}

std::vector<std::string> CWallet::GetDestValues(const std::string& prefix) const
{
    std::vector<std::string> values;
    for (const auto& address : m_address_book) {
        for (const auto& data : address.second.destdata) {
            if (!data.first.compare(0, prefix.size(), prefix)) {
                values.emplace_back(data.second);
            }
        }
    }
    return values;
}

bool CWallet::Verify(interfaces::Chain& chain, const WalletLocation& location, bilingual_str& error_string, std::vector<bilingual_str>& warnings)
{
    // Do some checking on wallet path. It should be either a:
    //
    // 1. Path where a directory can be created.
    // 2. Path to an existing directory.
    // 3. Path to a symlink to a directory.
    // 4. For backwards compatibility, the name of a data file in -walletdir.
    LOCK(cs_wallets);
    const fs::path& wallet_path = location.GetPath();
    fs::file_type path_type = fs::symlink_status(wallet_path).type();
    if (!(path_type == fs::file_not_found || path_type == fs::directory_file ||
          (path_type == fs::symlink_file && fs::is_directory(wallet_path)) ||
          (path_type == fs::regular_file && fs::path(location.GetName()).filename() == location.GetName()))) {
        error_string = Untranslated(strprintf(
              "Invalid -wallet path '%s'. -wallet path should point to a directory where wallet.dat and "
              "database/log.?????????? files can be stored, a location where such a directory could be created, "
              "or (for backwards compatibility) the name of an existing data file in -walletdir (%s)",
              location.GetName(), GetWalletDir()));
        return false;
    }

    // Make sure that the wallet path doesn't clash with an existing wallet path
    if (IsWalletLoaded(wallet_path)) {
        error_string = Untranslated(strprintf("Error loading wallet %s. Duplicate -wallet filename specified.", location.GetName()));
        return false;
    }

    // Keep same database environment instance across Verify/Recover calls below.
    std::unique_ptr<WalletDatabase> database = CreateWalletDatabase(wallet_path);

    try {
        return database->Verify(error_string);
    } catch (const fs::filesystem_error& e) {
        error_string = Untranslated(strprintf("Error loading wallet %s. %s", location.GetName(), fsbridge::get_filesystem_error_message(e)));
        return false;
    }
}

std::shared_ptr<CWallet> CWallet::CreateWalletFromFile(interfaces::Chain& chain, const WalletLocation& location, bilingual_str& error, std::vector<bilingual_str>& warnings, uint64_t wallet_creation_flags)
{
    const std::string walletFile = WalletDataFilePath(location.GetPath()).string();

    // needed to restore wallet transaction meta data after -zapwallettxes
    std::list<CWalletTx> vWtx;

    if (gArgs.GetBoolArg("-zapwallettxes", false)) {
        chain.initMessage(_("Zapping all transactions from wallet...").translated);

        std::unique_ptr<CWallet> tempWallet = MakeUnique<CWallet>(&chain, location, CreateWalletDatabase(location.GetPath()));
        DBErrors nZapWalletRet = tempWallet->ZapWalletTx(vWtx);
        if (nZapWalletRet != DBErrors::LOAD_OK) {
            error = strprintf(_("Error loading %s: Wallet corrupted"), walletFile);
            return nullptr;
        }
    }

    chain.initMessage(_("Loading wallet...").translated);

    int64_t nStart = GetTimeMillis();
    bool fFirstRun = true;
    // TODO: Can't use std::make_shared because we need a custom deleter but
    // should be possible to use std::allocate_shared.
    std::shared_ptr<CWallet> walletInstance(new CWallet(&chain, location, CreateWalletDatabase(location.GetPath())), ReleaseWallet);
    DBErrors nLoadWalletRet = walletInstance->LoadWallet(fFirstRun);
    if (nLoadWalletRet != DBErrors::LOAD_OK) {
        if (nLoadWalletRet == DBErrors::CORRUPT) {
            error = strprintf(_("Error loading %s: Wallet corrupted"), walletFile);
            return nullptr;
        }
        else if (nLoadWalletRet == DBErrors::NONCRITICAL_ERROR)
        {
            warnings.push_back(strprintf(_("Error reading %s! All keys read correctly, but transaction data"
                                           " or address book entries might be missing or incorrect."),
                walletFile));
        }
        else if (nLoadWalletRet == DBErrors::TOO_NEW) {
            error = strprintf(_("Error loading %s: Wallet requires newer version of %s"), walletFile, PACKAGE_NAME);
            return nullptr;
        }
        else if (nLoadWalletRet == DBErrors::NEED_REWRITE)
        {
            error = strprintf(_("Wallet needed to be rewritten: restart %s to complete"), PACKAGE_NAME);
            return nullptr;
        }
        else {
            error = strprintf(_("Error loading %s"), walletFile);
            return nullptr;
        }
    }

    if (fFirstRun)
    {
        // ensure this wallet.dat can only be opened by clients supporting HD with chain split and expects no default key
        walletInstance->SetMinVersion(FEATURE_LATEST);

        walletInstance->AddWalletFlags(wallet_creation_flags);

        // Only create LegacyScriptPubKeyMan when not descriptor wallet
        if (!walletInstance->IsWalletFlagSet(WALLET_FLAG_DESCRIPTORS)) {
            walletInstance->SetupLegacyScriptPubKeyMan();
        }

        if (!(wallet_creation_flags & (WALLET_FLAG_DISABLE_PRIVATE_KEYS | WALLET_FLAG_BLANK_WALLET))) {
            LOCK(walletInstance->cs_wallet);
            if (walletInstance->IsWalletFlagSet(WALLET_FLAG_DESCRIPTORS)) {
                walletInstance->SetupDescriptorScriptPubKeyMans();
                // SetupDescriptorScriptPubKeyMans already calls SetupGeneration for us so we don't need to call SetupGeneration separately
            } else {
                // Legacy wallets need SetupGeneration here.
                for (auto spk_man : walletInstance->GetActiveScriptPubKeyMans()) {
                    if (!spk_man->SetupGeneration()) {
                        error = _("Unable to generate initial keys");
                        return nullptr;
                    }
                }
            }
        }

        walletInstance->chainStateFlushed(chain.getTipLocator());
    } else if (wallet_creation_flags & WALLET_FLAG_DISABLE_PRIVATE_KEYS) {
        // Make it impossible to disable private keys after creation
        error = strprintf(_("Error loading %s: Private keys can only be disabled during creation"), walletFile);
        return NULL;
    } else if (walletInstance->IsWalletFlagSet(WALLET_FLAG_DISABLE_PRIVATE_KEYS)) {
        for (auto spk_man : walletInstance->GetActiveScriptPubKeyMans()) {
            if (spk_man->HavePrivateKeys()) {
                warnings.push_back(strprintf(_("Warning: Private keys detected in wallet {%s} with disabled private keys"), walletFile));
                break;
            }
        }
    }

    if (!gArgs.GetArg("-addresstype", "").empty()) {
        if (!ParseOutputType(gArgs.GetArg("-addresstype", ""), walletInstance->m_default_address_type)) {
            error = strprintf(_("Unknown address type '%s'"), gArgs.GetArg("-addresstype", ""));
            return nullptr;
        }
    }

    if (!gArgs.GetArg("-changetype", "").empty()) {
        OutputType out_type;
        if (!ParseOutputType(gArgs.GetArg("-changetype", ""), out_type)) {
            error = strprintf(_("Unknown change type '%s'"), gArgs.GetArg("-changetype", ""));
            return nullptr;
        }
        walletInstance->m_default_change_type = out_type;
    }

    if (gArgs.IsArgSet("-mintxfee")) {
        CAmount n = 0;
        if (!ParseMoney(gArgs.GetArg("-mintxfee", ""), n) || 0 == n) {
            error = AmountErrMsg("mintxfee", gArgs.GetArg("-mintxfee", ""));
            return nullptr;
        }
        if (n > HIGH_TX_FEE_PER_KB) {
            warnings.push_back(AmountHighWarn("-mintxfee") + Untranslated(" ") +
                               _("This is the minimum transaction fee you pay on every transaction."));
        }
        walletInstance->m_min_fee = CFeeRate(n);
    }

    if (gArgs.IsArgSet("-maxapsfee")) {
        const std::string max_aps_fee{gArgs.GetArg("-maxapsfee", "")};
        CAmount n = 0;
        if (max_aps_fee == "-1") {
            n = -1;
        } else if (!ParseMoney(max_aps_fee, n)) {
            error = AmountErrMsg("maxapsfee", max_aps_fee);
            return nullptr;
        }
        if (n > HIGH_APS_FEE) {
            warnings.push_back(AmountHighWarn("-maxapsfee") + Untranslated(" ") +
                              _("This is the maximum transaction fee you pay (in addition to the normal fee) to prioritize partial spend avoidance over regular coin selection."));
        }
        walletInstance->m_max_aps_fee = n;
    }

    if (gArgs.IsArgSet("-fallbackfee")) {
        CAmount nFeePerK = 0;
        if (!ParseMoney(gArgs.GetArg("-fallbackfee", ""), nFeePerK)) {
            error = strprintf(_("Invalid amount for -fallbackfee=<amount>: '%s'"), gArgs.GetArg("-fallbackfee", ""));
            return nullptr;
        }
        if (nFeePerK > HIGH_TX_FEE_PER_KB) {
            warnings.push_back(AmountHighWarn("-fallbackfee") + Untranslated(" ") +
                               _("This is the transaction fee you may pay when fee estimates are not available."));
        }
        walletInstance->m_fallback_fee = CFeeRate(nFeePerK);
    }
    // Disable fallback fee in case value was set to 0, enable if non-null value
    walletInstance->m_allow_fallback_fee = walletInstance->m_fallback_fee.GetFeePerK() != 0;

    if (gArgs.IsArgSet("-discardfee")) {
        CAmount nFeePerK = 0;
        if (!ParseMoney(gArgs.GetArg("-discardfee", ""), nFeePerK)) {
            error = strprintf(_("Invalid amount for -discardfee=<amount>: '%s'"), gArgs.GetArg("-discardfee", ""));
            return nullptr;
        }
        if (nFeePerK > HIGH_TX_FEE_PER_KB) {
            warnings.push_back(AmountHighWarn("-discardfee") + Untranslated(" ") +
                               _("This is the transaction fee you may discard if change is smaller than dust at this level"));
        }
        walletInstance->m_discard_rate = CFeeRate(nFeePerK);
    }
    if (gArgs.IsArgSet("-paytxfee")) {
        CAmount nFeePerK = 0;
        if (!ParseMoney(gArgs.GetArg("-paytxfee", ""), nFeePerK)) {
            error = AmountErrMsg("paytxfee", gArgs.GetArg("-paytxfee", ""));
            return nullptr;
        }
        if (nFeePerK > HIGH_TX_FEE_PER_KB) {
            warnings.push_back(AmountHighWarn("-paytxfee") + Untranslated(" ") +
                               _("This is the transaction fee you will pay if you send a transaction."));
        }
        walletInstance->m_pay_tx_fee = CFeeRate(nFeePerK, 1000);
        if (walletInstance->m_pay_tx_fee < chain.relayMinFee()) {
            error = strprintf(_("Invalid amount for -paytxfee=<amount>: '%s' (must be at least %s)"),
                gArgs.GetArg("-paytxfee", ""), chain.relayMinFee().ToString());
            return nullptr;
        }
    }

    if (gArgs.IsArgSet("-maxtxfee")) {
        CAmount nMaxFee = 0;
        if (!ParseMoney(gArgs.GetArg("-maxtxfee", ""), nMaxFee)) {
            error = AmountErrMsg("maxtxfee", gArgs.GetArg("-maxtxfee", ""));
            return nullptr;
        }
        if (nMaxFee > HIGH_MAX_TX_FEE) {
            warnings.push_back(_("-maxtxfee is set very high! Fees this large could be paid on a single transaction."));
        }
        if (CFeeRate(nMaxFee, 1000) < chain.relayMinFee()) {
            error = strprintf(_("Invalid amount for -maxtxfee=<amount>: '%s' (must be at least the minrelay fee of %s to prevent stuck transactions)"),
                gArgs.GetArg("-maxtxfee", ""), chain.relayMinFee().ToString());
            return nullptr;
        }
        walletInstance->m_default_max_tx_fee = nMaxFee;
    }

    if (chain.relayMinFee().GetFeePerK() > HIGH_TX_FEE_PER_KB) {
        warnings.push_back(AmountHighWarn("-minrelaytxfee") + Untranslated(" ") +
                           _("The wallet will avoid paying less than the minimum relay fee."));
    }

    walletInstance->m_confirm_target = gArgs.GetArg("-txconfirmtarget", DEFAULT_TX_CONFIRM_TARGET);
    walletInstance->m_spend_zero_conf_change = gArgs.GetBoolArg("-spendzeroconfchange", DEFAULT_SPEND_ZEROCONF_CHANGE);
    walletInstance->m_signal_rbf = gArgs.GetBoolArg("-walletrbf", DEFAULT_WALLET_RBF);

    walletInstance->WalletLogPrintf("Wallet completed loading in %15dms\n", GetTimeMillis() - nStart);

    // Try to top up keypool. No-op if the wallet is locked.
    walletInstance->TopUpKeyPool();

    LOCK(walletInstance->cs_wallet);

    // Register wallet with validationinterface. It's done before rescan to avoid
    // missing block connections between end of rescan and validation subscribing.
    // Because of wallet lock being hold, block connection notifications are going to
    // be pending on the validation-side until lock release. It's likely to have
    // block processing duplicata (if rescan block range overlaps with notification one)
    // but we guarantee at least than wallet state is correct after notifications delivery.
    // This is temporary until rescan and notifications delivery are unified under same
    // interface.
    walletInstance->m_chain_notifications_handler = walletInstance->chain().handleNotifications(walletInstance);

    int rescan_height = 0;
    if (!gArgs.GetBoolArg("-rescan", false))
    {
        WalletBatch batch(*walletInstance->database);
        CBlockLocator locator;
        if (batch.ReadBestBlock(locator)) {
            if (const Optional<int> fork_height = chain.findLocatorFork(locator)) {
                rescan_height = *fork_height;
            }
        }
    }

    const Optional<int> tip_height = chain.getHeight();
    if (tip_height) {
        walletInstance->m_last_block_processed = chain.getBlockHash(*tip_height);
        walletInstance->m_last_block_processed_height = *tip_height;
    } else {
        walletInstance->m_last_block_processed.SetNull();
        walletInstance->m_last_block_processed_height = -1;
    }

    if (tip_height && *tip_height != rescan_height)
    {
        // We can't rescan beyond non-pruned blocks, stop and throw an error.
        // This might happen if a user uses an old wallet within a pruned node
        // or if they ran -disablewallet for a longer time, then decided to re-enable
        if (chain.havePruned()) {
            // Exit early and print an error.
            // If a block is pruned after this check, we will load the wallet,
            // but fail the rescan with a generic error.
            int block_height = *tip_height;
            while (block_height > 0 && chain.haveBlockOnDisk(block_height - 1) && rescan_height != block_height) {
                --block_height;
            }

            if (rescan_height != block_height) {
                error = _("Prune: last wallet synchronisation goes beyond pruned data. You need to -reindex (download the whole blockchain again in case of pruned node)");
                return nullptr;
            }
        }

        chain.initMessage(_("Rescanning...").translated);
        walletInstance->WalletLogPrintf("Rescanning last %i blocks (from block %i)...\n", *tip_height - rescan_height, rescan_height);

        // No need to read and scan block if block was created before
        // our wallet birthday (as adjusted for block time variability)
        // The way the 'time_first_key' is initialized is just a workaround for the gcc bug #47679 since version 4.6.0.
        Optional<int64_t> time_first_key = MakeOptional(false, int64_t());;
        for (auto spk_man : walletInstance->GetAllScriptPubKeyMans()) {
            int64_t time = spk_man->GetTimeFirstKey();
            if (!time_first_key || time < *time_first_key) time_first_key = time;
        }
        if (time_first_key) {
            if (Optional<int> first_block = chain.findFirstBlockWithTimeAndHeight(*time_first_key - TIMESTAMP_WINDOW, rescan_height, nullptr)) {
                rescan_height = *first_block;
            }
        }

        {
            WalletRescanReserver reserver(*walletInstance);
            if (!reserver.reserve() || (ScanResult::SUCCESS != walletInstance->ScanForWalletTransactions(chain.getBlockHash(rescan_height), rescan_height, {} /* max height */, reserver, true /* update */).status)) {
                error = _("Failed to rescan the wallet during initialization");
                return nullptr;
            }
        }
        walletInstance->chainStateFlushed(chain.getTipLocator());
        walletInstance->database->IncrementUpdateCounter();

        // Restore wallet transaction metadata after -zapwallettxes=1
        if (gArgs.GetBoolArg("-zapwallettxes", false) && gArgs.GetArg("-zapwallettxes", "1") != "2")
        {
            WalletBatch batch(*walletInstance->database);

            for (const CWalletTx& wtxOld : vWtx)
            {
                uint256 hash = wtxOld.GetHash();
                std::map<uint256, CWalletTx>::iterator mi = walletInstance->mapWallet.find(hash);
                if (mi != walletInstance->mapWallet.end())
                {
                    const CWalletTx* copyFrom = &wtxOld;
                    CWalletTx* copyTo = &mi->second;
                    copyTo->mapValue = copyFrom->mapValue;
                    copyTo->vOrderForm = copyFrom->vOrderForm;
                    copyTo->nTimeReceived = copyFrom->nTimeReceived;
                    copyTo->nTimeSmart = copyFrom->nTimeSmart;
                    copyTo->fFromMe = copyFrom->fFromMe;
                    copyTo->nOrderPos = copyFrom->nOrderPos;
                    batch.WriteTx(*copyTo);
                }
            }
        }
    }

    {
        LOCK(cs_wallets);
        for (auto& load_wallet : g_load_wallet_fns) {
            load_wallet(interfaces::MakeWallet(walletInstance));
        }
    }

    walletInstance->SetBroadcastTransactions(gArgs.GetBoolArg("-walletbroadcast", DEFAULT_WALLETBROADCAST));

    {
        walletInstance->WalletLogPrintf("setKeyPool.size() = %u\n",      walletInstance->GetKeyPoolSize());
        walletInstance->WalletLogPrintf("mapWallet.size() = %u\n",       walletInstance->mapWallet.size());
        walletInstance->WalletLogPrintf("m_address_book.size() = %u\n",  walletInstance->m_address_book.size());
    }

    return walletInstance;
}

const CAddressBookData* CWallet::FindAddressBookEntry(const CTxDestination& dest, bool allow_change) const
{
    const auto& address_book_it = m_address_book.find(dest);
    if (address_book_it == m_address_book.end()) return nullptr;
    if ((!allow_change) && address_book_it->second.IsChange()) {
        return nullptr;
    }
    return &address_book_it->second;
}

bool CWallet::UpgradeWallet(int version, bilingual_str& error, std::vector<bilingual_str>& warnings)
{
    int prev_version = GetVersion();
    int nMaxVersion = version;
    if (nMaxVersion == 0) // the -upgradewallet without argument case
    {
        WalletLogPrintf("Performing wallet upgrade to %i\n", FEATURE_LATEST);
        nMaxVersion = FEATURE_LATEST;
        SetMinVersion(FEATURE_LATEST); // permanently upgrade the wallet immediately
    } else {
        WalletLogPrintf("Allowing wallet upgrade up to %i\n", nMaxVersion);
    }
    if (nMaxVersion < GetVersion())
    {
        error = _("Cannot downgrade wallet");
        return false;
    }
    SetMaxVersion(nMaxVersion);

    LOCK(cs_wallet);

    // Do not upgrade versions to any version between HD_SPLIT and FEATURE_PRE_SPLIT_KEYPOOL unless already supporting HD_SPLIT
    int max_version = GetVersion();
    if (!CanSupportFeature(FEATURE_HD_SPLIT) && max_version >= FEATURE_HD_SPLIT && max_version < FEATURE_PRE_SPLIT_KEYPOOL) {
        error = _("Cannot upgrade a non HD split wallet without upgrading to support pre split keypool. Please use version 169900 or no version specified.");
        return false;
    }

    for (auto spk_man : GetActiveScriptPubKeyMans()) {
        if (!spk_man->Upgrade(prev_version, error)) {
            return false;
        }
    }
    return true;
}

void CWallet::postInitProcess()
{
    LOCK(cs_wallet);

    // Add wallet transactions that aren't already in a block to mempool
    // Do this here as mempool requires genesis block to be loaded
    ReacceptWalletTransactions();

    // Update wallet transactions with current mempool transactions.
    chain().requestMempoolTransactions(*this);
}

bool CWallet::BackupWallet(const std::string& strDest) const
{
    return database->Backup(strDest);
}

CKeyPool::CKeyPool()
{
    nTime = GetTime();
    fInternal = false;
    m_pre_split = false;
}

CKeyPool::CKeyPool(const CPubKey& vchPubKeyIn, bool internalIn)
{
    nTime = GetTime();
    vchPubKey = vchPubKeyIn;
    fInternal = internalIn;
    m_pre_split = false;
}

int CWalletTx::GetDepthInMainChain() const
{
    assert(pwallet != nullptr);
    AssertLockHeld(pwallet->cs_wallet);
    if (isUnconfirmed() || isAbandoned()) return 0;

    return (pwallet->GetLastBlockHeight() - m_confirm.block_height + 1) * (isConflicted() ? -1 : 1);
}

int CWalletTx::GetBlocksToMaturity() const
{
    if (!IsCoinBase())
        return 0;
    int chain_depth = GetDepthInMainChain();
    assert(chain_depth >= 0); // coinbase tx should not be conflicted
    return std::max(0, (COINBASE_MATURITY+1) - chain_depth);
}

bool CWalletTx::IsImmatureCoinBase() const
{
    // note GetBlocksToMaturity is 0 for non-coinbase tx
    return GetBlocksToMaturity() > 0;
}

std::vector<OutputGroup> CWallet::GroupOutputs(const std::vector<COutput>& outputs, bool single_coin, const size_t max_ancestors) const {
    std::vector<OutputGroup> groups;
    std::map<CTxDestination, OutputGroup> gmap;
    std::set<CTxDestination> full_groups;

    for (const auto& output : outputs) {
        if (output.fSpendable) {
            CTxDestination dst;
            CInputCoin input_coin = output.GetInputCoin();

            size_t ancestors, descendants;
            chain().getTransactionAncestry(output.tx->GetHash(), ancestors, descendants);
            if (!single_coin && ExtractDestination(output.tx->tx->vout[output.i].scriptPubKey, dst)) {
                auto it = gmap.find(dst);
                if (it != gmap.end()) {
                    // Limit output groups to no more than OUTPUT_GROUP_MAX_ENTRIES
                    // number of entries, to protect against inadvertently creating
                    // a too-large transaction when using -avoidpartialspends to
                    // prevent breaking consensus or surprising users with a very
                    // high amount of fees.
                    if (it->second.m_outputs.size() >= OUTPUT_GROUP_MAX_ENTRIES) {
                        groups.push_back(it->second);
                        it->second = OutputGroup{};
                        full_groups.insert(dst);
                    }
                    it->second.Insert(input_coin, output.nDepth, output.tx->IsFromMe(ISMINE_ALL), ancestors, descendants);
                } else {
                    gmap[dst].Insert(input_coin, output.nDepth, output.tx->IsFromMe(ISMINE_ALL), ancestors, descendants);
                }
            } else {
                groups.emplace_back(input_coin, output.nDepth, output.tx->IsFromMe(ISMINE_ALL), ancestors, descendants);
            }
        }
    }
    if (!single_coin) {
        for (auto& it : gmap) {
            auto& group = it.second;
            if (full_groups.count(it.first) > 0) {
                // Make this unattractive as we want coin selection to avoid it if possible
                group.m_ancestors = max_ancestors - 1;
            }
            groups.push_back(group);
        }
    }
    return groups;
}

bool CWallet::IsCrypted() const
{
    return HasEncryptionKeys();
}

bool CWallet::IsLocked() const
{
    if (!IsCrypted()) {
        return false;
    }
    LOCK(cs_wallet);
    return vMasterKey.empty();
}

bool CWallet::Lock()
{
    if (!IsCrypted())
        return false;

    {
        LOCK(cs_wallet);
        vMasterKey.clear();
    }

    NotifyStatusChanged(this);
    return true;
}

bool CWallet::Unlock(const CKeyingMaterial& vMasterKeyIn, bool accept_no_keys)
{
    {
        LOCK(cs_wallet);
        for (const auto& spk_man_pair : m_spk_managers) {
            if (!spk_man_pair.second->CheckDecryptionKey(vMasterKeyIn, accept_no_keys)) {
                return false;
            }
        }
        vMasterKey = vMasterKeyIn;
    }
    NotifyStatusChanged(this);
    return true;
}

std::set<ScriptPubKeyMan*> CWallet::GetActiveScriptPubKeyMans() const
{
    std::set<ScriptPubKeyMan*> spk_mans;
    for (bool internal : {false, true}) {
        for (OutputType t : OUTPUT_TYPES) {
            auto spk_man = GetScriptPubKeyMan(t, internal);
            if (spk_man) {
                spk_mans.insert(spk_man);
            }
        }
    }
    return spk_mans;
}

std::set<ScriptPubKeyMan*> CWallet::GetAllScriptPubKeyMans() const
{
    std::set<ScriptPubKeyMan*> spk_mans;
    for (const auto& spk_man_pair : m_spk_managers) {
        spk_mans.insert(spk_man_pair.second.get());
    }
    return spk_mans;
}

ScriptPubKeyMan* CWallet::GetScriptPubKeyMan(const OutputType& type, bool internal) const
{
    const std::map<OutputType, ScriptPubKeyMan*>& spk_managers = internal ? m_internal_spk_managers : m_external_spk_managers;
    std::map<OutputType, ScriptPubKeyMan*>::const_iterator it = spk_managers.find(type);
    if (it == spk_managers.end()) {
        WalletLogPrintf("%s scriptPubKey Manager for output type %d does not exist\n", internal ? "Internal" : "External", static_cast<int>(type));
        return nullptr;
    }
    return it->second;
}

std::set<ScriptPubKeyMan*> CWallet::GetScriptPubKeyMans(const CScript& script, SignatureData& sigdata) const
{
    std::set<ScriptPubKeyMan*> spk_mans;
    for (const auto& spk_man_pair : m_spk_managers) {
        if (spk_man_pair.second->CanProvide(script, sigdata)) {
            spk_mans.insert(spk_man_pair.second.get());
        }
    }
    return spk_mans;
}

ScriptPubKeyMan* CWallet::GetScriptPubKeyMan(const CScript& script) const
{
    SignatureData sigdata;
    for (const auto& spk_man_pair : m_spk_managers) {
        if (spk_man_pair.second->CanProvide(script, sigdata)) {
            return spk_man_pair.second.get();
        }
    }
    return nullptr;
}

ScriptPubKeyMan* CWallet::GetScriptPubKeyMan(const uint256& id) const
{
    if (m_spk_managers.count(id) > 0) {
        return m_spk_managers.at(id).get();
    }
    return nullptr;
}

std::unique_ptr<SigningProvider> CWallet::GetSolvingProvider(const CScript& script) const
{
    SignatureData sigdata;
    return GetSolvingProvider(script, sigdata);
}

std::unique_ptr<SigningProvider> CWallet::GetSolvingProvider(const CScript& script, SignatureData& sigdata) const
{
    for (const auto& spk_man_pair : m_spk_managers) {
        if (spk_man_pair.second->CanProvide(script, sigdata)) {
            return spk_man_pair.second->GetSolvingProvider(script);
        }
    }
    return nullptr;
}

LegacyScriptPubKeyMan* CWallet::GetLegacyScriptPubKeyMan() const
{
    if (IsWalletFlagSet(WALLET_FLAG_DESCRIPTORS)) {
        return nullptr;
    }
    // Legacy wallets only have one ScriptPubKeyMan which is a LegacyScriptPubKeyMan.
    // Everything in m_internal_spk_managers and m_external_spk_managers point to the same legacyScriptPubKeyMan.
    auto it = m_internal_spk_managers.find(OutputType::LEGACY);
    if (it == m_internal_spk_managers.end()) return nullptr;
    return dynamic_cast<LegacyScriptPubKeyMan*>(it->second);
}

LegacyScriptPubKeyMan* CWallet::GetOrCreateLegacyScriptPubKeyMan()
{
    SetupLegacyScriptPubKeyMan();
    return GetLegacyScriptPubKeyMan();
}

void CWallet::SetupLegacyScriptPubKeyMan()
{
    if (!m_internal_spk_managers.empty() || !m_external_spk_managers.empty() || !m_spk_managers.empty() || IsWalletFlagSet(WALLET_FLAG_DESCRIPTORS)) {
        return;
    }

    auto spk_manager = std::unique_ptr<ScriptPubKeyMan>(new LegacyScriptPubKeyMan(*this));
    for (const auto& type : OUTPUT_TYPES) {
        m_internal_spk_managers[type] = spk_manager.get();
        m_external_spk_managers[type] = spk_manager.get();
    }
    m_spk_managers[spk_manager->GetID()] = std::move(spk_manager);
}

const CKeyingMaterial& CWallet::GetEncryptionKey() const
{
    return vMasterKey;
}

bool CWallet::HasEncryptionKeys() const
{
    return !mapMasterKeys.empty();
}

void CWallet::ConnectScriptPubKeyManNotifiers()
{
    for (const auto& spk_man : GetActiveScriptPubKeyMans()) {
        spk_man->NotifyWatchonlyChanged.connect(NotifyWatchonlyChanged);
        spk_man->NotifyCanGetAddressesChanged.connect(NotifyCanGetAddressesChanged);
    }
}

void CWallet::LoadDescriptorScriptPubKeyMan(uint256 id, WalletDescriptor& desc)
{
    auto spk_manager = std::unique_ptr<ScriptPubKeyMan>(new DescriptorScriptPubKeyMan(*this, desc));
    m_spk_managers[id] = std::move(spk_manager);
}

void CWallet::SetupDescriptorScriptPubKeyMans()
{
    AssertLockHeld(cs_wallet);

    // Make a seed
    CKey seed_key;
    seed_key.MakeNewKey(true);
    CPubKey seed = seed_key.GetPubKey();
    assert(seed_key.VerifyPubKey(seed));

    // Get the extended key
    CExtKey master_key;
    master_key.SetSeed(seed_key.begin(), seed_key.size());

    for (bool internal : {false, true}) {
        for (OutputType t : OUTPUT_TYPES) {
            auto spk_manager = std::unique_ptr<DescriptorScriptPubKeyMan>(new DescriptorScriptPubKeyMan(*this, internal));
            if (IsCrypted()) {
                if (IsLocked()) {
                    throw std::runtime_error(std::string(__func__) + ": Wallet is locked, cannot setup new descriptors");
                }
                if (!spk_manager->CheckDecryptionKey(vMasterKey) && !spk_manager->Encrypt(vMasterKey, nullptr)) {
                    throw std::runtime_error(std::string(__func__) + ": Could not encrypt new descriptors");
                }
            }
            spk_manager->SetupDescriptorGeneration(master_key, t);
            uint256 id = spk_manager->GetID();
            m_spk_managers[id] = std::move(spk_manager);
            AddActiveScriptPubKeyMan(id, t, internal);
        }
    }
}

void CWallet::AddActiveScriptPubKeyMan(uint256 id, OutputType type, bool internal)
{
    WalletBatch batch(*database);
    if (!batch.WriteActiveScriptPubKeyMan(static_cast<uint8_t>(type), id, internal)) {
        throw std::runtime_error(std::string(__func__) + ": writing active ScriptPubKeyMan id failed");
    }
    LoadActiveScriptPubKeyMan(id, type, internal);
}

void CWallet::LoadActiveScriptPubKeyMan(uint256 id, OutputType type, bool internal)
{
    WalletLogPrintf("Setting spkMan to active: id = %s, type = %d, internal = %d\n", id.ToString(), static_cast<int>(type), static_cast<int>(internal));
    auto& spk_mans = internal ? m_internal_spk_managers : m_external_spk_managers;
    auto spk_man = m_spk_managers.at(id).get();
    spk_man->SetInternal(internal);
    spk_mans[type] = spk_man;

    NotifyCanGetAddressesChanged();
}

bool CWallet::IsLegacy() const
{
    if (m_internal_spk_managers.count(OutputType::LEGACY) == 0) {
        return false;
    }
    auto spk_man = dynamic_cast<LegacyScriptPubKeyMan*>(m_internal_spk_managers.at(OutputType::LEGACY));
    return spk_man != nullptr;
}

DescriptorScriptPubKeyMan* CWallet::GetDescriptorScriptPubKeyMan(const WalletDescriptor& desc) const
{
    for (auto& spk_man_pair : m_spk_managers) {
        // Try to downcast to DescriptorScriptPubKeyMan then check if the descriptors match
        DescriptorScriptPubKeyMan* spk_manager = dynamic_cast<DescriptorScriptPubKeyMan*>(spk_man_pair.second.get());
        if (spk_manager != nullptr && spk_manager->HasWalletDescriptor(desc)) {
            return spk_manager;
        }
    }

    return nullptr;
}

ScriptPubKeyMan* CWallet::AddWalletDescriptor(WalletDescriptor& desc, const FlatSigningProvider& signing_provider, const std::string& label)
{
    if (!IsWalletFlagSet(WALLET_FLAG_DESCRIPTORS)) {
        WalletLogPrintf("Cannot add WalletDescriptor to a non-descriptor wallet\n");
        return nullptr;
    }

    LOCK(cs_wallet);
    auto new_spk_man = std::unique_ptr<DescriptorScriptPubKeyMan>(new DescriptorScriptPubKeyMan(*this, desc));

    // If we already have this descriptor, remove it from the maps but add the existing cache to desc
    auto old_spk_man = GetDescriptorScriptPubKeyMan(desc);
    if (old_spk_man) {
        WalletLogPrintf("Update existing descriptor: %s\n", desc.descriptor->ToString());

        {
            LOCK(old_spk_man->cs_desc_man);
            new_spk_man->SetCache(old_spk_man->GetWalletDescriptor().cache);
        }

        // Remove from maps of active spkMans
        auto old_spk_man_id = old_spk_man->GetID();
        for (bool internal : {false, true}) {
            for (OutputType t : OUTPUT_TYPES) {
                auto active_spk_man = GetScriptPubKeyMan(t, internal);
                if (active_spk_man && active_spk_man->GetID() == old_spk_man_id) {
                    if (internal) {
                        m_internal_spk_managers.erase(t);
                    } else {
                        m_external_spk_managers.erase(t);
                    }
                    break;
                }
            }
        }
        m_spk_managers.erase(old_spk_man_id);
    }

    // Add the private keys to the descriptor
    for (const auto& entry : signing_provider.keys) {
        const CKey& key = entry.second;
        new_spk_man->AddDescriptorKey(key, key.GetPubKey());
    }

    // Top up key pool, the manager will generate new scriptPubKeys internally
    new_spk_man->TopUp();

    // Apply the label if necessary
    // Note: we disable labels for ranged descriptors
    if (!desc.descriptor->IsRange()) {
        auto script_pub_keys = new_spk_man->GetScriptPubKeys();
        if (script_pub_keys.empty()) {
            WalletLogPrintf("Could not generate scriptPubKeys (cache is empty)\n");
            return nullptr;
        }

        CTxDestination dest;
        if (ExtractDestination(script_pub_keys.at(0), dest)) {
            SetAddressBook(dest, label, "receive");
        }
    }

    // Save the descriptor to memory
    auto ret = new_spk_man.get();
    m_spk_managers[new_spk_man->GetID()] = std::move(new_spk_man);

    // Save the descriptor to DB
    ret->WriteDescriptor();

    return ret;
}<|MERGE_RESOLUTION|>--- conflicted
+++ resolved
@@ -2731,20 +2731,15 @@
     return m_default_address_type;
 }
 
-<<<<<<< HEAD
-bool CWallet::CreateTransaction(const std::vector<CRecipient>& vecSend,
-                                const CTxIn* withInput,
-                                CTransactionRef& tx, CAmount& nFeeRet, int& nChangePosInOut, bilingual_str& error, const CCoinControl& coin_control, bool sign)
-=======
 bool CWallet::CreateTransactionInternal(
         const std::vector<CRecipient>& vecSend,
+        const CTxIn* withInput,
         CTransactionRef& tx,
         CAmount& nFeeRet,
         int& nChangePosInOut,
         bilingual_str& error,
         const CCoinControl& coin_control,
         bool sign)
->>>>>>> 18a72938
 {
     /* Initialise nFeeRet here so that SendMoney doesn't see an uninitialised
        value in case we error out earlier.  */
@@ -3125,6 +3120,7 @@
 
 bool CWallet::CreateTransaction(
         const std::vector<CRecipient>& vecSend,
+        const CTxIn* withInput,
         CTransactionRef& tx,
         CAmount& nFeeRet,
         int& nChangePosInOut,
@@ -3134,7 +3130,7 @@
 {
     int nChangePosIn = nChangePosInOut;
     CTransactionRef tx2 = tx;
-    bool res = CreateTransactionInternal(vecSend, tx, nFeeRet, nChangePosInOut, error, coin_control, sign);
+    bool res = CreateTransactionInternal(vecSend, withInput, tx, nFeeRet, nChangePosInOut, error, coin_control, sign);
     // try with avoidpartialspends unless it's enabled already
     if (res && nFeeRet > 0 /* 0 means non-functional fee rate estimation */ && m_max_aps_fee > -1 && !coin_control.m_avoid_partial_spends) {
         CCoinControl tmp_cc = coin_control;
@@ -3142,7 +3138,7 @@
         CAmount nFeeRet2;
         int nChangePosInOut2 = nChangePosIn;
         bilingual_str error2; // fired and forgotten; if an error occurs, we discard the results
-        if (CreateTransactionInternal(vecSend, tx2, nFeeRet2, nChangePosInOut2, error2, tmp_cc, sign)) {
+        if (CreateTransactionInternal(vecSend, withInput, tx2, nFeeRet2, nChangePosInOut2, error2, tmp_cc, sign)) {
             // if fee of this alternative one is within the range of the max fee, we use this one
             const bool use_aps = nFeeRet2 <= nFeeRet + m_max_aps_fee;
             WalletLogPrintf("Fee non-grouped = %lld, grouped = %lld, using %s\n", nFeeRet, nFeeRet2, use_aps ? "grouped" : "non-grouped");
