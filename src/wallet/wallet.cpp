// Copyright (c) 2009-2010 Satoshi Nakamoto
// Copyright (c) 2009-present The Bitcoin Core developers
// Distributed under the MIT software license, see the accompanying
// file COPYING or http://www.opensource.org/licenses/mit-license.php.

#include <wallet/wallet.h>

#include <bitcoin-build-config.h> // IWYU pragma: keep
#include <addresstype.h>
#include <blockfilter.h>
#include <chain.h>
#include <coins.h>
#include <common/args.h>
#include <common/messages.h>
#include <common/settings.h>
#include <common/signmessage.h>
#include <common/system.h>
#include <consensus/amount.h>
#include <consensus/consensus.h>
#include <consensus/validation.h>
#include <external_signer.h>
#include <interfaces/chain.h>
#include <interfaces/handler.h>
#include <interfaces/wallet.h>
#include <kernel/chain.h>
#include <kernel/mempool_removal_reason.h>
#include <key.h>
#include <key_io.h>
#include <logging.h>
#include <names/encoding.h>
#include <node/types.h>
#include <outputtype.h>
#include <policy/feerate.h>
#include <primitives/block.h>
#include <primitives/transaction.h>
#include <psbt.h>
#include <pubkey.h>
#include <random.h>
#include <script/descriptor.h>
#include <script/interpreter.h>
#include <script/names.h>
#include <script/script.h>
#include <script/sign.h>
#include <script/signingprovider.h>
#include <script/solver.h>
#include <serialize.h>
#include <span.h>
#include <streams.h>
#include <support/allocators/secure.h>
#include <support/allocators/zeroafterfree.h>
#include <support/cleanse.h>
#include <sync.h>
#include <tinyformat.h>
#include <uint256.h>
#include <univalue.h>
#include <util/check.h>
#include <util/fs.h>
#include <util/fs_helpers.h>
#include <util/moneystr.h>
#include <util/result.h>
#include <util/string.h>
#include <util/time.h>
#include <util/translation.h>
#include <wallet/coincontrol.h>
#include <wallet/context.h>
#include <wallet/crypter.h>
#include <wallet/db.h>
#include <wallet/external_signer_scriptpubkeyman.h>
#include <wallet/scriptpubkeyman.h>
#include <wallet/transaction.h>
#include <wallet/types.h>
#include <wallet/walletdb.h>
#include <wallet/walletutil.h>

#include <algorithm>
#include <cassert>
#include <condition_variable>
#include <exception>
#include <optional>
#include <stdexcept>
#include <thread>
#include <tuple>
#include <variant>

struct KeyOriginInfo;

using common::AmountErrMsg;
using common::AmountHighWarn;
using common::PSBTError;
using interfaces::FoundBlock;
using util::ReplaceAll;
using util::ToString;

namespace wallet {

bool AddWalletSetting(interfaces::Chain& chain, const std::string& wallet_name)
{
    const auto update_function = [&wallet_name](common::SettingsValue& setting_value) {
        if (!setting_value.isArray()) setting_value.setArray();
        for (const auto& value : setting_value.getValues()) {
            if (value.isStr() && value.get_str() == wallet_name) return interfaces::SettingsAction::SKIP_WRITE;
        }
        setting_value.push_back(wallet_name);
        return interfaces::SettingsAction::WRITE;
    };
    return chain.updateRwSetting("wallet", update_function);
}

bool RemoveWalletSetting(interfaces::Chain& chain, const std::string& wallet_name)
{
    const auto update_function = [&wallet_name](common::SettingsValue& setting_value) {
        if (!setting_value.isArray()) return interfaces::SettingsAction::SKIP_WRITE;
        common::SettingsValue new_value(common::SettingsValue::VARR);
        for (const auto& value : setting_value.getValues()) {
            if (!value.isStr() || value.get_str() != wallet_name) new_value.push_back(value);
        }
        if (new_value.size() == setting_value.size()) return interfaces::SettingsAction::SKIP_WRITE;
        setting_value = std::move(new_value);
        return interfaces::SettingsAction::WRITE;
    };
    return chain.updateRwSetting("wallet", update_function);
}

static void UpdateWalletSetting(interfaces::Chain& chain,
                                const std::string& wallet_name,
                                std::optional<bool> load_on_startup,
                                std::vector<bilingual_str>& warnings)
{
    if (!load_on_startup) return;
    if (load_on_startup.value() && !AddWalletSetting(chain, wallet_name)) {
        warnings.emplace_back(Untranslated("Wallet load on startup setting could not be updated, so wallet may not be loaded next node startup."));
    } else if (!load_on_startup.value() && !RemoveWalletSetting(chain, wallet_name)) {
        warnings.emplace_back(Untranslated("Wallet load on startup setting could not be updated, so wallet may still be loaded next node startup."));
    }
}

/**
 * Refresh mempool status so the wallet is in an internally consistent state and
 * immediately knows the transaction's status: Whether it can be considered
 * trusted and is eligible to be abandoned ...
 */
static void RefreshMempoolStatus(CWalletTx& tx, interfaces::Chain& chain)
{
    if (chain.isInMempool(tx.GetHash())) {
        tx.m_state = TxStateInMempool();
    } else if (tx.state<TxStateInMempool>()) {
        tx.m_state = TxStateInactive();
    }
}

bool AddWallet(WalletContext& context, const std::shared_ptr<CWallet>& wallet)
{
    LOCK(context.wallets_mutex);
    assert(wallet);
    std::vector<std::shared_ptr<CWallet>>::const_iterator i = std::find(context.wallets.begin(), context.wallets.end(), wallet);
    if (i != context.wallets.end()) return false;
    context.wallets.push_back(wallet);
    wallet->ConnectScriptPubKeyManNotifiers();
    wallet->NotifyCanGetAddressesChanged();
    return true;
}

bool RemoveWallet(WalletContext& context, const std::shared_ptr<CWallet>& wallet, std::optional<bool> load_on_start, std::vector<bilingual_str>& warnings)
{
    assert(wallet);

    interfaces::Chain& chain = wallet->chain();
    std::string name = wallet->GetName();
    WITH_LOCK(wallet->cs_wallet, wallet->WriteBestBlock());

    // Unregister with the validation interface which also drops shared pointers.
    wallet->m_chain_notifications_handler.reset();
    {
        LOCK(context.wallets_mutex);
        std::vector<std::shared_ptr<CWallet>>::iterator i = std::find(context.wallets.begin(), context.wallets.end(), wallet);
        if (i == context.wallets.end()) return false;
        context.wallets.erase(i);
    }
    // Notify unload so that upper layers release the shared pointer.
    wallet->NotifyUnload();

    // Write the wallet setting
    UpdateWalletSetting(chain, name, load_on_start, warnings);

    return true;
}

bool RemoveWallet(WalletContext& context, const std::shared_ptr<CWallet>& wallet, std::optional<bool> load_on_start)
{
    std::vector<bilingual_str> warnings;
    return RemoveWallet(context, wallet, load_on_start, warnings);
}

std::vector<std::shared_ptr<CWallet>> GetWallets(WalletContext& context)
{
    LOCK(context.wallets_mutex);
    return context.wallets;
}

std::shared_ptr<CWallet> GetDefaultWallet(WalletContext& context, size_t& count)
{
    LOCK(context.wallets_mutex);
    count = context.wallets.size();
    return count == 1 ? context.wallets[0] : nullptr;
}

std::shared_ptr<CWallet> GetWallet(WalletContext& context, const std::string& name)
{
    LOCK(context.wallets_mutex);
    for (const std::shared_ptr<CWallet>& wallet : context.wallets) {
        if (wallet->GetName() == name) return wallet;
    }
    return nullptr;
}

std::unique_ptr<interfaces::Handler> HandleLoadWallet(WalletContext& context, LoadWalletFn load_wallet)
{
    LOCK(context.wallets_mutex);
    auto it = context.wallet_load_fns.emplace(context.wallet_load_fns.end(), std::move(load_wallet));
    return interfaces::MakeCleanupHandler([&context, it] { LOCK(context.wallets_mutex); context.wallet_load_fns.erase(it); });
}

void NotifyWalletLoaded(WalletContext& context, const std::shared_ptr<CWallet>& wallet)
{
    LOCK(context.wallets_mutex);
    for (auto& load_wallet : context.wallet_load_fns) {
        load_wallet(interfaces::MakeWallet(context, wallet));
    }
}

static GlobalMutex g_loading_wallet_mutex;
static GlobalMutex g_wallet_release_mutex;
static std::condition_variable g_wallet_release_cv;
static std::set<std::string> g_loading_wallet_set GUARDED_BY(g_loading_wallet_mutex);
static std::set<std::string> g_unloading_wallet_set GUARDED_BY(g_wallet_release_mutex);

// Custom deleter for shared_ptr<CWallet>.
static void FlushAndDeleteWallet(CWallet* wallet)
{
    const std::string name = wallet->GetName();
    wallet->WalletLogPrintf("Releasing wallet %s..\n", name);
    delete wallet;
    // Wallet is now released, notify WaitForDeleteWallet, if any.
    {
        LOCK(g_wallet_release_mutex);
        if (g_unloading_wallet_set.erase(name) == 0) {
            // WaitForDeleteWallet was not called for this wallet, all done.
            return;
        }
    }
    g_wallet_release_cv.notify_all();
}

void WaitForDeleteWallet(std::shared_ptr<CWallet>&& wallet)
{
    // Mark wallet for unloading.
    const std::string name = wallet->GetName();
    {
        LOCK(g_wallet_release_mutex);
        g_unloading_wallet_set.insert(name);
        // Do not expect to be the only one removing this wallet.
        // Multiple threads could simultaneously be waiting for deletion.
    }

    // Time to ditch our shared_ptr and wait for FlushAndDeleteWallet call.
    wallet.reset();
    {
        WAIT_LOCK(g_wallet_release_mutex, lock);
        while (g_unloading_wallet_set.count(name) == 1) {
            g_wallet_release_cv.wait(lock);
        }
    }
}

namespace {
std::shared_ptr<CWallet> LoadWalletInternal(WalletContext& context, const std::string& name, std::optional<bool> load_on_start, const DatabaseOptions& options, DatabaseStatus& status, bilingual_str& error, std::vector<bilingual_str>& warnings)
{
    try {
        std::unique_ptr<WalletDatabase> database = MakeWalletDatabase(name, options, status, error);
        if (!database) {
            error = Untranslated("Wallet file verification failed.") + Untranslated(" ") + error;
            return nullptr;
        }

        context.chain->initMessage(_("Loading wallet…"));
        std::shared_ptr<CWallet> wallet = CWallet::Create(context, name, std::move(database), options.create_flags, error, warnings);
        if (!wallet) {
            error = Untranslated("Wallet loading failed.") + Untranslated(" ") + error;
            status = DatabaseStatus::FAILED_LOAD;
            return nullptr;
        }

        // Legacy wallets are being deprecated, warn if the loaded wallet is legacy
        if (!wallet->IsWalletFlagSet(WALLET_FLAG_DESCRIPTORS)) {
            warnings.emplace_back(_("Wallet loaded successfully. The legacy wallet type is being deprecated and support for creating and opening legacy wallets will be removed in the future. Legacy wallets can be migrated to a descriptor wallet with migratewallet."));
        }

        NotifyWalletLoaded(context, wallet);
        AddWallet(context, wallet);
        wallet->postInitProcess();

        // Write the wallet setting
        UpdateWalletSetting(*context.chain, name, load_on_start, warnings);

        return wallet;
    } catch (const std::runtime_error& e) {
        error = Untranslated(e.what());
        status = DatabaseStatus::FAILED_LOAD;
        return nullptr;
    }
}

class FastWalletRescanFilter
{
public:
    FastWalletRescanFilter(const CWallet& wallet) : m_wallet(wallet)
    {
        // create initial filter with scripts from all ScriptPubKeyMans
        for (auto spkm : m_wallet.GetAllScriptPubKeyMans()) {
            auto desc_spkm{dynamic_cast<DescriptorScriptPubKeyMan*>(spkm)};
            assert(desc_spkm != nullptr);
            AddScriptPubKeys(desc_spkm);
            // save each range descriptor's end for possible future filter updates
            if (desc_spkm->IsHDEnabled()) {
                m_last_range_ends.emplace(desc_spkm->GetID(), desc_spkm->GetEndRange());
            }
        }
    }

    void UpdateIfNeeded()
    {
        // repopulate filter with new scripts if top-up has happened since last iteration
        for (const auto& [desc_spkm_id, last_range_end] : m_last_range_ends) {
            auto desc_spkm{dynamic_cast<DescriptorScriptPubKeyMan*>(m_wallet.GetScriptPubKeyMan(desc_spkm_id))};
            assert(desc_spkm != nullptr);
            int32_t current_range_end{desc_spkm->GetEndRange()};
            if (current_range_end > last_range_end) {
                AddScriptPubKeys(desc_spkm, last_range_end);
                m_last_range_ends.at(desc_spkm->GetID()) = current_range_end;
            }
        }
    }

    std::optional<bool> MatchesBlock(const uint256& block_hash) const
    {
        return m_wallet.chain().blockFilterMatchesAny(BlockFilterType::BASIC, block_hash, m_filter_set);
    }

private:
    const CWallet& m_wallet;
    /** Map for keeping track of each range descriptor's last seen end range.
      * This information is used to detect whether new addresses were derived
      * (that is, if the current end range is larger than the saved end range)
      * after processing a block and hence a filter set update is needed to
      * take possible keypool top-ups into account.
      */
    std::map<uint256, int32_t> m_last_range_ends;
    GCSFilter::ElementSet m_filter_set;

    void AddScriptPubKeys(const DescriptorScriptPubKeyMan* desc_spkm, int32_t last_range_end = 0)
    {
        for (const auto& script_pub_key : desc_spkm->GetScriptPubKeys(last_range_end)) {
            m_filter_set.emplace(script_pub_key.begin(), script_pub_key.end());
        }
    }
};
} // namespace

std::shared_ptr<CWallet> LoadWallet(WalletContext& context, const std::string& name, std::optional<bool> load_on_start, const DatabaseOptions& options, DatabaseStatus& status, bilingual_str& error, std::vector<bilingual_str>& warnings)
{
    auto result = WITH_LOCK(g_loading_wallet_mutex, return g_loading_wallet_set.insert(name));
    if (!result.second) {
        error = Untranslated("Wallet already loading.");
        status = DatabaseStatus::FAILED_LOAD;
        return nullptr;
    }
    auto wallet = LoadWalletInternal(context, name, load_on_start, options, status, error, warnings);
    WITH_LOCK(g_loading_wallet_mutex, g_loading_wallet_set.erase(result.first));
    return wallet;
}

std::shared_ptr<CWallet> CreateWallet(WalletContext& context, const std::string& name, std::optional<bool> load_on_start, DatabaseOptions& options, DatabaseStatus& status, bilingual_str& error, std::vector<bilingual_str>& warnings)
{
    uint64_t wallet_creation_flags = options.create_flags;
    const SecureString& passphrase = options.create_passphrase;

    if (wallet_creation_flags & WALLET_FLAG_DESCRIPTORS) options.require_format = DatabaseFormat::SQLITE;
    else {
        error = Untranslated("Legacy wallets can no longer be created");
        status = DatabaseStatus::FAILED_CREATE;
        return nullptr;
    }

    // Indicate that the wallet is actually supposed to be blank and not just blank to make it encrypted
    bool create_blank = (wallet_creation_flags & WALLET_FLAG_BLANK_WALLET);

    // Born encrypted wallets need to be created blank first.
    if (!passphrase.empty()) {
        wallet_creation_flags |= WALLET_FLAG_BLANK_WALLET;
    }

    // Private keys must be disabled for an external signer wallet
    if ((wallet_creation_flags & WALLET_FLAG_EXTERNAL_SIGNER) && !(wallet_creation_flags & WALLET_FLAG_DISABLE_PRIVATE_KEYS)) {
        error = Untranslated("Private keys must be disabled when using an external signer");
        status = DatabaseStatus::FAILED_CREATE;
        return nullptr;
    }

    // Descriptor support must be enabled for an external signer wallet
    if ((wallet_creation_flags & WALLET_FLAG_EXTERNAL_SIGNER) && !(wallet_creation_flags & WALLET_FLAG_DESCRIPTORS)) {
        error = Untranslated("Descriptor support must be enabled when using an external signer");
        status = DatabaseStatus::FAILED_CREATE;
        return nullptr;
    }

    // Do not allow a passphrase when private keys are disabled
    if (!passphrase.empty() && (wallet_creation_flags & WALLET_FLAG_DISABLE_PRIVATE_KEYS)) {
        error = Untranslated("Passphrase provided but private keys are disabled. A passphrase is only used to encrypt private keys, so cannot be used for wallets with private keys disabled.");
        status = DatabaseStatus::FAILED_CREATE;
        return nullptr;
    }

    // Wallet::Verify will check if we're trying to create a wallet with a duplicate name.
    std::unique_ptr<WalletDatabase> database = MakeWalletDatabase(name, options, status, error);
    if (!database) {
        error = Untranslated("Wallet file verification failed.") + Untranslated(" ") + error;
        status = DatabaseStatus::FAILED_VERIFY;
        return nullptr;
    }

    // Make the wallet
    context.chain->initMessage(_("Loading wallet…"));
    std::shared_ptr<CWallet> wallet = CWallet::Create(context, name, std::move(database), wallet_creation_flags, error, warnings);
    if (!wallet) {
        error = Untranslated("Wallet creation failed.") + Untranslated(" ") + error;
        status = DatabaseStatus::FAILED_CREATE;
        return nullptr;
    }

    // Encrypt the wallet
    if (!passphrase.empty() && !(wallet_creation_flags & WALLET_FLAG_DISABLE_PRIVATE_KEYS)) {
        if (!wallet->EncryptWallet(passphrase)) {
            error = Untranslated("Error: Wallet created but failed to encrypt.");
            status = DatabaseStatus::FAILED_ENCRYPT;
            return nullptr;
        }
        if (!create_blank) {
            // Unlock the wallet
            if (!wallet->Unlock(passphrase)) {
                error = Untranslated("Error: Wallet was encrypted but could not be unlocked");
                status = DatabaseStatus::FAILED_ENCRYPT;
                return nullptr;
            }

            // Set a seed for the wallet
            {
                LOCK(wallet->cs_wallet);
                if (wallet->IsWalletFlagSet(WALLET_FLAG_DESCRIPTORS)) {
                    wallet->SetupDescriptorScriptPubKeyMans();
                } else {
                    for (auto spk_man : wallet->GetActiveScriptPubKeyMans()) {
                        if (!spk_man->SetupGeneration()) {
                            error = Untranslated("Unable to generate initial keys");
                            status = DatabaseStatus::FAILED_CREATE;
                            return nullptr;
                        }
                    }
                }
            }

            // Relock the wallet
            wallet->Lock();
        }
    }

    NotifyWalletLoaded(context, wallet);
    AddWallet(context, wallet);
    wallet->postInitProcess();

    // Write the wallet settings
    UpdateWalletSetting(*context.chain, name, load_on_start, warnings);

    // Legacy wallets are being deprecated, warn if a newly created wallet is legacy
    if (!(wallet_creation_flags & WALLET_FLAG_DESCRIPTORS)) {
        warnings.emplace_back(_("Wallet created successfully. The legacy wallet type is being deprecated and support for creating and opening legacy wallets will be removed in the future."));
    }

    status = DatabaseStatus::SUCCESS;
    return wallet;
}

// Re-creates wallet from the backup file by renaming and moving it into the wallet's directory.
// If 'load_after_restore=true', the wallet object will be fully initialized and appended to the context.
std::shared_ptr<CWallet> RestoreWallet(WalletContext& context, const fs::path& backup_file, const std::string& wallet_name, std::optional<bool> load_on_start, DatabaseStatus& status, bilingual_str& error, std::vector<bilingual_str>& warnings, bool load_after_restore)
{
    DatabaseOptions options;
    ReadDatabaseArgs(*context.args, options);
    options.require_existing = true;

    const fs::path wallet_path = fsbridge::AbsPathJoin(GetWalletDir(), fs::u8path(wallet_name));
    auto wallet_file = wallet_path / "wallet.dat";
    std::shared_ptr<CWallet> wallet;

    try {
        if (!fs::exists(backup_file)) {
            error = Untranslated("Backup file does not exist");
            status = DatabaseStatus::FAILED_INVALID_BACKUP_FILE;
            return nullptr;
        }

        if (fs::exists(wallet_path) || !TryCreateDirectories(wallet_path)) {
            error = Untranslated(strprintf("Failed to create database path '%s'. Database already exists.", fs::PathToString(wallet_path)));
            status = DatabaseStatus::FAILED_ALREADY_EXISTS;
            return nullptr;
        }

        fs::copy_file(backup_file, wallet_file, fs::copy_options::none);

        if (load_after_restore) {
            wallet = LoadWallet(context, wallet_name, load_on_start, options, status, error, warnings);
        }
    } catch (const std::exception& e) {
        assert(!wallet);
        if (!error.empty()) error += Untranslated("\n");
        error += Untranslated(strprintf("Unexpected exception: %s", e.what()));
    }

    // Remove created wallet path only when loading fails
    if (load_after_restore && !wallet) {
        fs::remove_all(wallet_path);
    }

    return wallet;
}

/** @defgroup mapWallet
 *
 * @{
 */

const CWalletTx* CWallet::GetWalletTx(const Txid& hash) const
{
    AssertLockHeld(cs_wallet);
    const auto it = mapWallet.find(hash);
    if (it == mapWallet.end())
        return nullptr;
    return &(it->second);
}

void CWallet::UpgradeDescriptorCache()
{
    if (!IsWalletFlagSet(WALLET_FLAG_DESCRIPTORS) || IsLocked() || IsWalletFlagSet(WALLET_FLAG_LAST_HARDENED_XPUB_CACHED)) {
        return;
    }

    for (ScriptPubKeyMan* spkm : GetAllScriptPubKeyMans()) {
        DescriptorScriptPubKeyMan* desc_spkm = dynamic_cast<DescriptorScriptPubKeyMan*>(spkm);
        desc_spkm->UpgradeDescriptorCache();
    }
    SetWalletFlag(WALLET_FLAG_LAST_HARDENED_XPUB_CACHED);
}

/* Given a wallet passphrase string and an unencrypted master key, determine the proper key
 * derivation parameters (should take at least 100ms) and encrypt the master key. */
static bool EncryptMasterKey(const SecureString& wallet_passphrase, const CKeyingMaterial& plain_master_key, CMasterKey& master_key)
{
    constexpr MillisecondsDouble target{100};
    auto start{SteadyClock::now()};
    CCrypter crypter;

    crypter.SetKeyFromPassphrase(wallet_passphrase, master_key.vchSalt, master_key.nDeriveIterations, master_key.nDerivationMethod);
    master_key.nDeriveIterations = static_cast<unsigned int>(master_key.nDeriveIterations * target / (SteadyClock::now() - start));

    start = SteadyClock::now();
    crypter.SetKeyFromPassphrase(wallet_passphrase, master_key.vchSalt, master_key.nDeriveIterations, master_key.nDerivationMethod);
    master_key.nDeriveIterations = (master_key.nDeriveIterations + static_cast<unsigned int>(master_key.nDeriveIterations * target / (SteadyClock::now() - start))) / 2;

    if (master_key.nDeriveIterations < CMasterKey::DEFAULT_DERIVE_ITERATIONS) {
        master_key.nDeriveIterations = CMasterKey::DEFAULT_DERIVE_ITERATIONS;
    }

    if (!crypter.SetKeyFromPassphrase(wallet_passphrase, master_key.vchSalt, master_key.nDeriveIterations, master_key.nDerivationMethod)) {
        return false;
    }
    if (!crypter.Encrypt(plain_master_key, master_key.vchCryptedKey)) {
        return false;
    }

    return true;
}

static bool DecryptMasterKey(const SecureString& wallet_passphrase, const CMasterKey& master_key, CKeyingMaterial& plain_master_key)
{
    CCrypter crypter;
    if (!crypter.SetKeyFromPassphrase(wallet_passphrase, master_key.vchSalt, master_key.nDeriveIterations, master_key.nDerivationMethod)) {
        return false;
    }
    if (!crypter.Decrypt(master_key.vchCryptedKey, plain_master_key)) {
        return false;
    }

    return true;
}

bool CWallet::Unlock(const SecureString& strWalletPassphrase)
{
    CKeyingMaterial plain_master_key;

    {
        LOCK(cs_wallet);
        for (const auto& [_, master_key] : mapMasterKeys)
        {
            if (!DecryptMasterKey(strWalletPassphrase, master_key, plain_master_key)) {
                continue; // try another master key
            }
            if (Unlock(plain_master_key)) {
                // Now that we've unlocked, upgrade the descriptor cache
                UpgradeDescriptorCache();
                return true;
            }
        }
    }
    return false;
}

bool CWallet::ChangeWalletPassphrase(const SecureString& strOldWalletPassphrase, const SecureString& strNewWalletPassphrase)
{
    bool fWasLocked = IsLocked();

    {
        LOCK2(m_relock_mutex, cs_wallet);
        Lock();

        CKeyingMaterial plain_master_key;
        for (auto& [master_key_id, master_key] : mapMasterKeys)
        {
            if (!DecryptMasterKey(strOldWalletPassphrase, master_key, plain_master_key)) {
                return false;
            }
            if (Unlock(plain_master_key))
            {
                if (!EncryptMasterKey(strNewWalletPassphrase, plain_master_key, master_key)) {
                    return false;
                }
                WalletLogPrintf("Wallet passphrase changed to an nDeriveIterations of %i\n", master_key.nDeriveIterations);

                WalletBatch(GetDatabase()).WriteMasterKey(master_key_id, master_key);
                if (fWasLocked)
                    Lock();
                return true;
            }
        }
    }

    return false;
}

void CWallet::SetLastBlockProcessedInMem(int block_height, uint256 block_hash)
{
    AssertLockHeld(cs_wallet);

    m_last_block_processed = block_hash;
    m_last_block_processed_height = block_height;
}

void CWallet::SetLastBlockProcessed(int block_height, uint256 block_hash)
{
    AssertLockHeld(cs_wallet);

    SetLastBlockProcessedInMem(block_height, block_hash);
    WriteBestBlock();
}

void CWallet::SetMinVersion(enum WalletFeature nVersion, WalletBatch* batch_in)
{
    LOCK(cs_wallet);
    if (nWalletVersion >= nVersion)
        return;
    WalletLogPrintf("Setting minversion to %d\n", nVersion);
    nWalletVersion = nVersion;

    {
        WalletBatch* batch = batch_in ? batch_in : new WalletBatch(GetDatabase());
        if (nWalletVersion > 40000)
            batch->WriteMinVersion(nWalletVersion);
        if (!batch_in)
            delete batch;
    }
}

std::set<Txid> CWallet::GetConflicts(const Txid& txid) const
{
    std::set<Txid> result;
    AssertLockHeld(cs_wallet);

    const auto it = mapWallet.find(txid);
    if (it == mapWallet.end())
        return result;
    const CWalletTx& wtx = it->second;

    std::pair<TxSpends::const_iterator, TxSpends::const_iterator> range;

    for (const CTxIn& txin : wtx.tx->vin)
    {
        if (mapTxSpends.count(txin.prevout) <= 1)
            continue;  // No conflict if zero or one spends
        range = mapTxSpends.equal_range(txin.prevout);
        for (TxSpends::const_iterator _it = range.first; _it != range.second; ++_it)
            result.insert(_it->second);
    }
    return result;
}

bool CWallet::HasWalletSpend(const CTransactionRef& tx) const
{
    AssertLockHeld(cs_wallet);
    const Txid& txid = tx->GetHash();
    for (unsigned int i = 0; i < tx->vout.size(); ++i) {
        if (IsSpent(COutPoint(txid, i))) {
            return true;
        }
    }
    return false;
}

void CWallet::Close()
{
    GetDatabase().Close();
}

void CWallet::SyncMetaData(std::pair<TxSpends::iterator, TxSpends::iterator> range)
{
    // We want all the wallet transactions in range to have the same metadata as
    // the oldest (smallest nOrderPos).
    // So: find smallest nOrderPos:

    int nMinOrderPos = std::numeric_limits<int>::max();
    const CWalletTx* copyFrom = nullptr;
    for (TxSpends::iterator it = range.first; it != range.second; ++it) {
        const CWalletTx* wtx = &mapWallet.at(it->second);
        if (wtx->nOrderPos < nMinOrderPos) {
            nMinOrderPos = wtx->nOrderPos;
            copyFrom = wtx;
        }
    }

    if (!copyFrom) {
        return;
    }

    // Now copy data from copyFrom to rest:
    for (TxSpends::iterator it = range.first; it != range.second; ++it)
    {
        const Txid& hash = it->second;
        CWalletTx* copyTo = &mapWallet.at(hash);
        if (copyFrom == copyTo) continue;
        assert(copyFrom && "Oldest wallet transaction in range assumed to have been found.");
        if (!copyFrom->IsEquivalentTo(*copyTo)) continue;
        copyTo->mapValue = copyFrom->mapValue;
        copyTo->vOrderForm = copyFrom->vOrderForm;
        // fTimeReceivedIsTxTime not copied on purpose
        // nTimeReceived not copied on purpose
        copyTo->nTimeSmart = copyFrom->nTimeSmart;
        // nOrderPos not copied on purpose
        // cached members not copied on purpose
    }
}

/**
 * Outpoint is spent if any non-conflicted transaction
 * spends it:
 */
bool CWallet::IsSpent(const COutPoint& outpoint) const
{
    std::pair<TxSpends::const_iterator, TxSpends::const_iterator> range;
    range = mapTxSpends.equal_range(outpoint);

    for (TxSpends::const_iterator it = range.first; it != range.second; ++it) {
        const Txid& txid = it->second;
        const auto mit = mapWallet.find(txid);
        if (mit != mapWallet.end()) {
            const auto& wtx = mit->second;
            if (!wtx.isAbandoned() && !wtx.isBlockConflicted() && !wtx.isMempoolConflicted())
                return true; // Spent
        }
    }
    return false;
}

void CWallet::AddToSpends(const COutPoint& outpoint, const Txid& txid, WalletBatch* batch)
{
    mapTxSpends.insert(std::make_pair(outpoint, txid));

    if (batch) {
        UnlockCoin(outpoint, batch);
    } else {
        WalletBatch temp_batch(GetDatabase());
        UnlockCoin(outpoint, &temp_batch);
    }

    std::pair<TxSpends::iterator, TxSpends::iterator> range;
    range = mapTxSpends.equal_range(outpoint);
    SyncMetaData(range);
}


void CWallet::AddToSpends(const CWalletTx& wtx, WalletBatch* batch)
{
    if (wtx.IsCoinBase()) // Coinbases don't spend anything!
        return;

    for (const CTxIn& txin : wtx.tx->vin)
        AddToSpends(txin.prevout, wtx.GetHash(), batch);
}

bool CWallet::EncryptWallet(const SecureString& strWalletPassphrase)
{
    if (IsCrypted())
        return false;

    CKeyingMaterial plain_master_key;

    plain_master_key.resize(WALLET_CRYPTO_KEY_SIZE);
    GetStrongRandBytes(plain_master_key);

    CMasterKey master_key;

    master_key.vchSalt.resize(WALLET_CRYPTO_SALT_SIZE);
    GetStrongRandBytes(master_key.vchSalt);

    if (!EncryptMasterKey(strWalletPassphrase, plain_master_key, master_key)) {
        return false;
    }
    WalletLogPrintf("Encrypting Wallet with an nDeriveIterations of %i\n", master_key.nDeriveIterations);

    {
        LOCK2(m_relock_mutex, cs_wallet);
        mapMasterKeys[++nMasterKeyMaxID] = master_key;
        WalletBatch* encrypted_batch = new WalletBatch(GetDatabase());
        if (!encrypted_batch->TxnBegin()) {
            delete encrypted_batch;
            encrypted_batch = nullptr;
            return false;
        }
        encrypted_batch->WriteMasterKey(nMasterKeyMaxID, master_key);

        for (const auto& spk_man_pair : m_spk_managers) {
            auto spk_man = spk_man_pair.second.get();
            if (!spk_man->Encrypt(plain_master_key, encrypted_batch)) {
                encrypted_batch->TxnAbort();
                delete encrypted_batch;
                encrypted_batch = nullptr;
                // We now probably have half of our keys encrypted in memory, and half not...
                // die and let the user reload the unencrypted wallet.
                assert(false);
            }
        }

        // Encryption was introduced in version 0.4.0
        SetMinVersion(FEATURE_WALLETCRYPT, encrypted_batch);

        if (!encrypted_batch->TxnCommit()) {
            delete encrypted_batch;
            encrypted_batch = nullptr;
            // We now have keys encrypted in memory, but not on disk...
            // die to avoid confusion and let the user reload the unencrypted wallet.
            assert(false);
        }

        delete encrypted_batch;
        encrypted_batch = nullptr;

        Lock();
        Unlock(strWalletPassphrase);

        // If we are using descriptors, make new descriptors with a new seed
        if (IsWalletFlagSet(WALLET_FLAG_DESCRIPTORS) && !IsWalletFlagSet(WALLET_FLAG_BLANK_WALLET)) {
            SetupDescriptorScriptPubKeyMans();
        }
        Lock();

        // Need to completely rewrite the wallet file; if we don't, the database might keep
        // bits of the unencrypted private key in slack space in the database file.
        GetDatabase().Rewrite();
    }
    NotifyStatusChanged(this);

    return true;
}

DBErrors CWallet::ReorderTransactions()
{
    LOCK(cs_wallet);
    WalletBatch batch(GetDatabase());

    // Old wallets didn't have any defined order for transactions
    // Probably a bad idea to change the output of this

    // First: get all CWalletTx into a sorted-by-time multimap.
    typedef std::multimap<int64_t, CWalletTx*> TxItems;
    TxItems txByTime;

    for (auto& entry : mapWallet)
    {
        CWalletTx* wtx = &entry.second;
        txByTime.insert(std::make_pair(wtx->nTimeReceived, wtx));
    }

    nOrderPosNext = 0;
    std::vector<int64_t> nOrderPosOffsets;
    for (TxItems::iterator it = txByTime.begin(); it != txByTime.end(); ++it)
    {
        CWalletTx *const pwtx = (*it).second;
        int64_t& nOrderPos = pwtx->nOrderPos;

        if (nOrderPos == -1)
        {
            nOrderPos = nOrderPosNext++;
            nOrderPosOffsets.push_back(nOrderPos);

            if (!batch.WriteTx(*pwtx))
                return DBErrors::LOAD_FAIL;
        }
        else
        {
            int64_t nOrderPosOff = 0;
            for (const int64_t& nOffsetStart : nOrderPosOffsets)
            {
                if (nOrderPos >= nOffsetStart)
                    ++nOrderPosOff;
            }
            nOrderPos += nOrderPosOff;
            nOrderPosNext = std::max(nOrderPosNext, nOrderPos + 1);

            if (!nOrderPosOff)
                continue;

            // Since we're changing the order, write it back
            if (!batch.WriteTx(*pwtx))
                return DBErrors::LOAD_FAIL;
        }
    }
    batch.WriteOrderPosNext(nOrderPosNext);

    return DBErrors::LOAD_OK;
}

int64_t CWallet::IncOrderPosNext(WalletBatch* batch)
{
    AssertLockHeld(cs_wallet);
    int64_t nRet = nOrderPosNext++;
    if (batch) {
        batch->WriteOrderPosNext(nOrderPosNext);
    } else {
        WalletBatch(GetDatabase()).WriteOrderPosNext(nOrderPosNext);
    }
    return nRet;
}

void CWallet::MarkDirty()
{
    {
        LOCK(cs_wallet);
        for (auto& [_, wtx] : mapWallet)
            wtx.MarkDirty();
    }
}

bool CWallet::MarkReplaced(const Txid& originalHash, const Txid& newHash)
{
    LOCK(cs_wallet);

    auto mi = mapWallet.find(originalHash);

    // There is a bug if MarkReplaced is not called on an existing wallet transaction.
    assert(mi != mapWallet.end());

    CWalletTx& wtx = (*mi).second;

    // Ensure for now that we're not overwriting data
    assert(wtx.mapValue.count("replaced_by_txid") == 0);

    wtx.mapValue["replaced_by_txid"] = newHash.ToString();

    // Refresh mempool status without waiting for transactionRemovedFromMempool or transactionAddedToMempool
    RefreshMempoolStatus(wtx, chain());

    WalletBatch batch(GetDatabase());

    bool success = true;
    if (!batch.WriteTx(wtx)) {
        WalletLogPrintf("%s: Updating batch tx %s failed\n", __func__, wtx.GetHash().ToString());
        success = false;
    }

    NotifyTransactionChanged(originalHash, CT_UPDATED);

    return success;
}

void CWallet::SetSpentKeyState(WalletBatch& batch, const Txid& hash, unsigned int n, bool used, std::set<CTxDestination>& tx_destinations)
{
    AssertLockHeld(cs_wallet);
    const CWalletTx* srctx = GetWalletTx(hash);
    if (!srctx) return;

    CTxDestination dst;
    if (ExtractDestination(srctx->tx->vout[n].scriptPubKey, dst)) {
        if (IsMine(dst)) {
            if (used != IsAddressPreviouslySpent(dst)) {
                if (used) {
                    tx_destinations.insert(dst);
                }
                SetAddressPreviouslySpent(batch, dst, used);
            }
        }
    }
}

bool CWallet::IsSpentKey(const CScript& scriptPubKey) const
{
    AssertLockHeld(cs_wallet);
    CTxDestination dest;
    if (!ExtractDestination(scriptPubKey, dest)) {
        return false;
    }
    if (IsAddressPreviouslySpent(dest)) {
        return true;
    }
    return false;
}

CWalletTx* CWallet::AddToWallet(CTransactionRef tx, const TxState& state, const UpdateWalletTxFn& update_wtx, bool rescanning_old_block)
{
    LOCK(cs_wallet);

    WalletBatch batch(GetDatabase());

    Txid hash = tx->GetHash();

    if (IsWalletFlagSet(WALLET_FLAG_AVOID_REUSE)) {
        // Mark used destinations
        std::set<CTxDestination> tx_destinations;

        for (const CTxIn& txin : tx->vin) {
            const COutPoint& op = txin.prevout;
            SetSpentKeyState(batch, op.hash, op.n, true, tx_destinations);
        }

        MarkDestinationsDirty(tx_destinations);
    }

    // Inserts only if not already there, returns tx inserted or tx found
    auto ret = mapWallet.emplace(std::piecewise_construct, std::forward_as_tuple(hash), std::forward_as_tuple(tx, state));
    CWalletTx& wtx = (*ret.first).second;
    bool fInsertedNew = ret.second;
    bool fUpdated = update_wtx && update_wtx(wtx, fInsertedNew);
    if (fInsertedNew) {
        wtx.nTimeReceived = GetTime();
        wtx.nOrderPos = IncOrderPosNext(&batch);
        wtx.m_it_wtxOrdered = wtxOrdered.insert(std::make_pair(wtx.nOrderPos, &wtx));
        wtx.nTimeSmart = ComputeTimeSmart(wtx, rescanning_old_block);
        AddToSpends(wtx, &batch);

        // Update birth time when tx time is older than it.
        MaybeUpdateBirthTime(wtx.GetTxTime());
    }

    if (!fInsertedNew)
    {
        if (state.index() != wtx.m_state.index()) {
            wtx.m_state = state;
            fUpdated = true;
        } else {
            assert(TxStateSerializedIndex(wtx.m_state) == TxStateSerializedIndex(state));
            assert(TxStateSerializedBlockHash(wtx.m_state) == TxStateSerializedBlockHash(state));
        }
        // If we have a witness-stripped version of this transaction, and we
        // see a new version with a witness, then we must be upgrading a pre-segwit
        // wallet.  Store the new version of the transaction with the witness,
        // as the stripped-version must be invalid.
        // TODO: Store all versions of the transaction, instead of just one.
        if (tx->HasWitness() && !wtx.tx->HasWitness()) {
            wtx.SetTx(tx);
            fUpdated = true;
        }
    }

    // Mark inactive coinbase transactions and their descendants as abandoned
    if (wtx.IsCoinBase() && wtx.isInactive()) {
        std::vector<CWalletTx*> txs{&wtx};

        TxStateInactive inactive_state = TxStateInactive{/*abandoned=*/true};

        while (!txs.empty()) {
            CWalletTx* desc_tx = txs.back();
            txs.pop_back();
            desc_tx->m_state = inactive_state;
            // Break caches since we have changed the state
            desc_tx->MarkDirty();
            batch.WriteTx(*desc_tx);
            MarkInputsDirty(desc_tx->tx);
            for (unsigned int i = 0; i < desc_tx->tx->vout.size(); ++i) {
                COutPoint outpoint(desc_tx->GetHash(), i);
                std::pair<TxSpends::const_iterator, TxSpends::const_iterator> range = mapTxSpends.equal_range(outpoint);
                for (TxSpends::const_iterator it = range.first; it != range.second; ++it) {
                    const auto wit = mapWallet.find(it->second);
                    if (wit != mapWallet.end()) {
                        txs.push_back(&wit->second);
                    }
                }
            }
        }
    }

    //// debug print
    WalletLogPrintf("AddToWallet %s  %s%s %s\n", hash.ToString(), (fInsertedNew ? "new" : ""), (fUpdated ? "update" : ""), TxStateString(state));

    // Write to disk
    if (fInsertedNew || fUpdated)
        if (!batch.WriteTx(wtx))
            return nullptr;

    // Break debit/credit balance caches:
    wtx.MarkDirty();

    // Notify UI of new or updated transaction
    NotifyTransactionChanged(hash, fInsertedNew ? CT_NEW : CT_UPDATED);

#if HAVE_SYSTEM
    // notify an external script when a wallet transaction comes in or is updated
    std::string strCmd = m_notify_tx_changed_script;

    if (!strCmd.empty())
    {
        ReplaceAll(strCmd, "%s", hash.GetHex());
        if (auto* conf = wtx.state<TxStateConfirmed>())
        {
            ReplaceAll(strCmd, "%b", conf->confirmed_block_hash.GetHex());
            ReplaceAll(strCmd, "%h", ToString(conf->confirmed_block_height));
        } else {
            ReplaceAll(strCmd, "%b", "unconfirmed");
            ReplaceAll(strCmd, "%h", "-1");
        }
#ifndef WIN32
        // Substituting the wallet name isn't currently supported on windows
        // because windows shell escaping has not been implemented yet:
        // https://github.com/bitcoin/bitcoin/pull/13339#issuecomment-537384875
        // A few ways it could be implemented in the future are described in:
        // https://github.com/bitcoin/bitcoin/pull/13339#issuecomment-461288094
        ReplaceAll(strCmd, "%w", ShellEscape(GetName()));
#endif
        std::thread t(runCommand, strCmd);
        t.detach(); // thread runs free
    }
#endif

    return &wtx;
}

bool CWallet::LoadToWallet(const Txid& hash, const UpdateWalletTxFn& fill_wtx)
{
    const auto& ins = mapWallet.emplace(std::piecewise_construct, std::forward_as_tuple(hash), std::forward_as_tuple(nullptr, TxStateInactive{}));
    CWalletTx& wtx = ins.first->second;
    if (!fill_wtx(wtx, ins.second)) {
        return false;
    }
    // If wallet doesn't have a chain (e.g when using bitcoin-wallet tool),
    // don't bother to update txn.
    if (HaveChain()) {
      wtx.updateState(chain());
    }
    if (/* insertion took place */ ins.second) {
        wtx.m_it_wtxOrdered = wtxOrdered.insert(std::make_pair(wtx.nOrderPos, &wtx));
    }
    AddToSpends(wtx);
    for (const CTxIn& txin : wtx.tx->vin) {
        auto it = mapWallet.find(txin.prevout.hash);
        if (it != mapWallet.end()) {
            CWalletTx& prevtx = it->second;
            if (auto* prev = prevtx.state<TxStateBlockConflicted>()) {
                MarkConflicted(prev->conflicting_block_hash, prev->conflicting_block_height, wtx.GetHash());
            }
        }
    }

    // Update birth time when tx time is older than it.
    MaybeUpdateBirthTime(wtx.GetTxTime());

    return true;
}

bool CWallet::AddToWalletIfInvolvingMe(const CTransactionRef& ptx, const SyncTxState& state, bool fUpdate, bool rescanning_old_block)
{
    const CTransaction& tx = *ptx;
    {
        AssertLockHeld(cs_wallet);

        if (auto* conf = std::get_if<TxStateConfirmed>(&state)) {
            for (const CTxIn& txin : tx.vin) {
                std::pair<TxSpends::const_iterator, TxSpends::const_iterator> range = mapTxSpends.equal_range(txin.prevout);
                while (range.first != range.second) {
                    if (range.first->second != tx.GetHash()) {
                        WalletLogPrintf("Transaction %s (in block %s) conflicts with wallet transaction %s (both spend %s:%i)\n", tx.GetHash().ToString(), conf->confirmed_block_hash.ToString(), range.first->second.ToString(), range.first->first.hash.ToString(), range.first->first.n);
                        MarkConflicted(conf->confirmed_block_hash, conf->confirmed_block_height, range.first->second);
                    }
                    range.first++;
                }
            }
        }

        bool fExisted = mapWallet.count(tx.GetHash()) != 0;
        if (fExisted && !fUpdate) return false;
        if (fExisted || IsMine(tx) || IsFromMe(tx))
        {
            /* Check if any keys in the wallet keypool that were supposed to be unused
             * have appeared in a new transaction. If so, remove those keys from the keypool.
             * This can happen when restoring an old wallet backup that does not contain
             * the mostly recently created transactions from newer versions of the wallet.
             */

            // loop though all outputs
            for (const CTxOut& txout: tx.vout) {
                const CScript script = CNameScript(txout.scriptPubKey).getAddress();
                for (const auto& spk_man : GetScriptPubKeyMans(script)) {
                    for (auto &dest : spk_man->MarkUnusedAddresses(script)) {
                        // If internal flag is not defined try to infer it from the ScriptPubKeyMan
                        if (!dest.internal.has_value()) {
                            dest.internal = IsInternalScriptPubKeyMan(spk_man);
                        }

                        // skip if can't determine whether it's a receiving address or not
                        if (!dest.internal.has_value()) continue;

                        // If this is a receiving address and it's not in the address book yet
                        // (e.g. it wasn't generated on this node or we're restoring from backup)
                        // add it to the address book for proper transaction accounting
                        if (!*dest.internal && !FindAddressBookEntry(dest.dest, /* allow_change= */ false)) {
                            SetAddressBook(dest.dest, "", AddressPurpose::RECEIVE);
                        }
                    }
                }
            }

            // Block disconnection override an abandoned tx as unconfirmed
            // which means user may have to call abandontransaction again
            TxState tx_state = std::visit([](auto&& s) -> TxState { return s; }, state);
            CWalletTx* wtx = AddToWallet(MakeTransactionRef(tx), tx_state, /*update_wtx=*/nullptr, rescanning_old_block);
            if (!wtx) {
                // Can only be nullptr if there was a db write error (missing db, read-only db or a db engine internal writing error).
                // As we only store arriving transaction in this process, and we don't want an inconsistent state, let's throw an error.
                throw std::runtime_error("DB error adding transaction to wallet, write failed");
            }
            return true;
        }
    }
    return false;
}

bool CWallet::TransactionCanBeAbandoned(const Txid& hashTx) const
{
    LOCK(cs_wallet);
    const CWalletTx* wtx = GetWalletTx(hashTx);
    return wtx && !wtx->isAbandoned() && GetTxDepthInMainChain(*wtx) == 0 && !wtx->InMempool();
}

void CWallet::MarkInputsDirty(const CTransactionRef& tx)
{
    for (const CTxIn& txin : tx->vin) {
        auto it = mapWallet.find(txin.prevout.hash);
        if (it != mapWallet.end()) {
            it->second.MarkDirty();
        }
    }
}

bool CWallet::AbandonTransaction(const Txid& hashTx)
{
    LOCK(cs_wallet);
    auto it = mapWallet.find(hashTx);
    assert(it != mapWallet.end());
    return AbandonTransaction(it->second);
}

bool CWallet::AbandonTransaction(CWalletTx& tx)
{
    // Can't mark abandoned if confirmed or in mempool
    if (GetTxDepthInMainChain(tx) != 0 || tx.InMempool()) {
        return false;
    }

    auto try_updating_state = [](CWalletTx& wtx) EXCLUSIVE_LOCKS_REQUIRED(cs_wallet) {
        // If the orig tx was not in block/mempool, none of its spends can be.
        assert(!wtx.isConfirmed());
        assert(!wtx.InMempool());
        // If already conflicted or abandoned, no need to set abandoned
        if (!wtx.isBlockConflicted() && !wtx.isAbandoned()) {
            wtx.m_state = TxStateInactive{/*abandoned=*/true};
            return TxUpdate::NOTIFY_CHANGED;
        }
        return TxUpdate::UNCHANGED;
    };

    // Iterate over all its outputs, and mark transactions in the wallet that spend them abandoned too.
    // States are not permanent, so these transactions can become unabandoned if they are re-added to the
    // mempool, or confirmed in a block, or conflicted.
    // Note: If the reorged coinbase is re-added to the main chain, the descendants that have not had their
    // states change will remain abandoned and will require manual broadcast if the user wants them.

    RecursiveUpdateTxState(tx.GetHash(), try_updating_state);

    return true;
}

void CWallet::MarkConflicted(const uint256& hashBlock, int conflicting_height, const Txid& hashTx)
{
    LOCK(cs_wallet);

    // If number of conflict confirms cannot be determined, this means
    // that the block is still unknown or not yet part of the main chain,
    // for example when loading the wallet during a reindex. Do nothing in that
    // case.
    if (m_last_block_processed_height < 0 || conflicting_height < 0) {
        return;
    }
    int conflictconfirms = (m_last_block_processed_height - conflicting_height + 1) * -1;
    if (conflictconfirms >= 0)
        return;

    auto try_updating_state = [&](CWalletTx& wtx) EXCLUSIVE_LOCKS_REQUIRED(cs_wallet) {
        if (conflictconfirms < GetTxDepthInMainChain(wtx)) {
            // Block is 'more conflicted' than current confirm; update.
            // Mark transaction as conflicted with this block.
            wtx.m_state = TxStateBlockConflicted{hashBlock, conflicting_height};
            return TxUpdate::CHANGED;
        }
        return TxUpdate::UNCHANGED;
    };

    // Iterate over all its outputs, and mark transactions in the wallet that spend them conflicted too.
    RecursiveUpdateTxState(hashTx, try_updating_state);

}

void CWallet::RecursiveUpdateTxState(const Txid& tx_hash, const TryUpdatingStateFn& try_updating_state) {
    WalletBatch batch(GetDatabase());
    RecursiveUpdateTxState(&batch, tx_hash, try_updating_state);
}

void CWallet::RecursiveUpdateTxState(WalletBatch* batch, const Txid& tx_hash, const TryUpdatingStateFn& try_updating_state) {
    std::set<Txid> todo;
    std::set<Txid> done;

    todo.insert(tx_hash);

    while (!todo.empty()) {
        Txid now = *todo.begin();
        todo.erase(now);
        done.insert(now);
        auto it = mapWallet.find(now);
        assert(it != mapWallet.end());
        CWalletTx& wtx = it->second;

        TxUpdate update_state = try_updating_state(wtx);
        if (update_state != TxUpdate::UNCHANGED) {
            wtx.MarkDirty();
            if (batch) batch->WriteTx(wtx);
            // Iterate over all its outputs, and update those tx states as well (if applicable)
            for (unsigned int i = 0; i < wtx.tx->vout.size(); ++i) {
                std::pair<TxSpends::const_iterator, TxSpends::const_iterator> range = mapTxSpends.equal_range(COutPoint(now, i));
                for (TxSpends::const_iterator iter = range.first; iter != range.second; ++iter) {
                    if (!done.count(iter->second)) {
                        todo.insert(iter->second);
                    }
                }
            }

            if (update_state == TxUpdate::NOTIFY_CHANGED) {
                NotifyTransactionChanged(wtx.GetHash(), CT_UPDATED);
            }

            // If a transaction changes its tx state, that usually changes the balance
            // available of the outputs it spends. So force those to be recomputed
            MarkInputsDirty(wtx.tx);
        }
    }
}

bool CWallet::SyncTransaction(const CTransactionRef& ptx, const SyncTxState& state, bool update_tx, bool rescanning_old_block)
{
    if (!AddToWalletIfInvolvingMe(ptx, state, update_tx, rescanning_old_block))
        return false; // Not one of ours

    // If a transaction changes 'conflicted' state, that changes the balance
    // available of the outputs it spends. So force those to be
    // recomputed, also:
    MarkInputsDirty(ptx);
    return true;
}

void CWallet::transactionAddedToMempool(const CTransactionRef& tx) {
    LOCK(cs_wallet);
    SyncTransaction(tx, TxStateInMempool{});

    auto it = mapWallet.find(tx->GetHash());
    if (it != mapWallet.end()) {
        RefreshMempoolStatus(it->second, chain());
    }

    const Txid& txid = tx->GetHash();

    for (const CTxIn& tx_in : tx->vin) {
        // For each wallet transaction spending this prevout..
        for (auto range = mapTxSpends.equal_range(tx_in.prevout); range.first != range.second; range.first++) {
            const Txid& spent_id = range.first->second;
            // Skip the recently added tx
            if (spent_id == txid) continue;
            RecursiveUpdateTxState(/*batch=*/nullptr, spent_id, [&txid](CWalletTx& wtx) EXCLUSIVE_LOCKS_REQUIRED(cs_wallet) {
                return wtx.mempool_conflicts.insert(txid).second ? TxUpdate::CHANGED : TxUpdate::UNCHANGED;
            });
        }
    }
}

void CWallet::transactionRemovedFromMempool(const CTransactionRef& tx, MemPoolRemovalReason reason) {
    LOCK(cs_wallet);
    auto it = mapWallet.find(tx->GetHash());
    if (it != mapWallet.end()) {
        RefreshMempoolStatus(it->second, chain());
    }
    // Handle transactions that were removed from the mempool because they
    // conflict with transactions in a newly connected block.
    if (reason == MemPoolRemovalReason::CONFLICT) {
        // Trigger external -walletnotify notifications for these transactions.
        // Set Status::UNCONFIRMED instead of Status::CONFLICTED for a few reasons:
        //
        // 1. The transactionRemovedFromMempool callback does not currently
        //    provide the conflicting block's hash and height, and for backwards
        //    compatibility reasons it may not be not safe to store conflicted
        //    wallet transactions with a null block hash. See
        //    https://github.com/bitcoin/bitcoin/pull/18600#discussion_r420195993.
        // 2. For most of these transactions, the wallet's internal conflict
        //    detection in the blockConnected handler will subsequently call
        //    MarkConflicted and update them with CONFLICTED status anyway. This
        //    applies to any wallet transaction that has inputs spent in the
        //    block, or that has ancestors in the wallet with inputs spent by
        //    the block.
        // 3. Longstanding behavior since the sync implementation in
        //    https://github.com/bitcoin/bitcoin/pull/9371 and the prior sync
        //    implementation before that was to mark these transactions
        //    unconfirmed rather than conflicted.
        //
        // Nothing described above should be seen as an unchangeable requirement
        // when improving this code in the future. The wallet's heuristics for
        // distinguishing between conflicted and unconfirmed transactions are
        // imperfect, and could be improved in general, see
        // https://github.com/bitcoin-core/bitcoin-devwiki/wiki/Wallet-Transaction-Conflict-Tracking
        SyncTransaction(tx, TxStateInactive{});
    }

    const Txid& txid = tx->GetHash();

    for (const CTxIn& tx_in : tx->vin) {
        // Iterate over all wallet transactions spending txin.prev
        // and recursively mark them as no longer conflicting with
        // txid
        for (auto range = mapTxSpends.equal_range(tx_in.prevout); range.first != range.second; range.first++) {
            const Txid& spent_id = range.first->second;

            RecursiveUpdateTxState(/*batch=*/nullptr, spent_id, [&txid](CWalletTx& wtx) EXCLUSIVE_LOCKS_REQUIRED(cs_wallet) {
                return wtx.mempool_conflicts.erase(txid) ? TxUpdate::CHANGED : TxUpdate::UNCHANGED;
            });
        }
    }
}

void CWallet::blockConnected(ChainstateRole role, const interfaces::BlockInfo& block)
{
    if (role == ChainstateRole::BACKGROUND) {
        return;
    }
    assert(block.data);
    LOCK(cs_wallet);

    // Update the best block in memory first. This will set the best block's height, which is
    // needed by MarkConflicted.
    SetLastBlockProcessedInMem(block.height, block.hash);

    // No need to scan block if it was created before the wallet birthday.
    // Uses chain max time and twice the grace period to adjust time for block time variability.
    if (block.chain_time_max < m_birth_time.load() - (TIMESTAMP_WINDOW * 2)) return;

    // Scan block
    bool wallet_updated = false;
    for (size_t index = 0; index < block.data->vtx.size(); index++) {
        wallet_updated |= SyncTransaction(block.data->vtx[index], TxStateConfirmed{block.hash, block.height, static_cast<int>(index)});
        transactionRemovedFromMempool(block.data->vtx[index], MemPoolRemovalReason::BLOCK);
    }
<<<<<<< HEAD
    EffectTransactionQueue();
=======

    // Update on disk if this block resulted in us updating a tx, or periodically every 144 blocks (~1 day)
    if (wallet_updated || block.height % 144 == 0) {
        WriteBestBlock();
    }
>>>>>>> e47e0cef
}

void CWallet::blockDisconnected(const interfaces::BlockInfo& block)
{
    assert(block.data);
    LOCK(cs_wallet);

    // At block disconnection, this will change an abandoned transaction to
    // be unconfirmed, whether or not the transaction is added back to the mempool.
    // User may have to call abandontransaction again. It may be addressed in the
    // future with a stickier abandoned state or even removing abandontransaction call.
    int disconnect_height = block.height;

    for (size_t index = 0; index < block.data->vtx.size(); index++) {
        const CTransactionRef& ptx = block.data->vtx[index];
        // Coinbase transactions are not only inactive but also abandoned,
        // meaning they should never be relayed standalone via the p2p protocol.
        SyncTransaction(ptx, TxStateInactive{/*abandoned=*/index == 0});

        for (const CTxIn& tx_in : ptx->vin) {
            // No other wallet transactions conflicted with this transaction
            if (mapTxSpends.count(tx_in.prevout) < 1) continue;

            std::pair<TxSpends::const_iterator, TxSpends::const_iterator> range = mapTxSpends.equal_range(tx_in.prevout);

            // For all of the spends that conflict with this transaction
            for (TxSpends::const_iterator _it = range.first; _it != range.second; ++_it) {
                CWalletTx& wtx = mapWallet.find(_it->second)->second;

                if (!wtx.isBlockConflicted()) continue;

                auto try_updating_state = [&](CWalletTx& tx) {
                    if (!tx.isBlockConflicted()) return TxUpdate::UNCHANGED;
                    if (tx.state<TxStateBlockConflicted>()->conflicting_block_height >= disconnect_height) {
                        tx.m_state = TxStateInactive{};
                        return TxUpdate::CHANGED;
                    }
                    return TxUpdate::UNCHANGED;
                };

                RecursiveUpdateTxState(wtx.tx->GetHash(), try_updating_state);
            }
        }
    }

    // Update the best block
    SetLastBlockProcessed(block.height - 1, *Assert(block.prev_hash));
}

void CWallet::updatedBlockTip()
{
    m_best_block_time = GetTime();
}

void CWallet::BlockUntilSyncedToCurrentChain() const {
    AssertLockNotHeld(cs_wallet);
    // Skip the queue-draining stuff if we know we're caught up with
    // chain().Tip(), otherwise put a callback in the validation interface queue and wait
    // for the queue to drain enough to execute it (indicating we are caught up
    // at least with the time we entered this function).
    uint256 last_block_hash = WITH_LOCK(cs_wallet, return m_last_block_processed);
    chain().waitForNotificationsIfTipChanged(last_block_hash);
}

// Note that this function doesn't distinguish between a 0-valued input,
// and a not-"is mine" (according to the filter) input.
CAmount CWallet::GetDebit(const CTxIn &txin, const isminefilter& filter) const
{
    {
        LOCK(cs_wallet);
        const auto mi = mapWallet.find(txin.prevout.hash);
        if (mi != mapWallet.end())
        {
            const CWalletTx& prev = (*mi).second;
            if (txin.prevout.n < prev.tx->vout.size())
            {
                const CTxOut& prevout = prev.tx->vout[txin.prevout.n];
                if (CNameScript::isNameScript(prevout.scriptPubKey))
                    return 0;

                if (IsMine(prevout) & filter)
                    return prevout.nValue;
            }
        }
    }
    return 0;
}

std::optional<CNameScript> CWallet::GetNameDebit(const CTxIn &txin, const isminefilter& filter) const
{
    {
        LOCK(cs_wallet);
        auto mi = mapWallet.find(txin.prevout.hash);
        if (mi != mapWallet.end())
        {
            const CWalletTx& prev = (*mi).second;
            if (txin.prevout.n < prev.tx->vout.size())
            {
                const CTxOut& prevout = prev.tx->vout[txin.prevout.n];

                CNameScript op(prevout.scriptPubKey);

                if (!op.isNameOp ())
                    return {};

                if (IsMine(prevout) & filter)
                    return op;
            }
        }
    }
    return {};
}

isminetype CWallet::IsMine(const CTxOut& txout) const
{
    AssertLockHeld(cs_wallet);
    return IsMine(txout.scriptPubKey);
}

isminetype CWallet::IsMine(const CTxDestination& dest) const
{
    AssertLockHeld(cs_wallet);
    return IsMine(GetScriptForDestination(dest));
}

isminetype CWallet::IsMine(const CScript& fullScript) const
{
    AssertLockHeld(cs_wallet);
    const CScript script = CNameScript(fullScript).getAddress();

    // Search the cache so that IsMine is called only on the relevant SPKMs instead of on everything in m_spk_managers
    const auto& it = m_cached_spks.find(script);
    if (it != m_cached_spks.end()) {
        isminetype res = ISMINE_NO;
        for (const auto& spkm : it->second) {
            res = std::max(res, spkm->IsMine(script));
        }
        Assume(res == ISMINE_SPENDABLE);
        return res;
    }

    return ISMINE_NO;
}

bool CWallet::IsMine(const CTransaction& tx) const
{
    AssertLockHeld(cs_wallet);
    for (const CTxOut& txout : tx.vout)
        if (IsMine(txout))
            return true;
    return false;
}

isminetype CWallet::IsMine(const COutPoint& outpoint) const
{
    AssertLockHeld(cs_wallet);
    auto wtx = GetWalletTx(outpoint.hash);
    if (!wtx) {
        return ISMINE_NO;
    }
    if (outpoint.n >= wtx->tx->vout.size()) {
        return ISMINE_NO;
    }
    return IsMine(wtx->tx->vout[outpoint.n]);
}

bool CWallet::IsFromMe(const CTransaction& tx) const
{
    return (GetDebit(tx, ISMINE_ALL) > 0);
}

CAmount CWallet::GetDebit(const CTransaction& tx, const isminefilter& filter) const
{
    CAmount nDebit = 0;
    for (const CTxIn& txin : tx.vin)
    {
        nDebit += GetDebit(txin, filter);
        if (!MoneyRange(nDebit))
            throw std::runtime_error(std::string(__func__) + ": value out of range");
    }
    return nDebit;
}

std::optional<CNameScript> CWallet::GetNameDebit(const CTransaction& tx, const isminefilter& filter) const
{
    std::optional<CNameScript> nDebit;
    for (const CTxIn& txin : tx.vin)
    {
        nDebit = GetNameDebit(txin, filter);
        if (nDebit)
            break;
    }
    return nDebit;
}

bool CWallet::IsHDEnabled() const
{
    // All Active ScriptPubKeyMans must be HD for this to be true
    bool result = false;
    for (const auto& spk_man : GetActiveScriptPubKeyMans()) {
        if (!spk_man->IsHDEnabled()) return false;
        result = true;
    }
    return result;
}

bool CWallet::CanGetAddresses(bool internal) const
{
    LOCK(cs_wallet);
    if (m_spk_managers.empty()) return false;
    for (OutputType t : OUTPUT_TYPES) {
        auto spk_man = GetScriptPubKeyMan(t, internal);
        if (spk_man && spk_man->CanGetAddresses(internal)) {
            return true;
        }
    }
    return false;
}

void CWallet::SetWalletFlag(uint64_t flags)
{
    WalletBatch batch(GetDatabase());
    return SetWalletFlagWithDB(batch, flags);
}

void CWallet::SetWalletFlagWithDB(WalletBatch& batch, uint64_t flags)
{
    LOCK(cs_wallet);
    m_wallet_flags |= flags;
    if (!batch.WriteWalletFlags(m_wallet_flags))
        throw std::runtime_error(std::string(__func__) + ": writing wallet flags failed");
}

void CWallet::UnsetWalletFlag(uint64_t flag)
{
    WalletBatch batch(GetDatabase());
    UnsetWalletFlagWithDB(batch, flag);
}

void CWallet::UnsetWalletFlagWithDB(WalletBatch& batch, uint64_t flag)
{
    LOCK(cs_wallet);
    m_wallet_flags &= ~flag;
    if (!batch.WriteWalletFlags(m_wallet_flags))
        throw std::runtime_error(std::string(__func__) + ": writing wallet flags failed");
}

void CWallet::UnsetBlankWalletFlag(WalletBatch& batch)
{
    UnsetWalletFlagWithDB(batch, WALLET_FLAG_BLANK_WALLET);
}

bool CWallet::IsWalletFlagSet(uint64_t flag) const
{
    return (m_wallet_flags & flag);
}

bool CWallet::LoadWalletFlags(uint64_t flags)
{
    LOCK(cs_wallet);
    if (((flags & KNOWN_WALLET_FLAGS) >> 32) ^ (flags >> 32)) {
        // contains unknown non-tolerable wallet flags
        return false;
    }
    m_wallet_flags = flags;

    return true;
}

void CWallet::InitWalletFlags(uint64_t flags)
{
    LOCK(cs_wallet);

    // We should never be writing unknown non-tolerable wallet flags
    assert(((flags & KNOWN_WALLET_FLAGS) >> 32) == (flags >> 32));
    // This should only be used once, when creating a new wallet - so current flags are expected to be blank
    assert(m_wallet_flags == 0);

    if (!WalletBatch(GetDatabase()).WriteWalletFlags(flags)) {
        throw std::runtime_error(std::string(__func__) + ": writing wallet flags failed");
    }

    if (!LoadWalletFlags(flags)) assert(false);
}

void CWallet::MaybeUpdateBirthTime(int64_t time)
{
    int64_t birthtime = m_birth_time.load();
    if (time < birthtime) {
        m_birth_time = time;
    }
}

/**
 * Scan active chain for relevant transactions after importing keys. This should
 * be called whenever new keys are added to the wallet, with the oldest key
 * creation time.
 *
 * @return Earliest timestamp that could be successfully scanned from. Timestamp
 * returned will be higher than startTime if relevant blocks could not be read.
 */
int64_t CWallet::RescanFromTime(int64_t startTime, const WalletRescanReserver& reserver, bool update)
{
    // Find starting block. May be null if nCreateTime is greater than the
    // highest blockchain timestamp, in which case there is nothing that needs
    // to be scanned.
    int start_height = 0;
    uint256 start_block;
    bool start = chain().findFirstBlockWithTimeAndHeight(startTime - TIMESTAMP_WINDOW, 0, FoundBlock().hash(start_block).height(start_height));
    WalletLogPrintf("%s: Rescanning last %i blocks\n", __func__, start ? WITH_LOCK(cs_wallet, return GetLastBlockHeight()) - start_height + 1 : 0);

    if (start) {
        // TODO: this should take into account failure by ScanResult::USER_ABORT
        ScanResult result = ScanForWalletTransactions(start_block, start_height, /*max_height=*/{}, reserver, /*fUpdate=*/update, /*save_progress=*/false);
        if (result.status == ScanResult::FAILURE) {
            int64_t time_max;
            CHECK_NONFATAL(chain().findBlock(result.last_failed_block, FoundBlock().maxTime(time_max)));
            return time_max + TIMESTAMP_WINDOW + 1;
        }
    }
    return startTime;
}

/**
 * Scan the block chain (starting in start_block) for transactions
 * from or to us. If fUpdate is true, found transactions that already
 * exist in the wallet will be updated. If max_height is not set, the
 * mempool will be scanned as well.
 *
 * @param[in] start_block Scan starting block. If block is not on the active
 *                        chain, the scan will return SUCCESS immediately.
 * @param[in] start_height Height of start_block
 * @param[in] max_height  Optional max scanning height. If unset there is
 *                        no maximum and scanning can continue to the tip
 *
 * @return ScanResult returning scan information and indicating success or
 *         failure. Return status will be set to SUCCESS if scan was
 *         successful. FAILURE if a complete rescan was not possible (due to
 *         pruning or corruption). USER_ABORT if the rescan was aborted before
 *         it could complete.
 *
 * @pre Caller needs to make sure start_block (and the optional stop_block) are on
 * the main chain after to the addition of any new keys you want to detect
 * transactions for.
 */
CWallet::ScanResult CWallet::ScanForWalletTransactions(const uint256& start_block, int start_height, std::optional<int> max_height, const WalletRescanReserver& reserver, bool fUpdate, const bool save_progress)
{
    constexpr auto INTERVAL_TIME{60s};
    auto current_time{reserver.now()};
    auto start_time{reserver.now()};

    assert(reserver.isReserved());

    uint256 block_hash = start_block;
    ScanResult result;

    std::unique_ptr<FastWalletRescanFilter> fast_rescan_filter;
    if (chain().hasBlockFilterIndex(BlockFilterType::BASIC)) fast_rescan_filter = std::make_unique<FastWalletRescanFilter>(*this);

    WalletLogPrintf("Rescan started from block %s... (%s)\n", start_block.ToString(),
                    fast_rescan_filter ? "fast variant using block filters" : "slow variant inspecting all blocks");

    fAbortRescan = false;
    ShowProgress(strprintf("%s %s", GetDisplayName(), _("Rescanning…")), 0); // show rescan progress in GUI as dialog or on splashscreen, if rescan required on startup (e.g. due to corruption)
    uint256 tip_hash = WITH_LOCK(cs_wallet, return GetLastBlockHash());
    uint256 end_hash = tip_hash;
    if (max_height) chain().findAncestorByHeight(tip_hash, *max_height, FoundBlock().hash(end_hash));
    double progress_begin = chain().guessVerificationProgress(block_hash);
    double progress_end = chain().guessVerificationProgress(end_hash);
    double progress_current = progress_begin;
    int block_height = start_height;
    while (!fAbortRescan && !chain().shutdownRequested()) {
        if (progress_end - progress_begin > 0.0) {
            m_scanning_progress = (progress_current - progress_begin) / (progress_end - progress_begin);
        } else { // avoid divide-by-zero for single block scan range (i.e. start and stop hashes are equal)
            m_scanning_progress = 0;
        }
        if (block_height % 100 == 0 && progress_end - progress_begin > 0.0) {
            ShowProgress(strprintf("%s %s", GetDisplayName(), _("Rescanning…")), std::max(1, std::min(99, (int)(m_scanning_progress * 100))));
        }

        bool next_interval = reserver.now() >= current_time + INTERVAL_TIME;
        if (next_interval) {
            current_time = reserver.now();
            WalletLogPrintf("Still rescanning. At block %d. Progress=%f\n", block_height, progress_current);
        }

        bool fetch_block{true};
        if (fast_rescan_filter) {
            fast_rescan_filter->UpdateIfNeeded();
            auto matches_block{fast_rescan_filter->MatchesBlock(block_hash)};
            if (matches_block.has_value()) {
                if (*matches_block) {
                    LogDebug(BCLog::SCAN, "Fast rescan: inspect block %d [%s] (filter matched)\n", block_height, block_hash.ToString());
                } else {
                    result.last_scanned_block = block_hash;
                    result.last_scanned_height = block_height;
                    fetch_block = false;
                }
            } else {
                LogDebug(BCLog::SCAN, "Fast rescan: inspect block %d [%s] (WARNING: block filter not found!)\n", block_height, block_hash.ToString());
            }
        }

        // Find next block separately from reading data above, because reading
        // is slow and there might be a reorg while it is read.
        bool block_still_active = false;
        bool next_block = false;
        uint256 next_block_hash;
        chain().findBlock(block_hash, FoundBlock().inActiveChain(block_still_active).nextBlock(FoundBlock().inActiveChain(next_block).hash(next_block_hash)));

        if (fetch_block) {
            // Read block data
            CBlock block;
            chain().findBlock(block_hash, FoundBlock().data(block));

            if (!block.IsNull()) {
                LOCK(cs_wallet);
                if (!block_still_active) {
                    // Abort scan if current block is no longer active, to prevent
                    // marking transactions as coming from the wrong block.
                    result.last_failed_block = block_hash;
                    result.status = ScanResult::FAILURE;
                    break;
                }
                for (size_t posInBlock = 0; posInBlock < block.vtx.size(); ++posInBlock) {
                    SyncTransaction(block.vtx[posInBlock], TxStateConfirmed{block_hash, block_height, static_cast<int>(posInBlock)}, fUpdate, /*rescanning_old_block=*/true);
                }
                // scan succeeded, record block as most recent successfully scanned
                result.last_scanned_block = block_hash;
                result.last_scanned_height = block_height;

                if (save_progress && next_interval) {
                    CBlockLocator loc = m_chain->getActiveChainLocator(block_hash);

                    if (!loc.IsNull()) {
                        WalletLogPrintf("Saving scan progress %d.\n", block_height);
                        WalletBatch batch(GetDatabase());
                        batch.WriteBestBlock(loc);
                    }
                }
            } else {
                // could not scan block, keep scanning but record this block as the most recent failure
                result.last_failed_block = block_hash;
                result.status = ScanResult::FAILURE;
            }
        }
        if (max_height && block_height >= *max_height) {
            break;
        }
        // If rescanning was triggered with cs_wallet permanently locked (AttachChain), additional blocks that were connected during the rescan
        // aren't processed here but will be processed with the pending blockConnected notifications after the lock is released.
        // If rescanning without a permanent cs_wallet lock, additional blocks that were added during the rescan will be re-processed if
        // the notification was processed and the last block height was updated.
        if (block_height >= WITH_LOCK(cs_wallet, return GetLastBlockHeight())) {
            break;
        }

        {
            if (!next_block) {
                // break successfully when rescan has reached the tip, or
                // previous block is no longer on the chain due to a reorg
                break;
            }

            // increment block and verification progress
            block_hash = next_block_hash;
            ++block_height;
            progress_current = chain().guessVerificationProgress(block_hash);

            // handle updated tip hash
            const uint256 prev_tip_hash = tip_hash;
            tip_hash = WITH_LOCK(cs_wallet, return GetLastBlockHash());
            if (!max_height && prev_tip_hash != tip_hash) {
                // in case the tip has changed, update progress max
                progress_end = chain().guessVerificationProgress(tip_hash);
            }
        }
    }
    if (!max_height) {
        WalletLogPrintf("Scanning current mempool transactions.\n");
        WITH_LOCK(cs_wallet, chain().requestMempoolTransactions(*this));
    }
    ShowProgress(strprintf("%s %s", GetDisplayName(), _("Rescanning…")), 100); // hide progress dialog in GUI
    if (block_height && fAbortRescan) {
        WalletLogPrintf("Rescan aborted at block %d. Progress=%f\n", block_height, progress_current);
        result.status = ScanResult::USER_ABORT;
    } else if (block_height && chain().shutdownRequested()) {
        WalletLogPrintf("Rescan interrupted by shutdown request at block %d. Progress=%f\n", block_height, progress_current);
        result.status = ScanResult::USER_ABORT;
    } else {
        WalletLogPrintf("Rescan completed in %15dms\n", Ticks<std::chrono::milliseconds>(reserver.now() - start_time));
    }
    return result;
}

bool CWallet::SubmitTxMemoryPoolAndRelay(CWalletTx& wtx, std::string& err_string, bool relay) const
{
    AssertLockHeld(cs_wallet);

    // Can't relay if wallet is not broadcasting
    if (!GetBroadcastTransactions()) return false;
    // Don't relay abandoned transactions
    if (wtx.isAbandoned()) return false;
    // Don't try to submit coinbase transactions. These would fail anyway but would
    // cause log spam.
    if (wtx.IsCoinBase()) return false;
    // Don't try to submit conflicted or confirmed transactions.
    if (GetTxDepthInMainChain(wtx) != 0) return false;

    // Submit transaction to mempool for relay
    WalletLogPrintf("Submitting wtx %s to mempool for relay\n", wtx.GetHash().ToString());
    // We must set TxStateInMempool here. Even though it will also be set later by the
    // entered-mempool callback, if we did not there would be a race where a
    // user could call sendmoney in a loop and hit spurious out of funds errors
    // because we think that this newly generated transaction's change is
    // unavailable as we're not yet aware that it is in the mempool.
    //
    // If broadcast fails for any reason, trying to set wtx.m_state here would be incorrect.
    // If transaction was previously in the mempool, it should be updated when
    // TransactionRemovedFromMempool fires.
    bool ret = chain().broadcastTransaction(wtx.tx, m_default_max_tx_fee, relay, err_string);
    if (ret) wtx.m_state = TxStateInMempool{};
    return ret;
}

std::set<Txid> CWallet::GetTxConflicts(const CWalletTx& wtx) const
{
    AssertLockHeld(cs_wallet);

    const Txid myHash{wtx.GetHash()};
    std::set<Txid> result{GetConflicts(myHash)};
    result.erase(myHash);
    return result;
}

bool CWallet::ShouldResend() const
{
    // Don't attempt to resubmit if the wallet is configured to not broadcast
    if (!fBroadcastTransactions) return false;

    // During reindex, importing and IBD, old wallet transactions become
    // unconfirmed. Don't resend them as that would spam other nodes.
    // We only allow forcing mempool submission when not relaying to avoid this spam.
    if (!chain().isReadyToBroadcast()) return false;

    // Do this infrequently and randomly to avoid giving away
    // that these are our transactions.
    if (NodeClock::now() < m_next_resend) return false;

    return true;
}

NodeClock::time_point CWallet::GetDefaultNextResend() { return FastRandomContext{}.rand_uniform_delay(NodeClock::now() + 12h, 24h); }

// Resubmit transactions from the wallet to the mempool, optionally asking the
// mempool to relay them. On startup, we will do this for all unconfirmed
// transactions but will not ask the mempool to relay them. We do this on startup
// to ensure that our own mempool is aware of our transactions. There
// is a privacy side effect here as not broadcasting on startup also means that we won't
// inform the world of our wallet's state, particularly if the wallet (or node) is not
// yet synced.
//
// Otherwise this function is called periodically in order to relay our unconfirmed txs.
// We do this on a random timer to slightly obfuscate which transactions
// come from our wallet.
//
// TODO: Ideally, we'd only resend transactions that we think should have been
// mined in the most recent block. Any transaction that wasn't in the top
// blockweight of transactions in the mempool shouldn't have been mined,
// and so is probably just sitting in the mempool waiting to be confirmed.
// Rebroadcasting does nothing to speed up confirmation and only damages
// privacy.
//
// The `force` option results in all unconfirmed transactions being submitted to
// the mempool. This does not necessarily result in those transactions being relayed,
// that depends on the `relay` option. Periodic rebroadcast uses the pattern
// relay=true force=false, while loading into the mempool
// (on start, or after import) uses relay=false force=true.
void CWallet::ResubmitWalletTransactions(bool relay, bool force)
{
    // Don't attempt to resubmit if the wallet is configured to not broadcast,
    // even if forcing.
    if (!fBroadcastTransactions) return;

    int submitted_tx_count = 0;

    { // cs_wallet scope
        LOCK(cs_wallet);

        // First filter for the transactions we want to rebroadcast.
        // We use a set with WalletTxOrderComparator so that rebroadcasting occurs in insertion order
        std::set<CWalletTx*, WalletTxOrderComparator> to_submit;
        for (auto& [txid, wtx] : mapWallet) {
            // Only rebroadcast unconfirmed txs
            if (!wtx.isUnconfirmed()) continue;

            // Attempt to rebroadcast all txes more than 5 minutes older than
            // the last block, or all txs if forcing.
            if (!force && wtx.nTimeReceived > m_best_block_time - 5 * 60) continue;
            to_submit.insert(&wtx);
        }
        // Now try submitting the transactions to the memory pool and (optionally) relay them.
        for (auto wtx : to_submit) {
            std::string unused_err_string;
            if (SubmitTxMemoryPoolAndRelay(*wtx, unused_err_string, relay)) ++submitted_tx_count;
        }
    } // cs_wallet

    if (submitted_tx_count > 0) {
        WalletLogPrintf("%s: resubmit %u unconfirmed transactions\n", __func__, submitted_tx_count);
    }
}

/** @} */ // end of mapWallet

void MaybeResendWalletTxs(WalletContext& context)
{
    for (const std::shared_ptr<CWallet>& pwallet : GetWallets(context)) {
        if (!pwallet->ShouldResend()) continue;
        pwallet->ResubmitWalletTransactions(/*relay=*/true, /*force=*/false);
        pwallet->SetNextResend();
    }
}


bool CWallet::SignTransaction(CMutableTransaction& tx) const
{
    AssertLockHeld(cs_wallet);

    // Build coins map
    std::map<COutPoint, Coin> coins;
    for (auto& input : tx.vin) {
        const auto mi = mapWallet.find(input.prevout.hash);
        if(mi == mapWallet.end() || input.prevout.n >= mi->second.tx->vout.size()) {
            return false;
        }
        const CWalletTx& wtx = mi->second;
        int prev_height = wtx.state<TxStateConfirmed>() ? wtx.state<TxStateConfirmed>()->confirmed_block_height : 0;
        coins[input.prevout] = Coin(wtx.tx->vout[input.prevout.n], prev_height, wtx.IsCoinBase());
    }
    std::map<int, bilingual_str> input_errors;
    return SignTransaction(tx, coins, SIGHASH_DEFAULT, input_errors);
}

bool CWallet::SignTransaction(CMutableTransaction& tx, const std::map<COutPoint, Coin>& coins, int sighash, std::map<int, bilingual_str>& input_errors) const
{
    // Try to sign with all ScriptPubKeyMans
    for (ScriptPubKeyMan* spk_man : GetAllScriptPubKeyMans()) {
        // spk_man->SignTransaction will return true if the transaction is complete,
        // so we can exit early and return true if that happens
        if (spk_man->SignTransaction(tx, coins, sighash, input_errors)) {
            return true;
        }
    }

    // At this point, one input was not fully signed otherwise we would have exited already
    return false;
}

std::optional<PSBTError> CWallet::FillPSBT(PartiallySignedTransaction& psbtx, bool& complete, std::optional<int> sighash_type, bool sign, bool bip32derivs, size_t * n_signed, bool finalize) const
{
    if (n_signed) {
        *n_signed = 0;
    }
    LOCK(cs_wallet);
    // Get all of the previous transactions
    for (unsigned int i = 0; i < psbtx.tx->vin.size(); ++i) {
        const CTxIn& txin = psbtx.tx->vin[i];
        PSBTInput& input = psbtx.inputs.at(i);

        if (PSBTInputSigned(input)) {
            continue;
        }

        // If we have no utxo, grab it from the wallet.
        if (!input.non_witness_utxo) {
            const Txid& txhash = txin.prevout.hash;
            const auto it = mapWallet.find(txhash);
            if (it != mapWallet.end()) {
                const CWalletTx& wtx = it->second;
                // We only need the non_witness_utxo, which is a superset of the witness_utxo.
                //   The signing code will switch to the smaller witness_utxo if this is ok.
                input.non_witness_utxo = wtx.tx;
            }
        }
    }

    const PrecomputedTransactionData txdata = PrecomputePSBTData(psbtx);

    // Fill in information from ScriptPubKeyMans
    for (ScriptPubKeyMan* spk_man : GetAllScriptPubKeyMans()) {
        int n_signed_this_spkm = 0;
        const auto error{spk_man->FillPSBT(psbtx, txdata, sighash_type, sign, bip32derivs, &n_signed_this_spkm, finalize)};
        if (error) {
            return error;
        }

        if (n_signed) {
            (*n_signed) += n_signed_this_spkm;
        }
    }

    RemoveUnnecessaryTransactions(psbtx);

    // Complete if every input is now signed
    complete = true;
    for (size_t i = 0; i < psbtx.inputs.size(); ++i) {
        complete &= PSBTInputSignedAndVerified(psbtx, i, &txdata);
    }

    return {};
}

SigningResult CWallet::SignMessage(const std::string& message, const PKHash& pkhash, std::string& str_sig) const
{
    SignatureData sigdata;
    CScript script_pub_key = GetScriptForDestination(pkhash);
    for (const auto& spk_man_pair : m_spk_managers) {
        if (spk_man_pair.second->CanProvide(script_pub_key, sigdata)) {
            LOCK(cs_wallet);  // DescriptorScriptPubKeyMan calls IsLocked which can lock cs_wallet in a deadlocking order
            return spk_man_pair.second->SignMessage(message, pkhash, str_sig);
        }
    }
    return SigningResult::PRIVATE_KEY_NOT_AVAILABLE;
}

OutputType CWallet::TransactionChangeType(const std::optional<OutputType>& change_type, const std::vector<CRecipient>& vecSend) const
{
    // If -changetype is specified, always use that change type.
    if (change_type) {
        return *change_type;
    }

    // if m_default_address_type is legacy, use legacy address as change.
    if (m_default_address_type == OutputType::LEGACY) {
        return OutputType::LEGACY;
    }

    bool any_tr{false};
    bool any_wpkh{false};
    bool any_sh{false};
    bool any_pkh{false};

    for (const auto& recipient : vecSend) {
        if (std::get_if<WitnessV1Taproot>(&recipient.dest)) {
            any_tr = true;
        } else if (std::get_if<WitnessV0KeyHash>(&recipient.dest)) {
            any_wpkh = true;
        } else if (std::get_if<ScriptHash>(&recipient.dest)) {
            any_sh = true;
        } else if (std::get_if<PKHash>(&recipient.dest)) {
            any_pkh = true;
        }
    }

    const bool has_bech32m_spkman(GetScriptPubKeyMan(OutputType::BECH32M, /*internal=*/true));
    if (has_bech32m_spkman && any_tr) {
        // Currently tr is the only type supported by the BECH32M spkman
        return OutputType::BECH32M;
    }
    const bool has_bech32_spkman(GetScriptPubKeyMan(OutputType::BECH32, /*internal=*/true));
    if (has_bech32_spkman && any_wpkh) {
        // Currently wpkh is the only type supported by the BECH32 spkman
        return OutputType::BECH32;
    }
    const bool has_p2sh_segwit_spkman(GetScriptPubKeyMan(OutputType::P2SH_SEGWIT, /*internal=*/true));
    if (has_p2sh_segwit_spkman && any_sh) {
        // Currently sh_wpkh is the only type supported by the P2SH_SEGWIT spkman
        // As of 2021 about 80% of all SH are wrapping WPKH, so use that
        return OutputType::P2SH_SEGWIT;
    }
    const bool has_legacy_spkman(GetScriptPubKeyMan(OutputType::LEGACY, /*internal=*/true));
    if (has_legacy_spkman && any_pkh) {
        // Currently pkh is the only type supported by the LEGACY spkman
        return OutputType::LEGACY;
    }

    if (has_bech32m_spkman) {
        return OutputType::BECH32M;
    }
    if (has_bech32_spkman) {
        return OutputType::BECH32;
    }
    // else use m_default_address_type for change
    return m_default_address_type;
}

void CWallet::CommitTransaction(CTransactionRef tx, mapValue_t mapValue, std::vector<std::pair<std::string, std::string>> orderForm)
{
    LOCK(cs_wallet);
    WalletLogPrintf("CommitTransaction:\n%s\n", util::RemoveSuffixView(tx->ToString(), "\n"));

    // Add tx to wallet, because if it has change it's also ours,
    // otherwise just for transaction history.
    CWalletTx* wtx = AddToWallet(tx, TxStateInactive{}, [&](CWalletTx& wtx, bool new_tx) {
        CHECK_NONFATAL(wtx.mapValue.empty());
        CHECK_NONFATAL(wtx.vOrderForm.empty());
        wtx.mapValue = std::move(mapValue);
        wtx.vOrderForm = std::move(orderForm);
        wtx.fTimeReceivedIsTxTime = true;
        return true;
    });

    // wtx can only be null if the db write failed.
    if (!wtx) {
        throw std::runtime_error(std::string(__func__) + ": Wallet db error, transaction commit failed");
    }

    // Notify that old coins are spent
    for (const CTxIn& txin : tx->vin) {
        CWalletTx &coin = mapWallet.at(txin.prevout.hash);
        coin.MarkDirty();
        NotifyTransactionChanged(coin.GetHash(), CT_UPDATED);
    }

    if (!fBroadcastTransactions) {
        // Don't submit tx to the mempool
        return;
    }

    std::string err_string;
    if (!SubmitTxMemoryPoolAndRelay(*wtx, err_string, true)) {
        WalletLogPrintf("CommitTransaction(): Transaction cannot be broadcast immediately, %s\n", err_string);
        // TODO: if we expect the failure to be long term or permanent, instead delete wtx from the wallet and return failure.
    }
}

DBErrors CWallet::LoadWallet()
{
    LOCK(cs_wallet);

    Assert(m_spk_managers.empty());
    Assert(m_wallet_flags == 0);
    DBErrors nLoadWalletRet = WalletBatch(GetDatabase()).LoadWallet(this);
    if (nLoadWalletRet == DBErrors::NEED_REWRITE)
    {
        if (GetDatabase().Rewrite("\x04pool"))
        {
            for (const auto& spk_man_pair : m_spk_managers) {
                spk_man_pair.second->RewriteDB();
            }
        }
    }

    if (m_spk_managers.empty()) {
        assert(m_external_spk_managers.empty());
        assert(m_internal_spk_managers.empty());
    }

    return nLoadWalletRet;
}

util::Result<void> CWallet::RemoveTxs(std::vector<Txid>& txs_to_remove)
{
    AssertLockHeld(cs_wallet);
    bilingual_str str_err;  // future: make RunWithinTxn return a util::Result
    bool was_txn_committed = RunWithinTxn(GetDatabase(), /*process_desc=*/"remove transactions", [&](WalletBatch& batch) EXCLUSIVE_LOCKS_REQUIRED(cs_wallet) {
        util::Result<void> result{RemoveTxs(batch, txs_to_remove)};
        if (!result) str_err = util::ErrorString(result);
        return result.has_value();
    });
    if (!str_err.empty()) return util::Error{str_err};
    if (!was_txn_committed) return util::Error{_("Error starting/committing db txn for wallet transactions removal process")};
    return {}; // all good
}

util::Result<void> CWallet::RemoveTxs(WalletBatch& batch, std::vector<Txid>& txs_to_remove)
{
    AssertLockHeld(cs_wallet);
    if (!batch.HasActiveTxn()) return util::Error{strprintf(_("The transactions removal process can only be executed within a db txn"))};

    // Check for transaction existence and remove entries from disk
    std::vector<decltype(mapWallet)::const_iterator> erased_txs;
    bilingual_str str_err;
    for (const Txid& hash : txs_to_remove) {
        auto it_wtx = mapWallet.find(hash);
        if (it_wtx == mapWallet.end()) {
            return util::Error{strprintf(_("Transaction %s does not belong to this wallet"), hash.GetHex())};
        }
        if (!batch.EraseTx(hash)) {
            return util::Error{strprintf(_("Failure removing transaction: %s"), hash.GetHex())};
        }
        erased_txs.emplace_back(it_wtx);
    }

    // Register callback to update the memory state only when the db txn is actually dumped to disk
    batch.RegisterTxnListener({.on_commit=[&, erased_txs]() EXCLUSIVE_LOCKS_REQUIRED(cs_wallet) {
        // Update the in-memory state and notify upper layers about the removals
        for (const auto& it : erased_txs) {
            const Txid hash{it->first};
            wtxOrdered.erase(it->second.m_it_wtxOrdered);
            for (const auto& txin : it->second.tx->vin)
                mapTxSpends.erase(txin.prevout);
            mapWallet.erase(it);
            NotifyTransactionChanged(hash, CT_DELETED);
        }

        MarkDirty();
    }, .on_abort={}});

    return {};
}

bool CWallet::SetAddressBookWithDB(WalletBatch& batch, const CTxDestination& address, const std::string& strName, const std::optional<AddressPurpose>& new_purpose)
{
    bool fUpdated = false;
    bool is_mine;
    std::optional<AddressPurpose> purpose;
    {
        LOCK(cs_wallet);
        std::map<CTxDestination, CAddressBookData>::iterator mi = m_address_book.find(address);
        fUpdated = mi != m_address_book.end() && !mi->second.IsChange();

        CAddressBookData& record = mi != m_address_book.end() ? mi->second : m_address_book[address];
        record.SetLabel(strName);
        is_mine = IsMine(address) != ISMINE_NO;
        if (new_purpose) { /* update purpose only if requested */
            record.purpose = new_purpose;
        }
        purpose = record.purpose;
    }

    const std::string& encoded_dest = EncodeDestination(address);
    if (new_purpose && !batch.WritePurpose(encoded_dest, PurposeToString(*new_purpose))) {
        WalletLogPrintf("Error: fail to write address book 'purpose' entry\n");
        return false;
    }
    if (!batch.WriteName(encoded_dest, strName)) {
        WalletLogPrintf("Error: fail to write address book 'name' entry\n");
        return false;
    }

    // In very old wallets, address purpose may not be recorded so we derive it from IsMine
    NotifyAddressBookChanged(address, strName, is_mine,
                             purpose.value_or(is_mine ? AddressPurpose::RECEIVE : AddressPurpose::SEND),
                             (fUpdated ? CT_UPDATED : CT_NEW));
    return true;
}

bool CWallet::SetAddressBook(const CTxDestination& address, const std::string& strName, const std::optional<AddressPurpose>& purpose)
{
    WalletBatch batch(GetDatabase());
    return SetAddressBookWithDB(batch, address, strName, purpose);
}

bool CWallet::DelAddressBook(const CTxDestination& address)
{
    return RunWithinTxn(GetDatabase(), /*process_desc=*/"address book entry removal", [&](WalletBatch& batch){
        return DelAddressBookWithDB(batch, address);
    });
}

bool CWallet::DelAddressBookWithDB(WalletBatch& batch, const CTxDestination& address)
{
    const std::string& dest = EncodeDestination(address);
    {
        LOCK(cs_wallet);
        // If we want to delete receiving addresses, we should avoid calling EraseAddressData because it will delete the previously_spent value. Could instead just erase the label so it becomes a change address, and keep the data.
        // NOTE: This isn't a problem for sending addresses because they don't have any data that needs to be kept.
        // When adding new address data, it should be considered here whether to retain or delete it.
        if (IsMine(address)) {
            WalletLogPrintf("%s called with IsMine address, NOT SUPPORTED. Please report this bug! %s\n", __func__, CLIENT_BUGREPORT);
            return false;
        }
        // Delete data rows associated with this address
        if (!batch.EraseAddressData(address)) {
            WalletLogPrintf("Error: cannot erase address book entry data\n");
            return false;
        }

        // Delete purpose entry
        if (!batch.ErasePurpose(dest)) {
            WalletLogPrintf("Error: cannot erase address book entry purpose\n");
            return false;
        }

        // Delete name entry
        if (!batch.EraseName(dest)) {
            WalletLogPrintf("Error: cannot erase address book entry name\n");
            return false;
        }

        // finally, remove it from the map
        m_address_book.erase(address);
    }

    // All good, signal changes
    NotifyAddressBookChanged(address, "", /*is_mine=*/false, AddressPurpose::SEND, CT_DELETED);
    return true;
}

size_t CWallet::KeypoolCountExternalKeys() const
{
    AssertLockHeld(cs_wallet);

    unsigned int count = 0;
    for (auto spk_man : m_external_spk_managers) {
        count += spk_man.second->GetKeyPoolSize();
    }

    return count;
}

unsigned int CWallet::GetKeyPoolSize() const
{
    AssertLockHeld(cs_wallet);

    unsigned int count = 0;
    for (auto spk_man : GetActiveScriptPubKeyMans()) {
        count += spk_man->GetKeyPoolSize();
    }
    return count;
}

bool CWallet::TopUpKeyPool(unsigned int kpSize)
{
    LOCK(cs_wallet);
    bool res = true;
    for (auto spk_man : GetActiveScriptPubKeyMans()) {
        res &= spk_man->TopUp(kpSize);
    }
    return res;
}

util::Result<CTxDestination> CWallet::GetNewDestination(const OutputType type, const std::string label)
{
    LOCK(cs_wallet);
    auto spk_man = GetScriptPubKeyMan(type, /*internal=*/false);
    if (!spk_man) {
        return util::Error{strprintf(_("Error: No %s addresses available."), FormatOutputType(type))};
    }

    auto op_dest = spk_man->GetNewDestination(type);
    if (op_dest) {
        SetAddressBook(*op_dest, label, AddressPurpose::RECEIVE);
    }

    return op_dest;
}

util::Result<CTxDestination> CWallet::GetNewChangeDestination(const OutputType type)
{
    LOCK(cs_wallet);

    ReserveDestination reservedest(this, type);
    auto op_dest = reservedest.GetReservedDestination(true);
    if (op_dest) reservedest.KeepDestination();

    return op_dest;
}

void CWallet::MarkDestinationsDirty(const std::set<CTxDestination>& destinations) {
    for (auto& entry : mapWallet) {
        CWalletTx& wtx = entry.second;
        if (wtx.m_is_cache_empty) continue;
        for (unsigned int i = 0; i < wtx.tx->vout.size(); i++) {
            CTxDestination dst;
            if (ExtractDestination(wtx.tx->vout[i].scriptPubKey, dst) && destinations.count(dst)) {
                wtx.MarkDirty();
                break;
            }
        }
    }
}

void CWallet::ForEachAddrBookEntry(const ListAddrBookFunc& func) const
{
    AssertLockHeld(cs_wallet);
    for (const std::pair<const CTxDestination, CAddressBookData>& item : m_address_book) {
        const auto& entry = item.second;
        func(item.first, entry.GetLabel(), entry.IsChange(), entry.purpose);
    }
}

std::vector<CTxDestination> CWallet::ListAddrBookAddresses(const std::optional<AddrBookFilter>& _filter) const
{
    AssertLockHeld(cs_wallet);
    std::vector<CTxDestination> result;
    AddrBookFilter filter = _filter ? *_filter : AddrBookFilter();
    ForEachAddrBookEntry([&result, &filter](const CTxDestination& dest, const std::string& label, bool is_change, const std::optional<AddressPurpose>& purpose) {
        // Filter by change
        if (filter.ignore_change && is_change) return;
        // Filter by label
        if (filter.m_op_label && *filter.m_op_label != label) return;
        // All good
        result.emplace_back(dest);
    });
    return result;
}

std::set<std::string> CWallet::ListAddrBookLabels(const std::optional<AddressPurpose> purpose) const
{
    AssertLockHeld(cs_wallet);
    std::set<std::string> label_set;
    ForEachAddrBookEntry([&](const CTxDestination& _dest, const std::string& _label,
                             bool _is_change, const std::optional<AddressPurpose>& _purpose) {
        if (_is_change) return;
        if (!purpose || purpose == _purpose) {
            label_set.insert(_label);
        }
    });
    return label_set;
}

util::Result<CTxDestination> ReserveDestination::GetReservedDestination(bool internal)
{
    m_spk_man = pwallet->GetScriptPubKeyMan(type, internal);
    if (!m_spk_man) {
        return util::Error{strprintf(_("Error: No %s addresses available."), FormatOutputType(type))};
    }

    if (nIndex == -1) {
        int64_t index;
        auto op_address = m_spk_man->GetReservedDestination(type, internal, index);
        if (!op_address) return op_address;
        nIndex = index;
        address = *op_address;
    }
    return address;
}

void ReserveDestination::KeepDestination()
{
    if (nIndex != -1) {
        m_spk_man->KeepDestination(nIndex, type);
    }
    nIndex = -1;
    address = CNoDestination();
}

void ReserveDestination::ReturnDestination()
{
    if (nIndex != -1) {
        m_spk_man->ReturnDestination(nIndex, fInternal, address);
    }
    nIndex = -1;
    address = CNoDestination();
}

util::Result<void> CWallet::DisplayAddress(const CTxDestination& dest)
{
    CScript scriptPubKey = GetScriptForDestination(dest);
    for (const auto& spk_man : GetScriptPubKeyMans(scriptPubKey)) {
        auto signer_spk_man = dynamic_cast<ExternalSignerScriptPubKeyMan *>(spk_man);
        if (signer_spk_man == nullptr) {
            continue;
        }
        ExternalSigner signer = ExternalSignerScriptPubKeyMan::GetExternalSigner();
        return signer_spk_man->DisplayAddress(dest, signer);
    }
    return util::Error{_("There is no ScriptPubKeyManager for this address")};
}

bool CWallet::LockCoin(const COutPoint& output, WalletBatch* batch)
{
    AssertLockHeld(cs_wallet);
    setLockedCoins.insert(output);
    if (batch) {
        return batch->WriteLockedUTXO(output);
    }
    return true;
}

bool CWallet::UnlockCoin(const COutPoint& output, WalletBatch* batch)
{
    AssertLockHeld(cs_wallet);
    bool was_locked = setLockedCoins.erase(output);
    if (batch && was_locked) {
        return batch->EraseLockedUTXO(output);
    }
    return true;
}

bool CWallet::UnlockAllCoins()
{
    AssertLockHeld(cs_wallet);
    bool success = true;
    WalletBatch batch(GetDatabase());
    for (auto it = setLockedCoins.begin(); it != setLockedCoins.end(); ++it) {
        success &= batch.EraseLockedUTXO(*it);
    }
    setLockedCoins.clear();
    return success;
}

bool CWallet::IsLockedCoin(const COutPoint& output) const
{
    AssertLockHeld(cs_wallet);
    return setLockedCoins.count(output) > 0;
}

void CWallet::ListLockedCoins(std::vector<COutPoint>& vOutpts) const
{
    AssertLockHeld(cs_wallet);
    for (std::set<COutPoint>::iterator it = setLockedCoins.begin();
         it != setLockedCoins.end(); it++) {
        COutPoint outpt = (*it);
        vOutpts.push_back(outpt);
    }
}

/**
 * Compute smart timestamp for a transaction being added to the wallet.
 *
 * Logic:
 * - If sending a transaction, assign its timestamp to the current time.
 * - If receiving a transaction outside a block, assign its timestamp to the
 *   current time.
 * - If receiving a transaction during a rescanning process, assign all its
 *   (not already known) transactions' timestamps to the block time.
 * - If receiving a block with a future timestamp, assign all its (not already
 *   known) transactions' timestamps to the current time.
 * - If receiving a block with a past timestamp, before the most recent known
 *   transaction (that we care about), assign all its (not already known)
 *   transactions' timestamps to the same timestamp as that most-recent-known
 *   transaction.
 * - If receiving a block with a past timestamp, but after the most recent known
 *   transaction, assign all its (not already known) transactions' timestamps to
 *   the block time.
 *
 * For more information see CWalletTx::nTimeSmart,
 * https://bitcointalk.org/?topic=54527, or
 * https://github.com/bitcoin/bitcoin/pull/1393.
 */
unsigned int CWallet::ComputeTimeSmart(const CWalletTx& wtx, bool rescanning_old_block) const
{
    std::optional<uint256> block_hash;
    if (auto* conf = wtx.state<TxStateConfirmed>()) {
        block_hash = conf->confirmed_block_hash;
    } else if (auto* conf = wtx.state<TxStateBlockConflicted>()) {
        block_hash = conf->conflicting_block_hash;
    }

    unsigned int nTimeSmart = wtx.nTimeReceived;
    if (block_hash) {
        int64_t blocktime;
        int64_t block_max_time;
        if (chain().findBlock(*block_hash, FoundBlock().time(blocktime).maxTime(block_max_time))) {
            if (rescanning_old_block) {
                nTimeSmart = block_max_time;
            } else {
                int64_t latestNow = wtx.nTimeReceived;
                int64_t latestEntry = 0;

                // Tolerate times up to the last timestamp in the wallet not more than 5 minutes into the future
                int64_t latestTolerated = latestNow + 300;
                const TxItems& txOrdered = wtxOrdered;
                for (auto it = txOrdered.rbegin(); it != txOrdered.rend(); ++it) {
                    CWalletTx* const pwtx = it->second;
                    if (pwtx == &wtx) {
                        continue;
                    }
                    int64_t nSmartTime;
                    nSmartTime = pwtx->nTimeSmart;
                    if (!nSmartTime) {
                        nSmartTime = pwtx->nTimeReceived;
                    }
                    if (nSmartTime <= latestTolerated) {
                        latestEntry = nSmartTime;
                        if (nSmartTime > latestNow) {
                            latestNow = nSmartTime;
                        }
                        break;
                    }
                }

                nTimeSmart = std::max(latestEntry, std::min(blocktime, latestNow));
            }
        } else {
            WalletLogPrintf("%s: found %s in block %s not in index\n", __func__, wtx.GetHash().ToString(), block_hash->ToString());
        }
    }
    return nTimeSmart;
}

bool CWallet::SetAddressPreviouslySpent(WalletBatch& batch, const CTxDestination& dest, bool used)
{
    if (std::get_if<CNoDestination>(&dest))
        return false;

    if (!used) {
        if (auto* data{common::FindKey(m_address_book, dest)}) data->previously_spent = false;
        return batch.WriteAddressPreviouslySpent(dest, false);
    }

    LoadAddressPreviouslySpent(dest);
    return batch.WriteAddressPreviouslySpent(dest, true);
}

void CWallet::LoadAddressPreviouslySpent(const CTxDestination& dest)
{
    m_address_book[dest].previously_spent = true;
}

void CWallet::LoadAddressReceiveRequest(const CTxDestination& dest, const std::string& id, const std::string& request)
{
    m_address_book[dest].receive_requests[id] = request;
}

bool CWallet::IsAddressPreviouslySpent(const CTxDestination& dest) const
{
    if (auto* data{common::FindKey(m_address_book, dest)}) return data->previously_spent;
    return false;
}

std::vector<std::string> CWallet::GetAddressReceiveRequests() const
{
    std::vector<std::string> values;
    for (const auto& [dest, entry] : m_address_book) {
        for (const auto& [id, request] : entry.receive_requests) {
            values.emplace_back(request);
        }
    }
    return values;
}

bool CWallet::SetAddressReceiveRequest(WalletBatch& batch, const CTxDestination& dest, const std::string& id, const std::string& value)
{
    if (!batch.WriteAddressReceiveRequest(dest, id, value)) return false;
    m_address_book[dest].receive_requests[id] = value;
    return true;
}

bool CWallet::EraseAddressReceiveRequest(WalletBatch& batch, const CTxDestination& dest, const std::string& id)
{
    if (!batch.EraseAddressReceiveRequest(dest, id)) return false;
    m_address_book[dest].receive_requests.erase(id);
    return true;
}

static util::Result<fs::path> GetWalletPath(const std::string& name)
{
    // Do some checking on wallet path. It should be either a:
    //
    // 1. Path where a directory can be created.
    // 2. Path to an existing directory.
    // 3. Path to a symlink to a directory.
    // 4. For backwards compatibility, the name of a data file in -walletdir.
    const fs::path wallet_path = fsbridge::AbsPathJoin(GetWalletDir(), fs::PathFromString(name));
    fs::file_type path_type = fs::symlink_status(wallet_path).type();
    if (!(path_type == fs::file_type::not_found || path_type == fs::file_type::directory ||
          (path_type == fs::file_type::symlink && fs::is_directory(wallet_path)) ||
          (path_type == fs::file_type::regular && fs::PathFromString(name).filename() == fs::PathFromString(name)))) {
        return util::Error{Untranslated(strprintf(
              "Invalid -wallet path '%s'. -wallet path should point to a directory where wallet.dat and "
              "database/log.?????????? files can be stored, a location where such a directory could be created, "
              "or (for backwards compatibility) the name of an existing data file in -walletdir (%s)",
              name, fs::quoted(fs::PathToString(GetWalletDir()))))};
    }
    return wallet_path;
}

std::unique_ptr<WalletDatabase> MakeWalletDatabase(const std::string& name, const DatabaseOptions& options, DatabaseStatus& status, bilingual_str& error_string)
{
    const auto& wallet_path = GetWalletPath(name);
    if (!wallet_path) {
        error_string = util::ErrorString(wallet_path);
        status = DatabaseStatus::FAILED_BAD_PATH;
        return nullptr;
    }
    return MakeDatabase(*wallet_path, options, status, error_string);
}

std::shared_ptr<CWallet> CWallet::Create(WalletContext& context, const std::string& name, std::unique_ptr<WalletDatabase> database, uint64_t wallet_creation_flags, bilingual_str& error, std::vector<bilingual_str>& warnings)
{
    interfaces::Chain* chain = context.chain;
    ArgsManager& args = *Assert(context.args);
    const std::string& walletFile = database->Filename();

    const auto start{SteadyClock::now()};
    // TODO: Can't use std::make_shared because we need a custom deleter but
    // should be possible to use std::allocate_shared.
    std::shared_ptr<CWallet> walletInstance(new CWallet(chain, name, std::move(database)), FlushAndDeleteWallet);
    walletInstance->m_keypool_size = std::max(args.GetIntArg("-keypool", DEFAULT_KEYPOOL_SIZE), int64_t{1});
    walletInstance->m_notify_tx_changed_script = args.GetArg("-walletnotify", "");

    // Load wallet
    bool rescan_required = false;
    DBErrors nLoadWalletRet = walletInstance->LoadWallet();
    if (nLoadWalletRet != DBErrors::LOAD_OK) {
        if (nLoadWalletRet == DBErrors::CORRUPT) {
            error = strprintf(_("Error loading %s: Wallet corrupted"), walletFile);
            return nullptr;
        }
        else if (nLoadWalletRet == DBErrors::NONCRITICAL_ERROR)
        {
            warnings.push_back(strprintf(_("Error reading %s! All keys read correctly, but transaction data"
                                           " or address metadata may be missing or incorrect."),
                walletFile));
        }
        else if (nLoadWalletRet == DBErrors::TOO_NEW) {
            error = strprintf(_("Error loading %s: Wallet requires newer version of %s"), walletFile, CLIENT_NAME);
            return nullptr;
        }
        else if (nLoadWalletRet == DBErrors::EXTERNAL_SIGNER_SUPPORT_REQUIRED) {
            error = strprintf(_("Error loading %s: External signer wallet being loaded without external signer support compiled"), walletFile);
            return nullptr;
        }
        else if (nLoadWalletRet == DBErrors::NEED_REWRITE)
        {
            error = strprintf(_("Wallet needed to be rewritten: restart %s to complete"), CLIENT_NAME);
            return nullptr;
        } else if (nLoadWalletRet == DBErrors::NEED_RESCAN) {
            warnings.push_back(strprintf(_("Error reading %s! Transaction data may be missing or incorrect."
                                           " Rescanning wallet."), walletFile));
            rescan_required = true;
        } else if (nLoadWalletRet == DBErrors::UNKNOWN_DESCRIPTOR) {
            error = strprintf(_("Unrecognized descriptor found. Loading wallet %s\n\n"
                                "The wallet might had been created on a newer version.\n"
                                "Please try running the latest software version.\n"), walletFile);
            return nullptr;
        } else if (nLoadWalletRet == DBErrors::UNEXPECTED_LEGACY_ENTRY) {
            error = strprintf(_("Unexpected legacy entry in descriptor wallet found. Loading wallet %s\n\n"
                                "The wallet might have been tampered with or created with malicious intent.\n"), walletFile);
            return nullptr;
        } else if (nLoadWalletRet == DBErrors::LEGACY_WALLET) {
            error = strprintf(_("Error loading %s: Wallet is a legacy wallet. Please migrate to a descriptor wallet using the migration tool (migratewallet RPC)."), walletFile);
            return nullptr;
        } else {
            error = strprintf(_("Error loading %s"), walletFile);
            return nullptr;
        }
    }

    // This wallet is in its first run if there are no ScriptPubKeyMans and it isn't blank or no privkeys
    const bool fFirstRun = walletInstance->m_spk_managers.empty() &&
                     !walletInstance->IsWalletFlagSet(WALLET_FLAG_DISABLE_PRIVATE_KEYS) &&
                     !walletInstance->IsWalletFlagSet(WALLET_FLAG_BLANK_WALLET);
    if (fFirstRun)
    {
        LOCK(walletInstance->cs_wallet);

        // ensure this wallet.dat can only be opened by clients supporting HD with chain split and expects no default key
        walletInstance->SetMinVersion(FEATURE_LATEST);

        walletInstance->InitWalletFlags(wallet_creation_flags);

        // Only descriptor wallets can be created
        assert(walletInstance->IsWalletFlagSet(WALLET_FLAG_DESCRIPTORS));

        if ((wallet_creation_flags & WALLET_FLAG_EXTERNAL_SIGNER) || !(wallet_creation_flags & (WALLET_FLAG_DISABLE_PRIVATE_KEYS | WALLET_FLAG_BLANK_WALLET))) {
            if (walletInstance->IsWalletFlagSet(WALLET_FLAG_DESCRIPTORS)) {
                walletInstance->SetupDescriptorScriptPubKeyMans();
                // SetupDescriptorScriptPubKeyMans already calls SetupGeneration for us so we don't need to call SetupGeneration separately
            } else {
                // Legacy wallets need SetupGeneration here.
                for (auto spk_man : walletInstance->GetActiveScriptPubKeyMans()) {
                    if (!spk_man->SetupGeneration()) {
                        error = _("Unable to generate initial keys");
                        return nullptr;
                    }
                }
            }
        }

        if (chain) {
            std::optional<int> tip_height = chain->getHeight();
            if (tip_height) {
                walletInstance->SetLastBlockProcessed(*tip_height, chain->getBlockHash(*tip_height));
            }
        }
    } else if (wallet_creation_flags & WALLET_FLAG_DISABLE_PRIVATE_KEYS) {
        // Make it impossible to disable private keys after creation
        error = strprintf(_("Error loading %s: Private keys can only be disabled during creation"), walletFile);
        return nullptr;
    } else if (walletInstance->IsWalletFlagSet(WALLET_FLAG_DISABLE_PRIVATE_KEYS)) {
        for (auto spk_man : walletInstance->GetActiveScriptPubKeyMans()) {
            if (spk_man->HavePrivateKeys()) {
                warnings.push_back(strprintf(_("Warning: Private keys detected in wallet {%s} with disabled private keys"), walletFile));
                break;
            }
        }
    }

    if (!args.GetArg("-addresstype", "").empty()) {
        std::optional<OutputType> parsed = ParseOutputType(args.GetArg("-addresstype", ""));
        if (!parsed) {
            error = strprintf(_("Unknown address type '%s'"), args.GetArg("-addresstype", ""));
            return nullptr;
        }
        walletInstance->m_default_address_type = parsed.value();
    }

    if (!args.GetArg("-changetype", "").empty()) {
        std::optional<OutputType> parsed = ParseOutputType(args.GetArg("-changetype", ""));
        if (!parsed) {
            error = strprintf(_("Unknown change type '%s'"), args.GetArg("-changetype", ""));
            return nullptr;
        }
        walletInstance->m_default_change_type = parsed.value();
    }

    if (const auto arg{args.GetArg("-mintxfee")}) {
        std::optional<CAmount> min_tx_fee = ParseMoney(*arg);
        if (!min_tx_fee) {
            error = AmountErrMsg("mintxfee", *arg);
            return nullptr;
        } else if (min_tx_fee.value() > HIGH_TX_FEE_PER_KB) {
            warnings.push_back(AmountHighWarn("-mintxfee") + Untranslated(" ") +
                               _("This is the minimum transaction fee you pay on every transaction."));
        }

        walletInstance->m_min_fee = CFeeRate{min_tx_fee.value()};
    }

    if (const auto arg{args.GetArg("-maxapsfee")}) {
        const std::string& max_aps_fee{*arg};
        if (max_aps_fee == "-1") {
            walletInstance->m_max_aps_fee = -1;
        } else if (std::optional<CAmount> max_fee = ParseMoney(max_aps_fee)) {
            if (max_fee.value() > HIGH_APS_FEE) {
                warnings.push_back(AmountHighWarn("-maxapsfee") + Untranslated(" ") +
                                  _("This is the maximum transaction fee you pay (in addition to the normal fee) to prioritize partial spend avoidance over regular coin selection."));
            }
            walletInstance->m_max_aps_fee = max_fee.value();
        } else {
            error = AmountErrMsg("maxapsfee", max_aps_fee);
            return nullptr;
        }
    }

    if (const auto arg{args.GetArg("-fallbackfee")}) {
        std::optional<CAmount> fallback_fee = ParseMoney(*arg);
        if (!fallback_fee) {
            error = strprintf(_("Invalid amount for %s=<amount>: '%s'"), "-fallbackfee", *arg);
            return nullptr;
        } else if (fallback_fee.value() > HIGH_TX_FEE_PER_KB) {
            warnings.push_back(AmountHighWarn("-fallbackfee") + Untranslated(" ") +
                               _("This is the transaction fee you may pay when fee estimates are not available."));
        }
        walletInstance->m_fallback_fee = CFeeRate{fallback_fee.value()};
    }

    // Disable fallback fee in case value was set to 0, enable if non-null value
    walletInstance->m_allow_fallback_fee = walletInstance->m_fallback_fee.GetFeePerK() != 0;

    if (const auto arg{args.GetArg("-discardfee")}) {
        std::optional<CAmount> discard_fee = ParseMoney(*arg);
        if (!discard_fee) {
            error = strprintf(_("Invalid amount for %s=<amount>: '%s'"), "-discardfee", *arg);
            return nullptr;
        } else if (discard_fee.value() > HIGH_TX_FEE_PER_KB) {
            warnings.push_back(AmountHighWarn("-discardfee") + Untranslated(" ") +
                               _("This is the transaction fee you may discard if change is smaller than dust at this level"));
        }
        walletInstance->m_discard_rate = CFeeRate{discard_fee.value()};
    }

    if (const auto arg{args.GetArg("-paytxfee")}) {
        warnings.push_back(_("-paytxfee is deprecated and will be fully removed in v31.0."));

        std::optional<CAmount> pay_tx_fee = ParseMoney(*arg);
        if (!pay_tx_fee) {
            error = AmountErrMsg("paytxfee", *arg);
            return nullptr;
        } else if (pay_tx_fee.value() > HIGH_TX_FEE_PER_KB) {
            warnings.push_back(AmountHighWarn("-paytxfee") + Untranslated(" ") +
                               _("This is the transaction fee you will pay if you send a transaction."));
        }

        walletInstance->m_pay_tx_fee = CFeeRate{pay_tx_fee.value(), 1000};

        if (chain && walletInstance->m_pay_tx_fee < chain->relayMinFee()) {
            error = strprintf(_("Invalid amount for %s=<amount>: '%s' (must be at least %s)"),
                "-paytxfee", *arg, chain->relayMinFee().ToString());
            return nullptr;
        }
    }

    if (const auto arg{args.GetArg("-maxtxfee")}) {
        std::optional<CAmount> max_fee = ParseMoney(*arg);
        if (!max_fee) {
            error = AmountErrMsg("maxtxfee", *arg);
            return nullptr;
        } else if (max_fee.value() > HIGH_MAX_TX_FEE) {
            warnings.push_back(strprintf(_("%s is set very high! Fees this large could be paid on a single transaction."), "-maxtxfee"));
        }

        if (chain && CFeeRate{max_fee.value(), 1000} < chain->relayMinFee()) {
            error = strprintf(_("Invalid amount for %s=<amount>: '%s' (must be at least the minrelay fee of %s to prevent stuck transactions)"),
                "-maxtxfee", *arg, chain->relayMinFee().ToString());
            return nullptr;
        }

        walletInstance->m_default_max_tx_fee = max_fee.value();
    }

    if (const auto arg{args.GetArg("-consolidatefeerate")}) {
        if (std::optional<CAmount> consolidate_feerate = ParseMoney(*arg)) {
            walletInstance->m_consolidate_feerate = CFeeRate(*consolidate_feerate);
        } else {
            error = AmountErrMsg("consolidatefeerate", *arg);
            return nullptr;
        }
    }

    if (chain && chain->relayMinFee().GetFeePerK() > HIGH_TX_FEE_PER_KB) {
        warnings.push_back(AmountHighWarn("-minrelaytxfee") + Untranslated(" ") +
                           _("The wallet will avoid paying less than the minimum relay fee."));
    }

    walletInstance->m_confirm_target = args.GetIntArg("-txconfirmtarget", DEFAULT_TX_CONFIRM_TARGET);
    walletInstance->m_spend_zero_conf_change = args.GetBoolArg("-spendzeroconfchange", DEFAULT_SPEND_ZEROCONF_CHANGE);
    walletInstance->m_signal_rbf = args.GetBoolArg("-walletrbf", DEFAULT_WALLET_RBF);

    walletInstance->WalletLogPrintf("Wallet completed loading in %15dms\n", Ticks<std::chrono::milliseconds>(SteadyClock::now() - start));

    // Try to top up keypool. No-op if the wallet is locked.
    walletInstance->TopUpKeyPool();

    // Cache the first key time
    std::optional<int64_t> time_first_key;
    for (auto spk_man : walletInstance->GetAllScriptPubKeyMans()) {
        int64_t time = spk_man->GetTimeFirstKey();
        if (!time_first_key || time < *time_first_key) time_first_key = time;
    }
    if (time_first_key) walletInstance->MaybeUpdateBirthTime(*time_first_key);

    if (chain && !AttachChain(walletInstance, *chain, rescan_required, error, warnings)) {
        walletInstance->m_chain_notifications_handler.reset(); // Reset this pointer so that the wallet will actually be unloaded
        return nullptr;
    }

    {
        LOCK(walletInstance->cs_wallet);
        walletInstance->SetBroadcastTransactions(args.GetBoolArg("-walletbroadcast", DEFAULT_WALLETBROADCAST));
        walletInstance->WalletLogPrintf("setKeyPool.size() = %u\n",      walletInstance->GetKeyPoolSize());
        walletInstance->WalletLogPrintf("mapWallet.size() = %u\n",       walletInstance->mapWallet.size());
        walletInstance->WalletLogPrintf("m_address_book.size() = %u\n",  walletInstance->m_address_book.size());
    }

    return walletInstance;
}

bool CWallet::AttachChain(const std::shared_ptr<CWallet>& walletInstance, interfaces::Chain& chain, const bool rescan_required, bilingual_str& error, std::vector<bilingual_str>& warnings)
{
    LOCK(walletInstance->cs_wallet);
    // allow setting the chain if it hasn't been set already but prevent changing it
    assert(!walletInstance->m_chain || walletInstance->m_chain == &chain);
    walletInstance->m_chain = &chain;

    // Unless allowed, ensure wallet files are not reused across chains:
    if (!gArgs.GetBoolArg("-walletcrosschain", DEFAULT_WALLETCROSSCHAIN)) {
        WalletBatch batch(walletInstance->GetDatabase());
        CBlockLocator locator;
        if (batch.ReadBestBlock(locator) && locator.vHave.size() > 0 && chain.getHeight()) {
            // Wallet is assumed to be from another chain, if genesis block in the active
            // chain differs from the genesis block known to the wallet.
            if (chain.getBlockHash(0) != locator.vHave.back()) {
                error = Untranslated("Wallet files should not be reused across chains. Restart bitcoind with -walletcrosschain to override.");
                return false;
            }
        }
    }

    // Register wallet with validationinterface. It's done before rescan to avoid
    // missing block connections during the rescan.
    // Because of the wallet lock being held, block connection notifications are going to
    // be pending on the validation-side until lock release. Blocks that are connected while the
    // rescan is ongoing will not be processed in the rescan but with the block connected notifications,
    // so the wallet will only be completeley synced after the notifications delivery.
    walletInstance->m_chain_notifications_handler = walletInstance->chain().handleNotifications(walletInstance);

    // If rescan_required = true, rescan_height remains equal to 0
    int rescan_height = 0;
    if (!rescan_required)
    {
        WalletBatch batch(walletInstance->GetDatabase());
        CBlockLocator locator;
        if (batch.ReadBestBlock(locator)) {
            if (const std::optional<int> fork_height = chain.findLocatorFork(locator)) {
                rescan_height = *fork_height;
            }
        }
    }

    const std::optional<int> tip_height = chain.getHeight();
    if (tip_height) {
        walletInstance->m_last_block_processed = chain.getBlockHash(*tip_height);
        walletInstance->m_last_block_processed_height = *tip_height;
    } else {
        walletInstance->m_last_block_processed.SetNull();
        walletInstance->m_last_block_processed_height = -1;
    }

    if (tip_height && *tip_height != rescan_height)
    {
        // No need to read and scan block if block was created before
        // our wallet birthday (as adjusted for block time variability)
        std::optional<int64_t> time_first_key = walletInstance->m_birth_time.load();
        if (time_first_key) {
            FoundBlock found = FoundBlock().height(rescan_height);
            chain.findFirstBlockWithTimeAndHeight(*time_first_key - TIMESTAMP_WINDOW, rescan_height, found);
            if (!found.found) {
                // We were unable to find a block that had a time more recent than our earliest timestamp
                // or a height higher than the wallet was synced to, indicating that the wallet is newer than the
                // current chain tip. Skip rescanning in this case.
                rescan_height = *tip_height;
            }
        }

        // Technically we could execute the code below in any case, but performing the
        // `while` loop below can make startup very slow, so only check blocks on disk
        // if necessary.
        if (chain.havePruned() || chain.hasAssumedValidChain()) {
            int block_height = *tip_height;
            while (block_height > 0 && chain.haveBlockOnDisk(block_height - 1) && rescan_height != block_height) {
                --block_height;
            }

            if (rescan_height != block_height) {
                // We can't rescan beyond blocks we don't have data for, stop and throw an error.
                // This might happen if a user uses an old wallet within a pruned node
                // or if they ran -disablewallet for a longer time, then decided to re-enable
                // Exit early and print an error.
                // It also may happen if an assumed-valid chain is in use and therefore not
                // all block data is available.
                // If a block is pruned after this check, we will load the wallet,
                // but fail the rescan with a generic error.

                error = chain.havePruned() ?
                     _("Prune: last wallet synchronisation goes beyond pruned data. You need to -reindex (download the whole blockchain again in case of pruned node)") :
                     strprintf(_(
                        "Error loading wallet. Wallet requires blocks to be downloaded, "
                        "and software does not currently support loading wallets while "
                        "blocks are being downloaded out of order when using assumeutxo "
                        "snapshots. Wallet should be able to load successfully after "
                        "node sync reaches height %s"), block_height);
                return false;
            }
        }

        chain.initMessage(_("Rescanning…"));
        walletInstance->WalletLogPrintf("Rescanning last %i blocks (from block %i)...\n", *tip_height - rescan_height, rescan_height);

        {
            WalletRescanReserver reserver(*walletInstance);
            if (!reserver.reserve()) {
                error = _("Failed to acquire rescan reserver during wallet initialization");
                return false;
            }
            ScanResult scan_res = walletInstance->ScanForWalletTransactions(chain.getBlockHash(rescan_height), rescan_height, /*max_height=*/{}, reserver, /*fUpdate=*/true, /*save_progress=*/true);
            if (ScanResult::SUCCESS != scan_res.status) {
                error = _("Failed to rescan the wallet during initialization");
                return false;
            }
            // Set and update the best block record
            // Set last block scanned as the last block processed as it may be different in case the case of a reorg.
            // Also save the best block locator because rescanning only updates it intermittently.
            walletInstance->SetLastBlockProcessed(*scan_res.last_scanned_height, scan_res.last_scanned_block);
        }
    }

    return true;
}

const CAddressBookData* CWallet::FindAddressBookEntry(const CTxDestination& dest, bool allow_change) const
{
    const auto& address_book_it = m_address_book.find(dest);
    if (address_book_it == m_address_book.end()) return nullptr;
    if ((!allow_change) && address_book_it->second.IsChange()) {
        return nullptr;
    }
    return &address_book_it->second;
}

bool CWallet::UpgradeWallet(int version, bilingual_str& error)
{
    int prev_version = GetVersion();
    if (version == 0) {
        WalletLogPrintf("Performing wallet upgrade to %i\n", FEATURE_LATEST);
        version = FEATURE_LATEST;
    } else {
        WalletLogPrintf("Allowing wallet upgrade up to %i\n", version);
    }
    if (version < prev_version) {
        error = strprintf(_("Cannot downgrade wallet from version %i to version %i. Wallet version unchanged."), prev_version, version);
        return false;
    }

    LOCK(cs_wallet);

    // Do not upgrade versions to any version between HD_SPLIT and FEATURE_PRE_SPLIT_KEYPOOL unless already supporting HD_SPLIT
    if (!CanSupportFeature(FEATURE_HD_SPLIT) && version >= FEATURE_HD_SPLIT && version < FEATURE_PRE_SPLIT_KEYPOOL) {
        error = strprintf(_("Cannot upgrade a non HD split wallet from version %i to version %i without upgrading to support pre-split keypool. Please use version %i or no version specified."), prev_version, version, FEATURE_PRE_SPLIT_KEYPOOL);
        return false;
    }

    // Permanently upgrade to the version
    SetMinVersion(GetClosestWalletFeature(version));

    for (auto spk_man : GetActiveScriptPubKeyMans()) {
        if (!spk_man->Upgrade(prev_version, version, error)) {
            return false;
        }
    }
    return true;
}

void CWallet::postInitProcess()
{
    // Add wallet transactions that aren't already in a block to mempool
    // Do this here as mempool requires genesis block to be loaded
    ResubmitWalletTransactions(/*relay=*/false, /*force=*/true);

    // Update wallet transactions with current mempool transactions.
    WITH_LOCK(cs_wallet, chain().requestMempoolTransactions(*this));
}

bool CWallet::BackupWallet(const std::string& strDest) const
{
    WITH_LOCK(cs_wallet, WriteBestBlock());
    return GetDatabase().Backup(strDest);
}

bool CWallet::QueuedTransactionExists(const uint256& txid) const
{
    AssertLockHeld(cs_wallet);
    return queuedTransactionMap.count(txid) > 0;
}

bool CWallet::WriteQueuedTransaction(const uint256 &txid, const CMutableTransaction &tx)
{
    AssertLockHeld(cs_wallet);

    const bool success = WalletBatch(GetDatabase()).WriteQueuedTransaction(txid, tx);
    if(success)
        queuedTransactionMap[txid] = tx;

    return success;
}

bool CWallet::EraseQueuedTransaction(const uint256& txid)
{
    AssertLockHeld(cs_wallet);
    const bool success = WalletBatch(GetDatabase()).EraseQueuedTransaction(txid);
    if(success)
        queuedTransactionMap.erase(txid);
    return success;
}

bool CWallet::GetQueuedTransaction(const uint256 &txid, CMutableTransaction *data) const
{
    AssertLockHeld(cs_wallet);
    auto it = queuedTransactionMap.find(txid);
    if (it == queuedTransactionMap.end())
        return false;
    if (data != nullptr)
        (*data) = it->second;
    return true;
}

void CWallet::EffectTransactionQueue()
{
    // This is called when we get a new block to deal with queued transactions.
    if (chain().isInitialBlockDownload())
        return;
    // We only do this for fresh blocks. Otherwise, we might trigger way too early.
    std::set<uint256> to_dequeue;
    // Kludge; we can't remove items in a map while iterating over it.
    AssertLockHeld(cs_wallet);
    for (const auto& i : queuedTransactionMap)
    // For each transaction in the queue...
    {
        const uint256& txid = i.first;
        const CMutableTransaction& tx = i.second;

        std::string unused_err_string;
        if (chain().broadcastTransaction(MakeTransactionRef(tx), m_default_max_tx_fee, /* relay */ true, unused_err_string))
        // attempt to broadcast
        {
            to_dequeue.emplace(txid);
            WalletLogPrintf("Broadcast queued transaction with txid %s, %s", txid.GetHex(), CTransaction(tx).ToString().c_str());
            // No newline here, since tx's ToString contains one.
        }
        // If the transaction isn't yet valid, there's nothing to do.
    }

    for (const auto& i : to_dequeue)
        queuedTransactionMap.erase(i);
}

int CWallet::GetTxDepthInMainChain(const CWalletTx& wtx) const
{
    AssertLockHeld(cs_wallet);
    if (auto* conf = wtx.state<TxStateConfirmed>()) {
        assert(conf->confirmed_block_height >= 0);
        return GetLastBlockHeight() - conf->confirmed_block_height + 1;
    } else if (auto* conf = wtx.state<TxStateBlockConflicted>()) {
        assert(conf->conflicting_block_height >= 0);
        return -1 * (GetLastBlockHeight() - conf->conflicting_block_height + 1);
    } else {
        return 0;
    }
}

int CWallet::GetTxBlocksToMaturity(const CWalletTx& wtx) const
{
    AssertLockHeld(cs_wallet);

    if (!wtx.IsCoinBase()) {
        return 0;
    }
    int chain_depth = GetTxDepthInMainChain(wtx);
    assert(chain_depth >= 0); // coinbase tx should not be conflicted
    return std::max(0, (COINBASE_MATURITY+1) - chain_depth);
}

bool CWallet::IsTxImmatureCoinBase(const CWalletTx& wtx) const
{
    AssertLockHeld(cs_wallet);

    // note GetBlocksToMaturity is 0 for non-coinbase tx
    return GetTxBlocksToMaturity(wtx) > 0;
}

bool CWallet::IsCrypted() const
{
    return HasEncryptionKeys();
}

bool CWallet::IsLocked() const
{
    if (!IsCrypted()) {
        return false;
    }
    LOCK(cs_wallet);
    return vMasterKey.empty();
}

bool CWallet::Lock()
{
    if (!IsCrypted())
        return false;

    {
        LOCK2(m_relock_mutex, cs_wallet);
        if (!vMasterKey.empty()) {
            memory_cleanse(vMasterKey.data(), vMasterKey.size() * sizeof(decltype(vMasterKey)::value_type));
            vMasterKey.clear();
        }
    }

    NotifyStatusChanged(this);
    return true;
}

bool CWallet::Unlock(const CKeyingMaterial& vMasterKeyIn)
{
    {
        LOCK(cs_wallet);
        for (const auto& spk_man_pair : m_spk_managers) {
            if (!spk_man_pair.second->CheckDecryptionKey(vMasterKeyIn)) {
                return false;
            }
        }
        vMasterKey = vMasterKeyIn;
    }
    NotifyStatusChanged(this);
    return true;
}

std::set<ScriptPubKeyMan*> CWallet::GetActiveScriptPubKeyMans() const
{
    std::set<ScriptPubKeyMan*> spk_mans;
    for (bool internal : {false, true}) {
        for (OutputType t : OUTPUT_TYPES) {
            auto spk_man = GetScriptPubKeyMan(t, internal);
            if (spk_man) {
                spk_mans.insert(spk_man);
            }
        }
    }
    return spk_mans;
}

bool CWallet::IsActiveScriptPubKeyMan(const ScriptPubKeyMan& spkm) const
{
    for (const auto& [_, ext_spkm] : m_external_spk_managers) {
        if (ext_spkm == &spkm) return true;
    }
    for (const auto& [_, int_spkm] : m_internal_spk_managers) {
        if (int_spkm == &spkm) return true;
    }
    return false;
}

std::set<ScriptPubKeyMan*> CWallet::GetAllScriptPubKeyMans() const
{
    std::set<ScriptPubKeyMan*> spk_mans;
    for (const auto& spk_man_pair : m_spk_managers) {
        spk_mans.insert(spk_man_pair.second.get());
    }
    return spk_mans;
}

ScriptPubKeyMan* CWallet::GetScriptPubKeyMan(const OutputType& type, bool internal) const
{
    const std::map<OutputType, ScriptPubKeyMan*>& spk_managers = internal ? m_internal_spk_managers : m_external_spk_managers;
    std::map<OutputType, ScriptPubKeyMan*>::const_iterator it = spk_managers.find(type);
    if (it == spk_managers.end()) {
        return nullptr;
    }
    return it->second;
}

std::set<ScriptPubKeyMan*> CWallet::GetScriptPubKeyMans(const CScript& script) const
{
    std::set<ScriptPubKeyMan*> spk_mans;

    // Search the cache for relevant SPKMs instead of iterating m_spk_managers
    const auto& it = m_cached_spks.find(script);
    if (it != m_cached_spks.end()) {
        spk_mans.insert(it->second.begin(), it->second.end());
    }
    SignatureData sigdata;
    Assume(std::all_of(spk_mans.begin(), spk_mans.end(), [&script, &sigdata](ScriptPubKeyMan* spkm) { return spkm->CanProvide(script, sigdata); }));

    return spk_mans;
}

ScriptPubKeyMan* CWallet::GetScriptPubKeyMan(const uint256& id) const
{
    if (m_spk_managers.count(id) > 0) {
        return m_spk_managers.at(id).get();
    }
    return nullptr;
}

std::unique_ptr<SigningProvider> CWallet::GetSolvingProvider(const CScript& script) const
{
    SignatureData sigdata;
    return GetSolvingProvider(script, sigdata);
}

std::unique_ptr<SigningProvider> CWallet::GetSolvingProvider(const CScript& fullScript, SignatureData& sigdata) const
{
    const CScript script = CNameScript(fullScript).getAddress();

    // Search the cache for relevant SPKMs instead of iterating m_spk_managers
    const auto& it = m_cached_spks.find(script);
    if (it != m_cached_spks.end()) {
        // All spkms for a given script must already be able to make a SigningProvider for the script, so just return the first one.
        Assume(it->second.at(0)->CanProvide(script, sigdata));
        return it->second.at(0)->GetSolvingProvider(script);
    }

    return nullptr;
}

std::vector<WalletDescriptor> CWallet::GetWalletDescriptors(const CScript& script) const
{
    std::vector<WalletDescriptor> descs;
    for (const auto spk_man: GetScriptPubKeyMans(script)) {
        if (const auto desc_spk_man = dynamic_cast<DescriptorScriptPubKeyMan*>(spk_man)) {
            LOCK(desc_spk_man->cs_desc_man);
            descs.push_back(desc_spk_man->GetWalletDescriptor());
        }
    }
    return descs;
}

LegacyDataSPKM* CWallet::GetLegacyDataSPKM() const
{
    if (IsWalletFlagSet(WALLET_FLAG_DESCRIPTORS)) {
        return nullptr;
    }
    auto it = m_internal_spk_managers.find(OutputType::LEGACY);
    if (it == m_internal_spk_managers.end()) return nullptr;
    return dynamic_cast<LegacyDataSPKM*>(it->second);
}

void CWallet::AddScriptPubKeyMan(const uint256& id, std::unique_ptr<ScriptPubKeyMan> spkm_man)
{
    // Add spkm_man to m_spk_managers before calling any method
    // that might access it.
    const auto& spkm = m_spk_managers[id] = std::move(spkm_man);

    // Update birth time if needed
    MaybeUpdateBirthTime(spkm->GetTimeFirstKey());
}

LegacyDataSPKM* CWallet::GetOrCreateLegacyDataSPKM()
{
    SetupLegacyScriptPubKeyMan();
    return GetLegacyDataSPKM();
}

void CWallet::SetupLegacyScriptPubKeyMan()
{
    if (!m_internal_spk_managers.empty() || !m_external_spk_managers.empty() || !m_spk_managers.empty() || IsWalletFlagSet(WALLET_FLAG_DESCRIPTORS)) {
        return;
    }

    Assert(m_database->Format() == "bdb_ro" || m_database->Format() == "mock");
    std::unique_ptr<ScriptPubKeyMan> spk_manager = std::make_unique<LegacyDataSPKM>(*this);

    for (const auto& type : LEGACY_OUTPUT_TYPES) {
        m_internal_spk_managers[type] = spk_manager.get();
        m_external_spk_managers[type] = spk_manager.get();
    }
    uint256 id = spk_manager->GetID();
    AddScriptPubKeyMan(id, std::move(spk_manager));
}

bool CWallet::WithEncryptionKey(std::function<bool (const CKeyingMaterial&)> cb) const
{
    LOCK(cs_wallet);
    return cb(vMasterKey);
}

bool CWallet::HasEncryptionKeys() const
{
    return !mapMasterKeys.empty();
}

bool CWallet::HaveCryptedKeys() const
{
    for (const auto& spkm : GetAllScriptPubKeyMans()) {
        if (spkm->HaveCryptedKeys()) return true;
    }
    return false;
}

void CWallet::ConnectScriptPubKeyManNotifiers()
{
    for (const auto& spk_man : GetActiveScriptPubKeyMans()) {
        spk_man->NotifyCanGetAddressesChanged.connect(NotifyCanGetAddressesChanged);
        spk_man->NotifyFirstKeyTimeChanged.connect(std::bind(&CWallet::MaybeUpdateBirthTime, this, std::placeholders::_2));
    }
}

DescriptorScriptPubKeyMan& CWallet::LoadDescriptorScriptPubKeyMan(uint256 id, WalletDescriptor& desc)
{
    DescriptorScriptPubKeyMan* spk_manager;
    if (IsWalletFlagSet(WALLET_FLAG_EXTERNAL_SIGNER)) {
        spk_manager = new ExternalSignerScriptPubKeyMan(*this, desc, m_keypool_size);
    } else {
        spk_manager = new DescriptorScriptPubKeyMan(*this, desc, m_keypool_size);
    }
    AddScriptPubKeyMan(id, std::unique_ptr<ScriptPubKeyMan>(spk_manager));
    return *spk_manager;
}

DescriptorScriptPubKeyMan& CWallet::SetupDescriptorScriptPubKeyMan(WalletBatch& batch, const CExtKey& master_key, const OutputType& output_type, bool internal)
{
    AssertLockHeld(cs_wallet);
    auto spk_manager = std::unique_ptr<DescriptorScriptPubKeyMan>(new DescriptorScriptPubKeyMan(*this, m_keypool_size));
    if (IsCrypted()) {
        if (IsLocked()) {
            throw std::runtime_error(std::string(__func__) + ": Wallet is locked, cannot setup new descriptors");
        }
        if (!spk_manager->CheckDecryptionKey(vMasterKey) && !spk_manager->Encrypt(vMasterKey, &batch)) {
            throw std::runtime_error(std::string(__func__) + ": Could not encrypt new descriptors");
        }
    }
    spk_manager->SetupDescriptorGeneration(batch, master_key, output_type, internal);
    DescriptorScriptPubKeyMan* out = spk_manager.get();
    uint256 id = spk_manager->GetID();
    AddScriptPubKeyMan(id, std::move(spk_manager));
    AddActiveScriptPubKeyManWithDb(batch, id, output_type, internal);
    return *out;
}

void CWallet::SetupDescriptorScriptPubKeyMans(WalletBatch& batch, const CExtKey& master_key)
{
    AssertLockHeld(cs_wallet);
    for (bool internal : {false, true}) {
        for (OutputType t : OUTPUT_TYPES) {
            SetupDescriptorScriptPubKeyMan(batch, master_key, t, internal);
        }
    }
}

void CWallet::SetupOwnDescriptorScriptPubKeyMans(WalletBatch& batch)
{
    AssertLockHeld(cs_wallet);
    assert(!IsWalletFlagSet(WALLET_FLAG_EXTERNAL_SIGNER));
    // Make a seed
    CKey seed_key = GenerateRandomKey();
    CPubKey seed = seed_key.GetPubKey();
    assert(seed_key.VerifyPubKey(seed));

    // Get the extended key
    CExtKey master_key;
    master_key.SetSeed(seed_key);

    SetupDescriptorScriptPubKeyMans(batch, master_key);
}

void CWallet::SetupDescriptorScriptPubKeyMans()
{
    AssertLockHeld(cs_wallet);

    if (!IsWalletFlagSet(WALLET_FLAG_EXTERNAL_SIGNER)) {
        if (!RunWithinTxn(GetDatabase(), /*process_desc=*/"setup descriptors", [&](WalletBatch& batch) EXCLUSIVE_LOCKS_REQUIRED(cs_wallet){
            SetupOwnDescriptorScriptPubKeyMans(batch);
            return true;
        })) throw std::runtime_error("Error: cannot process db transaction for descriptors setup");
    } else {
        ExternalSigner signer = ExternalSignerScriptPubKeyMan::GetExternalSigner();

        // TODO: add account parameter
        int account = 0;
        UniValue signer_res = signer.GetDescriptors(account);

        if (!signer_res.isObject()) throw std::runtime_error(std::string(__func__) + ": Unexpected result");

        WalletBatch batch(GetDatabase());
        if (!batch.TxnBegin()) throw std::runtime_error("Error: cannot create db transaction for descriptors import");

        for (bool internal : {false, true}) {
            const UniValue& descriptor_vals = signer_res.find_value(internal ? "internal" : "receive");
            if (!descriptor_vals.isArray()) throw std::runtime_error(std::string(__func__) + ": Unexpected result");
            for (const UniValue& desc_val : descriptor_vals.get_array().getValues()) {
                const std::string& desc_str = desc_val.getValStr();
                FlatSigningProvider keys;
                std::string desc_error;
                auto descs = Parse(desc_str, keys, desc_error, false);
                if (descs.empty()) {
                    throw std::runtime_error(std::string(__func__) + ": Invalid descriptor \"" + desc_str + "\" (" + desc_error + ")");
                }
                auto& desc = descs.at(0);
                if (!desc->GetOutputType()) {
                    continue;
                }
                OutputType t =  *desc->GetOutputType();
                auto spk_manager = std::unique_ptr<ExternalSignerScriptPubKeyMan>(new ExternalSignerScriptPubKeyMan(*this, m_keypool_size));
                spk_manager->SetupDescriptor(batch, std::move(desc));
                uint256 id = spk_manager->GetID();
                AddScriptPubKeyMan(id, std::move(spk_manager));
                AddActiveScriptPubKeyManWithDb(batch, id, t, internal);
            }
        }

        // Ensure imported descriptors are committed to disk
        if (!batch.TxnCommit()) throw std::runtime_error("Error: cannot commit db transaction for descriptors import");
    }
}

void CWallet::AddActiveScriptPubKeyMan(uint256 id, OutputType type, bool internal)
{
    WalletBatch batch(GetDatabase());
    return AddActiveScriptPubKeyManWithDb(batch, id, type, internal);
}

void CWallet::AddActiveScriptPubKeyManWithDb(WalletBatch& batch, uint256 id, OutputType type, bool internal)
{
    if (!batch.WriteActiveScriptPubKeyMan(static_cast<uint8_t>(type), id, internal)) {
        throw std::runtime_error(std::string(__func__) + ": writing active ScriptPubKeyMan id failed");
    }
    LoadActiveScriptPubKeyMan(id, type, internal);
}

void CWallet::LoadActiveScriptPubKeyMan(uint256 id, OutputType type, bool internal)
{
    // Activating ScriptPubKeyManager for a given output and change type is incompatible with legacy wallets.
    // Legacy wallets have only one ScriptPubKeyManager and it's active for all output and change types.
    Assert(IsWalletFlagSet(WALLET_FLAG_DESCRIPTORS));

    WalletLogPrintf("Setting spkMan to active: id = %s, type = %s, internal = %s\n", id.ToString(), FormatOutputType(type), internal ? "true" : "false");
    auto& spk_mans = internal ? m_internal_spk_managers : m_external_spk_managers;
    auto& spk_mans_other = internal ? m_external_spk_managers : m_internal_spk_managers;
    auto spk_man = m_spk_managers.at(id).get();
    spk_mans[type] = spk_man;

    const auto it = spk_mans_other.find(type);
    if (it != spk_mans_other.end() && it->second == spk_man) {
        spk_mans_other.erase(type);
    }

    NotifyCanGetAddressesChanged();
}

void CWallet::DeactivateScriptPubKeyMan(uint256 id, OutputType type, bool internal)
{
    auto spk_man = GetScriptPubKeyMan(type, internal);
    if (spk_man != nullptr && spk_man->GetID() == id) {
        WalletLogPrintf("Deactivate spkMan: id = %s, type = %s, internal = %s\n", id.ToString(), FormatOutputType(type), internal ? "true" : "false");
        WalletBatch batch(GetDatabase());
        if (!batch.EraseActiveScriptPubKeyMan(static_cast<uint8_t>(type), internal)) {
            throw std::runtime_error(std::string(__func__) + ": erasing active ScriptPubKeyMan id failed");
        }

        auto& spk_mans = internal ? m_internal_spk_managers : m_external_spk_managers;
        spk_mans.erase(type);
    }

    NotifyCanGetAddressesChanged();
}

DescriptorScriptPubKeyMan* CWallet::GetDescriptorScriptPubKeyMan(const WalletDescriptor& desc) const
{
    auto spk_man_pair = m_spk_managers.find(desc.id);

    if (spk_man_pair != m_spk_managers.end()) {
        // Try to downcast to DescriptorScriptPubKeyMan then check if the descriptors match
        DescriptorScriptPubKeyMan* spk_manager = dynamic_cast<DescriptorScriptPubKeyMan*>(spk_man_pair->second.get());
        if (spk_manager != nullptr && spk_manager->HasWalletDescriptor(desc)) {
            return spk_manager;
        }
    }

    return nullptr;
}

std::optional<bool> CWallet::IsInternalScriptPubKeyMan(ScriptPubKeyMan* spk_man) const
{
    // only active ScriptPubKeyMan can be internal
    if (!GetActiveScriptPubKeyMans().count(spk_man)) {
        return std::nullopt;
    }

    const auto desc_spk_man = dynamic_cast<DescriptorScriptPubKeyMan*>(spk_man);
    if (!desc_spk_man) {
        throw std::runtime_error(std::string(__func__) + ": unexpected ScriptPubKeyMan type.");
    }

    LOCK(desc_spk_man->cs_desc_man);
    const auto& type = desc_spk_man->GetWalletDescriptor().descriptor->GetOutputType();
    assert(type.has_value());

    return GetScriptPubKeyMan(*type, /* internal= */ true) == desc_spk_man;
}

util::Result<std::reference_wrapper<DescriptorScriptPubKeyMan>> CWallet::AddWalletDescriptor(WalletDescriptor& desc, const FlatSigningProvider& signing_provider, const std::string& label, bool internal)
{
    AssertLockHeld(cs_wallet);

    if (!IsWalletFlagSet(WALLET_FLAG_DESCRIPTORS)) {
        return util::Error{_("Cannot add WalletDescriptor to a non-descriptor wallet")};
    }

    auto spk_man = GetDescriptorScriptPubKeyMan(desc);
    if (spk_man) {
        WalletLogPrintf("Update existing descriptor: %s\n", desc.descriptor->ToString());
        if (auto spkm_res = spk_man->UpdateWalletDescriptor(desc); !spkm_res) {
            return util::Error{util::ErrorString(spkm_res)};
        }
    } else {
        auto new_spk_man = std::unique_ptr<DescriptorScriptPubKeyMan>(new DescriptorScriptPubKeyMan(*this, desc, m_keypool_size));
        spk_man = new_spk_man.get();

        // Save the descriptor to memory
        uint256 id = new_spk_man->GetID();
        AddScriptPubKeyMan(id, std::move(new_spk_man));
    }

    // Add the private keys to the descriptor
    for (const auto& entry : signing_provider.keys) {
        const CKey& key = entry.second;
        spk_man->AddDescriptorKey(key, key.GetPubKey());
    }

    // Top up key pool, the manager will generate new scriptPubKeys internally
    if (!spk_man->TopUp()) {
        return util::Error{_("Could not top up scriptPubKeys")};
    }

    // Apply the label if necessary
    // Note: we disable labels for ranged descriptors
    if (!desc.descriptor->IsRange()) {
        auto script_pub_keys = spk_man->GetScriptPubKeys();
        if (script_pub_keys.empty()) {
            return util::Error{_("Could not generate scriptPubKeys (cache is empty)")};
        }

        if (!internal) {
            for (const auto& script : script_pub_keys) {
                CTxDestination dest;
                if (ExtractDestination(script, dest)) {
                    SetAddressBook(dest, label, AddressPurpose::RECEIVE);
                }
            }
        }
    }

    // Save the descriptor to DB
    spk_man->WriteDescriptor();

    return std::reference_wrapper(*spk_man);
}

bool CWallet::MigrateToSQLite(bilingual_str& error)
{
    AssertLockHeld(cs_wallet);

    WalletLogPrintf("Migrating wallet storage database from BerkeleyDB to SQLite.\n");

    if (m_database->Format() == "sqlite") {
        error = _("Error: This wallet already uses SQLite");
        return false;
    }

    // Get all of the records for DB type migration
    std::unique_ptr<DatabaseBatch> batch = m_database->MakeBatch();
    std::unique_ptr<DatabaseCursor> cursor = batch->GetNewCursor();
    std::vector<std::pair<SerializeData, SerializeData>> records;
    if (!cursor) {
        error = _("Error: Unable to begin reading all records in the database");
        return false;
    }
    DatabaseCursor::Status status = DatabaseCursor::Status::FAIL;
    while (true) {
        DataStream ss_key{};
        DataStream ss_value{};
        status = cursor->Next(ss_key, ss_value);
        if (status != DatabaseCursor::Status::MORE) {
            break;
        }
        SerializeData key(ss_key.begin(), ss_key.end());
        SerializeData value(ss_value.begin(), ss_value.end());
        records.emplace_back(key, value);
    }
    cursor.reset();
    batch.reset();
    if (status != DatabaseCursor::Status::DONE) {
        error = _("Error: Unable to read all records in the database");
        return false;
    }

    // Close this database and delete the file
    fs::path db_path = fs::PathFromString(m_database->Filename());
    m_database->Close();
    fs::remove(db_path);

    // Generate the path for the location of the migrated wallet
    // Wallets that are plain files rather than wallet directories will be migrated to be wallet directories.
    const fs::path wallet_path = fsbridge::AbsPathJoin(GetWalletDir(), fs::PathFromString(m_name));

    // Make new DB
    DatabaseOptions opts;
    opts.require_create = true;
    opts.require_format = DatabaseFormat::SQLITE;
    DatabaseStatus db_status;
    std::unique_ptr<WalletDatabase> new_db = MakeDatabase(wallet_path, opts, db_status, error);
    assert(new_db); // This is to prevent doing anything further with this wallet. The original file was deleted, but a backup exists.
    m_database.reset();
    m_database = std::move(new_db);

    // Write existing records into the new DB
    batch = m_database->MakeBatch();
    bool began = batch->TxnBegin();
    assert(began); // This is a critical error, the new db could not be written to. The original db exists as a backup, but we should not continue execution.
    for (const auto& [key, value] : records) {
        if (!batch->Write(std::span{key}, std::span{value})) {
            batch->TxnAbort();
            m_database->Close();
            fs::remove(m_database->Filename());
            assert(false); // This is a critical error, the new db could not be written to. The original db exists as a backup, but we should not continue execution.
        }
    }
    bool committed = batch->TxnCommit();
    assert(committed); // This is a critical error, the new db could not be written to. The original db exists as a backup, but we should not continue execution.
    return true;
}

std::optional<MigrationData> CWallet::GetDescriptorsForLegacy(bilingual_str& error) const
{
    AssertLockHeld(cs_wallet);

    LegacyDataSPKM* legacy_spkm = GetLegacyDataSPKM();
    if (!Assume(legacy_spkm)) {
        // This shouldn't happen
        error = Untranslated(STR_INTERNAL_BUG("Error: Legacy wallet data missing"));
        return std::nullopt;
    }

    std::optional<MigrationData> res = legacy_spkm->MigrateToDescriptor();
    if (res == std::nullopt) {
        error = _("Error: Unable to produce descriptors for this legacy wallet. Make sure to provide the wallet's passphrase if it is encrypted.");
        return std::nullopt;
    }
    return res;
}

util::Result<void> CWallet::ApplyMigrationData(WalletBatch& local_wallet_batch, MigrationData& data)
{
    AssertLockHeld(cs_wallet);

    LegacyDataSPKM* legacy_spkm = GetLegacyDataSPKM();
    if (!Assume(legacy_spkm)) {
        // This shouldn't happen
        return util::Error{Untranslated(STR_INTERNAL_BUG("Error: Legacy wallet data missing"))};
    }

    // Get all invalid or non-watched scripts that will not be migrated
    std::set<CTxDestination> not_migrated_dests;
    for (const auto& script : legacy_spkm->GetNotMineScriptPubKeys()) {
        CTxDestination dest;
        if (ExtractDestination(script, dest)) not_migrated_dests.emplace(dest);
    }

    // When the legacy wallet has no spendable scripts, the main wallet will be empty, leaving its script cache empty as well.
    // The watch-only and/or solvable wallet(s) will contain the scripts in their respective caches.
    if (!data.desc_spkms.empty()) Assume(!m_cached_spks.empty());
    if (!data.watch_descs.empty()) Assume(!data.watchonly_wallet->m_cached_spks.empty());
    if (!data.solvable_descs.empty()) Assume(!data.solvable_wallet->m_cached_spks.empty());

    for (auto& desc_spkm : data.desc_spkms) {
        if (m_spk_managers.count(desc_spkm->GetID()) > 0) {
            return util::Error{_("Error: Duplicate descriptors created during migration. Your wallet may be corrupted.")};
        }
        uint256 id = desc_spkm->GetID();
        AddScriptPubKeyMan(id, std::move(desc_spkm));
    }

    // Remove the LegacyScriptPubKeyMan from disk
    if (!legacy_spkm->DeleteRecordsWithDB(local_wallet_batch)) {
        return util::Error{_("Error: cannot remove legacy wallet records")};
    }

    // Remove the LegacyScriptPubKeyMan from memory
    m_spk_managers.erase(legacy_spkm->GetID());
    m_external_spk_managers.clear();
    m_internal_spk_managers.clear();

    // Setup new descriptors
    SetWalletFlagWithDB(local_wallet_batch, WALLET_FLAG_DESCRIPTORS);
    if (!IsWalletFlagSet(WALLET_FLAG_DISABLE_PRIVATE_KEYS)) {
        // Use the existing master key if we have it
        if (data.master_key.key.IsValid()) {
            SetupDescriptorScriptPubKeyMans(local_wallet_batch, data.master_key);
        } else {
            // Setup with a new seed if we don't.
            SetupOwnDescriptorScriptPubKeyMans(local_wallet_batch);
        }
    }

    // Get best block locator so that we can copy it to the watchonly and solvables
    CBlockLocator best_block_locator;
    if (!local_wallet_batch.ReadBestBlock(best_block_locator)) {
        return util::Error{_("Error: Unable to read wallet's best block locator record")};
    }

    // Check if the transactions in the wallet are still ours. Either they belong here, or they belong in the watchonly wallet.
    // We need to go through these in the tx insertion order so that lookups to spends works.
    std::vector<Txid> txids_to_delete;
    std::unique_ptr<WalletBatch> watchonly_batch;
    if (data.watchonly_wallet) {
        watchonly_batch = std::make_unique<WalletBatch>(data.watchonly_wallet->GetDatabase());
        if (!watchonly_batch->TxnBegin()) return util::Error{strprintf(_("Error: database transaction cannot be executed for wallet %s"), data.watchonly_wallet->GetName())};
        // Copy the next tx order pos to the watchonly wallet
        LOCK(data.watchonly_wallet->cs_wallet);
        data.watchonly_wallet->nOrderPosNext = nOrderPosNext;
        watchonly_batch->WriteOrderPosNext(data.watchonly_wallet->nOrderPosNext);
        // Write the best block locator to avoid rescanning on reload
        if (!watchonly_batch->WriteBestBlock(best_block_locator)) {
            return util::Error{_("Error: Unable to write watchonly wallet best block locator record")};
        }
    }
    std::unique_ptr<WalletBatch> solvables_batch;
    if (data.solvable_wallet) {
        solvables_batch = std::make_unique<WalletBatch>(data.solvable_wallet->GetDatabase());
        if (!solvables_batch->TxnBegin()) return util::Error{strprintf(_("Error: database transaction cannot be executed for wallet %s"), data.solvable_wallet->GetName())};
        // Write the best block locator to avoid rescanning on reload
        if (!solvables_batch->WriteBestBlock(best_block_locator)) {
            return util::Error{_("Error: Unable to write solvable wallet best block locator record")};
        }
    }
    for (const auto& [_pos, wtx] : wtxOrdered) {
        // Check it is the watchonly wallet's
        // solvable_wallet doesn't need to be checked because transactions for those scripts weren't being watched for
        bool is_mine = IsMine(*wtx->tx) || IsFromMe(*wtx->tx);
        if (data.watchonly_wallet) {
            LOCK(data.watchonly_wallet->cs_wallet);
            if (data.watchonly_wallet->IsMine(*wtx->tx) || data.watchonly_wallet->IsFromMe(*wtx->tx)) {
                // Add to watchonly wallet
                const Txid& hash = wtx->GetHash();
                const CWalletTx& to_copy_wtx = *wtx;
                if (!data.watchonly_wallet->LoadToWallet(hash, [&](CWalletTx& ins_wtx, bool new_tx) EXCLUSIVE_LOCKS_REQUIRED(data.watchonly_wallet->cs_wallet) {
                    if (!new_tx) return false;
                    ins_wtx.SetTx(to_copy_wtx.tx);
                    ins_wtx.CopyFrom(to_copy_wtx);
                    return true;
                })) {
                    return util::Error{strprintf(_("Error: Could not add watchonly tx %s to watchonly wallet"), wtx->GetHash().GetHex())};
                }
                watchonly_batch->WriteTx(data.watchonly_wallet->mapWallet.at(hash));
                // Mark as to remove from the migrated wallet only if it does not also belong to it
                if (!is_mine) {
                    txids_to_delete.push_back(hash);
                }
                continue;
            }
        }
        if (!is_mine) {
            // Both not ours and not in the watchonly wallet
            return util::Error{strprintf(_("Error: Transaction %s in wallet cannot be identified to belong to migrated wallets"), wtx->GetHash().GetHex())};
        }
    }

    // Do the removes
    if (txids_to_delete.size() > 0) {
        if (auto res = RemoveTxs(local_wallet_batch, txids_to_delete); !res) {
            return util::Error{_("Error: Could not delete watchonly transactions. ") + util::ErrorString(res)};
        }
    }

    // Pair external wallets with their corresponding db handler
    std::vector<std::pair<std::shared_ptr<CWallet>, std::unique_ptr<WalletBatch>>> wallets_vec;
    if (data.watchonly_wallet) wallets_vec.emplace_back(data.watchonly_wallet, std::move(watchonly_batch));
    if (data.solvable_wallet) wallets_vec.emplace_back(data.solvable_wallet, std::move(solvables_batch));

    // Write address book entry to disk
    auto func_store_addr = [](WalletBatch& batch, const CTxDestination& dest, const CAddressBookData& entry) {
        auto address{EncodeDestination(dest)};
        if (entry.purpose) batch.WritePurpose(address, PurposeToString(*entry.purpose));
        if (entry.label) batch.WriteName(address, *entry.label);
        for (const auto& [id, request] : entry.receive_requests) {
            batch.WriteAddressReceiveRequest(dest, id, request);
        }
        if (entry.previously_spent) batch.WriteAddressPreviouslySpent(dest, true);
    };

    // Check the address book data in the same way we did for transactions
    std::vector<CTxDestination> dests_to_delete;
    for (const auto& [dest, record] : m_address_book) {
        // Ensure "receive" entries that are no longer part of the original wallet are transferred to another wallet
        // Entries for everything else ("send") will be cloned to all wallets.
        bool require_transfer = record.purpose == AddressPurpose::RECEIVE && !IsMine(dest);
        bool copied = false;
        for (auto& [wallet, batch] : wallets_vec) {
            LOCK(wallet->cs_wallet);
            if (require_transfer && !wallet->IsMine(dest)) continue;

            // Copy the entire address book entry
            wallet->m_address_book[dest] = record;
            func_store_addr(*batch, dest, record);

            copied = true;
            // Only delete 'receive' records that are no longer part of the original wallet
            if (require_transfer) {
                dests_to_delete.push_back(dest);
                break;
            }
        }

        // Fail immediately if we ever found an entry that was ours and cannot be transferred
        // to any of the created wallets (watch-only, solvable).
        // Means that no inferred descriptor maps to the stored entry. Which mustn't happen.
        if (require_transfer && !copied) {

            // Skip invalid/non-watched scripts that will not be migrated
            if (not_migrated_dests.count(dest) > 0) {
                dests_to_delete.push_back(dest);
                continue;
            }

            return util::Error{_("Error: Address book data in wallet cannot be identified to belong to migrated wallets")};
        }
    }

    // Persist external wallets address book entries
    for (auto& [wallet, batch] : wallets_vec) {
        if (!batch->TxnCommit()) {
            return util::Error{strprintf(_("Error: Unable to write data to disk for wallet %s"), wallet->GetName())};
        }
    }

    // Remove the things to delete in this wallet
    if (dests_to_delete.size() > 0) {
        for (const auto& dest : dests_to_delete) {
            if (!DelAddressBookWithDB(local_wallet_batch, dest)) {
                return util::Error{_("Error: Unable to remove watchonly address book data")};
            }
        }
    }

    return {}; // all good
}

bool CWallet::CanGrindR() const
{
    return !IsWalletFlagSet(WALLET_FLAG_EXTERNAL_SIGNER);
}

bool DoMigration(CWallet& wallet, WalletContext& context, bilingual_str& error, MigrationResult& res) EXCLUSIVE_LOCKS_REQUIRED(wallet.cs_wallet)
{
    AssertLockHeld(wallet.cs_wallet);

    // Get all of the descriptors from the legacy wallet
    std::optional<MigrationData> data = wallet.GetDescriptorsForLegacy(error);
    if (data == std::nullopt) return false;

    // Create the watchonly and solvable wallets if necessary
    if (data->watch_descs.size() > 0 || data->solvable_descs.size() > 0) {
        DatabaseOptions options;
        options.require_existing = false;
        options.require_create = true;
        options.require_format = DatabaseFormat::SQLITE;

        WalletContext empty_context;
        empty_context.args = context.args;

        // Make the wallets
        options.create_flags = WALLET_FLAG_DISABLE_PRIVATE_KEYS | WALLET_FLAG_BLANK_WALLET | WALLET_FLAG_DESCRIPTORS;
        if (wallet.IsWalletFlagSet(WALLET_FLAG_AVOID_REUSE)) {
            options.create_flags |= WALLET_FLAG_AVOID_REUSE;
        }
        if (wallet.IsWalletFlagSet(WALLET_FLAG_KEY_ORIGIN_METADATA)) {
            options.create_flags |= WALLET_FLAG_KEY_ORIGIN_METADATA;
        }
        if (data->watch_descs.size() > 0) {
            wallet.WalletLogPrintf("Making a new watchonly wallet containing the watched scripts\n");

            DatabaseStatus status;
            std::vector<bilingual_str> warnings;
            std::string wallet_name = wallet.GetName() + "_watchonly";
            std::unique_ptr<WalletDatabase> database = MakeWalletDatabase(wallet_name, options, status, error);
            if (!database) {
                error = strprintf(_("Wallet file creation failed: %s"), error);
                return false;
            }

            data->watchonly_wallet = CWallet::Create(empty_context, wallet_name, std::move(database), options.create_flags, error, warnings);
            if (!data->watchonly_wallet) {
                error = _("Error: Failed to create new watchonly wallet");
                return false;
            }
            res.watchonly_wallet = data->watchonly_wallet;
            LOCK(data->watchonly_wallet->cs_wallet);

            // Parse the descriptors and add them to the new wallet
            for (const auto& [desc_str, creation_time] : data->watch_descs) {
                // Parse the descriptor
                FlatSigningProvider keys;
                std::string parse_err;
                std::vector<std::unique_ptr<Descriptor>> descs = Parse(desc_str, keys, parse_err, /* require_checksum */ true);
                assert(descs.size() == 1); // It shouldn't be possible to have the LegacyScriptPubKeyMan make an invalid descriptor or a multipath descriptors
                assert(!descs.at(0)->IsRange()); // It shouldn't be possible to have LegacyScriptPubKeyMan make a ranged watchonly descriptor

                // Add to the wallet
                WalletDescriptor w_desc(std::move(descs.at(0)), creation_time, 0, 0, 0);
                if (auto spkm_res = data->watchonly_wallet->AddWalletDescriptor(w_desc, keys, "", false); !spkm_res) {
                    throw std::runtime_error(util::ErrorString(spkm_res).original);
                }
            }

            // Add the wallet to settings
            UpdateWalletSetting(*context.chain, wallet_name, /*load_on_startup=*/true, warnings);
        }
        if (data->solvable_descs.size() > 0) {
            wallet.WalletLogPrintf("Making a new watchonly wallet containing the unwatched solvable scripts\n");

            DatabaseStatus status;
            std::vector<bilingual_str> warnings;
            std::string wallet_name = wallet.GetName() + "_solvables";
            std::unique_ptr<WalletDatabase> database = MakeWalletDatabase(wallet_name, options, status, error);
            if (!database) {
                error = strprintf(_("Wallet file creation failed: %s"), error);
                return false;
            }

            data->solvable_wallet = CWallet::Create(empty_context, wallet_name, std::move(database), options.create_flags, error, warnings);
            if (!data->solvable_wallet) {
                error = _("Error: Failed to create new watchonly wallet");
                return false;
            }
            res.solvables_wallet = data->solvable_wallet;
            LOCK(data->solvable_wallet->cs_wallet);

            // Parse the descriptors and add them to the new wallet
            for (const auto& [desc_str, creation_time] : data->solvable_descs) {
                // Parse the descriptor
                FlatSigningProvider keys;
                std::string parse_err;
                std::vector<std::unique_ptr<Descriptor>> descs = Parse(desc_str, keys, parse_err, /* require_checksum */ true);
                assert(descs.size() == 1); // It shouldn't be possible to have the LegacyScriptPubKeyMan make an invalid descriptor or a multipath descriptors
                assert(!descs.at(0)->IsRange()); // It shouldn't be possible to have LegacyScriptPubKeyMan make a ranged watchonly descriptor

                // Add to the wallet
                WalletDescriptor w_desc(std::move(descs.at(0)), creation_time, 0, 0, 0);
                if (auto spkm_res = data->solvable_wallet->AddWalletDescriptor(w_desc, keys, "", false); !spkm_res) {
                    throw std::runtime_error(util::ErrorString(spkm_res).original);
                }
            }

            // Add the wallet to settings
            UpdateWalletSetting(*context.chain, wallet_name, /*load_on_startup=*/true, warnings);
        }
    }

    // Add the descriptors to wallet, remove LegacyScriptPubKeyMan, and cleanup txs and address book data
    return RunWithinTxn(wallet.GetDatabase(), /*process_desc=*/"apply migration process", [&](WalletBatch& batch) EXCLUSIVE_LOCKS_REQUIRED(wallet.cs_wallet){
        if (auto res_migration = wallet.ApplyMigrationData(batch, *data); !res_migration) {
            error = util::ErrorString(res_migration);
            return false;
        }
        wallet.WalletLogPrintf("Wallet migration complete.\n");
        return true;
    });
}

util::Result<MigrationResult> MigrateLegacyToDescriptor(const std::string& wallet_name, const SecureString& passphrase, WalletContext& context)
{
    std::vector<bilingual_str> warnings;
    bilingual_str error;

    // If the wallet is still loaded, unload it so that nothing else tries to use it while we're changing it
    bool was_loaded = false;
    if (auto wallet = GetWallet(context, wallet_name)) {
        if (wallet->IsWalletFlagSet(WALLET_FLAG_DESCRIPTORS)) {
            return util::Error{_("Error: This wallet is already a descriptor wallet")};
        }

        if (!RemoveWallet(context, wallet, /*load_on_start=*/std::nullopt, warnings)) {
            return util::Error{_("Unable to unload the wallet before migrating")};
        }
        WaitForDeleteWallet(std::move(wallet));
        was_loaded = true;
    } else {
        // Check if the wallet is BDB
        const auto& wallet_path = GetWalletPath(wallet_name);
        if (!wallet_path) {
            return util::Error{util::ErrorString(wallet_path)};
        }
        if (!fs::exists(*wallet_path)) {
            return util::Error{_("Error: Wallet does not exist")};
        }
        if (!IsBDBFile(BDBDataFile(*wallet_path))) {
            return util::Error{_("Error: This wallet is already a descriptor wallet")};
        }
    }

    // Load the wallet but only in the context of this function.
    // No signals should be connected nor should anything else be aware of this wallet
    WalletContext empty_context;
    empty_context.args = context.args;
    DatabaseOptions options;
    options.require_existing = true;
    options.require_format = DatabaseFormat::BERKELEY_RO;
    DatabaseStatus status;
    std::unique_ptr<WalletDatabase> database = MakeWalletDatabase(wallet_name, options, status, error);
    if (!database) {
        return util::Error{Untranslated("Wallet file verification failed.") + Untranslated(" ") + error};
    }

    // Make the local wallet
    std::shared_ptr<CWallet> local_wallet = CWallet::Create(empty_context, wallet_name, std::move(database), options.create_flags, error, warnings);
    if (!local_wallet) {
        return util::Error{Untranslated("Wallet loading failed.") + Untranslated(" ") + error};
    }

    return MigrateLegacyToDescriptor(std::move(local_wallet), passphrase, context, was_loaded);
}

util::Result<MigrationResult> MigrateLegacyToDescriptor(std::shared_ptr<CWallet> local_wallet, const SecureString& passphrase, WalletContext& context, bool was_loaded)
{
    MigrationResult res;
    bilingual_str error;
    std::vector<bilingual_str> warnings;

    DatabaseOptions options;
    options.require_existing = true;
    DatabaseStatus status;

    const std::string wallet_name = local_wallet->GetName();

    // Helper to reload as normal for some of our exit scenarios
    const auto& reload_wallet = [&](std::shared_ptr<CWallet>& to_reload) {
        assert(to_reload.use_count() == 1);
        std::string name = to_reload->GetName();
        to_reload.reset();
        to_reload = LoadWallet(context, name, /*load_on_start=*/std::nullopt, options, status, error, warnings);
        return to_reload != nullptr;
    };

    // Before anything else, check if there is something to migrate.
    if (local_wallet->IsWalletFlagSet(WALLET_FLAG_DESCRIPTORS)) {
        if (was_loaded) {
            reload_wallet(local_wallet);
        }
        return util::Error{_("Error: This wallet is already a descriptor wallet")};
    }

    // Make a backup of the DB
    fs::path this_wallet_dir = fs::absolute(fs::PathFromString(local_wallet->GetDatabase().Filename())).parent_path();
    fs::path backup_filename = fs::PathFromString(strprintf("%s_%d.legacy.bak", (wallet_name.empty() ? "default_wallet" : wallet_name), GetTime()));
    fs::path backup_path = this_wallet_dir / backup_filename;
    if (!local_wallet->BackupWallet(fs::PathToString(backup_path))) {
        if (was_loaded) {
            reload_wallet(local_wallet);
        }
        return util::Error{_("Error: Unable to make a backup of your wallet")};
    }
    res.backup_path = backup_path;

    bool success = false;

    // Unlock the wallet if needed
    if (local_wallet->IsLocked() && !local_wallet->Unlock(passphrase)) {
        if (was_loaded) {
            reload_wallet(local_wallet);
        }
        if (passphrase.find('\0') == std::string::npos) {
            return util::Error{Untranslated("Error: Wallet decryption failed, the wallet passphrase was not provided or was incorrect.")};
        } else {
            return util::Error{Untranslated("Error: Wallet decryption failed, the wallet passphrase entered was incorrect. "
                                            "The passphrase contains a null character (ie - a zero byte). "
                                            "If this passphrase was set with a version of this software prior to 25.0, "
                                            "please try again with only the characters up to — but not including — "
                                            "the first null character.")};
        }
    }

    {
        LOCK(local_wallet->cs_wallet);
        // First change to using SQLite
        if (!local_wallet->MigrateToSQLite(error)) return util::Error{error};

        // Do the migration of keys and scripts for non-empty wallets, and cleanup if it fails
        if (HasLegacyRecords(*local_wallet)) {
            success = DoMigration(*local_wallet, context, error, res);
        } else {
            // Make sure that descriptors flag is actually set
            local_wallet->SetWalletFlag(WALLET_FLAG_DESCRIPTORS);
            success = true;
        }
    }

    // In case of reloading failure, we need to remember the wallet dirs to remove
    // Set is used as it may be populated with the same wallet directory paths multiple times,
    // both before and after reloading. This ensures the set is complete even if one of the wallets
    // fails to reload.
    std::set<fs::path> wallet_dirs;
    if (success) {
        // Migration successful, unload all wallets locally, then reload them.
        // Reload the main wallet
        wallet_dirs.insert(fs::PathFromString(local_wallet->GetDatabase().Filename()).parent_path());
        success = reload_wallet(local_wallet);
        res.wallet = local_wallet;
        res.wallet_name = wallet_name;
        if (success && res.watchonly_wallet) {
            // Reload watchonly
            wallet_dirs.insert(fs::PathFromString(res.watchonly_wallet->GetDatabase().Filename()).parent_path());
            success = reload_wallet(res.watchonly_wallet);
        }
        if (success && res.solvables_wallet) {
            // Reload solvables
            wallet_dirs.insert(fs::PathFromString(res.solvables_wallet->GetDatabase().Filename()).parent_path());
            success = reload_wallet(res.solvables_wallet);
        }
    }
    if (!success) {
        // Migration failed, cleanup
        // Before deleting the wallet's directory, copy the backup file to the top-level wallets dir
        fs::path temp_backup_location = fsbridge::AbsPathJoin(GetWalletDir(), backup_filename);
        fs::copy_file(backup_path, temp_backup_location, fs::copy_options::none);

        // Make list of wallets to cleanup
        std::vector<std::shared_ptr<CWallet>> created_wallets;
        if (local_wallet) created_wallets.push_back(std::move(local_wallet));
        if (res.watchonly_wallet) created_wallets.push_back(std::move(res.watchonly_wallet));
        if (res.solvables_wallet) created_wallets.push_back(std::move(res.solvables_wallet));

        // Get the directories to remove after unloading
        for (std::shared_ptr<CWallet>& w : created_wallets) {
            wallet_dirs.emplace(fs::PathFromString(w->GetDatabase().Filename()).parent_path());
        }

        // Unload the wallets
        for (std::shared_ptr<CWallet>& w : created_wallets) {
            if (w->HaveChain()) {
                // Unloading for wallets that were loaded for normal use
                if (!RemoveWallet(context, w, /*load_on_start=*/false)) {
                    error += _("\nUnable to cleanup failed migration");
                    return util::Error{error};
                }
                WaitForDeleteWallet(std::move(w));
            } else {
                // Unloading for wallets in local context
                assert(w.use_count() == 1);
                w.reset();
            }
        }

        // Delete the wallet directories
        for (const fs::path& dir : wallet_dirs) {
            fs::remove_all(dir);
        }

        // Restore the backup
        // Convert the backup file to the wallet db file by renaming it and moving it into the wallet's directory.
        // Reload it into memory if the wallet was previously loaded.
        bilingual_str restore_error;
        const auto& ptr_wallet = RestoreWallet(context, temp_backup_location, wallet_name, /*load_on_start=*/std::nullopt, status, restore_error, warnings, /*load_after_restore=*/was_loaded);
        if (!restore_error.empty()) {
            error += restore_error + _("\nUnable to restore backup of wallet.");
            return util::Error{error};
        }

        // The wallet directory has been restored, but just in case, copy the previously created backup to the wallet dir
        fs::copy_file(temp_backup_location, backup_path, fs::copy_options::none);
        fs::remove(temp_backup_location);

        // Verify that there is no dangling wallet: when the wallet wasn't loaded before, expect null.
        // This check is performed after restoration to avoid an early error before saving the backup.
        bool wallet_reloaded = ptr_wallet != nullptr;
        assert(was_loaded == wallet_reloaded);

        return util::Error{error};
    }
    return res;
}

void CWallet::CacheNewScriptPubKeys(const std::set<CScript>& spks, ScriptPubKeyMan* spkm)
{
    for (const auto& script : spks) {
        m_cached_spks[script].push_back(spkm);
    }
}

void CWallet::TopUpCallback(const std::set<CScript>& spks, ScriptPubKeyMan* spkm)
{
    // Update scriptPubKey cache
    CacheNewScriptPubKeys(spks, spkm);
}

std::set<CExtPubKey> CWallet::GetActiveHDPubKeys() const
{
    AssertLockHeld(cs_wallet);

    Assert(IsWalletFlagSet(WALLET_FLAG_DESCRIPTORS));

    std::set<CExtPubKey> active_xpubs;
    for (const auto& spkm : GetActiveScriptPubKeyMans()) {
        const DescriptorScriptPubKeyMan* desc_spkm = dynamic_cast<DescriptorScriptPubKeyMan*>(spkm);
        assert(desc_spkm);
        LOCK(desc_spkm->cs_desc_man);
        WalletDescriptor w_desc = desc_spkm->GetWalletDescriptor();

        std::set<CPubKey> desc_pubkeys;
        std::set<CExtPubKey> desc_xpubs;
        w_desc.descriptor->GetPubKeys(desc_pubkeys, desc_xpubs);
        active_xpubs.merge(std::move(desc_xpubs));
    }
    return active_xpubs;
}

std::optional<CKey> CWallet::GetKey(const CKeyID& keyid) const
{
    Assert(IsWalletFlagSet(WALLET_FLAG_DESCRIPTORS));

    for (const auto& spkm : GetAllScriptPubKeyMans()) {
        const DescriptorScriptPubKeyMan* desc_spkm = dynamic_cast<DescriptorScriptPubKeyMan*>(spkm);
        assert(desc_spkm);
        LOCK(desc_spkm->cs_desc_man);
        if (std::optional<CKey> key = desc_spkm->GetKey(keyid)) {
            return key;
        }
    }
    return std::nullopt;
}

void CWallet::WriteBestBlock() const
{
    AssertLockHeld(cs_wallet);

    if (!m_last_block_processed.IsNull()) {
        CBlockLocator loc;
        chain().findBlock(m_last_block_processed, FoundBlock().locator(loc));

        WalletBatch batch(GetDatabase());
        batch.WriteBestBlock(loc);
    }
}
} // namespace wallet<|MERGE_RESOLUTION|>--- conflicted
+++ resolved
@@ -1496,15 +1496,12 @@
         wallet_updated |= SyncTransaction(block.data->vtx[index], TxStateConfirmed{block.hash, block.height, static_cast<int>(index)});
         transactionRemovedFromMempool(block.data->vtx[index], MemPoolRemovalReason::BLOCK);
     }
-<<<<<<< HEAD
     EffectTransactionQueue();
-=======
 
     // Update on disk if this block resulted in us updating a tx, or periodically every 144 blocks (~1 day)
     if (wallet_updated || block.height % 144 == 0) {
         WriteBestBlock();
     }
->>>>>>> e47e0cef
 }
 
 void CWallet::blockDisconnected(const interfaces::BlockInfo& block)
