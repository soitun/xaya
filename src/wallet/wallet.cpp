// Copyright (c) 2009-2010 Satoshi Nakamoto
// Copyright (c) 2009-present The Bitcoin Core developers
// Distributed under the MIT software license, see the accompanying
// file COPYING or http://www.opensource.org/licenses/mit-license.php.

#include <wallet/wallet.h>

#include <bitcoin-build-config.h> // IWYU pragma: keep
#include <addresstype.h>
#include <blockfilter.h>
#include <chain.h>
#include <coins.h>
#include <common/args.h>
#include <common/messages.h>
#include <common/settings.h>
#include <common/signmessage.h>
#include <common/system.h>
#include <consensus/amount.h>
#include <consensus/consensus.h>
#include <consensus/validation.h>
#include <external_signer.h>
#include <interfaces/chain.h>
#include <interfaces/handler.h>
#include <interfaces/wallet.h>
#include <kernel/chain.h>
#include <kernel/mempool_removal_reason.h>
#include <key.h>
#include <key_io.h>
#include <logging.h>
#include <names/encoding.h>
#include <node/types.h>
#include <outputtype.h>
#include <policy/feerate.h>
#include <primitives/block.h>
#include <primitives/transaction.h>
#include <psbt.h>
#include <pubkey.h>
#include <random.h>
#include <script/descriptor.h>
#include <script/interpreter.h>
#include <script/names.h>
#include <script/script.h>
#include <script/sign.h>
#include <script/signingprovider.h>
#include <script/solver.h>
#include <serialize.h>
#include <span.h>
#include <streams.h>
#include <support/allocators/secure.h>
#include <support/allocators/zeroafterfree.h>
#include <support/cleanse.h>
#include <sync.h>
#include <tinyformat.h>
#include <uint256.h>
#include <univalue.h>
#include <util/check.h>
#include <util/fs.h>
#include <util/fs_helpers.h>
#include <util/moneystr.h>
#include <util/result.h>
#include <util/string.h>
#include <util/time.h>
#include <util/translation.h>
#include <wallet/coincontrol.h>
#include <wallet/context.h>
#include <wallet/crypter.h>
#include <wallet/db.h>
#include <wallet/external_signer_scriptpubkeyman.h>
#include <wallet/scriptpubkeyman.h>
#include <wallet/transaction.h>
#include <wallet/types.h>
#include <wallet/walletdb.h>
#include <wallet/walletutil.h>

#include <algorithm>
#include <cassert>
#include <condition_variable>
#include <exception>
#include <optional>
#include <stdexcept>
#include <thread>
#include <tuple>
#include <variant>

struct KeyOriginInfo;

using common::AmountErrMsg;
using common::AmountHighWarn;
using common::PSBTError;
using interfaces::FoundBlock;
using util::ReplaceAll;
using util::ToString;

namespace wallet {

bool AddWalletSetting(interfaces::Chain& chain, const std::string& wallet_name)
{
    const auto update_function = [&wallet_name](common::SettingsValue& setting_value) {
        if (!setting_value.isArray()) setting_value.setArray();
        for (const auto& value : setting_value.getValues()) {
            if (value.isStr() && value.get_str() == wallet_name) return interfaces::SettingsAction::SKIP_WRITE;
        }
        setting_value.push_back(wallet_name);
        return interfaces::SettingsAction::WRITE;
    };
    return chain.updateRwSetting("wallet", update_function);
}

bool RemoveWalletSetting(interfaces::Chain& chain, const std::string& wallet_name)
{
    const auto update_function = [&wallet_name](common::SettingsValue& setting_value) {
        if (!setting_value.isArray()) return interfaces::SettingsAction::SKIP_WRITE;
        common::SettingsValue new_value(common::SettingsValue::VARR);
        for (const auto& value : setting_value.getValues()) {
            if (!value.isStr() || value.get_str() != wallet_name) new_value.push_back(value);
        }
        if (new_value.size() == setting_value.size()) return interfaces::SettingsAction::SKIP_WRITE;
        setting_value = std::move(new_value);
        return interfaces::SettingsAction::WRITE;
    };
    return chain.updateRwSetting("wallet", update_function);
}

static void UpdateWalletSetting(interfaces::Chain& chain,
                                const std::string& wallet_name,
                                std::optional<bool> load_on_startup,
                                std::vector<bilingual_str>& warnings)
{
    if (!load_on_startup) return;
    if (load_on_startup.value() && !AddWalletSetting(chain, wallet_name)) {
        warnings.emplace_back(Untranslated("Wallet load on startup setting could not be updated, so wallet may not be loaded next node startup."));
    } else if (!load_on_startup.value() && !RemoveWalletSetting(chain, wallet_name)) {
        warnings.emplace_back(Untranslated("Wallet load on startup setting could not be updated, so wallet may still be loaded next node startup."));
    }
}

/**
 * Refresh mempool status so the wallet is in an internally consistent state and
 * immediately knows the transaction's status: Whether it can be considered
 * trusted and is eligible to be abandoned ...
 */
static void RefreshMempoolStatus(CWalletTx& tx, interfaces::Chain& chain)
{
    if (chain.isInMempool(tx.GetHash())) {
        tx.m_state = TxStateInMempool();
    } else if (tx.state<TxStateInMempool>()) {
        tx.m_state = TxStateInactive();
    }
}

bool AddWallet(WalletContext& context, const std::shared_ptr<CWallet>& wallet)
{
    LOCK(context.wallets_mutex);
    assert(wallet);
    std::vector<std::shared_ptr<CWallet>>::const_iterator i = std::find(context.wallets.begin(), context.wallets.end(), wallet);
    if (i != context.wallets.end()) return false;
    context.wallets.push_back(wallet);
    wallet->ConnectScriptPubKeyManNotifiers();
    wallet->NotifyCanGetAddressesChanged();
    return true;
}

bool RemoveWallet(WalletContext& context, const std::shared_ptr<CWallet>& wallet, std::optional<bool> load_on_start, std::vector<bilingual_str>& warnings)
{
    assert(wallet);

    interfaces::Chain& chain = wallet->chain();
    std::string name = wallet->GetName();
    WITH_LOCK(wallet->cs_wallet, wallet->WriteBestBlock());

    // Unregister with the validation interface which also drops shared pointers.
    wallet->m_chain_notifications_handler.reset();
    {
        LOCK(context.wallets_mutex);
        std::vector<std::shared_ptr<CWallet>>::iterator i = std::find(context.wallets.begin(), context.wallets.end(), wallet);
        if (i == context.wallets.end()) return false;
        context.wallets.erase(i);
    }
    // Notify unload so that upper layers release the shared pointer.
    wallet->NotifyUnload();

    // Write the wallet setting
    UpdateWalletSetting(chain, name, load_on_start, warnings);

    return true;
}

bool RemoveWallet(WalletContext& context, const std::shared_ptr<CWallet>& wallet, std::optional<bool> load_on_start)
{
    std::vector<bilingual_str> warnings;
    return RemoveWallet(context, wallet, load_on_start, warnings);
}

std::vector<std::shared_ptr<CWallet>> GetWallets(WalletContext& context)
{
    LOCK(context.wallets_mutex);
    return context.wallets;
}

std::shared_ptr<CWallet> GetDefaultWallet(WalletContext& context, size_t& count)
{
    LOCK(context.wallets_mutex);
    count = context.wallets.size();
    return count == 1 ? context.wallets[0] : nullptr;
}

std::shared_ptr<CWallet> GetWallet(WalletContext& context, const std::string& name)
{
    LOCK(context.wallets_mutex);
    for (const std::shared_ptr<CWallet>& wallet : context.wallets) {
        if (wallet->GetName() == name) return wallet;
    }
    return nullptr;
}

std::unique_ptr<interfaces::Handler> HandleLoadWallet(WalletContext& context, LoadWalletFn load_wallet)
{
    LOCK(context.wallets_mutex);
    auto it = context.wallet_load_fns.emplace(context.wallet_load_fns.end(), std::move(load_wallet));
    return interfaces::MakeCleanupHandler([&context, it] { LOCK(context.wallets_mutex); context.wallet_load_fns.erase(it); });
}

void NotifyWalletLoaded(WalletContext& context, const std::shared_ptr<CWallet>& wallet)
{
    LOCK(context.wallets_mutex);
    for (auto& load_wallet : context.wallet_load_fns) {
        load_wallet(interfaces::MakeWallet(context, wallet));
    }
}

static GlobalMutex g_loading_wallet_mutex;
static GlobalMutex g_wallet_release_mutex;
static std::condition_variable g_wallet_release_cv;
static std::set<std::string> g_loading_wallet_set GUARDED_BY(g_loading_wallet_mutex);
static std::set<std::string> g_unloading_wallet_set GUARDED_BY(g_wallet_release_mutex);

// Custom deleter for shared_ptr<CWallet>.
static void FlushAndDeleteWallet(CWallet* wallet)
{
    const std::string name = wallet->GetName();
    wallet->WalletLogPrintf("Releasing wallet %s..\n", name);
    delete wallet;
    // Wallet is now released, notify WaitForDeleteWallet, if any.
    {
        LOCK(g_wallet_release_mutex);
        if (g_unloading_wallet_set.erase(name) == 0) {
            // WaitForDeleteWallet was not called for this wallet, all done.
            return;
        }
    }
    g_wallet_release_cv.notify_all();
}

void WaitForDeleteWallet(std::shared_ptr<CWallet>&& wallet)
{
    // Mark wallet for unloading.
    const std::string name = wallet->GetName();
    {
        LOCK(g_wallet_release_mutex);
        g_unloading_wallet_set.insert(name);
        // Do not expect to be the only one removing this wallet.
        // Multiple threads could simultaneously be waiting for deletion.
    }

    // Time to ditch our shared_ptr and wait for FlushAndDeleteWallet call.
    wallet.reset();
    {
        WAIT_LOCK(g_wallet_release_mutex, lock);
        while (g_unloading_wallet_set.count(name) == 1) {
            g_wallet_release_cv.wait(lock);
        }
    }
}

namespace {
std::shared_ptr<CWallet> LoadWalletInternal(WalletContext& context, const std::string& name, std::optional<bool> load_on_start, const DatabaseOptions& options, DatabaseStatus& status, bilingual_str& error, std::vector<bilingual_str>& warnings)
{
    try {
        std::unique_ptr<WalletDatabase> database = MakeWalletDatabase(name, options, status, error);
        if (!database) {
            error = Untranslated("Wallet file verification failed.") + Untranslated(" ") + error;
            return nullptr;
        }

        context.chain->initMessage(_("Loading wallet…"));
        std::shared_ptr<CWallet> wallet = CWallet::Create(context, name, std::move(database), options.create_flags, error, warnings);
        if (!wallet) {
            error = Untranslated("Wallet loading failed.") + Untranslated(" ") + error;
            status = DatabaseStatus::FAILED_LOAD;
            return nullptr;
        }

        NotifyWalletLoaded(context, wallet);
        AddWallet(context, wallet);
        wallet->postInitProcess();

        // Write the wallet setting
        UpdateWalletSetting(*context.chain, name, load_on_start, warnings);

        return wallet;
    } catch (const std::runtime_error& e) {
        error = Untranslated(e.what());
        status = DatabaseStatus::FAILED_LOAD;
        return nullptr;
    }
}

class FastWalletRescanFilter
{
public:
    FastWalletRescanFilter(const CWallet& wallet) : m_wallet(wallet)
    {
        // create initial filter with scripts from all ScriptPubKeyMans
        for (auto spkm : m_wallet.GetAllScriptPubKeyMans()) {
            auto desc_spkm{dynamic_cast<DescriptorScriptPubKeyMan*>(spkm)};
            assert(desc_spkm != nullptr);
            AddScriptPubKeys(desc_spkm);
            // save each range descriptor's end for possible future filter updates
            if (desc_spkm->IsHDEnabled()) {
                m_last_range_ends.emplace(desc_spkm->GetID(), desc_spkm->GetEndRange());
            }
        }
    }

    void UpdateIfNeeded()
    {
        // repopulate filter with new scripts if top-up has happened since last iteration
        for (const auto& [desc_spkm_id, last_range_end] : m_last_range_ends) {
            auto desc_spkm{dynamic_cast<DescriptorScriptPubKeyMan*>(m_wallet.GetScriptPubKeyMan(desc_spkm_id))};
            assert(desc_spkm != nullptr);
            int32_t current_range_end{desc_spkm->GetEndRange()};
            if (current_range_end > last_range_end) {
                AddScriptPubKeys(desc_spkm, last_range_end);
                m_last_range_ends.at(desc_spkm->GetID()) = current_range_end;
            }
        }
    }

    std::optional<bool> MatchesBlock(const uint256& block_hash) const
    {
        return m_wallet.chain().blockFilterMatchesAny(BlockFilterType::BASIC, block_hash, m_filter_set);
    }

private:
    const CWallet& m_wallet;
    /** Map for keeping track of each range descriptor's last seen end range.
      * This information is used to detect whether new addresses were derived
      * (that is, if the current end range is larger than the saved end range)
      * after processing a block and hence a filter set update is needed to
      * take possible keypool top-ups into account.
      */
    std::map<uint256, int32_t> m_last_range_ends;
    GCSFilter::ElementSet m_filter_set;

    void AddScriptPubKeys(const DescriptorScriptPubKeyMan* desc_spkm, int32_t last_range_end = 0)
    {
        for (const auto& script_pub_key : desc_spkm->GetScriptPubKeys(last_range_end)) {
            m_filter_set.emplace(script_pub_key.begin(), script_pub_key.end());
        }
    }
};
} // namespace

std::shared_ptr<CWallet> LoadWallet(WalletContext& context, const std::string& name, std::optional<bool> load_on_start, const DatabaseOptions& options, DatabaseStatus& status, bilingual_str& error, std::vector<bilingual_str>& warnings)
{
    auto result = WITH_LOCK(g_loading_wallet_mutex, return g_loading_wallet_set.insert(name));
    if (!result.second) {
        error = Untranslated("Wallet already loading.");
        status = DatabaseStatus::FAILED_LOAD;
        return nullptr;
    }
    auto wallet = LoadWalletInternal(context, name, load_on_start, options, status, error, warnings);
    WITH_LOCK(g_loading_wallet_mutex, g_loading_wallet_set.erase(result.first));
    return wallet;
}

std::shared_ptr<CWallet> CreateWallet(WalletContext& context, const std::string& name, std::optional<bool> load_on_start, DatabaseOptions& options, DatabaseStatus& status, bilingual_str& error, std::vector<bilingual_str>& warnings)
{
    uint64_t wallet_creation_flags = options.create_flags;
    const SecureString& passphrase = options.create_passphrase;

    // Only descriptor wallets can be created
    Assert(wallet_creation_flags & WALLET_FLAG_DESCRIPTORS);
    options.require_format = DatabaseFormat::SQLITE;

    // Indicate that the wallet is actually supposed to be blank and not just blank to make it encrypted
    bool create_blank = (wallet_creation_flags & WALLET_FLAG_BLANK_WALLET);

    // Born encrypted wallets need to be created blank first.
    if (!passphrase.empty()) {
        wallet_creation_flags |= WALLET_FLAG_BLANK_WALLET;
    }

    // Private keys must be disabled for an external signer wallet
    if ((wallet_creation_flags & WALLET_FLAG_EXTERNAL_SIGNER) && !(wallet_creation_flags & WALLET_FLAG_DISABLE_PRIVATE_KEYS)) {
        error = Untranslated("Private keys must be disabled when using an external signer");
        status = DatabaseStatus::FAILED_CREATE;
        return nullptr;
    }

    // Do not allow a passphrase when private keys are disabled
    if (!passphrase.empty() && (wallet_creation_flags & WALLET_FLAG_DISABLE_PRIVATE_KEYS)) {
        error = Untranslated("Passphrase provided but private keys are disabled. A passphrase is only used to encrypt private keys, so cannot be used for wallets with private keys disabled.");
        status = DatabaseStatus::FAILED_CREATE;
        return nullptr;
    }

    // Wallet::Verify will check if we're trying to create a wallet with a duplicate name.
    std::unique_ptr<WalletDatabase> database = MakeWalletDatabase(name, options, status, error);
    if (!database) {
        error = Untranslated("Wallet file verification failed.") + Untranslated(" ") + error;
        status = DatabaseStatus::FAILED_VERIFY;
        return nullptr;
    }

    // Make the wallet
    context.chain->initMessage(_("Loading wallet…"));
    std::shared_ptr<CWallet> wallet = CWallet::Create(context, name, std::move(database), wallet_creation_flags, error, warnings);
    if (!wallet) {
        error = Untranslated("Wallet creation failed.") + Untranslated(" ") + error;
        status = DatabaseStatus::FAILED_CREATE;
        return nullptr;
    }

    // Encrypt the wallet
    if (!passphrase.empty() && !(wallet_creation_flags & WALLET_FLAG_DISABLE_PRIVATE_KEYS)) {
        if (!wallet->EncryptWallet(passphrase)) {
            error = Untranslated("Error: Wallet created but failed to encrypt.");
            status = DatabaseStatus::FAILED_ENCRYPT;
            return nullptr;
        }
        if (!create_blank) {
            // Unlock the wallet
            if (!wallet->Unlock(passphrase)) {
                error = Untranslated("Error: Wallet was encrypted but could not be unlocked");
                status = DatabaseStatus::FAILED_ENCRYPT;
                return nullptr;
            }

            // Set a seed for the wallet
            {
                LOCK(wallet->cs_wallet);
                wallet->SetupDescriptorScriptPubKeyMans();
            }

            // Relock the wallet
            wallet->Lock();
        }
    }

    NotifyWalletLoaded(context, wallet);
    AddWallet(context, wallet);
    wallet->postInitProcess();

    // Write the wallet settings
    UpdateWalletSetting(*context.chain, name, load_on_start, warnings);

    status = DatabaseStatus::SUCCESS;
    return wallet;
}

// Re-creates wallet from the backup file by renaming and moving it into the wallet's directory.
// If 'load_after_restore=true', the wallet object will be fully initialized and appended to the context.
std::shared_ptr<CWallet> RestoreWallet(WalletContext& context, const fs::path& backup_file, const std::string& wallet_name, std::optional<bool> load_on_start, DatabaseStatus& status, bilingual_str& error, std::vector<bilingual_str>& warnings, bool load_after_restore)
{
    DatabaseOptions options;
    ReadDatabaseArgs(*context.args, options);
    options.require_existing = true;

    const fs::path wallet_path = fsbridge::AbsPathJoin(GetWalletDir(), fs::u8path(wallet_name));
    auto wallet_file = wallet_path / "wallet.dat";
    std::shared_ptr<CWallet> wallet;

    try {
        if (!fs::exists(backup_file)) {
            error = Untranslated("Backup file does not exist");
            status = DatabaseStatus::FAILED_INVALID_BACKUP_FILE;
            return nullptr;
        }

        if (fs::exists(wallet_path) || !TryCreateDirectories(wallet_path)) {
            error = Untranslated(strprintf("Failed to create database path '%s'. Database already exists.", fs::PathToString(wallet_path)));
            status = DatabaseStatus::FAILED_ALREADY_EXISTS;
            return nullptr;
        }

        fs::copy_file(backup_file, wallet_file, fs::copy_options::none);

        if (load_after_restore) {
            wallet = LoadWallet(context, wallet_name, load_on_start, options, status, error, warnings);
        }
    } catch (const std::exception& e) {
        assert(!wallet);
        if (!error.empty()) error += Untranslated("\n");
        error += Untranslated(strprintf("Unexpected exception: %s", e.what()));
    }

    // Remove created wallet path only when loading fails
    if (load_after_restore && !wallet) {
        fs::remove_all(wallet_path);
    }

    return wallet;
}

/** @defgroup mapWallet
 *
 * @{
 */

const CWalletTx* CWallet::GetWalletTx(const Txid& hash) const
{
    AssertLockHeld(cs_wallet);
    const auto it = mapWallet.find(hash);
    if (it == mapWallet.end())
        return nullptr;
    return &(it->second);
}

void CWallet::UpgradeDescriptorCache()
{
    if (!IsWalletFlagSet(WALLET_FLAG_DESCRIPTORS) || IsLocked() || IsWalletFlagSet(WALLET_FLAG_LAST_HARDENED_XPUB_CACHED)) {
        return;
    }

    for (ScriptPubKeyMan* spkm : GetAllScriptPubKeyMans()) {
        DescriptorScriptPubKeyMan* desc_spkm = dynamic_cast<DescriptorScriptPubKeyMan*>(spkm);
        desc_spkm->UpgradeDescriptorCache();
    }
    SetWalletFlag(WALLET_FLAG_LAST_HARDENED_XPUB_CACHED);
}

/* Given a wallet passphrase string and an unencrypted master key, determine the proper key
 * derivation parameters (should take at least 100ms) and encrypt the master key. */
static bool EncryptMasterKey(const SecureString& wallet_passphrase, const CKeyingMaterial& plain_master_key, CMasterKey& master_key)
{
    constexpr MillisecondsDouble target{100};
    auto start{SteadyClock::now()};
    CCrypter crypter;

    crypter.SetKeyFromPassphrase(wallet_passphrase, master_key.vchSalt, master_key.nDeriveIterations, master_key.nDerivationMethod);
    master_key.nDeriveIterations = static_cast<unsigned int>(master_key.nDeriveIterations * target / (SteadyClock::now() - start));

    start = SteadyClock::now();
    crypter.SetKeyFromPassphrase(wallet_passphrase, master_key.vchSalt, master_key.nDeriveIterations, master_key.nDerivationMethod);
    master_key.nDeriveIterations = (master_key.nDeriveIterations + static_cast<unsigned int>(master_key.nDeriveIterations * target / (SteadyClock::now() - start))) / 2;

    if (master_key.nDeriveIterations < CMasterKey::DEFAULT_DERIVE_ITERATIONS) {
        master_key.nDeriveIterations = CMasterKey::DEFAULT_DERIVE_ITERATIONS;
    }

    if (!crypter.SetKeyFromPassphrase(wallet_passphrase, master_key.vchSalt, master_key.nDeriveIterations, master_key.nDerivationMethod)) {
        return false;
    }
    if (!crypter.Encrypt(plain_master_key, master_key.vchCryptedKey)) {
        return false;
    }

    return true;
}

static bool DecryptMasterKey(const SecureString& wallet_passphrase, const CMasterKey& master_key, CKeyingMaterial& plain_master_key)
{
    CCrypter crypter;
    if (!crypter.SetKeyFromPassphrase(wallet_passphrase, master_key.vchSalt, master_key.nDeriveIterations, master_key.nDerivationMethod)) {
        return false;
    }
    if (!crypter.Decrypt(master_key.vchCryptedKey, plain_master_key)) {
        return false;
    }

    return true;
}

bool CWallet::Unlock(const SecureString& strWalletPassphrase)
{
    CKeyingMaterial plain_master_key;

    {
        LOCK(cs_wallet);
        for (const auto& [_, master_key] : mapMasterKeys)
        {
            if (!DecryptMasterKey(strWalletPassphrase, master_key, plain_master_key)) {
                continue; // try another master key
            }
            if (Unlock(plain_master_key)) {
                // Now that we've unlocked, upgrade the descriptor cache
                UpgradeDescriptorCache();
                return true;
            }
        }
    }
    return false;
}

bool CWallet::ChangeWalletPassphrase(const SecureString& strOldWalletPassphrase, const SecureString& strNewWalletPassphrase)
{
    bool fWasLocked = IsLocked();

    {
        LOCK2(m_relock_mutex, cs_wallet);
        Lock();

        CKeyingMaterial plain_master_key;
        for (auto& [master_key_id, master_key] : mapMasterKeys)
        {
            if (!DecryptMasterKey(strOldWalletPassphrase, master_key, plain_master_key)) {
                return false;
            }
            if (Unlock(plain_master_key))
            {
                if (!EncryptMasterKey(strNewWalletPassphrase, plain_master_key, master_key)) {
                    return false;
                }
                WalletLogPrintf("Wallet passphrase changed to an nDeriveIterations of %i\n", master_key.nDeriveIterations);

                WalletBatch(GetDatabase()).WriteMasterKey(master_key_id, master_key);
                if (fWasLocked)
                    Lock();
                return true;
            }
        }
    }

    return false;
}

void CWallet::SetLastBlockProcessedInMem(int block_height, uint256 block_hash)
{
    AssertLockHeld(cs_wallet);

    m_last_block_processed = block_hash;
    m_last_block_processed_height = block_height;
}

void CWallet::SetLastBlockProcessed(int block_height, uint256 block_hash)
{
    AssertLockHeld(cs_wallet);

    SetLastBlockProcessedInMem(block_height, block_hash);
    WriteBestBlock();
}

void CWallet::SetMinVersion(enum WalletFeature nVersion, WalletBatch* batch_in)
{
    LOCK(cs_wallet);
    if (nWalletVersion >= nVersion)
        return;
    WalletLogPrintf("Setting minversion to %d\n", nVersion);
    nWalletVersion = nVersion;

    {
        WalletBatch* batch = batch_in ? batch_in : new WalletBatch(GetDatabase());
        if (nWalletVersion > 40000)
            batch->WriteMinVersion(nWalletVersion);
        if (!batch_in)
            delete batch;
    }
}

std::set<Txid> CWallet::GetConflicts(const Txid& txid) const
{
    std::set<Txid> result;
    AssertLockHeld(cs_wallet);

    const auto it = mapWallet.find(txid);
    if (it == mapWallet.end())
        return result;
    const CWalletTx& wtx = it->second;

    std::pair<TxSpends::const_iterator, TxSpends::const_iterator> range;

    for (const CTxIn& txin : wtx.tx->vin)
    {
        if (mapTxSpends.count(txin.prevout) <= 1)
            continue;  // No conflict if zero or one spends
        range = mapTxSpends.equal_range(txin.prevout);
        for (TxSpends::const_iterator _it = range.first; _it != range.second; ++_it)
            result.insert(_it->second);
    }
    return result;
}

bool CWallet::HasWalletSpend(const CTransactionRef& tx) const
{
    AssertLockHeld(cs_wallet);
    const Txid& txid = tx->GetHash();
    for (unsigned int i = 0; i < tx->vout.size(); ++i) {
        if (IsSpent(COutPoint(txid, i))) {
            return true;
        }
    }
    return false;
}

void CWallet::Close()
{
    GetDatabase().Close();
}

void CWallet::SyncMetaData(std::pair<TxSpends::iterator, TxSpends::iterator> range)
{
    // We want all the wallet transactions in range to have the same metadata as
    // the oldest (smallest nOrderPos).
    // So: find smallest nOrderPos:

    int nMinOrderPos = std::numeric_limits<int>::max();
    const CWalletTx* copyFrom = nullptr;
    for (TxSpends::iterator it = range.first; it != range.second; ++it) {
        const CWalletTx* wtx = &mapWallet.at(it->second);
        if (wtx->nOrderPos < nMinOrderPos) {
            nMinOrderPos = wtx->nOrderPos;
            copyFrom = wtx;
        }
    }

    if (!copyFrom) {
        return;
    }

    // Now copy data from copyFrom to rest:
    for (TxSpends::iterator it = range.first; it != range.second; ++it)
    {
        const Txid& hash = it->second;
        CWalletTx* copyTo = &mapWallet.at(hash);
        if (copyFrom == copyTo) continue;
        assert(copyFrom && "Oldest wallet transaction in range assumed to have been found.");
        if (!copyFrom->IsEquivalentTo(*copyTo)) continue;
        copyTo->mapValue = copyFrom->mapValue;
        copyTo->vOrderForm = copyFrom->vOrderForm;
        // nTimeReceived not copied on purpose
        copyTo->nTimeSmart = copyFrom->nTimeSmart;
        // nOrderPos not copied on purpose
        // cached members not copied on purpose
    }
}

/**
 * Outpoint is spent if any non-conflicted transaction
 * spends it:
 */
bool CWallet::IsSpent(const COutPoint& outpoint) const
{
    std::pair<TxSpends::const_iterator, TxSpends::const_iterator> range;
    range = mapTxSpends.equal_range(outpoint);

    for (TxSpends::const_iterator it = range.first; it != range.second; ++it) {
        const Txid& txid = it->second;
        const auto mit = mapWallet.find(txid);
        if (mit != mapWallet.end()) {
            const auto& wtx = mit->second;
            if (!wtx.isAbandoned() && !wtx.isBlockConflicted() && !wtx.isMempoolConflicted())
                return true; // Spent
        }
    }
    return false;
}

void CWallet::AddToSpends(const COutPoint& outpoint, const Txid& txid, WalletBatch* batch)
{
    mapTxSpends.insert(std::make_pair(outpoint, txid));

    if (batch) {
        UnlockCoin(outpoint, batch);
    } else {
        WalletBatch temp_batch(GetDatabase());
        UnlockCoin(outpoint, &temp_batch);
    }

    std::pair<TxSpends::iterator, TxSpends::iterator> range;
    range = mapTxSpends.equal_range(outpoint);
    SyncMetaData(range);
}


void CWallet::AddToSpends(const CWalletTx& wtx, WalletBatch* batch)
{
    if (wtx.IsCoinBase()) // Coinbases don't spend anything!
        return;

    for (const CTxIn& txin : wtx.tx->vin)
        AddToSpends(txin.prevout, wtx.GetHash(), batch);
}

bool CWallet::EncryptWallet(const SecureString& strWalletPassphrase)
{
    // Only descriptor wallets can be encrypted
    Assert(IsWalletFlagSet(WALLET_FLAG_DESCRIPTORS));

    if (IsCrypted())
        return false;

    CKeyingMaterial plain_master_key;

    plain_master_key.resize(WALLET_CRYPTO_KEY_SIZE);
    GetStrongRandBytes(plain_master_key);

    CMasterKey master_key;

    master_key.vchSalt.resize(WALLET_CRYPTO_SALT_SIZE);
    GetStrongRandBytes(master_key.vchSalt);

    if (!EncryptMasterKey(strWalletPassphrase, plain_master_key, master_key)) {
        return false;
    }
    WalletLogPrintf("Encrypting Wallet with an nDeriveIterations of %i\n", master_key.nDeriveIterations);

    {
        LOCK2(m_relock_mutex, cs_wallet);
        mapMasterKeys[++nMasterKeyMaxID] = master_key;
        WalletBatch* encrypted_batch = new WalletBatch(GetDatabase());
        if (!encrypted_batch->TxnBegin()) {
            delete encrypted_batch;
            encrypted_batch = nullptr;
            return false;
        }
        encrypted_batch->WriteMasterKey(nMasterKeyMaxID, master_key);

        for (const auto& spk_man_pair : m_spk_managers) {
            auto spk_man = spk_man_pair.second.get();
            if (!spk_man->Encrypt(plain_master_key, encrypted_batch)) {
                encrypted_batch->TxnAbort();
                delete encrypted_batch;
                encrypted_batch = nullptr;
                // We now probably have half of our keys encrypted in memory, and half not...
                // die and let the user reload the unencrypted wallet.
                assert(false);
            }
        }

        // Encryption was introduced in version 0.4.0
        SetMinVersion(FEATURE_WALLETCRYPT, encrypted_batch);

        if (!encrypted_batch->TxnCommit()) {
            delete encrypted_batch;
            encrypted_batch = nullptr;
            // We now have keys encrypted in memory, but not on disk...
            // die to avoid confusion and let the user reload the unencrypted wallet.
            assert(false);
        }

        delete encrypted_batch;
        encrypted_batch = nullptr;

        Lock();
        Unlock(strWalletPassphrase);

        // Make new descriptors with a new seed
        if (!IsWalletFlagSet(WALLET_FLAG_BLANK_WALLET)) {
            SetupDescriptorScriptPubKeyMans();
        }
        Lock();

        // Need to completely rewrite the wallet file; if we don't, the database might keep
        // bits of the unencrypted private key in slack space in the database file.
        GetDatabase().Rewrite();
    }
    NotifyStatusChanged(this);

    return true;
}

DBErrors CWallet::ReorderTransactions()
{
    LOCK(cs_wallet);
    WalletBatch batch(GetDatabase());

    // Old wallets didn't have any defined order for transactions
    // Probably a bad idea to change the output of this

    // First: get all CWalletTx into a sorted-by-time multimap.
    typedef std::multimap<int64_t, CWalletTx*> TxItems;
    TxItems txByTime;

    for (auto& entry : mapWallet)
    {
        CWalletTx* wtx = &entry.second;
        txByTime.insert(std::make_pair(wtx->nTimeReceived, wtx));
    }

    nOrderPosNext = 0;
    std::vector<int64_t> nOrderPosOffsets;
    for (TxItems::iterator it = txByTime.begin(); it != txByTime.end(); ++it)
    {
        CWalletTx *const pwtx = (*it).second;
        int64_t& nOrderPos = pwtx->nOrderPos;

        if (nOrderPos == -1)
        {
            nOrderPos = nOrderPosNext++;
            nOrderPosOffsets.push_back(nOrderPos);

            if (!batch.WriteTx(*pwtx))
                return DBErrors::LOAD_FAIL;
        }
        else
        {
            int64_t nOrderPosOff = 0;
            for (const int64_t& nOffsetStart : nOrderPosOffsets)
            {
                if (nOrderPos >= nOffsetStart)
                    ++nOrderPosOff;
            }
            nOrderPos += nOrderPosOff;
            nOrderPosNext = std::max(nOrderPosNext, nOrderPos + 1);

            if (!nOrderPosOff)
                continue;

            // Since we're changing the order, write it back
            if (!batch.WriteTx(*pwtx))
                return DBErrors::LOAD_FAIL;
        }
    }
    batch.WriteOrderPosNext(nOrderPosNext);

    return DBErrors::LOAD_OK;
}

int64_t CWallet::IncOrderPosNext(WalletBatch* batch)
{
    AssertLockHeld(cs_wallet);
    int64_t nRet = nOrderPosNext++;
    if (batch) {
        batch->WriteOrderPosNext(nOrderPosNext);
    } else {
        WalletBatch(GetDatabase()).WriteOrderPosNext(nOrderPosNext);
    }
    return nRet;
}

void CWallet::MarkDirty()
{
    {
        LOCK(cs_wallet);
        for (auto& [_, wtx] : mapWallet)
            wtx.MarkDirty();
    }
}

bool CWallet::MarkReplaced(const Txid& originalHash, const Txid& newHash)
{
    LOCK(cs_wallet);

    auto mi = mapWallet.find(originalHash);

    // There is a bug if MarkReplaced is not called on an existing wallet transaction.
    assert(mi != mapWallet.end());

    CWalletTx& wtx = (*mi).second;

    // Ensure for now that we're not overwriting data
    assert(wtx.mapValue.count("replaced_by_txid") == 0);

    wtx.mapValue["replaced_by_txid"] = newHash.ToString();

    // Refresh mempool status without waiting for transactionRemovedFromMempool or transactionAddedToMempool
    RefreshMempoolStatus(wtx, chain());

    WalletBatch batch(GetDatabase());

    bool success = true;
    if (!batch.WriteTx(wtx)) {
        WalletLogPrintf("%s: Updating batch tx %s failed\n", __func__, wtx.GetHash().ToString());
        success = false;
    }

    NotifyTransactionChanged(originalHash, CT_UPDATED);

    return success;
}

void CWallet::SetSpentKeyState(WalletBatch& batch, const Txid& hash, unsigned int n, bool used, std::set<CTxDestination>& tx_destinations)
{
    AssertLockHeld(cs_wallet);
    const CWalletTx* srctx = GetWalletTx(hash);
    if (!srctx) return;

    CTxDestination dst;
    if (ExtractDestination(srctx->tx->vout[n].scriptPubKey, dst)) {
        if (IsMine(dst)) {
            if (used != IsAddressPreviouslySpent(dst)) {
                if (used) {
                    tx_destinations.insert(dst);
                }
                SetAddressPreviouslySpent(batch, dst, used);
            }
        }
    }
}

bool CWallet::IsSpentKey(const CScript& scriptPubKey) const
{
    AssertLockHeld(cs_wallet);
    CTxDestination dest;
    if (!ExtractDestination(scriptPubKey, dest)) {
        return false;
    }
    if (IsAddressPreviouslySpent(dest)) {
        return true;
    }
    return false;
}

CWalletTx* CWallet::AddToWallet(CTransactionRef tx, const TxState& state, const UpdateWalletTxFn& update_wtx, bool rescanning_old_block)
{
    LOCK(cs_wallet);

    WalletBatch batch(GetDatabase());

    Txid hash = tx->GetHash();

    if (IsWalletFlagSet(WALLET_FLAG_AVOID_REUSE)) {
        // Mark used destinations
        std::set<CTxDestination> tx_destinations;

        for (const CTxIn& txin : tx->vin) {
            const COutPoint& op = txin.prevout;
            SetSpentKeyState(batch, op.hash, op.n, true, tx_destinations);
        }

        MarkDestinationsDirty(tx_destinations);
    }

    // Inserts only if not already there, returns tx inserted or tx found
    auto ret = mapWallet.emplace(std::piecewise_construct, std::forward_as_tuple(hash), std::forward_as_tuple(tx, state));
    CWalletTx& wtx = (*ret.first).second;
    bool fInsertedNew = ret.second;
    bool fUpdated = update_wtx && update_wtx(wtx, fInsertedNew);
    if (fInsertedNew) {
        wtx.nTimeReceived = GetTime();
        wtx.nOrderPos = IncOrderPosNext(&batch);
        wtx.m_it_wtxOrdered = wtxOrdered.insert(std::make_pair(wtx.nOrderPos, &wtx));
        wtx.nTimeSmart = ComputeTimeSmart(wtx, rescanning_old_block);
        AddToSpends(wtx, &batch);

        // Update birth time when tx time is older than it.
        MaybeUpdateBirthTime(wtx.GetTxTime());
    }

    if (!fInsertedNew)
    {
        if (state.index() != wtx.m_state.index()) {
            wtx.m_state = state;
            fUpdated = true;
        } else {
            assert(TxStateSerializedIndex(wtx.m_state) == TxStateSerializedIndex(state));
            assert(TxStateSerializedBlockHash(wtx.m_state) == TxStateSerializedBlockHash(state));
        }
        // If we have a witness-stripped version of this transaction, and we
        // see a new version with a witness, then we must be upgrading a pre-segwit
        // wallet.  Store the new version of the transaction with the witness,
        // as the stripped-version must be invalid.
        // TODO: Store all versions of the transaction, instead of just one.
        if (tx->HasWitness() && !wtx.tx->HasWitness()) {
            wtx.SetTx(tx);
            fUpdated = true;
        }
    }

    // Mark inactive coinbase transactions and their descendants as abandoned
    if (wtx.IsCoinBase() && wtx.isInactive()) {
        std::vector<CWalletTx*> txs{&wtx};

        TxStateInactive inactive_state = TxStateInactive{/*abandoned=*/true};

        while (!txs.empty()) {
            CWalletTx* desc_tx = txs.back();
            txs.pop_back();
            desc_tx->m_state = inactive_state;
            // Break caches since we have changed the state
            desc_tx->MarkDirty();
            batch.WriteTx(*desc_tx);
            MarkInputsDirty(desc_tx->tx);
            for (unsigned int i = 0; i < desc_tx->tx->vout.size(); ++i) {
                COutPoint outpoint(desc_tx->GetHash(), i);
                std::pair<TxSpends::const_iterator, TxSpends::const_iterator> range = mapTxSpends.equal_range(outpoint);
                for (TxSpends::const_iterator it = range.first; it != range.second; ++it) {
                    const auto wit = mapWallet.find(it->second);
                    if (wit != mapWallet.end()) {
                        txs.push_back(&wit->second);
                    }
                }
            }
        }
    }

    //// debug print
    WalletLogPrintf("AddToWallet %s  %s%s %s\n", hash.ToString(), (fInsertedNew ? "new" : ""), (fUpdated ? "update" : ""), TxStateString(state));

    // Write to disk
    if (fInsertedNew || fUpdated)
        if (!batch.WriteTx(wtx))
            return nullptr;

    // Break debit/credit balance caches:
    wtx.MarkDirty();

    // Cache the outputs that belong to the wallet
    RefreshTXOsFromTx(wtx);

    // Notify UI of new or updated transaction
    NotifyTransactionChanged(hash, fInsertedNew ? CT_NEW : CT_UPDATED);

#if HAVE_SYSTEM
    // notify an external script when a wallet transaction comes in or is updated
    std::string strCmd = m_notify_tx_changed_script;

    if (!strCmd.empty())
    {
        ReplaceAll(strCmd, "%s", hash.GetHex());
        if (auto* conf = wtx.state<TxStateConfirmed>())
        {
            ReplaceAll(strCmd, "%b", conf->confirmed_block_hash.GetHex());
            ReplaceAll(strCmd, "%h", ToString(conf->confirmed_block_height));
        } else {
            ReplaceAll(strCmd, "%b", "unconfirmed");
            ReplaceAll(strCmd, "%h", "-1");
        }
#ifndef WIN32
        // Substituting the wallet name isn't currently supported on windows
        // because windows shell escaping has not been implemented yet:
        // https://github.com/bitcoin/bitcoin/pull/13339#issuecomment-537384875
        // A few ways it could be implemented in the future are described in:
        // https://github.com/bitcoin/bitcoin/pull/13339#issuecomment-461288094
        ReplaceAll(strCmd, "%w", ShellEscape(GetName()));
#endif
        std::thread t(runCommand, strCmd);
        t.detach(); // thread runs free
    }
#endif

    return &wtx;
}

bool CWallet::LoadToWallet(const Txid& hash, const UpdateWalletTxFn& fill_wtx)
{
    const auto& ins = mapWallet.emplace(std::piecewise_construct, std::forward_as_tuple(hash), std::forward_as_tuple(nullptr, TxStateInactive{}));
    CWalletTx& wtx = ins.first->second;
    if (!fill_wtx(wtx, ins.second)) {
        return false;
    }
    // If wallet doesn't have a chain (e.g when using bitcoin-wallet tool),
    // don't bother to update txn.
    if (HaveChain()) {
      wtx.updateState(chain());
    }
    if (/* insertion took place */ ins.second) {
        wtx.m_it_wtxOrdered = wtxOrdered.insert(std::make_pair(wtx.nOrderPos, &wtx));
    }
    AddToSpends(wtx);
    for (const CTxIn& txin : wtx.tx->vin) {
        auto it = mapWallet.find(txin.prevout.hash);
        if (it != mapWallet.end()) {
            CWalletTx& prevtx = it->second;
            if (auto* prev = prevtx.state<TxStateBlockConflicted>()) {
                MarkConflicted(prev->conflicting_block_hash, prev->conflicting_block_height, wtx.GetHash());
            }
        }
    }

    // Update birth time when tx time is older than it.
    MaybeUpdateBirthTime(wtx.GetTxTime());

    // Make sure the tx outputs are known by the wallet
    RefreshTXOsFromTx(wtx);
    return true;
}

bool CWallet::AddToWalletIfInvolvingMe(const CTransactionRef& ptx, const SyncTxState& state, bool fUpdate, bool rescanning_old_block)
{
    const CTransaction& tx = *ptx;
    {
        AssertLockHeld(cs_wallet);

        if (auto* conf = std::get_if<TxStateConfirmed>(&state)) {
            for (const CTxIn& txin : tx.vin) {
                std::pair<TxSpends::const_iterator, TxSpends::const_iterator> range = mapTxSpends.equal_range(txin.prevout);
                while (range.first != range.second) {
                    if (range.first->second != tx.GetHash()) {
                        WalletLogPrintf("Transaction %s (in block %s) conflicts with wallet transaction %s (both spend %s:%i)\n", tx.GetHash().ToString(), conf->confirmed_block_hash.ToString(), range.first->second.ToString(), range.first->first.hash.ToString(), range.first->first.n);
                        MarkConflicted(conf->confirmed_block_hash, conf->confirmed_block_height, range.first->second);
                    }
                    range.first++;
                }
            }
        }

        bool fExisted = mapWallet.count(tx.GetHash()) != 0;
        if (fExisted && !fUpdate) return false;
        if (fExisted || IsMine(tx) || IsFromMe(tx))
        {
            /* Check if any keys in the wallet keypool that were supposed to be unused
             * have appeared in a new transaction. If so, remove those keys from the keypool.
             * This can happen when restoring an old wallet backup that does not contain
             * the mostly recently created transactions from newer versions of the wallet.
             */

            // loop though all outputs
            for (const CTxOut& txout: tx.vout) {
                const CScript script = CNameScript(txout.scriptPubKey).getAddress();
                for (const auto& spk_man : GetScriptPubKeyMans(script)) {
                    for (auto &dest : spk_man->MarkUnusedAddresses(script)) {
                        // If internal flag is not defined try to infer it from the ScriptPubKeyMan
                        if (!dest.internal.has_value()) {
                            dest.internal = IsInternalScriptPubKeyMan(spk_man);
                        }

                        // skip if can't determine whether it's a receiving address or not
                        if (!dest.internal.has_value()) continue;

                        // If this is a receiving address and it's not in the address book yet
                        // (e.g. it wasn't generated on this node or we're restoring from backup)
                        // add it to the address book for proper transaction accounting
                        if (!*dest.internal && !FindAddressBookEntry(dest.dest, /* allow_change= */ false)) {
                            SetAddressBook(dest.dest, "", AddressPurpose::RECEIVE);
                        }
                    }
                }
            }

            // Block disconnection override an abandoned tx as unconfirmed
            // which means user may have to call abandontransaction again
            TxState tx_state = std::visit([](auto&& s) -> TxState { return s; }, state);
            CWalletTx* wtx = AddToWallet(MakeTransactionRef(tx), tx_state, /*update_wtx=*/nullptr, rescanning_old_block);
            if (!wtx) {
                // Can only be nullptr if there was a db write error (missing db, read-only db or a db engine internal writing error).
                // As we only store arriving transaction in this process, and we don't want an inconsistent state, let's throw an error.
                throw std::runtime_error("DB error adding transaction to wallet, write failed");
            }
            return true;
        }
    }
    return false;
}

bool CWallet::TransactionCanBeAbandoned(const Txid& hashTx) const
{
    LOCK(cs_wallet);
    const CWalletTx* wtx = GetWalletTx(hashTx);
    return wtx && !wtx->isAbandoned() && GetTxDepthInMainChain(*wtx) == 0 && !wtx->InMempool();
}

void CWallet::MarkInputsDirty(const CTransactionRef& tx)
{
    for (const CTxIn& txin : tx->vin) {
        auto it = mapWallet.find(txin.prevout.hash);
        if (it != mapWallet.end()) {
            it->second.MarkDirty();
        }
    }
}

bool CWallet::AbandonTransaction(const Txid& hashTx)
{
    LOCK(cs_wallet);
    auto it = mapWallet.find(hashTx);
    assert(it != mapWallet.end());
    return AbandonTransaction(it->second);
}

bool CWallet::AbandonTransaction(CWalletTx& tx)
{
    // Can't mark abandoned if confirmed or in mempool
    if (GetTxDepthInMainChain(tx) != 0 || tx.InMempool()) {
        return false;
    }

    auto try_updating_state = [](CWalletTx& wtx) EXCLUSIVE_LOCKS_REQUIRED(cs_wallet) {
        // If the orig tx was not in block/mempool, none of its spends can be.
        assert(!wtx.isConfirmed());
        assert(!wtx.InMempool());
        // If already conflicted or abandoned, no need to set abandoned
        if (!wtx.isBlockConflicted() && !wtx.isAbandoned()) {
            wtx.m_state = TxStateInactive{/*abandoned=*/true};
            return TxUpdate::NOTIFY_CHANGED;
        }
        return TxUpdate::UNCHANGED;
    };

    // Iterate over all its outputs, and mark transactions in the wallet that spend them abandoned too.
    // States are not permanent, so these transactions can become unabandoned if they are re-added to the
    // mempool, or confirmed in a block, or conflicted.
    // Note: If the reorged coinbase is re-added to the main chain, the descendants that have not had their
    // states change will remain abandoned and will require manual broadcast if the user wants them.

    RecursiveUpdateTxState(tx.GetHash(), try_updating_state);

    return true;
}

void CWallet::MarkConflicted(const uint256& hashBlock, int conflicting_height, const Txid& hashTx)
{
    LOCK(cs_wallet);

    // If number of conflict confirms cannot be determined, this means
    // that the block is still unknown or not yet part of the main chain,
    // for example when loading the wallet during a reindex. Do nothing in that
    // case.
    if (m_last_block_processed_height < 0 || conflicting_height < 0) {
        return;
    }
    int conflictconfirms = (m_last_block_processed_height - conflicting_height + 1) * -1;
    if (conflictconfirms >= 0)
        return;

    auto try_updating_state = [&](CWalletTx& wtx) EXCLUSIVE_LOCKS_REQUIRED(cs_wallet) {
        if (conflictconfirms < GetTxDepthInMainChain(wtx)) {
            // Block is 'more conflicted' than current confirm; update.
            // Mark transaction as conflicted with this block.
            wtx.m_state = TxStateBlockConflicted{hashBlock, conflicting_height};
            return TxUpdate::CHANGED;
        }
        return TxUpdate::UNCHANGED;
    };

    // Iterate over all its outputs, and mark transactions in the wallet that spend them conflicted too.
    RecursiveUpdateTxState(hashTx, try_updating_state);

}

void CWallet::RecursiveUpdateTxState(const Txid& tx_hash, const TryUpdatingStateFn& try_updating_state) {
    WalletBatch batch(GetDatabase());
    RecursiveUpdateTxState(&batch, tx_hash, try_updating_state);
}

void CWallet::RecursiveUpdateTxState(WalletBatch* batch, const Txid& tx_hash, const TryUpdatingStateFn& try_updating_state) {
    std::set<Txid> todo;
    std::set<Txid> done;

    todo.insert(tx_hash);

    while (!todo.empty()) {
        Txid now = *todo.begin();
        todo.erase(now);
        done.insert(now);
        auto it = mapWallet.find(now);
        assert(it != mapWallet.end());
        CWalletTx& wtx = it->second;

        TxUpdate update_state = try_updating_state(wtx);
        if (update_state != TxUpdate::UNCHANGED) {
            wtx.MarkDirty();
            if (batch) batch->WriteTx(wtx);
            // Iterate over all its outputs, and update those tx states as well (if applicable)
            for (unsigned int i = 0; i < wtx.tx->vout.size(); ++i) {
                std::pair<TxSpends::const_iterator, TxSpends::const_iterator> range = mapTxSpends.equal_range(COutPoint(now, i));
                for (TxSpends::const_iterator iter = range.first; iter != range.second; ++iter) {
                    if (!done.count(iter->second)) {
                        todo.insert(iter->second);
                    }
                }
            }

            if (update_state == TxUpdate::NOTIFY_CHANGED) {
                NotifyTransactionChanged(wtx.GetHash(), CT_UPDATED);
            }

            // If a transaction changes its tx state, that usually changes the balance
            // available of the outputs it spends. So force those to be recomputed
            MarkInputsDirty(wtx.tx);
        }
    }
}

bool CWallet::SyncTransaction(const CTransactionRef& ptx, const SyncTxState& state, bool update_tx, bool rescanning_old_block)
{
    if (!AddToWalletIfInvolvingMe(ptx, state, update_tx, rescanning_old_block))
        return false; // Not one of ours

    // If a transaction changes 'conflicted' state, that changes the balance
    // available of the outputs it spends. So force those to be
    // recomputed, also:
    MarkInputsDirty(ptx);
    return true;
}

void CWallet::transactionAddedToMempool(const CTransactionRef& tx) {
    LOCK(cs_wallet);
    SyncTransaction(tx, TxStateInMempool{});

    auto it = mapWallet.find(tx->GetHash());
    if (it != mapWallet.end()) {
        RefreshMempoolStatus(it->second, chain());
    }

    const Txid& txid = tx->GetHash();

    for (const CTxIn& tx_in : tx->vin) {
        // For each wallet transaction spending this prevout..
        for (auto range = mapTxSpends.equal_range(tx_in.prevout); range.first != range.second; range.first++) {
            const Txid& spent_id = range.first->second;
            // Skip the recently added tx
            if (spent_id == txid) continue;
            RecursiveUpdateTxState(/*batch=*/nullptr, spent_id, [&txid](CWalletTx& wtx) EXCLUSIVE_LOCKS_REQUIRED(cs_wallet) {
                return wtx.mempool_conflicts.insert(txid).second ? TxUpdate::CHANGED : TxUpdate::UNCHANGED;
            });
        }
    }
}

void CWallet::transactionRemovedFromMempool(const CTransactionRef& tx, MemPoolRemovalReason reason) {
    LOCK(cs_wallet);
    auto it = mapWallet.find(tx->GetHash());
    if (it != mapWallet.end()) {
        RefreshMempoolStatus(it->second, chain());
    }
    // Handle transactions that were removed from the mempool because they
    // conflict with transactions in a newly connected block.
    if (reason == MemPoolRemovalReason::CONFLICT) {
        // Trigger external -walletnotify notifications for these transactions.
        // Set Status::UNCONFIRMED instead of Status::CONFLICTED for a few reasons:
        //
        // 1. The transactionRemovedFromMempool callback does not currently
        //    provide the conflicting block's hash and height, and for backwards
        //    compatibility reasons it may not be not safe to store conflicted
        //    wallet transactions with a null block hash. See
        //    https://github.com/bitcoin/bitcoin/pull/18600#discussion_r420195993.
        // 2. For most of these transactions, the wallet's internal conflict
        //    detection in the blockConnected handler will subsequently call
        //    MarkConflicted and update them with CONFLICTED status anyway. This
        //    applies to any wallet transaction that has inputs spent in the
        //    block, or that has ancestors in the wallet with inputs spent by
        //    the block.
        // 3. Longstanding behavior since the sync implementation in
        //    https://github.com/bitcoin/bitcoin/pull/9371 and the prior sync
        //    implementation before that was to mark these transactions
        //    unconfirmed rather than conflicted.
        //
        // Nothing described above should be seen as an unchangeable requirement
        // when improving this code in the future. The wallet's heuristics for
        // distinguishing between conflicted and unconfirmed transactions are
        // imperfect, and could be improved in general, see
        // https://github.com/bitcoin-core/bitcoin-devwiki/wiki/Wallet-Transaction-Conflict-Tracking
        SyncTransaction(tx, TxStateInactive{});
    }

    const Txid& txid = tx->GetHash();

    for (const CTxIn& tx_in : tx->vin) {
        // Iterate over all wallet transactions spending txin.prev
        // and recursively mark them as no longer conflicting with
        // txid
        for (auto range = mapTxSpends.equal_range(tx_in.prevout); range.first != range.second; range.first++) {
            const Txid& spent_id = range.first->second;

            RecursiveUpdateTxState(/*batch=*/nullptr, spent_id, [&txid](CWalletTx& wtx) EXCLUSIVE_LOCKS_REQUIRED(cs_wallet) {
                return wtx.mempool_conflicts.erase(txid) ? TxUpdate::CHANGED : TxUpdate::UNCHANGED;
            });
        }
    }
}

void CWallet::blockConnected(ChainstateRole role, const interfaces::BlockInfo& block)
{
    if (role == ChainstateRole::BACKGROUND) {
        return;
    }
    assert(block.data);
    LOCK(cs_wallet);

    // Update the best block in memory first. This will set the best block's height, which is
    // needed by MarkConflicted.
    SetLastBlockProcessedInMem(block.height, block.hash);

    // No need to scan block if it was created before the wallet birthday.
    // Uses chain max time and twice the grace period to adjust time for block time variability.
    if (block.chain_time_max < m_birth_time.load() - (TIMESTAMP_WINDOW * 2)) return;

    // Scan block
    bool wallet_updated = false;
    for (size_t index = 0; index < block.data->vtx.size(); index++) {
        wallet_updated |= SyncTransaction(block.data->vtx[index], TxStateConfirmed{block.hash, block.height, static_cast<int>(index)});
        transactionRemovedFromMempool(block.data->vtx[index], MemPoolRemovalReason::BLOCK);
    }
    EffectTransactionQueue();

    // Update on disk if this block resulted in us updating a tx, or periodically every 144 blocks (~1 day)
    if (wallet_updated || block.height % 144 == 0) {
        WriteBestBlock();
    }
}

void CWallet::blockDisconnected(const interfaces::BlockInfo& block)
{
    assert(block.data);
    LOCK(cs_wallet);

    // At block disconnection, this will change an abandoned transaction to
    // be unconfirmed, whether or not the transaction is added back to the mempool.
    // User may have to call abandontransaction again. It may be addressed in the
    // future with a stickier abandoned state or even removing abandontransaction call.
    int disconnect_height = block.height;

    for (size_t index = 0; index < block.data->vtx.size(); index++) {
        const CTransactionRef& ptx = block.data->vtx[index];
        // Coinbase transactions are not only inactive but also abandoned,
        // meaning they should never be relayed standalone via the p2p protocol.
        SyncTransaction(ptx, TxStateInactive{/*abandoned=*/index == 0});

        for (const CTxIn& tx_in : ptx->vin) {
            // No other wallet transactions conflicted with this transaction
            if (mapTxSpends.count(tx_in.prevout) < 1) continue;

            std::pair<TxSpends::const_iterator, TxSpends::const_iterator> range = mapTxSpends.equal_range(tx_in.prevout);

            // For all of the spends that conflict with this transaction
            for (TxSpends::const_iterator _it = range.first; _it != range.second; ++_it) {
                CWalletTx& wtx = mapWallet.find(_it->second)->second;

                if (!wtx.isBlockConflicted()) continue;

                auto try_updating_state = [&](CWalletTx& tx) {
                    if (!tx.isBlockConflicted()) return TxUpdate::UNCHANGED;
                    if (tx.state<TxStateBlockConflicted>()->conflicting_block_height >= disconnect_height) {
                        tx.m_state = TxStateInactive{};
                        return TxUpdate::CHANGED;
                    }
                    return TxUpdate::UNCHANGED;
                };

                RecursiveUpdateTxState(wtx.tx->GetHash(), try_updating_state);
            }
        }
    }

    // Update the best block
    SetLastBlockProcessed(block.height - 1, *Assert(block.prev_hash));
}

void CWallet::updatedBlockTip()
{
    m_best_block_time = GetTime();
}

void CWallet::BlockUntilSyncedToCurrentChain() const {
    AssertLockNotHeld(cs_wallet);
    // Skip the queue-draining stuff if we know we're caught up with
    // chain().Tip(), otherwise put a callback in the validation interface queue and wait
    // for the queue to drain enough to execute it (indicating we are caught up
    // at least with the time we entered this function).
    uint256 last_block_hash = WITH_LOCK(cs_wallet, return m_last_block_processed);
    chain().waitForNotificationsIfTipChanged(last_block_hash);
}

// Note that this function doesn't distinguish between a 0-valued input,
// and a not-"is mine" (according to the filter) input.
CAmount CWallet::GetDebit(const CTxIn &txin, const isminefilter& filter) const
{
<<<<<<< HEAD
    {
        LOCK(cs_wallet);
        const auto mi = mapWallet.find(txin.prevout.hash);
        if (mi != mapWallet.end())
        {
            const CWalletTx& prev = (*mi).second;
            if (txin.prevout.n < prev.tx->vout.size())
            {
                const CTxOut& prevout = prev.tx->vout[txin.prevout.n];
                if (CNameScript::isNameScript(prevout.scriptPubKey))
                    return 0;

                if (IsMine(prevout) & filter)
                    return prevout.nValue;
            }
        }
=======
    LOCK(cs_wallet);
    auto txo = GetTXO(txin.prevout);
    if (txo && (txo->GetIsMine() & filter)) {
        return txo->GetTxOut().nValue;
>>>>>>> 1e072053
    }
    return 0;
}

std::optional<CNameScript> CWallet::GetNameDebit(const CTxIn &txin, const isminefilter& filter) const
{
    {
        LOCK(cs_wallet);
        auto mi = mapWallet.find(txin.prevout.hash);
        if (mi != mapWallet.end())
        {
            const CWalletTx& prev = (*mi).second;
            if (txin.prevout.n < prev.tx->vout.size())
            {
                const CTxOut& prevout = prev.tx->vout[txin.prevout.n];

                CNameScript op(prevout.scriptPubKey);

                if (!op.isNameOp ())
                    return {};

                if (IsMine(prevout) & filter)
                    return op;
            }
        }
    }
    return {};
}

isminetype CWallet::IsMine(const CTxOut& txout) const
{
    AssertLockHeld(cs_wallet);
    return IsMine(txout.scriptPubKey);
}

isminetype CWallet::IsMine(const CTxDestination& dest) const
{
    AssertLockHeld(cs_wallet);
    return IsMine(GetScriptForDestination(dest));
}

isminetype CWallet::IsMine(const CScript& fullScript) const
{
    AssertLockHeld(cs_wallet);
    const CScript script = CNameScript(fullScript).getAddress();

    // Search the cache so that IsMine is called only on the relevant SPKMs instead of on everything in m_spk_managers
    const auto& it = m_cached_spks.find(script);
    if (it != m_cached_spks.end()) {
        isminetype res = ISMINE_NO;
        for (const auto& spkm : it->second) {
            res = std::max(res, spkm->IsMine(script));
        }
        Assume(res == ISMINE_SPENDABLE);
        return res;
    }

    return ISMINE_NO;
}

bool CWallet::IsMine(const CTransaction& tx) const
{
    AssertLockHeld(cs_wallet);
    for (const CTxOut& txout : tx.vout)
        if (IsMine(txout))
            return true;
    return false;
}

isminetype CWallet::IsMine(const COutPoint& outpoint) const
{
    AssertLockHeld(cs_wallet);
    auto wtx = GetWalletTx(outpoint.hash);
    if (!wtx) {
        return ISMINE_NO;
    }
    if (outpoint.n >= wtx->tx->vout.size()) {
        return ISMINE_NO;
    }
    return IsMine(wtx->tx->vout[outpoint.n]);
}

bool CWallet::IsFromMe(const CTransaction& tx) const
{
    return (GetDebit(tx, ISMINE_ALL) > 0);
}

CAmount CWallet::GetDebit(const CTransaction& tx, const isminefilter& filter) const
{
    CAmount nDebit = 0;
    for (const CTxIn& txin : tx.vin)
    {
        nDebit += GetDebit(txin, filter);
        if (!MoneyRange(nDebit))
            throw std::runtime_error(std::string(__func__) + ": value out of range");
    }
    return nDebit;
}

std::optional<CNameScript> CWallet::GetNameDebit(const CTransaction& tx, const isminefilter& filter) const
{
    std::optional<CNameScript> nDebit;
    for (const CTxIn& txin : tx.vin)
    {
        nDebit = GetNameDebit(txin, filter);
        if (nDebit)
            break;
    }
    return nDebit;
}

bool CWallet::IsHDEnabled() const
{
    // All Active ScriptPubKeyMans must be HD for this to be true
    bool result = false;
    for (const auto& spk_man : GetActiveScriptPubKeyMans()) {
        if (!spk_man->IsHDEnabled()) return false;
        result = true;
    }
    return result;
}

bool CWallet::CanGetAddresses(bool internal) const
{
    LOCK(cs_wallet);
    if (m_spk_managers.empty()) return false;
    for (OutputType t : OUTPUT_TYPES) {
        auto spk_man = GetScriptPubKeyMan(t, internal);
        if (spk_man && spk_man->CanGetAddresses(internal)) {
            return true;
        }
    }
    return false;
}

void CWallet::SetWalletFlag(uint64_t flags)
{
    WalletBatch batch(GetDatabase());
    return SetWalletFlagWithDB(batch, flags);
}

void CWallet::SetWalletFlagWithDB(WalletBatch& batch, uint64_t flags)
{
    LOCK(cs_wallet);
    m_wallet_flags |= flags;
    if (!batch.WriteWalletFlags(m_wallet_flags))
        throw std::runtime_error(std::string(__func__) + ": writing wallet flags failed");
}

void CWallet::UnsetWalletFlag(uint64_t flag)
{
    WalletBatch batch(GetDatabase());
    UnsetWalletFlagWithDB(batch, flag);
}

void CWallet::UnsetWalletFlagWithDB(WalletBatch& batch, uint64_t flag)
{
    LOCK(cs_wallet);
    m_wallet_flags &= ~flag;
    if (!batch.WriteWalletFlags(m_wallet_flags))
        throw std::runtime_error(std::string(__func__) + ": writing wallet flags failed");
}

void CWallet::UnsetBlankWalletFlag(WalletBatch& batch)
{
    UnsetWalletFlagWithDB(batch, WALLET_FLAG_BLANK_WALLET);
}

bool CWallet::IsWalletFlagSet(uint64_t flag) const
{
    return (m_wallet_flags & flag);
}

bool CWallet::LoadWalletFlags(uint64_t flags)
{
    LOCK(cs_wallet);
    if (((flags & KNOWN_WALLET_FLAGS) >> 32) ^ (flags >> 32)) {
        // contains unknown non-tolerable wallet flags
        return false;
    }
    m_wallet_flags = flags;

    return true;
}

void CWallet::InitWalletFlags(uint64_t flags)
{
    LOCK(cs_wallet);

    // We should never be writing unknown non-tolerable wallet flags
    assert(((flags & KNOWN_WALLET_FLAGS) >> 32) == (flags >> 32));
    // This should only be used once, when creating a new wallet - so current flags are expected to be blank
    assert(m_wallet_flags == 0);

    if (!WalletBatch(GetDatabase()).WriteWalletFlags(flags)) {
        throw std::runtime_error(std::string(__func__) + ": writing wallet flags failed");
    }

    if (!LoadWalletFlags(flags)) assert(false);
}

uint64_t CWallet::GetWalletFlags() const
{
    return m_wallet_flags;
}

void CWallet::MaybeUpdateBirthTime(int64_t time)
{
    int64_t birthtime = m_birth_time.load();
    if (time < birthtime) {
        m_birth_time = time;
    }
}

/**
 * Scan active chain for relevant transactions after importing keys. This should
 * be called whenever new keys are added to the wallet, with the oldest key
 * creation time.
 *
 * @return Earliest timestamp that could be successfully scanned from. Timestamp
 * returned will be higher than startTime if relevant blocks could not be read.
 */
int64_t CWallet::RescanFromTime(int64_t startTime, const WalletRescanReserver& reserver, bool update)
{
    // Find starting block. May be null if nCreateTime is greater than the
    // highest blockchain timestamp, in which case there is nothing that needs
    // to be scanned.
    int start_height = 0;
    uint256 start_block;
    bool start = chain().findFirstBlockWithTimeAndHeight(startTime - TIMESTAMP_WINDOW, 0, FoundBlock().hash(start_block).height(start_height));
    WalletLogPrintf("%s: Rescanning last %i blocks\n", __func__, start ? WITH_LOCK(cs_wallet, return GetLastBlockHeight()) - start_height + 1 : 0);

    if (start) {
        // TODO: this should take into account failure by ScanResult::USER_ABORT
        ScanResult result = ScanForWalletTransactions(start_block, start_height, /*max_height=*/{}, reserver, /*fUpdate=*/update, /*save_progress=*/false);
        if (result.status == ScanResult::FAILURE) {
            int64_t time_max;
            CHECK_NONFATAL(chain().findBlock(result.last_failed_block, FoundBlock().maxTime(time_max)));
            return time_max + TIMESTAMP_WINDOW + 1;
        }
    }
    return startTime;
}

/**
 * Scan the block chain (starting in start_block) for transactions
 * from or to us. If fUpdate is true, found transactions that already
 * exist in the wallet will be updated. If max_height is not set, the
 * mempool will be scanned as well.
 *
 * @param[in] start_block Scan starting block. If block is not on the active
 *                        chain, the scan will return SUCCESS immediately.
 * @param[in] start_height Height of start_block
 * @param[in] max_height  Optional max scanning height. If unset there is
 *                        no maximum and scanning can continue to the tip
 *
 * @return ScanResult returning scan information and indicating success or
 *         failure. Return status will be set to SUCCESS if scan was
 *         successful. FAILURE if a complete rescan was not possible (due to
 *         pruning or corruption). USER_ABORT if the rescan was aborted before
 *         it could complete.
 *
 * @pre Caller needs to make sure start_block (and the optional stop_block) are on
 * the main chain after to the addition of any new keys you want to detect
 * transactions for.
 */
CWallet::ScanResult CWallet::ScanForWalletTransactions(const uint256& start_block, int start_height, std::optional<int> max_height, const WalletRescanReserver& reserver, bool fUpdate, const bool save_progress)
{
    constexpr auto INTERVAL_TIME{60s};
    auto current_time{reserver.now()};
    auto start_time{reserver.now()};

    assert(reserver.isReserved());

    uint256 block_hash = start_block;
    ScanResult result;

    std::unique_ptr<FastWalletRescanFilter> fast_rescan_filter;
    if (chain().hasBlockFilterIndex(BlockFilterType::BASIC)) fast_rescan_filter = std::make_unique<FastWalletRescanFilter>(*this);

    WalletLogPrintf("Rescan started from block %s... (%s)\n", start_block.ToString(),
                    fast_rescan_filter ? "fast variant using block filters" : "slow variant inspecting all blocks");

    fAbortRescan = false;
    ShowProgress(strprintf("%s %s", GetDisplayName(), _("Rescanning…")), 0); // show rescan progress in GUI as dialog or on splashscreen, if rescan required on startup (e.g. due to corruption)
    uint256 tip_hash = WITH_LOCK(cs_wallet, return GetLastBlockHash());
    uint256 end_hash = tip_hash;
    if (max_height) chain().findAncestorByHeight(tip_hash, *max_height, FoundBlock().hash(end_hash));
    double progress_begin = chain().guessVerificationProgress(block_hash);
    double progress_end = chain().guessVerificationProgress(end_hash);
    double progress_current = progress_begin;
    int block_height = start_height;
    while (!fAbortRescan && !chain().shutdownRequested()) {
        if (progress_end - progress_begin > 0.0) {
            m_scanning_progress = (progress_current - progress_begin) / (progress_end - progress_begin);
        } else { // avoid divide-by-zero for single block scan range (i.e. start and stop hashes are equal)
            m_scanning_progress = 0;
        }
        if (block_height % 100 == 0 && progress_end - progress_begin > 0.0) {
            ShowProgress(strprintf("%s %s", GetDisplayName(), _("Rescanning…")), std::max(1, std::min(99, (int)(m_scanning_progress * 100))));
        }

        bool next_interval = reserver.now() >= current_time + INTERVAL_TIME;
        if (next_interval) {
            current_time = reserver.now();
            WalletLogPrintf("Still rescanning. At block %d. Progress=%f\n", block_height, progress_current);
        }

        bool fetch_block{true};
        if (fast_rescan_filter) {
            fast_rescan_filter->UpdateIfNeeded();
            auto matches_block{fast_rescan_filter->MatchesBlock(block_hash)};
            if (matches_block.has_value()) {
                if (*matches_block) {
                    LogDebug(BCLog::SCAN, "Fast rescan: inspect block %d [%s] (filter matched)\n", block_height, block_hash.ToString());
                } else {
                    result.last_scanned_block = block_hash;
                    result.last_scanned_height = block_height;
                    fetch_block = false;
                }
            } else {
                LogDebug(BCLog::SCAN, "Fast rescan: inspect block %d [%s] (WARNING: block filter not found!)\n", block_height, block_hash.ToString());
            }
        }

        // Find next block separately from reading data above, because reading
        // is slow and there might be a reorg while it is read.
        bool block_still_active = false;
        bool next_block = false;
        uint256 next_block_hash;
        chain().findBlock(block_hash, FoundBlock().inActiveChain(block_still_active).nextBlock(FoundBlock().inActiveChain(next_block).hash(next_block_hash)));

        if (fetch_block) {
            // Read block data
            CBlock block;
            chain().findBlock(block_hash, FoundBlock().data(block));

            if (!block.IsNull()) {
                LOCK(cs_wallet);
                if (!block_still_active) {
                    // Abort scan if current block is no longer active, to prevent
                    // marking transactions as coming from the wrong block.
                    result.last_failed_block = block_hash;
                    result.status = ScanResult::FAILURE;
                    break;
                }
                for (size_t posInBlock = 0; posInBlock < block.vtx.size(); ++posInBlock) {
                    SyncTransaction(block.vtx[posInBlock], TxStateConfirmed{block_hash, block_height, static_cast<int>(posInBlock)}, fUpdate, /*rescanning_old_block=*/true);
                }
                // scan succeeded, record block as most recent successfully scanned
                result.last_scanned_block = block_hash;
                result.last_scanned_height = block_height;

                if (save_progress && next_interval) {
                    CBlockLocator loc = m_chain->getActiveChainLocator(block_hash);

                    if (!loc.IsNull()) {
                        WalletLogPrintf("Saving scan progress %d.\n", block_height);
                        WalletBatch batch(GetDatabase());
                        batch.WriteBestBlock(loc);
                    }
                }
            } else {
                // could not scan block, keep scanning but record this block as the most recent failure
                result.last_failed_block = block_hash;
                result.status = ScanResult::FAILURE;
            }
        }
        if (max_height && block_height >= *max_height) {
            break;
        }
        // If rescanning was triggered with cs_wallet permanently locked (AttachChain), additional blocks that were connected during the rescan
        // aren't processed here but will be processed with the pending blockConnected notifications after the lock is released.
        // If rescanning without a permanent cs_wallet lock, additional blocks that were added during the rescan will be re-processed if
        // the notification was processed and the last block height was updated.
        if (block_height >= WITH_LOCK(cs_wallet, return GetLastBlockHeight())) {
            break;
        }

        {
            if (!next_block) {
                // break successfully when rescan has reached the tip, or
                // previous block is no longer on the chain due to a reorg
                break;
            }

            // increment block and verification progress
            block_hash = next_block_hash;
            ++block_height;
            progress_current = chain().guessVerificationProgress(block_hash);

            // handle updated tip hash
            const uint256 prev_tip_hash = tip_hash;
            tip_hash = WITH_LOCK(cs_wallet, return GetLastBlockHash());
            if (!max_height && prev_tip_hash != tip_hash) {
                // in case the tip has changed, update progress max
                progress_end = chain().guessVerificationProgress(tip_hash);
            }
        }
    }
    if (!max_height) {
        WalletLogPrintf("Scanning current mempool transactions.\n");
        WITH_LOCK(cs_wallet, chain().requestMempoolTransactions(*this));
    }
    ShowProgress(strprintf("%s %s", GetDisplayName(), _("Rescanning…")), 100); // hide progress dialog in GUI
    if (block_height && fAbortRescan) {
        WalletLogPrintf("Rescan aborted at block %d. Progress=%f\n", block_height, progress_current);
        result.status = ScanResult::USER_ABORT;
    } else if (block_height && chain().shutdownRequested()) {
        WalletLogPrintf("Rescan interrupted by shutdown request at block %d. Progress=%f\n", block_height, progress_current);
        result.status = ScanResult::USER_ABORT;
    } else {
        WalletLogPrintf("Rescan completed in %15dms\n", Ticks<std::chrono::milliseconds>(reserver.now() - start_time));
    }
    return result;
}

bool CWallet::SubmitTxMemoryPoolAndRelay(CWalletTx& wtx, std::string& err_string, bool relay) const
{
    AssertLockHeld(cs_wallet);

    // Can't relay if wallet is not broadcasting
    if (!GetBroadcastTransactions()) return false;
    // Don't relay abandoned transactions
    if (wtx.isAbandoned()) return false;
    // Don't try to submit coinbase transactions. These would fail anyway but would
    // cause log spam.
    if (wtx.IsCoinBase()) return false;
    // Don't try to submit conflicted or confirmed transactions.
    if (GetTxDepthInMainChain(wtx) != 0) return false;

    // Submit transaction to mempool for relay
    WalletLogPrintf("Submitting wtx %s to mempool for relay\n", wtx.GetHash().ToString());
    // We must set TxStateInMempool here. Even though it will also be set later by the
    // entered-mempool callback, if we did not there would be a race where a
    // user could call sendmoney in a loop and hit spurious out of funds errors
    // because we think that this newly generated transaction's change is
    // unavailable as we're not yet aware that it is in the mempool.
    //
    // If broadcast fails for any reason, trying to set wtx.m_state here would be incorrect.
    // If transaction was previously in the mempool, it should be updated when
    // TransactionRemovedFromMempool fires.
    bool ret = chain().broadcastTransaction(wtx.tx, m_default_max_tx_fee, relay, err_string);
    if (ret) wtx.m_state = TxStateInMempool{};
    return ret;
}

std::set<Txid> CWallet::GetTxConflicts(const CWalletTx& wtx) const
{
    AssertLockHeld(cs_wallet);

    const Txid myHash{wtx.GetHash()};
    std::set<Txid> result{GetConflicts(myHash)};
    result.erase(myHash);
    return result;
}

bool CWallet::ShouldResend() const
{
    // Don't attempt to resubmit if the wallet is configured to not broadcast
    if (!fBroadcastTransactions) return false;

    // During reindex, importing and IBD, old wallet transactions become
    // unconfirmed. Don't resend them as that would spam other nodes.
    // We only allow forcing mempool submission when not relaying to avoid this spam.
    if (!chain().isReadyToBroadcast()) return false;

    // Do this infrequently and randomly to avoid giving away
    // that these are our transactions.
    if (NodeClock::now() < m_next_resend) return false;

    return true;
}

NodeClock::time_point CWallet::GetDefaultNextResend() { return FastRandomContext{}.rand_uniform_delay(NodeClock::now() + 12h, 24h); }

// Resubmit transactions from the wallet to the mempool, optionally asking the
// mempool to relay them. On startup, we will do this for all unconfirmed
// transactions but will not ask the mempool to relay them. We do this on startup
// to ensure that our own mempool is aware of our transactions. There
// is a privacy side effect here as not broadcasting on startup also means that we won't
// inform the world of our wallet's state, particularly if the wallet (or node) is not
// yet synced.
//
// Otherwise this function is called periodically in order to relay our unconfirmed txs.
// We do this on a random timer to slightly obfuscate which transactions
// come from our wallet.
//
// TODO: Ideally, we'd only resend transactions that we think should have been
// mined in the most recent block. Any transaction that wasn't in the top
// blockweight of transactions in the mempool shouldn't have been mined,
// and so is probably just sitting in the mempool waiting to be confirmed.
// Rebroadcasting does nothing to speed up confirmation and only damages
// privacy.
//
// The `force` option results in all unconfirmed transactions being submitted to
// the mempool. This does not necessarily result in those transactions being relayed,
// that depends on the `relay` option. Periodic rebroadcast uses the pattern
// relay=true force=false, while loading into the mempool
// (on start, or after import) uses relay=false force=true.
void CWallet::ResubmitWalletTransactions(bool relay, bool force)
{
    // Don't attempt to resubmit if the wallet is configured to not broadcast,
    // even if forcing.
    if (!fBroadcastTransactions) return;

    int submitted_tx_count = 0;

    { // cs_wallet scope
        LOCK(cs_wallet);

        // First filter for the transactions we want to rebroadcast.
        // We use a set with WalletTxOrderComparator so that rebroadcasting occurs in insertion order
        std::set<CWalletTx*, WalletTxOrderComparator> to_submit;
        for (auto& [txid, wtx] : mapWallet) {
            // Only rebroadcast unconfirmed txs
            if (!wtx.isUnconfirmed()) continue;

            // Attempt to rebroadcast all txes more than 5 minutes older than
            // the last block, or all txs if forcing.
            if (!force && wtx.nTimeReceived > m_best_block_time - 5 * 60) continue;
            to_submit.insert(&wtx);
        }
        // Now try submitting the transactions to the memory pool and (optionally) relay them.
        for (auto wtx : to_submit) {
            std::string unused_err_string;
            if (SubmitTxMemoryPoolAndRelay(*wtx, unused_err_string, relay)) ++submitted_tx_count;
        }
    } // cs_wallet

    if (submitted_tx_count > 0) {
        WalletLogPrintf("%s: resubmit %u unconfirmed transactions\n", __func__, submitted_tx_count);
    }
}

/** @} */ // end of mapWallet

void MaybeResendWalletTxs(WalletContext& context)
{
    for (const std::shared_ptr<CWallet>& pwallet : GetWallets(context)) {
        if (!pwallet->ShouldResend()) continue;
        pwallet->ResubmitWalletTransactions(/*relay=*/true, /*force=*/false);
        pwallet->SetNextResend();
    }
}


bool CWallet::SignTransaction(CMutableTransaction& tx) const
{
    AssertLockHeld(cs_wallet);

    // Build coins map
    std::map<COutPoint, Coin> coins;
    for (auto& input : tx.vin) {
        const auto mi = mapWallet.find(input.prevout.hash);
        if(mi == mapWallet.end() || input.prevout.n >= mi->second.tx->vout.size()) {
            return false;
        }
        const CWalletTx& wtx = mi->second;
        int prev_height = wtx.state<TxStateConfirmed>() ? wtx.state<TxStateConfirmed>()->confirmed_block_height : 0;
        coins[input.prevout] = Coin(wtx.tx->vout[input.prevout.n], prev_height, wtx.IsCoinBase());
    }
    std::map<int, bilingual_str> input_errors;
    return SignTransaction(tx, coins, SIGHASH_DEFAULT, input_errors);
}

bool CWallet::SignTransaction(CMutableTransaction& tx, const std::map<COutPoint, Coin>& coins, int sighash, std::map<int, bilingual_str>& input_errors) const
{
    // Try to sign with all ScriptPubKeyMans
    for (ScriptPubKeyMan* spk_man : GetAllScriptPubKeyMans()) {
        // spk_man->SignTransaction will return true if the transaction is complete,
        // so we can exit early and return true if that happens
        if (spk_man->SignTransaction(tx, coins, sighash, input_errors)) {
            return true;
        }
    }

    // At this point, one input was not fully signed otherwise we would have exited already
    return false;
}

std::optional<PSBTError> CWallet::FillPSBT(PartiallySignedTransaction& psbtx, bool& complete, std::optional<int> sighash_type, bool sign, bool bip32derivs, size_t * n_signed, bool finalize) const
{
    if (n_signed) {
        *n_signed = 0;
    }
    LOCK(cs_wallet);
    // Get all of the previous transactions
    for (unsigned int i = 0; i < psbtx.tx->vin.size(); ++i) {
        const CTxIn& txin = psbtx.tx->vin[i];
        PSBTInput& input = psbtx.inputs.at(i);

        if (PSBTInputSigned(input)) {
            continue;
        }

        // If we have no utxo, grab it from the wallet.
        if (!input.non_witness_utxo) {
            const Txid& txhash = txin.prevout.hash;
            const auto it = mapWallet.find(txhash);
            if (it != mapWallet.end()) {
                const CWalletTx& wtx = it->second;
                // We only need the non_witness_utxo, which is a superset of the witness_utxo.
                //   The signing code will switch to the smaller witness_utxo if this is ok.
                input.non_witness_utxo = wtx.tx;
            }
        }
    }

    const PrecomputedTransactionData txdata = PrecomputePSBTData(psbtx);

    // Fill in information from ScriptPubKeyMans
    for (ScriptPubKeyMan* spk_man : GetAllScriptPubKeyMans()) {
        int n_signed_this_spkm = 0;
        const auto error{spk_man->FillPSBT(psbtx, txdata, sighash_type, sign, bip32derivs, &n_signed_this_spkm, finalize)};
        if (error) {
            return error;
        }

        if (n_signed) {
            (*n_signed) += n_signed_this_spkm;
        }
    }

    RemoveUnnecessaryTransactions(psbtx);

    // Complete if every input is now signed
    complete = true;
    for (size_t i = 0; i < psbtx.inputs.size(); ++i) {
        complete &= PSBTInputSignedAndVerified(psbtx, i, &txdata);
    }

    return {};
}

SigningResult CWallet::SignMessage(const std::string& message, const PKHash& pkhash, std::string& str_sig) const
{
    SignatureData sigdata;
    CScript script_pub_key = GetScriptForDestination(pkhash);
    for (const auto& spk_man_pair : m_spk_managers) {
        if (spk_man_pair.second->CanProvide(script_pub_key, sigdata)) {
            LOCK(cs_wallet);  // DescriptorScriptPubKeyMan calls IsLocked which can lock cs_wallet in a deadlocking order
            return spk_man_pair.second->SignMessage(message, pkhash, str_sig);
        }
    }
    return SigningResult::PRIVATE_KEY_NOT_AVAILABLE;
}

OutputType CWallet::TransactionChangeType(const std::optional<OutputType>& change_type, const std::vector<CRecipient>& vecSend) const
{
    // If -changetype is specified, always use that change type.
    if (change_type) {
        return *change_type;
    }

    // if m_default_address_type is legacy, use legacy address as change.
    if (m_default_address_type == OutputType::LEGACY) {
        return OutputType::LEGACY;
    }

    bool any_tr{false};
    bool any_wpkh{false};
    bool any_sh{false};
    bool any_pkh{false};

    for (const auto& recipient : vecSend) {
        if (std::get_if<WitnessV1Taproot>(&recipient.dest)) {
            any_tr = true;
        } else if (std::get_if<WitnessV0KeyHash>(&recipient.dest)) {
            any_wpkh = true;
        } else if (std::get_if<ScriptHash>(&recipient.dest)) {
            any_sh = true;
        } else if (std::get_if<PKHash>(&recipient.dest)) {
            any_pkh = true;
        }
    }

    const bool has_bech32m_spkman(GetScriptPubKeyMan(OutputType::BECH32M, /*internal=*/true));
    if (has_bech32m_spkman && any_tr) {
        // Currently tr is the only type supported by the BECH32M spkman
        return OutputType::BECH32M;
    }
    const bool has_bech32_spkman(GetScriptPubKeyMan(OutputType::BECH32, /*internal=*/true));
    if (has_bech32_spkman && any_wpkh) {
        // Currently wpkh is the only type supported by the BECH32 spkman
        return OutputType::BECH32;
    }
    const bool has_p2sh_segwit_spkman(GetScriptPubKeyMan(OutputType::P2SH_SEGWIT, /*internal=*/true));
    if (has_p2sh_segwit_spkman && any_sh) {
        // Currently sh_wpkh is the only type supported by the P2SH_SEGWIT spkman
        // As of 2021 about 80% of all SH are wrapping WPKH, so use that
        return OutputType::P2SH_SEGWIT;
    }
    const bool has_legacy_spkman(GetScriptPubKeyMan(OutputType::LEGACY, /*internal=*/true));
    if (has_legacy_spkman && any_pkh) {
        // Currently pkh is the only type supported by the LEGACY spkman
        return OutputType::LEGACY;
    }

    if (has_bech32m_spkman) {
        return OutputType::BECH32M;
    }
    if (has_bech32_spkman) {
        return OutputType::BECH32;
    }
    // else use m_default_address_type for change
    return m_default_address_type;
}

void CWallet::CommitTransaction(CTransactionRef tx, mapValue_t mapValue, std::vector<std::pair<std::string, std::string>> orderForm)
{
    LOCK(cs_wallet);
    WalletLogPrintf("CommitTransaction:\n%s\n", util::RemoveSuffixView(tx->ToString(), "\n"));

    // Add tx to wallet, because if it has change it's also ours,
    // otherwise just for transaction history.
    CWalletTx* wtx = AddToWallet(tx, TxStateInactive{}, [&](CWalletTx& wtx, bool new_tx) {
        CHECK_NONFATAL(wtx.mapValue.empty());
        CHECK_NONFATAL(wtx.vOrderForm.empty());
        wtx.mapValue = std::move(mapValue);
        wtx.vOrderForm = std::move(orderForm);
        return true;
    });

    // wtx can only be null if the db write failed.
    if (!wtx) {
        throw std::runtime_error(std::string(__func__) + ": Wallet db error, transaction commit failed");
    }

    // Notify that old coins are spent
    for (const CTxIn& txin : tx->vin) {
        CWalletTx &coin = mapWallet.at(txin.prevout.hash);
        coin.MarkDirty();
        NotifyTransactionChanged(coin.GetHash(), CT_UPDATED);
    }

    if (!fBroadcastTransactions) {
        // Don't submit tx to the mempool
        return;
    }

    std::string err_string;
    if (!SubmitTxMemoryPoolAndRelay(*wtx, err_string, true)) {
        WalletLogPrintf("CommitTransaction(): Transaction cannot be broadcast immediately, %s\n", err_string);
        // TODO: if we expect the failure to be long term or permanent, instead delete wtx from the wallet and return failure.
    }
}

DBErrors CWallet::LoadWallet()
{
    LOCK(cs_wallet);

    Assert(m_spk_managers.empty());
    Assert(m_wallet_flags == 0);
    DBErrors nLoadWalletRet = WalletBatch(GetDatabase()).LoadWallet(this);
    if (nLoadWalletRet == DBErrors::NEED_REWRITE)
    {
        if (GetDatabase().Rewrite("\x04pool"))
        {
            for (const auto& spk_man_pair : m_spk_managers) {
                spk_man_pair.second->RewriteDB();
            }
        }
    }

    if (m_spk_managers.empty()) {
        assert(m_external_spk_managers.empty());
        assert(m_internal_spk_managers.empty());
    }

    return nLoadWalletRet;
}

util::Result<void> CWallet::RemoveTxs(std::vector<Txid>& txs_to_remove)
{
    AssertLockHeld(cs_wallet);
    bilingual_str str_err;  // future: make RunWithinTxn return a util::Result
    bool was_txn_committed = RunWithinTxn(GetDatabase(), /*process_desc=*/"remove transactions", [&](WalletBatch& batch) EXCLUSIVE_LOCKS_REQUIRED(cs_wallet) {
        util::Result<void> result{RemoveTxs(batch, txs_to_remove)};
        if (!result) str_err = util::ErrorString(result);
        return result.has_value();
    });
    if (!str_err.empty()) return util::Error{str_err};
    if (!was_txn_committed) return util::Error{_("Error starting/committing db txn for wallet transactions removal process")};
    return {}; // all good
}

util::Result<void> CWallet::RemoveTxs(WalletBatch& batch, std::vector<Txid>& txs_to_remove)
{
    AssertLockHeld(cs_wallet);
    if (!batch.HasActiveTxn()) return util::Error{strprintf(_("The transactions removal process can only be executed within a db txn"))};

    // Check for transaction existence and remove entries from disk
    std::vector<decltype(mapWallet)::const_iterator> erased_txs;
    bilingual_str str_err;
    for (const Txid& hash : txs_to_remove) {
        auto it_wtx = mapWallet.find(hash);
        if (it_wtx == mapWallet.end()) {
            return util::Error{strprintf(_("Transaction %s does not belong to this wallet"), hash.GetHex())};
        }
        if (!batch.EraseTx(hash)) {
            return util::Error{strprintf(_("Failure removing transaction: %s"), hash.GetHex())};
        }
        erased_txs.emplace_back(it_wtx);
    }

    // Register callback to update the memory state only when the db txn is actually dumped to disk
    batch.RegisterTxnListener({.on_commit=[&, erased_txs]() EXCLUSIVE_LOCKS_REQUIRED(cs_wallet) {
        // Update the in-memory state and notify upper layers about the removals
        for (const auto& it : erased_txs) {
            const Txid hash{it->first};
            wtxOrdered.erase(it->second.m_it_wtxOrdered);
            for (const auto& txin : it->second.tx->vin)
                mapTxSpends.erase(txin.prevout);
            for (unsigned int i = 0; i < it->second.tx->vout.size(); ++i) {
                m_txos.erase(COutPoint(Txid::FromUint256(hash), i));
            }
            mapWallet.erase(it);
            NotifyTransactionChanged(hash, CT_DELETED);
        }

        MarkDirty();
    }, .on_abort={}});

    return {};
}

bool CWallet::SetAddressBookWithDB(WalletBatch& batch, const CTxDestination& address, const std::string& strName, const std::optional<AddressPurpose>& new_purpose)
{
    bool fUpdated = false;
    bool is_mine;
    std::optional<AddressPurpose> purpose;
    {
        LOCK(cs_wallet);
        std::map<CTxDestination, CAddressBookData>::iterator mi = m_address_book.find(address);
        fUpdated = mi != m_address_book.end() && !mi->second.IsChange();

        CAddressBookData& record = mi != m_address_book.end() ? mi->second : m_address_book[address];
        record.SetLabel(strName);
        is_mine = IsMine(address) != ISMINE_NO;
        if (new_purpose) { /* update purpose only if requested */
            record.purpose = new_purpose;
        }
        purpose = record.purpose;
    }

    const std::string& encoded_dest = EncodeDestination(address);
    if (new_purpose && !batch.WritePurpose(encoded_dest, PurposeToString(*new_purpose))) {
        WalletLogPrintf("Error: fail to write address book 'purpose' entry\n");
        return false;
    }
    if (!batch.WriteName(encoded_dest, strName)) {
        WalletLogPrintf("Error: fail to write address book 'name' entry\n");
        return false;
    }

    // In very old wallets, address purpose may not be recorded so we derive it from IsMine
    NotifyAddressBookChanged(address, strName, is_mine,
                             purpose.value_or(is_mine ? AddressPurpose::RECEIVE : AddressPurpose::SEND),
                             (fUpdated ? CT_UPDATED : CT_NEW));
    return true;
}

bool CWallet::SetAddressBook(const CTxDestination& address, const std::string& strName, const std::optional<AddressPurpose>& purpose)
{
    WalletBatch batch(GetDatabase());
    return SetAddressBookWithDB(batch, address, strName, purpose);
}

bool CWallet::DelAddressBook(const CTxDestination& address)
{
    return RunWithinTxn(GetDatabase(), /*process_desc=*/"address book entry removal", [&](WalletBatch& batch){
        return DelAddressBookWithDB(batch, address);
    });
}

bool CWallet::DelAddressBookWithDB(WalletBatch& batch, const CTxDestination& address)
{
    const std::string& dest = EncodeDestination(address);
    {
        LOCK(cs_wallet);
        // If we want to delete receiving addresses, we should avoid calling EraseAddressData because it will delete the previously_spent value. Could instead just erase the label so it becomes a change address, and keep the data.
        // NOTE: This isn't a problem for sending addresses because they don't have any data that needs to be kept.
        // When adding new address data, it should be considered here whether to retain or delete it.
        if (IsMine(address)) {
            WalletLogPrintf("%s called with IsMine address, NOT SUPPORTED. Please report this bug! %s\n", __func__, CLIENT_BUGREPORT);
            return false;
        }
        // Delete data rows associated with this address
        if (!batch.EraseAddressData(address)) {
            WalletLogPrintf("Error: cannot erase address book entry data\n");
            return false;
        }

        // Delete purpose entry
        if (!batch.ErasePurpose(dest)) {
            WalletLogPrintf("Error: cannot erase address book entry purpose\n");
            return false;
        }

        // Delete name entry
        if (!batch.EraseName(dest)) {
            WalletLogPrintf("Error: cannot erase address book entry name\n");
            return false;
        }

        // finally, remove it from the map
        m_address_book.erase(address);
    }

    // All good, signal changes
    NotifyAddressBookChanged(address, "", /*is_mine=*/false, AddressPurpose::SEND, CT_DELETED);
    return true;
}

size_t CWallet::KeypoolCountExternalKeys() const
{
    AssertLockHeld(cs_wallet);

    unsigned int count = 0;
    for (auto spk_man : m_external_spk_managers) {
        count += spk_man.second->GetKeyPoolSize();
    }

    return count;
}

unsigned int CWallet::GetKeyPoolSize() const
{
    AssertLockHeld(cs_wallet);

    unsigned int count = 0;
    for (auto spk_man : GetActiveScriptPubKeyMans()) {
        count += spk_man->GetKeyPoolSize();
    }
    return count;
}

bool CWallet::TopUpKeyPool(unsigned int kpSize)
{
    LOCK(cs_wallet);
    bool res = true;
    for (auto spk_man : GetActiveScriptPubKeyMans()) {
        res &= spk_man->TopUp(kpSize);
    }
    return res;
}

util::Result<CTxDestination> CWallet::GetNewDestination(const OutputType type, const std::string label)
{
    LOCK(cs_wallet);
    auto spk_man = GetScriptPubKeyMan(type, /*internal=*/false);
    if (!spk_man) {
        return util::Error{strprintf(_("Error: No %s addresses available."), FormatOutputType(type))};
    }

    auto op_dest = spk_man->GetNewDestination(type);
    if (op_dest) {
        SetAddressBook(*op_dest, label, AddressPurpose::RECEIVE);
    }

    return op_dest;
}

util::Result<CTxDestination> CWallet::GetNewChangeDestination(const OutputType type)
{
    LOCK(cs_wallet);

    ReserveDestination reservedest(this, type);
    auto op_dest = reservedest.GetReservedDestination(true);
    if (op_dest) reservedest.KeepDestination();

    return op_dest;
}

void CWallet::MarkDestinationsDirty(const std::set<CTxDestination>& destinations) {
    for (auto& entry : mapWallet) {
        CWalletTx& wtx = entry.second;
        if (wtx.m_is_cache_empty) continue;
        for (unsigned int i = 0; i < wtx.tx->vout.size(); i++) {
            CTxDestination dst;
            if (ExtractDestination(wtx.tx->vout[i].scriptPubKey, dst) && destinations.count(dst)) {
                wtx.MarkDirty();
                break;
            }
        }
    }
}

void CWallet::ForEachAddrBookEntry(const ListAddrBookFunc& func) const
{
    AssertLockHeld(cs_wallet);
    for (const std::pair<const CTxDestination, CAddressBookData>& item : m_address_book) {
        const auto& entry = item.second;
        func(item.first, entry.GetLabel(), entry.IsChange(), entry.purpose);
    }
}

std::vector<CTxDestination> CWallet::ListAddrBookAddresses(const std::optional<AddrBookFilter>& _filter) const
{
    AssertLockHeld(cs_wallet);
    std::vector<CTxDestination> result;
    AddrBookFilter filter = _filter ? *_filter : AddrBookFilter();
    ForEachAddrBookEntry([&result, &filter](const CTxDestination& dest, const std::string& label, bool is_change, const std::optional<AddressPurpose>& purpose) {
        // Filter by change
        if (filter.ignore_change && is_change) return;
        // Filter by label
        if (filter.m_op_label && *filter.m_op_label != label) return;
        // All good
        result.emplace_back(dest);
    });
    return result;
}

std::set<std::string> CWallet::ListAddrBookLabels(const std::optional<AddressPurpose> purpose) const
{
    AssertLockHeld(cs_wallet);
    std::set<std::string> label_set;
    ForEachAddrBookEntry([&](const CTxDestination& _dest, const std::string& _label,
                             bool _is_change, const std::optional<AddressPurpose>& _purpose) {
        if (_is_change) return;
        if (!purpose || purpose == _purpose) {
            label_set.insert(_label);
        }
    });
    return label_set;
}

util::Result<CTxDestination> ReserveDestination::GetReservedDestination(bool internal)
{
    m_spk_man = pwallet->GetScriptPubKeyMan(type, internal);
    if (!m_spk_man) {
        return util::Error{strprintf(_("Error: No %s addresses available."), FormatOutputType(type))};
    }

    if (nIndex == -1) {
        int64_t index;
        auto op_address = m_spk_man->GetReservedDestination(type, internal, index);
        if (!op_address) return op_address;
        nIndex = index;
        address = *op_address;
    }
    return address;
}

void ReserveDestination::KeepDestination()
{
    if (nIndex != -1) {
        m_spk_man->KeepDestination(nIndex, type);
    }
    nIndex = -1;
    address = CNoDestination();
}

void ReserveDestination::ReturnDestination()
{
    if (nIndex != -1) {
        m_spk_man->ReturnDestination(nIndex, fInternal, address);
    }
    nIndex = -1;
    address = CNoDestination();
}

util::Result<void> CWallet::DisplayAddress(const CTxDestination& dest)
{
    CScript scriptPubKey = GetScriptForDestination(dest);
    for (const auto& spk_man : GetScriptPubKeyMans(scriptPubKey)) {
        auto signer_spk_man = dynamic_cast<ExternalSignerScriptPubKeyMan *>(spk_man);
        if (signer_spk_man == nullptr) {
            continue;
        }
        auto signer{ExternalSignerScriptPubKeyMan::GetExternalSigner()};
        if (!signer) throw std::runtime_error(util::ErrorString(signer).original);
        return signer_spk_man->DisplayAddress(dest, *signer);
    }
    return util::Error{_("There is no ScriptPubKeyManager for this address")};
}

bool CWallet::LockCoin(const COutPoint& output, WalletBatch* batch)
{
    AssertLockHeld(cs_wallet);
    setLockedCoins.insert(output);
    if (batch) {
        return batch->WriteLockedUTXO(output);
    }
    return true;
}

bool CWallet::UnlockCoin(const COutPoint& output, WalletBatch* batch)
{
    AssertLockHeld(cs_wallet);
    bool was_locked = setLockedCoins.erase(output);
    if (batch && was_locked) {
        return batch->EraseLockedUTXO(output);
    }
    return true;
}

bool CWallet::UnlockAllCoins()
{
    AssertLockHeld(cs_wallet);
    bool success = true;
    WalletBatch batch(GetDatabase());
    for (auto it = setLockedCoins.begin(); it != setLockedCoins.end(); ++it) {
        success &= batch.EraseLockedUTXO(*it);
    }
    setLockedCoins.clear();
    return success;
}

bool CWallet::IsLockedCoin(const COutPoint& output) const
{
    AssertLockHeld(cs_wallet);
    return setLockedCoins.count(output) > 0;
}

void CWallet::ListLockedCoins(std::vector<COutPoint>& vOutpts) const
{
    AssertLockHeld(cs_wallet);
    for (std::set<COutPoint>::iterator it = setLockedCoins.begin();
         it != setLockedCoins.end(); it++) {
        COutPoint outpt = (*it);
        vOutpts.push_back(outpt);
    }
}

/**
 * Compute smart timestamp for a transaction being added to the wallet.
 *
 * Logic:
 * - If sending a transaction, assign its timestamp to the current time.
 * - If receiving a transaction outside a block, assign its timestamp to the
 *   current time.
 * - If receiving a transaction during a rescanning process, assign all its
 *   (not already known) transactions' timestamps to the block time.
 * - If receiving a block with a future timestamp, assign all its (not already
 *   known) transactions' timestamps to the current time.
 * - If receiving a block with a past timestamp, before the most recent known
 *   transaction (that we care about), assign all its (not already known)
 *   transactions' timestamps to the same timestamp as that most-recent-known
 *   transaction.
 * - If receiving a block with a past timestamp, but after the most recent known
 *   transaction, assign all its (not already known) transactions' timestamps to
 *   the block time.
 *
 * For more information see CWalletTx::nTimeSmart,
 * https://bitcointalk.org/?topic=54527, or
 * https://github.com/bitcoin/bitcoin/pull/1393.
 */
unsigned int CWallet::ComputeTimeSmart(const CWalletTx& wtx, bool rescanning_old_block) const
{
    std::optional<uint256> block_hash;
    if (auto* conf = wtx.state<TxStateConfirmed>()) {
        block_hash = conf->confirmed_block_hash;
    } else if (auto* conf = wtx.state<TxStateBlockConflicted>()) {
        block_hash = conf->conflicting_block_hash;
    }

    unsigned int nTimeSmart = wtx.nTimeReceived;
    if (block_hash) {
        int64_t blocktime;
        int64_t block_max_time;
        if (chain().findBlock(*block_hash, FoundBlock().time(blocktime).maxTime(block_max_time))) {
            if (rescanning_old_block) {
                nTimeSmart = block_max_time;
            } else {
                int64_t latestNow = wtx.nTimeReceived;
                int64_t latestEntry = 0;

                // Tolerate times up to the last timestamp in the wallet not more than 5 minutes into the future
                int64_t latestTolerated = latestNow + 300;
                const TxItems& txOrdered = wtxOrdered;
                for (auto it = txOrdered.rbegin(); it != txOrdered.rend(); ++it) {
                    CWalletTx* const pwtx = it->second;
                    if (pwtx == &wtx) {
                        continue;
                    }
                    int64_t nSmartTime;
                    nSmartTime = pwtx->nTimeSmart;
                    if (!nSmartTime) {
                        nSmartTime = pwtx->nTimeReceived;
                    }
                    if (nSmartTime <= latestTolerated) {
                        latestEntry = nSmartTime;
                        if (nSmartTime > latestNow) {
                            latestNow = nSmartTime;
                        }
                        break;
                    }
                }

                nTimeSmart = std::max(latestEntry, std::min(blocktime, latestNow));
            }
        } else {
            WalletLogPrintf("%s: found %s in block %s not in index\n", __func__, wtx.GetHash().ToString(), block_hash->ToString());
        }
    }
    return nTimeSmart;
}

bool CWallet::SetAddressPreviouslySpent(WalletBatch& batch, const CTxDestination& dest, bool used)
{
    if (std::get_if<CNoDestination>(&dest))
        return false;

    if (!used) {
        if (auto* data{common::FindKey(m_address_book, dest)}) data->previously_spent = false;
        return batch.WriteAddressPreviouslySpent(dest, false);
    }

    LoadAddressPreviouslySpent(dest);
    return batch.WriteAddressPreviouslySpent(dest, true);
}

void CWallet::LoadAddressPreviouslySpent(const CTxDestination& dest)
{
    m_address_book[dest].previously_spent = true;
}

void CWallet::LoadAddressReceiveRequest(const CTxDestination& dest, const std::string& id, const std::string& request)
{
    m_address_book[dest].receive_requests[id] = request;
}

bool CWallet::IsAddressPreviouslySpent(const CTxDestination& dest) const
{
    if (auto* data{common::FindKey(m_address_book, dest)}) return data->previously_spent;
    return false;
}

std::vector<std::string> CWallet::GetAddressReceiveRequests() const
{
    std::vector<std::string> values;
    for (const auto& [dest, entry] : m_address_book) {
        for (const auto& [id, request] : entry.receive_requests) {
            values.emplace_back(request);
        }
    }
    return values;
}

bool CWallet::SetAddressReceiveRequest(WalletBatch& batch, const CTxDestination& dest, const std::string& id, const std::string& value)
{
    if (!batch.WriteAddressReceiveRequest(dest, id, value)) return false;
    m_address_book[dest].receive_requests[id] = value;
    return true;
}

bool CWallet::EraseAddressReceiveRequest(WalletBatch& batch, const CTxDestination& dest, const std::string& id)
{
    if (!batch.EraseAddressReceiveRequest(dest, id)) return false;
    m_address_book[dest].receive_requests.erase(id);
    return true;
}

static util::Result<fs::path> GetWalletPath(const std::string& name)
{
    // Do some checking on wallet path. It should be either a:
    //
    // 1. Path where a directory can be created.
    // 2. Path to an existing directory.
    // 3. Path to a symlink to a directory.
    // 4. For backwards compatibility, the name of a data file in -walletdir.
    const fs::path wallet_path = fsbridge::AbsPathJoin(GetWalletDir(), fs::PathFromString(name));
    fs::file_type path_type = fs::symlink_status(wallet_path).type();
    if (!(path_type == fs::file_type::not_found || path_type == fs::file_type::directory ||
          (path_type == fs::file_type::symlink && fs::is_directory(wallet_path)) ||
          (path_type == fs::file_type::regular && fs::PathFromString(name).filename() == fs::PathFromString(name)))) {
        return util::Error{Untranslated(strprintf(
              "Invalid -wallet path '%s'. -wallet path should point to a directory where wallet.dat and "
              "database/log.?????????? files can be stored, a location where such a directory could be created, "
              "or (for backwards compatibility) the name of an existing data file in -walletdir (%s)",
              name, fs::quoted(fs::PathToString(GetWalletDir()))))};
    }
    return wallet_path;
}

std::unique_ptr<WalletDatabase> MakeWalletDatabase(const std::string& name, const DatabaseOptions& options, DatabaseStatus& status, bilingual_str& error_string)
{
    const auto& wallet_path = GetWalletPath(name);
    if (!wallet_path) {
        error_string = util::ErrorString(wallet_path);
        status = DatabaseStatus::FAILED_BAD_PATH;
        return nullptr;
    }
    return MakeDatabase(*wallet_path, options, status, error_string);
}

std::shared_ptr<CWallet> CWallet::Create(WalletContext& context, const std::string& name, std::unique_ptr<WalletDatabase> database, uint64_t wallet_creation_flags, bilingual_str& error, std::vector<bilingual_str>& warnings)
{
    interfaces::Chain* chain = context.chain;
    ArgsManager& args = *Assert(context.args);
    const std::string& walletFile = database->Filename();

    const auto start{SteadyClock::now()};
    // TODO: Can't use std::make_shared because we need a custom deleter but
    // should be possible to use std::allocate_shared.
    std::shared_ptr<CWallet> walletInstance(new CWallet(chain, name, std::move(database)), FlushAndDeleteWallet);
    walletInstance->m_keypool_size = std::max(args.GetIntArg("-keypool", DEFAULT_KEYPOOL_SIZE), int64_t{1});
    walletInstance->m_notify_tx_changed_script = args.GetArg("-walletnotify", "");

    // Load wallet
    bool rescan_required = false;
    DBErrors nLoadWalletRet = walletInstance->LoadWallet();
    if (nLoadWalletRet != DBErrors::LOAD_OK) {
        if (nLoadWalletRet == DBErrors::CORRUPT) {
            error = strprintf(_("Error loading %s: Wallet corrupted"), walletFile);
            return nullptr;
        }
        else if (nLoadWalletRet == DBErrors::NONCRITICAL_ERROR)
        {
            warnings.push_back(strprintf(_("Error reading %s! All keys read correctly, but transaction data"
                                           " or address metadata may be missing or incorrect."),
                walletFile));
        }
        else if (nLoadWalletRet == DBErrors::TOO_NEW) {
            error = strprintf(_("Error loading %s: Wallet requires newer version of %s"), walletFile, CLIENT_NAME);
            return nullptr;
        }
        else if (nLoadWalletRet == DBErrors::EXTERNAL_SIGNER_SUPPORT_REQUIRED) {
            error = strprintf(_("Error loading %s: External signer wallet being loaded without external signer support compiled"), walletFile);
            return nullptr;
        }
        else if (nLoadWalletRet == DBErrors::NEED_REWRITE)
        {
            error = strprintf(_("Wallet needed to be rewritten: restart %s to complete"), CLIENT_NAME);
            return nullptr;
        } else if (nLoadWalletRet == DBErrors::NEED_RESCAN) {
            warnings.push_back(strprintf(_("Error reading %s! Transaction data may be missing or incorrect."
                                           " Rescanning wallet."), walletFile));
            rescan_required = true;
        } else if (nLoadWalletRet == DBErrors::UNKNOWN_DESCRIPTOR) {
            error = strprintf(_("Unrecognized descriptor found. Loading wallet %s\n\n"
                                "The wallet might had been created on a newer version.\n"
                                "Please try running the latest software version.\n"), walletFile);
            return nullptr;
        } else if (nLoadWalletRet == DBErrors::UNEXPECTED_LEGACY_ENTRY) {
            error = strprintf(_("Unexpected legacy entry in descriptor wallet found. Loading wallet %s\n\n"
                                "The wallet might have been tampered with or created with malicious intent.\n"), walletFile);
            return nullptr;
        } else if (nLoadWalletRet == DBErrors::LEGACY_WALLET) {
            error = strprintf(_("Error loading %s: Wallet is a legacy wallet. Please migrate to a descriptor wallet using the migration tool (migratewallet RPC)."), walletFile);
            return nullptr;
        } else {
            error = strprintf(_("Error loading %s"), walletFile);
            return nullptr;
        }
    }

    // This wallet is in its first run if there are no ScriptPubKeyMans and it isn't blank or no privkeys
    const bool fFirstRun = walletInstance->m_spk_managers.empty() &&
                     !walletInstance->IsWalletFlagSet(WALLET_FLAG_DISABLE_PRIVATE_KEYS) &&
                     !walletInstance->IsWalletFlagSet(WALLET_FLAG_BLANK_WALLET);
    if (fFirstRun)
    {
        LOCK(walletInstance->cs_wallet);

        // ensure this wallet.dat can only be opened by clients supporting HD with chain split and expects no default key
        walletInstance->SetMinVersion(FEATURE_LATEST);

        // Init with passed flags.
        // Always set the cache upgrade flag as this feature is supported from the beginning.
        walletInstance->InitWalletFlags(wallet_creation_flags | WALLET_FLAG_LAST_HARDENED_XPUB_CACHED);

        // Only descriptor wallets can be created
        assert(walletInstance->IsWalletFlagSet(WALLET_FLAG_DESCRIPTORS));

        if ((wallet_creation_flags & WALLET_FLAG_EXTERNAL_SIGNER) || !(wallet_creation_flags & (WALLET_FLAG_DISABLE_PRIVATE_KEYS | WALLET_FLAG_BLANK_WALLET))) {
            walletInstance->SetupDescriptorScriptPubKeyMans();
        }

        if (chain) {
            std::optional<int> tip_height = chain->getHeight();
            if (tip_height) {
                walletInstance->SetLastBlockProcessed(*tip_height, chain->getBlockHash(*tip_height));
            }
        }
    } else if (wallet_creation_flags & WALLET_FLAG_DISABLE_PRIVATE_KEYS) {
        // Make it impossible to disable private keys after creation
        error = strprintf(_("Error loading %s: Private keys can only be disabled during creation"), walletFile);
        return nullptr;
    } else if (walletInstance->IsWalletFlagSet(WALLET_FLAG_DISABLE_PRIVATE_KEYS)) {
        for (auto spk_man : walletInstance->GetActiveScriptPubKeyMans()) {
            if (spk_man->HavePrivateKeys()) {
                warnings.push_back(strprintf(_("Warning: Private keys detected in wallet {%s} with disabled private keys"), walletFile));
                break;
            }
        }
    }

    if (!args.GetArg("-addresstype", "").empty()) {
        std::optional<OutputType> parsed = ParseOutputType(args.GetArg("-addresstype", ""));
        if (!parsed) {
            error = strprintf(_("Unknown address type '%s'"), args.GetArg("-addresstype", ""));
            return nullptr;
        }
        walletInstance->m_default_address_type = parsed.value();
    }

    if (!args.GetArg("-changetype", "").empty()) {
        std::optional<OutputType> parsed = ParseOutputType(args.GetArg("-changetype", ""));
        if (!parsed) {
            error = strprintf(_("Unknown change type '%s'"), args.GetArg("-changetype", ""));
            return nullptr;
        }
        walletInstance->m_default_change_type = parsed.value();
    }

    if (const auto arg{args.GetArg("-mintxfee")}) {
        std::optional<CAmount> min_tx_fee = ParseMoney(*arg);
        if (!min_tx_fee) {
            error = AmountErrMsg("mintxfee", *arg);
            return nullptr;
        } else if (min_tx_fee.value() > HIGH_TX_FEE_PER_KB) {
            warnings.push_back(AmountHighWarn("-mintxfee") + Untranslated(" ") +
                               _("This is the minimum transaction fee you pay on every transaction."));
        }

        walletInstance->m_min_fee = CFeeRate{min_tx_fee.value()};
    }

    if (const auto arg{args.GetArg("-maxapsfee")}) {
        const std::string& max_aps_fee{*arg};
        if (max_aps_fee == "-1") {
            walletInstance->m_max_aps_fee = -1;
        } else if (std::optional<CAmount> max_fee = ParseMoney(max_aps_fee)) {
            if (max_fee.value() > HIGH_APS_FEE) {
                warnings.push_back(AmountHighWarn("-maxapsfee") + Untranslated(" ") +
                                  _("This is the maximum transaction fee you pay (in addition to the normal fee) to prioritize partial spend avoidance over regular coin selection."));
            }
            walletInstance->m_max_aps_fee = max_fee.value();
        } else {
            error = AmountErrMsg("maxapsfee", max_aps_fee);
            return nullptr;
        }
    }

    if (const auto arg{args.GetArg("-fallbackfee")}) {
        std::optional<CAmount> fallback_fee = ParseMoney(*arg);
        if (!fallback_fee) {
            error = strprintf(_("Invalid amount for %s=<amount>: '%s'"), "-fallbackfee", *arg);
            return nullptr;
        } else if (fallback_fee.value() > HIGH_TX_FEE_PER_KB) {
            warnings.push_back(AmountHighWarn("-fallbackfee") + Untranslated(" ") +
                               _("This is the transaction fee you may pay when fee estimates are not available."));
        }
        walletInstance->m_fallback_fee = CFeeRate{fallback_fee.value()};
    }

    // Disable fallback fee in case value was set to 0, enable if non-null value
    walletInstance->m_allow_fallback_fee = walletInstance->m_fallback_fee.GetFeePerK() != 0;

    if (const auto arg{args.GetArg("-discardfee")}) {
        std::optional<CAmount> discard_fee = ParseMoney(*arg);
        if (!discard_fee) {
            error = strprintf(_("Invalid amount for %s=<amount>: '%s'"), "-discardfee", *arg);
            return nullptr;
        } else if (discard_fee.value() > HIGH_TX_FEE_PER_KB) {
            warnings.push_back(AmountHighWarn("-discardfee") + Untranslated(" ") +
                               _("This is the transaction fee you may discard if change is smaller than dust at this level"));
        }
        walletInstance->m_discard_rate = CFeeRate{discard_fee.value()};
    }

    if (const auto arg{args.GetArg("-paytxfee")}) {
        warnings.push_back(_("-paytxfee is deprecated and will be fully removed in v31.0."));

        std::optional<CAmount> pay_tx_fee = ParseMoney(*arg);
        if (!pay_tx_fee) {
            error = AmountErrMsg("paytxfee", *arg);
            return nullptr;
        } else if (pay_tx_fee.value() > HIGH_TX_FEE_PER_KB) {
            warnings.push_back(AmountHighWarn("-paytxfee") + Untranslated(" ") +
                               _("This is the transaction fee you will pay if you send a transaction."));
        }

        walletInstance->m_pay_tx_fee = CFeeRate{pay_tx_fee.value(), 1000};

        if (chain && walletInstance->m_pay_tx_fee < chain->relayMinFee()) {
            error = strprintf(_("Invalid amount for %s=<amount>: '%s' (must be at least %s)"),
                "-paytxfee", *arg, chain->relayMinFee().ToString());
            return nullptr;
        }
    }

    if (const auto arg{args.GetArg("-maxtxfee")}) {
        std::optional<CAmount> max_fee = ParseMoney(*arg);
        if (!max_fee) {
            error = AmountErrMsg("maxtxfee", *arg);
            return nullptr;
        } else if (max_fee.value() > HIGH_MAX_TX_FEE) {
            warnings.push_back(strprintf(_("%s is set very high! Fees this large could be paid on a single transaction."), "-maxtxfee"));
        }

        if (chain && CFeeRate{max_fee.value(), 1000} < chain->relayMinFee()) {
            error = strprintf(_("Invalid amount for %s=<amount>: '%s' (must be at least the minrelay fee of %s to prevent stuck transactions)"),
                "-maxtxfee", *arg, chain->relayMinFee().ToString());
            return nullptr;
        }

        walletInstance->m_default_max_tx_fee = max_fee.value();
    }

    if (const auto arg{args.GetArg("-consolidatefeerate")}) {
        if (std::optional<CAmount> consolidate_feerate = ParseMoney(*arg)) {
            walletInstance->m_consolidate_feerate = CFeeRate(*consolidate_feerate);
        } else {
            error = AmountErrMsg("consolidatefeerate", *arg);
            return nullptr;
        }
    }

    if (chain && chain->relayMinFee().GetFeePerK() > HIGH_TX_FEE_PER_KB) {
        warnings.push_back(AmountHighWarn("-minrelaytxfee") + Untranslated(" ") +
                           _("The wallet will avoid paying less than the minimum relay fee."));
    }

    walletInstance->m_confirm_target = args.GetIntArg("-txconfirmtarget", DEFAULT_TX_CONFIRM_TARGET);
    walletInstance->m_spend_zero_conf_change = args.GetBoolArg("-spendzeroconfchange", DEFAULT_SPEND_ZEROCONF_CHANGE);
    walletInstance->m_signal_rbf = args.GetBoolArg("-walletrbf", DEFAULT_WALLET_RBF);

    walletInstance->WalletLogPrintf("Wallet completed loading in %15dms\n", Ticks<std::chrono::milliseconds>(SteadyClock::now() - start));

    // Try to top up keypool. No-op if the wallet is locked.
    walletInstance->TopUpKeyPool();

    // Cache the first key time
    std::optional<int64_t> time_first_key;
    for (auto spk_man : walletInstance->GetAllScriptPubKeyMans()) {
        int64_t time = spk_man->GetTimeFirstKey();
        if (!time_first_key || time < *time_first_key) time_first_key = time;
    }
    if (time_first_key) walletInstance->MaybeUpdateBirthTime(*time_first_key);

    if (chain && !AttachChain(walletInstance, *chain, rescan_required, error, warnings)) {
        walletInstance->m_chain_notifications_handler.reset(); // Reset this pointer so that the wallet will actually be unloaded
        return nullptr;
    }

    {
        LOCK(walletInstance->cs_wallet);
        walletInstance->SetBroadcastTransactions(args.GetBoolArg("-walletbroadcast", DEFAULT_WALLETBROADCAST));
        walletInstance->WalletLogPrintf("setKeyPool.size() = %u\n",      walletInstance->GetKeyPoolSize());
        walletInstance->WalletLogPrintf("mapWallet.size() = %u\n",       walletInstance->mapWallet.size());
        walletInstance->WalletLogPrintf("m_address_book.size() = %u\n",  walletInstance->m_address_book.size());
    }

    return walletInstance;
}

bool CWallet::AttachChain(const std::shared_ptr<CWallet>& walletInstance, interfaces::Chain& chain, const bool rescan_required, bilingual_str& error, std::vector<bilingual_str>& warnings)
{
    LOCK(walletInstance->cs_wallet);
    // allow setting the chain if it hasn't been set already but prevent changing it
    assert(!walletInstance->m_chain || walletInstance->m_chain == &chain);
    walletInstance->m_chain = &chain;

    // Unless allowed, ensure wallet files are not reused across chains:
    if (!gArgs.GetBoolArg("-walletcrosschain", DEFAULT_WALLETCROSSCHAIN)) {
        WalletBatch batch(walletInstance->GetDatabase());
        CBlockLocator locator;
        if (batch.ReadBestBlock(locator) && locator.vHave.size() > 0 && chain.getHeight()) {
            // Wallet is assumed to be from another chain, if genesis block in the active
            // chain differs from the genesis block known to the wallet.
            if (chain.getBlockHash(0) != locator.vHave.back()) {
                error = Untranslated("Wallet files should not be reused across chains. Restart bitcoind with -walletcrosschain to override.");
                return false;
            }
        }
    }

    // Register wallet with validationinterface. It's done before rescan to avoid
    // missing block connections during the rescan.
    // Because of the wallet lock being held, block connection notifications are going to
    // be pending on the validation-side until lock release. Blocks that are connected while the
    // rescan is ongoing will not be processed in the rescan but with the block connected notifications,
    // so the wallet will only be completeley synced after the notifications delivery.
    walletInstance->m_chain_notifications_handler = walletInstance->chain().handleNotifications(walletInstance);

    // If rescan_required = true, rescan_height remains equal to 0
    int rescan_height = 0;
    if (!rescan_required)
    {
        WalletBatch batch(walletInstance->GetDatabase());
        CBlockLocator locator;
        if (batch.ReadBestBlock(locator)) {
            if (const std::optional<int> fork_height = chain.findLocatorFork(locator)) {
                rescan_height = *fork_height;
            }
        }
    }

    const std::optional<int> tip_height = chain.getHeight();
    if (tip_height) {
        walletInstance->m_last_block_processed = chain.getBlockHash(*tip_height);
        walletInstance->m_last_block_processed_height = *tip_height;
    } else {
        walletInstance->m_last_block_processed.SetNull();
        walletInstance->m_last_block_processed_height = -1;
    }

    if (tip_height && *tip_height != rescan_height)
    {
        // No need to read and scan block if block was created before
        // our wallet birthday (as adjusted for block time variability)
        std::optional<int64_t> time_first_key = walletInstance->m_birth_time.load();
        if (time_first_key) {
            FoundBlock found = FoundBlock().height(rescan_height);
            chain.findFirstBlockWithTimeAndHeight(*time_first_key - TIMESTAMP_WINDOW, rescan_height, found);
            if (!found.found) {
                // We were unable to find a block that had a time more recent than our earliest timestamp
                // or a height higher than the wallet was synced to, indicating that the wallet is newer than the
                // current chain tip. Skip rescanning in this case.
                rescan_height = *tip_height;
            }
        }

        // Technically we could execute the code below in any case, but performing the
        // `while` loop below can make startup very slow, so only check blocks on disk
        // if necessary.
        if (chain.havePruned() || chain.hasAssumedValidChain()) {
            int block_height = *tip_height;
            while (block_height > 0 && chain.haveBlockOnDisk(block_height - 1) && rescan_height != block_height) {
                --block_height;
            }

            if (rescan_height != block_height) {
                // We can't rescan beyond blocks we don't have data for, stop and throw an error.
                // This might happen if a user uses an old wallet within a pruned node
                // or if they ran -disablewallet for a longer time, then decided to re-enable
                // Exit early and print an error.
                // It also may happen if an assumed-valid chain is in use and therefore not
                // all block data is available.
                // If a block is pruned after this check, we will load the wallet,
                // but fail the rescan with a generic error.

                error = chain.havePruned() ?
                     _("Prune: last wallet synchronisation goes beyond pruned data. You need to -reindex (download the whole blockchain again in case of pruned node)") :
                     strprintf(_(
                        "Error loading wallet. Wallet requires blocks to be downloaded, "
                        "and software does not currently support loading wallets while "
                        "blocks are being downloaded out of order when using assumeutxo "
                        "snapshots. Wallet should be able to load successfully after "
                        "node sync reaches height %s"), block_height);
                return false;
            }
        }

        chain.initMessage(_("Rescanning…"));
        walletInstance->WalletLogPrintf("Rescanning last %i blocks (from block %i)...\n", *tip_height - rescan_height, rescan_height);

        {
            WalletRescanReserver reserver(*walletInstance);
            if (!reserver.reserve()) {
                error = _("Failed to acquire rescan reserver during wallet initialization");
                return false;
            }
            ScanResult scan_res = walletInstance->ScanForWalletTransactions(chain.getBlockHash(rescan_height), rescan_height, /*max_height=*/{}, reserver, /*fUpdate=*/true, /*save_progress=*/true);
            if (ScanResult::SUCCESS != scan_res.status) {
                error = _("Failed to rescan the wallet during initialization");
                return false;
            }
            // Set and update the best block record
            // Set last block scanned as the last block processed as it may be different in case the case of a reorg.
            // Also save the best block locator because rescanning only updates it intermittently.
            walletInstance->SetLastBlockProcessed(*scan_res.last_scanned_height, scan_res.last_scanned_block);
        }
    }

    return true;
}

const CAddressBookData* CWallet::FindAddressBookEntry(const CTxDestination& dest, bool allow_change) const
{
    const auto& address_book_it = m_address_book.find(dest);
    if (address_book_it == m_address_book.end()) return nullptr;
    if ((!allow_change) && address_book_it->second.IsChange()) {
        return nullptr;
    }
    return &address_book_it->second;
}

bool CWallet::UpgradeWallet(int version, bilingual_str& error)
{
    int prev_version = GetVersion();
    if (version == 0) {
        WalletLogPrintf("Performing wallet upgrade to %i\n", FEATURE_LATEST);
        version = FEATURE_LATEST;
    } else {
        WalletLogPrintf("Allowing wallet upgrade up to %i\n", version);
    }
    if (version < prev_version) {
        error = strprintf(_("Cannot downgrade wallet from version %i to version %i. Wallet version unchanged."), prev_version, version);
        return false;
    }

    LOCK(cs_wallet);

    // Do not upgrade versions to any version between HD_SPLIT and FEATURE_PRE_SPLIT_KEYPOOL unless already supporting HD_SPLIT
    if (!CanSupportFeature(FEATURE_HD_SPLIT) && version >= FEATURE_HD_SPLIT && version < FEATURE_PRE_SPLIT_KEYPOOL) {
        error = strprintf(_("Cannot upgrade a non HD split wallet from version %i to version %i without upgrading to support pre-split keypool. Please use version %i or no version specified."), prev_version, version, FEATURE_PRE_SPLIT_KEYPOOL);
        return false;
    }

    // Permanently upgrade to the version
    SetMinVersion(GetClosestWalletFeature(version));

    for (auto spk_man : GetActiveScriptPubKeyMans()) {
        if (!spk_man->Upgrade(prev_version, version, error)) {
            return false;
        }
    }
    return true;
}

void CWallet::postInitProcess()
{
    // Add wallet transactions that aren't already in a block to mempool
    // Do this here as mempool requires genesis block to be loaded
    ResubmitWalletTransactions(/*relay=*/false, /*force=*/true);

    // Update wallet transactions with current mempool transactions.
    WITH_LOCK(cs_wallet, chain().requestMempoolTransactions(*this));
}

bool CWallet::BackupWallet(const std::string& strDest) const
{
    WITH_LOCK(cs_wallet, WriteBestBlock());
    return GetDatabase().Backup(strDest);
}

bool CWallet::QueuedTransactionExists(const uint256& txid) const
{
    AssertLockHeld(cs_wallet);
    return queuedTransactionMap.count(txid) > 0;
}

bool CWallet::WriteQueuedTransaction(const uint256 &txid, const CMutableTransaction &tx)
{
    AssertLockHeld(cs_wallet);

    const bool success = WalletBatch(GetDatabase()).WriteQueuedTransaction(txid, tx);
    if(success)
        queuedTransactionMap[txid] = tx;

    return success;
}

bool CWallet::EraseQueuedTransaction(const uint256& txid)
{
    AssertLockHeld(cs_wallet);
    const bool success = WalletBatch(GetDatabase()).EraseQueuedTransaction(txid);
    if(success)
        queuedTransactionMap.erase(txid);
    return success;
}

bool CWallet::GetQueuedTransaction(const uint256 &txid, CMutableTransaction *data) const
{
    AssertLockHeld(cs_wallet);
    auto it = queuedTransactionMap.find(txid);
    if (it == queuedTransactionMap.end())
        return false;
    if (data != nullptr)
        (*data) = it->second;
    return true;
}

void CWallet::EffectTransactionQueue()
{
    // This is called when we get a new block to deal with queued transactions.
    if (chain().isInitialBlockDownload())
        return;
    // We only do this for fresh blocks. Otherwise, we might trigger way too early.
    std::set<uint256> to_dequeue;
    // Kludge; we can't remove items in a map while iterating over it.
    AssertLockHeld(cs_wallet);
    for (const auto& i : queuedTransactionMap)
    // For each transaction in the queue...
    {
        const uint256& txid = i.first;
        const CMutableTransaction& tx = i.second;

        std::string unused_err_string;
        if (chain().broadcastTransaction(MakeTransactionRef(tx), m_default_max_tx_fee, /* relay */ true, unused_err_string))
        // attempt to broadcast
        {
            to_dequeue.emplace(txid);
            WalletLogPrintf("Broadcast queued transaction with txid %s, %s", txid.GetHex(), CTransaction(tx).ToString().c_str());
            // No newline here, since tx's ToString contains one.
        }
        // If the transaction isn't yet valid, there's nothing to do.
    }

    for (const auto& i : to_dequeue)
        queuedTransactionMap.erase(i);
}

int CWallet::GetTxDepthInMainChain(const CWalletTx& wtx) const
{
    AssertLockHeld(cs_wallet);
    if (auto* conf = wtx.state<TxStateConfirmed>()) {
        assert(conf->confirmed_block_height >= 0);
        return GetLastBlockHeight() - conf->confirmed_block_height + 1;
    } else if (auto* conf = wtx.state<TxStateBlockConflicted>()) {
        assert(conf->conflicting_block_height >= 0);
        return -1 * (GetLastBlockHeight() - conf->conflicting_block_height + 1);
    } else {
        return 0;
    }
}

int CWallet::GetTxBlocksToMaturity(const CWalletTx& wtx) const
{
    AssertLockHeld(cs_wallet);

    if (!wtx.IsCoinBase()) {
        return 0;
    }
    int chain_depth = GetTxDepthInMainChain(wtx);
    assert(chain_depth >= 0); // coinbase tx should not be conflicted
    return std::max(0, (COINBASE_MATURITY+1) - chain_depth);
}

bool CWallet::IsTxImmatureCoinBase(const CWalletTx& wtx) const
{
    AssertLockHeld(cs_wallet);

    // note GetBlocksToMaturity is 0 for non-coinbase tx
    return GetTxBlocksToMaturity(wtx) > 0;
}

bool CWallet::IsCrypted() const
{
    return HasEncryptionKeys();
}

bool CWallet::IsLocked() const
{
    if (!IsCrypted()) {
        return false;
    }
    LOCK(cs_wallet);
    return vMasterKey.empty();
}

bool CWallet::Lock()
{
    if (!IsCrypted())
        return false;

    {
        LOCK2(m_relock_mutex, cs_wallet);
        if (!vMasterKey.empty()) {
            memory_cleanse(vMasterKey.data(), vMasterKey.size() * sizeof(decltype(vMasterKey)::value_type));
            vMasterKey.clear();
        }
    }

    NotifyStatusChanged(this);
    return true;
}

bool CWallet::Unlock(const CKeyingMaterial& vMasterKeyIn)
{
    {
        LOCK(cs_wallet);
        for (const auto& spk_man_pair : m_spk_managers) {
            if (!spk_man_pair.second->CheckDecryptionKey(vMasterKeyIn)) {
                return false;
            }
        }
        vMasterKey = vMasterKeyIn;
    }
    NotifyStatusChanged(this);
    return true;
}

std::set<ScriptPubKeyMan*> CWallet::GetActiveScriptPubKeyMans() const
{
    std::set<ScriptPubKeyMan*> spk_mans;
    for (bool internal : {false, true}) {
        for (OutputType t : OUTPUT_TYPES) {
            auto spk_man = GetScriptPubKeyMan(t, internal);
            if (spk_man) {
                spk_mans.insert(spk_man);
            }
        }
    }
    return spk_mans;
}

bool CWallet::IsActiveScriptPubKeyMan(const ScriptPubKeyMan& spkm) const
{
    for (const auto& [_, ext_spkm] : m_external_spk_managers) {
        if (ext_spkm == &spkm) return true;
    }
    for (const auto& [_, int_spkm] : m_internal_spk_managers) {
        if (int_spkm == &spkm) return true;
    }
    return false;
}

std::set<ScriptPubKeyMan*> CWallet::GetAllScriptPubKeyMans() const
{
    std::set<ScriptPubKeyMan*> spk_mans;
    for (const auto& spk_man_pair : m_spk_managers) {
        spk_mans.insert(spk_man_pair.second.get());
    }
    return spk_mans;
}

ScriptPubKeyMan* CWallet::GetScriptPubKeyMan(const OutputType& type, bool internal) const
{
    const std::map<OutputType, ScriptPubKeyMan*>& spk_managers = internal ? m_internal_spk_managers : m_external_spk_managers;
    std::map<OutputType, ScriptPubKeyMan*>::const_iterator it = spk_managers.find(type);
    if (it == spk_managers.end()) {
        return nullptr;
    }
    return it->second;
}

std::set<ScriptPubKeyMan*> CWallet::GetScriptPubKeyMans(const CScript& script) const
{
    std::set<ScriptPubKeyMan*> spk_mans;

    // Search the cache for relevant SPKMs instead of iterating m_spk_managers
    const auto& it = m_cached_spks.find(script);
    if (it != m_cached_spks.end()) {
        spk_mans.insert(it->second.begin(), it->second.end());
    }
    SignatureData sigdata;
    Assume(std::all_of(spk_mans.begin(), spk_mans.end(), [&script, &sigdata](ScriptPubKeyMan* spkm) { return spkm->CanProvide(script, sigdata); }));

    return spk_mans;
}

ScriptPubKeyMan* CWallet::GetScriptPubKeyMan(const uint256& id) const
{
    if (m_spk_managers.count(id) > 0) {
        return m_spk_managers.at(id).get();
    }
    return nullptr;
}

std::unique_ptr<SigningProvider> CWallet::GetSolvingProvider(const CScript& script) const
{
    SignatureData sigdata;
    return GetSolvingProvider(script, sigdata);
}

std::unique_ptr<SigningProvider> CWallet::GetSolvingProvider(const CScript& fullScript, SignatureData& sigdata) const
{
    const CScript script = CNameScript(fullScript).getAddress();

    // Search the cache for relevant SPKMs instead of iterating m_spk_managers
    const auto& it = m_cached_spks.find(script);
    if (it != m_cached_spks.end()) {
        // All spkms for a given script must already be able to make a SigningProvider for the script, so just return the first one.
        Assume(it->second.at(0)->CanProvide(script, sigdata));
        return it->second.at(0)->GetSolvingProvider(script);
    }

    return nullptr;
}

std::vector<WalletDescriptor> CWallet::GetWalletDescriptors(const CScript& script) const
{
    std::vector<WalletDescriptor> descs;
    for (const auto spk_man: GetScriptPubKeyMans(script)) {
        if (const auto desc_spk_man = dynamic_cast<DescriptorScriptPubKeyMan*>(spk_man)) {
            LOCK(desc_spk_man->cs_desc_man);
            descs.push_back(desc_spk_man->GetWalletDescriptor());
        }
    }
    return descs;
}

LegacyDataSPKM* CWallet::GetLegacyDataSPKM() const
{
    if (IsWalletFlagSet(WALLET_FLAG_DESCRIPTORS)) {
        return nullptr;
    }
    auto it = m_internal_spk_managers.find(OutputType::LEGACY);
    if (it == m_internal_spk_managers.end()) return nullptr;
    return dynamic_cast<LegacyDataSPKM*>(it->second);
}

void CWallet::AddScriptPubKeyMan(const uint256& id, std::unique_ptr<ScriptPubKeyMan> spkm_man)
{
    // Add spkm_man to m_spk_managers before calling any method
    // that might access it.
    const auto& spkm = m_spk_managers[id] = std::move(spkm_man);

    // Update birth time if needed
    MaybeUpdateBirthTime(spkm->GetTimeFirstKey());
}

LegacyDataSPKM* CWallet::GetOrCreateLegacyDataSPKM()
{
    SetupLegacyScriptPubKeyMan();
    return GetLegacyDataSPKM();
}

void CWallet::SetupLegacyScriptPubKeyMan()
{
    if (!m_internal_spk_managers.empty() || !m_external_spk_managers.empty() || !m_spk_managers.empty() || IsWalletFlagSet(WALLET_FLAG_DESCRIPTORS)) {
        return;
    }

    Assert(m_database->Format() == "bdb_ro" || m_database->Format() == "mock");
    std::unique_ptr<ScriptPubKeyMan> spk_manager = std::make_unique<LegacyDataSPKM>(*this);

    for (const auto& type : LEGACY_OUTPUT_TYPES) {
        m_internal_spk_managers[type] = spk_manager.get();
        m_external_spk_managers[type] = spk_manager.get();
    }
    uint256 id = spk_manager->GetID();
    AddScriptPubKeyMan(id, std::move(spk_manager));
}

bool CWallet::WithEncryptionKey(std::function<bool (const CKeyingMaterial&)> cb) const
{
    LOCK(cs_wallet);
    return cb(vMasterKey);
}

bool CWallet::HasEncryptionKeys() const
{
    return !mapMasterKeys.empty();
}

bool CWallet::HaveCryptedKeys() const
{
    for (const auto& spkm : GetAllScriptPubKeyMans()) {
        if (spkm->HaveCryptedKeys()) return true;
    }
    return false;
}

void CWallet::ConnectScriptPubKeyManNotifiers()
{
    for (const auto& spk_man : GetActiveScriptPubKeyMans()) {
        spk_man->NotifyCanGetAddressesChanged.connect(NotifyCanGetAddressesChanged);
        spk_man->NotifyFirstKeyTimeChanged.connect(std::bind(&CWallet::MaybeUpdateBirthTime, this, std::placeholders::_2));
    }
}

DescriptorScriptPubKeyMan& CWallet::LoadDescriptorScriptPubKeyMan(uint256 id, WalletDescriptor& desc)
{
    DescriptorScriptPubKeyMan* spk_manager;
    if (IsWalletFlagSet(WALLET_FLAG_EXTERNAL_SIGNER)) {
        spk_manager = new ExternalSignerScriptPubKeyMan(*this, desc, m_keypool_size);
    } else {
        spk_manager = new DescriptorScriptPubKeyMan(*this, desc, m_keypool_size);
    }
    AddScriptPubKeyMan(id, std::unique_ptr<ScriptPubKeyMan>(spk_manager));
    return *spk_manager;
}

DescriptorScriptPubKeyMan& CWallet::SetupDescriptorScriptPubKeyMan(WalletBatch& batch, const CExtKey& master_key, const OutputType& output_type, bool internal)
{
    AssertLockHeld(cs_wallet);
    auto spk_manager = std::unique_ptr<DescriptorScriptPubKeyMan>(new DescriptorScriptPubKeyMan(*this, m_keypool_size));
    if (IsCrypted()) {
        if (IsLocked()) {
            throw std::runtime_error(std::string(__func__) + ": Wallet is locked, cannot setup new descriptors");
        }
        if (!spk_manager->CheckDecryptionKey(vMasterKey) && !spk_manager->Encrypt(vMasterKey, &batch)) {
            throw std::runtime_error(std::string(__func__) + ": Could not encrypt new descriptors");
        }
    }
    spk_manager->SetupDescriptorGeneration(batch, master_key, output_type, internal);
    DescriptorScriptPubKeyMan* out = spk_manager.get();
    uint256 id = spk_manager->GetID();
    AddScriptPubKeyMan(id, std::move(spk_manager));
    AddActiveScriptPubKeyManWithDb(batch, id, output_type, internal);
    return *out;
}

void CWallet::SetupDescriptorScriptPubKeyMans(WalletBatch& batch, const CExtKey& master_key)
{
    AssertLockHeld(cs_wallet);
    for (bool internal : {false, true}) {
        for (OutputType t : OUTPUT_TYPES) {
            SetupDescriptorScriptPubKeyMan(batch, master_key, t, internal);
        }
    }
}

void CWallet::SetupOwnDescriptorScriptPubKeyMans(WalletBatch& batch)
{
    AssertLockHeld(cs_wallet);
    assert(!IsWalletFlagSet(WALLET_FLAG_EXTERNAL_SIGNER));
    // Make a seed
    CKey seed_key = GenerateRandomKey();
    CPubKey seed = seed_key.GetPubKey();
    assert(seed_key.VerifyPubKey(seed));

    // Get the extended key
    CExtKey master_key;
    master_key.SetSeed(seed_key);

    SetupDescriptorScriptPubKeyMans(batch, master_key);
}

void CWallet::SetupDescriptorScriptPubKeyMans()
{
    AssertLockHeld(cs_wallet);

    if (!IsWalletFlagSet(WALLET_FLAG_EXTERNAL_SIGNER)) {
        if (!RunWithinTxn(GetDatabase(), /*process_desc=*/"setup descriptors", [&](WalletBatch& batch) EXCLUSIVE_LOCKS_REQUIRED(cs_wallet){
            SetupOwnDescriptorScriptPubKeyMans(batch);
            return true;
        })) throw std::runtime_error("Error: cannot process db transaction for descriptors setup");
    } else {
        auto signer = ExternalSignerScriptPubKeyMan::GetExternalSigner();
        if (!signer) throw std::runtime_error(util::ErrorString(signer).original);

        // TODO: add account parameter
        int account = 0;
        UniValue signer_res = signer->GetDescriptors(account);

        if (!signer_res.isObject()) throw std::runtime_error(std::string(__func__) + ": Unexpected result");

        WalletBatch batch(GetDatabase());
        if (!batch.TxnBegin()) throw std::runtime_error("Error: cannot create db transaction for descriptors import");

        for (bool internal : {false, true}) {
            const UniValue& descriptor_vals = signer_res.find_value(internal ? "internal" : "receive");
            if (!descriptor_vals.isArray()) throw std::runtime_error(std::string(__func__) + ": Unexpected result");
            for (const UniValue& desc_val : descriptor_vals.get_array().getValues()) {
                const std::string& desc_str = desc_val.getValStr();
                FlatSigningProvider keys;
                std::string desc_error;
                auto descs = Parse(desc_str, keys, desc_error, false);
                if (descs.empty()) {
                    throw std::runtime_error(std::string(__func__) + ": Invalid descriptor \"" + desc_str + "\" (" + desc_error + ")");
                }
                auto& desc = descs.at(0);
                if (!desc->GetOutputType()) {
                    continue;
                }
                OutputType t =  *desc->GetOutputType();
                auto spk_manager = std::unique_ptr<ExternalSignerScriptPubKeyMan>(new ExternalSignerScriptPubKeyMan(*this, m_keypool_size));
                spk_manager->SetupDescriptor(batch, std::move(desc));
                uint256 id = spk_manager->GetID();
                AddScriptPubKeyMan(id, std::move(spk_manager));
                AddActiveScriptPubKeyManWithDb(batch, id, t, internal);
            }
        }

        // Ensure imported descriptors are committed to disk
        if (!batch.TxnCommit()) throw std::runtime_error("Error: cannot commit db transaction for descriptors import");
    }
}

void CWallet::AddActiveScriptPubKeyMan(uint256 id, OutputType type, bool internal)
{
    WalletBatch batch(GetDatabase());
    return AddActiveScriptPubKeyManWithDb(batch, id, type, internal);
}

void CWallet::AddActiveScriptPubKeyManWithDb(WalletBatch& batch, uint256 id, OutputType type, bool internal)
{
    if (!batch.WriteActiveScriptPubKeyMan(static_cast<uint8_t>(type), id, internal)) {
        throw std::runtime_error(std::string(__func__) + ": writing active ScriptPubKeyMan id failed");
    }
    LoadActiveScriptPubKeyMan(id, type, internal);
}

void CWallet::LoadActiveScriptPubKeyMan(uint256 id, OutputType type, bool internal)
{
    // Activating ScriptPubKeyManager for a given output and change type is incompatible with legacy wallets.
    // Legacy wallets have only one ScriptPubKeyManager and it's active for all output and change types.
    Assert(IsWalletFlagSet(WALLET_FLAG_DESCRIPTORS));

    WalletLogPrintf("Setting spkMan to active: id = %s, type = %s, internal = %s\n", id.ToString(), FormatOutputType(type), internal ? "true" : "false");
    auto& spk_mans = internal ? m_internal_spk_managers : m_external_spk_managers;
    auto& spk_mans_other = internal ? m_external_spk_managers : m_internal_spk_managers;
    auto spk_man = m_spk_managers.at(id).get();
    spk_mans[type] = spk_man;

    const auto it = spk_mans_other.find(type);
    if (it != spk_mans_other.end() && it->second == spk_man) {
        spk_mans_other.erase(type);
    }

    NotifyCanGetAddressesChanged();
}

void CWallet::DeactivateScriptPubKeyMan(uint256 id, OutputType type, bool internal)
{
    auto spk_man = GetScriptPubKeyMan(type, internal);
    if (spk_man != nullptr && spk_man->GetID() == id) {
        WalletLogPrintf("Deactivate spkMan: id = %s, type = %s, internal = %s\n", id.ToString(), FormatOutputType(type), internal ? "true" : "false");
        WalletBatch batch(GetDatabase());
        if (!batch.EraseActiveScriptPubKeyMan(static_cast<uint8_t>(type), internal)) {
            throw std::runtime_error(std::string(__func__) + ": erasing active ScriptPubKeyMan id failed");
        }

        auto& spk_mans = internal ? m_internal_spk_managers : m_external_spk_managers;
        spk_mans.erase(type);
    }

    NotifyCanGetAddressesChanged();
}

DescriptorScriptPubKeyMan* CWallet::GetDescriptorScriptPubKeyMan(const WalletDescriptor& desc) const
{
    auto spk_man_pair = m_spk_managers.find(desc.id);

    if (spk_man_pair != m_spk_managers.end()) {
        // Try to downcast to DescriptorScriptPubKeyMan then check if the descriptors match
        DescriptorScriptPubKeyMan* spk_manager = dynamic_cast<DescriptorScriptPubKeyMan*>(spk_man_pair->second.get());
        if (spk_manager != nullptr && spk_manager->HasWalletDescriptor(desc)) {
            return spk_manager;
        }
    }

    return nullptr;
}

std::optional<bool> CWallet::IsInternalScriptPubKeyMan(ScriptPubKeyMan* spk_man) const
{
    // only active ScriptPubKeyMan can be internal
    if (!GetActiveScriptPubKeyMans().count(spk_man)) {
        return std::nullopt;
    }

    const auto desc_spk_man = dynamic_cast<DescriptorScriptPubKeyMan*>(spk_man);
    if (!desc_spk_man) {
        throw std::runtime_error(std::string(__func__) + ": unexpected ScriptPubKeyMan type.");
    }

    LOCK(desc_spk_man->cs_desc_man);
    const auto& type = desc_spk_man->GetWalletDescriptor().descriptor->GetOutputType();
    assert(type.has_value());

    return GetScriptPubKeyMan(*type, /* internal= */ true) == desc_spk_man;
}

util::Result<std::reference_wrapper<DescriptorScriptPubKeyMan>> CWallet::AddWalletDescriptor(WalletDescriptor& desc, const FlatSigningProvider& signing_provider, const std::string& label, bool internal)
{
    AssertLockHeld(cs_wallet);

    if (!IsWalletFlagSet(WALLET_FLAG_DESCRIPTORS)) {
        return util::Error{_("Cannot add WalletDescriptor to a non-descriptor wallet")};
    }

    auto spk_man = GetDescriptorScriptPubKeyMan(desc);
    if (spk_man) {
        WalletLogPrintf("Update existing descriptor: %s\n", desc.descriptor->ToString());
        if (auto spkm_res = spk_man->UpdateWalletDescriptor(desc); !spkm_res) {
            return util::Error{util::ErrorString(spkm_res)};
        }
    } else {
        auto new_spk_man = std::unique_ptr<DescriptorScriptPubKeyMan>(new DescriptorScriptPubKeyMan(*this, desc, m_keypool_size));
        spk_man = new_spk_man.get();

        // Save the descriptor to memory
        uint256 id = new_spk_man->GetID();
        AddScriptPubKeyMan(id, std::move(new_spk_man));
    }

    // Add the private keys to the descriptor
    for (const auto& entry : signing_provider.keys) {
        const CKey& key = entry.second;
        spk_man->AddDescriptorKey(key, key.GetPubKey());
    }

    // Top up key pool, the manager will generate new scriptPubKeys internally
    if (!spk_man->TopUp()) {
        return util::Error{_("Could not top up scriptPubKeys")};
    }

    // Apply the label if necessary
    // Note: we disable labels for ranged descriptors
    if (!desc.descriptor->IsRange()) {
        auto script_pub_keys = spk_man->GetScriptPubKeys();
        if (script_pub_keys.empty()) {
            return util::Error{_("Could not generate scriptPubKeys (cache is empty)")};
        }

        if (!internal) {
            for (const auto& script : script_pub_keys) {
                CTxDestination dest;
                if (ExtractDestination(script, dest)) {
                    SetAddressBook(dest, label, AddressPurpose::RECEIVE);
                }
            }
        }
    }

    // Save the descriptor to DB
    spk_man->WriteDescriptor();

    // Break balance caches so that outputs that are now IsMine in already known txs will be included in the balance
    MarkDirty();

    return std::reference_wrapper(*spk_man);
}

bool CWallet::MigrateToSQLite(bilingual_str& error)
{
    AssertLockHeld(cs_wallet);

    WalletLogPrintf("Migrating wallet storage database from BerkeleyDB to SQLite.\n");

    if (m_database->Format() == "sqlite") {
        error = _("Error: This wallet already uses SQLite");
        return false;
    }

    // Get all of the records for DB type migration
    std::unique_ptr<DatabaseBatch> batch = m_database->MakeBatch();
    std::unique_ptr<DatabaseCursor> cursor = batch->GetNewCursor();
    std::vector<std::pair<SerializeData, SerializeData>> records;
    if (!cursor) {
        error = _("Error: Unable to begin reading all records in the database");
        return false;
    }
    DatabaseCursor::Status status = DatabaseCursor::Status::FAIL;
    while (true) {
        DataStream ss_key{};
        DataStream ss_value{};
        status = cursor->Next(ss_key, ss_value);
        if (status != DatabaseCursor::Status::MORE) {
            break;
        }
        SerializeData key(ss_key.begin(), ss_key.end());
        SerializeData value(ss_value.begin(), ss_value.end());
        records.emplace_back(key, value);
    }
    cursor.reset();
    batch.reset();
    if (status != DatabaseCursor::Status::DONE) {
        error = _("Error: Unable to read all records in the database");
        return false;
    }

    // Close this database and delete the file
    fs::path db_path = fs::PathFromString(m_database->Filename());
    m_database->Close();
    fs::remove(db_path);

    // Generate the path for the location of the migrated wallet
    // Wallets that are plain files rather than wallet directories will be migrated to be wallet directories.
    const fs::path wallet_path = fsbridge::AbsPathJoin(GetWalletDir(), fs::PathFromString(m_name));

    // Make new DB
    DatabaseOptions opts;
    opts.require_create = true;
    opts.require_format = DatabaseFormat::SQLITE;
    DatabaseStatus db_status;
    std::unique_ptr<WalletDatabase> new_db = MakeDatabase(wallet_path, opts, db_status, error);
    assert(new_db); // This is to prevent doing anything further with this wallet. The original file was deleted, but a backup exists.
    m_database.reset();
    m_database = std::move(new_db);

    // Write existing records into the new DB
    batch = m_database->MakeBatch();
    bool began = batch->TxnBegin();
    assert(began); // This is a critical error, the new db could not be written to. The original db exists as a backup, but we should not continue execution.
    for (const auto& [key, value] : records) {
        if (!batch->Write(std::span{key}, std::span{value})) {
            batch->TxnAbort();
            m_database->Close();
            fs::remove(m_database->Filename());
            assert(false); // This is a critical error, the new db could not be written to. The original db exists as a backup, but we should not continue execution.
        }
    }
    bool committed = batch->TxnCommit();
    assert(committed); // This is a critical error, the new db could not be written to. The original db exists as a backup, but we should not continue execution.
    return true;
}

std::optional<MigrationData> CWallet::GetDescriptorsForLegacy(bilingual_str& error) const
{
    AssertLockHeld(cs_wallet);

    LegacyDataSPKM* legacy_spkm = GetLegacyDataSPKM();
    if (!Assume(legacy_spkm)) {
        // This shouldn't happen
        error = Untranslated(STR_INTERNAL_BUG("Error: Legacy wallet data missing"));
        return std::nullopt;
    }

    std::optional<MigrationData> res = legacy_spkm->MigrateToDescriptor();
    if (res == std::nullopt) {
        error = _("Error: Unable to produce descriptors for this legacy wallet. Make sure to provide the wallet's passphrase if it is encrypted.");
        return std::nullopt;
    }
    return res;
}

util::Result<void> CWallet::ApplyMigrationData(WalletBatch& local_wallet_batch, MigrationData& data)
{
    AssertLockHeld(cs_wallet);

    LegacyDataSPKM* legacy_spkm = GetLegacyDataSPKM();
    if (!Assume(legacy_spkm)) {
        // This shouldn't happen
        return util::Error{Untranslated(STR_INTERNAL_BUG("Error: Legacy wallet data missing"))};
    }

    // Note: when the legacy wallet has no spendable scripts, it must be empty at the end of the process.
    bool has_spendable_material = !data.desc_spkms.empty() || data.master_key.key.IsValid();

    // Get all invalid or non-watched scripts that will not be migrated
    std::set<CTxDestination> not_migrated_dests;
    for (const auto& script : legacy_spkm->GetNotMineScriptPubKeys()) {
        CTxDestination dest;
        if (ExtractDestination(script, dest)) not_migrated_dests.emplace(dest);
    }

    // When the legacy wallet has no spendable scripts, the main wallet will be empty, leaving its script cache empty as well.
    // The watch-only and/or solvable wallet(s) will contain the scripts in their respective caches.
    if (!data.desc_spkms.empty()) Assume(!m_cached_spks.empty());
    if (!data.watch_descs.empty()) Assume(!data.watchonly_wallet->m_cached_spks.empty());
    if (!data.solvable_descs.empty()) Assume(!data.solvable_wallet->m_cached_spks.empty());

    for (auto& desc_spkm : data.desc_spkms) {
        if (m_spk_managers.count(desc_spkm->GetID()) > 0) {
            return util::Error{_("Error: Duplicate descriptors created during migration. Your wallet may be corrupted.")};
        }
        uint256 id = desc_spkm->GetID();
        AddScriptPubKeyMan(id, std::move(desc_spkm));
    }

    // Remove the LegacyScriptPubKeyMan from disk
    if (!legacy_spkm->DeleteRecordsWithDB(local_wallet_batch)) {
        return util::Error{_("Error: cannot remove legacy wallet records")};
    }

    // Remove the LegacyScriptPubKeyMan from memory
    m_spk_managers.erase(legacy_spkm->GetID());
    m_external_spk_managers.clear();
    m_internal_spk_managers.clear();

    // Setup new descriptors (only if we are migrating any key material)
    SetWalletFlagWithDB(local_wallet_batch, WALLET_FLAG_DESCRIPTORS);
    if (has_spendable_material && !IsWalletFlagSet(WALLET_FLAG_DISABLE_PRIVATE_KEYS)) {
        // Use the existing master key if we have it
        if (data.master_key.key.IsValid()) {
            SetupDescriptorScriptPubKeyMans(local_wallet_batch, data.master_key);
        } else {
            // Setup with a new seed if we don't.
            SetupOwnDescriptorScriptPubKeyMans(local_wallet_batch);
        }
    }

    // Get best block locator so that we can copy it to the watchonly and solvables
    CBlockLocator best_block_locator;
    if (!local_wallet_batch.ReadBestBlock(best_block_locator)) {
        return util::Error{_("Error: Unable to read wallet's best block locator record")};
    }

    // Update m_txos to match the descriptors remaining in this wallet
    m_txos.clear();
    RefreshAllTXOs();

    // Check if the transactions in the wallet are still ours. Either they belong here, or they belong in the watchonly wallet.
    // We need to go through these in the tx insertion order so that lookups to spends works.
    std::vector<Txid> txids_to_delete;
    std::unique_ptr<WalletBatch> watchonly_batch;
    if (data.watchonly_wallet) {
        watchonly_batch = std::make_unique<WalletBatch>(data.watchonly_wallet->GetDatabase());
        if (!watchonly_batch->TxnBegin()) return util::Error{strprintf(_("Error: database transaction cannot be executed for wallet %s"), data.watchonly_wallet->GetName())};
        // Copy the next tx order pos to the watchonly wallet
        LOCK(data.watchonly_wallet->cs_wallet);
        data.watchonly_wallet->nOrderPosNext = nOrderPosNext;
        watchonly_batch->WriteOrderPosNext(data.watchonly_wallet->nOrderPosNext);
        // Write the best block locator to avoid rescanning on reload
        if (!watchonly_batch->WriteBestBlock(best_block_locator)) {
            return util::Error{_("Error: Unable to write watchonly wallet best block locator record")};
        }
    }
    std::unique_ptr<WalletBatch> solvables_batch;
    if (data.solvable_wallet) {
        solvables_batch = std::make_unique<WalletBatch>(data.solvable_wallet->GetDatabase());
        if (!solvables_batch->TxnBegin()) return util::Error{strprintf(_("Error: database transaction cannot be executed for wallet %s"), data.solvable_wallet->GetName())};
        // Write the best block locator to avoid rescanning on reload
        if (!solvables_batch->WriteBestBlock(best_block_locator)) {
            return util::Error{_("Error: Unable to write solvable wallet best block locator record")};
        }
    }
    for (const auto& [_pos, wtx] : wtxOrdered) {
        // Check it is the watchonly wallet's
        // solvable_wallet doesn't need to be checked because transactions for those scripts weren't being watched for
        bool is_mine = IsMine(*wtx->tx) || IsFromMe(*wtx->tx);
        if (data.watchonly_wallet) {
            LOCK(data.watchonly_wallet->cs_wallet);
            if (data.watchonly_wallet->IsMine(*wtx->tx) || data.watchonly_wallet->IsFromMe(*wtx->tx)) {
                // Add to watchonly wallet
                const Txid& hash = wtx->GetHash();
                const CWalletTx& to_copy_wtx = *wtx;
                if (!data.watchonly_wallet->LoadToWallet(hash, [&](CWalletTx& ins_wtx, bool new_tx) EXCLUSIVE_LOCKS_REQUIRED(data.watchonly_wallet->cs_wallet) {
                    if (!new_tx) return false;
                    ins_wtx.SetTx(to_copy_wtx.tx);
                    ins_wtx.CopyFrom(to_copy_wtx);
                    return true;
                })) {
                    return util::Error{strprintf(_("Error: Could not add watchonly tx %s to watchonly wallet"), wtx->GetHash().GetHex())};
                }
                watchonly_batch->WriteTx(data.watchonly_wallet->mapWallet.at(hash));
                // Mark as to remove from the migrated wallet only if it does not also belong to it
                if (!is_mine) {
                    txids_to_delete.push_back(hash);
                }
                continue;
            }
        }
        if (!is_mine) {
            // Both not ours and not in the watchonly wallet
            return util::Error{strprintf(_("Error: Transaction %s in wallet cannot be identified to belong to migrated wallets"), wtx->GetHash().GetHex())};
        }
    }

    // Do the removes
    if (txids_to_delete.size() > 0) {
        if (auto res = RemoveTxs(local_wallet_batch, txids_to_delete); !res) {
            return util::Error{_("Error: Could not delete watchonly transactions. ") + util::ErrorString(res)};
        }
    }

    // Pair external wallets with their corresponding db handler
    std::vector<std::pair<std::shared_ptr<CWallet>, std::unique_ptr<WalletBatch>>> wallets_vec;
    if (data.watchonly_wallet) wallets_vec.emplace_back(data.watchonly_wallet, std::move(watchonly_batch));
    if (data.solvable_wallet) wallets_vec.emplace_back(data.solvable_wallet, std::move(solvables_batch));

    // Write address book entry to disk
    auto func_store_addr = [](WalletBatch& batch, const CTxDestination& dest, const CAddressBookData& entry) {
        auto address{EncodeDestination(dest)};
        if (entry.purpose) batch.WritePurpose(address, PurposeToString(*entry.purpose));
        if (entry.label) batch.WriteName(address, *entry.label);
        for (const auto& [id, request] : entry.receive_requests) {
            batch.WriteAddressReceiveRequest(dest, id, request);
        }
        if (entry.previously_spent) batch.WriteAddressPreviouslySpent(dest, true);
    };

    // Check the address book data in the same way we did for transactions
    std::vector<CTxDestination> dests_to_delete;
    for (const auto& [dest, record] : m_address_book) {
        // Ensure "receive" entries that are no longer part of the original wallet are transferred to another wallet
        // Entries for everything else ("send") will be cloned to all wallets.
        bool require_transfer = record.purpose == AddressPurpose::RECEIVE && !IsMine(dest);
        bool copied = false;
        for (auto& [wallet, batch] : wallets_vec) {
            LOCK(wallet->cs_wallet);
            if (require_transfer && !wallet->IsMine(dest)) continue;

            // Copy the entire address book entry
            wallet->m_address_book[dest] = record;
            func_store_addr(*batch, dest, record);

            copied = true;
            // Only delete 'receive' records that are no longer part of the original wallet
            if (require_transfer) {
                dests_to_delete.push_back(dest);
                break;
            }
        }

        // Fail immediately if we ever found an entry that was ours and cannot be transferred
        // to any of the created wallets (watch-only, solvable).
        // Means that no inferred descriptor maps to the stored entry. Which mustn't happen.
        if (require_transfer && !copied) {

            // Skip invalid/non-watched scripts that will not be migrated
            if (not_migrated_dests.count(dest) > 0) {
                dests_to_delete.push_back(dest);
                continue;
            }

            return util::Error{_("Error: Address book data in wallet cannot be identified to belong to migrated wallets")};
        }
    }

    // Persist external wallets address book entries
    for (auto& [wallet, batch] : wallets_vec) {
        if (!batch->TxnCommit()) {
            return util::Error{strprintf(_("Error: Unable to write data to disk for wallet %s"), wallet->GetName())};
        }
    }

    // Remove the things to delete in this wallet
    if (dests_to_delete.size() > 0) {
        for (const auto& dest : dests_to_delete) {
            if (!DelAddressBookWithDB(local_wallet_batch, dest)) {
                return util::Error{_("Error: Unable to remove watchonly address book data")};
            }
        }
    }

    // If there was no key material in the main wallet, there should be no records on it anymore.
    // This wallet will be discarded at the end of the process. Only wallets that contain the
    // migrated records will be presented to the user.
    if (!has_spendable_material) {
        if (!m_address_book.empty()) return util::Error{_("Error: Not all address book records were migrated")};
        if (!mapWallet.empty()) return util::Error{_("Error: Not all transaction records were migrated")};
    }

    return {}; // all good
}

bool CWallet::CanGrindR() const
{
    return !IsWalletFlagSet(WALLET_FLAG_EXTERNAL_SIGNER);
}

bool DoMigration(CWallet& wallet, WalletContext& context, bilingual_str& error, MigrationResult& res) EXCLUSIVE_LOCKS_REQUIRED(wallet.cs_wallet)
{
    AssertLockHeld(wallet.cs_wallet);

    // Get all of the descriptors from the legacy wallet
    std::optional<MigrationData> data = wallet.GetDescriptorsForLegacy(error);
    if (data == std::nullopt) return false;

    // Create the watchonly and solvable wallets if necessary
    if (data->watch_descs.size() > 0 || data->solvable_descs.size() > 0) {
        DatabaseOptions options;
        options.require_existing = false;
        options.require_create = true;
        options.require_format = DatabaseFormat::SQLITE;

        WalletContext empty_context;
        empty_context.args = context.args;

        // Make the wallets
        options.create_flags = WALLET_FLAG_DISABLE_PRIVATE_KEYS | WALLET_FLAG_BLANK_WALLET | WALLET_FLAG_DESCRIPTORS;
        if (wallet.IsWalletFlagSet(WALLET_FLAG_AVOID_REUSE)) {
            options.create_flags |= WALLET_FLAG_AVOID_REUSE;
        }
        if (wallet.IsWalletFlagSet(WALLET_FLAG_KEY_ORIGIN_METADATA)) {
            options.create_flags |= WALLET_FLAG_KEY_ORIGIN_METADATA;
        }
        if (data->watch_descs.size() > 0) {
            wallet.WalletLogPrintf("Making a new watchonly wallet containing the watched scripts\n");

            DatabaseStatus status;
            std::vector<bilingual_str> warnings;
            std::string wallet_name = wallet.GetName() + "_watchonly";
            std::unique_ptr<WalletDatabase> database = MakeWalletDatabase(wallet_name, options, status, error);
            if (!database) {
                error = strprintf(_("Wallet file creation failed: %s"), error);
                return false;
            }

            data->watchonly_wallet = CWallet::Create(empty_context, wallet_name, std::move(database), options.create_flags, error, warnings);
            if (!data->watchonly_wallet) {
                error = _("Error: Failed to create new watchonly wallet");
                return false;
            }
            res.watchonly_wallet = data->watchonly_wallet;
            LOCK(data->watchonly_wallet->cs_wallet);

            // Parse the descriptors and add them to the new wallet
            for (const auto& [desc_str, creation_time] : data->watch_descs) {
                // Parse the descriptor
                FlatSigningProvider keys;
                std::string parse_err;
                std::vector<std::unique_ptr<Descriptor>> descs = Parse(desc_str, keys, parse_err, /* require_checksum */ true);
                assert(descs.size() == 1); // It shouldn't be possible to have the LegacyScriptPubKeyMan make an invalid descriptor or a multipath descriptors
                assert(!descs.at(0)->IsRange()); // It shouldn't be possible to have LegacyScriptPubKeyMan make a ranged watchonly descriptor

                // Add to the wallet
                WalletDescriptor w_desc(std::move(descs.at(0)), creation_time, 0, 0, 0);
                if (auto spkm_res = data->watchonly_wallet->AddWalletDescriptor(w_desc, keys, "", false); !spkm_res) {
                    throw std::runtime_error(util::ErrorString(spkm_res).original);
                }
            }

            // Add the wallet to settings
            UpdateWalletSetting(*context.chain, wallet_name, /*load_on_startup=*/true, warnings);
        }
        if (data->solvable_descs.size() > 0) {
            wallet.WalletLogPrintf("Making a new watchonly wallet containing the unwatched solvable scripts\n");

            DatabaseStatus status;
            std::vector<bilingual_str> warnings;
            std::string wallet_name = wallet.GetName() + "_solvables";
            std::unique_ptr<WalletDatabase> database = MakeWalletDatabase(wallet_name, options, status, error);
            if (!database) {
                error = strprintf(_("Wallet file creation failed: %s"), error);
                return false;
            }

            data->solvable_wallet = CWallet::Create(empty_context, wallet_name, std::move(database), options.create_flags, error, warnings);
            if (!data->solvable_wallet) {
                error = _("Error: Failed to create new watchonly wallet");
                return false;
            }
            res.solvables_wallet = data->solvable_wallet;
            LOCK(data->solvable_wallet->cs_wallet);

            // Parse the descriptors and add them to the new wallet
            for (const auto& [desc_str, creation_time] : data->solvable_descs) {
                // Parse the descriptor
                FlatSigningProvider keys;
                std::string parse_err;
                std::vector<std::unique_ptr<Descriptor>> descs = Parse(desc_str, keys, parse_err, /* require_checksum */ true);
                assert(descs.size() == 1); // It shouldn't be possible to have the LegacyScriptPubKeyMan make an invalid descriptor or a multipath descriptors
                assert(!descs.at(0)->IsRange()); // It shouldn't be possible to have LegacyScriptPubKeyMan make a ranged watchonly descriptor

                // Add to the wallet
                WalletDescriptor w_desc(std::move(descs.at(0)), creation_time, 0, 0, 0);
                if (auto spkm_res = data->solvable_wallet->AddWalletDescriptor(w_desc, keys, "", false); !spkm_res) {
                    throw std::runtime_error(util::ErrorString(spkm_res).original);
                }
            }

            // Add the wallet to settings
            UpdateWalletSetting(*context.chain, wallet_name, /*load_on_startup=*/true, warnings);
        }
    }

    // Add the descriptors to wallet, remove LegacyScriptPubKeyMan, and cleanup txs and address book data
    return RunWithinTxn(wallet.GetDatabase(), /*process_desc=*/"apply migration process", [&](WalletBatch& batch) EXCLUSIVE_LOCKS_REQUIRED(wallet.cs_wallet){
        if (auto res_migration = wallet.ApplyMigrationData(batch, *data); !res_migration) {
            error = util::ErrorString(res_migration);
            return false;
        }
        wallet.WalletLogPrintf("Wallet migration complete.\n");
        return true;
    });
}

util::Result<MigrationResult> MigrateLegacyToDescriptor(const std::string& wallet_name, const SecureString& passphrase, WalletContext& context)
{
    std::vector<bilingual_str> warnings;
    bilingual_str error;

    // If the wallet is still loaded, unload it so that nothing else tries to use it while we're changing it
    bool was_loaded = false;
    if (auto wallet = GetWallet(context, wallet_name)) {
        if (wallet->IsWalletFlagSet(WALLET_FLAG_DESCRIPTORS)) {
            return util::Error{_("Error: This wallet is already a descriptor wallet")};
        }

        if (!RemoveWallet(context, wallet, /*load_on_start=*/std::nullopt, warnings)) {
            return util::Error{_("Unable to unload the wallet before migrating")};
        }
        WaitForDeleteWallet(std::move(wallet));
        was_loaded = true;
    } else {
        // Check if the wallet is BDB
        const auto& wallet_path = GetWalletPath(wallet_name);
        if (!wallet_path) {
            return util::Error{util::ErrorString(wallet_path)};
        }
        if (!fs::exists(*wallet_path)) {
            return util::Error{_("Error: Wallet does not exist")};
        }
        if (!IsBDBFile(BDBDataFile(*wallet_path))) {
            return util::Error{_("Error: This wallet is already a descriptor wallet")};
        }
    }

    // Load the wallet but only in the context of this function.
    // No signals should be connected nor should anything else be aware of this wallet
    WalletContext empty_context;
    empty_context.args = context.args;
    DatabaseOptions options;
    options.require_existing = true;
    options.require_format = DatabaseFormat::BERKELEY_RO;
    DatabaseStatus status;
    std::unique_ptr<WalletDatabase> database = MakeWalletDatabase(wallet_name, options, status, error);
    if (!database) {
        return util::Error{Untranslated("Wallet file verification failed.") + Untranslated(" ") + error};
    }

    // Make the local wallet
    std::shared_ptr<CWallet> local_wallet = CWallet::Create(empty_context, wallet_name, std::move(database), options.create_flags, error, warnings);
    if (!local_wallet) {
        return util::Error{Untranslated("Wallet loading failed.") + Untranslated(" ") + error};
    }

    return MigrateLegacyToDescriptor(std::move(local_wallet), passphrase, context, was_loaded);
}

util::Result<MigrationResult> MigrateLegacyToDescriptor(std::shared_ptr<CWallet> local_wallet, const SecureString& passphrase, WalletContext& context, bool was_loaded)
{
    MigrationResult res;
    bilingual_str error;
    std::vector<bilingual_str> warnings;

    DatabaseOptions options;
    options.require_existing = true;
    DatabaseStatus status;

    const std::string wallet_name = local_wallet->GetName();

    // Helper to reload as normal for some of our exit scenarios
    const auto& reload_wallet = [&](std::shared_ptr<CWallet>& to_reload) {
        assert(to_reload.use_count() == 1);
        std::string name = to_reload->GetName();
        to_reload.reset();
        to_reload = LoadWallet(context, name, /*load_on_start=*/std::nullopt, options, status, error, warnings);
        return to_reload != nullptr;
    };

    // Before anything else, check if there is something to migrate.
    if (local_wallet->IsWalletFlagSet(WALLET_FLAG_DESCRIPTORS)) {
        if (was_loaded) {
            reload_wallet(local_wallet);
        }
        return util::Error{_("Error: This wallet is already a descriptor wallet")};
    }

    // Make a backup of the DB
    fs::path this_wallet_dir = fs::absolute(fs::PathFromString(local_wallet->GetDatabase().Filename())).parent_path();
    fs::path backup_filename = fs::PathFromString(strprintf("%s_%d.legacy.bak", (wallet_name.empty() ? "default_wallet" : wallet_name), GetTime()));
    fs::path backup_path = this_wallet_dir / backup_filename;
    if (!local_wallet->BackupWallet(fs::PathToString(backup_path))) {
        if (was_loaded) {
            reload_wallet(local_wallet);
        }
        return util::Error{_("Error: Unable to make a backup of your wallet")};
    }
    res.backup_path = backup_path;

    bool success = false;

    // Unlock the wallet if needed
    if (local_wallet->IsLocked() && !local_wallet->Unlock(passphrase)) {
        if (was_loaded) {
            reload_wallet(local_wallet);
        }
        if (passphrase.find('\0') == std::string::npos) {
            return util::Error{Untranslated("Error: Wallet decryption failed, the wallet passphrase was not provided or was incorrect.")};
        } else {
            return util::Error{Untranslated("Error: Wallet decryption failed, the wallet passphrase entered was incorrect. "
                                            "The passphrase contains a null character (ie - a zero byte). "
                                            "If this passphrase was set with a version of this software prior to 25.0, "
                                            "please try again with only the characters up to — but not including — "
                                            "the first null character.")};
        }
    }

    // Indicates whether the current wallet is empty after migration.
    // Notes:
    // When non-empty: the local wallet becomes the main spendable wallet.
    // When empty: The local wallet is excluded from the result, as the
    //             user does not expect an empty spendable wallet after
    //             migrating only watch-only scripts.
    bool empty_local_wallet = false;

    {
        LOCK(local_wallet->cs_wallet);
        // First change to using SQLite
        if (!local_wallet->MigrateToSQLite(error)) return util::Error{error};

        // Do the migration of keys and scripts for non-empty wallets, and cleanup if it fails
        if (HasLegacyRecords(*local_wallet)) {
            success = DoMigration(*local_wallet, context, error, res);
            // No scripts mean empty wallet after migration
            empty_local_wallet = local_wallet->GetAllScriptPubKeyMans().empty();
        } else {
            // Make sure that descriptors flag is actually set
            local_wallet->SetWalletFlag(WALLET_FLAG_DESCRIPTORS);
            success = true;
        }
    }

    // In case of reloading failure, we need to remember the wallet dirs to remove
    // Set is used as it may be populated with the same wallet directory paths multiple times,
    // both before and after reloading. This ensures the set is complete even if one of the wallets
    // fails to reload.
    std::set<fs::path> wallet_dirs;
    if (success) {
        Assume(!res.wallet); // We will set it here.
        // Check if the local wallet is empty after migration
        if (empty_local_wallet) {
            // This wallet has no records. We can safely remove it.
            std::vector<fs::path> paths_to_remove = local_wallet->GetDatabase().Files();
            local_wallet.reset();
            for (const auto& path_to_remove : paths_to_remove) fs::remove_all(path_to_remove);
        }

        // Migration successful, unload all wallets locally, then reload them.
        // Note: We use a pointer to the shared_ptr to avoid increasing its reference count,
        // as 'reload_wallet' expects to be the sole owner (use_count == 1).
        for (std::shared_ptr<CWallet>* wallet_ptr : {&local_wallet, &res.watchonly_wallet, &res.solvables_wallet}) {
            if (success && *wallet_ptr) {
                std::shared_ptr<CWallet>& wallet = *wallet_ptr;
                // Save db path and reload wallet
                wallet_dirs.insert(fs::PathFromString(wallet->GetDatabase().Filename()).parent_path());
                success = reload_wallet(wallet);

                // When no wallet is set, set the main wallet.
                if (!res.wallet) {
                    res.wallet_name = wallet->GetName();
                    res.wallet = std::move(wallet);
                }
            }
        }
    }
    if (!success) {
        // Migration failed, cleanup
        // Before deleting the wallet's directory, copy the backup file to the top-level wallets dir
        fs::path temp_backup_location = fsbridge::AbsPathJoin(GetWalletDir(), backup_filename);
        fs::copy_file(backup_path, temp_backup_location, fs::copy_options::none);

        // Make list of wallets to cleanup
        std::vector<std::shared_ptr<CWallet>> created_wallets;
        if (local_wallet) created_wallets.push_back(std::move(local_wallet));
        if (res.watchonly_wallet) created_wallets.push_back(std::move(res.watchonly_wallet));
        if (res.solvables_wallet) created_wallets.push_back(std::move(res.solvables_wallet));

        // Get the directories to remove after unloading
        for (std::shared_ptr<CWallet>& w : created_wallets) {
            wallet_dirs.emplace(fs::PathFromString(w->GetDatabase().Filename()).parent_path());
        }

        // Unload the wallets
        for (std::shared_ptr<CWallet>& w : created_wallets) {
            if (w->HaveChain()) {
                // Unloading for wallets that were loaded for normal use
                if (!RemoveWallet(context, w, /*load_on_start=*/false)) {
                    error += _("\nUnable to cleanup failed migration");
                    return util::Error{error};
                }
                WaitForDeleteWallet(std::move(w));
            } else {
                // Unloading for wallets in local context
                assert(w.use_count() == 1);
                w.reset();
            }
        }

        // Delete the wallet directories
        for (const fs::path& dir : wallet_dirs) {
            fs::remove_all(dir);
        }

        // Restore the backup
        // Convert the backup file to the wallet db file by renaming it and moving it into the wallet's directory.
        // Reload it into memory if the wallet was previously loaded.
        bilingual_str restore_error;
        const auto& ptr_wallet = RestoreWallet(context, temp_backup_location, wallet_name, /*load_on_start=*/std::nullopt, status, restore_error, warnings, /*load_after_restore=*/was_loaded);
        if (!restore_error.empty()) {
            error += restore_error + _("\nUnable to restore backup of wallet.");
            return util::Error{error};
        }

        // The wallet directory has been restored, but just in case, copy the previously created backup to the wallet dir
        fs::copy_file(temp_backup_location, backup_path, fs::copy_options::none);
        fs::remove(temp_backup_location);

        // Verify that there is no dangling wallet: when the wallet wasn't loaded before, expect null.
        // This check is performed after restoration to avoid an early error before saving the backup.
        bool wallet_reloaded = ptr_wallet != nullptr;
        assert(was_loaded == wallet_reloaded);

        return util::Error{error};
    }
    return res;
}

void CWallet::CacheNewScriptPubKeys(const std::set<CScript>& spks, ScriptPubKeyMan* spkm)
{
    for (const auto& script : spks) {
        m_cached_spks[script].push_back(spkm);
    }
}

void CWallet::TopUpCallback(const std::set<CScript>& spks, ScriptPubKeyMan* spkm)
{
    // Update scriptPubKey cache
    CacheNewScriptPubKeys(spks, spkm);
}

std::set<CExtPubKey> CWallet::GetActiveHDPubKeys() const
{
    AssertLockHeld(cs_wallet);

    Assert(IsWalletFlagSet(WALLET_FLAG_DESCRIPTORS));

    std::set<CExtPubKey> active_xpubs;
    for (const auto& spkm : GetActiveScriptPubKeyMans()) {
        const DescriptorScriptPubKeyMan* desc_spkm = dynamic_cast<DescriptorScriptPubKeyMan*>(spkm);
        assert(desc_spkm);
        LOCK(desc_spkm->cs_desc_man);
        WalletDescriptor w_desc = desc_spkm->GetWalletDescriptor();

        std::set<CPubKey> desc_pubkeys;
        std::set<CExtPubKey> desc_xpubs;
        w_desc.descriptor->GetPubKeys(desc_pubkeys, desc_xpubs);
        active_xpubs.merge(std::move(desc_xpubs));
    }
    return active_xpubs;
}

std::optional<CKey> CWallet::GetKey(const CKeyID& keyid) const
{
    Assert(IsWalletFlagSet(WALLET_FLAG_DESCRIPTORS));

    for (const auto& spkm : GetAllScriptPubKeyMans()) {
        const DescriptorScriptPubKeyMan* desc_spkm = dynamic_cast<DescriptorScriptPubKeyMan*>(spkm);
        assert(desc_spkm);
        LOCK(desc_spkm->cs_desc_man);
        if (std::optional<CKey> key = desc_spkm->GetKey(keyid)) {
            return key;
        }
    }
    return std::nullopt;
}

void CWallet::WriteBestBlock() const
{
    AssertLockHeld(cs_wallet);

    if (!m_last_block_processed.IsNull()) {
        CBlockLocator loc;
        chain().findBlock(m_last_block_processed, FoundBlock().locator(loc));

        WalletBatch batch(GetDatabase());
        batch.WriteBestBlock(loc);
    }
}

void CWallet::RefreshTXOsFromTx(const CWalletTx& wtx)
{
    AssertLockHeld(cs_wallet);
    for (uint32_t i = 0; i < wtx.tx->vout.size(); ++i) {
        const CTxOut& txout = wtx.tx->vout.at(i);
        isminetype ismine = IsMine(txout);
        if (ismine == ISMINE_NO) {
            continue;
        }
        COutPoint outpoint(wtx.GetHash(), i);
        if (m_txos.contains(outpoint)) {
            m_txos.at(outpoint).SetIsMine(ismine);
        } else {
            m_txos.emplace(outpoint, WalletTXO{wtx, txout, ismine});
        }
    }
}

void CWallet::RefreshAllTXOs()
{
    AssertLockHeld(cs_wallet);
    for (const auto& [_, wtx] : mapWallet) {
        RefreshTXOsFromTx(wtx);
    }
}

std::optional<WalletTXO> CWallet::GetTXO(const COutPoint& outpoint) const
{
    AssertLockHeld(cs_wallet);
    const auto& it = m_txos.find(outpoint);
    if (it == m_txos.end()) {
        return std::nullopt;
    }
    return it->second;
}
} // namespace wallet<|MERGE_RESOLUTION|>--- conflicted
+++ resolved
@@ -1547,55 +1547,31 @@
 // and a not-"is mine" (according to the filter) input.
 CAmount CWallet::GetDebit(const CTxIn &txin, const isminefilter& filter) const
 {
-<<<<<<< HEAD
-    {
-        LOCK(cs_wallet);
-        const auto mi = mapWallet.find(txin.prevout.hash);
-        if (mi != mapWallet.end())
-        {
-            const CWalletTx& prev = (*mi).second;
-            if (txin.prevout.n < prev.tx->vout.size())
-            {
-                const CTxOut& prevout = prev.tx->vout[txin.prevout.n];
-                if (CNameScript::isNameScript(prevout.scriptPubKey))
-                    return 0;
-
-                if (IsMine(prevout) & filter)
-                    return prevout.nValue;
-            }
-        }
-=======
     LOCK(cs_wallet);
     auto txo = GetTXO(txin.prevout);
+    if (txo && CNameScript::isNameScript(txo->GetTxOut().scriptPubKey))
+        return 0;
     if (txo && (txo->GetIsMine() & filter)) {
         return txo->GetTxOut().nValue;
->>>>>>> 1e072053
     }
     return 0;
 }
 
 std::optional<CNameScript> CWallet::GetNameDebit(const CTxIn &txin, const isminefilter& filter) const
 {
-    {
-        LOCK(cs_wallet);
-        auto mi = mapWallet.find(txin.prevout.hash);
-        if (mi != mapWallet.end())
-        {
-            const CWalletTx& prev = (*mi).second;
-            if (txin.prevout.n < prev.tx->vout.size())
-            {
-                const CTxOut& prevout = prev.tx->vout[txin.prevout.n];
-
-                CNameScript op(prevout.scriptPubKey);
-
-                if (!op.isNameOp ())
-                    return {};
-
-                if (IsMine(prevout) & filter)
-                    return op;
-            }
-        }
-    }
+    LOCK(cs_wallet);
+    auto txo = GetTXO(txin.prevout);
+    if (!txo)
+        return {};
+
+    CNameScript op(txo->GetTxOut().scriptPubKey);
+
+    if (!op.isNameOp())
+        return {};
+
+    if (txo->GetIsMine() & filter)
+        return op;
+
     return {};
 }
 
