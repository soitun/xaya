// Copyright (c) 2009-2010 Satoshi Nakamoto
// Copyright (c) 2009-2015 The Bitcoin Core developers
// Distributed under the MIT software license, see the accompanying
// file COPYING or http://www.opensource.org/licenses/mit-license.php.

#include "wallet/wallet.h"

#include "base58.h"
#include "checkpoints.h"
#include "chain.h"
#include "coincontrol.h"
#include "consensus/consensus.h"
#include "consensus/validation.h"
#include "key.h"
#include "keystore.h"
#include "main.h"
#include "net.h"
#include "policy/policy.h"
#include "primitives/block.h"
#include "primitives/transaction.h"
#include "script/script.h"
#include "script/sign.h"
#include "timedata.h"
#include "txmempool.h"
#include "util.h"
#include "utilmoneystr.h"

#include <assert.h>

#include <boost/algorithm/string/replace.hpp>
#include <boost/filesystem.hpp>
#include <boost/thread.hpp>

using namespace std;

/**
 * Settings
 */
CFeeRate payTxFee(DEFAULT_TRANSACTION_FEE);
CAmount maxTxFee = DEFAULT_TRANSACTION_MAXFEE;
unsigned int nTxConfirmTarget = DEFAULT_TX_CONFIRM_TARGET;
bool bSpendZeroConfChange = DEFAULT_SPEND_ZEROCONF_CHANGE;
bool fSendFreeTransactions = DEFAULT_SEND_FREE_TRANSACTIONS;

/**
 * Fees smaller than this (in satoshi) are considered zero fee (for transaction creation)
 * Override with -mintxfee
 */
CFeeRate CWallet::minTxFee = CFeeRate(DEFAULT_TRANSACTION_MINFEE);
/**
 * If fee estimation does not have enough data to provide estimates, use this fee instead.
 * Has no effect if not using fee estimation
 * Override with -fallbackfee
 */
CFeeRate CWallet::fallbackFee = CFeeRate(DEFAULT_FALLBACK_FEE);

const uint256 CMerkleTx::ABANDON_HASH(uint256S("0000000000000000000000000000000000000000000000000000000000000001"));

/** @defgroup mapWallet
 *
 * @{
 */

struct CompareValueOnly
{
    bool operator()(const pair<CAmount, pair<const CWalletTx*, unsigned int> >& t1,
                    const pair<CAmount, pair<const CWalletTx*, unsigned int> >& t2) const
    {
        return t1.first < t2.first;
    }
};

std::string COutput::ToString() const
{
    return strprintf("COutput(%s, %d, %d) [%s]", tx->GetHash().ToString(), i, nDepth, FormatMoney(tx->vout[i].nValue));
}

const CWalletTx* CWallet::GetWalletTx(const uint256& hash) const
{
    LOCK(cs_wallet);
    std::map<uint256, CWalletTx>::const_iterator it = mapWallet.find(hash);
    if (it == mapWallet.end())
        return NULL;
    return &(it->second);
}

CPubKey CWallet::GenerateNewKey()
{
    AssertLockHeld(cs_wallet); // mapKeyMetadata
    bool fCompressed = CanSupportFeature(FEATURE_COMPRPUBKEY); // default to compressed public keys if we want 0.6.0 wallets

    CKey secret;
    secret.MakeNewKey(fCompressed);

    // Compressed public keys were introduced in version 0.6.0
    if (fCompressed)
        SetMinVersion(FEATURE_COMPRPUBKEY);

    CPubKey pubkey = secret.GetPubKey();
    assert(secret.VerifyPubKey(pubkey));

    // Create new metadata
    int64_t nCreationTime = GetTime();
    mapKeyMetadata[pubkey.GetID()] = CKeyMetadata(nCreationTime);
    if (!nTimeFirstKey || nCreationTime < nTimeFirstKey)
        nTimeFirstKey = nCreationTime;

    if (!AddKeyPubKey(secret, pubkey))
        throw std::runtime_error("CWallet::GenerateNewKey(): AddKey failed");
    return pubkey;
}

bool CWallet::AddKeyPubKey(const CKey& secret, const CPubKey &pubkey)
{
    AssertLockHeld(cs_wallet); // mapKeyMetadata
    if (!CCryptoKeyStore::AddKeyPubKey(secret, pubkey))
        return false;

    // check if we need to remove from watch-only
    CScript script;
    script = GetScriptForDestination(pubkey.GetID());
    if (HaveWatchOnly(script))
        RemoveWatchOnly(script);
    script = GetScriptForRawPubKey(pubkey);
    if (HaveWatchOnly(script))
        RemoveWatchOnly(script);

    if (!fFileBacked)
        return true;
    if (!IsCrypted()) {
        return CWalletDB(strWalletFile).WriteKey(pubkey,
                                                 secret.GetPrivKey(),
                                                 mapKeyMetadata[pubkey.GetID()]);
    }
    return true;
}

bool CWallet::AddCryptedKey(const CPubKey &vchPubKey,
                            const vector<unsigned char> &vchCryptedSecret)
{
    if (!CCryptoKeyStore::AddCryptedKey(vchPubKey, vchCryptedSecret))
        return false;
    if (!fFileBacked)
        return true;
    {
        LOCK(cs_wallet);
        if (pwalletdbEncryption)
            return pwalletdbEncryption->WriteCryptedKey(vchPubKey,
                                                        vchCryptedSecret,
                                                        mapKeyMetadata[vchPubKey.GetID()]);
        else
            return CWalletDB(strWalletFile).WriteCryptedKey(vchPubKey,
                                                            vchCryptedSecret,
                                                            mapKeyMetadata[vchPubKey.GetID()]);
    }
    return false;
}

bool CWallet::LoadKeyMetadata(const CPubKey &pubkey, const CKeyMetadata &meta)
{
    AssertLockHeld(cs_wallet); // mapKeyMetadata
    if (meta.nCreateTime && (!nTimeFirstKey || meta.nCreateTime < nTimeFirstKey))
        nTimeFirstKey = meta.nCreateTime;

    mapKeyMetadata[pubkey.GetID()] = meta;
    return true;
}

bool CWallet::LoadCryptedKey(const CPubKey &vchPubKey, const std::vector<unsigned char> &vchCryptedSecret)
{
    return CCryptoKeyStore::AddCryptedKey(vchPubKey, vchCryptedSecret);
}

bool CWallet::AddCScript(const CScript& redeemScript)
{
    if (!CCryptoKeyStore::AddCScript(redeemScript))
        return false;
    if (!fFileBacked)
        return true;
    return CWalletDB(strWalletFile).WriteCScript(Hash160(redeemScript), redeemScript);
}

bool CWallet::LoadCScript(const CScript& redeemScript)
{
    /* A sanity check was added in pull #3843 to avoid adding redeemScripts
     * that never can be redeemed. However, old wallets may still contain
     * these. Do not add them to the wallet and warn. */
    if (redeemScript.size() > MAX_SCRIPT_ELEMENT_SIZE)
    {
        std::string strAddr = CBitcoinAddress(CScriptID(redeemScript)).ToString();
        LogPrintf("%s: Warning: This wallet contains a redeemScript of size %i which exceeds maximum size %i thus can never be redeemed. Do not use address %s.\n",
            __func__, redeemScript.size(), MAX_SCRIPT_ELEMENT_SIZE, strAddr);
        return true;
    }

    return CCryptoKeyStore::AddCScript(redeemScript);
}

bool CWallet::AddWatchOnly(const CScript &dest)
{
    if (!CCryptoKeyStore::AddWatchOnly(dest))
        return false;
    nTimeFirstKey = 1; // No birthday information for watch-only keys.
    NotifyWatchonlyChanged(true);
    if (!fFileBacked)
        return true;
    return CWalletDB(strWalletFile).WriteWatchOnly(dest);
}

bool CWallet::RemoveWatchOnly(const CScript &dest)
{
    AssertLockHeld(cs_wallet);
    if (!CCryptoKeyStore::RemoveWatchOnly(dest))
        return false;
    if (!HaveWatchOnly())
        NotifyWatchonlyChanged(false);
    if (fFileBacked)
        if (!CWalletDB(strWalletFile).EraseWatchOnly(dest))
            return false;

    return true;
}

bool CWallet::LoadWatchOnly(const CScript &dest)
{
    return CCryptoKeyStore::AddWatchOnly(dest);
}

bool CWallet::Unlock(const SecureString& strWalletPassphrase)
{
    CCrypter crypter;
    CKeyingMaterial vMasterKey;

    {
        LOCK(cs_wallet);
        BOOST_FOREACH(const MasterKeyMap::value_type& pMasterKey, mapMasterKeys)
        {
            if(!crypter.SetKeyFromPassphrase(strWalletPassphrase, pMasterKey.second.vchSalt, pMasterKey.second.nDeriveIterations, pMasterKey.second.nDerivationMethod))
                return false;
            if (!crypter.Decrypt(pMasterKey.second.vchCryptedKey, vMasterKey))
                continue; // try another master key
            if (CCryptoKeyStore::Unlock(vMasterKey))
                return true;
        }
    }
    return false;
}

bool CWallet::ChangeWalletPassphrase(const SecureString& strOldWalletPassphrase, const SecureString& strNewWalletPassphrase)
{
    bool fWasLocked = IsLocked();

    {
        LOCK(cs_wallet);
        Lock();

        CCrypter crypter;
        CKeyingMaterial vMasterKey;
        BOOST_FOREACH(MasterKeyMap::value_type& pMasterKey, mapMasterKeys)
        {
            if(!crypter.SetKeyFromPassphrase(strOldWalletPassphrase, pMasterKey.second.vchSalt, pMasterKey.second.nDeriveIterations, pMasterKey.second.nDerivationMethod))
                return false;
            if (!crypter.Decrypt(pMasterKey.second.vchCryptedKey, vMasterKey))
                return false;
            if (CCryptoKeyStore::Unlock(vMasterKey))
            {
                int64_t nStartTime = GetTimeMillis();
                crypter.SetKeyFromPassphrase(strNewWalletPassphrase, pMasterKey.second.vchSalt, pMasterKey.second.nDeriveIterations, pMasterKey.second.nDerivationMethod);
                pMasterKey.second.nDeriveIterations = pMasterKey.second.nDeriveIterations * (100 / ((double)(GetTimeMillis() - nStartTime)));

                nStartTime = GetTimeMillis();
                crypter.SetKeyFromPassphrase(strNewWalletPassphrase, pMasterKey.second.vchSalt, pMasterKey.second.nDeriveIterations, pMasterKey.second.nDerivationMethod);
                pMasterKey.second.nDeriveIterations = (pMasterKey.second.nDeriveIterations + pMasterKey.second.nDeriveIterations * 100 / ((double)(GetTimeMillis() - nStartTime))) / 2;

                if (pMasterKey.second.nDeriveIterations < 25000)
                    pMasterKey.second.nDeriveIterations = 25000;

                LogPrintf("Wallet passphrase changed to an nDeriveIterations of %i\n", pMasterKey.second.nDeriveIterations);

                if (!crypter.SetKeyFromPassphrase(strNewWalletPassphrase, pMasterKey.second.vchSalt, pMasterKey.second.nDeriveIterations, pMasterKey.second.nDerivationMethod))
                    return false;
                if (!crypter.Encrypt(vMasterKey, pMasterKey.second.vchCryptedKey))
                    return false;
                CWalletDB(strWalletFile).WriteMasterKey(pMasterKey.first, pMasterKey.second);
                if (fWasLocked)
                    Lock();
                return true;
            }
        }
    }

    return false;
}

void CWallet::SetBestChain(const CBlockLocator& loc)
{
    CWalletDB walletdb(strWalletFile);
    walletdb.WriteBestBlock(loc);
}

bool CWallet::SetMinVersion(enum WalletFeature nVersion, CWalletDB* pwalletdbIn, bool fExplicit)
{
    LOCK(cs_wallet); // nWalletVersion
    if (nWalletVersion >= nVersion)
        return true;

    // when doing an explicit upgrade, if we pass the max version permitted, upgrade all the way
    if (fExplicit && nVersion > nWalletMaxVersion)
            nVersion = FEATURE_LATEST;

    nWalletVersion = nVersion;

    if (nVersion > nWalletMaxVersion)
        nWalletMaxVersion = nVersion;

    if (fFileBacked)
    {
        CWalletDB* pwalletdb = pwalletdbIn ? pwalletdbIn : new CWalletDB(strWalletFile);
        if (nWalletVersion > 40000)
            pwalletdb->WriteMinVersion(nWalletVersion);
        if (!pwalletdbIn)
            delete pwalletdb;
    }

    return true;
}

bool CWallet::SetMaxVersion(int nVersion)
{
    LOCK(cs_wallet); // nWalletVersion, nWalletMaxVersion
    // cannot downgrade below current version
    if (nWalletVersion > nVersion)
        return false;

    nWalletMaxVersion = nVersion;

    return true;
}

set<uint256> CWallet::GetConflicts(const uint256& txid) const
{
    set<uint256> result;
    AssertLockHeld(cs_wallet);

    std::map<uint256, CWalletTx>::const_iterator it = mapWallet.find(txid);
    if (it == mapWallet.end())
        return result;
    const CWalletTx& wtx = it->second;

    std::pair<TxSpends::const_iterator, TxSpends::const_iterator> range;

    BOOST_FOREACH(const CTxIn& txin, wtx.vin)
    {
        if (mapTxSpends.count(txin.prevout) <= 1)
            continue;  // No conflict if zero or one spends
        range = mapTxSpends.equal_range(txin.prevout);
        for (TxSpends::const_iterator it = range.first; it != range.second; ++it)
            result.insert(it->second);
    }
    return result;
}

void CWallet::Flush(bool shutdown)
{
    bitdb.Flush(shutdown);
}

bool CWallet::Verify(const string& walletFile, string& warningString, string& errorString)
{
    if (!bitdb.Open(GetDataDir()))
    {
        // try moving the database env out of the way
        boost::filesystem::path pathDatabase = GetDataDir() / "database";
        boost::filesystem::path pathDatabaseBak = GetDataDir() / strprintf("database.%d.bak", GetTime());
        try {
            boost::filesystem::rename(pathDatabase, pathDatabaseBak);
            LogPrintf("Moved old %s to %s. Retrying.\n", pathDatabase.string(), pathDatabaseBak.string());
        } catch (const boost::filesystem::filesystem_error&) {
            // failure is ok (well, not really, but it's not worse than what we started with)
        }
        
        // try again
        if (!bitdb.Open(GetDataDir())) {
            // if it still fails, it probably means we can't even create the database env
            string msg = strprintf(_("Error initializing wallet database environment %s!"), GetDataDir());
            errorString += msg;
            return true;
        }
    }
    
    if (GetBoolArg("-salvagewallet", false))
    {
        // Recover readable keypairs:
        if (!CWalletDB::Recover(bitdb, walletFile, true))
            return false;
    }
    
    if (boost::filesystem::exists(GetDataDir() / walletFile))
    {
        CDBEnv::VerifyResult r = bitdb.Verify(walletFile, CWalletDB::Recover);
        if (r == CDBEnv::RECOVER_OK)
        {
            warningString += strprintf(_("Warning: wallet.dat corrupt, data salvaged!"
                                     " Original wallet.dat saved as wallet.{timestamp}.bak in %s; if"
                                     " your balance or transactions are incorrect you should"
                                     " restore from a backup."), GetDataDir());
        }
        if (r == CDBEnv::RECOVER_FAIL)
            errorString += _("wallet.dat corrupt, salvage failed");
    }
    
    return true;
}

void CWallet::SyncMetaData(pair<TxSpends::iterator, TxSpends::iterator> range)
{
    // We want all the wallet transactions in range to have the same metadata as
    // the oldest (smallest nOrderPos).
    // So: find smallest nOrderPos:

    int nMinOrderPos = std::numeric_limits<int>::max();
    const CWalletTx* copyFrom = NULL;
    for (TxSpends::iterator it = range.first; it != range.second; ++it)
    {
        const uint256& hash = it->second;
        int n = mapWallet[hash].nOrderPos;
        if (n < nMinOrderPos)
        {
            nMinOrderPos = n;
            copyFrom = &mapWallet[hash];
        }
    }
    // Now copy data from copyFrom to rest:
    for (TxSpends::iterator it = range.first; it != range.second; ++it)
    {
        const uint256& hash = it->second;
        CWalletTx* copyTo = &mapWallet[hash];
        if (copyFrom == copyTo) continue;
        if (!copyFrom->IsEquivalentTo(*copyTo)) continue;
        copyTo->mapValue = copyFrom->mapValue;
        copyTo->vOrderForm = copyFrom->vOrderForm;
        // fTimeReceivedIsTxTime not copied on purpose
        // nTimeReceived not copied on purpose
        copyTo->nTimeSmart = copyFrom->nTimeSmart;
        copyTo->fFromMe = copyFrom->fFromMe;
        copyTo->strFromAccount = copyFrom->strFromAccount;
        // nOrderPos not copied on purpose
        // cached members not copied on purpose
    }
}

/**
 * Outpoint is spent if any non-conflicted transaction
 * spends it:
 */
bool CWallet::IsSpent(const uint256& hash, unsigned int n) const
{
    const COutPoint outpoint(hash, n);
    pair<TxSpends::const_iterator, TxSpends::const_iterator> range;
    range = mapTxSpends.equal_range(outpoint);

    for (TxSpends::const_iterator it = range.first; it != range.second; ++it)
    {
        const uint256& wtxid = it->second;
        std::map<uint256, CWalletTx>::const_iterator mit = mapWallet.find(wtxid);
        if (mit != mapWallet.end()) {
            int depth = mit->second.GetDepthInMainChain();
            if (depth > 0  || (depth == 0 && !mit->second.isAbandoned()))
                return true; // Spent
        }
    }
    return false;
}

void CWallet::AddToSpends(const COutPoint& outpoint, const uint256& wtxid)
{
    mapTxSpends.insert(make_pair(outpoint, wtxid));

    pair<TxSpends::iterator, TxSpends::iterator> range;
    range = mapTxSpends.equal_range(outpoint);
    SyncMetaData(range);
}


void CWallet::AddToSpends(const uint256& wtxid)
{
    assert(mapWallet.count(wtxid));
    CWalletTx& thisTx = mapWallet[wtxid];
    if (thisTx.IsCoinBase()) // Coinbases don't spend anything!
        return;

    BOOST_FOREACH(const CTxIn& txin, thisTx.vin)
        AddToSpends(txin.prevout, wtxid);
}

bool CWallet::EncryptWallet(const SecureString& strWalletPassphrase)
{
    if (IsCrypted())
        return false;

    CKeyingMaterial vMasterKey;
    RandAddSeedPerfmon();

    vMasterKey.resize(WALLET_CRYPTO_KEY_SIZE);
    GetRandBytes(&vMasterKey[0], WALLET_CRYPTO_KEY_SIZE);

    CMasterKey kMasterKey;
    RandAddSeedPerfmon();

    kMasterKey.vchSalt.resize(WALLET_CRYPTO_SALT_SIZE);
    GetRandBytes(&kMasterKey.vchSalt[0], WALLET_CRYPTO_SALT_SIZE);

    CCrypter crypter;
    int64_t nStartTime = GetTimeMillis();
    crypter.SetKeyFromPassphrase(strWalletPassphrase, kMasterKey.vchSalt, 25000, kMasterKey.nDerivationMethod);
    kMasterKey.nDeriveIterations = 2500000 / ((double)(GetTimeMillis() - nStartTime));

    nStartTime = GetTimeMillis();
    crypter.SetKeyFromPassphrase(strWalletPassphrase, kMasterKey.vchSalt, kMasterKey.nDeriveIterations, kMasterKey.nDerivationMethod);
    kMasterKey.nDeriveIterations = (kMasterKey.nDeriveIterations + kMasterKey.nDeriveIterations * 100 / ((double)(GetTimeMillis() - nStartTime))) / 2;

    if (kMasterKey.nDeriveIterations < 25000)
        kMasterKey.nDeriveIterations = 25000;

    LogPrintf("Encrypting Wallet with an nDeriveIterations of %i\n", kMasterKey.nDeriveIterations);

    if (!crypter.SetKeyFromPassphrase(strWalletPassphrase, kMasterKey.vchSalt, kMasterKey.nDeriveIterations, kMasterKey.nDerivationMethod))
        return false;
    if (!crypter.Encrypt(vMasterKey, kMasterKey.vchCryptedKey))
        return false;

    {
        LOCK(cs_wallet);
        mapMasterKeys[++nMasterKeyMaxID] = kMasterKey;
        if (fFileBacked)
        {
            assert(!pwalletdbEncryption);
            pwalletdbEncryption = new CWalletDB(strWalletFile);
            if (!pwalletdbEncryption->TxnBegin()) {
                delete pwalletdbEncryption;
                pwalletdbEncryption = NULL;
                return false;
            }
            pwalletdbEncryption->WriteMasterKey(nMasterKeyMaxID, kMasterKey);
        }

        if (!EncryptKeys(vMasterKey))
        {
            if (fFileBacked) {
                pwalletdbEncryption->TxnAbort();
                delete pwalletdbEncryption;
            }
            // We now probably have half of our keys encrypted in memory, and half not...
            // die and let the user reload the unencrypted wallet.
            assert(false);
        }

        // Encryption was introduced in version 0.4.0
        SetMinVersion(FEATURE_WALLETCRYPT, pwalletdbEncryption, true);

        if (fFileBacked)
        {
            if (!pwalletdbEncryption->TxnCommit()) {
                delete pwalletdbEncryption;
                // We now have keys encrypted in memory, but not on disk...
                // die to avoid confusion and let the user reload the unencrypted wallet.
                assert(false);
            }

            delete pwalletdbEncryption;
            pwalletdbEncryption = NULL;
        }

        Lock();
        Unlock(strWalletPassphrase);
        NewKeyPool();
        Lock();

        // Need to completely rewrite the wallet file; if we don't, bdb might keep
        // bits of the unencrypted private key in slack space in the database file.
        CDB::Rewrite(strWalletFile);

    }
    NotifyStatusChanged(this);

    return true;
}

int64_t CWallet::IncOrderPosNext(CWalletDB *pwalletdb)
{
    AssertLockHeld(cs_wallet); // nOrderPosNext
    int64_t nRet = nOrderPosNext++;
    if (pwalletdb) {
        pwalletdb->WriteOrderPosNext(nOrderPosNext);
    } else {
        CWalletDB(strWalletFile).WriteOrderPosNext(nOrderPosNext);
    }
    return nRet;
}

void CWallet::MarkDirty()
{
    {
        LOCK(cs_wallet);
        BOOST_FOREACH(PAIRTYPE(const uint256, CWalletTx)& item, mapWallet)
            item.second.MarkDirty();
    }
}

bool CWallet::AddToWallet(const CWalletTx& wtxIn, bool fFromLoadWallet, CWalletDB* pwalletdb)
{
    uint256 hash = wtxIn.GetHash();

    if (fFromLoadWallet)
    {
        mapWallet[hash] = wtxIn;
        CWalletTx& wtx = mapWallet[hash];
        wtx.BindWallet(this);
        wtxOrdered.insert(make_pair(wtx.nOrderPos, TxPair(&wtx, (CAccountingEntry*)0)));
        AddToSpends(hash);
        BOOST_FOREACH(const CTxIn& txin, wtx.vin) {
            if (mapWallet.count(txin.prevout.hash)) {
                CWalletTx& prevtx = mapWallet[txin.prevout.hash];
                if (prevtx.nIndex == -1 && !prevtx.hashUnset()) {
                    MarkConflicted(prevtx.hashBlock, wtx.GetHash());
                }
            }
        }
    }
    else
    {
        LOCK(cs_wallet);
        // Inserts only if not already there, returns tx inserted or tx found
        pair<map<uint256, CWalletTx>::iterator, bool> ret = mapWallet.insert(make_pair(hash, wtxIn));
        CWalletTx& wtx = (*ret.first).second;
        wtx.BindWallet(this);
        bool fInsertedNew = ret.second;
        if (fInsertedNew)
        {
            wtx.nTimeReceived = GetAdjustedTime();
            wtx.nOrderPos = IncOrderPosNext(pwalletdb);
            wtxOrdered.insert(make_pair(wtx.nOrderPos, TxPair(&wtx, (CAccountingEntry*)0)));

            wtx.nTimeSmart = wtx.nTimeReceived;
            if (!wtxIn.hashUnset())
            {
                if (mapBlockIndex.count(wtxIn.hashBlock))
                {
                    int64_t latestNow = wtx.nTimeReceived;
                    int64_t latestEntry = 0;
                    {
                        // Tolerate times up to the last timestamp in the wallet not more than 5 minutes into the future
                        int64_t latestTolerated = latestNow + 300;
                        const TxItems & txOrdered = wtxOrdered;
                        for (TxItems::const_reverse_iterator it = txOrdered.rbegin(); it != txOrdered.rend(); ++it)
                        {
                            CWalletTx *const pwtx = (*it).second.first;
                            if (pwtx == &wtx)
                                continue;
                            CAccountingEntry *const pacentry = (*it).second.second;
                            int64_t nSmartTime;
                            if (pwtx)
                            {
                                nSmartTime = pwtx->nTimeSmart;
                                if (!nSmartTime)
                                    nSmartTime = pwtx->nTimeReceived;
                            }
                            else
                                nSmartTime = pacentry->nTime;
                            if (nSmartTime <= latestTolerated)
                            {
                                latestEntry = nSmartTime;
                                if (nSmartTime > latestNow)
                                    latestNow = nSmartTime;
                                break;
                            }
                        }
                    }

                    int64_t blocktime = mapBlockIndex[wtxIn.hashBlock]->GetBlockTime();
                    wtx.nTimeSmart = std::max(latestEntry, std::min(blocktime, latestNow));
                }
                else
                    LogPrintf("AddToWallet(): found %s in block %s not in index\n",
                             wtxIn.GetHash().ToString(),
                             wtxIn.hashBlock.ToString());
            }
            AddToSpends(hash);
        }

        bool fUpdated = false;
        if (!fInsertedNew)
        {
            // Merge
            if (!wtxIn.hashUnset() && wtxIn.hashBlock != wtx.hashBlock)
            {
                wtx.hashBlock = wtxIn.hashBlock;
                fUpdated = true;
            }
            // If no longer abandoned, update
            if (wtxIn.hashBlock.IsNull() && wtx.isAbandoned())
            {
                wtx.hashBlock = wtxIn.hashBlock;
                fUpdated = true;
            }
            if (wtxIn.nIndex != -1 && (wtxIn.nIndex != wtx.nIndex))
            {
                wtx.nIndex = wtxIn.nIndex;
                fUpdated = true;
            }
            if (wtxIn.fFromMe && wtxIn.fFromMe != wtx.fFromMe)
            {
                wtx.fFromMe = wtxIn.fFromMe;
                fUpdated = true;
            }
        }

        //// debug print
        LogPrintf("AddToWallet %s  %s%s\n", wtxIn.GetHash().ToString(), (fInsertedNew ? "new" : ""), (fUpdated ? "update" : ""));

        // Write to disk
        if (fInsertedNew || fUpdated)
            if (!wtx.WriteToDisk(pwalletdb))
                return false;

        // Break debit/credit balance caches:
        wtx.MarkDirty();

        // Notify UI of new or updated transaction
        NotifyTransactionChanged(this, hash, fInsertedNew ? CT_NEW : CT_UPDATED);

        // notify an external script when a wallet transaction comes in or is updated
        std::string strCmd = GetArg("-walletnotify", "");

        if ( !strCmd.empty())
        {
            boost::replace_all(strCmd, "%s", wtxIn.GetHash().GetHex());
            boost::thread t(runCommand, strCmd); // thread runs free
        }

    }
    return true;
}

/**
 * Add a transaction to the wallet, or update it.
 * pblock is optional, but should be provided if the transaction is known to be in a block.
 * If fUpdate is true, existing transactions will be updated.
 */
bool CWallet::AddToWalletIfInvolvingMe(const CTransaction& tx, const CBlock* pblock, bool fUpdate)
{
    {
        AssertLockHeld(cs_wallet);

        if (pblock) {
            BOOST_FOREACH(const CTxIn& txin, tx.vin) {
                std::pair<TxSpends::const_iterator, TxSpends::const_iterator> range = mapTxSpends.equal_range(txin.prevout);
                while (range.first != range.second) {
                    if (range.first->second != tx.GetHash()) {
                        LogPrintf("Transaction %s (in block %s) conflicts with wallet transaction %s (both spend %s:%i)\n", tx.GetHash().ToString(), pblock->GetHash().ToString(), range.first->second.ToString(), range.first->first.hash.ToString(), range.first->first.n);
                        MarkConflicted(pblock->GetHash(), range.first->second);
                    }
                    range.first++;
                }
            }
        }

        bool fExisted = mapWallet.count(tx.GetHash()) != 0;
        if (fExisted && !fUpdate) return false;
        if (fExisted || IsMine(tx) || IsFromMe(tx))
        {
            CWalletTx wtx(this,tx);

            // Get merkle branch if transaction was found in a block
            if (pblock)
                wtx.SetMerkleBranch(*pblock);

            // Do not flush the wallet here for performance reasons
            // this is safe, as in case of a crash, we rescan the necessary blocks on startup through our SetBestChain-mechanism
            CWalletDB walletdb(strWalletFile, "r+", false);

            return AddToWallet(wtx, false, &walletdb);
        }
    }
    return false;
}

bool CWallet::AbandonTransaction(const uint256& hashTx)
{
    LOCK2(cs_main, cs_wallet);

    // Do not flush the wallet here for performance reasons
    CWalletDB walletdb(strWalletFile, "r+", false);

    std::set<uint256> todo;
    std::set<uint256> done;

    // Can't mark abandoned if confirmed or in mempool
    assert(mapWallet.count(hashTx));
    CWalletTx& origtx = mapWallet[hashTx];
    if (origtx.GetDepthInMainChain() > 0 || origtx.InMempool()) {
        return false;
    }

    todo.insert(hashTx);

    while (!todo.empty()) {
        uint256 now = *todo.begin();
        todo.erase(now);
        done.insert(now);
        assert(mapWallet.count(now));
        CWalletTx& wtx = mapWallet[now];
        int currentconfirm = wtx.GetDepthInMainChain();
        // If the orig tx was not in block, none of its spends can be
        assert(currentconfirm <= 0);
        // if (currentconfirm < 0) {Tx and spends are already conflicted, no need to abandon}
        if (currentconfirm == 0 && !wtx.isAbandoned()) {
            // If the orig tx was not in block/mempool, none of its spends can be in mempool
            assert(!wtx.InMempool());
            wtx.nIndex = -1;
            wtx.setAbandoned();
            wtx.MarkDirty();
            wtx.WriteToDisk(&walletdb);
            NotifyTransactionChanged(this, wtx.GetHash(), CT_UPDATED);
            // Iterate over all its outputs, and mark transactions in the wallet that spend them abandoned too
            TxSpends::const_iterator iter = mapTxSpends.lower_bound(COutPoint(hashTx, 0));
            while (iter != mapTxSpends.end() && iter->first.hash == now) {
                if (!done.count(iter->second)) {
                    todo.insert(iter->second);
                }
                iter++;
            }
            // If a transaction changes 'conflicted' state, that changes the balance
            // available of the outputs it spends. So force those to be recomputed
            BOOST_FOREACH(const CTxIn& txin, wtx.vin)
            {
                if (mapWallet.count(txin.prevout.hash))
                    mapWallet[txin.prevout.hash].MarkDirty();
            }
        }
    }

    return true;
}

void CWallet::MarkConflicted(const uint256& hashBlock, const uint256& hashTx)
{
    LOCK2(cs_main, cs_wallet);

    CBlockIndex* pindex;
    assert(mapBlockIndex.count(hashBlock));
    pindex = mapBlockIndex[hashBlock];
    int conflictconfirms = 0;
    if (chainActive.Contains(pindex)) {
        conflictconfirms = -(chainActive.Height() - pindex->nHeight + 1);
    }
    assert(conflictconfirms < 0);

    // Do not flush the wallet here for performance reasons
    CWalletDB walletdb(strWalletFile, "r+", false);

    std::set<uint256> todo;
    std::set<uint256> done;

    todo.insert(hashTx);

    while (!todo.empty()) {
        uint256 now = *todo.begin();
        todo.erase(now);
        done.insert(now);
        assert(mapWallet.count(now));
        CWalletTx& wtx = mapWallet[now];
        int currentconfirm = wtx.GetDepthInMainChain();
        if (conflictconfirms < currentconfirm) {
            // Block is 'more conflicted' than current confirm; update.
            // Mark transaction as conflicted with this block.
            wtx.nIndex = -1;
            wtx.hashBlock = hashBlock;
            wtx.MarkDirty();
            wtx.WriteToDisk(&walletdb);
            // Iterate over all its outputs, and mark transactions in the wallet that spend them conflicted too
            TxSpends::const_iterator iter = mapTxSpends.lower_bound(COutPoint(now, 0));
            while (iter != mapTxSpends.end() && iter->first.hash == now) {
                 if (!done.count(iter->second)) {
                     todo.insert(iter->second);
                 }
                 iter++;
            }
            // If a transaction changes 'conflicted' state, that changes the balance
            // available of the outputs it spends. So force those to be recomputed
            BOOST_FOREACH(const CTxIn& txin, wtx.vin)
            {
                if (mapWallet.count(txin.prevout.hash))
                    mapWallet[txin.prevout.hash].MarkDirty();
            }
        }
    }
}

void CWallet::SyncTransaction(const CTransaction& tx, const CBlock* pblock)
{
    LOCK2(cs_main, cs_wallet);

    if (!AddToWalletIfInvolvingMe(tx, pblock, true))
        return; // Not one of ours

    // If a transaction changes 'conflicted' state, that changes the balance
    // available of the outputs it spends. So force those to be
    // recomputed, also:
    BOOST_FOREACH(const CTxIn& txin, tx.vin)
    {
        if (mapWallet.count(txin.prevout.hash))
            mapWallet[txin.prevout.hash].MarkDirty();
    }
}


isminetype CWallet::IsMine(const CTxIn &txin) const
{
    {
        LOCK(cs_wallet);
        map<uint256, CWalletTx>::const_iterator mi = mapWallet.find(txin.prevout.hash);
        if (mi != mapWallet.end())
        {
            const CWalletTx& prev = (*mi).second;
            if (txin.prevout.n < prev.vout.size())
                return IsMine(prev.vout[txin.prevout.n]);
        }
    }
    return ISMINE_NO;
}

CAmount CWallet::GetDebit(const CTxIn &txin, const isminefilter& filter) const
{
    {
        LOCK(cs_wallet);
        map<uint256, CWalletTx>::const_iterator mi = mapWallet.find(txin.prevout.hash);
        if (mi != mapWallet.end())
        {
            const CWalletTx& prev = (*mi).second;
            if (txin.prevout.n < prev.vout.size())
                if (IsMine(prev.vout[txin.prevout.n]) & filter)
                    return prev.vout[txin.prevout.n].nValue;
        }
    }
    return 0;
}

isminetype CWallet::IsMine(const CTxOut& txout) const
{
    return ::IsMine(*this, txout.scriptPubKey);
}

CAmount CWallet::GetCredit(const CTxOut& txout, const isminefilter& filter) const
{
    if (!MoneyRange(txout.nValue))
        throw std::runtime_error("CWallet::GetCredit(): value out of range");
    return ((IsMine(txout) & filter) ? txout.nValue : 0);
}

bool CWallet::IsChange(const CTxOut& txout) const
{
    // TODO: fix handling of 'change' outputs. The assumption is that any
    // payment to a script that is ours, but is not in the address book
    // is change. That assumption is likely to break when we implement multisignature
    // wallets that return change back into a multi-signature-protected address;
    // a better way of identifying which outputs are 'the send' and which are
    // 'the change' will need to be implemented (maybe extend CWalletTx to remember
    // which output, if any, was change).
    if (::IsMine(*this, txout.scriptPubKey))
    {
        CTxDestination address;
        if (!ExtractDestination(txout.scriptPubKey, address))
            return true;

        LOCK(cs_wallet);
        if (!mapAddressBook.count(address))
            return true;
    }
    return false;
}

CAmount CWallet::GetChange(const CTxOut& txout) const
{
    if (!MoneyRange(txout.nValue))
        throw std::runtime_error("CWallet::GetChange(): value out of range");
    return (IsChange(txout) ? txout.nValue : 0);
}

bool CWallet::IsMine(const CTransaction& tx) const
{
    BOOST_FOREACH(const CTxOut& txout, tx.vout)
        if (IsMine(txout))
            return true;
    return false;
}

bool CWallet::IsFromMe(const CTransaction& tx) const
{
    return (GetDebit(tx, ISMINE_ALL) > 0);
}

CAmount CWallet::GetDebit(const CTransaction& tx, const isminefilter& filter) const
{
    CAmount nDebit = 0;
    BOOST_FOREACH(const CTxIn& txin, tx.vin)
    {
        nDebit += GetDebit(txin, filter);
        if (!MoneyRange(nDebit))
            throw std::runtime_error("CWallet::GetDebit(): value out of range");
    }
    return nDebit;
}

CAmount CWallet::GetCredit(const CTransaction& tx, const isminefilter& filter) const
{
    CAmount nCredit = 0;
    BOOST_FOREACH(const CTxOut& txout, tx.vout)
    {
        nCredit += GetCredit(txout, filter);
        if (!MoneyRange(nCredit))
            throw std::runtime_error("CWallet::GetCredit(): value out of range");
    }
    return nCredit;
}

CAmount CWallet::GetChange(const CTransaction& tx) const
{
    CAmount nChange = 0;
    BOOST_FOREACH(const CTxOut& txout, tx.vout)
    {
        nChange += GetChange(txout);
        if (!MoneyRange(nChange))
            throw std::runtime_error("CWallet::GetChange(): value out of range");
    }
    return nChange;
}

int64_t CWalletTx::GetTxTime() const
{
    int64_t n = nTimeSmart;
    return n ? n : nTimeReceived;
}

int CWalletTx::GetRequestCount() const
{
    // Returns -1 if it wasn't being tracked
    int nRequests = -1;
    {
        LOCK(pwallet->cs_wallet);
        if (IsCoinBase())
        {
            // Generated block
            if (!hashUnset())
            {
                map<uint256, int>::const_iterator mi = pwallet->mapRequestCount.find(hashBlock);
                if (mi != pwallet->mapRequestCount.end())
                    nRequests = (*mi).second;
            }
        }
        else
        {
            // Did anyone request this transaction?
            map<uint256, int>::const_iterator mi = pwallet->mapRequestCount.find(GetHash());
            if (mi != pwallet->mapRequestCount.end())
            {
                nRequests = (*mi).second;

                // How about the block it's in?
                if (nRequests == 0 && !hashUnset())
                {
                    map<uint256, int>::const_iterator mi = pwallet->mapRequestCount.find(hashBlock);
                    if (mi != pwallet->mapRequestCount.end())
                        nRequests = (*mi).second;
                    else
                        nRequests = 1; // If it's in someone else's block it must have got out
                }
            }
        }
    }
    return nRequests;
}

void CWalletTx::GetAmounts(list<COutputEntry>& listReceived,
                           list<COutputEntry>& listSent, CAmount& nFee, string& strSentAccount, const isminefilter& filter) const
{
    nFee = 0;
    listReceived.clear();
    listSent.clear();
    strSentAccount = strFromAccount;

    // Compute fee:
    CAmount nDebit = GetDebit(filter);
    if (nDebit > 0) // debit>0 means we signed/sent this transaction
    {
        CAmount nValueOut = GetValueOut();
        nFee = nDebit - nValueOut;
    }

    // Sent/received.
    for (unsigned int i = 0; i < vout.size(); ++i)
    {
        const CTxOut& txout = vout[i];
        isminetype fIsMine = pwallet->IsMine(txout);
        // Only need to handle txouts if AT LEAST one of these is true:
        //   1) they debit from us (sent)
        //   2) the output is to us (received)
        if (nDebit > 0)
        {
            // Don't report 'change' txouts
            if (pwallet->IsChange(txout))
                continue;
        }
        else if (!(fIsMine & filter))
            continue;

        // In either case, we need to get the destination address
        CTxDestination address;

        if (!ExtractDestination(txout.scriptPubKey, address) && !txout.scriptPubKey.IsUnspendable())
        {
            LogPrintf("CWalletTx::GetAmounts: Unknown transaction type found, txid %s\n",
                     this->GetHash().ToString());
            address = CNoDestination();
        }

        COutputEntry output = {address, txout.nValue, (int)i};

        // If we are debited by the transaction, add the output as a "sent" entry
        if (nDebit > 0)
            listSent.push_back(output);

        // If we are receiving the output, add it as a "received" entry
        if (fIsMine & filter)
            listReceived.push_back(output);
    }

}

void CWalletTx::GetAccountAmounts(const string& strAccount, CAmount& nReceived,
                                  CAmount& nSent, CAmount& nFee, const isminefilter& filter) const
{
    nReceived = nSent = nFee = 0;

    CAmount allFee;
    string strSentAccount;
    list<COutputEntry> listReceived;
    list<COutputEntry> listSent;
    GetAmounts(listReceived, listSent, allFee, strSentAccount, filter);

    if (strAccount == strSentAccount)
    {
        BOOST_FOREACH(const COutputEntry& s, listSent)
            nSent += s.amount;
        nFee = allFee;
    }
    {
        LOCK(pwallet->cs_wallet);
        BOOST_FOREACH(const COutputEntry& r, listReceived)
        {
            if (pwallet->mapAddressBook.count(r.destination))
            {
                map<CTxDestination, CAddressBookData>::const_iterator mi = pwallet->mapAddressBook.find(r.destination);
                if (mi != pwallet->mapAddressBook.end() && (*mi).second.name == strAccount)
                    nReceived += r.amount;
            }
            else if (strAccount.empty())
            {
                nReceived += r.amount;
            }
        }
    }
}


bool CWalletTx::WriteToDisk(CWalletDB *pwalletdb)
{
    return pwalletdb->WriteTx(GetHash(), *this);
}

/**
 * Scan the block chain (starting in pindexStart) for transactions
 * from or to us. If fUpdate is true, found transactions that already
 * exist in the wallet will be updated.
 */
int CWallet::ScanForWalletTransactions(CBlockIndex* pindexStart, bool fUpdate)
{
    int ret = 0;
    int64_t nNow = GetTime();
    const CChainParams& chainParams = Params();

    CBlockIndex* pindex = pindexStart;
    {
        LOCK2(cs_main, cs_wallet);

        // no need to read and scan block, if block was created before
        // our wallet birthday (as adjusted for block time variability)
        while (pindex && nTimeFirstKey && (pindex->GetBlockTime() < (nTimeFirstKey - 7200)))
            pindex = chainActive.Next(pindex);

        ShowProgress(_("Rescanning..."), 0); // show rescan progress in GUI as dialog or on splashscreen, if -rescan on startup
        double dProgressStart = Checkpoints::GuessVerificationProgress(chainParams.Checkpoints(), pindex, false);
        double dProgressTip = Checkpoints::GuessVerificationProgress(chainParams.Checkpoints(), chainActive.Tip(), false);
        while (pindex)
        {
            if (pindex->nHeight % 100 == 0 && dProgressTip - dProgressStart > 0.0)
                ShowProgress(_("Rescanning..."), std::max(1, std::min(99, (int)((Checkpoints::GuessVerificationProgress(chainParams.Checkpoints(), pindex, false) - dProgressStart) / (dProgressTip - dProgressStart) * 100))));

            CBlock block;
            ReadBlockFromDisk(block, pindex, Params().GetConsensus());
            BOOST_FOREACH(CTransaction& tx, block.vtx)
            {
                if (AddToWalletIfInvolvingMe(tx, &block, fUpdate))
                    ret++;
            }
            pindex = chainActive.Next(pindex);
            if (GetTime() >= nNow + 60) {
                nNow = GetTime();
                LogPrintf("Still rescanning. At block %d. Progress=%f\n", pindex->nHeight, Checkpoints::GuessVerificationProgress(chainParams.Checkpoints(), pindex));
            }
        }
        ShowProgress(_("Rescanning..."), 100); // hide progress dialog in GUI
    }
    return ret;
}

void CWallet::ReacceptWalletTransactions()
{
    // If transactions aren't being broadcasted, don't let them into local mempool either
    if (!fBroadcastTransactions)
        return;
    LOCK2(cs_main, cs_wallet);
    std::map<int64_t, CWalletTx*> mapSorted;

    // Sort pending wallet transactions based on their initial wallet insertion order
    BOOST_FOREACH(PAIRTYPE(const uint256, CWalletTx)& item, mapWallet)
    {
        const uint256& wtxid = item.first;
        CWalletTx& wtx = item.second;
        assert(wtx.GetHash() == wtxid);

        int nDepth = wtx.GetDepthInMainChain();

        if (!wtx.IsCoinBase() && (nDepth == 0 && !wtx.isAbandoned())) {
            mapSorted.insert(std::make_pair(wtx.nOrderPos, &wtx));
        }
    }

    // Try to add wallet transactions to memory pool
    BOOST_FOREACH(PAIRTYPE(const int64_t, CWalletTx*)& item, mapSorted)
    {
        CWalletTx& wtx = *(item.second);

        LOCK(mempool.cs);
        wtx.AcceptToMemoryPool(false);
    }
}

bool CWalletTx::RelayWalletTransaction()
{
    assert(pwallet->GetBroadcastTransactions());
    if (!IsCoinBase())
    {
        if (GetDepthInMainChain() == 0 && !isAbandoned()) {
            LogPrintf("Relaying wtx %s\n", GetHash().ToString());
            RelayTransaction((CTransaction)*this);
            return true;
        }
    }
    return false;
}

set<uint256> CWalletTx::GetConflicts() const
{
    set<uint256> result;
    if (pwallet != NULL)
    {
        uint256 myHash = GetHash();
        result = pwallet->GetConflicts(myHash);
        result.erase(myHash);
    }
    return result;
}

CAmount CWalletTx::GetDebit(const isminefilter& filter) const
{
    if (vin.empty())
        return 0;

    CAmount debit = 0;
    if(filter & ISMINE_SPENDABLE)
    {
        if (fDebitCached)
            debit += nDebitCached;
        else
        {
            nDebitCached = pwallet->GetDebit(*this, ISMINE_SPENDABLE);
            fDebitCached = true;
            debit += nDebitCached;
        }
    }
    if(filter & ISMINE_WATCH_ONLY)
    {
        if(fWatchDebitCached)
            debit += nWatchDebitCached;
        else
        {
            nWatchDebitCached = pwallet->GetDebit(*this, ISMINE_WATCH_ONLY);
            fWatchDebitCached = true;
            debit += nWatchDebitCached;
        }
    }
    return debit;
}

CAmount CWalletTx::GetCredit(const isminefilter& filter) const
{
    // Must wait until coinbase is safely deep enough in the chain before valuing it
    if (IsCoinBase() && GetBlocksToMaturity() > 0)
        return 0;

    int64_t credit = 0;
    if (filter & ISMINE_SPENDABLE)
    {
        // GetBalance can assume transactions in mapWallet won't change
        if (fCreditCached)
            credit += nCreditCached;
        else
        {
            nCreditCached = pwallet->GetCredit(*this, ISMINE_SPENDABLE);
            fCreditCached = true;
            credit += nCreditCached;
        }
    }
    if (filter & ISMINE_WATCH_ONLY)
    {
        if (fWatchCreditCached)
            credit += nWatchCreditCached;
        else
        {
            nWatchCreditCached = pwallet->GetCredit(*this, ISMINE_WATCH_ONLY);
            fWatchCreditCached = true;
            credit += nWatchCreditCached;
        }
    }
    return credit;
}

CAmount CWalletTx::GetImmatureCredit(bool fUseCache) const
{
    if (IsCoinBase() && GetBlocksToMaturity() > 0 && IsInMainChain())
    {
        if (fUseCache && fImmatureCreditCached)
            return nImmatureCreditCached;
        nImmatureCreditCached = pwallet->GetCredit(*this, ISMINE_SPENDABLE);
        fImmatureCreditCached = true;
        return nImmatureCreditCached;
    }

    return 0;
}

CAmount CWalletTx::GetAvailableCredit(bool fUseCache) const
{
    if (pwallet == 0)
        return 0;

    // Must wait until coinbase is safely deep enough in the chain before valuing it
    if (IsCoinBase() && GetBlocksToMaturity() > 0)
        return 0;

    if (fUseCache && fAvailableCreditCached)
        return nAvailableCreditCached;

    CAmount nCredit = 0;
    uint256 hashTx = GetHash();
    for (unsigned int i = 0; i < vout.size(); i++)
    {
        if (!pwallet->IsSpent(hashTx, i))
        {
            const CTxOut &txout = vout[i];
            nCredit += pwallet->GetCredit(txout, ISMINE_SPENDABLE);
            if (!MoneyRange(nCredit))
                throw std::runtime_error("CWalletTx::GetAvailableCredit() : value out of range");
        }
    }

    nAvailableCreditCached = nCredit;
    fAvailableCreditCached = true;
    return nCredit;
}

CAmount CWalletTx::GetImmatureWatchOnlyCredit(const bool& fUseCache) const
{
    if (IsCoinBase() && GetBlocksToMaturity() > 0 && IsInMainChain())
    {
        if (fUseCache && fImmatureWatchCreditCached)
            return nImmatureWatchCreditCached;
        nImmatureWatchCreditCached = pwallet->GetCredit(*this, ISMINE_WATCH_ONLY);
        fImmatureWatchCreditCached = true;
        return nImmatureWatchCreditCached;
    }

    return 0;
}

CAmount CWalletTx::GetAvailableWatchOnlyCredit(const bool& fUseCache) const
{
    if (pwallet == 0)
        return 0;

    // Must wait until coinbase is safely deep enough in the chain before valuing it
    if (IsCoinBase() && GetBlocksToMaturity() > 0)
        return 0;

    if (fUseCache && fAvailableWatchCreditCached)
        return nAvailableWatchCreditCached;

    CAmount nCredit = 0;
    for (unsigned int i = 0; i < vout.size(); i++)
    {
        if (!pwallet->IsSpent(GetHash(), i))
        {
            const CTxOut &txout = vout[i];
            nCredit += pwallet->GetCredit(txout, ISMINE_WATCH_ONLY);
            if (!MoneyRange(nCredit))
                throw std::runtime_error("CWalletTx::GetAvailableCredit() : value out of range");
        }
    }

    nAvailableWatchCreditCached = nCredit;
    fAvailableWatchCreditCached = true;
    return nCredit;
}

CAmount CWalletTx::GetChange() const
{
    if (fChangeCached)
        return nChangeCached;
    nChangeCached = pwallet->GetChange(*this);
    fChangeCached = true;
    return nChangeCached;
}

bool CWalletTx::InMempool() const
{
    LOCK(mempool.cs);
    if (mempool.exists(GetHash())) {
        return true;
    }
    return false;
}

bool CWalletTx::IsTrusted() const
{
    // Quick answer in most cases
    if (!CheckFinalTx(*this))
        return false;
    int nDepth = GetDepthInMainChain();
    if (nDepth >= 1)
        return true;
    if (nDepth < 0)
        return false;
    if (!bSpendZeroConfChange || !IsFromMe(ISMINE_ALL)) // using wtx's cached debit
        return false;

    // Don't trust unconfirmed transactions from us unless they are in the mempool.
    if (!InMempool())
        return false;

    // Trusted if all inputs are from us and are in the mempool:
    BOOST_FOREACH(const CTxIn& txin, vin)
    {
        // Transactions not sent by us: not trusted
        const CWalletTx* parent = pwallet->GetWalletTx(txin.prevout.hash);
        if (parent == NULL)
            return false;
        const CTxOut& parentOut = parent->vout[txin.prevout.n];
        if (pwallet->IsMine(parentOut) != ISMINE_SPENDABLE)
            return false;
    }
    return true;
}

bool CWalletTx::IsEquivalentTo(const CWalletTx& tx) const
{
        CMutableTransaction tx1 = *this;
        CMutableTransaction tx2 = tx;
        for (unsigned int i = 0; i < tx1.vin.size(); i++) tx1.vin[i].scriptSig = CScript();
        for (unsigned int i = 0; i < tx2.vin.size(); i++) tx2.vin[i].scriptSig = CScript();
        return CTransaction(tx1) == CTransaction(tx2);
}

std::vector<uint256> CWallet::ResendWalletTransactionsBefore(int64_t nTime)
{
    std::vector<uint256> result;

    LOCK(cs_wallet);
    // Sort them in chronological order
    multimap<unsigned int, CWalletTx*> mapSorted;
    BOOST_FOREACH(PAIRTYPE(const uint256, CWalletTx)& item, mapWallet)
    {
        CWalletTx& wtx = item.second;
        // Don't rebroadcast if newer than nTime:
        if (wtx.nTimeReceived > nTime)
            continue;
        mapSorted.insert(make_pair(wtx.nTimeReceived, &wtx));
    }
    BOOST_FOREACH(PAIRTYPE(const unsigned int, CWalletTx*)& item, mapSorted)
    {
        CWalletTx& wtx = *item.second;
        if (wtx.RelayWalletTransaction())
            result.push_back(wtx.GetHash());
    }
    return result;
}

void CWallet::ResendWalletTransactions(int64_t nBestBlockTime)
{
    // Do this infrequently and randomly to avoid giving away
    // that these are our transactions.
    if (GetTime() < nNextResend || !fBroadcastTransactions)
        return;
    bool fFirst = (nNextResend == 0);
    nNextResend = GetTime() + GetRand(30 * 60);
    if (fFirst)
        return;

    // Only do it if there's been a new block since last time
    if (nBestBlockTime < nLastResend)
        return;
    nLastResend = GetTime();

    // Rebroadcast unconfirmed txes older than 5 minutes before the last
    // block was found:
    std::vector<uint256> relayed = ResendWalletTransactionsBefore(nBestBlockTime-5*60);
    if (!relayed.empty())
        LogPrintf("%s: rebroadcast %u unconfirmed transactions\n", __func__, relayed.size());
}

/** @} */ // end of mapWallet




/** @defgroup Actions
 *
 * @{
 */


CAmount CWallet::GetBalance() const
{
    CAmount nTotal = 0;
    {
        LOCK2(cs_main, cs_wallet);
        for (map<uint256, CWalletTx>::const_iterator it = mapWallet.begin(); it != mapWallet.end(); ++it)
        {
            const CWalletTx* pcoin = &(*it).second;
            if (pcoin->IsTrusted())
                nTotal += pcoin->GetAvailableCredit();
        }
    }

    return nTotal;
}

CAmount CWallet::GetUnconfirmedBalance() const
{
    CAmount nTotal = 0;
    {
        LOCK2(cs_main, cs_wallet);
        for (map<uint256, CWalletTx>::const_iterator it = mapWallet.begin(); it != mapWallet.end(); ++it)
        {
            const CWalletTx* pcoin = &(*it).second;
            if (!CheckFinalTx(*pcoin) || (!pcoin->IsTrusted() && pcoin->GetDepthInMainChain() == 0))
                nTotal += pcoin->GetAvailableCredit();
        }
    }
    return nTotal;
}

CAmount CWallet::GetImmatureBalance() const
{
    CAmount nTotal = 0;
    {
        LOCK2(cs_main, cs_wallet);
        for (map<uint256, CWalletTx>::const_iterator it = mapWallet.begin(); it != mapWallet.end(); ++it)
        {
            const CWalletTx* pcoin = &(*it).second;
            nTotal += pcoin->GetImmatureCredit();
        }
    }
    return nTotal;
}

CAmount CWallet::GetWatchOnlyBalance() const
{
    CAmount nTotal = 0;
    {
        LOCK2(cs_main, cs_wallet);
        for (map<uint256, CWalletTx>::const_iterator it = mapWallet.begin(); it != mapWallet.end(); ++it)
        {
            const CWalletTx* pcoin = &(*it).second;
            if (pcoin->IsTrusted())
                nTotal += pcoin->GetAvailableWatchOnlyCredit();
        }
    }

    return nTotal;
}

CAmount CWallet::GetUnconfirmedWatchOnlyBalance() const
{
    CAmount nTotal = 0;
    {
        LOCK2(cs_main, cs_wallet);
        for (map<uint256, CWalletTx>::const_iterator it = mapWallet.begin(); it != mapWallet.end(); ++it)
        {
            const CWalletTx* pcoin = &(*it).second;
            if (!CheckFinalTx(*pcoin) || (!pcoin->IsTrusted() && pcoin->GetDepthInMainChain() == 0))
                nTotal += pcoin->GetAvailableWatchOnlyCredit();
        }
    }
    return nTotal;
}

CAmount CWallet::GetImmatureWatchOnlyBalance() const
{
    CAmount nTotal = 0;
    {
        LOCK2(cs_main, cs_wallet);
        for (map<uint256, CWalletTx>::const_iterator it = mapWallet.begin(); it != mapWallet.end(); ++it)
        {
            const CWalletTx* pcoin = &(*it).second;
            nTotal += pcoin->GetImmatureWatchOnlyCredit();
        }
    }
    return nTotal;
}

void CWallet::AvailableCoins(vector<COutput>& vCoins, bool fOnlyConfirmed, const CCoinControl *coinControl, bool fIncludeZeroValue) const
{
    vCoins.clear();

    {
        LOCK2(cs_main, cs_wallet);
        for (map<uint256, CWalletTx>::const_iterator it = mapWallet.begin(); it != mapWallet.end(); ++it)
        {
            const uint256& wtxid = it->first;
            const CWalletTx* pcoin = &(*it).second;

            if (!CheckFinalTx(*pcoin))
                continue;

            if (fOnlyConfirmed && !pcoin->IsTrusted())
                continue;

            if (pcoin->IsCoinBase() && pcoin->GetBlocksToMaturity() > 0)
                continue;

            int nDepth = pcoin->GetDepthInMainChain();
            if (nDepth < 0)
                continue;

            for (unsigned int i = 0; i < pcoin->vout.size(); i++) {
                isminetype mine = IsMine(pcoin->vout[i]);
                if (!(IsSpent(wtxid, i)) && mine != ISMINE_NO &&
                    !IsLockedCoin((*it).first, i) && (pcoin->vout[i].nValue > 0 || fIncludeZeroValue) &&
                    (!coinControl || !coinControl->HasSelected() || coinControl->fAllowOtherInputs || coinControl->IsSelected((*it).first, i)))
                        vCoins.push_back(COutput(pcoin, i, nDepth,
                                                 ((mine & ISMINE_SPENDABLE) != ISMINE_NO) ||
                                                  (coinControl && coinControl->fAllowWatchOnly && (mine & ISMINE_WATCH_SOLVABLE) != ISMINE_NO)));
            }
        }
    }
}

static void ApproximateBestSubset(vector<pair<CAmount, pair<const CWalletTx*,unsigned int> > >vValue, const CAmount& nTotalLower, const CAmount& nTargetValue,
                                  vector<char>& vfBest, CAmount& nBest, int iterations = 1000)
{
    vector<char> vfIncluded;

    vfBest.assign(vValue.size(), true);
    nBest = nTotalLower;

    seed_insecure_rand();

    for (int nRep = 0; nRep < iterations && nBest != nTargetValue; nRep++)
    {
        vfIncluded.assign(vValue.size(), false);
        CAmount nTotal = 0;
        bool fReachedTarget = false;
        for (int nPass = 0; nPass < 2 && !fReachedTarget; nPass++)
        {
            for (unsigned int i = 0; i < vValue.size(); i++)
            {
                //The solver here uses a randomized algorithm,
                //the randomness serves no real security purpose but is just
                //needed to prevent degenerate behavior and it is important
                //that the rng is fast. We do not use a constant random sequence,
                //because there may be some privacy improvement by making
                //the selection random.
                if (nPass == 0 ? insecure_rand()&1 : !vfIncluded[i])
                {
                    nTotal += vValue[i].first;
                    vfIncluded[i] = true;
                    if (nTotal >= nTargetValue)
                    {
                        fReachedTarget = true;
                        if (nTotal < nBest)
                        {
                            nBest = nTotal;
                            vfBest = vfIncluded;
                        }
                        nTotal -= vValue[i].first;
                        vfIncluded[i] = false;
                    }
                }
            }
        }
    }

    //Reduces the approximate best subset by removing any inputs that are smaller than the surplus of nTotal beyond nTargetValue. 
    for (unsigned int i = 0; i < vValue.size(); i++)
    {                        
        if (vfBest[i] && (nBest - vValue[i].first) >= nTargetValue )
        {
            vfBest[i] = false;
            nBest -= vValue[i].first;
        }
    }
}

bool CWallet::SelectCoinsMinConf(const CAmount& nTargetValue, int nConfMine, int nConfTheirs, vector<COutput> vCoins,
                                 set<pair<const CWalletTx*,unsigned int> >& setCoinsRet, CAmount& nValueRet) const
{
    setCoinsRet.clear();
    nValueRet = 0;

    // List of values less than target
    pair<CAmount, pair<const CWalletTx*,unsigned int> > coinLowestLarger;
    coinLowestLarger.first = std::numeric_limits<CAmount>::max();
    coinLowestLarger.second.first = NULL;
    vector<pair<CAmount, pair<const CWalletTx*,unsigned int> > > vValue;
    CAmount nTotalLower = 0;

    random_shuffle(vCoins.begin(), vCoins.end(), GetRandInt);

    BOOST_FOREACH(const COutput &output, vCoins)
    {
        if (!output.fSpendable)
            continue;

        const CWalletTx *pcoin = output.tx;

        if (output.nDepth < (pcoin->IsFromMe(ISMINE_ALL) ? nConfMine : nConfTheirs))
            continue;

        int i = output.i;
        CAmount n = pcoin->vout[i].nValue;

        pair<CAmount,pair<const CWalletTx*,unsigned int> > coin = make_pair(n,make_pair(pcoin, i));

        if (n == nTargetValue)
        {
            setCoinsRet.insert(coin.second);
            nValueRet += coin.first;
            return true;
        }
        else if (n < nTargetValue + MIN_CHANGE)
        {
            vValue.push_back(coin);
            nTotalLower += n;
        }
        else if (n < coinLowestLarger.first)
        {
            coinLowestLarger = coin;
        }
    }

    if (nTotalLower == nTargetValue)
    {
        for (unsigned int i = 0; i < vValue.size(); ++i)
        {
            setCoinsRet.insert(vValue[i].second);
            nValueRet += vValue[i].first;
        }
        return true;
    }

    if (nTotalLower < nTargetValue)
    {
        if (coinLowestLarger.second.first == NULL)
            return false;
        setCoinsRet.insert(coinLowestLarger.second);
        nValueRet += coinLowestLarger.first;
        return true;
    }

    // Solve subset sum by stochastic approximation
    sort(vValue.rbegin(), vValue.rend(), CompareValueOnly());
    vector<char> vfBest;
    CAmount nBest;

    ApproximateBestSubset(vValue, nTotalLower, nTargetValue, vfBest, nBest);
    if (nBest != nTargetValue && nTotalLower >= nTargetValue + MIN_CHANGE)
        ApproximateBestSubset(vValue, nTotalLower, nTargetValue + MIN_CHANGE, vfBest, nBest);

    // If we have a bigger coin and (either the stochastic approximation didn't find a good solution,
    //                                   or the next bigger coin is closer), return the bigger coin
    if (coinLowestLarger.second.first &&
        ((nBest != nTargetValue && nBest < nTargetValue + MIN_CHANGE) || coinLowestLarger.first <= nBest))
    {
        setCoinsRet.insert(coinLowestLarger.second);
        nValueRet += coinLowestLarger.first;
    }
    else {
        for (unsigned int i = 0; i < vValue.size(); i++)
            if (vfBest[i])
            {
                setCoinsRet.insert(vValue[i].second);
                nValueRet += vValue[i].first;
            }

        LogPrint("selectcoins", "SelectCoins() best subset: ");
        for (unsigned int i = 0; i < vValue.size(); i++)
            if (vfBest[i])
                LogPrint("selectcoins", "%s ", FormatMoney(vValue[i].first));
        LogPrint("selectcoins", "total %s\n", FormatMoney(nBest));
    }

    return true;
}

bool CWallet::SelectCoins(const CAmount& nTargetValue, set<pair<const CWalletTx*,unsigned int> >& setCoinsRet, CAmount& nValueRet, const CCoinControl* coinControl) const
{
    vector<COutput> vCoins;
    AvailableCoins(vCoins, true, coinControl);

    // coin control -> return all selected outputs (we want all selected to go into the transaction for sure)
    if (coinControl && coinControl->HasSelected() && !coinControl->fAllowOtherInputs)
    {
        BOOST_FOREACH(const COutput& out, vCoins)
        {
            if (!out.fSpendable)
                 continue;
            nValueRet += out.tx->vout[out.i].nValue;
            setCoinsRet.insert(make_pair(out.tx, out.i));
        }
        return (nValueRet >= nTargetValue);
    }

    // calculate value from preset inputs and store them
    set<pair<const CWalletTx*, uint32_t> > setPresetCoins;
    CAmount nValueFromPresetInputs = 0;

    std::vector<COutPoint> vPresetInputs;
    if (coinControl)
        coinControl->ListSelected(vPresetInputs);
    BOOST_FOREACH(const COutPoint& outpoint, vPresetInputs)
    {
        map<uint256, CWalletTx>::const_iterator it = mapWallet.find(outpoint.hash);
        if (it != mapWallet.end())
        {
            const CWalletTx* pcoin = &it->second;
            // Clearly invalid input, fail
            if (pcoin->vout.size() <= outpoint.n)
                return false;
            nValueFromPresetInputs += pcoin->vout[outpoint.n].nValue;
            setPresetCoins.insert(make_pair(pcoin, outpoint.n));
        } else
            return false; // TODO: Allow non-wallet inputs
    }

    // remove preset inputs from vCoins
    for (vector<COutput>::iterator it = vCoins.begin(); it != vCoins.end() && coinControl && coinControl->HasSelected();)
    {
        if (setPresetCoins.count(make_pair(it->tx, it->i)))
            it = vCoins.erase(it);
        else
            ++it;
    }

    bool res = nTargetValue <= nValueFromPresetInputs ||
        SelectCoinsMinConf(nTargetValue - nValueFromPresetInputs, 1, 6, vCoins, setCoinsRet, nValueRet) ||
        SelectCoinsMinConf(nTargetValue - nValueFromPresetInputs, 1, 1, vCoins, setCoinsRet, nValueRet) ||
        (bSpendZeroConfChange && SelectCoinsMinConf(nTargetValue - nValueFromPresetInputs, 0, 1, vCoins, setCoinsRet, nValueRet));

    // because SelectCoinsMinConf clears the setCoinsRet, we now add the possible inputs to the coinset
    setCoinsRet.insert(setPresetCoins.begin(), setPresetCoins.end());

    // add preset inputs to the total value selected
    nValueRet += nValueFromPresetInputs;

    return res;
}

bool CWallet::FundTransaction(CMutableTransaction& tx, CAmount &nFeeRet, int& nChangePosRet, std::string& strFailReason, bool includeWatching)
{
    vector<CRecipient> vecSend;

    // Turn the txout set into a CRecipient vector
    BOOST_FOREACH(const CTxOut& txOut, tx.vout)
    {
        CRecipient recipient = {txOut.scriptPubKey, txOut.nValue, false};
        vecSend.push_back(recipient);
    }

    CCoinControl coinControl;
    coinControl.fAllowOtherInputs = true;
    coinControl.fAllowWatchOnly = includeWatching;
    BOOST_FOREACH(const CTxIn& txin, tx.vin)
        coinControl.Select(txin.prevout);

    CReserveKey reservekey(this);
    CWalletTx wtx;
    if (!CreateTransaction(vecSend, wtx, reservekey, nFeeRet, nChangePosRet, strFailReason, &coinControl, false))
        return false;

    if (nChangePosRet != -1)
        tx.vout.insert(tx.vout.begin() + nChangePosRet, wtx.vout[nChangePosRet]);

    // Add new txins (keeping original txin scriptSig/order)
    BOOST_FOREACH(const CTxIn& txin, wtx.vin)
    {
        bool found = false;
        BOOST_FOREACH(const CTxIn& origTxIn, tx.vin)
        {
            if (txin.prevout.hash == origTxIn.prevout.hash && txin.prevout.n == origTxIn.prevout.n)
            {
                found = true;
                break;
            }
        }
        if (!found)
            tx.vin.push_back(txin);
    }

    return true;
}

bool CWallet::CreateTransaction(const vector<CRecipient>& vecSend, CWalletTx& wtxNew, CReserveKey& reservekey, CAmount& nFeeRet,
                                int& nChangePosRet, std::string& strFailReason, const CCoinControl* coinControl, bool sign)
{
    CAmount nValue = 0;
    unsigned int nSubtractFeeFromAmount = 0;
    BOOST_FOREACH (const CRecipient& recipient, vecSend)
    {
        if (nValue < 0 || recipient.nAmount < 0)
        {
            strFailReason = _("Transaction amounts must be positive");
            return false;
        }
        nValue += recipient.nAmount;

        if (recipient.fSubtractFeeFromAmount)
            nSubtractFeeFromAmount++;
    }
    if (vecSend.empty() || nValue < 0)
    {
        strFailReason = _("Transaction amounts must be positive");
        return false;
    }

    wtxNew.fTimeReceivedIsTxTime = true;
    wtxNew.BindWallet(this);
    CMutableTransaction txNew;

    // Discourage fee sniping.
    //
    // For a large miner the value of the transactions in the best block and
    // the mempool can exceed the cost of deliberately attempting to mine two
    // blocks to orphan the current best block. By setting nLockTime such that
    // only the next block can include the transaction, we discourage this
    // practice as the height restricted and limited blocksize gives miners
    // considering fee sniping fewer options for pulling off this attack.
    //
    // A simple way to think about this is from the wallet's point of view we
    // always want the blockchain to move forward. By setting nLockTime this
    // way we're basically making the statement that we only want this
    // transaction to appear in the next block; we don't want to potentially
    // encourage reorgs by allowing transactions to appear at lower heights
    // than the next block in forks of the best chain.
    //
    // Of course, the subsidy is high enough, and transaction volume low
    // enough, that fee sniping isn't a problem yet, but by implementing a fix
    // now we ensure code won't be written that makes assumptions about
    // nLockTime that preclude a fix later.
    txNew.nLockTime = chainActive.Height();

    // Secondly occasionally randomly pick a nLockTime even further back, so
    // that transactions that are delayed after signing for whatever reason,
    // e.g. high-latency mix networks and some CoinJoin implementations, have
    // better privacy.
    if (GetRandInt(10) == 0)
        txNew.nLockTime = std::max(0, (int)txNew.nLockTime - GetRandInt(100));

    assert(txNew.nLockTime <= (unsigned int)chainActive.Height());
    assert(txNew.nLockTime < LOCKTIME_THRESHOLD);

    {
        LOCK2(cs_main, cs_wallet);
        {
            nFeeRet = 0;
            // Start with no fee and loop until there is enough fee
            while (true)
            {
                txNew.vin.clear();
                txNew.vout.clear();
                wtxNew.fFromMe = true;
                nChangePosRet = -1;
                bool fFirst = true;

                CAmount nValueToSelect = nValue;
                if (nSubtractFeeFromAmount == 0)
                    nValueToSelect += nFeeRet;
                double dPriority = 0;
                // vouts to the payees
                BOOST_FOREACH (const CRecipient& recipient, vecSend)
                {
                    CTxOut txout(recipient.nAmount, recipient.scriptPubKey);

                    if (recipient.fSubtractFeeFromAmount)
                    {
                        txout.nValue -= nFeeRet / nSubtractFeeFromAmount; // Subtract fee equally from each selected recipient

                        if (fFirst) // first receiver pays the remainder not divisible by output count
                        {
                            fFirst = false;
                            txout.nValue -= nFeeRet % nSubtractFeeFromAmount;
                        }
                    }

                    if (txout.IsDust(::minRelayTxFee))
                    {
                        if (recipient.fSubtractFeeFromAmount && nFeeRet > 0)
                        {
                            if (txout.nValue < 0)
                                strFailReason = _("The transaction amount is too small to pay the fee");
                            else
                                strFailReason = _("The transaction amount is too small to send after the fee has been deducted");
                        }
                        else
                            strFailReason = _("Transaction amount too small");
                        return false;
                    }
                    txNew.vout.push_back(txout);
                }

                // Choose coins to use
                set<pair<const CWalletTx*,unsigned int> > setCoins;
                CAmount nValueIn = 0;
                if (!SelectCoins(nValueToSelect, setCoins, nValueIn, coinControl))
                {
                    strFailReason = _("Insufficient funds");
                    return false;
                }
                BOOST_FOREACH(PAIRTYPE(const CWalletTx*, unsigned int) pcoin, setCoins)
                {
                    CAmount nCredit = pcoin.first->vout[pcoin.second].nValue;
                    //The coin age after the next block (depth+1) is used instead of the current,
                    //reflecting an assumption the user would accept a bit more delay for
                    //a chance at a free transaction.
                    //But mempool inputs might still be in the mempool, so their age stays 0
                    int age = pcoin.first->GetDepthInMainChain();
                    assert(age >= 0);
                    if (age != 0)
                        age += 1;
                    dPriority += (double)nCredit * age;
                }

                const CAmount nChange = nValueIn - nValueToSelect;
                if (nChange > 0)
                {
                    // Fill a vout to ourself
                    // TODO: pass in scriptChange instead of reservekey so
                    // change transaction isn't always pay-to-bitcoin-address
                    CScript scriptChange;

                    // coin control: send change to custom address
                    if (coinControl && !boost::get<CNoDestination>(&coinControl->destChange))
                        scriptChange = GetScriptForDestination(coinControl->destChange);

                    // no coin control: send change to newly generated address
                    else
                    {
                        // Note: We use a new key here to keep it from being obvious which side is the change.
                        //  The drawback is that by not reusing a previous key, the change may be lost if a
                        //  backup is restored, if the backup doesn't have the new private key for the change.
                        //  If we reused the old key, it would be possible to add code to look for and
                        //  rediscover unknown transactions that were written with keys of ours to recover
                        //  post-backup change.

                        // Reserve a new key pair from key pool
                        CPubKey vchPubKey;
                        bool ret;
                        ret = reservekey.GetReservedKey(vchPubKey);
                        assert(ret); // should never fail, as we just unlocked

                        scriptChange = GetScriptForDestination(vchPubKey.GetID());
                    }

                    CTxOut newTxOut(nChange, scriptChange);

                    // We do not move dust-change to fees, because the sender would end up paying more than requested.
                    // This would be against the purpose of the all-inclusive feature.
                    // So instead we raise the change and deduct from the recipient.
                    if (nSubtractFeeFromAmount > 0 && newTxOut.IsDust(::minRelayTxFee))
                    {
                        CAmount nDust = newTxOut.GetDustThreshold(::minRelayTxFee) - newTxOut.nValue;
                        newTxOut.nValue += nDust; // raise change until no more dust
                        for (unsigned int i = 0; i < vecSend.size(); i++) // subtract from first recipient
                        {
                            if (vecSend[i].fSubtractFeeFromAmount)
                            {
                                txNew.vout[i].nValue -= nDust;
                                if (txNew.vout[i].IsDust(::minRelayTxFee))
                                {
                                    strFailReason = _("The transaction amount is too small to send after the fee has been deducted");
                                    return false;
                                }
                                break;
                            }
                        }
                    }

                    // Never create dust outputs; if we would, just
                    // add the dust to the fee.
                    if (newTxOut.IsDust(::minRelayTxFee))
                    {
                        nFeeRet += nChange;
                        reservekey.ReturnKey();
                    }
                    else
                    {
                        // Insert change txn at random position:
                        nChangePosRet = GetRandInt(txNew.vout.size()+1);
                        vector<CTxOut>::iterator position = txNew.vout.begin()+nChangePosRet;
                        txNew.vout.insert(position, newTxOut);
                    }
                }
                else
                    reservekey.ReturnKey();

                // Fill vin
                //
                // Note how the sequence number is set to max()-1 so that the
                // nLockTime set above actually works.
                BOOST_FOREACH(const PAIRTYPE(const CWalletTx*,unsigned int)& coin, setCoins)
                    txNew.vin.push_back(CTxIn(coin.first->GetHash(),coin.second,CScript(),
                                              std::numeric_limits<unsigned int>::max()-1));

                // Sign
                int nIn = 0;
                CTransaction txNewConst(txNew);
                BOOST_FOREACH(const PAIRTYPE(const CWalletTx*,unsigned int)& coin, setCoins)
                {
                    bool signSuccess;
                    const CScript& scriptPubKey = coin.first->vout[coin.second].scriptPubKey;
                    CScript& scriptSigRes = txNew.vin[nIn].scriptSig;
                    if (sign)
                        signSuccess = ProduceSignature(TransactionSignatureCreator(this, &txNewConst, nIn, SIGHASH_ALL), scriptPubKey, scriptSigRes);
                    else
                        signSuccess = ProduceSignature(DummySignatureCreator(this), scriptPubKey, scriptSigRes);

                    if (!signSuccess)
                    {
                        strFailReason = _("Signing transaction failed");
                        return false;
                    }
                    nIn++;
                }

                unsigned int nBytes = ::GetSerializeSize(txNew, SER_NETWORK, PROTOCOL_VERSION);

                // Remove scriptSigs if we used dummy signatures for fee calculation
                if (!sign) {
                    BOOST_FOREACH (CTxIn& vin, txNew.vin)
                        vin.scriptSig = CScript();
                }

                // Embed the constructed transaction data in wtxNew.
                *static_cast<CTransaction*>(&wtxNew) = CTransaction(txNew);

                // Limit size
                if (nBytes >= MAX_STANDARD_TX_SIZE)
                {
                    strFailReason = _("Transaction too large");
                    return false;
                }

                dPriority = wtxNew.ComputePriority(dPriority, nBytes);

                // Can we complete this as a free transaction?
                if (fSendFreeTransactions && nBytes <= MAX_FREE_TRANSACTION_CREATE_SIZE)
                {
                    // Not enough fee: enough priority?
                    double dPriorityNeeded = mempool.estimateSmartPriority(nTxConfirmTarget);
                    // Require at least hard-coded AllowFree.
                    if (dPriority >= dPriorityNeeded && AllowFree(dPriority))
                        break;
                }

                CAmount nFeeNeeded = GetMinimumFee(nBytes, nTxConfirmTarget, mempool);
                if (coinControl && nFeeNeeded > 0 && coinControl->nMinimumTotalFee > nFeeNeeded) {
                    nFeeNeeded = coinControl->nMinimumTotalFee;
                }

                // If we made it here and we aren't even able to meet the relay fee on the next pass, give up
                // because we must be at the maximum allowed fee.
                if (nFeeNeeded < ::minRelayTxFee.GetFee(nBytes))
                {
                    strFailReason = _("Transaction too large for fee policy");
                    return false;
                }

                if (nFeeRet >= nFeeNeeded)
                    break; // Done, enough fee included.

                // Include more fee and try again.
                nFeeRet = nFeeNeeded;
                continue;
            }
        }
    }

    return true;
}

/**
 * Call after CreateTransaction unless you want to abort
 */
bool CWallet::CommitTransaction(CWalletTx& wtxNew, CReserveKey& reservekey)
{
    {
        LOCK2(cs_main, cs_wallet);
        LogPrintf("CommitTransaction:\n%s", wtxNew.ToString());
        {
            // This is only to keep the database open to defeat the auto-flush for the
            // duration of this scope.  This is the only place where this optimization
            // maybe makes sense; please don't do it anywhere else.
            CWalletDB* pwalletdb = fFileBacked ? new CWalletDB(strWalletFile,"r+") : NULL;

            // Take key pair from key pool so it won't be used again
            reservekey.KeepKey();

            // Add tx to wallet, because if it has change it's also ours,
            // otherwise just for transaction history.
            AddToWallet(wtxNew, false, pwalletdb);

            // Notify that old coins are spent
            set<CWalletTx*> setCoins;
            BOOST_FOREACH(const CTxIn& txin, wtxNew.vin)
            {
                CWalletTx &coin = mapWallet[txin.prevout.hash];
                coin.BindWallet(this);
                NotifyTransactionChanged(this, coin.GetHash(), CT_UPDATED);
            }

            if (fFileBacked)
                delete pwalletdb;
        }

        // Track how many getdata requests our transaction gets
        mapRequestCount[wtxNew.GetHash()] = 0;

        if (fBroadcastTransactions)
        {
            // Broadcast
            if (!wtxNew.AcceptToMemoryPool(false))
            {
                // This must not fail. The transaction has already been signed and recorded.
                LogPrintf("CommitTransaction(): Error: Transaction not valid\n");
                return false;
            }
            wtxNew.RelayWalletTransaction();
        }
    }
    return true;
}

bool CWallet::AddAccountingEntry(const CAccountingEntry& acentry, CWalletDB & pwalletdb)
{
    if (!pwalletdb.WriteAccountingEntry_Backend(acentry))
        return false;

    laccentries.push_back(acentry);
    CAccountingEntry & entry = laccentries.back();
    wtxOrdered.insert(make_pair(entry.nOrderPos, TxPair((CWalletTx*)0, &entry)));

    return true;
}

CAmount CWallet::GetRequiredFee(unsigned int nTxBytes)
{
    return std::max(minTxFee.GetFee(nTxBytes), ::minRelayTxFee.GetFee(nTxBytes));
}

CAmount CWallet::GetMinimumFee(unsigned int nTxBytes, unsigned int nConfirmTarget, const CTxMemPool& pool)
{
    // payTxFee is user-set "I want to pay this much"
    CAmount nFeeNeeded = payTxFee.GetFee(nTxBytes);
    // User didn't set: use -txconfirmtarget to estimate...
    if (nFeeNeeded == 0) {
        int estimateFoundTarget = nConfirmTarget;
        nFeeNeeded = pool.estimateSmartFee(nConfirmTarget, &estimateFoundTarget).GetFee(nTxBytes);
        // ... unless we don't have enough mempool data for estimatefee, then use fallbackFee
        if (nFeeNeeded == 0)
            nFeeNeeded = fallbackFee.GetFee(nTxBytes);
    }
    // prevent user from paying a fee below minRelayTxFee or minTxFee
    nFeeNeeded = std::max(nFeeNeeded, GetRequiredFee(nTxBytes));
    // But always obey the maximum
    if (nFeeNeeded > maxTxFee)
        nFeeNeeded = maxTxFee;
    return nFeeNeeded;
}




DBErrors CWallet::LoadWallet(bool& fFirstRunRet)
{
    if (!fFileBacked)
        return DB_LOAD_OK;
    fFirstRunRet = false;
    DBErrors nLoadWalletRet = CWalletDB(strWalletFile,"cr+").LoadWallet(this);
    if (nLoadWalletRet == DB_NEED_REWRITE)
    {
        if (CDB::Rewrite(strWalletFile, "\x04pool"))
        {
            LOCK(cs_wallet);
            setKeyPool.clear();
            // Note: can't top-up keypool here, because wallet is locked.
            // User will be prompted to unlock wallet the next operation
            // that requires a new key.
        }
    }

    if (nLoadWalletRet != DB_LOAD_OK)
        return nLoadWalletRet;
    fFirstRunRet = !vchDefaultKey.IsValid();

    uiInterface.LoadWallet(this);

    return DB_LOAD_OK;
}


DBErrors CWallet::ZapWalletTx(std::vector<CWalletTx>& vWtx)
{
    if (!fFileBacked)
        return DB_LOAD_OK;
    DBErrors nZapWalletTxRet = CWalletDB(strWalletFile,"cr+").ZapWalletTx(this, vWtx);
    if (nZapWalletTxRet == DB_NEED_REWRITE)
    {
        if (CDB::Rewrite(strWalletFile, "\x04pool"))
        {
            LOCK(cs_wallet);
            setKeyPool.clear();
            // Note: can't top-up keypool here, because wallet is locked.
            // User will be prompted to unlock wallet the next operation
            // that requires a new key.
        }
    }

    if (nZapWalletTxRet != DB_LOAD_OK)
        return nZapWalletTxRet;

    return DB_LOAD_OK;
}


bool CWallet::SetAddressBook(const CTxDestination& address, const string& strName, const string& strPurpose)
{
    bool fUpdated = false;
    {
        LOCK(cs_wallet); // mapAddressBook
        std::map<CTxDestination, CAddressBookData>::iterator mi = mapAddressBook.find(address);
        fUpdated = mi != mapAddressBook.end();
        mapAddressBook[address].name = strName;
        if (!strPurpose.empty()) /* update purpose only if requested */
            mapAddressBook[address].purpose = strPurpose;
    }
    NotifyAddressBookChanged(this, address, strName, ::IsMine(*this, address) != ISMINE_NO,
                             strPurpose, (fUpdated ? CT_UPDATED : CT_NEW) );
    if (!fFileBacked)
        return false;
    if (!strPurpose.empty() && !CWalletDB(strWalletFile).WritePurpose(CBitcoinAddress(address).ToString(), strPurpose))
        return false;
    return CWalletDB(strWalletFile).WriteName(CBitcoinAddress(address).ToString(), strName);
}

bool CWallet::DelAddressBook(const CTxDestination& address)
{
    {
        LOCK(cs_wallet); // mapAddressBook

        if(fFileBacked)
        {
            // Delete destdata tuples associated with address
            std::string strAddress = CBitcoinAddress(address).ToString();
            BOOST_FOREACH(const PAIRTYPE(string, string) &item, mapAddressBook[address].destdata)
            {
                CWalletDB(strWalletFile).EraseDestData(strAddress, item.first);
            }
        }
        mapAddressBook.erase(address);
    }

    NotifyAddressBookChanged(this, address, "", ::IsMine(*this, address) != ISMINE_NO, "", CT_DELETED);

    if (!fFileBacked)
        return false;
    CWalletDB(strWalletFile).ErasePurpose(CBitcoinAddress(address).ToString());
    return CWalletDB(strWalletFile).EraseName(CBitcoinAddress(address).ToString());
}

bool CWallet::SetDefaultKey(const CPubKey &vchPubKey)
{
    if (fFileBacked)
    {
        if (!CWalletDB(strWalletFile).WriteDefaultKey(vchPubKey))
            return false;
    }
    vchDefaultKey = vchPubKey;
    return true;
}

/**
 * Mark old keypool keys as used,
 * and generate all new keys 
 */
bool CWallet::NewKeyPool()
{
    {
        LOCK(cs_wallet);
        CWalletDB walletdb(strWalletFile);
        BOOST_FOREACH(int64_t nIndex, setKeyPool)
            walletdb.ErasePool(nIndex);
        setKeyPool.clear();

        if (IsLocked())
            return false;

        int64_t nKeys = max(GetArg("-keypool", DEFAULT_KEYPOOL_SIZE), (int64_t)0);
        for (int i = 0; i < nKeys; i++)
        {
            int64_t nIndex = i+1;
            walletdb.WritePool(nIndex, CKeyPool(GenerateNewKey()));
            setKeyPool.insert(nIndex);
        }
        LogPrintf("CWallet::NewKeyPool wrote %d new keys\n", nKeys);
    }
    return true;
}

bool CWallet::TopUpKeyPool(unsigned int kpSize)
{
    {
        LOCK(cs_wallet);

        if (IsLocked())
            return false;

        CWalletDB walletdb(strWalletFile);

        // Top up key pool
        unsigned int nTargetSize;
        if (kpSize > 0)
            nTargetSize = kpSize;
        else
            nTargetSize = max(GetArg("-keypool", DEFAULT_KEYPOOL_SIZE), (int64_t) 0);

        while (setKeyPool.size() < (nTargetSize + 1))
        {
            int64_t nEnd = 1;
            if (!setKeyPool.empty())
                nEnd = *(--setKeyPool.end()) + 1;
            if (!walletdb.WritePool(nEnd, CKeyPool(GenerateNewKey())))
                throw runtime_error("TopUpKeyPool(): writing generated key failed");
            setKeyPool.insert(nEnd);
            LogPrintf("keypool added key %d, size=%u\n", nEnd, setKeyPool.size());
        }
    }
    return true;
}

void CWallet::ReserveKeyFromKeyPool(int64_t& nIndex, CKeyPool& keypool)
{
    nIndex = -1;
    keypool.vchPubKey = CPubKey();
    {
        LOCK(cs_wallet);

        if (!IsLocked())
            TopUpKeyPool();

        // Get the oldest key
        if(setKeyPool.empty())
            return;

        CWalletDB walletdb(strWalletFile);

        nIndex = *(setKeyPool.begin());
        setKeyPool.erase(setKeyPool.begin());
        if (!walletdb.ReadPool(nIndex, keypool))
            throw runtime_error("ReserveKeyFromKeyPool(): read failed");
        if (!HaveKey(keypool.vchPubKey.GetID()))
            throw runtime_error("ReserveKeyFromKeyPool(): unknown key in key pool");
        assert(keypool.vchPubKey.IsValid());
        LogPrintf("keypool reserve %d\n", nIndex);
    }
}

void CWallet::KeepKey(int64_t nIndex)
{
    // Remove from key pool
    if (fFileBacked)
    {
        CWalletDB walletdb(strWalletFile);
        walletdb.ErasePool(nIndex);
    }
    LogPrintf("keypool keep %d\n", nIndex);
}

void CWallet::ReturnKey(int64_t nIndex)
{
    // Return to key pool
    {
        LOCK(cs_wallet);
        setKeyPool.insert(nIndex);
    }
    LogPrintf("keypool return %d\n", nIndex);
}

bool CWallet::GetKeyFromPool(CPubKey& result)
{
    int64_t nIndex = 0;
    CKeyPool keypool;
    {
        LOCK(cs_wallet);
        ReserveKeyFromKeyPool(nIndex, keypool);
        if (nIndex == -1)
        {
            if (IsLocked()) return false;
            result = GenerateNewKey();
            return true;
        }
        KeepKey(nIndex);
        result = keypool.vchPubKey;
    }
    return true;
}

int64_t CWallet::GetOldestKeyPoolTime()
{
    int64_t nIndex = 0;
    CKeyPool keypool;
    ReserveKeyFromKeyPool(nIndex, keypool);
    if (nIndex == -1)
        return GetTime();
    ReturnKey(nIndex);
    return keypool.nTime;
}

std::map<CTxDestination, CAmount> CWallet::GetAddressBalances()
{
    map<CTxDestination, CAmount> balances;

    {
        LOCK(cs_wallet);
        BOOST_FOREACH(PAIRTYPE(uint256, CWalletTx) walletEntry, mapWallet)
        {
            CWalletTx *pcoin = &walletEntry.second;

            if (!CheckFinalTx(*pcoin) || !pcoin->IsTrusted())
                continue;

            if (pcoin->IsCoinBase() && pcoin->GetBlocksToMaturity() > 0)
                continue;

            int nDepth = pcoin->GetDepthInMainChain();
            if (nDepth < (pcoin->IsFromMe(ISMINE_ALL) ? 0 : 1))
                continue;

            for (unsigned int i = 0; i < pcoin->vout.size(); i++)
            {
                CTxDestination addr;
                if (!IsMine(pcoin->vout[i]))
                    continue;
                if(!ExtractDestination(pcoin->vout[i].scriptPubKey, addr))
                    continue;

                CAmount n = IsSpent(walletEntry.first, i) ? 0 : pcoin->vout[i].nValue;

                if (!balances.count(addr))
                    balances[addr] = 0;
                balances[addr] += n;
            }
        }
    }

    return balances;
}

set< set<CTxDestination> > CWallet::GetAddressGroupings()
{
    AssertLockHeld(cs_wallet); // mapWallet
    set< set<CTxDestination> > groupings;
    set<CTxDestination> grouping;

    BOOST_FOREACH(PAIRTYPE(uint256, CWalletTx) walletEntry, mapWallet)
    {
        CWalletTx *pcoin = &walletEntry.second;

        if (pcoin->vin.size() > 0)
        {
            bool any_mine = false;
            // group all input addresses with each other
            BOOST_FOREACH(CTxIn txin, pcoin->vin)
            {
                CTxDestination address;
                if(!IsMine(txin)) /* If this input isn't mine, ignore it */
                    continue;
                if(!ExtractDestination(mapWallet[txin.prevout.hash].vout[txin.prevout.n].scriptPubKey, address))
                    continue;
                grouping.insert(address);
                any_mine = true;
            }

            // group change with input addresses
            if (any_mine)
            {
               BOOST_FOREACH(CTxOut txout, pcoin->vout)
                   if (IsChange(txout))
                   {
                       CTxDestination txoutAddr;
                       if(!ExtractDestination(txout.scriptPubKey, txoutAddr))
                           continue;
                       grouping.insert(txoutAddr);
                   }
            }
            if (grouping.size() > 0)
            {
                groupings.insert(grouping);
                grouping.clear();
            }
        }

        // group lone addrs by themselves
        for (unsigned int i = 0; i < pcoin->vout.size(); i++)
            if (IsMine(pcoin->vout[i]))
            {
                CTxDestination address;
                if(!ExtractDestination(pcoin->vout[i].scriptPubKey, address))
                    continue;
                grouping.insert(address);
                groupings.insert(grouping);
                grouping.clear();
            }
    }

    set< set<CTxDestination>* > uniqueGroupings; // a set of pointers to groups of addresses
    map< CTxDestination, set<CTxDestination>* > setmap;  // map addresses to the unique group containing it
    BOOST_FOREACH(set<CTxDestination> grouping, groupings)
    {
        // make a set of all the groups hit by this new group
        set< set<CTxDestination>* > hits;
        map< CTxDestination, set<CTxDestination>* >::iterator it;
        BOOST_FOREACH(CTxDestination address, grouping)
            if ((it = setmap.find(address)) != setmap.end())
                hits.insert((*it).second);

        // merge all hit groups into a new single group and delete old groups
        set<CTxDestination>* merged = new set<CTxDestination>(grouping);
        BOOST_FOREACH(set<CTxDestination>* hit, hits)
        {
            merged->insert(hit->begin(), hit->end());
            uniqueGroupings.erase(hit);
            delete hit;
        }
        uniqueGroupings.insert(merged);

        // update setmap
        BOOST_FOREACH(CTxDestination element, *merged)
            setmap[element] = merged;
    }

    set< set<CTxDestination> > ret;
    BOOST_FOREACH(set<CTxDestination>* uniqueGrouping, uniqueGroupings)
    {
        ret.insert(*uniqueGrouping);
        delete uniqueGrouping;
    }

    return ret;
}

std::set<CTxDestination> CWallet::GetAccountAddresses(const std::string& strAccount) const
{
    LOCK(cs_wallet);
    set<CTxDestination> result;
    BOOST_FOREACH(const PAIRTYPE(CTxDestination, CAddressBookData)& item, mapAddressBook)
    {
        const CTxDestination& address = item.first;
        const string& strName = item.second.name;
        if (strName == strAccount)
            result.insert(address);
    }
    return result;
}

bool CReserveKey::GetReservedKey(CPubKey& pubkey)
{
    if (nIndex == -1)
    {
        CKeyPool keypool;
        pwallet->ReserveKeyFromKeyPool(nIndex, keypool);
        if (nIndex != -1)
            vchPubKey = keypool.vchPubKey;
        else {
            return false;
        }
    }
    assert(vchPubKey.IsValid());
    pubkey = vchPubKey;
    return true;
}

void CReserveKey::KeepKey()
{
    if (nIndex != -1)
        pwallet->KeepKey(nIndex);
    nIndex = -1;
    vchPubKey = CPubKey();
}

void CReserveKey::ReturnKey()
{
    if (nIndex != -1)
        pwallet->ReturnKey(nIndex);
    nIndex = -1;
    vchPubKey = CPubKey();
}

void CWallet::GetAllReserveKeys(set<CKeyID>& setAddress) const
{
    setAddress.clear();

    CWalletDB walletdb(strWalletFile);

    LOCK2(cs_main, cs_wallet);
    BOOST_FOREACH(const int64_t& id, setKeyPool)
    {
        CKeyPool keypool;
        if (!walletdb.ReadPool(id, keypool))
            throw runtime_error("GetAllReserveKeyHashes(): read failed");
        assert(keypool.vchPubKey.IsValid());
        CKeyID keyID = keypool.vchPubKey.GetID();
        if (!HaveKey(keyID))
            throw runtime_error("GetAllReserveKeyHashes(): unknown key in key pool");
        setAddress.insert(keyID);
    }
}

void CWallet::UpdatedTransaction(const uint256 &hashTx)
{
    {
        LOCK(cs_wallet);
        // Only notify UI if this transaction is in this wallet
        map<uint256, CWalletTx>::const_iterator mi = mapWallet.find(hashTx);
        if (mi != mapWallet.end())
            NotifyTransactionChanged(this, hashTx, CT_UPDATED);
    }
}

void CWallet::GetScriptForMining(boost::shared_ptr<CReserveScript> &script)
{
    boost::shared_ptr<CReserveKey> rKey(new CReserveKey(this));
    CPubKey pubkey;
    if (!rKey->GetReservedKey(pubkey))
        return;

    script = rKey;
    script->reserveScript = CScript() << ToByteVector(pubkey) << OP_CHECKSIG;
}

void CWallet::LockCoin(COutPoint& output)
{
    AssertLockHeld(cs_wallet); // setLockedCoins
    setLockedCoins.insert(output);
}

void CWallet::UnlockCoin(COutPoint& output)
{
    AssertLockHeld(cs_wallet); // setLockedCoins
    setLockedCoins.erase(output);
}

void CWallet::UnlockAllCoins()
{
    AssertLockHeld(cs_wallet); // setLockedCoins
    setLockedCoins.clear();
}

bool CWallet::IsLockedCoin(uint256 hash, unsigned int n) const
{
    AssertLockHeld(cs_wallet); // setLockedCoins
    COutPoint outpt(hash, n);

    return (setLockedCoins.count(outpt) > 0);
}

void CWallet::ListLockedCoins(std::vector<COutPoint>& vOutpts)
{
    AssertLockHeld(cs_wallet); // setLockedCoins
    for (std::set<COutPoint>::iterator it = setLockedCoins.begin();
         it != setLockedCoins.end(); it++) {
        COutPoint outpt = (*it);
        vOutpts.push_back(outpt);
    }
}

/** @} */ // end of Actions

class CAffectedKeysVisitor : public boost::static_visitor<void> {
private:
    const CKeyStore &keystore;
    std::vector<CKeyID> &vKeys;

public:
    CAffectedKeysVisitor(const CKeyStore &keystoreIn, std::vector<CKeyID> &vKeysIn) : keystore(keystoreIn), vKeys(vKeysIn) {}

    void Process(const CScript &script) {
        txnouttype type;
        std::vector<CTxDestination> vDest;
        int nRequired;
        if (ExtractDestinations(script, type, vDest, nRequired)) {
            BOOST_FOREACH(const CTxDestination &dest, vDest)
                boost::apply_visitor(*this, dest);
        }
    }

    void operator()(const CKeyID &keyId) {
        if (keystore.HaveKey(keyId))
            vKeys.push_back(keyId);
    }

    void operator()(const CScriptID &scriptId) {
        CScript script;
        if (keystore.GetCScript(scriptId, script))
            Process(script);
    }

    void operator()(const CNoDestination &none) {}
};

void CWallet::GetKeyBirthTimes(std::map<CKeyID, int64_t> &mapKeyBirth) const {
    AssertLockHeld(cs_wallet); // mapKeyMetadata
    mapKeyBirth.clear();

    // get birth times for keys with metadata
    for (std::map<CKeyID, CKeyMetadata>::const_iterator it = mapKeyMetadata.begin(); it != mapKeyMetadata.end(); it++)
        if (it->second.nCreateTime)
            mapKeyBirth[it->first] = it->second.nCreateTime;

    // map in which we'll infer heights of other keys
    CBlockIndex *pindexMax = chainActive[std::max(0, chainActive.Height() - 144)]; // the tip can be reorganised; use a 144-block safety margin
    std::map<CKeyID, CBlockIndex*> mapKeyFirstBlock;
    std::set<CKeyID> setKeys;
    GetKeys(setKeys);
    BOOST_FOREACH(const CKeyID &keyid, setKeys) {
        if (mapKeyBirth.count(keyid) == 0)
            mapKeyFirstBlock[keyid] = pindexMax;
    }
    setKeys.clear();

    // if there are no such keys, we're done
    if (mapKeyFirstBlock.empty())
        return;

    // find first block that affects those keys, if there are any left
    std::vector<CKeyID> vAffected;
    for (std::map<uint256, CWalletTx>::const_iterator it = mapWallet.begin(); it != mapWallet.end(); it++) {
        // iterate over all wallet transactions...
        const CWalletTx &wtx = (*it).second;
        BlockMap::const_iterator blit = mapBlockIndex.find(wtx.hashBlock);
        if (blit != mapBlockIndex.end() && chainActive.Contains(blit->second)) {
            // ... which are already in a block
            int nHeight = blit->second->nHeight;
            BOOST_FOREACH(const CTxOut &txout, wtx.vout) {
                // iterate over all their outputs
                CAffectedKeysVisitor(*this, vAffected).Process(txout.scriptPubKey);
                BOOST_FOREACH(const CKeyID &keyid, vAffected) {
                    // ... and all their affected keys
                    std::map<CKeyID, CBlockIndex*>::iterator rit = mapKeyFirstBlock.find(keyid);
                    if (rit != mapKeyFirstBlock.end() && nHeight < rit->second->nHeight)
                        rit->second = blit->second;
                }
                vAffected.clear();
            }
        }
    }

    // Extract block timestamps for those keys
    for (std::map<CKeyID, CBlockIndex*>::const_iterator it = mapKeyFirstBlock.begin(); it != mapKeyFirstBlock.end(); it++)
        mapKeyBirth[it->first] = it->second->GetBlockTime() - 7200; // block times can be 2h off
}

bool CWallet::AddDestData(const CTxDestination &dest, const std::string &key, const std::string &value)
{
    if (boost::get<CNoDestination>(&dest))
        return false;

    mapAddressBook[dest].destdata.insert(std::make_pair(key, value));
    if (!fFileBacked)
        return true;
    return CWalletDB(strWalletFile).WriteDestData(CBitcoinAddress(dest).ToString(), key, value);
}

bool CWallet::EraseDestData(const CTxDestination &dest, const std::string &key)
{
    if (!mapAddressBook[dest].destdata.erase(key))
        return false;
    if (!fFileBacked)
        return true;
    return CWalletDB(strWalletFile).EraseDestData(CBitcoinAddress(dest).ToString(), key);
}

bool CWallet::LoadDestData(const CTxDestination &dest, const std::string &key, const std::string &value)
{
    mapAddressBook[dest].destdata.insert(std::make_pair(key, value));
    return true;
}

bool CWallet::GetDestData(const CTxDestination &dest, const std::string &key, std::string *value) const
{
    std::map<CTxDestination, CAddressBookData>::const_iterator i = mapAddressBook.find(dest);
    if(i != mapAddressBook.end())
    {
        CAddressBookData::StringMap::const_iterator j = i->second.destdata.find(key);
        if(j != i->second.destdata.end())
        {
            if(value)
                *value = j->second;
            return true;
        }
    }
    return false;
}

CKeyPool::CKeyPool()
{
    nTime = GetTime();
}

CKeyPool::CKeyPool(const CPubKey& vchPubKeyIn)
{
    nTime = GetTime();
    vchPubKey = vchPubKeyIn;
}

CWalletKey::CWalletKey(int64_t nExpires)
{
    nTimeCreated = (nExpires ? GetTime() : 0);
    nTimeExpires = nExpires;
<<<<<<< HEAD
=======
}

int CMerkleTx::SetMerkleBranch(const CBlock& block)
{
    AssertLockHeld(cs_main);
    CBlock blockTmp;

    // Update the tx's hashBlock
    hashBlock = block.GetHash();

    // Locate the transaction
    for (nIndex = 0; nIndex < (int)block.vtx.size(); nIndex++)
        if (block.vtx[nIndex] == *(CTransaction*)this)
            break;
    if (nIndex == (int)block.vtx.size())
    {
        nIndex = -1;
        LogPrintf("ERROR: SetMerkleBranch(): couldn't find tx in block\n");
        return 0;
    }

    // Is the tx in a block that's in the main chain
    BlockMap::iterator mi = mapBlockIndex.find(hashBlock);
    if (mi == mapBlockIndex.end())
        return 0;
    const CBlockIndex* pindex = (*mi).second;
    if (!pindex || !chainActive.Contains(pindex))
        return 0;

    return chainActive.Height() - pindex->nHeight + 1;
}

int CMerkleTx::GetDepthInMainChain(const CBlockIndex* &pindexRet) const
{
    if (hashUnset())
        return 0;

    AssertLockHeld(cs_main);

    // Find the block it claims to be in
    BlockMap::iterator mi = mapBlockIndex.find(hashBlock);
    if (mi == mapBlockIndex.end())
        return 0;
    CBlockIndex* pindex = (*mi).second;
    if (!pindex || !chainActive.Contains(pindex))
        return 0;

    pindexRet = pindex;
    return ((nIndex == -1) ? (-1) : 1) * (chainActive.Height() - pindex->nHeight + 1);
}

int CMerkleTx::GetBlocksToMaturity() const
{
    if (!IsCoinBase())
        return 0;
    return max(0, (COINBASE_MATURITY+1) - GetDepthInMainChain());
}


bool CMerkleTx::AcceptToMemoryPool(bool fLimitFree, bool fRejectAbsurdFee)
{
    CValidationState state;
    return ::AcceptToMemoryPool(mempool, state, *this, fLimitFree, NULL, false, fRejectAbsurdFee);
>>>>>>> 17ef2793
}<|MERGE_RESOLUTION|>--- conflicted
+++ resolved
@@ -2966,70 +2966,4 @@
 {
     nTimeCreated = (nExpires ? GetTime() : 0);
     nTimeExpires = nExpires;
-<<<<<<< HEAD
-=======
-}
-
-int CMerkleTx::SetMerkleBranch(const CBlock& block)
-{
-    AssertLockHeld(cs_main);
-    CBlock blockTmp;
-
-    // Update the tx's hashBlock
-    hashBlock = block.GetHash();
-
-    // Locate the transaction
-    for (nIndex = 0; nIndex < (int)block.vtx.size(); nIndex++)
-        if (block.vtx[nIndex] == *(CTransaction*)this)
-            break;
-    if (nIndex == (int)block.vtx.size())
-    {
-        nIndex = -1;
-        LogPrintf("ERROR: SetMerkleBranch(): couldn't find tx in block\n");
-        return 0;
-    }
-
-    // Is the tx in a block that's in the main chain
-    BlockMap::iterator mi = mapBlockIndex.find(hashBlock);
-    if (mi == mapBlockIndex.end())
-        return 0;
-    const CBlockIndex* pindex = (*mi).second;
-    if (!pindex || !chainActive.Contains(pindex))
-        return 0;
-
-    return chainActive.Height() - pindex->nHeight + 1;
-}
-
-int CMerkleTx::GetDepthInMainChain(const CBlockIndex* &pindexRet) const
-{
-    if (hashUnset())
-        return 0;
-
-    AssertLockHeld(cs_main);
-
-    // Find the block it claims to be in
-    BlockMap::iterator mi = mapBlockIndex.find(hashBlock);
-    if (mi == mapBlockIndex.end())
-        return 0;
-    CBlockIndex* pindex = (*mi).second;
-    if (!pindex || !chainActive.Contains(pindex))
-        return 0;
-
-    pindexRet = pindex;
-    return ((nIndex == -1) ? (-1) : 1) * (chainActive.Height() - pindex->nHeight + 1);
-}
-
-int CMerkleTx::GetBlocksToMaturity() const
-{
-    if (!IsCoinBase())
-        return 0;
-    return max(0, (COINBASE_MATURITY+1) - GetDepthInMainChain());
-}
-
-
-bool CMerkleTx::AcceptToMemoryPool(bool fLimitFree, bool fRejectAbsurdFee)
-{
-    CValidationState state;
-    return ::AcceptToMemoryPool(mempool, state, *this, fLimitFree, NULL, false, fRejectAbsurdFee);
->>>>>>> 17ef2793
 }