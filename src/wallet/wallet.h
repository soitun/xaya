// Copyright (c) 2009-2010 Satoshi Nakamoto
// Copyright (c) 2009-2016 The Bitcoin Core developers
// Distributed under the MIT software license, see the accompanying
// file COPYING or http://www.opensource.org/licenses/mit-license.php.

#ifndef BITCOIN_WALLET_WALLET_H
#define BITCOIN_WALLET_WALLET_H

#include "amount.h"
#include "auxpow.h" // contains CMerkleTx
#include "policy/feerate.h"
#include "streams.h"
#include "tinyformat.h"
#include "ui_interface.h"
#include "utilstrencodings.h"
#include "validationinterface.h"
#include "script/ismine.h"
#include "script/sign.h"
#include "wallet/crypter.h"
#include "wallet/walletdb.h"
#include "wallet/rpcwallet.h"

#include "script/names.h"

#include <algorithm>
#include <atomic>
#include <map>
#include <set>
#include <stdexcept>
#include <stdint.h>
#include <string>
#include <utility>
#include <vector>

typedef CWallet* CWalletRef;
extern std::vector<CWalletRef> vpwallets;

/**
 * Settings
 */
extern CFeeRate payTxFee;
extern unsigned int nTxConfirmTarget;
extern bool bSpendZeroConfChange;
extern bool fWalletRbf;

static const unsigned int DEFAULT_KEYPOOL_SIZE = 1000;
//! -paytxfee default
static const CAmount DEFAULT_TRANSACTION_FEE = 0;
//! -fallbackfee default
static const CAmount DEFAULT_FALLBACK_FEE = 20000;
//! -m_discard_rate default
static const CAmount DEFAULT_DISCARD_FEE = 10000;
//! -mintxfee default
static const CAmount DEFAULT_TRANSACTION_MINFEE = 1000;
//! minimum recommended increment for BIP 125 replacement txs
static const CAmount WALLET_INCREMENTAL_RELAY_FEE = 5000;
//! target minimum change amount
static const CAmount MIN_CHANGE = CENT;
//! final minimum change amount after paying for fees
static const CAmount MIN_FINAL_CHANGE = MIN_CHANGE/2;
//! Default for -spendzeroconfchange
static const bool DEFAULT_SPEND_ZEROCONF_CHANGE = true;
//! Default for -walletrejectlongchains
static const bool DEFAULT_WALLET_REJECT_LONG_CHAINS = false;
//! -txconfirmtarget default
static const unsigned int DEFAULT_TX_CONFIRM_TARGET = 6;
//! -walletrbf default
static const bool DEFAULT_WALLET_RBF = false;
static const bool DEFAULT_WALLETBROADCAST = true;
static const bool DEFAULT_DISABLE_WALLET = false;
//! if set, all keys will be derived by using BIP32
static const bool DEFAULT_USE_HD_WALLET = true;

extern const char * DEFAULT_WALLET_DAT;

static const int64_t TIMESTAMP_MIN = 0;

class CBlockIndex;
class CCoinControl;
class COutput;
class CReserveKey;
class CScript;
class CScheduler;
class CTxMemPool;
class CBlockPolicyEstimator;
class CWalletTx;
struct FeeCalculation;
enum class FeeEstimateMode;

/** (client) version numbers for particular wallet features */
enum WalletFeature
{
    FEATURE_BASE = 10500, // the earliest version new wallets supports (only useful for getinfo's clientversion output)

    FEATURE_WALLETCRYPT = 40000, // wallet encryption
    FEATURE_COMPRPUBKEY = 60000, // compressed public keys

    FEATURE_HD = 130000, // Hierarchical key derivation after BIP32 (HD Wallet)

    FEATURE_HD_SPLIT = 139900, // Wallet with HD chain split (change outputs will use m/0'/1'/k)

    FEATURE_LATEST = FEATURE_COMPRPUBKEY // HD is optional, use FEATURE_COMPRPUBKEY as latest version
};


/** A key pool entry */
class CKeyPool
{
public:
    int64_t nTime;
    CPubKey vchPubKey;
    bool fInternal; // for change outputs

    CKeyPool();
    CKeyPool(const CPubKey& vchPubKeyIn, bool internalIn);

    ADD_SERIALIZE_METHODS;

    template <typename Stream, typename Operation>
    inline void SerializationOp(Stream& s, Operation ser_action) {
        int nVersion = s.GetVersion();
        if (!(s.GetType() & SER_GETHASH))
            READWRITE(nVersion);
        READWRITE(nTime);
        READWRITE(vchPubKey);
        if (ser_action.ForRead()) {
            try {
                READWRITE(fInternal);
            }
            catch (std::ios_base::failure&) {
                /* flag as external address if we can't read the internal boolean
                   (this will be the case for any wallet before the HD chain split version) */
                fInternal = false;
            }
        }
        else {
            READWRITE(fInternal);
        }
    }
};

/** Address book data */
class CAddressBookData
{
public:
    std::string name;
    std::string purpose;

    CAddressBookData() : purpose("unknown") {}

    typedef std::map<std::string, std::string> StringMap;
    StringMap destdata;
};

struct CRecipient
{
    CScript scriptPubKey;
    CAmount nAmount;
    bool fSubtractFeeFromAmount;
};

typedef std::map<std::string, std::string> mapValue_t;


static inline void ReadOrderPos(int64_t& nOrderPos, mapValue_t& mapValue)
{
    if (!mapValue.count("n"))
    {
        nOrderPos = -1; // TODO: calculate elsewhere
        return;
    }
    nOrderPos = atoi64(mapValue["n"].c_str());
}


static inline void WriteOrderPos(const int64_t& nOrderPos, mapValue_t& mapValue)
{
    if (nOrderPos == -1)
        return;
    mapValue["n"] = i64tostr(nOrderPos);
}

struct COutputEntry
{
    CTxDestination destination;
    std::string nameOp;
    CAmount amount;
    int vout;
};

/** 
 * A transaction with a bunch of additional info that only the owner cares about.
 * It includes any unrecorded transactions needed to link it back to the block chain.
 */
class CWalletTx : public CMerkleTx
{
private:
    const CWallet* pwallet;

public:
    /**
     * Key/value map with information about the transaction.
     *
     * The following keys can be read and written through the map and are
     * serialized in the wallet database:
     *
     *     "comment", "to"   - comment strings provided to sendtoaddress,
     *                         sendfrom, sendmany wallet RPCs
     *     "replaces_txid"   - txid (as HexStr) of transaction replaced by
     *                         bumpfee on transaction created by bumpfee
     *     "replaced_by_txid" - txid (as HexStr) of transaction created by
     *                         bumpfee on transaction replaced by bumpfee
     *     "from", "message" - obsolete fields that could be set in UI prior to
     *                         2011 (removed in commit 4d9b223)
     *
     * The following keys are serialized in the wallet database, but shouldn't
     * be read or written through the map (they will be temporarily added and
     * removed from the map during serialization):
     *
     *     "fromaccount"     - serialized strFromAccount value
     *     "n"               - serialized nOrderPos value
     *     "timesmart"       - serialized nTimeSmart value
     *     "spent"           - serialized vfSpent value that existed prior to
     *                         2014 (removed in commit 93a18a3)
     */
    mapValue_t mapValue;
    std::vector<std::pair<std::string, std::string> > vOrderForm;
    unsigned int fTimeReceivedIsTxTime;
    unsigned int nTimeReceived; //!< time received by this node
    /**
     * Stable timestamp that never changes, and reflects the order a transaction
     * was added to the wallet. Timestamp is based on the block time for a
     * transaction added as part of a block, or else the time when the
     * transaction was received if it wasn't part of a block, with the timestamp
     * adjusted in both cases so timestamp order matches the order transactions
     * were added to the wallet. More details can be found in
     * CWallet::ComputeTimeSmart().
     */
    unsigned int nTimeSmart;
    /**
     * From me flag is set to 1 for transactions that were created by the wallet
     * on this bitcoin node, and set to 0 for transactions that were created
     * externally and came in through the network or sendrawtransaction RPC.
     */
    char fFromMe;
    std::string strFromAccount;
    int64_t nOrderPos; //!< position in ordered transaction list

    // memory only
    mutable bool fDebitCached;
    mutable bool fCreditCached;
    mutable bool fImmatureCreditCached;
    mutable bool fAvailableCreditCached;
    mutable bool fWatchDebitCached;
    mutable bool fWatchCreditCached;
    mutable bool fImmatureWatchCreditCached;
    mutable bool fAvailableWatchCreditCached;
    mutable bool fChangeCached;
    mutable CAmount nDebitCached;
    mutable CAmount nDebitWithNamesCached;
    mutable CAmount nCreditCached;
    mutable CAmount nImmatureCreditCached;
    mutable CAmount nAvailableCreditCached;
    mutable CAmount nWatchDebitCached;
    mutable CAmount nWatchDebitWithNamesCached;
    mutable CAmount nWatchCreditCached;
    mutable CAmount nImmatureWatchCreditCached;
    mutable CAmount nAvailableWatchCreditCached;
    mutable CAmount nChangeCached;

    CWalletTx()
    {
        Init(NULL);
    }

    CWalletTx(const CWallet* pwalletIn, CTransactionRef arg) : CMerkleTx(std::move(arg))
    {
        Init(pwalletIn);
    }

    void Init(const CWallet* pwalletIn)
    {
        pwallet = pwalletIn;
        mapValue.clear();
        vOrderForm.clear();
        fTimeReceivedIsTxTime = false;
        nTimeReceived = 0;
        nTimeSmart = 0;
        fFromMe = false;
        strFromAccount.clear();
        fDebitCached = false;
        fCreditCached = false;
        fImmatureCreditCached = false;
        fAvailableCreditCached = false;
        fWatchDebitCached = false;
        fWatchCreditCached = false;
        fImmatureWatchCreditCached = false;
        fAvailableWatchCreditCached = false;
        fChangeCached = false;
        nDebitCached = 0;
        nDebitWithNamesCached = 0;
        nCreditCached = 0;
        nImmatureCreditCached = 0;
        nAvailableCreditCached = 0;
        nWatchDebitCached = 0;
        nWatchDebitWithNamesCached = 0;
        nWatchCreditCached = 0;
        nAvailableWatchCreditCached = 0;
        nImmatureWatchCreditCached = 0;
        nChangeCached = 0;
        nOrderPos = -1;
    }

    ADD_SERIALIZE_METHODS;

    template <typename Stream, typename Operation>
    inline void SerializationOp(Stream& s, Operation ser_action) {
        if (ser_action.ForRead())
            Init(NULL);
        char fSpent = false;

        if (!ser_action.ForRead())
        {
            mapValue["fromaccount"] = strFromAccount;

            WriteOrderPos(nOrderPos, mapValue);

            if (nTimeSmart)
                mapValue["timesmart"] = strprintf("%u", nTimeSmart);
        }

        READWRITE(*(CMerkleTx*)this);
        std::vector<CMerkleTx> vUnused; //!< Used to be vtxPrev
        READWRITE(vUnused);
        READWRITE(mapValue);
        READWRITE(vOrderForm);
        READWRITE(fTimeReceivedIsTxTime);
        READWRITE(nTimeReceived);
        READWRITE(fFromMe);
        READWRITE(fSpent);

        if (ser_action.ForRead())
        {
            strFromAccount = mapValue["fromaccount"];

            ReadOrderPos(nOrderPos, mapValue);

            nTimeSmart = mapValue.count("timesmart") ? (unsigned int)atoi64(mapValue["timesmart"]) : 0;
        }

        mapValue.erase("fromaccount");
        mapValue.erase("spent");
        mapValue.erase("n");
        mapValue.erase("timesmart");
    }

    //! make sure balances are recalculated
    void MarkDirty()
    {
        fCreditCached = false;
        fAvailableCreditCached = false;
        fImmatureCreditCached = false;
        fWatchDebitCached = false;
        fWatchCreditCached = false;
        fAvailableWatchCreditCached = false;
        fImmatureWatchCreditCached = false;
        fDebitCached = false;
        fChangeCached = false;
    }

    void BindWallet(CWallet *pwalletIn)
    {
        pwallet = pwalletIn;
        MarkDirty();
    }

    //! filter decides which addresses will count towards the debit
    CAmount GetDebit(const isminefilter& filter, bool fExcludeNames = true) const;
    CAmount GetCredit(const isminefilter& filter) const;
    CAmount GetImmatureCredit(bool fUseCache=true) const;
    CAmount GetAvailableCredit(bool fUseCache=true) const;
    CAmount GetImmatureWatchOnlyCredit(const bool& fUseCache=true) const;
    CAmount GetAvailableWatchOnlyCredit(const bool& fUseCache=true) const;
    CAmount GetChange() const;

    void GetAmounts(std::list<COutputEntry>& listReceived,
                    std::list<COutputEntry>& listSent, CAmount& nFee, std::string& strSentAccount, const isminefilter& filter) const;

    bool IsFromMe(const isminefilter& filter) const
    {
        return (GetDebit(filter) > 0);
    }

    // True if only scriptSigs are different
    bool IsEquivalentTo(const CWalletTx& tx) const;

    bool InMempool() const;
    bool IsTrusted() const;

    int64_t GetTxTime() const;
    int GetRequestCount() const;

    bool RelayWalletTransaction(CConnman* connman);

    std::set<uint256> GetConflicts() const;
};


class CInputCoin {
public:
    CInputCoin(const CWalletTx* walletTx, unsigned int i)
    {
        if (!walletTx)
            throw std::invalid_argument("walletTx should not be null");
        if (i >= walletTx->tx->vout.size())
            throw std::out_of_range("The output index is out of range");

        outpoint = COutPoint(walletTx->GetHash(), i);
        txout = walletTx->tx->vout[i];
    }

    COutPoint outpoint;
    CTxOut txout;

    bool operator<(const CInputCoin& rhs) const {
        return outpoint < rhs.outpoint;
    }

    bool operator!=(const CInputCoin& rhs) const {
        return outpoint != rhs.outpoint;
    }

    bool operator==(const CInputCoin& rhs) const {
        return outpoint == rhs.outpoint;
    }
};

class COutput
{
public:
    const CWalletTx *tx;
    int i;
    int nDepth;

    /** Whether we have the private keys to spend this output */
    bool fSpendable;

    /** Whether we know how to spend this output, ignoring the lack of keys */
    bool fSolvable;

    /**
     * Whether this output is considered safe to spend. Unconfirmed transactions
     * from outside keys and unconfirmed replacement transactions are considered
     * unsafe and will not be used to fund new spending transactions.
     */
    bool fSafe;

    COutput(const CWalletTx *txIn, int iIn, int nDepthIn, bool fSpendableIn, bool fSolvableIn, bool fSafeIn)
    {
        tx = txIn; i = iIn; nDepth = nDepthIn; fSpendable = fSpendableIn; fSolvable = fSolvableIn; fSafe = fSafeIn;
    }

    std::string ToString() const;
};




/** Private key that includes an expiration date in case it never gets used. */
class CWalletKey
{
public:
    CPrivKey vchPrivKey;
    int64_t nTimeCreated;
    int64_t nTimeExpires;
    std::string strComment;
    //! todo: add something to note what created it (user, getnewaddress, change)
    //!   maybe should have a map<string, string> property map

    CWalletKey(int64_t nExpires=0);

    ADD_SERIALIZE_METHODS;

    template <typename Stream, typename Operation>
    inline void SerializationOp(Stream& s, Operation ser_action) {
        int nVersion = s.GetVersion();
        if (!(s.GetType() & SER_GETHASH))
            READWRITE(nVersion);
        READWRITE(vchPrivKey);
        READWRITE(nTimeCreated);
        READWRITE(nTimeExpires);
        READWRITE(LIMITED_STRING(strComment, 65536));
    }
};

/**
 * Internal transfers.
 * Database key is acentry<account><counter>.
 */
class CAccountingEntry
{
public:
    std::string strAccount;
    CAmount nCreditDebit;
    int64_t nTime;
    std::string strOtherAccount;
    std::string strComment;
    mapValue_t mapValue;
    int64_t nOrderPos; //!< position in ordered transaction list
    uint64_t nEntryNo;

    CAccountingEntry()
    {
        SetNull();
    }

    void SetNull()
    {
        nCreditDebit = 0;
        nTime = 0;
        strAccount.clear();
        strOtherAccount.clear();
        strComment.clear();
        nOrderPos = -1;
        nEntryNo = 0;
    }

    ADD_SERIALIZE_METHODS;

    template <typename Stream, typename Operation>
    inline void SerializationOp(Stream& s, Operation ser_action) {
        int nVersion = s.GetVersion();
        if (!(s.GetType() & SER_GETHASH))
            READWRITE(nVersion);
        //! Note: strAccount is serialized as part of the key, not here.
        READWRITE(nCreditDebit);
        READWRITE(nTime);
        READWRITE(LIMITED_STRING(strOtherAccount, 65536));

        if (!ser_action.ForRead())
        {
            WriteOrderPos(nOrderPos, mapValue);

            if (!(mapValue.empty() && _ssExtra.empty()))
            {
                CDataStream ss(s.GetType(), s.GetVersion());
                ss.insert(ss.begin(), '\0');
                ss << mapValue;
                ss.insert(ss.end(), _ssExtra.begin(), _ssExtra.end());
                strComment.append(ss.str());
            }
        }

        READWRITE(LIMITED_STRING(strComment, 65536));

        size_t nSepPos = strComment.find("\0", 0, 1);
        if (ser_action.ForRead())
        {
            mapValue.clear();
            if (std::string::npos != nSepPos)
            {
                CDataStream ss(std::vector<char>(strComment.begin() + nSepPos + 1, strComment.end()), s.GetType(), s.GetVersion());
                ss >> mapValue;
                _ssExtra = std::vector<char>(ss.begin(), ss.end());
            }
            ReadOrderPos(nOrderPos, mapValue);
        }
        if (std::string::npos != nSepPos)
            strComment.erase(nSepPos);

        mapValue.erase("n");
    }

private:
    std::vector<char> _ssExtra;
};


/** 
 * A CWallet is an extension of a keystore, which also maintains a set of transactions and balances,
 * and provides the ability to create new transactions.
 */
class CWallet : public CCryptoKeyStore, public CValidationInterface
{
private:
    static std::atomic<bool> fFlushScheduled;
    std::atomic<bool> fAbortRescan;
    std::atomic<bool> fScanningWallet;

    /**
     * Select a set of coins such that nValueRet >= nTargetValue and at least
     * all coins from coinControl are selected; Never select unconfirmed coins
     * if they are not ours
     */
    bool SelectCoins(const std::vector<COutput>& vAvailableCoins, const CAmount& nTargetValue, std::set<CInputCoin>& setCoinsRet, CAmount& nValueRet, const CCoinControl *coinControl = NULL) const;

    CWalletDB *pwalletdbEncryption;

    //! the current wallet version: clients below this version are not able to load the wallet
    int nWalletVersion;

    //! the maximum wallet format version: memory-only variable that specifies to what version this wallet may be upgraded
    int nWalletMaxVersion;

    int64_t nNextResend;
    int64_t nLastResend;
    bool fBroadcastTransactions;

    /**
     * Used to keep track of spent outpoints, and
     * detect and report conflicts (double-spends or
     * mutated transactions where the mutant gets mined).
     */
    typedef std::multimap<COutPoint, uint256> TxSpends;
    TxSpends mapTxSpends;
    void AddToSpends(const COutPoint& outpoint, const uint256& wtxid);
    void AddToSpends(const uint256& wtxid);

    /* Mark a transaction (and its in-wallet descendants) as conflicting with a particular block. */
    void MarkConflicted(const uint256& hashBlock, const uint256& hashTx);

    void SyncMetaData(std::pair<TxSpends::iterator, TxSpends::iterator>);

    /* Used by TransactionAddedToMemorypool/BlockConnected/Disconnected.
     * Should be called with pindexBlock and posInBlock if this is for a transaction that is included in a block. */
    void SyncTransaction(const CTransactionRef& tx, const CBlockIndex *pindex = NULL, int posInBlock = 0);

    /* Mark a transaction conflict due to name operations.  */
    void NameConflict(const CTransactionRef& tx, const uint256& hashBlock);

    /* the HD chain data model (external chain counters) */
    CHDChain hdChain;

    /* HD derive new child key (on internal or external chain) */
    void DeriveNewChildKey(CWalletDB &walletdb, CKeyMetadata& metadata, CKey& secret, bool internal = false);

    std::set<int64_t> setInternalKeyPool;
    std::set<int64_t> setExternalKeyPool;
    int64_t m_max_keypool_index;

    int64_t nTimeFirstKey;

    /**
     * Private version of AddWatchOnly method which does not accept a
     * timestamp, and which will reset the wallet's nTimeFirstKey value to 1 if
     * the watch key did not previously have a timestamp associated with it.
     * Because this is an inherited virtual method, it is accessible despite
     * being marked private, but it is marked private anyway to encourage use
     * of the other AddWatchOnly which accepts a timestamp and sets
     * nTimeFirstKey more intelligently for more efficient rescans.
     */
    bool AddWatchOnly(const CScript& dest) override;

    std::unique_ptr<CWalletDBWrapper> dbw;

public:
    /*
     * Main wallet lock.
     * This lock protects all the fields added by CWallet.
     */
    mutable CCriticalSection cs_wallet;

    /** Get database handle used by this wallet. Ideally this function would
     * not be necessary.
     */
    CWalletDBWrapper& GetDBHandle()
    {
        return *dbw;
    }

    /** Get a name for this wallet for logging/debugging purposes.
     */
    std::string GetName() const
    {
        if (dbw) {
            return dbw->GetName();
        } else {
            return "dummy";
        }
    }

    void LoadKeyPool(int64_t nIndex, const CKeyPool &keypool)
    {
        if (keypool.fInternal) {
            setInternalKeyPool.insert(nIndex);
        } else {
            setExternalKeyPool.insert(nIndex);
        }
        m_max_keypool_index = std::max(m_max_keypool_index, nIndex);

        // If no metadata exists yet, create a default with the pool key's
        // creation time. Note that this may be overwritten by actually
        // stored metadata for that key later, which is fine.
        CKeyID keyid = keypool.vchPubKey.GetID();
        if (mapKeyMetadata.count(keyid) == 0)
            mapKeyMetadata[keyid] = CKeyMetadata(keypool.nTime);
    }

    // Map from Key ID (for regular keys) or Script ID (for watch-only keys) to
    // key metadata.
    std::map<CTxDestination, CKeyMetadata> mapKeyMetadata;

    typedef std::map<unsigned int, CMasterKey> MasterKeyMap;
    MasterKeyMap mapMasterKeys;
    unsigned int nMasterKeyMaxID;

    // Create wallet with dummy database handle
    CWallet(): dbw(new CWalletDBWrapper())
    {
        SetNull();
    }

    // Create wallet with passed-in database handle
    CWallet(std::unique_ptr<CWalletDBWrapper> dbw_in) : dbw(std::move(dbw_in))
    {
        SetNull();
    }

    ~CWallet()
    {
        delete pwalletdbEncryption;
        pwalletdbEncryption = NULL;
    }

    void SetNull()
    {
        nWalletVersion = FEATURE_BASE;
        nWalletMaxVersion = FEATURE_BASE;
        nMasterKeyMaxID = 0;
        pwalletdbEncryption = NULL;
        nOrderPosNext = 0;
        nAccountingEntryNumber = 0;
        nNextResend = 0;
        nLastResend = 0;
        m_max_keypool_index = 0;
        nTimeFirstKey = 0;
        fBroadcastTransactions = false;
        nRelockTime = 0;
        fAbortRescan = false;
        fScanningWallet = false;
    }

    std::map<uint256, CWalletTx> mapWallet;
    std::list<CAccountingEntry> laccentries;

    typedef std::pair<CWalletTx*, CAccountingEntry*> TxPair;
    typedef std::multimap<int64_t, TxPair > TxItems;
    TxItems wtxOrdered;

    int64_t nOrderPosNext;
    uint64_t nAccountingEntryNumber;
    std::map<uint256, int> mapRequestCount;

    std::map<CTxDestination, CAddressBookData> mapAddressBook;

    CPubKey vchDefaultKey;

    std::set<COutPoint> setLockedCoins;

    const CWalletTx* GetWalletTx(const uint256& hash) const;

    //! check whether we are allowed to upgrade (or already support) to the named feature
    bool CanSupportFeature(enum WalletFeature wf) { AssertLockHeld(cs_wallet); return nWalletMaxVersion >= wf; }

    /**
     * populate vCoins with vector of available COutputs.
     */
    void AvailableCoins(std::vector<COutput>& vCoins, bool fOnlySafe=true, const CCoinControl *coinControl = NULL, const CAmount& nMinimumAmount = 1, const CAmount& nMaximumAmount = MAX_MONEY, const CAmount& nMinimumSumAmount = MAX_MONEY, const uint64_t& nMaximumCount = 0, const int& nMinDepth = 0, const int& nMaxDepth = 9999999) const;

    /**
     * Return list of available coins and locked coins grouped by non-change output address.
     */
    std::map<CTxDestination, std::vector<COutput>> ListCoins() const;

    /**
     * Find non-change parent output.
     */
    const CTxOut& FindNonChangeParentOutput(const CTransaction& tx, int output) const;

    /**
     * Shuffle and select coins until nTargetValue is reached while avoiding
     * small change; This method is stochastic for some inputs and upon
     * completion the coin set and corresponding actual target value is
     * assembled
     */
    bool SelectCoinsMinConf(const CAmount& nTargetValue, int nConfMine, int nConfTheirs, uint64_t nMaxAncestors, std::vector<COutput> vCoins, std::set<CInputCoin>& setCoinsRet, CAmount& nValueRet) const;

    bool IsSpent(const uint256& hash, unsigned int n) const;

    bool IsLockedCoin(uint256 hash, unsigned int n) const;
    void LockCoin(const COutPoint& output);
    void UnlockCoin(const COutPoint& output);
    void UnlockAllCoins();
    void ListLockedCoins(std::vector<COutPoint>& vOutpts) const;

    /*
     * Rescan abort properties
     */
    void AbortRescan() { fAbortRescan = true; }
    bool IsAbortingRescan() { return fAbortRescan; }
    bool IsScanning() { return fScanningWallet; }

    /**
     * keystore implementation
     * Generate a new key
     */
    CPubKey GenerateNewKey(CWalletDB& walletdb, bool internal = false);
    //! Adds a key to the store, and saves it to disk.
    bool AddKeyPubKey(const CKey& key, const CPubKey &pubkey) override;
    bool AddKeyPubKeyWithDB(CWalletDB &walletdb,const CKey& key, const CPubKey &pubkey);
    //! Adds a key to the store, without saving it to disk (used by LoadWallet)
    bool LoadKey(const CKey& key, const CPubKey &pubkey) { return CCryptoKeyStore::AddKeyPubKey(key, pubkey); }
    //! Load metadata (used by LoadWallet)
    bool LoadKeyMetadata(const CTxDestination& pubKey, const CKeyMetadata &metadata);

    bool LoadMinVersion(int nVersion) { AssertLockHeld(cs_wallet); nWalletVersion = nVersion; nWalletMaxVersion = std::max(nWalletMaxVersion, nVersion); return true; }
    void UpdateTimeFirstKey(int64_t nCreateTime);

    //! Adds an encrypted key to the store, and saves it to disk.
    bool AddCryptedKey(const CPubKey &vchPubKey, const std::vector<unsigned char> &vchCryptedSecret) override;
    //! Adds an encrypted key to the store, without saving it to disk (used by LoadWallet)
    bool LoadCryptedKey(const CPubKey &vchPubKey, const std::vector<unsigned char> &vchCryptedSecret);
    bool AddCScript(const CScript& redeemScript) override;
    bool LoadCScript(const CScript& redeemScript);

    //! Adds a destination data tuple to the store, and saves it to disk
    bool AddDestData(const CTxDestination &dest, const std::string &key, const std::string &value);
    //! Erases a destination data tuple in the store and on disk
    bool EraseDestData(const CTxDestination &dest, const std::string &key);
    //! Adds a destination data tuple to the store, without saving it to disk
    bool LoadDestData(const CTxDestination &dest, const std::string &key, const std::string &value);
    //! Look up a destination data tuple in the store, return true if found false otherwise
    bool GetDestData(const CTxDestination &dest, const std::string &key, std::string *value) const;
    //! Get all destination values matching a prefix.
    std::vector<std::string> GetDestValues(const std::string& prefix) const;

    //! Adds a watch-only address to the store, and saves it to disk.
    bool AddWatchOnly(const CScript& dest, int64_t nCreateTime);
    bool RemoveWatchOnly(const CScript &dest) override;
    //! Adds a watch-only address to the store, without saving it to disk (used by LoadWallet)
    bool LoadWatchOnly(const CScript &dest);

    //! Holds a timestamp at which point the wallet is scheduled (externally) to be relocked. Caller must arrange for actual relocking to occur via Lock().
    int64_t nRelockTime;

    bool Unlock(const SecureString& strWalletPassphrase);
    bool ChangeWalletPassphrase(const SecureString& strOldWalletPassphrase, const SecureString& strNewWalletPassphrase);
    bool EncryptWallet(const SecureString& strWalletPassphrase);

    void GetKeyBirthTimes(std::map<CTxDestination, int64_t> &mapKeyBirth) const;
    unsigned int ComputeTimeSmart(const CWalletTx& wtx) const;

    /** 
     * Increment the next transaction order id
     * @return next transaction order id
     */
    int64_t IncOrderPosNext(CWalletDB *pwalletdb = NULL);
    DBErrors ReorderTransactions();
    bool AccountMove(std::string strFrom, std::string strTo, CAmount nAmount, std::string strComment = "");
    bool GetAccountPubkey(CPubKey &pubKey, std::string strAccount, bool bForceNew = false);

    void MarkDirty();
    bool AddToWallet(const CWalletTx& wtxIn, bool fFlushOnClose=true);
    bool LoadToWallet(const CWalletTx& wtxIn);
    void TransactionAddedToMempool(const CTransactionRef& tx) override;
    void BlockConnected(const std::shared_ptr<const CBlock>& pblock, const CBlockIndex *pindex, const std::vector<CTransactionRef>& vtxConflicted, const std::vector<CTransactionRef>& vNameConflicts) override;
    void BlockDisconnected(const std::shared_ptr<const CBlock>& pblock, const CBlockIndex *pindexDelete, const std::vector<CTransactionRef>& vNameConflicts) override;
    bool AddToWalletIfInvolvingMe(const CTransactionRef& tx, const CBlockIndex* pIndex, int posInBlock, bool fUpdate);
    int64_t RescanFromTime(int64_t startTime, bool update);
    CBlockIndex* ScanForWalletTransactions(CBlockIndex* pindexStart, bool fUpdate = false);
    void ReacceptWalletTransactions();
    void ResendWalletTransactions(int64_t nBestBlockTime, CConnman* connman) override;
    std::vector<uint256> ResendWalletTransactionsBefore(int64_t nTime, CConnman* connman);
    CAmount GetBalance() const;
    CAmount GetUnconfirmedBalance() const;
    CAmount GetImmatureBalance() const;
    CAmount GetWatchOnlyBalance() const;
    CAmount GetUnconfirmedWatchOnlyBalance() const;
    CAmount GetImmatureWatchOnlyBalance() const;
    CAmount GetLegacyBalance(const isminefilter& filter, int minDepth, const std::string* account) const;
    CAmount GetAvailableBalance(const CCoinControl* coinControl = nullptr) const;

    /**
     * Insert additional inputs into the transaction by
     * calling CreateTransaction();
     */
    bool FundTransaction(CMutableTransaction& tx, CAmount& nFeeRet, int& nChangePosInOut, std::string& strFailReason, bool lockUnspents, const std::set<int>& setSubtractFeeFromOutputs, CCoinControl);
    bool SignTransaction(CMutableTransaction& tx);

    /**
     * Find the amount in the given tx input.  This must only be called with
     * Namecoin inputs as used for CreateTransaction.
     */
    bool FindValueInNameInput (const CTxIn& nameInput,
                               CAmount& value, const CWalletTx*& walletTx,
                               std::string& strFailReason) const;

    /**
     * Create a new transaction paying the recipients with a set of coins
     * selected by SelectCoins(); Also create the change output, when needed
     * @note passing nChangePosInOut as -1 will result in setting a random position
     */
<<<<<<< HEAD
    bool CreateTransaction(const std::vector<CRecipient>& vecSend,
                           const CTxIn* withInput,
                           CWalletTx& wtxNew, CReserveKey& reservekey, CAmount& nFeeRet, int& nChangePosInOut,
                           std::string& strFailReason, const CCoinControl *coinControl = NULL, bool sign = true);
=======
    bool CreateTransaction(const std::vector<CRecipient>& vecSend, CWalletTx& wtxNew, CReserveKey& reservekey, CAmount& nFeeRet, int& nChangePosInOut,
                           std::string& strFailReason, const CCoinControl& coin_control, bool sign = true);
>>>>>>> 25a97aa6
    bool CommitTransaction(CWalletTx& wtxNew, CReserveKey& reservekey, CConnman* connman, CValidationState& state);

    void ListAccountCreditDebit(const std::string& strAccount, std::list<CAccountingEntry>& entries);
    bool AddAccountingEntry(const CAccountingEntry&);
    bool AddAccountingEntry(const CAccountingEntry&, CWalletDB *pwalletdb);
    template <typename ContainerType>
    bool DummySignTx(CMutableTransaction &txNew, const ContainerType &coins) const;

    static CFeeRate minTxFee;
    static CFeeRate fallbackFee;
    static CFeeRate m_discard_rate;
    /**
     * Estimate the minimum fee considering user set parameters
     * and the required fee
     */
    static CAmount GetMinimumFee(unsigned int nTxBytes, const CCoinControl& coin_control, const CTxMemPool& pool, const CBlockPolicyEstimator& estimator, FeeCalculation *feeCalc);
    /**
     * Return the minimum required fee taking into account the
     * floating relay fee and user set minimum transaction fee
     */
    static CAmount GetRequiredFee(unsigned int nTxBytes);

    bool NewKeyPool();
    size_t KeypoolCountExternalKeys();
    bool TopUpKeyPool(unsigned int kpSize = 0);
    void ReserveKeyFromKeyPool(int64_t& nIndex, CKeyPool& keypool, bool fRequestedInternal);
    void KeepKey(int64_t nIndex);
    void ReturnKey(int64_t nIndex, bool fInternal);
    bool GetKeyFromPool(CPubKey &key, bool internal = false);
    int64_t GetOldestKeyPoolTime();
    void GetAllReserveKeys(std::set<CKeyID>& setAddress) const;

    std::set< std::set<CTxDestination> > GetAddressGroupings();
    std::map<CTxDestination, CAmount> GetAddressBalances();

    std::set<CTxDestination> GetAccountAddresses(const std::string& strAccount) const;

    isminetype IsMine(const CTxIn& txin) const;
    /**
     * Returns amount of debit if the input matches the
     * filter, otherwise returns 0
     */
    CAmount GetDebit(const CTxIn& txin, const isminefilter& filter, bool fExcludeNames = true) const;
    isminetype IsMine(const CTxOut& txout) const;
    CAmount GetCredit(const CTxOut& txout, const isminefilter& filter) const;
    bool IsChange(const CTxOut& txout) const;
    CAmount GetChange(const CTxOut& txout) const;
    bool IsMine(const CTransaction& tx) const;
    /** should probably be renamed to IsRelevantToMe */
    bool IsFromMe(const CTransaction& tx) const;
    CAmount GetDebit(const CTransaction& tx, const isminefilter& filter, bool fExcludeNames = true) const;
    /** Returns whether all of the inputs match the filter */
    bool IsAllFromMe(const CTransaction& tx, const isminefilter& filter) const;
    CAmount GetCredit(const CTransaction& tx, const isminefilter& filter) const;
    CAmount GetChange(const CTransaction& tx) const;
    void SetBestChain(const CBlockLocator& loc) override;

    DBErrors LoadWallet(bool& fFirstRunRet);
    DBErrors ZapWalletTx(std::vector<CWalletTx>& vWtx);
    DBErrors ZapSelectTx(std::vector<uint256>& vHashIn, std::vector<uint256>& vHashOut);

    bool SetAddressBook(const CTxDestination& address, const std::string& strName, const std::string& purpose);

    bool DelAddressBook(const CTxDestination& address);

    const std::string& GetAccountName(const CScript& scriptPubKey) const;

    void Inventory(const uint256 &hash) override
    {
        {
            LOCK(cs_wallet);
            std::map<uint256, int>::iterator mi = mapRequestCount.find(hash);
            if (mi != mapRequestCount.end())
                (*mi).second++;
        }
    }

    void GetScriptForMining(std::shared_ptr<CReserveScript> &script);
    
    unsigned int GetKeyPoolSize()
    {
        AssertLockHeld(cs_wallet); // set{Ex,In}ternalKeyPool
        return setInternalKeyPool.size() + setExternalKeyPool.size();
    }

    bool SetDefaultKey(const CPubKey &vchPubKey);

    //! signify that a particular wallet feature is now used. this may change nWalletVersion and nWalletMaxVersion if those are lower
    bool SetMinVersion(enum WalletFeature, CWalletDB* pwalletdbIn = NULL, bool fExplicit = false);

    //! change which version we're allowed to upgrade to (note that this does not immediately imply upgrading to that format)
    bool SetMaxVersion(int nVersion);

    //! get the current wallet format (the oldest client version guaranteed to understand this wallet)
    int GetVersion() { LOCK(cs_wallet); return nWalletVersion; }

    //! Get wallet transactions that conflict with given transaction (spend same outputs)
    std::set<uint256> GetConflicts(const uint256& txid) const;

    //! Check if a given transaction has any of its outputs spent by another transaction in the wallet
    bool HasWalletSpend(const uint256& txid) const;

    //! Flush wallet (bitdb flush)
    void Flush(bool shutdown=false);

    //! Responsible for reading and validating the -wallet arguments and verifying the wallet database.
    //  This function will perform salvage on the wallet if requested, as long as only one wallet is
    //  being loaded (CWallet::ParameterInteraction forbids -salvagewallet, -zapwallettxes or -upgradewallet with multiwallet).
    static bool Verify();
    
    /** 
     * Address book entry changed.
     * @note called with lock cs_wallet held.
     */
    boost::signals2::signal<void (CWallet *wallet, const CTxDestination
            &address, const std::string &label, bool isMine,
            const std::string &purpose,
            ChangeType status)> NotifyAddressBookChanged;

    /** 
     * Wallet transaction added, removed or updated.
     * @note called with lock cs_wallet held.
     */
    boost::signals2::signal<void (CWallet *wallet, const uint256 &hashTx,
            ChangeType status)> NotifyTransactionChanged;

    /** Show progress e.g. for rescan */
    boost::signals2::signal<void (const std::string &title, int nProgress)> ShowProgress;

    /** Watch-only address added */
    boost::signals2::signal<void (bool fHaveWatchOnly)> NotifyWatchonlyChanged;

    /** Inquire whether this wallet broadcasts transactions. */
    bool GetBroadcastTransactions() const { return fBroadcastTransactions; }
    /** Set whether this wallet broadcasts transactions. */
    void SetBroadcastTransactions(bool broadcast) { fBroadcastTransactions = broadcast; }

    /** Return whether transaction can be abandoned */
    bool TransactionCanBeAbandoned(const uint256& hashTx) const;

    /* Mark a transaction (and it in-wallet descendants) as abandoned so its inputs may be respent. */
    bool AbandonTransaction(const uint256& hashTx);

    /** Mark a transaction as replaced by another transaction (e.g., BIP 125). */
    bool MarkReplaced(const uint256& originalHash, const uint256& newHash);

    /* Returns the wallets help message */
    static std::string GetWalletHelpString(bool showDebug);

    /* Initializes the wallet, returns a new CWallet instance or a null pointer in case of an error */
    static CWallet* CreateWalletFromFile(const std::string walletFile);
    static bool InitLoadWallet();

    /**
     * Wallet post-init setup
     * Gives the wallet a chance to register repetitive tasks and complete post-init tasks
     */
    void postInitProcess(CScheduler& scheduler);

    /* Wallets parameter interaction */
    static bool ParameterInteraction();

    bool BackupWallet(const std::string& strDest);

    /* Set the HD chain model (chain child index counters) */
    bool SetHDChain(const CHDChain& chain, bool memonly);
    const CHDChain& GetHDChain() const { return hdChain; }

    /* Returns true if HD is enabled */
    bool IsHDEnabled() const;

    /* Generates a new HD master key (will not be activated) */
    CPubKey GenerateNewHDMasterKey();
    
    /* Set the current HD master key (will reset the chain child index counters)
       Sets the master key's version based on the current wallet version (so the
       caller must ensure the current wallet version is correct before calling
       this function). */
    bool SetHDMasterKey(const CPubKey& key);
};

/** A key allocated from the key pool. */
class CReserveKey : public CReserveScript
{
protected:
    CWallet* pwallet;
    int64_t nIndex;
    CPubKey vchPubKey;
    bool fInternal;
public:
    CReserveKey(CWallet* pwalletIn)
    {
        nIndex = -1;
        pwallet = pwalletIn;
        fInternal = false;
    }

    CReserveKey() = default;
    CReserveKey(const CReserveKey&) = delete;
    CReserveKey& operator=(const CReserveKey&) = delete;

    ~CReserveKey()
    {
        ReturnKey();
    }

    void ReturnKey();
    bool GetReservedKey(CPubKey &pubkey, bool internal = false);
    void KeepKey();
    void KeepScript() override { KeepKey(); }
};


/** 
 * Account information.
 * Stored in wallet with key "acc"+string account name.
 */
class CAccount
{
public:
    CPubKey vchPubKey;

    CAccount()
    {
        SetNull();
    }

    void SetNull()
    {
        vchPubKey = CPubKey();
    }

    ADD_SERIALIZE_METHODS;

    template <typename Stream, typename Operation>
    inline void SerializationOp(Stream& s, Operation ser_action) {
        int nVersion = s.GetVersion();
        if (!(s.GetType() & SER_GETHASH))
            READWRITE(nVersion);
        READWRITE(vchPubKey);
    }
};

// Helper for producing a bunch of max-sized low-S signatures (eg 72 bytes)
// ContainerType is meant to hold pair<CWalletTx *, int>, and be iterable
// so that each entry corresponds to each vIn, in order.
template <typename ContainerType>
bool CWallet::DummySignTx(CMutableTransaction &txNew, const ContainerType &coins) const
{
    // Fill in dummy signatures for fee calculation.
    int nIn = 0;
    for (const auto& coin : coins)
    {
        const CScript& scriptPubKey = coin.txout.scriptPubKey;
        SignatureData sigdata;

        if (!ProduceSignature(DummySignatureCreator(this), scriptPubKey, sigdata))
        {
            return false;
        } else {
            UpdateTransaction(txNew, nIn, sigdata);
        }

        nIn++;
    }
    return true;
}

#endif // BITCOIN_WALLET_WALLET_H<|MERGE_RESOLUTION|>--- conflicted
+++ resolved
@@ -900,15 +900,10 @@
      * selected by SelectCoins(); Also create the change output, when needed
      * @note passing nChangePosInOut as -1 will result in setting a random position
      */
-<<<<<<< HEAD
     bool CreateTransaction(const std::vector<CRecipient>& vecSend,
                            const CTxIn* withInput,
                            CWalletTx& wtxNew, CReserveKey& reservekey, CAmount& nFeeRet, int& nChangePosInOut,
-                           std::string& strFailReason, const CCoinControl *coinControl = NULL, bool sign = true);
-=======
-    bool CreateTransaction(const std::vector<CRecipient>& vecSend, CWalletTx& wtxNew, CReserveKey& reservekey, CAmount& nFeeRet, int& nChangePosInOut,
                            std::string& strFailReason, const CCoinControl& coin_control, bool sign = true);
->>>>>>> 25a97aa6
     bool CommitTransaction(CWalletTx& wtxNew, CReserveKey& reservekey, CConnman* connman, CValidationState& state);
 
     void ListAccountCreditDebit(const std::string& strAccount, std::list<CAccountingEntry>& entries);
