// Copyright (c) 2009-2010 Satoshi Nakamoto
// Copyright (c) 2009-2021 The Bitcoin Core developers
// Distributed under the MIT software license, see the accompanying
// file COPYING or http://www.opensource.org/licenses/mit-license.php.

#ifndef BITCOIN_WALLET_WALLET_H
#define BITCOIN_WALLET_WALLET_H

#include <consensus/amount.h>
#include <fs.h>
#include <interfaces/chain.h>
#include <interfaces/handler.h>
#include <names/common.h>
#include <outputtype.h>
#include <policy/feerate.h>
#include <psbt.h>
#include <script/names.h>
#include <tinyformat.h>
#include <util/hasher.h>
#include <util/message.h>
#include <util/result.h>
#include <util/strencodings.h>
#include <util/string.h>
#include <util/system.h>
#include <util/ui_change_type.h>
#include <validationinterface.h>
#include <wallet/crypter.h>
#include <wallet/scriptpubkeyman.h>
#include <wallet/transaction.h>
#include <wallet/walletdb.h>
#include <wallet/walletutil.h>

#include <algorithm>
#include <atomic>
#include <map>
#include <memory>
#include <optional>
#include <set>
#include <stdexcept>
#include <stdint.h>
#include <string>
#include <utility>
#include <unordered_map>
#include <vector>

#include <boost/signals2/signal.hpp>


using LoadWalletFn = std::function<void(std::unique_ptr<interfaces::Wallet> wallet)>;

class CScript;
enum class FeeEstimateMode;
struct bilingual_str;

namespace wallet {
struct WalletContext;

//! Explicitly unload and delete the wallet.
//! Blocks the current thread after signaling the unload intent so that all
//! wallet pointer owners release the wallet.
//! Note that, when blocking is not required, the wallet is implicitly unloaded
//! by the shared pointer deleter.
void UnloadWallet(std::shared_ptr<CWallet>&& wallet);

bool AddWallet(WalletContext& context, const std::shared_ptr<CWallet>& wallet);
bool RemoveWallet(WalletContext& context, const std::shared_ptr<CWallet>& wallet, std::optional<bool> load_on_start, std::vector<bilingual_str>& warnings);
bool RemoveWallet(WalletContext& context, const std::shared_ptr<CWallet>& wallet, std::optional<bool> load_on_start);
std::vector<std::shared_ptr<CWallet>> GetWallets(WalletContext& context);
std::shared_ptr<CWallet> GetDefaultWallet(WalletContext& context, size_t& count);
std::shared_ptr<CWallet> GetWallet(WalletContext& context, const std::string& name);
std::shared_ptr<CWallet> LoadWallet(WalletContext& context, const std::string& name, std::optional<bool> load_on_start, const DatabaseOptions& options, DatabaseStatus& status, bilingual_str& error, std::vector<bilingual_str>& warnings);
std::shared_ptr<CWallet> CreateWallet(WalletContext& context, const std::string& name, std::optional<bool> load_on_start, DatabaseOptions& options, DatabaseStatus& status, bilingual_str& error, std::vector<bilingual_str>& warnings);
std::shared_ptr<CWallet> RestoreWallet(WalletContext& context, const fs::path& backup_file, const std::string& wallet_name, std::optional<bool> load_on_start, DatabaseStatus& status, bilingual_str& error, std::vector<bilingual_str>& warnings);
std::unique_ptr<interfaces::Handler> HandleLoadWallet(WalletContext& context, LoadWalletFn load_wallet);
void NotifyWalletLoaded(WalletContext& context, const std::shared_ptr<CWallet>& wallet);
std::unique_ptr<WalletDatabase> MakeWalletDatabase(const std::string& name, const DatabaseOptions& options, DatabaseStatus& status, bilingual_str& error);

//! -paytxfee default
constexpr CAmount DEFAULT_PAY_TX_FEE = 0;
//! -fallbackfee default
static const CAmount DEFAULT_FALLBACK_FEE = 0;
//! -discardfee default
static const CAmount DEFAULT_DISCARD_FEE = 10000;
//! -mintxfee default
static const CAmount DEFAULT_TRANSACTION_MINFEE = COIN / 1000;
//! -consolidatefeerate default
static const CAmount DEFAULT_CONSOLIDATE_FEERATE{COIN / 100}; // 10 sat/vbyte
/**
 * maximum fee increase allowed to do partial spend avoidance, even for nodes with this feature disabled by default
 *
 * A value of -1 disables this feature completely.
 * A value of 0 (current default) means to attempt to do partial spend avoidance, and use its results if the fees remain *unchanged*
 * A value > 0 means to do partial spend avoidance if the fee difference against a regular coin selection instance is in the range [0..value].
 */
static const CAmount DEFAULT_MAX_AVOIDPARTIALSPEND_FEE = 0;
//! discourage APS fee higher than this amount
constexpr CAmount HIGH_APS_FEE{COIN / 10000};
//! minimum recommended increment for replacement txs
static const CAmount WALLET_INCREMENTAL_RELAY_FEE = COIN / 1000;
//! Default for -spendzeroconfchange
static const bool DEFAULT_SPEND_ZEROCONF_CHANGE = true;
//! Default for -walletrejectlongchains
static const bool DEFAULT_WALLET_REJECT_LONG_CHAINS{true};
//! -txconfirmtarget default
static const unsigned int DEFAULT_TX_CONFIRM_TARGET = 6;
//! -walletrbf default
static const bool DEFAULT_WALLET_RBF = true;
static const bool DEFAULT_WALLETBROADCAST = true;
static const bool DEFAULT_DISABLE_WALLET = false;
static const bool DEFAULT_WALLETCROSSCHAIN = false;
//! -maxtxfee default
constexpr CAmount DEFAULT_TRANSACTION_MAXFEE{COIN / 10};
//! Discourage users to set fees higher than this amount (in satoshis) per kB
constexpr CAmount HIGH_TX_FEE_PER_KB{COIN / 100};
//! -maxtxfee will warn if called with a higher fee than this amount (in satoshis)
constexpr CAmount HIGH_MAX_TX_FEE{100 * HIGH_TX_FEE_PER_KB};
//! Pre-calculated constants for input size estimation in *virtual size*
static constexpr size_t DUMMY_NESTED_P2WPKH_INPUT_SIZE = 91;

class CCoinControl;
class CWalletTx;
class ReserveDestination;

//! Default for -addresstype
constexpr OutputType DEFAULT_ADDRESS_TYPE{OutputType::LEGACY};

static constexpr uint64_t KNOWN_WALLET_FLAGS =
        WALLET_FLAG_AVOID_REUSE
    |   WALLET_FLAG_BLANK_WALLET
    |   WALLET_FLAG_KEY_ORIGIN_METADATA
    |   WALLET_FLAG_LAST_HARDENED_XPUB_CACHED
    |   WALLET_FLAG_DISABLE_PRIVATE_KEYS
    |   WALLET_FLAG_DESCRIPTORS
    |   WALLET_FLAG_EXTERNAL_SIGNER;

static constexpr uint64_t MUTABLE_WALLET_FLAGS =
        WALLET_FLAG_AVOID_REUSE;

static const std::map<std::string,WalletFlags> WALLET_FLAG_MAP{
    {"avoid_reuse", WALLET_FLAG_AVOID_REUSE},
    {"blank", WALLET_FLAG_BLANK_WALLET},
    {"key_origin_metadata", WALLET_FLAG_KEY_ORIGIN_METADATA},
    {"last_hardened_xpub_cached", WALLET_FLAG_LAST_HARDENED_XPUB_CACHED},
    {"disable_private_keys", WALLET_FLAG_DISABLE_PRIVATE_KEYS},
    {"descriptor_wallet", WALLET_FLAG_DESCRIPTORS},
    {"external_signer", WALLET_FLAG_EXTERNAL_SIGNER}
};

extern const std::map<uint64_t,std::string> WALLET_FLAG_CAVEATS;

/** A wrapper to reserve an address from a wallet
 *
 * ReserveDestination is used to reserve an address.
 * It is currently only used inside of CreateTransaction.
 *
 * Instantiating a ReserveDestination does not reserve an address. To do so,
 * GetReservedDestination() needs to be called on the object. Once an address has been
 * reserved, call KeepDestination() on the ReserveDestination object to make sure it is not
 * returned. Call ReturnDestination() to return the address so it can be re-used (for
 * example, if the address was used in a new transaction
 * and that transaction was not completed and needed to be aborted).
 *
 * If an address is reserved and KeepDestination() is not called, then the address will be
 * returned when the ReserveDestination goes out of scope.
 */
class ReserveDestination
{
protected:
    //! The wallet to reserve from
    const CWallet* const pwallet;
    //! The ScriptPubKeyMan to reserve from. Based on type when GetReservedDestination is called
    ScriptPubKeyMan* m_spk_man{nullptr};
    OutputType const type;
    //! The index of the address's key in the keypool
    int64_t nIndex{-1};
    //! The destination
    CTxDestination address;
    //! Whether this is from the internal (change output) keypool
    bool fInternal{false};

public:
    //! Construct a ReserveDestination object. This does NOT reserve an address yet
    explicit ReserveDestination(CWallet* pwallet, OutputType type)
      : pwallet(pwallet)
      , type(type) { }

    ReserveDestination(const ReserveDestination&) = delete;
    ReserveDestination& operator=(const ReserveDestination&) = delete;

    //! Destructor. If a key has been reserved and not KeepKey'ed, it will be returned to the keypool
    ~ReserveDestination()
    {
        ReturnDestination();
    }

    //! Reserve an address
    util::Result<CTxDestination> GetReservedDestination(bool internal);
    //! Return reserved address
    void ReturnDestination();
    //! Keep the address. Do not return its key to the keypool when this object goes out of scope
    void KeepDestination();
};

/** Address book data */
class CAddressBookData
{
private:
    bool m_change{true};
    std::string m_label;
public:
    std::string purpose;

    CAddressBookData() : purpose("unknown") {}

    typedef std::map<std::string, std::string> StringMap;
    StringMap destdata;

    bool IsChange() const { return m_change; }
    const std::string& GetLabel() const { return m_label; }
    void SetLabel(const std::string& label) {
        m_change = false;
        m_label = label;
    }
};

struct CRecipient
{
    CScript scriptPubKey;
    CAmount nAmount;
    bool fSubtractFeeFromAmount;
};

class WalletRescanReserver; //forward declarations for ScanForWalletTransactions/RescanFromTime
/**
 * A CWallet maintains a set of transactions and balances, and provides the ability to create new transactions.
 */
class CWallet final : public WalletStorage, public interfaces::Chain::Notifications
{
private:
    CKeyingMaterial vMasterKey GUARDED_BY(cs_wallet);

    bool Unlock(const CKeyingMaterial& vMasterKeyIn, bool accept_no_keys = false);

    std::atomic<bool> fAbortRescan{false};
    std::atomic<bool> fScanningWallet{false}; // controlled by WalletRescanReserver
    std::atomic<bool> m_attaching_chain{false};
    std::atomic<int64_t> m_scanning_start{0};
    std::atomic<double> m_scanning_progress{0};
    friend class WalletRescanReserver;

    //! the current wallet version: clients below this version are not able to load the wallet
    int nWalletVersion GUARDED_BY(cs_wallet){FEATURE_BASE};

    /** The next scheduled rebroadcast of wallet transactions. */
    int64_t m_next_resend{GetDefaultNextResend()};
    /** Whether this wallet will submit newly created transactions to the node's mempool and
     * prompt rebroadcasts (see ResendWalletTransactions()). */
    bool fBroadcastTransactions = false;
    // Local time that the tip block was received. Used to schedule wallet rebroadcasts.
    std::atomic<int64_t> m_best_block_time {0};

    /**
     * Used to keep track of spent outpoints, and
     * detect and report conflicts (double-spends or
     * mutated transactions where the mutant gets mined).
     */
    typedef std::unordered_multimap<COutPoint, uint256, SaltedOutpointHasher> TxSpends;
    TxSpends mapTxSpends GUARDED_BY(cs_wallet);
    void AddToSpends(const COutPoint& outpoint, const uint256& wtxid, WalletBatch* batch = nullptr) EXCLUSIVE_LOCKS_REQUIRED(cs_wallet);
    void AddToSpends(const CWalletTx& wtx, WalletBatch* batch = nullptr) EXCLUSIVE_LOCKS_REQUIRED(cs_wallet);

    /**
     * Add a transaction to the wallet, or update it.  confirm.block_* should
     * be set when the transaction was known to be included in a block.  When
     * block_hash.IsNull(), then wallet state is not updated in AddToWallet, but
     * notifications happen and cached balances are marked dirty.
     *
     * If fUpdate is true, existing transactions will be updated.
     * TODO: One exception to this is that the abandoned state is cleared under the
     * assumption that any further notification of a transaction that was considered
     * abandoned is an indication that it is not safe to be considered abandoned.
     * Abandoned state should probably be more carefully tracked via different
     * chain notifications or by checking mempool presence when necessary.
     *
     * Should be called with rescanning_old_block set to true, if the transaction is
     * not discovered in real time, but during a rescan of old blocks.
     */
    bool AddToWalletIfInvolvingMe(const CTransactionRef& tx, const SyncTxState& state, bool fUpdate, bool rescanning_old_block) EXCLUSIVE_LOCKS_REQUIRED(cs_wallet);

    /** Mark a transaction (and its in-wallet descendants) as conflicting with a particular block. */
    void MarkConflicted(const uint256& hashBlock, int conflicting_height, const uint256& hashTx);

    /** Mark a transaction's inputs dirty, thus forcing the outputs to be recomputed */
    void MarkInputsDirty(const CTransactionRef& tx) EXCLUSIVE_LOCKS_REQUIRED(cs_wallet);

    void SyncMetaData(std::pair<TxSpends::iterator, TxSpends::iterator>) EXCLUSIVE_LOCKS_REQUIRED(cs_wallet);

    void SyncTransaction(const CTransactionRef& tx, const SyncTxState& state, bool update_tx = true, bool rescanning_old_block = false) EXCLUSIVE_LOCKS_REQUIRED(cs_wallet);

    /** WalletFlags set on this wallet. */
    std::atomic<uint64_t> m_wallet_flags{0};

    bool SetAddressBookWithDB(WalletBatch& batch, const CTxDestination& address, const std::string& strName, const std::string& strPurpose);

    //! Unsets a wallet flag and saves it to disk
    void UnsetWalletFlagWithDB(WalletBatch& batch, uint64_t flag);

    //! Unset the blank wallet flag and saves it to disk
    void UnsetBlankWalletFlag(WalletBatch& batch) override;

    /** Provider of aplication-wide arguments. */
    const ArgsManager& m_args;

    /** Interface for accessing chain state. */
    interfaces::Chain* m_chain;

    /** Wallet name: relative directory name or "" for default wallet. */
    std::string m_name;

    /** Internal database handle. */
    std::unique_ptr<WalletDatabase> m_database;

    /**
     * The following is used to keep track of how far behind the wallet is
     * from the chain sync, and to allow clients to block on us being caught up.
     *
     * Processed hash is a pointer on node's tip and doesn't imply that the wallet
     * has scanned sequentially all blocks up to this one.
     */
    uint256 m_last_block_processed GUARDED_BY(cs_wallet);

    /** Height of last block processed is used by wallet to know depth of transactions
     * without relying on Chain interface beyond asynchronous updates. For safety, we
     * initialize it to -1. Height is a pointer on node's tip and doesn't imply
     * that the wallet has scanned sequentially all blocks up to this one.
     */
    int m_last_block_processed_height GUARDED_BY(cs_wallet) = -1;

    std::map<OutputType, ScriptPubKeyMan*> m_external_spk_managers;
    std::map<OutputType, ScriptPubKeyMan*> m_internal_spk_managers;

    // Indexed by a unique identifier produced by each ScriptPubKeyMan using
    // ScriptPubKeyMan::GetID. In many cases it will be the hash of an internal structure
    std::map<uint256, std::unique_ptr<ScriptPubKeyMan>> m_spk_managers;

    /**
     * Catch wallet up to current chain, scanning new blocks, updating the best
     * block locator and m_last_block_processed, and registering for
     * notifications about new blocks and transactions.
     */
    static bool AttachChain(const std::shared_ptr<CWallet>& wallet, interfaces::Chain& chain, const bool rescan_required, bilingual_str& error, std::vector<bilingual_str>& warnings);

<<<<<<< HEAD
    void EffectTransactionQueue();
=======
    static int64_t GetDefaultNextResend();
>>>>>>> 0350e740

public:
    /**
     * Main wallet lock.
     * This lock protects all the fields added by CWallet.
     */
    mutable RecursiveMutex cs_wallet;

    WalletDatabase& GetDatabase() const override
    {
        assert(static_cast<bool>(m_database));
        return *m_database;
    }

    /** Get a name for this wallet for logging/debugging purposes.
     */
    const std::string& GetName() const { return m_name; }

    typedef std::map<unsigned int, CMasterKey> MasterKeyMap;
    MasterKeyMap mapMasterKeys;
    unsigned int nMasterKeyMaxID = 0;

    /** Construct wallet with specified name and database implementation. */
    CWallet(interfaces::Chain* chain, const std::string& name, const ArgsManager& args, std::unique_ptr<WalletDatabase> database)
        : m_args(args),
          m_chain(chain),
          m_name(name),
          m_database(std::move(database))
    {
    }

    ~CWallet()
    {
        // Should not have slots connected at this point.
        assert(NotifyUnload.empty());
    }

    bool IsCrypted() const;
    bool IsLocked() const override;
    bool Lock();

    /** Interface to assert chain access */
    bool HaveChain() const { return m_chain ? true : false; }

    /** Map from txid to CWalletTx for all transactions this wallet is
     * interested in, including received and sent transactions. */
    std::unordered_map<uint256, CWalletTx, SaltedTxidHasher> mapWallet GUARDED_BY(cs_wallet);

    typedef std::multimap<int64_t, CWalletTx*> TxItems;
    TxItems wtxOrdered;

    int64_t nOrderPosNext GUARDED_BY(cs_wallet) = 0;

    std::map<CTxDestination, CAddressBookData> m_address_book GUARDED_BY(cs_wallet);
    const CAddressBookData* FindAddressBookEntry(const CTxDestination&, bool allow_change = false) const EXCLUSIVE_LOCKS_REQUIRED(cs_wallet);

    /** Set of Coins owned by this wallet that we won't try to spend from. A
     * Coin may be locked if it has already been used to fund a transaction
     * that hasn't confirmed yet. We wouldn't consider the Coin spent already,
     * but also shouldn't try to use it again. */
    std::set<COutPoint> setLockedCoins GUARDED_BY(cs_wallet);

    /** Registered interfaces::Chain::Notifications handler. */
    std::unique_ptr<interfaces::Handler> m_chain_notifications_handler;

    /** Interface for accessing chain state. */
    interfaces::Chain& chain() const { assert(m_chain); return *m_chain; }

    const CWalletTx* GetWalletTx(const uint256& hash) const EXCLUSIVE_LOCKS_REQUIRED(cs_wallet);

    std::set<uint256> GetTxConflicts(const CWalletTx& wtx) const EXCLUSIVE_LOCKS_REQUIRED(cs_wallet);

    /**
     * Return depth of transaction in blockchain:
     * <0  : conflicts with a transaction this deep in the blockchain
     *  0  : in memory pool, waiting to be included in a block
     * >=1 : this many blocks deep in the main chain
     */
    int GetTxDepthInMainChain(const CWalletTx& wtx) const EXCLUSIVE_LOCKS_REQUIRED(cs_wallet);
    bool IsTxInMainChain(const CWalletTx& wtx) const EXCLUSIVE_LOCKS_REQUIRED(cs_wallet)
    {
        AssertLockHeld(cs_wallet);
        return GetTxDepthInMainChain(wtx) > 0;
    }

    /**
     * @return number of blocks to maturity for this transaction:
     *  0 : is not a coinbase transaction, or is a mature coinbase transaction
     * >0 : is a coinbase transaction which matures in this many blocks
     */
    int GetTxBlocksToMaturity(const CWalletTx& wtx) const EXCLUSIVE_LOCKS_REQUIRED(cs_wallet);
    bool IsTxImmatureCoinBase(const CWalletTx& wtx) const EXCLUSIVE_LOCKS_REQUIRED(cs_wallet);

    //! check whether we support the named feature
    bool CanSupportFeature(enum WalletFeature wf) const override EXCLUSIVE_LOCKS_REQUIRED(cs_wallet) { AssertLockHeld(cs_wallet); return IsFeatureSupported(nWalletVersion, wf); }

    bool IsSpent(const COutPoint& outpoint) const EXCLUSIVE_LOCKS_REQUIRED(cs_wallet);

    // Whether this or any known scriptPubKey with the same single key has been spent.
    bool IsSpentKey(const CScript& scriptPubKey) const EXCLUSIVE_LOCKS_REQUIRED(cs_wallet);
    void SetSpentKeyState(WalletBatch& batch, const uint256& hash, unsigned int n, bool used, std::set<CTxDestination>& tx_destinations) EXCLUSIVE_LOCKS_REQUIRED(cs_wallet);

    /** Display address on an external signer. Returns false if external signer support is not compiled */
    bool DisplayAddress(const CTxDestination& dest) EXCLUSIVE_LOCKS_REQUIRED(cs_wallet);

    bool IsLockedCoin(const COutPoint& output) const EXCLUSIVE_LOCKS_REQUIRED(cs_wallet);
    bool LockCoin(const COutPoint& output, WalletBatch* batch = nullptr) EXCLUSIVE_LOCKS_REQUIRED(cs_wallet);
    bool UnlockCoin(const COutPoint& output, WalletBatch* batch = nullptr) EXCLUSIVE_LOCKS_REQUIRED(cs_wallet);
    bool UnlockAllCoins() EXCLUSIVE_LOCKS_REQUIRED(cs_wallet);
    void ListLockedCoins(std::vector<COutPoint>& vOutpts) const EXCLUSIVE_LOCKS_REQUIRED(cs_wallet);

    /*
     * Rescan abort properties
     */
    void AbortRescan() { fAbortRescan = true; }
    bool IsAbortingRescan() const { return fAbortRescan; }
    bool IsScanning() const { return fScanningWallet; }
    int64_t ScanningDuration() const { return fScanningWallet ? GetTimeMillis() - m_scanning_start : 0; }
    double ScanningProgress() const { return fScanningWallet ? (double) m_scanning_progress : 0; }

    //! Upgrade stored CKeyMetadata objects to store key origin info as KeyOriginInfo
    void UpgradeKeyMetadata() EXCLUSIVE_LOCKS_REQUIRED(cs_wallet);

    //! Upgrade DescriptorCaches
    void UpgradeDescriptorCache() EXCLUSIVE_LOCKS_REQUIRED(cs_wallet);

    bool LoadMinVersion(int nVersion) EXCLUSIVE_LOCKS_REQUIRED(cs_wallet) { AssertLockHeld(cs_wallet); nWalletVersion = nVersion; return true; }

    //! Adds a destination data tuple to the store, without saving it to disk
    void LoadDestData(const CTxDestination& dest, const std::string& key, const std::string& value) EXCLUSIVE_LOCKS_REQUIRED(cs_wallet);

    //! Holds a timestamp at which point the wallet is scheduled (externally) to be relocked. Caller must arrange for actual relocking to occur via Lock().
    int64_t nRelockTime GUARDED_BY(cs_wallet){0};

    // Used to prevent concurrent calls to walletpassphrase RPC.
    Mutex m_unlock_mutex;
    bool Unlock(const SecureString& strWalletPassphrase, bool accept_no_keys = false);
    bool ChangeWalletPassphrase(const SecureString& strOldWalletPassphrase, const SecureString& strNewWalletPassphrase);
    bool EncryptWallet(const SecureString& strWalletPassphrase);

    void GetKeyBirthTimes(std::map<CKeyID, int64_t> &mapKeyBirth) const EXCLUSIVE_LOCKS_REQUIRED(cs_wallet);
    unsigned int ComputeTimeSmart(const CWalletTx& wtx, bool rescanning_old_block) const;

    /**
     * Increment the next transaction order id
     * @return next transaction order id
     */
    int64_t IncOrderPosNext(WalletBatch *batch = nullptr) EXCLUSIVE_LOCKS_REQUIRED(cs_wallet);
    DBErrors ReorderTransactions();

    void MarkDirty();

    //! Callback for updating transaction metadata in mapWallet.
    //!
    //! @param wtx - reference to mapWallet transaction to update
    //! @param new_tx - true if wtx is newly inserted, false if it previously existed
    //!
    //! @return true if wtx is changed and needs to be saved to disk, otherwise false
    using UpdateWalletTxFn = std::function<bool(CWalletTx& wtx, bool new_tx)>;

    /**
     * Add the transaction to the wallet, wrapping it up inside a CWalletTx
     * @return the recently added wtx pointer or nullptr if there was a db write error.
     */
    CWalletTx* AddToWallet(CTransactionRef tx, const TxState& state, const UpdateWalletTxFn& update_wtx=nullptr, bool fFlushOnClose=true, bool rescanning_old_block = false);
    bool LoadToWallet(const uint256& hash, const UpdateWalletTxFn& fill_wtx) EXCLUSIVE_LOCKS_REQUIRED(cs_wallet);
    void transactionAddedToMempool(const CTransactionRef& tx, uint64_t mempool_sequence) override;
    void blockConnected(const interfaces::BlockInfo& block) override;
    void blockDisconnected(const interfaces::BlockInfo& block) override;
    void updatedBlockTip() override;
    int64_t RescanFromTime(int64_t startTime, const WalletRescanReserver& reserver, bool update);

    struct ScanResult {
        enum { SUCCESS, FAILURE, USER_ABORT } status = SUCCESS;

        //! Hash and height of most recent block that was successfully scanned.
        //! Unset if no blocks were scanned due to read errors or the chain
        //! being empty.
        uint256 last_scanned_block;
        std::optional<int> last_scanned_height;

        //! Height of the most recent block that could not be scanned due to
        //! read errors or pruning. Will be set if status is FAILURE, unset if
        //! status is SUCCESS, and may or may not be set if status is
        //! USER_ABORT.
        uint256 last_failed_block;
    };
    ScanResult ScanForWalletTransactions(const uint256& start_block, int start_height, std::optional<int> max_height, const WalletRescanReserver& reserver, bool fUpdate, const bool save_progress);
    void transactionRemovedFromMempool(const CTransactionRef& tx, MemPoolRemovalReason reason, uint64_t mempool_sequence) override;
    /** Set the next time this wallet should resend transactions to 12-36 hours from now, ~1 day on average. */
    void SetNextResend() { m_next_resend = GetDefaultNextResend(); }
    /** Return true if all conditions for periodically resending transactions are met. */
    bool ShouldResend() const;
    void ResubmitWalletTransactions(bool relay, bool force);

    OutputType TransactionChangeType(const std::optional<OutputType>& change_type, const std::vector<CRecipient>& vecSend) const;

    /** Fetch the inputs and sign with SIGHASH_ALL. */
    bool SignTransaction(CMutableTransaction& tx) const EXCLUSIVE_LOCKS_REQUIRED(cs_wallet);
    /** Sign the tx given the input coins and sighash. */
    bool SignTransaction(CMutableTransaction& tx, const std::map<COutPoint, Coin>& coins, int sighash, std::map<int, bilingual_str>& input_errors) const;
    SigningResult SignMessage(const std::string& message, const PKHash& pkhash, std::string& str_sig) const;

    /**
     * Fills out a PSBT with information from the wallet. Fills in UTXOs if we have
     * them. Tries to sign if sign=true. Sets `complete` if the PSBT is now complete
     * (i.e. has all required signatures or signature-parts, and is ready to
     * finalize.) Sets `error` and returns false if something goes wrong.
     *
     * @param[in]  psbtx PartiallySignedTransaction to fill in
     * @param[out] complete indicates whether the PSBT is now complete
     * @param[in]  sighash_type the sighash type to use when signing (if PSBT does not specify)
     * @param[in]  sign whether to sign or not
     * @param[in]  bip32derivs whether to fill in bip32 derivation information if available
     * @param[out] n_signed the number of inputs signed by this wallet
     * @param[in] finalize whether to create the final scriptSig or scriptWitness if possible
     * return error
     */
    TransactionError FillPSBT(PartiallySignedTransaction& psbtx,
                  bool& complete,
                  int sighash_type = SIGHASH_DEFAULT,
                  bool sign = true,
                  bool bip32derivs = true,
                  size_t* n_signed = nullptr,
                  bool finalize = true) const;

    /**
     * Submit the transaction to the node's mempool and then relay to peers.
     * Should be called after CreateTransaction unless you want to abort
     * broadcasting the transaction.
     *
     * @param[in] tx The transaction to be broadcast.
     * @param[in] mapValue key-values to be set on the transaction.
     * @param[in] orderForm BIP 70 / BIP 21 order form details to be set on the transaction.
     */
    void CommitTransaction(CTransactionRef tx, mapValue_t mapValue, std::vector<std::pair<std::string, std::string>> orderForm);

    /** Pass this transaction to node for mempool insertion and relay to peers if flag set to true */
    bool SubmitTxMemoryPoolAndRelay(CWalletTx& wtx, std::string& err_string, bool relay) const
        EXCLUSIVE_LOCKS_REQUIRED(cs_wallet);

    bool DummySignTx(CMutableTransaction &txNew, const std::set<CTxOut> &txouts, const CCoinControl* coin_control = nullptr) const
    {
        std::vector<CTxOut> v_txouts(txouts.size());
        std::copy(txouts.begin(), txouts.end(), v_txouts.begin());
        return DummySignTx(txNew, v_txouts, coin_control);
    }
    bool DummySignTx(CMutableTransaction &txNew, const std::vector<CTxOut> &txouts, const CCoinControl* coin_control = nullptr) const;

    bool ImportScripts(const std::set<CScript> scripts, int64_t timestamp) EXCLUSIVE_LOCKS_REQUIRED(cs_wallet);
    bool ImportPrivKeys(const std::map<CKeyID, CKey>& privkey_map, const int64_t timestamp) EXCLUSIVE_LOCKS_REQUIRED(cs_wallet);
    bool ImportPubKeys(const std::vector<CKeyID>& ordered_pubkeys, const std::map<CKeyID, CPubKey>& pubkey_map, const std::map<CKeyID, std::pair<CPubKey, KeyOriginInfo>>& key_origins, const bool add_keypool, const bool internal, const int64_t timestamp) EXCLUSIVE_LOCKS_REQUIRED(cs_wallet);
    bool ImportScriptPubKeys(const std::string& label, const std::set<CScript>& script_pub_keys, const bool have_solving_data, const bool apply_label, const int64_t timestamp) EXCLUSIVE_LOCKS_REQUIRED(cs_wallet);

    CFeeRate m_pay_tx_fee{DEFAULT_PAY_TX_FEE};
    unsigned int m_confirm_target{DEFAULT_TX_CONFIRM_TARGET};
    /** Allow Coin Selection to pick unconfirmed UTXOs that were sent from our own wallet if it
     * cannot fund the transaction otherwise. */
    bool m_spend_zero_conf_change{DEFAULT_SPEND_ZEROCONF_CHANGE};
    bool m_signal_rbf{DEFAULT_WALLET_RBF};
    bool m_allow_fallback_fee{true}; //!< will be false if -fallbackfee=0
    CFeeRate m_min_fee{DEFAULT_TRANSACTION_MINFEE}; //!< Override with -mintxfee
    /**
     * If fee estimation does not have enough data to provide estimates, use this fee instead.
     * Has no effect if not using fee estimation
     * Override with -fallbackfee
     */
    CFeeRate m_fallback_fee{DEFAULT_FALLBACK_FEE};

     /** If the cost to spend a change output at this feerate is greater than the value of the
      * output itself, just drop it to fees. */
    CFeeRate m_discard_rate{DEFAULT_DISCARD_FEE};

    /** When the actual feerate is less than the consolidate feerate, we will tend to make transactions which
     * consolidate inputs. When the actual feerate is greater than the consolidate feerate, we will tend to make
     * transactions which have the lowest fees.
     */
    CFeeRate m_consolidate_feerate{DEFAULT_CONSOLIDATE_FEERATE};

    /** The maximum fee amount we're willing to pay to prioritize partial spend avoidance. */
    CAmount m_max_aps_fee{DEFAULT_MAX_AVOIDPARTIALSPEND_FEE}; //!< note: this is absolute fee, not fee rate
    OutputType m_default_address_type{DEFAULT_ADDRESS_TYPE};
    /**
     * Default output type for change outputs. When unset, automatically choose type
     * based on address type setting and the types other of non-change outputs
     * (see -changetype option documentation and implementation in
     * CWallet::TransactionChangeType for details).
     */
    std::optional<OutputType> m_default_change_type{};
    /** Absolute maximum transaction fee (in satoshis) used by default for the wallet */
    CAmount m_default_max_tx_fee{DEFAULT_TRANSACTION_MAXFEE};

    size_t KeypoolCountExternalKeys() const EXCLUSIVE_LOCKS_REQUIRED(cs_wallet);
    bool TopUpKeyPool(unsigned int kpSize = 0);

    std::optional<int64_t> GetOldestKeyPoolTime() const;

    // Filter struct for 'ListAddrBookAddresses'
    struct AddrBookFilter {
        // Fetch addresses with the provided label
        std::optional<std::string> m_op_label{std::nullopt};
        // Don't include change addresses by default
        bool ignore_change{true};
    };

    /**
     * Filter and retrieve destinations stored in the addressbook
     */
    std::vector<CTxDestination> ListAddrBookAddresses(const std::optional<AddrBookFilter>& filter) const EXCLUSIVE_LOCKS_REQUIRED(cs_wallet);

    /**
     * Retrieve all the known labels in the address book
     */
    std::set<std::string> ListAddrBookLabels(const std::string& purpose) const EXCLUSIVE_LOCKS_REQUIRED(cs_wallet);

    /**
     * Walk-through the address book entries.
     * Stops when the provided 'ListAddrBookFunc' returns false.
     */
    using ListAddrBookFunc = std::function<void(const CTxDestination& dest, const std::string& label, const std::string& purpose, bool is_change)>;
    void ForEachAddrBookEntry(const ListAddrBookFunc& func) const EXCLUSIVE_LOCKS_REQUIRED(cs_wallet);

    /**
     * Marks all outputs in each one of the destinations dirty, so their cache is
     * reset and does not return outdated information.
     */
    void MarkDestinationsDirty(const std::set<CTxDestination>& destinations) EXCLUSIVE_LOCKS_REQUIRED(cs_wallet);

    util::Result<CTxDestination> GetNewDestination(const OutputType type, const std::string label);
    util::Result<CTxDestination> GetNewChangeDestination(const OutputType type);

    isminetype IsMine(const CTxDestination& dest) const EXCLUSIVE_LOCKS_REQUIRED(cs_wallet);
    isminetype IsMine(const CScript& script) const EXCLUSIVE_LOCKS_REQUIRED(cs_wallet);
    /**
     * Returns amount of debit if the input matches the
     * filter, otherwise returns 0
     */
    CAmount GetDebit(const CTxIn& txin, const isminefilter& filter) const;
    std::optional<CNameScript> GetNameDebit(const CTxIn& txin, const isminefilter& filter) const;
    isminetype IsMine(const CTxOut& txout) const EXCLUSIVE_LOCKS_REQUIRED(cs_wallet);
    bool IsMine(const CTransaction& tx) const EXCLUSIVE_LOCKS_REQUIRED(cs_wallet);
    isminetype IsMine(const COutPoint& outpoint) const EXCLUSIVE_LOCKS_REQUIRED(cs_wallet);
    /** should probably be renamed to IsRelevantToMe */
    bool IsFromMe(const CTransaction& tx) const;
    CAmount GetDebit(const CTransaction& tx, const isminefilter& filter) const;
    std::optional<CNameScript> GetNameDebit(const CTransaction& tx, const isminefilter& filter) const;
    void chainStateFlushed(const CBlockLocator& loc) override;

    DBErrors LoadWallet();
    DBErrors ZapSelectTx(std::vector<uint256>& vHashIn, std::vector<uint256>& vHashOut) EXCLUSIVE_LOCKS_REQUIRED(cs_wallet);

    bool SetAddressBook(const CTxDestination& address, const std::string& strName, const std::string& purpose);

    bool DelAddressBook(const CTxDestination& address);

    bool IsAddressUsed(const CTxDestination& dest) const EXCLUSIVE_LOCKS_REQUIRED(cs_wallet);
    bool SetAddressUsed(WalletBatch& batch, const CTxDestination& dest, bool used) EXCLUSIVE_LOCKS_REQUIRED(cs_wallet);

    std::vector<std::string> GetAddressReceiveRequests() const EXCLUSIVE_LOCKS_REQUIRED(cs_wallet);
    bool SetAddressReceiveRequest(WalletBatch& batch, const CTxDestination& dest, const std::string& id, const std::string& value) EXCLUSIVE_LOCKS_REQUIRED(cs_wallet);

    unsigned int GetKeyPoolSize() const EXCLUSIVE_LOCKS_REQUIRED(cs_wallet);

    //! signify that a particular wallet feature is now used.
    void SetMinVersion(enum WalletFeature, WalletBatch* batch_in = nullptr) override;

    //! get the current wallet format (the oldest client version guaranteed to understand this wallet)
    int GetVersion() const { LOCK(cs_wallet); return nWalletVersion; }

    //! Get wallet transactions that conflict with given transaction (spend same outputs)
    std::set<uint256> GetConflicts(const uint256& txid) const EXCLUSIVE_LOCKS_REQUIRED(cs_wallet);

    //! Check if a given transaction has any of its outputs spent by another transaction in the wallet
    bool HasWalletSpend(const CTransactionRef& tx) const EXCLUSIVE_LOCKS_REQUIRED(cs_wallet);

    //! Flush wallet (bitdb flush)
    void Flush();

    //! Close wallet database
    void Close();

    /** Wallet is about to be unloaded */
    boost::signals2::signal<void ()> NotifyUnload;

    /**
     * Address book entry changed.
     * @note called without lock cs_wallet held.
     */
    boost::signals2::signal<void(const CTxDestination& address,
                                 const std::string& label, bool isMine,
                                 const std::string& purpose, ChangeType status)>
        NotifyAddressBookChanged;

    /**
     * Wallet transaction added, removed or updated.
     * @note called with lock cs_wallet held.
     */
    boost::signals2::signal<void(const uint256& hashTx, ChangeType status)> NotifyTransactionChanged;

    /** Show progress e.g. for rescan */
    boost::signals2::signal<void (const std::string &title, int nProgress)> ShowProgress;

    /** Watch-only address added */
    boost::signals2::signal<void (bool fHaveWatchOnly)> NotifyWatchonlyChanged;

    /** Keypool has new keys */
    boost::signals2::signal<void ()> NotifyCanGetAddressesChanged;

    /**
     * Wallet status (encrypted, locked) changed.
     * Note: Called without locks held.
     */
    boost::signals2::signal<void (CWallet* wallet)> NotifyStatusChanged;

    /** Inquire whether this wallet broadcasts transactions. */
    bool GetBroadcastTransactions() const { return fBroadcastTransactions; }
    /** Set whether this wallet broadcasts transactions. */
    void SetBroadcastTransactions(bool broadcast) { fBroadcastTransactions = broadcast; }

    /** Return whether transaction can be abandoned */
    bool TransactionCanBeAbandoned(const uint256& hashTx) const;

    /* Mark a transaction (and it in-wallet descendants) as abandoned so its inputs may be respent. */
    bool AbandonTransaction(const uint256& hashTx);

    /** Mark a transaction as replaced by another transaction. */
    bool MarkReplaced(const uint256& originalHash, const uint256& newHash);

    /* Initializes the wallet, returns a new CWallet instance or a null pointer in case of an error */
    static std::shared_ptr<CWallet> Create(WalletContext& context, const std::string& name, std::unique_ptr<WalletDatabase> database, uint64_t wallet_creation_flags, bilingual_str& error, std::vector<bilingual_str>& warnings);

    /**
     * Wallet post-init setup
     * Gives the wallet a chance to register repetitive tasks and complete post-init tasks
     */
    void postInitProcess();

    bool BackupWallet(const std::string& strDest) const;

    /* Returns true if HD is enabled */
    bool IsHDEnabled() const;

    /* Returns true if the wallet can give out new addresses. This means it has keys in the keypool or can generate new keys */
    bool CanGetAddresses(bool internal = false) const;

    /**
     * Blocks until the wallet state is up-to-date to /at least/ the current
     * chain at the time this function is entered
     * Obviously holding cs_main/cs_wallet when going into this call may cause
     * deadlock
     */
    void BlockUntilSyncedToCurrentChain() const LOCKS_EXCLUDED(::cs_main) EXCLUSIVE_LOCKS_REQUIRED(!cs_wallet);

    /** set a single wallet flag */
    void SetWalletFlag(uint64_t flags);

    /** Unsets a single wallet flag */
    void UnsetWalletFlag(uint64_t flag);

    /** check if a certain wallet flag is set */
    bool IsWalletFlagSet(uint64_t flag) const override;

    /** overwrite all flags by the given uint64_t
       flags must be uninitialised (or 0)
       only known flags may be present */
    void InitWalletFlags(uint64_t flags);
    /** Loads the flags into the wallet. (used by LoadWallet) */
    bool LoadWalletFlags(uint64_t flags);

    /** Determine if we are a legacy wallet */
    bool IsLegacy() const;

    /** Returns a bracketed wallet name for displaying in logs, will return [default wallet] if the wallet has no name */
    const std::string GetDisplayName() const override {
        std::string wallet_name = GetName().length() == 0 ? "default wallet" : GetName();
        return strprintf("[%s]", wallet_name);
    };

    /** Prepends the wallet name in logging output to ease debugging in multi-wallet use cases */
    template<typename... Params>
    void WalletLogPrintf(std::string fmt, Params... parameters) const {
        LogPrintf(("%s " + fmt).c_str(), GetDisplayName(), parameters...);
    };

    /** Upgrade the wallet */
    bool UpgradeWallet(int version, bilingual_str& error);

    //! Returns all unique ScriptPubKeyMans in m_internal_spk_managers and m_external_spk_managers
    std::set<ScriptPubKeyMan*> GetActiveScriptPubKeyMans() const;

    //! Returns all unique ScriptPubKeyMans
    std::set<ScriptPubKeyMan*> GetAllScriptPubKeyMans() const;

    //! Get the ScriptPubKeyMan for the given OutputType and internal/external chain.
    ScriptPubKeyMan* GetScriptPubKeyMan(const OutputType& type, bool internal) const;

    //! Get all the ScriptPubKeyMans for a script
    std::set<ScriptPubKeyMan*> GetScriptPubKeyMans(const CScript& script) const;
    //! Get the ScriptPubKeyMan by id
    ScriptPubKeyMan* GetScriptPubKeyMan(const uint256& id) const;

    //! Get the SigningProvider for a script
    std::unique_ptr<SigningProvider> GetSolvingProvider(const CScript& script) const;
    std::unique_ptr<SigningProvider> GetSolvingProvider(const CScript& script, SignatureData& sigdata) const;

    //! Get the wallet descriptors for a script.
    std::vector<WalletDescriptor> GetWalletDescriptors(const CScript& script) const;

    //! Get the LegacyScriptPubKeyMan which is used for all types, internal, and external.
    LegacyScriptPubKeyMan* GetLegacyScriptPubKeyMan() const;
    LegacyScriptPubKeyMan* GetOrCreateLegacyScriptPubKeyMan();

    //! Make a LegacyScriptPubKeyMan and set it for all types, internal, and external.
    void SetupLegacyScriptPubKeyMan();

    const CKeyingMaterial& GetEncryptionKey() const override;
    bool HasEncryptionKeys() const override;

    /** Get last block processed height */
    int GetLastBlockHeight() const EXCLUSIVE_LOCKS_REQUIRED(cs_wallet)
    {
        AssertLockHeld(cs_wallet);
        assert(m_last_block_processed_height >= 0);
        return m_last_block_processed_height;
    };
    uint256 GetLastBlockHash() const EXCLUSIVE_LOCKS_REQUIRED(cs_wallet)
    {
        AssertLockHeld(cs_wallet);
        assert(m_last_block_processed_height >= 0);
        return m_last_block_processed;
    }
    /** Set last block processed height, currently only use in unit test */
    void SetLastBlockProcessed(int block_height, uint256 block_hash) EXCLUSIVE_LOCKS_REQUIRED(cs_wallet)
    {
        AssertLockHeld(cs_wallet);
        m_last_block_processed_height = block_height;
        m_last_block_processed = block_hash;
    };

    //! Connect the signals from ScriptPubKeyMans to the signals in CWallet
    void ConnectScriptPubKeyManNotifiers();

    //! Instantiate a descriptor ScriptPubKeyMan from the WalletDescriptor and load it
    void LoadDescriptorScriptPubKeyMan(uint256 id, WalletDescriptor& desc);

    //! Adds the active ScriptPubKeyMan for the specified type and internal. Writes it to the wallet file
    //! @param[in] id The unique id for the ScriptPubKeyMan
    //! @param[in] type The OutputType this ScriptPubKeyMan provides addresses for
    //! @param[in] internal Whether this ScriptPubKeyMan provides change addresses
    void AddActiveScriptPubKeyMan(uint256 id, OutputType type, bool internal);

    //! Loads an active ScriptPubKeyMan for the specified type and internal. (used by LoadWallet)
    //! @param[in] id The unique id for the ScriptPubKeyMan
    //! @param[in] type The OutputType this ScriptPubKeyMan provides addresses for
    //! @param[in] internal Whether this ScriptPubKeyMan provides change addresses
    void LoadActiveScriptPubKeyMan(uint256 id, OutputType type, bool internal);

    //! Remove specified ScriptPubKeyMan from set of active SPK managers. Writes the change to the wallet file.
    //! @param[in] id The unique id for the ScriptPubKeyMan
    //! @param[in] type The OutputType this ScriptPubKeyMan provides addresses for
    //! @param[in] internal Whether this ScriptPubKeyMan provides change addresses
    void DeactivateScriptPubKeyMan(uint256 id, OutputType type, bool internal);

    //! Create new DescriptorScriptPubKeyMans and add them to the wallet
    void SetupDescriptorScriptPubKeyMans(const CExtKey& master_key) EXCLUSIVE_LOCKS_REQUIRED(cs_wallet);
    void SetupDescriptorScriptPubKeyMans() EXCLUSIVE_LOCKS_REQUIRED(cs_wallet);

    //! Return the DescriptorScriptPubKeyMan for a WalletDescriptor if it is already in the wallet
    DescriptorScriptPubKeyMan* GetDescriptorScriptPubKeyMan(const WalletDescriptor& desc) const;

    //! Returns whether the provided ScriptPubKeyMan is internal
    //! @param[in] spk_man The ScriptPubKeyMan to test
    //! @return contains value only for active DescriptorScriptPubKeyMan, otherwise undefined
    std::optional<bool> IsInternalScriptPubKeyMan(ScriptPubKeyMan* spk_man) const;

    //! Add a descriptor to the wallet, return a ScriptPubKeyMan & associated output type
    ScriptPubKeyMan* AddWalletDescriptor(WalletDescriptor& desc, const FlatSigningProvider& signing_provider, const std::string& label, bool internal) EXCLUSIVE_LOCKS_REQUIRED(cs_wallet);

    /** Move all records from the BDB database to a new SQLite database for storage.
     * The original BDB file will be deleted and replaced with a new SQLite file.
     * A backup is not created.
     * May crash if something unexpected happens in the filesystem.
     */
    bool MigrateToSQLite(bilingual_str& error) EXCLUSIVE_LOCKS_REQUIRED(cs_wallet);

    //! Get all of the descriptors from a legacy wallet
    std::optional<MigrationData> GetDescriptorsForLegacy(bilingual_str& error) const EXCLUSIVE_LOCKS_REQUIRED(cs_wallet);

    //! Adds the ScriptPubKeyMans given in MigrationData to this wallet, removes LegacyScriptPubKeyMan,
    //! and where needed, moves tx and address book entries to watchonly_wallet or solvable_wallet
    bool ApplyMigrationData(MigrationData& data, bilingual_str& error) EXCLUSIVE_LOCKS_REQUIRED(cs_wallet);

    std::map<uint256, CMutableTransaction> queuedTransactionMap;

    bool QueuedTransactionExists(const uint256 &txid) const;
    bool WriteQueuedTransaction(
            const uint256 &txid,
            const CMutableTransaction &tx);
    bool EraseQueuedTransaction(const uint256 &txid);
    bool GetQueuedTransaction(const uint256 &txid, CMutableTransaction *data=nullptr) const;
};

/**
 * Called periodically by the schedule thread. Prompts individual wallets to resend
 * their transactions. Actual rebroadcast schedule is managed by the wallets themselves.
 */
void MaybeResendWalletTxs(WalletContext& context);

/** RAII object to check and reserve a wallet rescan */
class WalletRescanReserver
{
private:
    using Clock = std::chrono::steady_clock;
    using NowFn = std::function<Clock::time_point()>;
    CWallet& m_wallet;
    bool m_could_reserve;
    NowFn m_now;
public:
    explicit WalletRescanReserver(CWallet& w) : m_wallet(w), m_could_reserve(false) {}

    bool reserve()
    {
        assert(!m_could_reserve);
        if (m_wallet.fScanningWallet.exchange(true)) {
            return false;
        }
        m_wallet.m_scanning_start = GetTimeMillis();
        m_wallet.m_scanning_progress = 0;
        m_could_reserve = true;
        return true;
    }

    bool isReserved() const
    {
        return (m_could_reserve && m_wallet.fScanningWallet);
    }

    Clock::time_point now() const { return m_now ? m_now() : Clock::now(); };

    void setNow(NowFn now) { m_now = std::move(now); }

    ~WalletRescanReserver()
    {
        if (m_could_reserve) {
            m_wallet.fScanningWallet = false;
        }
    }
};

//! Add wallet name to persistent configuration so it will be loaded on startup.
bool AddWalletSetting(interfaces::Chain& chain, const std::string& wallet_name);

//! Remove wallet name from persistent configuration so it will not be loaded on startup.
bool RemoveWalletSetting(interfaces::Chain& chain, const std::string& wallet_name);

bool DummySignInput(const SigningProvider& provider, CTxIn &tx_in, const CTxOut &txout, const CCoinControl* coin_control = nullptr);

bool FillInputToWeight(CTxIn& txin, int64_t target_weight);

struct MigrationResult {
    std::string wallet_name;
    std::shared_ptr<CWallet> watchonly_wallet;
    std::shared_ptr<CWallet> solvables_wallet;
    fs::path backup_path;
};

//! Do all steps to migrate a legacy wallet to a descriptor wallet
util::Result<MigrationResult> MigrateLegacyToDescriptor(std::shared_ptr<CWallet>&& wallet, WalletContext& context);
} // namespace wallet

#endif // BITCOIN_WALLET_WALLET_H<|MERGE_RESOLUTION|>--- conflicted
+++ resolved
@@ -350,11 +350,9 @@
      */
     static bool AttachChain(const std::shared_ptr<CWallet>& wallet, interfaces::Chain& chain, const bool rescan_required, bilingual_str& error, std::vector<bilingual_str>& warnings);
 
-<<<<<<< HEAD
+    static int64_t GetDefaultNextResend();
+
     void EffectTransactionQueue();
-=======
-    static int64_t GetDefaultNextResend();
->>>>>>> 0350e740
 
 public:
     /**
