// Copyright (c) 2017-2019 The Bitcoin Core developers
// Distributed under the MIT software license, see the accompanying
// file COPYING or http://www.opensource.org/licenses/mit-license.php.

#include <consensus/validation.h>
#include <interfaces/chain.h>
#include <wallet/coincontrol.h>
#include <wallet/feebumper.h>
#include <wallet/fees.h>
#include <wallet/wallet.h>
#include <policy/fees.h>
#include <policy/policy.h>
#include <util/moneystr.h>
#include <util/rbf.h>
#include <util/system.h>
#include <util/validation.h>

//! Check whether transaction has descendant in wallet or mempool, or has been
//! mined, or conflicts with a mined transaction. Return a feebumper::Result.
static feebumper::Result PreconditionChecks(interfaces::Chain::Lock& locked_chain, const CWallet& wallet, const CWalletTx& wtx, std::vector<std::string>& errors) EXCLUSIVE_LOCKS_REQUIRED(wallet.cs_wallet)
{
    if (wallet.HasWalletSpend(wtx.GetHash())) {
        errors.push_back("Transaction has descendants in the wallet");
        return feebumper::Result::INVALID_PARAMETER;
    }

    {
        if (wallet.chain().hasDescendantsInMempool(wtx.GetHash())) {
            errors.push_back("Transaction has descendants in the mempool");
            return feebumper::Result::INVALID_PARAMETER;
        }
    }

    if (wtx.GetDepthInMainChain(locked_chain) != 0) {
        errors.push_back("Transaction has been mined, or is conflicted with a mined transaction");
        return feebumper::Result::WALLET_ERROR;
    }

    if (!SignalsOptInRBF(*wtx.tx)) {
        errors.push_back("Transaction is not BIP 125 replaceable");
        return feebumper::Result::WALLET_ERROR;
    }

    if (wtx.mapValue.count("replaced_by_txid")) {
        errors.push_back(strprintf("Cannot bump transaction %s which was already bumped by transaction %s", wtx.GetHash().ToString(), wtx.mapValue.at("replaced_by_txid")));
        return feebumper::Result::WALLET_ERROR;
    }

    // check that original tx consists entirely of our inputs
    // if not, we can't bump the fee, because the wallet has no way of knowing the value of the other inputs (thus the fee)
    if (!wallet.IsAllFromMe(*wtx.tx, ISMINE_SPENDABLE)) {
        errors.push_back("Transaction contains inputs that don't belong to this wallet");
        return feebumper::Result::WALLET_ERROR;
    }


    return feebumper::Result::OK;
}

//! Check if the user provided a valid feeRate
static feebumper::Result CheckFeeRate(const CWallet& wallet, const CWalletTx& wtx, const CFeeRate& newFeerate, const int64_t maxTxSize, std::vector<std::string>& errors) {
    // check that fee rate is higher than mempool's minimum fee
    // (no point in bumping fee if we know that the new tx won't be accepted to the mempool)
    // This may occur if the user set FeeRate, TotalFee or paytxfee too low, if fallbackfee is too low, or, perhaps,
    // in a rare situation where the mempool minimum fee increased significantly since the fee estimation just a
    // moment earlier. In this case, we report an error to the user, who may adjust the fee.
    CFeeRate minMempoolFeeRate = wallet.chain().mempoolMinFee();

    if (newFeerate.GetFeePerK() < minMempoolFeeRate.GetFeePerK()) {
        errors.push_back(strprintf(
            "New fee rate (%s) is lower than the minimum fee rate (%s) to get into the mempool -- ",
            FormatMoney(newFeerate.GetFeePerK()),
            FormatMoney(minMempoolFeeRate.GetFeePerK())));
        return feebumper::Result::WALLET_ERROR;
    }

    CAmount new_total_fee = newFeerate.GetFee(maxTxSize);

    CFeeRate incrementalRelayFee = std::max(wallet.chain().relayIncrementalFee(), CFeeRate(WALLET_INCREMENTAL_RELAY_FEE));

    // Given old total fee and transaction size, calculate the old feeRate
    CAmount old_fee = wtx.GetDebit(ISMINE_SPENDABLE) - wtx.tx->GetValueOut();
    const int64_t txSize = GetVirtualTransactionSize(*(wtx.tx));
    CFeeRate nOldFeeRate(old_fee, txSize);
    // Min total fee is old fee + relay fee
    CAmount minTotalFee = nOldFeeRate.GetFee(maxTxSize) + incrementalRelayFee.GetFee(maxTxSize);

    if (new_total_fee < minTotalFee) {
        errors.push_back(strprintf("Insufficient total fee %s, must be at least %s (oldFee %s + incrementalFee %s)",
            FormatMoney(new_total_fee), FormatMoney(minTotalFee), FormatMoney(nOldFeeRate.GetFee(maxTxSize)), FormatMoney(incrementalRelayFee.GetFee(maxTxSize))));
        return feebumper::Result::INVALID_PARAMETER;
    }

    CAmount requiredFee = GetRequiredFee(wallet, maxTxSize);
    if (new_total_fee < requiredFee) {
        errors.push_back(strprintf("Insufficient total fee (cannot be less than required fee %s)",
            FormatMoney(requiredFee)));
        return feebumper::Result::INVALID_PARAMETER;
    }

    // Check that in all cases the new fee doesn't violate maxTxFee
    const CAmount max_tx_fee = wallet.m_default_max_tx_fee;
    if (new_total_fee > max_tx_fee) {
        errors.push_back(strprintf("Specified or calculated fee %s is too high (cannot be higher than -maxtxfee %s)",
                            FormatMoney(new_total_fee), FormatMoney(max_tx_fee)));
        return feebumper::Result::WALLET_ERROR;
    }

    return feebumper::Result::OK;
}

static CFeeRate EstimateFeeRate(const CWallet& wallet, const CWalletTx& wtx, CCoinControl& coin_control, CAmount& old_fee)
{
    // Get the fee rate of the original transaction. This is calculated from
    // the tx fee/vsize, so it may have been rounded down. Add 1 satoshi to the
    // result.
    old_fee = wtx.GetDebit(ISMINE_SPENDABLE) - wtx.tx->GetValueOut();
    int64_t txSize = GetVirtualTransactionSize(*(wtx.tx));
    CFeeRate feerate(old_fee, txSize);
    feerate += CFeeRate(1);

    // The node has a configurable incremental relay fee. Increment the fee by
    // the minimum of that and the wallet's conservative
    // WALLET_INCREMENTAL_RELAY_FEE value to future proof against changes to
    // network wide policy for incremental relay fee that our node may not be
    // aware of. This ensures we're over the required relay fee rate
    // (BIP 125 rule 4).  The replacement tx will be at least as large as the
    // original tx, so the total fee will be greater (BIP 125 rule 3)
    CFeeRate node_incremental_relay_fee = wallet.chain().relayIncrementalFee();
    CFeeRate wallet_incremental_relay_fee = CFeeRate(WALLET_INCREMENTAL_RELAY_FEE);
    feerate += std::max(node_incremental_relay_fee, wallet_incremental_relay_fee);

    // Fee rate must also be at least the wallet's GetMinimumFeeRate
    CFeeRate min_feerate(GetMinimumFeeRate(wallet, coin_control, /* feeCalc */ nullptr));

    // Set the required fee rate for the replacement transaction in coin control.
    return std::max(feerate, min_feerate);
}

namespace feebumper {

bool TransactionCanBeBumped(const CWallet& wallet, const uint256& txid)
{
    auto locked_chain = wallet.chain().lock();
    LOCK(wallet.cs_wallet);
    const CWalletTx* wtx = wallet.GetWalletTx(txid);
    if (wtx == nullptr) return false;

    std::vector<std::string> errors_dummy;
    feebumper::Result res = PreconditionChecks(*locked_chain, wallet, *wtx, errors_dummy);
    return res == feebumper::Result::OK;
}

Result CreateTotalBumpTransaction(const CWallet* wallet, const uint256& txid, const CCoinControl& coin_control, CAmount total_fee, std::vector<std::string>& errors,
                                  CAmount& old_fee, CAmount& new_fee, CMutableTransaction& mtx)
{
    new_fee = total_fee;

    auto locked_chain = wallet->chain().lock();
    LOCK(wallet->cs_wallet);
    errors.clear();
    auto it = wallet->mapWallet.find(txid);
    if (it == wallet->mapWallet.end()) {
        errors.push_back("Invalid or non-wallet transaction id");
        return Result::INVALID_ADDRESS_OR_KEY;
    }
    const CWalletTx& wtx = it->second;

    Result result = PreconditionChecks(*locked_chain, *wallet, wtx, errors);
    if (result != Result::OK) {
        return result;
    }

    // figure out which output was change
    // if there was no change output or multiple change outputs, fail
    int nOutput = -1;
    for (size_t i = 0; i < wtx.tx->vout.size(); ++i) {
        if (wallet->IsChange(wtx.tx->vout[i])) {
            if (nOutput != -1) {
                errors.push_back("Transaction has multiple change outputs");
                return Result::WALLET_ERROR;
            }
            nOutput = i;
        }
    }
    if (nOutput == -1) {
        errors.push_back("Transaction does not have a change output");
        return Result::WALLET_ERROR;
    }

    // Calculate the expected size of the new transaction.
    int64_t txSize = GetVirtualTransactionSize(*(wtx.tx));
    const int64_t maxNewTxSize = CalculateMaximumSignedTxSize(*wtx.tx, wallet);
    if (maxNewTxSize < 0) {
        errors.push_back("Transaction contains inputs that cannot be signed");
        return Result::INVALID_ADDRESS_OR_KEY;
    }

    // calculate the old fee and fee-rate
    old_fee = wtx.GetDebit(ISMINE_SPENDABLE) - wtx.tx->GetValueOut();
    CFeeRate nOldFeeRate(old_fee, txSize);
    // The wallet uses a conservative WALLET_INCREMENTAL_RELAY_FEE value to
    // future proof against changes to network wide policy for incremental relay
    // fee that our node may not be aware of.
    CFeeRate nodeIncrementalRelayFee = wallet->chain().relayIncrementalFee();
    CFeeRate walletIncrementalRelayFee = CFeeRate(WALLET_INCREMENTAL_RELAY_FEE);
    if (nodeIncrementalRelayFee > walletIncrementalRelayFee) {
        walletIncrementalRelayFee = nodeIncrementalRelayFee;
    }

    CAmount minTotalFee = nOldFeeRate.GetFee(maxNewTxSize) + nodeIncrementalRelayFee.GetFee(maxNewTxSize);
    if (total_fee < minTotalFee) {
        errors.push_back(strprintf("Insufficient totalFee, must be at least %s (oldFee %s + incrementalFee %s)",
            FormatMoney(minTotalFee), FormatMoney(nOldFeeRate.GetFee(maxNewTxSize)), FormatMoney(nodeIncrementalRelayFee.GetFee(maxNewTxSize))));
        return Result::INVALID_PARAMETER;
    }
    CAmount requiredFee = GetRequiredFee(*wallet, maxNewTxSize);
    if (total_fee < requiredFee) {
        errors.push_back(strprintf("Insufficient totalFee (cannot be less than required fee %s)",
            FormatMoney(requiredFee)));
        return Result::INVALID_PARAMETER;
    }

    // Check that in all cases the new fee doesn't violate maxTxFee
     const CAmount max_tx_fee = wallet->m_default_max_tx_fee;
     if (new_fee > max_tx_fee) {
         errors.push_back(strprintf("Specified or calculated fee %s is too high (cannot be higher than -maxtxfee %s)",
                               FormatMoney(new_fee), FormatMoney(max_tx_fee)));
         return Result::WALLET_ERROR;
     }

    // check that fee rate is higher than mempool's minimum fee
    // (no point in bumping fee if we know that the new tx won't be accepted to the mempool)
    // This may occur if the user set TotalFee or paytxfee too low, if fallbackfee is too low, or, perhaps,
    // in a rare situation where the mempool minimum fee increased significantly since the fee estimation just a
    // moment earlier. In this case, we report an error to the user, who may use total_fee to make an adjustment.
    CFeeRate minMempoolFeeRate = wallet->chain().mempoolMinFee();
    CFeeRate nNewFeeRate = CFeeRate(total_fee, maxNewTxSize);
    if (nNewFeeRate.GetFeePerK() < minMempoolFeeRate.GetFeePerK()) {
        errors.push_back(strprintf(
            "New fee rate (%s) is lower than the minimum fee rate (%s) to get into the mempool -- "
            "the totalFee value should be at least %s to add transaction",
            FormatMoney(nNewFeeRate.GetFeePerK()),
            FormatMoney(minMempoolFeeRate.GetFeePerK()),
            FormatMoney(minMempoolFeeRate.GetFee(maxNewTxSize))));
        return Result::WALLET_ERROR;
    }

    // Now modify the output to increase the fee.
    // If the output is not large enough to pay the fee, fail.
    CAmount nDelta = new_fee - old_fee;
    assert(nDelta > 0);
    mtx = CMutableTransaction{*wtx.tx};
    CTxOut* poutput = &(mtx.vout[nOutput]);
    if (poutput->nValue < nDelta) {
        errors.push_back("Change output is too small to bump the fee");
        return Result::WALLET_ERROR;
    }

    // If the output would become dust, discard it (converting the dust to fee)
    poutput->nValue -= nDelta;
    if (poutput->nValue <= GetDustThreshold(*poutput, GetDiscardRate(*wallet))) {
        wallet->WalletLogPrintf("Bumping fee and discarding dust output\n");
        new_fee += poutput->nValue;
        mtx.vout.erase(mtx.vout.begin() + nOutput);
    }

    // Mark new tx not replaceable, if requested.
    if (!coin_control.m_signal_bip125_rbf.get_value_or(wallet->m_signal_rbf)) {
        for (auto& input : mtx.vin) {
            if (input.nSequence < 0xfffffffe) input.nSequence = 0xfffffffe;
        }
    }

    return Result::OK;
}


Result CreateRateBumpTransaction(CWallet& wallet, const uint256& txid, const CCoinControl& coin_control, std::vector<std::string>& errors,
                                 CAmount& old_fee, CAmount& new_fee, CMutableTransaction& mtx)
{
    // We are going to modify coin control later, copy to re-use
    CCoinControl new_coin_control(coin_control);

    auto locked_chain = wallet.chain().lock();
    LOCK(wallet.cs_wallet);
    errors.clear();
    auto it = wallet.mapWallet.find(txid);
    if (it == wallet.mapWallet.end()) {
        errors.push_back("Invalid or non-wallet transaction id");
        return Result::INVALID_ADDRESS_OR_KEY;
    }
    const CWalletTx& wtx = it->second;

    Result result = PreconditionChecks(*locked_chain, wallet, wtx, errors);
    if (result != Result::OK) {
        return result;
    }

    // Fill in recipients(and preserve a single change key if there is one)
    std::vector<CRecipient> recipients;
    for (const auto& output : wtx.tx->vout) {
        if (!wallet.IsChange(output)) {
            CRecipient recipient = {output.scriptPubKey, output.nValue, false};
            recipients.push_back(recipient);
        } else {
            /* FIXME: For Namecoin, this presumably strips off the name
               prefix, and leads to an invalid tx.  */
            CTxDestination change_dest;
            ExtractDestination(output.scriptPubKey, change_dest);
            new_coin_control.destChange = change_dest;
        }
    }

    if (coin_control.m_feerate) {
        // The user provided a feeRate argument.
        // We calculate this here to avoid compiler warning on the cs_wallet lock
        const int64_t maxTxSize = CalculateMaximumSignedTxSize(*wtx.tx, &wallet);
        Result res = CheckFeeRate(wallet, wtx, *new_coin_control.m_feerate, maxTxSize, errors);
        if (res != Result::OK) {
            return res;
        }
    } else {
        // The user did not provide a feeRate argument
        new_coin_control.m_feerate = EstimateFeeRate(wallet, wtx, new_coin_control, old_fee);
    }

    // Fill in required inputs we are double-spending(all of them)
    // N.B.: bip125 doesn't require all the inputs in the replaced transaction to be
    // used in the replacement transaction, but it's very important for wallets to make
    // sure that happens. If not, it would be possible to bump a transaction A twice to
    // A2 and A3 where A2 and A3 don't conflict (or alternatively bump A to A2 and A2
    // to A3 where A and A3 don't conflict). If both later get confirmed then the sender
    // has accidentally double paid.
    for (const auto& inputs : wtx.tx->vin) {
        new_coin_control.Select(COutPoint(inputs.prevout));
    }
    new_coin_control.fAllowOtherInputs = true;

    // We cannot source new unconfirmed inputs(bip125 rule 2)
    new_coin_control.m_min_depth = 1;

    CTransactionRef tx_new = MakeTransactionRef();
    CAmount fee_ret;
    int change_pos_in_out = -1; // No requested location for change
    std::string fail_reason;
<<<<<<< HEAD
    if (!wallet->CreateTransaction(*locked_chain, recipients, nullptr, tx_new, fee_ret, change_pos_in_out, fail_reason, new_coin_control, false)) {
=======
    if (!wallet.CreateTransaction(*locked_chain, recipients, tx_new, fee_ret, change_pos_in_out, fail_reason, new_coin_control, false)) {
>>>>>>> 9f22b115
        errors.push_back("Unable to create transaction: " + fail_reason);
        return Result::WALLET_ERROR;
    }

    // Write back new fee if successful
    new_fee = fee_ret;

    // Write back transaction
    mtx = CMutableTransaction(*tx_new);
    // Mark new tx not replaceable, if requested.
    if (!coin_control.m_signal_bip125_rbf.get_value_or(wallet.m_signal_rbf)) {
        for (auto& input : mtx.vin) {
            if (input.nSequence < 0xfffffffe) input.nSequence = 0xfffffffe;
        }
    }

    return Result::OK;
}

bool SignTransaction(CWallet& wallet, CMutableTransaction& mtx) {
    auto locked_chain = wallet.chain().lock();
    LOCK(wallet.cs_wallet);
    return wallet.SignTransaction(mtx);
}

Result CommitTransaction(CWallet& wallet, const uint256& txid, CMutableTransaction&& mtx, std::vector<std::string>& errors, uint256& bumped_txid)
{
    auto locked_chain = wallet.chain().lock();
    LOCK(wallet.cs_wallet);
    if (!errors.empty()) {
        return Result::MISC_ERROR;
    }
    auto it = txid.IsNull() ? wallet.mapWallet.end() : wallet.mapWallet.find(txid);
    if (it == wallet.mapWallet.end()) {
        errors.push_back("Invalid or non-wallet transaction id");
        return Result::MISC_ERROR;
    }
    CWalletTx& oldWtx = it->second;

    // make sure the transaction still has no descendants and hasn't been mined in the meantime
    Result result = PreconditionChecks(*locked_chain, wallet, oldWtx, errors);
    if (result != Result::OK) {
        return result;
    }

    // commit/broadcast the tx
    CTransactionRef tx = MakeTransactionRef(std::move(mtx));
    mapValue_t mapValue = oldWtx.mapValue;
    mapValue["replaces_txid"] = oldWtx.GetHash().ToString();

    CValidationState state;
    if (!wallet.CommitTransaction(tx, std::move(mapValue), oldWtx.vOrderForm, state)) {
        // NOTE: CommitTransaction never returns false, so this should never happen.
        errors.push_back(strprintf("The transaction was rejected: %s", FormatStateMessage(state)));
        return Result::WALLET_ERROR;
    }

    bumped_txid = tx->GetHash();
    if (state.IsInvalid()) {
        // This can happen if the mempool rejected the transaction.  Report
        // what happened in the "errors" response.
        errors.push_back(strprintf("Error: The transaction was rejected: %s", FormatStateMessage(state)));
    }

    // mark the original tx as bumped
    if (!wallet.MarkReplaced(oldWtx.GetHash(), bumped_txid)) {
        // TODO: see if JSON-RPC has a standard way of returning a response
        // along with an exception. It would be good to return information about
        // wtxBumped to the caller even if marking the original transaction
        // replaced does not succeed for some reason.
        errors.push_back("Created new bumpfee transaction but could not mark the original transaction as replaced");
    }
    return Result::OK;
}

} // namespace feebumper<|MERGE_RESOLUTION|>--- conflicted
+++ resolved
@@ -344,11 +344,7 @@
     CAmount fee_ret;
     int change_pos_in_out = -1; // No requested location for change
     std::string fail_reason;
-<<<<<<< HEAD
-    if (!wallet->CreateTransaction(*locked_chain, recipients, nullptr, tx_new, fee_ret, change_pos_in_out, fail_reason, new_coin_control, false)) {
-=======
-    if (!wallet.CreateTransaction(*locked_chain, recipients, tx_new, fee_ret, change_pos_in_out, fail_reason, new_coin_control, false)) {
->>>>>>> 9f22b115
+    if (!wallet.CreateTransaction(*locked_chain, recipients, nullptr, tx_new, fee_ret, change_pos_in_out, fail_reason, new_coin_control, false)) {
         errors.push_back("Unable to create transaction: " + fail_reason);
         return Result::WALLET_ERROR;
     }
