// Copyright (c) 2009-2010 Satoshi Nakamoto
// Copyright (c) 2009-present The Bitcoin Core developers
// Distributed under the MIT software license, see the accompanying
// file COPYING or http://www.opensource.org/licenses/mit-license.php.

#ifndef BITCOIN_WALLET_WALLETDB_H
#define BITCOIN_WALLET_WALLETDB_H

#include <key.h>
<<<<<<< HEAD
#include <names/common.h>
=======
#include <primitives/transaction_identifier.h>
>>>>>>> f07c3213
#include <script/sign.h>
#include <wallet/db.h>
#include <wallet/walletutil.h>

#include <cstdint>
#include <string>
#include <vector>

class CScript;
class uint160;
class uint256;
struct CBlockLocator;

namespace wallet {
class CMasterKey;
class CWallet;
class CWalletTx;
struct WalletContext;

/**
 * Overview of wallet database classes:
 *
 * - WalletBatch is an abstract modifier object for the wallet database, and encapsulates a database
 *   batch update as well as methods to act on the database. It should be agnostic to the database implementation.
 */

/** Error statuses for the wallet database.
 * Values are in order of severity. When multiple errors occur, the most severe (highest value) will be returned.
 */
enum class DBErrors : int
{
    LOAD_OK = 0,
    NEED_RESCAN = 1,
    NEED_REWRITE = 2,
    EXTERNAL_SIGNER_SUPPORT_REQUIRED = 3,
    NONCRITICAL_ERROR = 4,
    TOO_NEW = 5,
    UNKNOWN_DESCRIPTOR = 6,
    LOAD_FAIL = 7,
    UNEXPECTED_LEGACY_ENTRY = 8,
    LEGACY_WALLET = 9,
    CORRUPT = 10,
};

namespace DBKeys {
extern const std::string ACENTRY;
extern const std::string ACTIVEEXTERNALSPK;
extern const std::string ACTIVEINTERNALSPK;
extern const std::string BESTBLOCK;
extern const std::string BESTBLOCK_NOMERKLE;
extern const std::string CRYPTED_KEY;
extern const std::string CSCRIPT;
extern const std::string DEFAULTKEY;
extern const std::string DESTDATA;
extern const std::string FLAGS;
extern const std::string HDCHAIN;
extern const std::string KEY;
extern const std::string KEYMETA;
extern const std::string LOCKED_UTXO;
extern const std::string MASTER_KEY;
extern const std::string MINVERSION;
extern const std::string NAME;
extern const std::string OLD_KEY;
extern const std::string ORDERPOSNEXT;
extern const std::string POOL;
extern const std::string PURPOSE;
extern const std::string SETTINGS;
extern const std::string TX;
extern const std::string VERSION;
extern const std::string WALLETDESCRIPTOR;
extern const std::string WALLETDESCRIPTORCKEY;
extern const std::string WALLETDESCRIPTORKEY;
extern const std::string WATCHMETA;
extern const std::string WATCHS;

// Keys in this set pertain only to the legacy wallet (LegacyScriptPubKeyMan) and are removed during migration from legacy to descriptors.
extern const std::unordered_set<std::string> LEGACY_TYPES;
} // namespace DBKeys

/* simple HD chain data model */
class CHDChain
{
public:
    uint32_t nExternalChainCounter;
    uint32_t nInternalChainCounter;
    CKeyID seed_id; //!< seed hash160
    int64_t m_next_external_index{0}; // Next index in the keypool to be used. Memory only.
    int64_t m_next_internal_index{0}; // Next index in the keypool to be used. Memory only.

    static const int VERSION_HD_BASE        = 1;
    static const int VERSION_HD_CHAIN_SPLIT = 2;
    static const int CURRENT_VERSION        = VERSION_HD_CHAIN_SPLIT;
    int nVersion;

    CHDChain() { SetNull(); }

    SERIALIZE_METHODS(CHDChain, obj)
    {
        READWRITE(obj.nVersion, obj.nExternalChainCounter, obj.seed_id);
        if (obj.nVersion >= VERSION_HD_CHAIN_SPLIT) {
            READWRITE(obj.nInternalChainCounter);
        }
    }

    void SetNull()
    {
        nVersion = CHDChain::CURRENT_VERSION;
        nExternalChainCounter = 0;
        nInternalChainCounter = 0;
        seed_id.SetNull();
    }

    bool operator==(const CHDChain& chain) const
    {
        return seed_id == chain.seed_id;
    }
};

class CKeyMetadata
{
public:
    static const int VERSION_BASIC=1;
    static const int VERSION_WITH_HDDATA=10;
    static const int VERSION_WITH_KEY_ORIGIN = 12;
    static const int CURRENT_VERSION=VERSION_WITH_KEY_ORIGIN;
    int nVersion;
    int64_t nCreateTime; // 0 means unknown
    std::string hdKeypath; //optional HD/bip32 keypath. Still used to determine whether a key is a seed. Also kept for backwards compatibility
    CKeyID hd_seed_id; //id of the HD seed used to derive this key
    KeyOriginInfo key_origin; // Key origin info with path and fingerprint
    bool has_key_origin = false; //!< Whether the key_origin is useful

    CKeyMetadata()
    {
        SetNull();
    }
    explicit CKeyMetadata(int64_t nCreateTime_)
    {
        SetNull();
        nCreateTime = nCreateTime_;
    }

    SERIALIZE_METHODS(CKeyMetadata, obj)
    {
        READWRITE(obj.nVersion, obj.nCreateTime);
        if (obj.nVersion >= VERSION_WITH_HDDATA) {
            READWRITE(obj.hdKeypath, obj.hd_seed_id);
        }
        if (obj.nVersion >= VERSION_WITH_KEY_ORIGIN)
        {
            READWRITE(obj.key_origin);
            READWRITE(obj.has_key_origin);
        }
    }

    void SetNull()
    {
        nVersion = CKeyMetadata::CURRENT_VERSION;
        nCreateTime = 0;
        hdKeypath.clear();
        hd_seed_id.SetNull();
        key_origin.clear();
        has_key_origin = false;
    }
};

struct DbTxnListener
{
    std::function<void()> on_commit, on_abort;
};

/** Access to the wallet database.
 * Opens the database and provides read and write access to it. Each read and write is its own transaction.
 * Multiple operation transactions can be started using TxnBegin() and committed using TxnCommit()
 * Otherwise the transaction will be committed when the object goes out of scope.
 * Optionally (on by default) it will flush to disk on close.
 * Every 1000 writes will automatically trigger a flush to disk.
 */
class WalletBatch
{
private:
    template <typename K, typename T>
    bool WriteIC(const K& key, const T& value, bool fOverwrite = true)
    {
        if (!m_batch->Write(key, value, fOverwrite)) {
            return false;
        }
        return true;
    }

    template <typename K>
    bool EraseIC(const K& key)
    {
        if (!m_batch->Erase(key)) {
            return false;
        }
        return true;
    }

public:
    explicit WalletBatch(WalletDatabase &database) :
        m_batch(database.MakeBatch())
    {
    }
    WalletBatch(const WalletBatch&) = delete;
    WalletBatch& operator=(const WalletBatch&) = delete;

    bool WriteName(const std::string& strAddress, const std::string& strName);
    bool EraseName(const std::string& strAddress);

    bool WritePurpose(const std::string& strAddress, const std::string& purpose);
    bool ErasePurpose(const std::string& strAddress);

    bool WriteTx(const CWalletTx& wtx);
    bool EraseTx(Txid hash);

    bool WriteKeyMetadata(const CKeyMetadata& meta, const CPubKey& pubkey, const bool overwrite);
    bool WriteKey(const CPubKey& vchPubKey, const CPrivKey& vchPrivKey, const CKeyMetadata &keyMeta);
    bool WriteCryptedKey(const CPubKey& vchPubKey, const std::vector<unsigned char>& vchCryptedSecret, const CKeyMetadata &keyMeta);
    bool WriteMasterKey(unsigned int nID, const CMasterKey& kMasterKey);
    bool EraseMasterKey(unsigned int id);

    bool WriteWatchOnly(const CScript &script, const CKeyMetadata &keymeta);
    bool EraseWatchOnly(const CScript &script);

    bool WriteBestBlock(const CBlockLocator& locator);
    bool ReadBestBlock(CBlockLocator& locator);

    // Returns true if wallet stores encryption keys
    bool IsEncrypted();

    bool WriteOrderPosNext(int64_t nOrderPosNext);

    bool WriteDescriptorKey(const uint256& desc_id, const CPubKey& pubkey, const CPrivKey& privkey);
    bool WriteCryptedDescriptorKey(const uint256& desc_id, const CPubKey& pubkey, const std::vector<unsigned char>& secret);
    bool WriteDescriptor(const uint256& desc_id, const WalletDescriptor& descriptor);
    bool WriteDescriptorDerivedCache(const CExtPubKey& xpub, const uint256& desc_id, uint32_t key_exp_index, uint32_t der_index);
    bool WriteDescriptorParentCache(const CExtPubKey& xpub, const uint256& desc_id, uint32_t key_exp_index);
    bool WriteDescriptorLastHardenedCache(const CExtPubKey& xpub, const uint256& desc_id, uint32_t key_exp_index);
    bool WriteDescriptorCacheItems(const uint256& desc_id, const DescriptorCache& cache);

    bool WriteLockedUTXO(const COutPoint& output);
    bool EraseLockedUTXO(const COutPoint& output);

    bool WriteAddressPreviouslySpent(const CTxDestination& dest, bool previously_spent);
    bool WriteAddressReceiveRequest(const CTxDestination& dest, const std::string& id, const std::string& receive_request);
    bool EraseAddressReceiveRequest(const CTxDestination& dest, const std::string& id);
    bool EraseAddressData(const CTxDestination& dest);

    bool WriteActiveScriptPubKeyMan(uint8_t type, const uint256& id, bool internal);
    bool EraseActiveScriptPubKeyMan(uint8_t type, bool internal);

    bool WriteQueuedTransaction(const uint256& txid, const CMutableTransaction& tx);
    bool EraseQueuedTransaction(const uint256& txid);

    DBErrors LoadWallet(CWallet* pwallet);

    //! Delete records of the given types
    bool EraseRecords(const std::unordered_set<std::string>& types);

    bool WriteWalletFlags(const uint64_t flags);
    //! Begin a new transaction
    bool TxnBegin();
    //! Commit current transaction
    bool TxnCommit();
    //! Abort current transaction
    bool TxnAbort();
    bool HasActiveTxn() { return m_batch->HasActiveTxn(); }

    //! Registers db txn callback functions
    void RegisterTxnListener(const DbTxnListener& l);

private:
    std::unique_ptr<DatabaseBatch> m_batch;

    // External functions listening to the current db txn outcome.
    // Listeners are cleared at the end of the transaction.
    std::vector<DbTxnListener> m_txn_listeners;
};

/**
 * Executes the provided function 'func' within a database transaction context.
 *
 * This function ensures that all db modifications performed within 'func()' are
 * atomically committed to the db at the end of the process. And, in case of a
 * failure during execution, all performed changes are rolled back.
 *
 * @param database The db connection instance to perform the transaction on.
 * @param process_desc A description of the process being executed, used for logging purposes in the event of a failure.
 * @param func The function to be executed within the db txn context. It returns a boolean indicating whether to commit or roll back the txn.
 * @return true if the db txn executed successfully, false otherwise.
 */
bool RunWithinTxn(WalletDatabase& database, std::string_view process_desc, const std::function<bool(WalletBatch&)>& func);

bool LoadKey(CWallet* pwallet, DataStream& ssKey, DataStream& ssValue, std::string& strErr);
bool LoadCryptedKey(CWallet* pwallet, DataStream& ssKey, DataStream& ssValue, std::string& strErr);
bool LoadEncryptionKey(CWallet* pwallet, DataStream& ssKey, DataStream& ssValue, std::string& strErr);
bool LoadHDChain(CWallet* pwallet, DataStream& ssValue, std::string& strErr);

//! Returns true if there are any DBKeys::LEGACY_TYPES record in the wallet db
bool HasLegacyRecords(CWallet& wallet);
bool HasLegacyRecords(CWallet& wallet, DatabaseBatch& batch);
} // namespace wallet

#endif // BITCOIN_WALLET_WALLETDB_H<|MERGE_RESOLUTION|>--- conflicted
+++ resolved
@@ -7,11 +7,8 @@
 #define BITCOIN_WALLET_WALLETDB_H
 
 #include <key.h>
-<<<<<<< HEAD
 #include <names/common.h>
-=======
 #include <primitives/transaction_identifier.h>
->>>>>>> f07c3213
 #include <script/sign.h>
 #include <wallet/db.h>
 #include <wallet/walletutil.h>
@@ -264,8 +261,8 @@
     bool WriteActiveScriptPubKeyMan(uint8_t type, const uint256& id, bool internal);
     bool EraseActiveScriptPubKeyMan(uint8_t type, bool internal);
 
-    bool WriteQueuedTransaction(const uint256& txid, const CMutableTransaction& tx);
-    bool EraseQueuedTransaction(const uint256& txid);
+    bool WriteQueuedTransaction(const Txid& txid, const CMutableTransaction& tx);
+    bool EraseQueuedTransaction(const Txid& txid);
 
     DBErrors LoadWallet(CWallet* pwallet);
 
