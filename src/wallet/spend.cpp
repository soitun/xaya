// Copyright (c) 2021 The Bitcoin Core developers
// Distributed under the MIT software license, see the accompanying
// file COPYING or http://www.opensource.org/licenses/mit-license.php.

#include <consensus/amount.h>
#include <consensus/validation.h>
#include <interfaces/chain.h>
#include <policy/policy.h>
#include <script/names.h>
#include <script/signingprovider.h>
#include <util/check.h>
#include <util/fees.h>
#include <util/moneystr.h>
#include <util/rbf.h>
#include <util/trace.h>
#include <util/translation.h>
#include <wallet/coincontrol.h>
#include <wallet/fees.h>
#include <wallet/receive.h>
#include <wallet/spend.h>
#include <wallet/transaction.h>
#include <wallet/wallet.h>

#include <cmath>

using interfaces::FoundBlock;

namespace wallet {
static constexpr size_t OUTPUT_GROUP_MAX_ENTRIES{100};

int GetTxSpendSize(const CWallet& wallet, const CWalletTx& wtx, unsigned int out, bool use_max_sig)
{
    return CalculateMaximumSignedInputSize(wtx.tx->vout[out], &wallet, use_max_sig);
}

int CalculateMaximumSignedInputSize(const CTxOut& txout, const SigningProvider* provider, bool use_max_sig)
{
    CMutableTransaction txn;
    txn.vin.push_back(CTxIn(COutPoint()));
    if (!provider || !DummySignInput(*provider, txn.vin[0], txout, use_max_sig)) {
        return -1;
    }
    return GetVirtualTransactionInputSize(txn.vin[0]);
}

int CalculateMaximumSignedInputSize(const CTxOut& txout, const CWallet* wallet, bool use_max_sig)
{
    const std::unique_ptr<SigningProvider> provider = wallet->GetSolvingProvider(txout.scriptPubKey);
    return CalculateMaximumSignedInputSize(txout, provider.get(), use_max_sig);
}

// txouts needs to be in the order of tx.vin
TxSize CalculateMaximumSignedTxSize(const CTransaction &tx, const CWallet *wallet, const std::vector<CTxOut>& txouts, const CCoinControl* coin_control)
{
    CMutableTransaction txNew(tx);
    if (!wallet->DummySignTx(txNew, txouts, coin_control)) {
        return TxSize{-1, -1};
    }
    CTransaction ctx(txNew);
    int64_t vsize = GetVirtualTransactionSize(ctx);
    int64_t weight = GetTransactionWeight(ctx);
    return TxSize{vsize, weight};
}

TxSize CalculateMaximumSignedTxSize(const CTransaction &tx, const CWallet *wallet, const CCoinControl* coin_control)
{
    std::vector<CTxOut> txouts;
    // Look up the inputs. The inputs are either in the wallet, or in coin_control.
    for (const CTxIn& input : tx.vin) {
        const auto mi = wallet->mapWallet.find(input.prevout.hash);
        // Can not estimate size without knowing the input details
        if (mi != wallet->mapWallet.end()) {
            assert(input.prevout.n < mi->second.tx->vout.size());
            txouts.emplace_back(mi->second.tx->vout.at(input.prevout.n));
        } else if (coin_control) {
            CTxOut txout;
            if (!coin_control->GetExternalOutput(input.prevout, txout)) {
                return TxSize{-1, -1};
            }
            txouts.emplace_back(txout);
        } else {
            return TxSize{-1, -1};
        }
    }
    return CalculateMaximumSignedTxSize(tx, wallet, txouts, coin_control);
}

void AvailableCoins(const CWallet& wallet, std::vector<COutput>& vCoins, const CCoinControl* coinControl, const CAmount& nMinimumAmount, const CAmount& nMaximumAmount, const CAmount& nMinimumSumAmount, const uint64_t nMaximumCount)
{
    AssertLockHeld(wallet.cs_wallet);

    vCoins.clear();
    CAmount nTotal = 0;
    // Either the WALLET_FLAG_AVOID_REUSE flag is not set (in which case we always allow), or we default to avoiding, and only in the case where
    // a coin control object is provided, and has the avoid address reuse flag set to false, do we allow already used addresses
    bool allow_used_addresses = !wallet.IsWalletFlagSet(WALLET_FLAG_AVOID_REUSE) || (coinControl && !coinControl->m_avoid_address_reuse);
    const int min_depth = {coinControl ? coinControl->m_min_depth : DEFAULT_MIN_DEPTH};
    const int max_depth = {coinControl ? coinControl->m_max_depth : DEFAULT_MAX_DEPTH};
    const bool only_safe = {coinControl ? !coinControl->m_include_unsafe_inputs : true};

    std::set<uint256> trusted_parents;
    for (const auto& entry : wallet.mapWallet)
    {
        const uint256& wtxid = entry.first;
        const CWalletTx& wtx = entry.second;

        if (wallet.IsTxImmatureCoinBase(wtx))
            continue;

        int nDepth = wallet.GetTxDepthInMainChain(wtx);
        if (nDepth < 0)
            continue;

        // We should not consider coins which aren't at least in our mempool
        // It's possible for these to be conflicted via ancestors which we may never be able to detect
        if (nDepth == 0 && !wtx.InMempool())
            continue;

        bool safeTx = CachedTxIsTrusted(wallet, wtx, trusted_parents);

        // We should not consider coins from transactions that are replacing
        // other transactions.
        //
        // Example: There is a transaction A which is replaced by bumpfee
        // transaction B. In this case, we want to prevent creation of
        // a transaction B' which spends an output of B.
        //
        // Reason: If transaction A were initially confirmed, transactions B
        // and B' would no longer be valid, so the user would have to create
        // a new transaction C to replace B'. However, in the case of a
        // one-block reorg, transactions B' and C might BOTH be accepted,
        // when the user only wanted one of them. Specifically, there could
        // be a 1-block reorg away from the chain where transactions A and C
        // were accepted to another chain where B, B', and C were all
        // accepted.
        if (nDepth == 0 && wtx.mapValue.count("replaces_txid")) {
            safeTx = false;
        }

        // Similarly, we should not consider coins from transactions that
        // have been replaced. In the example above, we would want to prevent
        // creation of a transaction A' spending an output of A, because if
        // transaction B were initially confirmed, conflicting with A and
        // A', we wouldn't want to the user to create a transaction D
        // intending to replace A', but potentially resulting in a scenario
        // where A, A', and D could all be accepted (instead of just B and
        // D, or just A and A' like the user would want).
        if (nDepth == 0 && wtx.mapValue.count("replaced_by_txid")) {
            safeTx = false;
        }

        if (only_safe && !safeTx) {
            continue;
        }

        if (nDepth < min_depth || nDepth > max_depth) {
            continue;
        }

        bool tx_from_me = CachedTxIsFromMe(wallet, wtx, ISMINE_ALL);

        for (unsigned int i = 0; i < wtx.tx->vout.size(); i++) {
            // Only consider selected coins if add_inputs is false
            if (coinControl && !coinControl->m_add_inputs && !coinControl->IsSelected(COutPoint(entry.first, i))) {
                continue;
            }

            if (wtx.tx->vout[i].nValue < nMinimumAmount || wtx.tx->vout[i].nValue > nMaximumAmount)
                continue;

            if (coinControl && coinControl->HasSelected() && !coinControl->fAllowOtherInputs && !coinControl->IsSelected(COutPoint(entry.first, i)))
                continue;

            if (wallet.IsLockedCoin(entry.first, i))
                continue;

            if (wallet.IsSpent(wtxid, i))
                continue;

            isminetype mine = wallet.IsMine(wtx.tx->vout[i]);

            if (mine == ISMINE_NO) {
                continue;
            }

            if (!allow_used_addresses && wallet.IsSpentKey(wtxid, i)) {
                continue;
            }

            std::unique_ptr<SigningProvider> provider = wallet.GetSolvingProvider(wtx.tx->vout[i].scriptPubKey);

            bool solvable = provider ? IsSolvable(*provider, wtx.tx->vout[i].scriptPubKey) : false;
            bool spendable = ((mine & ISMINE_SPENDABLE) != ISMINE_NO) || (((mine & ISMINE_WATCH_ONLY) != ISMINE_NO) && (coinControl && coinControl->fAllowWatchOnly && solvable));
            if (CNameScript::isNameScript(wtx.tx->vout[i].scriptPubKey))
                spendable = false;
            int input_bytes = GetTxSpendSize(wallet, wtx, i, (coinControl && coinControl->fAllowWatchOnly));

            vCoins.emplace_back(COutPoint(wtx.GetHash(), i), wtx.tx->vout.at(i), nDepth, input_bytes, spendable, solvable, safeTx, wtx.GetTxTime(), tx_from_me);

            // Checks the sum amount of all UTXO's.
            if (nMinimumSumAmount != MAX_MONEY) {
                nTotal += wtx.tx->vout[i].nValue;

                if (nTotal >= nMinimumSumAmount) {
                    return;
                }
            }

            // Checks the maximum number of UTXO's.
            if (nMaximumCount > 0 && vCoins.size() >= nMaximumCount) {
                return;
            }
        }
    }
}

CAmount GetAvailableBalance(const CWallet& wallet, const CCoinControl* coinControl)
{
    LOCK(wallet.cs_wallet);

    CAmount balance = 0;
    std::vector<COutput> vCoins;
    AvailableCoins(wallet, vCoins, coinControl);
    for (const COutput& out : vCoins) {
        if (out.spendable) {
            balance += out.txout.nValue;
        }
    }
    return balance;
}

const CTxOut& FindNonChangeParentOutput(const CWallet& wallet, const CTransaction& tx, int output)
{
    AssertLockHeld(wallet.cs_wallet);
    const CTransaction* ptx = &tx;
    int n = output;
    while (OutputIsChange(wallet, ptx->vout[n]) && ptx->vin.size() > 0) {
        const COutPoint& prevout = ptx->vin[0].prevout;
        auto it = wallet.mapWallet.find(prevout.hash);
        if (it == wallet.mapWallet.end() || it->second.tx->vout.size() <= prevout.n ||
            !wallet.IsMine(it->second.tx->vout[prevout.n])) {
            break;
        }
        ptx = it->second.tx.get();
        n = prevout.n;
    }
    return ptx->vout[n];
}

const CTxOut& FindNonChangeParentOutput(const CWallet& wallet, const COutPoint& outpoint)
{
    AssertLockHeld(wallet.cs_wallet);
    return FindNonChangeParentOutput(wallet, *wallet.GetWalletTx(outpoint.hash)->tx, outpoint.n);
}

std::map<CTxDestination, std::vector<COutput>> ListCoins(const CWallet& wallet)
{
    AssertLockHeld(wallet.cs_wallet);

    std::map<CTxDestination, std::vector<COutput>> result;
    std::vector<COutput> availableCoins;

    AvailableCoins(wallet, availableCoins);

    for (const COutput& coin : availableCoins) {
        CTxDestination address;
        if ((coin.spendable || (wallet.IsWalletFlagSet(WALLET_FLAG_DISABLE_PRIVATE_KEYS) && coin.solvable)) &&
            ExtractDestination(FindNonChangeParentOutput(wallet, coin.outpoint).scriptPubKey, address)) {
            result[address].emplace_back(std::move(coin));
        }
    }

    std::vector<COutPoint> lockedCoins;
    wallet.ListLockedCoins(lockedCoins);
    // Include watch-only for LegacyScriptPubKeyMan wallets without private keys
    const bool include_watch_only = wallet.GetLegacyScriptPubKeyMan() && wallet.IsWalletFlagSet(WALLET_FLAG_DISABLE_PRIVATE_KEYS);
    const isminetype is_mine_filter = include_watch_only ? ISMINE_WATCH_ONLY : ISMINE_SPENDABLE;
    for (const COutPoint& output : lockedCoins) {
        auto it = wallet.mapWallet.find(output.hash);
        if (it != wallet.mapWallet.end()) {
            const auto& wtx = it->second;
            int depth = wallet.GetTxDepthInMainChain(wtx);
            if (depth >= 0 && output.n < wtx.tx->vout.size() &&
                wallet.IsMine(wtx.tx->vout[output.n]) == is_mine_filter
            ) {
                CTxDestination address;
                if (ExtractDestination(FindNonChangeParentOutput(wallet, *wtx.tx, output.n).scriptPubKey, address)) {
                    result[address].emplace_back(
                        COutPoint(wtx.GetHash(), output.n), wtx.tx->vout.at(output.n), depth, GetTxSpendSize(wallet, wtx, output.n), /*spendable=*/ true, /*solvable=*/ true, /*safe=*/ false, wtx.GetTxTime(), CachedTxIsFromMe(wallet, wtx, ISMINE_ALL));
                }
            }
        }
    }

    return result;
}

std::vector<OutputGroup> GroupOutputs(const CWallet& wallet, const std::vector<COutput>& outputs, const CoinSelectionParams& coin_sel_params, const CoinEligibilityFilter& filter, bool positive_only)
{
    std::vector<OutputGroup> groups_out;

    if (!coin_sel_params.m_avoid_partial_spends) {
        // Allowing partial spends  means no grouping. Each COutput gets its own OutputGroup.
        for (const COutput& output : outputs) {
            // Skip outputs we cannot spend
            if (!output.spendable) continue;

            size_t ancestors, descendants;
            wallet.chain().getTransactionAncestry(output.outpoint.hash, ancestors, descendants);

            // Make an OutputGroup containing just this output
            OutputGroup group{coin_sel_params};
            group.Insert(output, ancestors, descendants, positive_only);

            // Check the OutputGroup's eligibility. Only add the eligible ones.
            if (positive_only && group.GetSelectionAmount() <= 0) continue;
            if (group.m_outputs.size() > 0 && group.EligibleForSpending(filter)) groups_out.push_back(group);
        }
        return groups_out;
    }

    // We want to combine COutputs that have the same scriptPubKey into single OutputGroups
    // except when there are more than OUTPUT_GROUP_MAX_ENTRIES COutputs grouped in an OutputGroup.
    // To do this, we maintain a map where the key is the scriptPubKey and the value is a vector of OutputGroups.
    // For each COutput, we check if the scriptPubKey is in the map, and if it is, the COutput is added
    // to the last OutputGroup in the vector for the scriptPubKey. When the last OutputGroup has
    // OUTPUT_GROUP_MAX_ENTRIES COutputs, a new OutputGroup is added to the end of the vector.
    std::map<CScript, std::vector<OutputGroup>> spk_to_groups_map;
    for (const auto& output : outputs) {
        // Skip outputs we cannot spend
        if (!output.spendable) continue;

        size_t ancestors, descendants;
        wallet.chain().getTransactionAncestry(output.outpoint.hash, ancestors, descendants);
        CScript spk = output.txout.scriptPubKey;

        std::vector<OutputGroup>& groups = spk_to_groups_map[spk];

        if (groups.size() == 0) {
            // No OutputGroups for this scriptPubKey yet, add one
            groups.emplace_back(coin_sel_params);
        }

        // Get the last OutputGroup in the vector so that we can add the COutput to it
        // A pointer is used here so that group can be reassigned later if it is full.
        OutputGroup* group = &groups.back();

        // Check if this OutputGroup is full. We limit to OUTPUT_GROUP_MAX_ENTRIES when using -avoidpartialspends
        // to avoid surprising users with very high fees.
        if (group->m_outputs.size() >= OUTPUT_GROUP_MAX_ENTRIES) {
            // The last output group is full, add a new group to the vector and use that group for the insertion
            groups.emplace_back(coin_sel_params);
            group = &groups.back();
        }

        // Add the output to group
        group->Insert(output, ancestors, descendants, positive_only);
    }

    // Now we go through the entire map and pull out the OutputGroups
    for (const auto& spk_and_groups_pair: spk_to_groups_map) {
        const std::vector<OutputGroup>& groups_per_spk= spk_and_groups_pair.second;

        // Go through the vector backwards. This allows for the first item we deal with being the partial group.
        for (auto group_it = groups_per_spk.rbegin(); group_it != groups_per_spk.rend(); group_it++) {
            const OutputGroup& group = *group_it;

            // Don't include partial groups if there are full groups too and we don't want partial groups
            if (group_it == groups_per_spk.rbegin() && groups_per_spk.size() > 1 && !filter.m_include_partial_groups) {
                continue;
            }

            // Check the OutputGroup's eligibility. Only add the eligible ones.
            if (positive_only && group.GetSelectionAmount() <= 0) continue;
            if (group.m_outputs.size() > 0 && group.EligibleForSpending(filter)) groups_out.push_back(group);
        }
    }

    return groups_out;
}

std::optional<SelectionResult> AttemptSelection(const CWallet& wallet, const CAmount& nTargetValue, const CoinEligibilityFilter& eligibility_filter, std::vector<COutput> coins,
                               const CoinSelectionParams& coin_selection_params)
{
    // Vector of results. We will choose the best one based on waste.
    std::vector<SelectionResult> results;

    // Note that unlike KnapsackSolver, we do not include the fee for creating a change output as BnB will not create a change output.
    std::vector<OutputGroup> positive_groups = GroupOutputs(wallet, coins, coin_selection_params, eligibility_filter, true /* positive_only */);
    if (auto bnb_result{SelectCoinsBnB(positive_groups, nTargetValue, coin_selection_params.m_cost_of_change)}) {
        results.push_back(*bnb_result);
    }

    // The knapsack solver has some legacy behavior where it will spend dust outputs. We retain this behavior, so don't filter for positive only here.
    std::vector<OutputGroup> all_groups = GroupOutputs(wallet, coins, coin_selection_params, eligibility_filter, false /* positive_only */);
    // While nTargetValue includes the transaction fees for non-input things, it does not include the fee for creating a change output.
    // So we need to include that for KnapsackSolver as well, as we are expecting to create a change output.
    if (auto knapsack_result{KnapsackSolver(all_groups, nTargetValue + coin_selection_params.m_change_fee,
                                            coin_selection_params.m_min_change_target, coin_selection_params.rng_fast)}) {
        knapsack_result->ComputeAndSetWaste(coin_selection_params.m_cost_of_change);
        results.push_back(*knapsack_result);
    }

    // Include change for SRD as we want to avoid making really small change if the selection just
    // barely meets the target. Just use the lower bound change target instead of the randomly
    // generated one, since SRD will result in a random change amount anyway; avoid making the
    // target needlessly large.
    const CAmount srd_target = nTargetValue + coin_selection_params.m_change_fee + CHANGE_LOWER;
    if (auto srd_result{SelectCoinsSRD(positive_groups, srd_target, coin_selection_params.rng_fast)}) {
        srd_result->ComputeAndSetWaste(coin_selection_params.m_cost_of_change);
        results.push_back(*srd_result);
    }

    if (results.size() == 0) {
        // No solution found
        return std::nullopt;
    }

    // Choose the result with the least waste
    // If the waste is the same, choose the one which spends more inputs.
    auto& best_result = *std::min_element(results.begin(), results.end());
    return best_result;
}

std::optional<SelectionResult> SelectCoins(const CWallet& wallet, const std::vector<COutput>& vAvailableCoins, const CAmount& nTargetValue, const CCoinControl& coin_control, const CoinSelectionParams& coin_selection_params)
{
    std::vector<COutput> vCoins(vAvailableCoins);
    CAmount value_to_select = nTargetValue;

    OutputGroup preset_inputs(coin_selection_params);

    // coin control -> return all selected outputs (we want all selected to go into the transaction for sure)
    if (coin_control.HasSelected() && !coin_control.fAllowOtherInputs)
    {
        for (const COutput& out : vCoins) {
            if (!out.spendable) continue;
            /* Set ancestors and descendants to 0 as these don't matter for preset inputs as no actual selection is being done.
             * positive_only is set to false because we want to include all preset inputs, even if they are dust.
             */
            preset_inputs.Insert(out, /*ancestors=*/ 0, /*descendants=*/ 0, /*positive_only=*/ false);
        }
        SelectionResult result(nTargetValue, SelectionAlgorithm::MANUAL);
        result.AddInput(preset_inputs);
        if (result.GetSelectedValue() < nTargetValue) return std::nullopt;
        result.ComputeAndSetWaste(coin_selection_params.m_cost_of_change);
        return result;
    }

    // calculate value from preset inputs and store them
    std::set<COutPoint> preset_coins;

    std::vector<COutPoint> vPresetInputs;
    coin_control.ListSelected(vPresetInputs);
    for (const COutPoint& outpoint : vPresetInputs) {
        int input_bytes = -1;
        CTxOut txout;
        std::map<uint256, CWalletTx>::const_iterator it = wallet.mapWallet.find(outpoint.hash);
        if (it != wallet.mapWallet.end()) {
            const CWalletTx& wtx = it->second;
            // Clearly invalid input, fail
            if (wtx.tx->vout.size() <= outpoint.n) {
                return std::nullopt;
            }
            input_bytes = GetTxSpendSize(wallet, wtx, outpoint.n, false);
            txout = wtx.tx->vout.at(outpoint.n);
        } else {
            // The input is external. We did not find the tx in mapWallet.
            if (!coin_control.GetExternalOutput(outpoint, txout)) {
                return std::nullopt;
            }
            input_bytes = CalculateMaximumSignedInputSize(txout, &coin_control.m_external_provider, /*use_max_sig=*/true);
        }
        // If available, override calculated size with coin control specified size
        if (coin_control.HasInputWeight(outpoint)) {
            input_bytes = GetVirtualTransactionSize(coin_control.GetInputWeight(outpoint), 0, 0);
        }

        if (input_bytes == -1) {
            return std::nullopt; // Not solvable, can't estimate size for fee
        }

        /* Set some defaults for depth, spendable, solvable, safe, time, and from_me as these don't matter for preset inputs since no selection is being done. */
        COutput output(outpoint, txout, /*depth=*/ 0, input_bytes, /*spendable=*/ true, /*solvable=*/ true, /*safe=*/ true, /*time=*/ 0, /*from_me=*/ false);
        output.effective_value = output.txout.nValue - coin_selection_params.m_effective_feerate.GetFee(output.input_bytes);
        if (coin_selection_params.m_subtract_fee_outputs) {
            value_to_select -= output.txout.nValue;
        } else {
            value_to_select -= output.effective_value;
        }
        preset_coins.insert(outpoint);
        /* Set ancestors and descendants to 0 as they don't matter for preset inputs since no actual selection is being done.
         * positive_only is set to false because we want to include all preset inputs, even if they are dust.
         */
        preset_inputs.Insert(output, /*ancestors=*/ 0, /*descendants=*/ 0, /*positive_only=*/ false);
    }

    // remove preset inputs from vCoins so that Coin Selection doesn't pick them.
    for (std::vector<COutput>::iterator it = vCoins.begin(); it != vCoins.end() && coin_control.HasSelected();)
    {
        if (preset_coins.count(it->outpoint))
            it = vCoins.erase(it);
        else
            ++it;
    }

    unsigned int limit_ancestor_count = 0;
    unsigned int limit_descendant_count = 0;
    wallet.chain().getPackageLimits(limit_ancestor_count, limit_descendant_count);
    const size_t max_ancestors = (size_t)std::max<int64_t>(1, limit_ancestor_count);
    const size_t max_descendants = (size_t)std::max<int64_t>(1, limit_descendant_count);
    const bool fRejectLongChains = gArgs.GetBoolArg("-walletrejectlongchains", DEFAULT_WALLET_REJECT_LONG_CHAINS);

    // form groups from remaining coins; note that preset coins will not
    // automatically have their associated (same address) coins included
    if (coin_control.m_avoid_partial_spends && vCoins.size() > OUTPUT_GROUP_MAX_ENTRIES) {
        // Cases where we have 101+ outputs all pointing to the same destination may result in
        // privacy leaks as they will potentially be deterministically sorted. We solve that by
        // explicitly shuffling the outputs before processing
        Shuffle(vCoins.begin(), vCoins.end(), coin_selection_params.rng_fast);
    }

    // Coin Selection attempts to select inputs from a pool of eligible UTXOs to fund the
    // transaction at a target feerate. If an attempt fails, more attempts may be made using a more
    // permissive CoinEligibilityFilter.
    std::optional<SelectionResult> res = [&] {
        // Pre-selected inputs already cover the target amount.
        if (value_to_select <= 0) return std::make_optional(SelectionResult(nTargetValue, SelectionAlgorithm::MANUAL));

        // If possible, fund the transaction with confirmed UTXOs only. Prefer at least six
        // confirmations on outputs received from other wallets and only spend confirmed change.
        if (auto r1{AttemptSelection(wallet, value_to_select, CoinEligibilityFilter(1, 6, 0), vCoins, coin_selection_params)}) return r1;
        if (auto r2{AttemptSelection(wallet, value_to_select, CoinEligibilityFilter(1, 1, 0), vCoins, coin_selection_params)}) return r2;

        // Fall back to using zero confirmation change (but with as few ancestors in the mempool as
        // possible) if we cannot fund the transaction otherwise.
        if (wallet.m_spend_zero_conf_change) {
            if (auto r3{AttemptSelection(wallet, value_to_select, CoinEligibilityFilter(0, 1, 2), vCoins, coin_selection_params)}) return r3;
            if (auto r4{AttemptSelection(wallet, value_to_select, CoinEligibilityFilter(0, 1, std::min((size_t)4, max_ancestors/3), std::min((size_t)4, max_descendants/3)),
                                   vCoins, coin_selection_params)}) {
                return r4;
            }
            if (auto r5{AttemptSelection(wallet, value_to_select, CoinEligibilityFilter(0, 1, max_ancestors/2, max_descendants/2),
                                   vCoins, coin_selection_params)}) {
                return r5;
            }
            // If partial groups are allowed, relax the requirement of spending OutputGroups (groups
            // of UTXOs sent to the same address, which are obviously controlled by a single wallet)
            // in their entirety.
            if (auto r6{AttemptSelection(wallet, value_to_select, CoinEligibilityFilter(0, 1, max_ancestors-1, max_descendants-1, true /* include_partial_groups */),
                                   vCoins, coin_selection_params)}) {
                return r6;
            }
            // Try with unsafe inputs if they are allowed. This may spend unconfirmed outputs
            // received from other wallets.
            if (coin_control.m_include_unsafe_inputs) {
                if (auto r7{AttemptSelection(wallet, value_to_select,
                    CoinEligibilityFilter(0 /* conf_mine */, 0 /* conf_theirs */, max_ancestors-1, max_descendants-1, true /* include_partial_groups */),
                    vCoins, coin_selection_params)}) {
                    return r7;
                }
            }
            // Try with unlimited ancestors/descendants. The transaction will still need to meet
            // mempool ancestor/descendant policy to be accepted to mempool and broadcasted, but
            // OutputGroups use heuristics that may overestimate ancestor/descendant counts.
            if (!fRejectLongChains) {
                if (auto r8{AttemptSelection(wallet, value_to_select,
                                      CoinEligibilityFilter(0, 1, std::numeric_limits<uint64_t>::max(), std::numeric_limits<uint64_t>::max(), true /* include_partial_groups */),
                                      vCoins, coin_selection_params)}) {
                    return r8;
                }
            }
        }
        // Coin Selection failed.
        return std::optional<SelectionResult>();
    }();

    if (!res) return std::nullopt;

    // Add preset inputs to result
    res->AddInput(preset_inputs);
    if (res->m_algo == SelectionAlgorithm::MANUAL) {
        res->ComputeAndSetWaste(coin_selection_params.m_cost_of_change);
    }

    return res;
}

static bool IsCurrentForAntiFeeSniping(interfaces::Chain& chain, const uint256& block_hash)
{
    if (chain.isInitialBlockDownload()) {
        return false;
    }
    constexpr int64_t MAX_ANTI_FEE_SNIPING_TIP_AGE = 8 * 60 * 60; // in seconds
    int64_t block_time;
    CHECK_NONFATAL(chain.findBlock(block_hash, FoundBlock().time(block_time)));
    if (block_time < (GetTime() - MAX_ANTI_FEE_SNIPING_TIP_AGE)) {
        return false;
    }
    return true;
}

/**
 * Set a height-based locktime for new transactions (uses the height of the
 * current chain tip unless we are not synced with the current chain
 */
static void DiscourageFeeSniping(CMutableTransaction& tx, FastRandomContext& rng_fast,
                                 interfaces::Chain& chain, const uint256& block_hash, int block_height)
{
    // All inputs must be added by now
    assert(!tx.vin.empty());
    // Discourage fee sniping.
    //
    // For a large miner the value of the transactions in the best block and
    // the mempool can exceed the cost of deliberately attempting to mine two
    // blocks to orphan the current best block. By setting nLockTime such that
    // only the next block can include the transaction, we discourage this
    // practice as the height restricted and limited blocksize gives miners
    // considering fee sniping fewer options for pulling off this attack.
    //
    // A simple way to think about this is from the wallet's point of view we
    // always want the blockchain to move forward. By setting nLockTime this
    // way we're basically making the statement that we only want this
    // transaction to appear in the next block; we don't want to potentially
    // encourage reorgs by allowing transactions to appear at lower heights
    // than the next block in forks of the best chain.
    //
    // Of course, the subsidy is high enough, and transaction volume low
    // enough, that fee sniping isn't a problem yet, but by implementing a fix
    // now we ensure code won't be written that makes assumptions about
    // nLockTime that preclude a fix later.
    if (IsCurrentForAntiFeeSniping(chain, block_hash)) {
        tx.nLockTime = block_height;

        // Secondly occasionally randomly pick a nLockTime even further back, so
        // that transactions that are delayed after signing for whatever reason,
        // e.g. high-latency mix networks and some CoinJoin implementations, have
        // better privacy.
        if (rng_fast.randrange(10) == 0) {
            tx.nLockTime = std::max(0, int(tx.nLockTime) - int(rng_fast.randrange(100)));
        }
    } else {
        // If our chain is lagging behind, we can't discourage fee sniping nor help
        // the privacy of high-latency transactions. To avoid leaking a potentially
        // unique "nLockTime fingerprint", set nLockTime to a constant.
        tx.nLockTime = 0;
    }
    // Sanity check all values
    assert(tx.nLockTime < LOCKTIME_THRESHOLD); // Type must be block height
    assert(tx.nLockTime <= uint64_t(block_height));
    for (const auto& in : tx.vin) {
        // Can not be FINAL for locktime to work
        assert(in.nSequence != CTxIn::SEQUENCE_FINAL);
        // May be MAX NONFINAL to disable both BIP68 and BIP125
        if (in.nSequence == CTxIn::MAX_SEQUENCE_NONFINAL) continue;
        // May be MAX BIP125 to disable BIP68 and enable BIP125
        if (in.nSequence == MAX_BIP125_RBF_SEQUENCE) continue;
        // The wallet does not support any other sequence-use right now.
        assert(false);
    }
}

<<<<<<< HEAD
static bool
FindValueInNameInput (const CWallet& wallet, const CTxIn& nameInput,
                      CAmount& value, const CWalletTx*& walletTx,
                      bilingual_str& error)
{
  walletTx = wallet.GetWalletTx (nameInput.prevout.hash);
  if (!walletTx)
    {
      error = _("Input tx not found in wallet");
      return false;
    }

  const CTxOut& output = walletTx->tx->vout[nameInput.prevout.n];
  if (wallet.IsMine (output) != ISMINE_SPENDABLE)
    {
      error = _("Input tx is not mine");
      return false;
    }

  if (!CNameScript::isNameScript (output.scriptPubKey))
    {
      error = _("Input tx is not a name operation");
      return false;
    }

  value = output.nValue;
  return true;
}

static bool CreateTransactionInternal(
        CWallet& wallet,
        const std::vector<CRecipient>& vecSend,
        const CTxIn* withInput,
        CTransactionRef& tx,
        CAmount& nFeeRet,
        int& nChangePosInOut,
=======
static std::optional<CreatedTransactionResult> CreateTransactionInternal(
        CWallet& wallet,
        const std::vector<CRecipient>& vecSend,
        int change_pos,
>>>>>>> f3965c55
        bilingual_str& error,
        const CCoinControl& coin_control,
        FeeCalculation& fee_calc_out,
        bool sign) EXCLUSIVE_LOCKS_REQUIRED(wallet.cs_wallet)
{
    /* Initialise nFeeRet here so that SendMoney doesn't see an uninitialised
       value in case we error out earlier.  */
    nFeeRet = 0;

    AssertLockHeld(wallet.cs_wallet);

    // out variables, to be packed into returned result structure
    CTransactionRef tx;
    CAmount nFeeRet;
    int nChangePosInOut = change_pos;

    FastRandomContext rng_fast;
    CMutableTransaction txNew; // The resulting transaction that we make

    CoinSelectionParams coin_selection_params{rng_fast}; // Parameters for coin selection, init with dummy
    coin_selection_params.m_avoid_partial_spends = coin_control.m_avoid_partial_spends;

    // Set the long term feerate estimate to the wallet's consolidate feerate
    coin_selection_params.m_long_term_feerate = wallet.m_consolidate_feerate;

    CAmount recipients_sum = 0;
    const OutputType change_type = wallet.TransactionChangeType(coin_control.m_change_type ? *coin_control.m_change_type : wallet.m_default_change_type, vecSend);
    ReserveDestination reservedest(&wallet, change_type);
    unsigned int outputs_to_subtract_fee_from = 0; // The number of outputs which we are subtracting the fee from
    bool isNamecoin = false;
    for (const auto& recipient : vecSend) {
        recipients_sum += recipient.nAmount;

        if (recipient.fSubtractFeeFromAmount) {
            outputs_to_subtract_fee_from++;
            coin_selection_params.m_subtract_fee_outputs = true;
        }

        if (CNameScript::isNameScript (recipient.scriptPubKey))
            isNamecoin = true;
    }
    coin_selection_params.m_change_target = GenerateChangeTarget(std::floor(recipients_sum / vecSend.size()), rng_fast);

    if (isNamecoin)
        txNew.SetNamecoin();

    // Create change script that will be used if we need change
    CScript scriptChange;

    // coin control: send change to custom address
    if (!std::get_if<CNoDestination>(&coin_control.destChange)) {
        scriptChange = GetScriptForDestination(coin_control.destChange);
    } else { // no coin control: send change to newly generated address
        // Note: We use a new key here to keep it from being obvious which side is the change.
        //  The drawback is that by not reusing a previous key, the change may be lost if a
        //  backup is restored, if the backup doesn't have the new private key for the change.
        //  If we reused the old key, it would be possible to add code to look for and
        //  rediscover unknown transactions that were written with keys of ours to recover
        //  post-backup change.

        // Reserve a new key pair from key pool. If it fails, provide a dummy
        // destination in case we don't need change.
        CTxDestination dest;
        bilingual_str dest_err;
        if (!reservedest.GetReservedDestination(dest, true, dest_err)) {
            error = _("Transaction needs a change address, but we can't generate it.") + Untranslated(" ") + dest_err;
        }
        scriptChange = GetScriptForDestination(dest);
        // A valid destination implies a change script (and
        // vice-versa). An empty change script will abort later, if the
        // change keypool ran out, but change is required.
        CHECK_NONFATAL(IsValidDestination(dest) != scriptChange.empty());
    }
    CTxOut change_prototype_txout(0, scriptChange);
    coin_selection_params.change_output_size = GetSerializeSize(change_prototype_txout);

    // Get size of spending the change output
    int change_spend_size = CalculateMaximumSignedInputSize(change_prototype_txout, &wallet);
    // If the wallet doesn't know how to sign change output, assume p2sh-p2wpkh
    // as lower-bound to allow BnB to do it's thing
    if (change_spend_size == -1) {
        coin_selection_params.change_spend_size = DUMMY_NESTED_P2WPKH_INPUT_SIZE;
    } else {
        coin_selection_params.change_spend_size = (size_t)change_spend_size;
    }

    /* If we have an input to include, find its value.  This value will be
       subtracted later on during coin selection, since the input is added
       additionally to the selected coins.  */
    CAmount nInputValue = 0;
    const CWalletTx* withInputTx = nullptr;
    if (withInput)
    {
        if (!FindValueInNameInput (wallet, *withInput, nInputValue, withInputTx, error))
            return false;
    }

    // Set discard feerate
    coin_selection_params.m_discard_feerate = GetDiscardRate(wallet);

    // Get the fee rate to use effective values in coin selection
    FeeCalculation feeCalc;
    coin_selection_params.m_effective_feerate = GetMinimumFeeRate(wallet, coin_control, &feeCalc);
    // Do not, ever, assume that it's fine to change the fee rate if the user has explicitly
    // provided one
    if (coin_control.m_feerate && coin_selection_params.m_effective_feerate > *coin_control.m_feerate) {
        error = strprintf(_("Fee rate (%s) is lower than the minimum fee rate setting (%s)"), coin_control.m_feerate->ToString(FeeEstimateMode::SAT_VB), coin_selection_params.m_effective_feerate.ToString(FeeEstimateMode::SAT_VB));
        return std::nullopt;
    }
    if (feeCalc.reason == FeeReason::FALLBACK && !wallet.m_allow_fallback_fee) {
        // eventually allow a fallback fee
        error = _("Fee estimation failed. Fallbackfee is disabled. Wait a few blocks or enable -fallbackfee.");
        return std::nullopt;
    }

    // Calculate the cost of change
    // Cost of change is the cost of creating the change output + cost of spending the change output in the future.
    // For creating the change output now, we use the effective feerate.
    // For spending the change output in the future, we use the discard feerate for now.
    // So cost of change = (change output size * effective feerate) + (size of spending change output * discard feerate)
    coin_selection_params.m_change_fee = coin_selection_params.m_effective_feerate.GetFee(coin_selection_params.change_output_size);
    coin_selection_params.m_cost_of_change = coin_selection_params.m_discard_feerate.GetFee(coin_selection_params.change_spend_size) + coin_selection_params.m_change_fee;

    // vouts to the payees
    if (!coin_selection_params.m_subtract_fee_outputs) {
        coin_selection_params.tx_noinputs_size = 11; // Static vsize overhead + outputs vsize. 4 nVersion, 4 nLocktime, 1 input count, 1 output count, 1 witness overhead (dummy, flag, stack size)
    }
    for (const auto& recipient : vecSend)
    {
        CTxOut txout(recipient.nAmount, recipient.scriptPubKey);

        // Include the fee cost for outputs.
        if (!coin_selection_params.m_subtract_fee_outputs) {
            coin_selection_params.tx_noinputs_size += ::GetSerializeSize(txout, PROTOCOL_VERSION);
        }

        if (IsDust(txout, wallet.chain().relayDustFee()))
        {
            error = _("Transaction amount too small");
            return std::nullopt;
        }
        txNew.vout.push_back(txout);
    }

    // Include the fees for things that aren't inputs, excluding the change output
    const CAmount not_input_fees = coin_selection_params.m_effective_feerate.GetFee(coin_selection_params.tx_noinputs_size);
    CAmount selection_target = recipients_sum + not_input_fees - nInputValue;

    // If we have an explicit input, that input's value might be large enough
    // so that no others need to be selected.
    std::vector<COutput> selected_coins;
    CAmount selected_value = 0;
    if (selection_target > 0) {
        // Get available coins
        std::vector<COutput> vAvailableCoins;
        AvailableCoins(wallet, vAvailableCoins, &coin_control, 1, MAX_MONEY, MAX_MONEY, 0);

        // Choose coins to use
        std::optional<SelectionResult> result = SelectCoins(wallet, vAvailableCoins, /*nTargetValue=*/selection_target, coin_control, coin_selection_params);
        if (!result) {
            error = _("Insufficient funds");
            return false;
        }
        TRACE5(coin_selection, selected_coins, wallet.GetName().c_str(), GetAlgorithmName(result->m_algo).c_str(), result->m_target, result->GetWaste(), result->GetSelectedValue());

<<<<<<< HEAD
        // Shuffle selected coins and fill in final vin
        selected_coins = result->GetShuffledInputVector();
        selected_value = result->GetSelectedValue();
=======
    // Choose coins to use
    std::optional<SelectionResult> result = SelectCoins(wallet, vAvailableCoins, /*nTargetValue=*/selection_target, coin_control, coin_selection_params);
    if (!result) {
        error = _("Insufficient funds");
        return std::nullopt;
>>>>>>> f3965c55
    }

    // Always make a change output
    // We will reduce the fee from this change output later, and remove the output if it is too small.
    const CAmount change_and_fee = selected_value - recipients_sum + nInputValue;
    assert(change_and_fee >= 0);
    CTxOut newTxOut(change_and_fee, scriptChange);

    if (nChangePosInOut == -1) {
        // Insert change txn at random position:
        nChangePosInOut = rng_fast.randrange(txNew.vout.size() + 1);
    }
    else if ((unsigned int)nChangePosInOut > txNew.vout.size())
    {
        error = _("Transaction change output index out of range");
        return std::nullopt;
    }

    assert(nChangePosInOut != -1);
    auto change_position = txNew.vout.insert(txNew.vout.begin() + nChangePosInOut, newTxOut);

    // The sequence number is set to non-maxint so that DiscourageFeeSniping
    // works.
    //
    // BIP125 defines opt-in RBF as any nSequence < maxint-1, so
    // we use the highest possible value in that range (maxint-2)
    // to avoid conflicting with other possible uses of nSequence,
    // and in the spirit of "smallest possible change from prior
    // behavior."
    const uint32_t nSequence{coin_control.m_signal_bip125_rbf.value_or(wallet.m_signal_rbf) ? MAX_BIP125_RBF_SEQUENCE : CTxIn::MAX_SEQUENCE_NONFINAL};
    for (const auto& coin : selected_coins) {
        txNew.vin.push_back(CTxIn(coin.outpoint, CScript(), nSequence));
    }
    if (withInput) {
        txNew.vin.emplace_back(withInput->prevout, CScript(), nSequence);
    }
    DiscourageFeeSniping(txNew, rng_fast, wallet.chain(), wallet.GetLastBlockHash(), wallet.GetLastBlockHeight());

    // Calculate the transaction fee
    TxSize tx_sizes = CalculateMaximumSignedTxSize(CTransaction(txNew), &wallet, &coin_control);
    int nBytes = tx_sizes.vsize;
    if (nBytes == -1) {
        error = _("Missing solving data for estimating transaction size");
        return std::nullopt;
    }
    nFeeRet = coin_selection_params.m_effective_feerate.GetFee(nBytes);

    // Subtract fee from the change output if not subtracting it from recipient outputs
    CAmount fee_needed = nFeeRet;
    if (!coin_selection_params.m_subtract_fee_outputs) {
        change_position->nValue -= fee_needed;
    }

    // We want to drop the change to fees if:
    // 1. The change output would be dust
    // 2. The change is within the (almost) exact match window, i.e. it is less than or equal to the cost of the change output (cost_of_change)
    CAmount change_amount = change_position->nValue;
    if (IsDust(*change_position, coin_selection_params.m_discard_feerate) || change_amount <= coin_selection_params.m_cost_of_change)
    {
        nChangePosInOut = -1;
        change_amount = 0;
        txNew.vout.erase(change_position);

        // Because we have dropped this change, the tx size and required fee will be different, so let's recalculate those
        tx_sizes = CalculateMaximumSignedTxSize(CTransaction(txNew), &wallet, &coin_control);
        nBytes = tx_sizes.vsize;
        fee_needed = coin_selection_params.m_effective_feerate.GetFee(nBytes);
    }

    // The only time that fee_needed should be less than the amount available for fees (in change_and_fee - change_amount) is when
    // we are subtracting the fee from the outputs. If this occurs at any other time, it is a bug.
    assert(coin_selection_params.m_subtract_fee_outputs || fee_needed <= change_and_fee - change_amount);

    // Update nFeeRet in case fee_needed changed due to dropping the change output
    if (fee_needed <= change_and_fee - change_amount) {
        nFeeRet = change_and_fee - change_amount;
    }

    // Reduce output values for subtractFeeFromAmount
    if (coin_selection_params.m_subtract_fee_outputs) {
        CAmount to_reduce = fee_needed + change_amount - change_and_fee;
        int i = 0;
        bool fFirst = true;
        for (const auto& recipient : vecSend)
        {
            if (i == nChangePosInOut) {
                ++i;
            }
            CTxOut& txout = txNew.vout[i];

            if (recipient.fSubtractFeeFromAmount)
            {
                txout.nValue -= to_reduce / outputs_to_subtract_fee_from; // Subtract fee equally from each selected recipient

                if (fFirst) // first receiver pays the remainder not divisible by output count
                {
                    fFirst = false;
                    txout.nValue -= to_reduce % outputs_to_subtract_fee_from;
                }

                // Error if this output is reduced to be below dust
                if (IsDust(txout, wallet.chain().relayDustFee())) {
                    if (txout.nValue < 0) {
                        error = _("The transaction amount is too small to pay the fee");
                    } else {
                        error = _("The transaction amount is too small to send after the fee has been deducted");
                    }
                    return std::nullopt;
                }
            }
            ++i;
        }
        nFeeRet = fee_needed;
    }

    // Give up if change keypool ran out and change is required
    if (scriptChange.empty() && nChangePosInOut != -1) {
        return std::nullopt;
    }

    if (sign && !wallet.SignTransaction(txNew)) {
        error = _("Signing transaction failed");
        return std::nullopt;
    }

    // Return the constructed transaction data.
    tx = MakeTransactionRef(std::move(txNew));

    // Limit size
    if ((sign && GetTransactionWeight(*tx) > MAX_STANDARD_TX_WEIGHT) ||
        (!sign && tx_sizes.weight > MAX_STANDARD_TX_WEIGHT))
    {
        error = _("Transaction too large");
        return std::nullopt;
    }

    if (nFeeRet > wallet.m_default_max_tx_fee) {
        error = TransactionErrorString(TransactionError::MAX_FEE_EXCEEDED);
        return std::nullopt;
    }

    if (gArgs.GetBoolArg("-walletrejectlongchains", DEFAULT_WALLET_REJECT_LONG_CHAINS)) {
        // Lastly, ensure this tx will pass the mempool's chain limits
        if (!wallet.chain().checkChainLimits(tx)) {
            error = _("Transaction has too long of a mempool chain");
            return std::nullopt;
        }
    }

    // Before we return success, we assume any change key will be used to prevent
    // accidental re-use.
    reservedest.KeepDestination();
    fee_calc_out = feeCalc;

    wallet.WalletLogPrintf("Fee Calculation: Fee:%d Bytes:%u Tgt:%d (requested %d) Reason:\"%s\" Decay %.5f: Estimation: (%g - %g) %.2f%% %.1f/(%.1f %d mem %.1f out) Fail: (%g - %g) %.2f%% %.1f/(%.1f %d mem %.1f out)\n",
              nFeeRet, nBytes, feeCalc.returnedTarget, feeCalc.desiredTarget, StringForFeeReason(feeCalc.reason), feeCalc.est.decay,
              feeCalc.est.pass.start, feeCalc.est.pass.end,
              (feeCalc.est.pass.totalConfirmed + feeCalc.est.pass.inMempool + feeCalc.est.pass.leftMempool) > 0.0 ? 100 * feeCalc.est.pass.withinTarget / (feeCalc.est.pass.totalConfirmed + feeCalc.est.pass.inMempool + feeCalc.est.pass.leftMempool) : 0.0,
              feeCalc.est.pass.withinTarget, feeCalc.est.pass.totalConfirmed, feeCalc.est.pass.inMempool, feeCalc.est.pass.leftMempool,
              feeCalc.est.fail.start, feeCalc.est.fail.end,
              (feeCalc.est.fail.totalConfirmed + feeCalc.est.fail.inMempool + feeCalc.est.fail.leftMempool) > 0.0 ? 100 * feeCalc.est.fail.withinTarget / (feeCalc.est.fail.totalConfirmed + feeCalc.est.fail.inMempool + feeCalc.est.fail.leftMempool) : 0.0,
              feeCalc.est.fail.withinTarget, feeCalc.est.fail.totalConfirmed, feeCalc.est.fail.inMempool, feeCalc.est.fail.leftMempool);
    return CreatedTransactionResult(tx, nFeeRet, nChangePosInOut);
}

std::optional<CreatedTransactionResult> CreateTransaction(
        CWallet& wallet,
        const std::vector<CRecipient>& vecSend,
<<<<<<< HEAD
        const CTxIn* withInput,
        CTransactionRef& tx,
        CAmount& nFeeRet,
        int& nChangePosInOut,
=======
        int change_pos,
>>>>>>> f3965c55
        bilingual_str& error,
        const CCoinControl& coin_control,
        FeeCalculation& fee_calc_out,
        bool sign)
{
    if (vecSend.empty()) {
        error = _("Transaction must have at least one recipient");
        return std::nullopt;
    }

    if (std::any_of(vecSend.cbegin(), vecSend.cend(), [](const auto& recipient){ return recipient.nAmount < 0; })) {
        error = _("Transaction amounts must not be negative");
        return std::nullopt;
    }

    LOCK(wallet.cs_wallet);

<<<<<<< HEAD
    int nChangePosIn = nChangePosInOut;
    Assert(!tx); // tx is an out-param. TODO change the return type from bool to tx (or nullptr)
    bool res = CreateTransactionInternal(wallet, vecSend, withInput, tx, nFeeRet, nChangePosInOut, error, coin_control, fee_calc_out, sign);
    TRACE4(coin_selection, normal_create_tx_internal, wallet.GetName().c_str(), res, nFeeRet, nChangePosInOut);
=======
    std::optional<CreatedTransactionResult> txr_ungrouped = CreateTransactionInternal(wallet, vecSend, change_pos, error, coin_control, fee_calc_out, sign);
    TRACE4(coin_selection, normal_create_tx_internal, wallet.GetName().c_str(), txr_ungrouped.has_value(),
           txr_ungrouped.has_value() ? txr_ungrouped->fee : 0, txr_ungrouped.has_value() ? txr_ungrouped->change_pos : 0);
    if (!txr_ungrouped) return std::nullopt;
>>>>>>> f3965c55
    // try with avoidpartialspends unless it's enabled already
    if (txr_ungrouped->fee > 0 /* 0 means non-functional fee rate estimation */ && wallet.m_max_aps_fee > -1 && !coin_control.m_avoid_partial_spends) {
        TRACE1(coin_selection, attempting_aps_create_tx, wallet.GetName().c_str());
        CCoinControl tmp_cc = coin_control;
        tmp_cc.m_avoid_partial_spends = true;
        bilingual_str error2; // fired and forgotten; if an error occurs, we discard the results
<<<<<<< HEAD
        if (CreateTransactionInternal(wallet, vecSend, withInput, tx2, nFeeRet2, nChangePosInOut2, error2, tmp_cc, fee_calc_out, sign)) {
=======
        std::optional<CreatedTransactionResult> txr_grouped = CreateTransactionInternal(wallet, vecSend, change_pos, error2, tmp_cc, fee_calc_out, sign);
        if (txr_grouped) {
>>>>>>> f3965c55
            // if fee of this alternative one is within the range of the max fee, we use this one
            const bool use_aps = txr_grouped->fee <= txr_ungrouped->fee + wallet.m_max_aps_fee;
            wallet.WalletLogPrintf("Fee non-grouped = %lld, grouped = %lld, using %s\n",
                txr_ungrouped->fee, txr_grouped->fee, use_aps ? "grouped" : "non-grouped");
            TRACE5(coin_selection, aps_create_tx_internal, wallet.GetName().c_str(), use_aps, true, txr_grouped->fee, txr_grouped->change_pos);
            if (use_aps) return txr_grouped;
        }
    }
    return txr_ungrouped;
}

bool FundTransaction(CWallet& wallet, CMutableTransaction& tx, CAmount& nFeeRet, int& nChangePosInOut, bilingual_str& error, bool lockUnspents, const std::set<int>& setSubtractFeeFromOutputs, CCoinControl coinControl)
{
    std::vector<CRecipient> vecSend;

    // Turn the txout set into a CRecipient vector.
    for (size_t idx = 0; idx < tx.vout.size(); idx++) {
        const CTxOut& txOut = tx.vout[idx];
        CRecipient recipient = {txOut.scriptPubKey, txOut.nValue, setSubtractFeeFromOutputs.count(idx) == 1};
        vecSend.push_back(recipient);
    }

    coinControl.fAllowOtherInputs = true;

    for (const CTxIn& txin : tx.vin) {
        coinControl.Select(txin.prevout);
    }

    // Acquire the locks to prevent races to the new locked unspents between the
    // CreateTransaction call and LockCoin calls (when lockUnspents is true).
    LOCK(wallet.cs_wallet);

    FeeCalculation fee_calc_out;
<<<<<<< HEAD
    if (!CreateTransaction(wallet, vecSend, nullptr, tx_new, nFeeRet, nChangePosInOut, error, coinControl, fee_calc_out, false)) {
        return false;
    }
=======
    std::optional<CreatedTransactionResult> txr = CreateTransaction(wallet, vecSend, nChangePosInOut, error, coinControl, fee_calc_out, false);
    if (!txr) return false;
    CTransactionRef tx_new = txr->tx;
    nFeeRet = txr->fee;
    nChangePosInOut = txr->change_pos;
>>>>>>> f3965c55

    if (nChangePosInOut != -1) {
        tx.vout.insert(tx.vout.begin() + nChangePosInOut, tx_new->vout[nChangePosInOut]);
    }

    // Copy output sizes from new transaction; they may have had the fee
    // subtracted from them.
    for (unsigned int idx = 0; idx < tx.vout.size(); idx++) {
        tx.vout[idx].nValue = tx_new->vout[idx].nValue;
    }

    // Add new txins while keeping original txin scriptSig/order.
    for (const CTxIn& txin : tx_new->vin) {
        if (!coinControl.IsSelected(txin.prevout)) {
            tx.vin.push_back(txin);

        }
        if (lockUnspents) {
            wallet.LockCoin(txin.prevout);
        }

    }

    return true;
}
} // namespace wallet<|MERGE_RESOLUTION|>--- conflicted
+++ resolved
@@ -659,7 +659,6 @@
     }
 }
 
-<<<<<<< HEAD
 static bool
 FindValueInNameInput (const CWallet& wallet, const CTxIn& nameInput,
                       CAmount& value, const CWalletTx*& walletTx,
@@ -689,28 +688,16 @@
   return true;
 }
 
-static bool CreateTransactionInternal(
+static std::optional<CreatedTransactionResult> CreateTransactionInternal(
         CWallet& wallet,
         const std::vector<CRecipient>& vecSend,
         const CTxIn* withInput,
-        CTransactionRef& tx,
-        CAmount& nFeeRet,
-        int& nChangePosInOut,
-=======
-static std::optional<CreatedTransactionResult> CreateTransactionInternal(
-        CWallet& wallet,
-        const std::vector<CRecipient>& vecSend,
         int change_pos,
->>>>>>> f3965c55
         bilingual_str& error,
         const CCoinControl& coin_control,
         FeeCalculation& fee_calc_out,
         bool sign) EXCLUSIVE_LOCKS_REQUIRED(wallet.cs_wallet)
 {
-    /* Initialise nFeeRet here so that SendMoney doesn't see an uninitialised
-       value in case we error out earlier.  */
-    nFeeRet = 0;
-
     AssertLockHeld(wallet.cs_wallet);
 
     // out variables, to be packed into returned result structure
@@ -796,7 +783,7 @@
     if (withInput)
     {
         if (!FindValueInNameInput (wallet, *withInput, nInputValue, withInputTx, error))
-            return false;
+            return std::nullopt;
     }
 
     // Set discard feerate
@@ -863,21 +850,13 @@
         std::optional<SelectionResult> result = SelectCoins(wallet, vAvailableCoins, /*nTargetValue=*/selection_target, coin_control, coin_selection_params);
         if (!result) {
             error = _("Insufficient funds");
-            return false;
+            return std::nullopt;
         }
         TRACE5(coin_selection, selected_coins, wallet.GetName().c_str(), GetAlgorithmName(result->m_algo).c_str(), result->m_target, result->GetWaste(), result->GetSelectedValue());
 
-<<<<<<< HEAD
         // Shuffle selected coins and fill in final vin
         selected_coins = result->GetShuffledInputVector();
         selected_value = result->GetSelectedValue();
-=======
-    // Choose coins to use
-    std::optional<SelectionResult> result = SelectCoins(wallet, vAvailableCoins, /*nTargetValue=*/selection_target, coin_control, coin_selection_params);
-    if (!result) {
-        error = _("Insufficient funds");
-        return std::nullopt;
->>>>>>> f3965c55
     }
 
     // Always make a change output
@@ -1046,14 +1025,8 @@
 std::optional<CreatedTransactionResult> CreateTransaction(
         CWallet& wallet,
         const std::vector<CRecipient>& vecSend,
-<<<<<<< HEAD
         const CTxIn* withInput,
-        CTransactionRef& tx,
-        CAmount& nFeeRet,
-        int& nChangePosInOut,
-=======
         int change_pos,
->>>>>>> f3965c55
         bilingual_str& error,
         const CCoinControl& coin_control,
         FeeCalculation& fee_calc_out,
@@ -1071,29 +1044,18 @@
 
     LOCK(wallet.cs_wallet);
 
-<<<<<<< HEAD
-    int nChangePosIn = nChangePosInOut;
-    Assert(!tx); // tx is an out-param. TODO change the return type from bool to tx (or nullptr)
-    bool res = CreateTransactionInternal(wallet, vecSend, withInput, tx, nFeeRet, nChangePosInOut, error, coin_control, fee_calc_out, sign);
-    TRACE4(coin_selection, normal_create_tx_internal, wallet.GetName().c_str(), res, nFeeRet, nChangePosInOut);
-=======
-    std::optional<CreatedTransactionResult> txr_ungrouped = CreateTransactionInternal(wallet, vecSend, change_pos, error, coin_control, fee_calc_out, sign);
+    std::optional<CreatedTransactionResult> txr_ungrouped = CreateTransactionInternal(wallet, vecSend, withInput, change_pos, error, coin_control, fee_calc_out, sign);
     TRACE4(coin_selection, normal_create_tx_internal, wallet.GetName().c_str(), txr_ungrouped.has_value(),
            txr_ungrouped.has_value() ? txr_ungrouped->fee : 0, txr_ungrouped.has_value() ? txr_ungrouped->change_pos : 0);
     if (!txr_ungrouped) return std::nullopt;
->>>>>>> f3965c55
     // try with avoidpartialspends unless it's enabled already
     if (txr_ungrouped->fee > 0 /* 0 means non-functional fee rate estimation */ && wallet.m_max_aps_fee > -1 && !coin_control.m_avoid_partial_spends) {
         TRACE1(coin_selection, attempting_aps_create_tx, wallet.GetName().c_str());
         CCoinControl tmp_cc = coin_control;
         tmp_cc.m_avoid_partial_spends = true;
         bilingual_str error2; // fired and forgotten; if an error occurs, we discard the results
-<<<<<<< HEAD
-        if (CreateTransactionInternal(wallet, vecSend, withInput, tx2, nFeeRet2, nChangePosInOut2, error2, tmp_cc, fee_calc_out, sign)) {
-=======
-        std::optional<CreatedTransactionResult> txr_grouped = CreateTransactionInternal(wallet, vecSend, change_pos, error2, tmp_cc, fee_calc_out, sign);
+        std::optional<CreatedTransactionResult> txr_grouped = CreateTransactionInternal(wallet, vecSend, withInput, change_pos, error2, tmp_cc, fee_calc_out, sign);
         if (txr_grouped) {
->>>>>>> f3965c55
             // if fee of this alternative one is within the range of the max fee, we use this one
             const bool use_aps = txr_grouped->fee <= txr_ungrouped->fee + wallet.m_max_aps_fee;
             wallet.WalletLogPrintf("Fee non-grouped = %lld, grouped = %lld, using %s\n",
@@ -1127,17 +1089,11 @@
     LOCK(wallet.cs_wallet);
 
     FeeCalculation fee_calc_out;
-<<<<<<< HEAD
-    if (!CreateTransaction(wallet, vecSend, nullptr, tx_new, nFeeRet, nChangePosInOut, error, coinControl, fee_calc_out, false)) {
-        return false;
-    }
-=======
-    std::optional<CreatedTransactionResult> txr = CreateTransaction(wallet, vecSend, nChangePosInOut, error, coinControl, fee_calc_out, false);
+    std::optional<CreatedTransactionResult> txr = CreateTransaction(wallet, vecSend, nullptr, nChangePosInOut, error, coinControl, fee_calc_out, false);
     if (!txr) return false;
     CTransactionRef tx_new = txr->tx;
     nFeeRet = txr->fee;
     nChangePosInOut = txr->change_pos;
->>>>>>> f3965c55
 
     if (nChangePosInOut != -1) {
         tx.vout.insert(tx.vout.begin() + nChangePosInOut, tx_new->vout[nChangePosInOut]);
