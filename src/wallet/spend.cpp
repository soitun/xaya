// Copyright (c) 2021 The Bitcoin Core developers
// Distributed under the MIT software license, see the accompanying
// file COPYING or http://www.opensource.org/licenses/mit-license.php.

#include <consensus/validation.h>
#include <interfaces/chain.h>
#include <policy/policy.h>
#include <script/names.h>
#include <util/check.h>
#include <util/fees.h>
#include <util/moneystr.h>
#include <util/rbf.h>
#include <util/translation.h>
#include <wallet/coincontrol.h>
#include <wallet/fees.h>
#include <wallet/receive.h>
#include <wallet/spend.h>
#include <wallet/transaction.h>
#include <wallet/wallet.h>

using interfaces::FoundBlock;

static constexpr size_t OUTPUT_GROUP_MAX_ENTRIES{100};

std::string COutput::ToString() const
{
    return strprintf("COutput(%s, %d, %d) [%s]", tx->GetHash().ToString(), i, nDepth, FormatMoney(tx->tx->vout[i].nValue));
}

int CalculateMaximumSignedInputSize(const CTxOut& txout, const CWallet* wallet, bool use_max_sig)
{
    CMutableTransaction txn;
    txn.vin.push_back(CTxIn(COutPoint()));
    if (!wallet->DummySignInput(txn.vin[0], txout, use_max_sig)) {
        return -1;
    }
    return GetVirtualTransactionInputSize(txn.vin[0]);
}

// txouts needs to be in the order of tx.vin
TxSize CalculateMaximumSignedTxSize(const CTransaction &tx, const CWallet *wallet, const std::vector<CTxOut>& txouts, bool use_max_sig)
{
    CMutableTransaction txNew(tx);
    if (!wallet->DummySignTx(txNew, txouts, use_max_sig)) {
        return TxSize{-1, -1};
    }
    CTransaction ctx(txNew);
    int64_t vsize = GetVirtualTransactionSize(ctx);
    int64_t weight = GetTransactionWeight(ctx);
    return TxSize{vsize, weight};
}

TxSize CalculateMaximumSignedTxSize(const CTransaction &tx, const CWallet *wallet, bool use_max_sig)
{
    std::vector<CTxOut> txouts;
    for (const CTxIn& input : tx.vin) {
        const auto mi = wallet->mapWallet.find(input.prevout.hash);
        // Can not estimate size without knowing the input details
        if (mi == wallet->mapWallet.end()) {
            return TxSize{-1, -1};
        }
        assert(input.prevout.n < mi->second.tx->vout.size());
        txouts.emplace_back(mi->second.tx->vout[input.prevout.n]);
    }
    return CalculateMaximumSignedTxSize(tx, wallet, txouts, use_max_sig);
}

void CWallet::AvailableCoins(std::vector<COutput>& vCoins, const CCoinControl* coinControl, const CAmount& nMinimumAmount, const CAmount& nMaximumAmount, const CAmount& nMinimumSumAmount, const uint64_t nMaximumCount) const
{
    AssertLockHeld(cs_wallet);

    vCoins.clear();
    CAmount nTotal = 0;
    // Either the WALLET_FLAG_AVOID_REUSE flag is not set (in which case we always allow), or we default to avoiding, and only in the case where
    // a coin control object is provided, and has the avoid address reuse flag set to false, do we allow already used addresses
    bool allow_used_addresses = !IsWalletFlagSet(WALLET_FLAG_AVOID_REUSE) || (coinControl && !coinControl->m_avoid_address_reuse);
    const int min_depth = {coinControl ? coinControl->m_min_depth : DEFAULT_MIN_DEPTH};
    const int max_depth = {coinControl ? coinControl->m_max_depth : DEFAULT_MAX_DEPTH};
    const bool only_safe = {coinControl ? !coinControl->m_include_unsafe_inputs : true};

    std::set<uint256> trusted_parents;
    for (const auto& entry : mapWallet)
    {
        const uint256& wtxid = entry.first;
        const CWalletTx& wtx = entry.second;

        if (!chain().checkFinalTx(*wtx.tx)) {
            continue;
        }

        if (wtx.IsImmatureCoinBase())
            continue;

        int nDepth = wtx.GetDepthInMainChain();
        if (nDepth < 0)
            continue;

        // We should not consider coins which aren't at least in our mempool
        // It's possible for these to be conflicted via ancestors which we may never be able to detect
        if (nDepth == 0 && !wtx.InMempool())
            continue;

        bool safeTx = IsTrusted(wtx, trusted_parents);

        // We should not consider coins from transactions that are replacing
        // other transactions.
        //
        // Example: There is a transaction A which is replaced by bumpfee
        // transaction B. In this case, we want to prevent creation of
        // a transaction B' which spends an output of B.
        //
        // Reason: If transaction A were initially confirmed, transactions B
        // and B' would no longer be valid, so the user would have to create
        // a new transaction C to replace B'. However, in the case of a
        // one-block reorg, transactions B' and C might BOTH be accepted,
        // when the user only wanted one of them. Specifically, there could
        // be a 1-block reorg away from the chain where transactions A and C
        // were accepted to another chain where B, B', and C were all
        // accepted.
        if (nDepth == 0 && wtx.mapValue.count("replaces_txid")) {
            safeTx = false;
        }

        // Similarly, we should not consider coins from transactions that
        // have been replaced. In the example above, we would want to prevent
        // creation of a transaction A' spending an output of A, because if
        // transaction B were initially confirmed, conflicting with A and
        // A', we wouldn't want to the user to create a transaction D
        // intending to replace A', but potentially resulting in a scenario
        // where A, A', and D could all be accepted (instead of just B and
        // D, or just A and A' like the user would want).
        if (nDepth == 0 && wtx.mapValue.count("replaced_by_txid")) {
            safeTx = false;
        }

        if (only_safe && !safeTx) {
            continue;
        }

        if (nDepth < min_depth || nDepth > max_depth) {
            continue;
        }

        for (unsigned int i = 0; i < wtx.tx->vout.size(); i++) {
            // Only consider selected coins if add_inputs is false
            if (coinControl && !coinControl->m_add_inputs && !coinControl->IsSelected(COutPoint(entry.first, i))) {
                continue;
            }

            if (wtx.tx->vout[i].nValue < nMinimumAmount || wtx.tx->vout[i].nValue > nMaximumAmount)
                continue;

            if (coinControl && coinControl->HasSelected() && !coinControl->fAllowOtherInputs && !coinControl->IsSelected(COutPoint(entry.first, i)))
                continue;

            if (IsLockedCoin(entry.first, i))
                continue;

            if (IsSpent(wtxid, i))
                continue;

            isminetype mine = IsMine(wtx.tx->vout[i]);

            if (mine == ISMINE_NO) {
                continue;
            }

            if (!allow_used_addresses && IsSpentKey(wtxid, i)) {
                continue;
            }

            std::unique_ptr<SigningProvider> provider = GetSolvingProvider(wtx.tx->vout[i].scriptPubKey);

            bool solvable = provider ? IsSolvable(*provider, wtx.tx->vout[i].scriptPubKey) : false;
            bool spendable = ((mine & ISMINE_SPENDABLE) != ISMINE_NO) || (((mine & ISMINE_WATCH_ONLY) != ISMINE_NO) && (coinControl && coinControl->fAllowWatchOnly && solvable));
            if (CNameScript::isNameScript(wtx.tx->vout[i].scriptPubKey))
                spendable = false;

            vCoins.push_back(COutput(&wtx, i, nDepth, spendable, solvable, safeTx, (coinControl && coinControl->fAllowWatchOnly)));

            // Checks the sum amount of all UTXO's.
            if (nMinimumSumAmount != MAX_MONEY) {
                nTotal += wtx.tx->vout[i].nValue;

                if (nTotal >= nMinimumSumAmount) {
                    return;
                }
            }

            // Checks the maximum number of UTXO's.
            if (nMaximumCount > 0 && vCoins.size() >= nMaximumCount) {
                return;
            }
        }
    }
}

CAmount CWallet::GetAvailableBalance(const CCoinControl* coinControl) const
{
    LOCK(cs_wallet);

    CAmount balance = 0;
    std::vector<COutput> vCoins;
    AvailableCoins(vCoins, coinControl);
    for (const COutput& out : vCoins) {
        if (out.fSpendable) {
            balance += out.tx->tx->vout[out.i].nValue;
        }
    }
    return balance;
}

const CTxOut& CWallet::FindNonChangeParentOutput(const CTransaction& tx, int output) const
{
    AssertLockHeld(cs_wallet);
    const CTransaction* ptx = &tx;
    int n = output;
    while (IsChange(ptx->vout[n]) && ptx->vin.size() > 0) {
        const COutPoint& prevout = ptx->vin[0].prevout;
        auto it = mapWallet.find(prevout.hash);
        if (it == mapWallet.end() || it->second.tx->vout.size() <= prevout.n ||
            !IsMine(it->second.tx->vout[prevout.n])) {
            break;
        }
        ptx = it->second.tx.get();
        n = prevout.n;
    }
    return ptx->vout[n];
}

std::map<CTxDestination, std::vector<COutput>> CWallet::ListCoins() const
{
    AssertLockHeld(cs_wallet);

    std::map<CTxDestination, std::vector<COutput>> result;
    std::vector<COutput> availableCoins;

    AvailableCoins(availableCoins);

    for (const COutput& coin : availableCoins) {
        CTxDestination address;
        if ((coin.fSpendable || (IsWalletFlagSet(WALLET_FLAG_DISABLE_PRIVATE_KEYS) && coin.fSolvable)) &&
            ExtractDestination(FindNonChangeParentOutput(*coin.tx->tx, coin.i).scriptPubKey, address)) {
            result[address].emplace_back(std::move(coin));
        }
    }

    std::vector<COutPoint> lockedCoins;
    ListLockedCoins(lockedCoins);
    // Include watch-only for LegacyScriptPubKeyMan wallets without private keys
    const bool include_watch_only = GetLegacyScriptPubKeyMan() && IsWalletFlagSet(WALLET_FLAG_DISABLE_PRIVATE_KEYS);
    const isminetype is_mine_filter = include_watch_only ? ISMINE_WATCH_ONLY : ISMINE_SPENDABLE;
    for (const COutPoint& output : lockedCoins) {
        auto it = mapWallet.find(output.hash);
        if (it != mapWallet.end()) {
            int depth = it->second.GetDepthInMainChain();
            if (depth >= 0 && output.n < it->second.tx->vout.size() &&
                IsMine(it->second.tx->vout[output.n]) == is_mine_filter
            ) {
                CTxDestination address;
                if (ExtractDestination(FindNonChangeParentOutput(*it->second.tx, output.n).scriptPubKey, address)) {
                    result[address].emplace_back(
                        &it->second, output.n, depth, true /* spendable */, true /* solvable */, false /* safe */);
                }
            }
        }
    }

    return result;
}

std::vector<OutputGroup> CWallet::GroupOutputs(const std::vector<COutput>& outputs, const CoinSelectionParams& coin_sel_params, const CoinEligibilityFilter& filter, bool positive_only) const
{
    std::vector<OutputGroup> groups_out;

    if (!coin_sel_params.m_avoid_partial_spends) {
        // Allowing partial spends  means no grouping. Each COutput gets its own OutputGroup.
        for (const COutput& output : outputs) {
            // Skip outputs we cannot spend
            if (!output.fSpendable) continue;

            size_t ancestors, descendants;
            chain().getTransactionAncestry(output.tx->GetHash(), ancestors, descendants);
            CInputCoin input_coin = output.GetInputCoin();

            // Make an OutputGroup containing just this output
            OutputGroup group{coin_sel_params};
            group.Insert(input_coin, output.nDepth, output.tx->IsFromMe(ISMINE_ALL), ancestors, descendants, positive_only);

            // Check the OutputGroup's eligibility. Only add the eligible ones.
            if (positive_only && group.GetSelectionAmount() <= 0) continue;
            if (group.m_outputs.size() > 0 && group.EligibleForSpending(filter)) groups_out.push_back(group);
        }
        return groups_out;
    }

    // We want to combine COutputs that have the same scriptPubKey into single OutputGroups
    // except when there are more than OUTPUT_GROUP_MAX_ENTRIES COutputs grouped in an OutputGroup.
    // To do this, we maintain a map where the key is the scriptPubKey and the value is a vector of OutputGroups.
    // For each COutput, we check if the scriptPubKey is in the map, and if it is, the COutput's CInputCoin is added
    // to the last OutputGroup in the vector for the scriptPubKey. When the last OutputGroup has
    // OUTPUT_GROUP_MAX_ENTRIES CInputCoins, a new OutputGroup is added to the end of the vector.
    std::map<CScript, std::vector<OutputGroup>> spk_to_groups_map;
    for (const auto& output : outputs) {
        // Skip outputs we cannot spend
        if (!output.fSpendable) continue;

        size_t ancestors, descendants;
        chain().getTransactionAncestry(output.tx->GetHash(), ancestors, descendants);
        CInputCoin input_coin = output.GetInputCoin();
        CScript spk = input_coin.txout.scriptPubKey;

        std::vector<OutputGroup>& groups = spk_to_groups_map[spk];

        if (groups.size() == 0) {
            // No OutputGroups for this scriptPubKey yet, add one
            groups.emplace_back(coin_sel_params);
        }

        // Get the last OutputGroup in the vector so that we can add the CInputCoin to it
        // A pointer is used here so that group can be reassigned later if it is full.
        OutputGroup* group = &groups.back();

        // Check if this OutputGroup is full. We limit to OUTPUT_GROUP_MAX_ENTRIES when using -avoidpartialspends
        // to avoid surprising users with very high fees.
        if (group->m_outputs.size() >= OUTPUT_GROUP_MAX_ENTRIES) {
            // The last output group is full, add a new group to the vector and use that group for the insertion
            groups.emplace_back(coin_sel_params);
            group = &groups.back();
        }

        // Add the input_coin to group
        group->Insert(input_coin, output.nDepth, output.tx->IsFromMe(ISMINE_ALL), ancestors, descendants, positive_only);
    }

    // Now we go through the entire map and pull out the OutputGroups
    for (const auto& spk_and_groups_pair: spk_to_groups_map) {
        const std::vector<OutputGroup>& groups_per_spk= spk_and_groups_pair.second;

        // Go through the vector backwards. This allows for the first item we deal with being the partial group.
        for (auto group_it = groups_per_spk.rbegin(); group_it != groups_per_spk.rend(); group_it++) {
            const OutputGroup& group = *group_it;

            // Don't include partial groups if there are full groups too and we don't want partial groups
            if (group_it == groups_per_spk.rbegin() && groups_per_spk.size() > 1 && !filter.m_include_partial_groups) {
                continue;
            }

            // Check the OutputGroup's eligibility. Only add the eligible ones.
            if (positive_only && group.GetSelectionAmount() <= 0) continue;
            if (group.m_outputs.size() > 0 && group.EligibleForSpending(filter)) groups_out.push_back(group);
        }
    }

    return groups_out;
}

bool CWallet::AttemptSelection(const CAmount& nTargetValue, const CoinEligibilityFilter& eligibility_filter, std::vector<COutput> coins,
                                 std::set<CInputCoin>& setCoinsRet, CAmount& nValueRet, const CoinSelectionParams& coin_selection_params) const
{
    setCoinsRet.clear();
    nValueRet = 0;

    // Note that unlike KnapsackSolver, we do not include the fee for creating a change output as BnB will not create a change output.
    std::vector<OutputGroup> positive_groups = GroupOutputs(coins, coin_selection_params, eligibility_filter, true /* positive_only */);
    if (SelectCoinsBnB(positive_groups, nTargetValue, coin_selection_params.m_cost_of_change, setCoinsRet, nValueRet)) {
        return true;
    }
    // The knapsack solver has some legacy behavior where it will spend dust outputs. We retain this behavior, so don't filter for positive only here.
    std::vector<OutputGroup> all_groups = GroupOutputs(coins, coin_selection_params, eligibility_filter, false /* positive_only */);
    // While nTargetValue includes the transaction fees for non-input things, it does not include the fee for creating a change output.
    // So we need to include that for KnapsackSolver as well, as we are expecting to create a change output.
    return KnapsackSolver(nTargetValue + coin_selection_params.m_change_fee, all_groups, setCoinsRet, nValueRet);
}

bool CWallet::SelectCoins(const std::vector<COutput>& vAvailableCoins, const CAmount& nTargetValue, std::set<CInputCoin>& setCoinsRet, CAmount& nValueRet, const CCoinControl& coin_control, CoinSelectionParams& coin_selection_params) const
{
    std::vector<COutput> vCoins(vAvailableCoins);
    CAmount value_to_select = nTargetValue;

    // coin control -> return all selected outputs (we want all selected to go into the transaction for sure)
    if (coin_control.HasSelected() && !coin_control.fAllowOtherInputs)
    {
        for (const COutput& out : vCoins)
        {
            if (!out.fSpendable)
                 continue;
            nValueRet += out.tx->tx->vout[out.i].nValue;
            setCoinsRet.insert(out.GetInputCoin());
        }
        return (nValueRet >= nTargetValue);
    }

    // calculate value from preset inputs and store them
    std::set<CInputCoin> setPresetCoins;
    CAmount nValueFromPresetInputs = 0;

    std::vector<COutPoint> vPresetInputs;
    coin_control.ListSelected(vPresetInputs);
    for (const COutPoint& outpoint : vPresetInputs)
    {
        std::map<uint256, CWalletTx>::const_iterator it = mapWallet.find(outpoint.hash);
        if (it != mapWallet.end())
        {
            const CWalletTx& wtx = it->second;
            // Clearly invalid input, fail
            if (wtx.tx->vout.size() <= outpoint.n) {
                return false;
            }
            // Just to calculate the marginal byte size
            CInputCoin coin(wtx.tx, outpoint.n, wtx.GetSpendSize(outpoint.n, false));
            nValueFromPresetInputs += coin.txout.nValue;
            if (coin.m_input_bytes <= 0) {
                return false; // Not solvable, can't estimate size for fee
            }
            coin.effective_value = coin.txout.nValue - coin_selection_params.m_effective_feerate.GetFee(coin.m_input_bytes);
            if (coin_selection_params.m_subtract_fee_outputs) {
                value_to_select -= coin.txout.nValue;
            } else {
                value_to_select -= coin.effective_value;
            }
            setPresetCoins.insert(coin);
        } else {
            return false; // TODO: Allow non-wallet inputs
        }
    }

    // remove preset inputs from vCoins so that Coin Selection doesn't pick them.
    for (std::vector<COutput>::iterator it = vCoins.begin(); it != vCoins.end() && coin_control.HasSelected();)
    {
        if (setPresetCoins.count(it->GetInputCoin()))
            it = vCoins.erase(it);
        else
            ++it;
    }

    unsigned int limit_ancestor_count = 0;
    unsigned int limit_descendant_count = 0;
    chain().getPackageLimits(limit_ancestor_count, limit_descendant_count);
    const size_t max_ancestors = (size_t)std::max<int64_t>(1, limit_ancestor_count);
    const size_t max_descendants = (size_t)std::max<int64_t>(1, limit_descendant_count);
    const bool fRejectLongChains = gArgs.GetBoolArg("-walletrejectlongchains", DEFAULT_WALLET_REJECT_LONG_CHAINS);

    // form groups from remaining coins; note that preset coins will not
    // automatically have their associated (same address) coins included
    if (coin_control.m_avoid_partial_spends && vCoins.size() > OUTPUT_GROUP_MAX_ENTRIES) {
        // Cases where we have 101+ outputs all pointing to the same destination may result in
        // privacy leaks as they will potentially be deterministically sorted. We solve that by
        // explicitly shuffling the outputs before processing
        Shuffle(vCoins.begin(), vCoins.end(), FastRandomContext());
    }

    // Coin Selection attempts to select inputs from a pool of eligible UTXOs to fund the
    // transaction at a target feerate. If an attempt fails, more attempts may be made using a more
    // permissive CoinEligibilityFilter.
    const bool res = [&] {
        // Pre-selected inputs already cover the target amount.
        if (value_to_select <= 0) return true;

        // If possible, fund the transaction with confirmed UTXOs only. Prefer at least six
        // confirmations on outputs received from other wallets and only spend confirmed change.
        if (AttemptSelection(value_to_select, CoinEligibilityFilter(1, 6, 0), vCoins, setCoinsRet, nValueRet, coin_selection_params)) return true;
        if (AttemptSelection(value_to_select, CoinEligibilityFilter(1, 1, 0), vCoins, setCoinsRet, nValueRet, coin_selection_params)) return true;

        // Fall back to using zero confirmation change (but with as few ancestors in the mempool as
        // possible) if we cannot fund the transaction otherwise.
        if (m_spend_zero_conf_change) {
            if (AttemptSelection(value_to_select, CoinEligibilityFilter(0, 1, 2), vCoins, setCoinsRet, nValueRet, coin_selection_params)) return true;
            if (AttemptSelection(value_to_select, CoinEligibilityFilter(0, 1, std::min((size_t)4, max_ancestors/3), std::min((size_t)4, max_descendants/3)),
                                   vCoins, setCoinsRet, nValueRet, coin_selection_params)) {
                return true;
            }
            if (AttemptSelection(value_to_select, CoinEligibilityFilter(0, 1, max_ancestors/2, max_descendants/2),
                                   vCoins, setCoinsRet, nValueRet, coin_selection_params)) {
                return true;
            }
            // If partial groups are allowed, relax the requirement of spending OutputGroups (groups
            // of UTXOs sent to the same address, which are obviously controlled by a single wallet)
            // in their entirety.
            if (AttemptSelection(value_to_select, CoinEligibilityFilter(0, 1, max_ancestors-1, max_descendants-1, true /* include_partial_groups */),
                                   vCoins, setCoinsRet, nValueRet, coin_selection_params)) {
                return true;
            }
            // Try with unsafe inputs if they are allowed. This may spend unconfirmed outputs
            // received from other wallets.
            if (coin_control.m_include_unsafe_inputs
                && AttemptSelection(value_to_select,
                    CoinEligibilityFilter(0 /* conf_mine */, 0 /* conf_theirs */, max_ancestors-1, max_descendants-1, true /* include_partial_groups */),
                    vCoins, setCoinsRet, nValueRet, coin_selection_params)) {
                return true;
            }
            // Try with unlimited ancestors/descendants. The transaction will still need to meet
            // mempool ancestor/descendant policy to be accepted to mempool and broadcasted, but
            // OutputGroups use heuristics that may overestimate ancestor/descendant counts.
            if (!fRejectLongChains && AttemptSelection(value_to_select,
                                      CoinEligibilityFilter(0, 1, std::numeric_limits<uint64_t>::max(), std::numeric_limits<uint64_t>::max(), true /* include_partial_groups */),
                                      vCoins, setCoinsRet, nValueRet, coin_selection_params)) {
                return true;
            }
        }
        // Coin Selection failed.
        return false;
    }();

    // AttemptSelection clears setCoinsRet, so add the preset inputs from coin_control to the coinset
    util::insert(setCoinsRet, setPresetCoins);

    // add preset inputs to the total value selected
    nValueRet += nValueFromPresetInputs;

    return res;
}

static bool IsCurrentForAntiFeeSniping(interfaces::Chain& chain, const uint256& block_hash)
{
    if (chain.isInitialBlockDownload()) {
        return false;
    }
    constexpr int64_t MAX_ANTI_FEE_SNIPING_TIP_AGE = 8 * 60 * 60; // in seconds
    int64_t block_time;
    CHECK_NONFATAL(chain.findBlock(block_hash, FoundBlock().time(block_time)));
    if (block_time < (GetTime() - MAX_ANTI_FEE_SNIPING_TIP_AGE)) {
        return false;
    }
    return true;
}

/**
 * Return a height-based locktime for new transactions (uses the height of the
 * current chain tip unless we are not synced with the current chain
 */
static uint32_t GetLocktimeForNewTransaction(interfaces::Chain& chain, const uint256& block_hash, int block_height)
{
    uint32_t locktime;
    // Discourage fee sniping.
    //
    // For a large miner the value of the transactions in the best block and
    // the mempool can exceed the cost of deliberately attempting to mine two
    // blocks to orphan the current best block. By setting nLockTime such that
    // only the next block can include the transaction, we discourage this
    // practice as the height restricted and limited blocksize gives miners
    // considering fee sniping fewer options for pulling off this attack.
    //
    // A simple way to think about this is from the wallet's point of view we
    // always want the blockchain to move forward. By setting nLockTime this
    // way we're basically making the statement that we only want this
    // transaction to appear in the next block; we don't want to potentially
    // encourage reorgs by allowing transactions to appear at lower heights
    // than the next block in forks of the best chain.
    //
    // Of course, the subsidy is high enough, and transaction volume low
    // enough, that fee sniping isn't a problem yet, but by implementing a fix
    // now we ensure code won't be written that makes assumptions about
    // nLockTime that preclude a fix later.
    if (IsCurrentForAntiFeeSniping(chain, block_hash)) {
        locktime = block_height;

        // Secondly occasionally randomly pick a nLockTime even further back, so
        // that transactions that are delayed after signing for whatever reason,
        // e.g. high-latency mix networks and some CoinJoin implementations, have
        // better privacy.
        if (GetRandInt(10) == 0)
            locktime = std::max(0, (int)locktime - GetRandInt(100));
    } else {
        // If our chain is lagging behind, we can't discourage fee sniping nor help
        // the privacy of high-latency transactions. To avoid leaking a potentially
        // unique "nLockTime fingerprint", set nLockTime to a constant.
        locktime = 0;
    }
    assert(locktime < LOCKTIME_THRESHOLD);
    return locktime;
}

bool
CWallet::FindValueInNameInput (const CTxIn& nameInput,
                               CAmount& value, const CWalletTx*& walletTx,
                               bilingual_str& error) const
{
  walletTx = GetWalletTx (nameInput.prevout.hash);
  if (!walletTx)
    {
      error = _("Input tx not found in wallet");
      return false;
    }

  const CTxOut& output = walletTx->tx->vout[nameInput.prevout.n];
  if (IsMine (output) != ISMINE_SPENDABLE)
    {
      error = _("Input tx is not mine");
      return false;
    }

  if (!CNameScript::isNameScript (output.scriptPubKey))
    {
      error = _("Input tx is not a name operation");
      return false;
    }

  value = output.nValue;
  return true;
}

bool CWallet::CreateTransactionInternal(
        const std::vector<CRecipient>& vecSend,
        const CTxIn* withInput,
        CTransactionRef& tx,
        CAmount& nFeeRet,
        int& nChangePosInOut,
        bilingual_str& error,
        const CCoinControl& coin_control,
        FeeCalculation& fee_calc_out,
        bool sign)
{
    /* Initialise nFeeRet here so that SendMoney doesn't see an uninitialised
       value in case we error out earlier.  */
    nFeeRet = 0;

    AssertLockHeld(cs_wallet);

    CMutableTransaction txNew; // The resulting transaction that we make
    txNew.nLockTime = GetLocktimeForNewTransaction(chain(), GetLastBlockHash(), GetLastBlockHeight());

    CoinSelectionParams coin_selection_params; // Parameters for coin selection, init with dummy
    coin_selection_params.m_avoid_partial_spends = coin_control.m_avoid_partial_spends;

    CAmount recipients_sum = 0;
    const OutputType change_type = TransactionChangeType(coin_control.m_change_type ? *coin_control.m_change_type : m_default_change_type, vecSend);
    ReserveDestination reservedest(this, change_type);
<<<<<<< HEAD
    unsigned int nSubtractFeeFromAmount = 0;
    for (const auto& recipient : vecSend)
    {
        if (nValue < 0 || recipient.nAmount < 0)
        {
            error = _("Transaction amounts must not be negative");
            return false;
        }
        nValue += recipient.nAmount;

        if (recipient.fSubtractFeeFromAmount)
            nSubtractFeeFromAmount++;
=======
    unsigned int outputs_to_subtract_fee_from = 0; // The number of outputs which we are subtracting the fee from
    bool isNamecoin = false;
    for (const auto& recipient : vecSend) {
        recipients_sum += recipient.nAmount;

        if (recipient.fSubtractFeeFromAmount) {
            outputs_to_subtract_fee_from++;
            coin_selection_params.m_subtract_fee_outputs = true;
        }

        if (CNameScript::isNameScript (recipient.scriptPubKey))
            isNamecoin = true;
>>>>>>> 189f7295
    }

    if (isNamecoin)
        txNew.SetNamecoin();

    // Create change script that will be used if we need change
    // TODO: pass in scriptChange instead of reservedest so
    // change transaction isn't always pay-to-bitcoin-address
    CScript scriptChange;

    // coin control: send change to custom address
    if (!std::get_if<CNoDestination>(&coin_control.destChange)) {
        scriptChange = GetScriptForDestination(coin_control.destChange);
    } else { // no coin control: send change to newly generated address
        // Note: We use a new key here to keep it from being obvious which side is the change.
        //  The drawback is that by not reusing a previous key, the change may be lost if a
        //  backup is restored, if the backup doesn't have the new private key for the change.
        //  If we reused the old key, it would be possible to add code to look for and
        //  rediscover unknown transactions that were written with keys of ours to recover
        //  post-backup change.

        // Reserve a new key pair from key pool. If it fails, provide a dummy
        // destination in case we don't need change.
        CTxDestination dest;
        if (!reservedest.GetReservedDestination(dest, true)) {
            error = _("Transaction needs a change address, but we can't generate it. Please call keypoolrefill first.");
        }
        scriptChange = GetScriptForDestination(dest);
        // A valid destination implies a change script (and
        // vice-versa). An empty change script will abort later, if the
        // change keypool ran out, but change is required.
        CHECK_NONFATAL(IsValidDestination(dest) != scriptChange.empty());
    }
    CTxOut change_prototype_txout(0, scriptChange);
    coin_selection_params.change_output_size = GetSerializeSize(change_prototype_txout);

    // Get size of spending the change output
    int change_spend_size = CalculateMaximumSignedInputSize(change_prototype_txout, this);
    // If the wallet doesn't know how to sign change output, assume p2sh-p2wpkh
    // as lower-bound to allow BnB to do it's thing
    if (change_spend_size == -1) {
        coin_selection_params.change_spend_size = DUMMY_NESTED_P2WPKH_INPUT_SIZE;
    } else {
        coin_selection_params.change_spend_size = (size_t)change_spend_size;
    }

    /* If we have an input to include, find its value.  This value will be
       subtracted later on during coin selection, since the input is added
       additionally to the selected coins.  */
    CAmount nInputValue = 0;
    const CWalletTx* withInputTx = nullptr;
    if (withInput)
    {
        if (!FindValueInNameInput (*withInput, nInputValue, withInputTx, error))
            return false;
    }

<<<<<<< HEAD
    CMutableTransaction txNew;
=======
    // Set discard feerate
    coin_selection_params.m_discard_feerate = GetDiscardRate(*this);
>>>>>>> 189f7295

    // Get the fee rate to use effective values in coin selection
    FeeCalculation feeCalc;
    coin_selection_params.m_effective_feerate = GetMinimumFeeRate(*this, coin_control, &feeCalc);
    // Do not, ever, assume that it's fine to change the fee rate if the user has explicitly
    // provided one
    if (coin_control.m_feerate && coin_selection_params.m_effective_feerate > *coin_control.m_feerate) {
        error = strprintf(_("Fee rate (%s) is lower than the minimum fee rate setting (%s)"), coin_control.m_feerate->ToString(FeeEstimateMode::SAT_VB), coin_selection_params.m_effective_feerate.ToString(FeeEstimateMode::SAT_VB));
        return false;
    }
    if (feeCalc.reason == FeeReason::FALLBACK && !m_allow_fallback_fee) {
        // eventually allow a fallback fee
        error = _("Fee estimation failed. Fallbackfee is disabled. Wait a few blocks or enable -fallbackfee.");
        return false;
    }

    // Get long term estimate
    CCoinControl cc_temp;
    cc_temp.m_confirm_target = chain().estimateMaxBlocks();
    coin_selection_params.m_long_term_feerate = GetMinimumFeeRate(*this, cc_temp, nullptr);

    // Calculate the cost of change
    // Cost of change is the cost of creating the change output + cost of spending the change output in the future.
    // For creating the change output now, we use the effective feerate.
    // For spending the change output in the future, we use the discard feerate for now.
    // So cost of change = (change output size * effective feerate) + (size of spending change output * discard feerate)
    coin_selection_params.m_change_fee = coin_selection_params.m_effective_feerate.GetFee(coin_selection_params.change_output_size);
    coin_selection_params.m_cost_of_change = coin_selection_params.m_discard_feerate.GetFee(coin_selection_params.change_spend_size) + coin_selection_params.m_change_fee;

    // vouts to the payees
    if (!coin_selection_params.m_subtract_fee_outputs) {
        coin_selection_params.tx_noinputs_size = 11; // Static vsize overhead + outputs vsize. 4 nVersion, 4 nLocktime, 1 input count, 1 output count, 1 witness overhead (dummy, flag, stack size)
    }
    for (const auto& recipient : vecSend)
    {
        CTxOut txout(recipient.nAmount, recipient.scriptPubKey);

        // Include the fee cost for outputs.
        if (!coin_selection_params.m_subtract_fee_outputs) {
            coin_selection_params.tx_noinputs_size += ::GetSerializeSize(txout, PROTOCOL_VERSION);
        }

        if (IsDust(txout, chain().relayDustFee()))
        {
            error = _("Transaction amount too small");
            return false;
        }
        txNew.vout.push_back(txout);
    }

    // Include the fees for things that aren't inputs, excluding the change output
    const CAmount not_input_fees = coin_selection_params.m_effective_feerate.GetFee(coin_selection_params.tx_noinputs_size);
    CAmount selection_target = recipients_sum + not_input_fees - nInputValue;

    // Get available coins
    std::vector<COutput> vAvailableCoins;
    AvailableCoins(vAvailableCoins, &coin_control, 1, MAX_MONEY, MAX_MONEY, 0);

    // Choose coins to use
    CAmount inputs_sum = 0;
    std::set<CInputCoin> setCoins;
    if (!SelectCoins(vAvailableCoins, /* nTargetValue */ selection_target, setCoins, inputs_sum, coin_control, coin_selection_params))
    {
        error = _("Insufficient funds");
        return false;
    }

    // If we have a fixed input (e.g. name), add it always.
    if (withInput)
    {
        setCoins.emplace(withInputTx->tx, withInput->prevout.n);
        inputs_sum += nInputValue;
    }

    // Always make a change output
    // We will reduce the fee from this change output later, and remove the output if it is too small.
    const CAmount change_and_fee = inputs_sum - recipients_sum;
    assert(change_and_fee >= 0);
    CTxOut newTxOut(change_and_fee, scriptChange);

    if (nChangePosInOut == -1)
    {
        // Insert change txn at random position:
        nChangePosInOut = GetRandInt(txNew.vout.size()+1);
    }
    else if ((unsigned int)nChangePosInOut > txNew.vout.size())
    {
        error = _("Change index out of range");
        return false;
    }

    assert(nChangePosInOut != -1);
    auto change_position = txNew.vout.insert(txNew.vout.begin() + nChangePosInOut, newTxOut);

    // Shuffle selected coins and fill in final vin
    std::vector<CInputCoin> selected_coins(setCoins.begin(), setCoins.end());
    Shuffle(selected_coins.begin(), selected_coins.end(), FastRandomContext());

    // Note how the sequence number is set to non-maxint so that
    // the nLockTime set above actually works.
    //
    // BIP125 defines opt-in RBF as any nSequence < maxint-1, so
    // we use the highest possible value in that range (maxint-2)
    // to avoid conflicting with other possible uses of nSequence,
    // and in the spirit of "smallest possible change from prior
    // behavior."
    const uint32_t nSequence = coin_control.m_signal_bip125_rbf.value_or(m_signal_rbf) ? MAX_BIP125_RBF_SEQUENCE : (CTxIn::SEQUENCE_FINAL - 1);
    for (const auto& coin : selected_coins) {
        txNew.vin.push_back(CTxIn(coin.outpoint, CScript(), nSequence));
    }

    // Calculate the transaction fee
    TxSize tx_sizes = CalculateMaximumSignedTxSize(CTransaction(txNew), this, coin_control.fAllowWatchOnly);
    int nBytes = tx_sizes.vsize;
    if (nBytes < 0) {
        error = _("Signing transaction failed");
        return false;
    }
    nFeeRet = coin_selection_params.m_effective_feerate.GetFee(nBytes);

    // Subtract fee from the change output if not subtracting it from recipient outputs
    CAmount fee_needed = nFeeRet;
    if (!coin_selection_params.m_subtract_fee_outputs) {
        change_position->nValue -= fee_needed;
    }

    // We want to drop the change to fees if:
    // 1. The change output would be dust
    // 2. The change is within the (almost) exact match window, i.e. it is less than or equal to the cost of the change output (cost_of_change)
    CAmount change_amount = change_position->nValue;
    if (IsDust(*change_position, coin_selection_params.m_discard_feerate) || change_amount <= coin_selection_params.m_cost_of_change)
    {
        nChangePosInOut = -1;
        change_amount = 0;
        txNew.vout.erase(change_position);

        // Because we have dropped this change, the tx size and required fee will be different, so let's recalculate those
        tx_sizes = CalculateMaximumSignedTxSize(CTransaction(txNew), this, coin_control.fAllowWatchOnly);
        nBytes = tx_sizes.vsize;
        fee_needed = coin_selection_params.m_effective_feerate.GetFee(nBytes);
    }

    // Update nFeeRet in case fee_needed changed due to dropping the change output
    if (fee_needed <= change_and_fee - change_amount) {
        nFeeRet = change_and_fee - change_amount;
    }

    // Reduce output values for subtractFeeFromAmount
    if (coin_selection_params.m_subtract_fee_outputs) {
        CAmount to_reduce = fee_needed + change_amount - change_and_fee;
        int i = 0;
        bool fFirst = true;
        for (const auto& recipient : vecSend)
        {
            if (i == nChangePosInOut) {
                ++i;
            }
            CTxOut& txout = txNew.vout[i];

            if (recipient.fSubtractFeeFromAmount)
            {
                txout.nValue -= to_reduce / outputs_to_subtract_fee_from; // Subtract fee equally from each selected recipient

                if (fFirst) // first receiver pays the remainder not divisible by output count
                {
                    fFirst = false;
                    txout.nValue -= to_reduce % outputs_to_subtract_fee_from;
                }

                // Error if this output is reduced to be below dust
                if (IsDust(txout, chain().relayDustFee())) {
                    if (txout.nValue < 0) {
                        error = _("The transaction amount is too small to pay the fee");
                    } else {
                        error = _("The transaction amount is too small to send after the fee has been deducted");
                    }
                    return false;
                }
            }
            ++i;
        }
        nFeeRet = fee_needed;
    }

    // Give up if change keypool ran out and change is required
    if (scriptChange.empty() && nChangePosInOut != -1) {
        return false;
    }

    if (sign && !SignTransaction(txNew)) {
        error = _("Signing transaction failed");
        return false;
    }

    // Return the constructed transaction data.
    tx = MakeTransactionRef(std::move(txNew));

    // Limit size
    if ((sign && GetTransactionWeight(*tx) > MAX_STANDARD_TX_WEIGHT) ||
        (!sign && tx_sizes.weight > MAX_STANDARD_TX_WEIGHT))
    {
        error = _("Transaction too large");
        return false;
    }

    if (nFeeRet > m_default_max_tx_fee) {
        error = TransactionErrorString(TransactionError::MAX_FEE_EXCEEDED);
        return false;
    }

    if (gArgs.GetBoolArg("-walletrejectlongchains", DEFAULT_WALLET_REJECT_LONG_CHAINS)) {
        // Lastly, ensure this tx will pass the mempool's chain limits
        if (!chain().checkChainLimits(tx)) {
            error = _("Transaction has too long of a mempool chain");
            return false;
        }
    }

    // Before we return success, we assume any change key will be used to prevent
    // accidental re-use.
    reservedest.KeepDestination();
    fee_calc_out = feeCalc;

    WalletLogPrintf("Fee Calculation: Fee:%d Bytes:%u Tgt:%d (requested %d) Reason:\"%s\" Decay %.5f: Estimation: (%g - %g) %.2f%% %.1f/(%.1f %d mem %.1f out) Fail: (%g - %g) %.2f%% %.1f/(%.1f %d mem %.1f out)\n",
              nFeeRet, nBytes, feeCalc.returnedTarget, feeCalc.desiredTarget, StringForFeeReason(feeCalc.reason), feeCalc.est.decay,
              feeCalc.est.pass.start, feeCalc.est.pass.end,
              (feeCalc.est.pass.totalConfirmed + feeCalc.est.pass.inMempool + feeCalc.est.pass.leftMempool) > 0.0 ? 100 * feeCalc.est.pass.withinTarget / (feeCalc.est.pass.totalConfirmed + feeCalc.est.pass.inMempool + feeCalc.est.pass.leftMempool) : 0.0,
              feeCalc.est.pass.withinTarget, feeCalc.est.pass.totalConfirmed, feeCalc.est.pass.inMempool, feeCalc.est.pass.leftMempool,
              feeCalc.est.fail.start, feeCalc.est.fail.end,
              (feeCalc.est.fail.totalConfirmed + feeCalc.est.fail.inMempool + feeCalc.est.fail.leftMempool) > 0.0 ? 100 * feeCalc.est.fail.withinTarget / (feeCalc.est.fail.totalConfirmed + feeCalc.est.fail.inMempool + feeCalc.est.fail.leftMempool) : 0.0,
              feeCalc.est.fail.withinTarget, feeCalc.est.fail.totalConfirmed, feeCalc.est.fail.inMempool, feeCalc.est.fail.leftMempool);
    return true;
}

bool CWallet::CreateTransaction(
        const std::vector<CRecipient>& vecSend,
        const CTxIn* withInput,
        CTransactionRef& tx,
        CAmount& nFeeRet,
        int& nChangePosInOut,
        bilingual_str& error,
        const CCoinControl& coin_control,
        FeeCalculation& fee_calc_out,
        bool sign)
{
    if (vecSend.empty()) {
        error = _("Transaction must have at least one recipient");
        return false;
    }

    if (std::any_of(vecSend.cbegin(), vecSend.cend(), [](const auto& recipient){ return recipient.nAmount < 0; })) {
        error = _("Transaction amounts must not be negative");
        return false;
    }

    LOCK(cs_wallet);

    int nChangePosIn = nChangePosInOut;
    Assert(!tx); // tx is an out-param. TODO change the return type from bool to tx (or nullptr)
    bool res = CreateTransactionInternal(vecSend, withInput, tx, nFeeRet, nChangePosInOut, error, coin_control, fee_calc_out, sign);
    // try with avoidpartialspends unless it's enabled already
    if (res && nFeeRet > 0 /* 0 means non-functional fee rate estimation */ && m_max_aps_fee > -1 && !coin_control.m_avoid_partial_spends) {
        CCoinControl tmp_cc = coin_control;
        tmp_cc.m_avoid_partial_spends = true;
        CAmount nFeeRet2;
        CTransactionRef tx2;
        int nChangePosInOut2 = nChangePosIn;
        bilingual_str error2; // fired and forgotten; if an error occurs, we discard the results
        if (CreateTransactionInternal(vecSend, withInput, tx2, nFeeRet2, nChangePosInOut2, error2, tmp_cc, fee_calc_out, sign)) {
            // if fee of this alternative one is within the range of the max fee, we use this one
            const bool use_aps = nFeeRet2 <= nFeeRet + m_max_aps_fee;
            WalletLogPrintf("Fee non-grouped = %lld, grouped = %lld, using %s\n", nFeeRet, nFeeRet2, use_aps ? "grouped" : "non-grouped");
            if (use_aps) {
                tx = tx2;
                nFeeRet = nFeeRet2;
                nChangePosInOut = nChangePosInOut2;
            }
        }
    }
    return res;
}

bool CWallet::FundTransaction(CMutableTransaction& tx, CAmount& nFeeRet, int& nChangePosInOut, bilingual_str& error, bool lockUnspents, const std::set<int>& setSubtractFeeFromOutputs, CCoinControl coinControl)
{
    std::vector<CRecipient> vecSend;

    // Turn the txout set into a CRecipient vector.
    for (size_t idx = 0; idx < tx.vout.size(); idx++) {
        const CTxOut& txOut = tx.vout[idx];
        CRecipient recipient = {txOut.scriptPubKey, txOut.nValue, setSubtractFeeFromOutputs.count(idx) == 1};
        vecSend.push_back(recipient);
    }

    coinControl.fAllowOtherInputs = true;

    for (const CTxIn& txin : tx.vin) {
        coinControl.Select(txin.prevout);
    }

    // Acquire the locks to prevent races to the new locked unspents between the
    // CreateTransaction call and LockCoin calls (when lockUnspents is true).
    LOCK(cs_wallet);

    CTransactionRef tx_new;
    FeeCalculation fee_calc_out;
    if (!CreateTransaction(vecSend, nullptr, tx_new, nFeeRet, nChangePosInOut, error, coinControl, fee_calc_out, false)) {
        return false;
    }

    if (nChangePosInOut != -1) {
        tx.vout.insert(tx.vout.begin() + nChangePosInOut, tx_new->vout[nChangePosInOut]);
    }

    // Copy output sizes from new transaction; they may have had the fee
    // subtracted from them.
    for (unsigned int idx = 0; idx < tx.vout.size(); idx++) {
        tx.vout[idx].nValue = tx_new->vout[idx].nValue;
    }

    // Add new txins while keeping original txin scriptSig/order.
    for (const CTxIn& txin : tx_new->vin) {
        if (!coinControl.IsSelected(txin.prevout)) {
            tx.vin.push_back(txin);

        }
        if (lockUnspents) {
            LockCoin(txin.prevout);
        }

    }

    return true;
}<|MERGE_RESOLUTION|>--- conflicted
+++ resolved
@@ -626,20 +626,6 @@
     CAmount recipients_sum = 0;
     const OutputType change_type = TransactionChangeType(coin_control.m_change_type ? *coin_control.m_change_type : m_default_change_type, vecSend);
     ReserveDestination reservedest(this, change_type);
-<<<<<<< HEAD
-    unsigned int nSubtractFeeFromAmount = 0;
-    for (const auto& recipient : vecSend)
-    {
-        if (nValue < 0 || recipient.nAmount < 0)
-        {
-            error = _("Transaction amounts must not be negative");
-            return false;
-        }
-        nValue += recipient.nAmount;
-
-        if (recipient.fSubtractFeeFromAmount)
-            nSubtractFeeFromAmount++;
-=======
     unsigned int outputs_to_subtract_fee_from = 0; // The number of outputs which we are subtracting the fee from
     bool isNamecoin = false;
     for (const auto& recipient : vecSend) {
@@ -652,11 +638,7 @@
 
         if (CNameScript::isNameScript (recipient.scriptPubKey))
             isNamecoin = true;
->>>>>>> 189f7295
-    }
-
-    if (isNamecoin)
-        txNew.SetNamecoin();
+    }
 
     // Create change script that will be used if we need change
     // TODO: pass in scriptChange instead of reservedest so
@@ -710,12 +692,8 @@
             return false;
     }
 
-<<<<<<< HEAD
-    CMutableTransaction txNew;
-=======
     // Set discard feerate
     coin_selection_params.m_discard_feerate = GetDiscardRate(*this);
->>>>>>> 189f7295
 
     // Get the fee rate to use effective values in coin selection
     FeeCalculation feeCalc;
