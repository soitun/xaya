--- conflicted
+++ resolved
@@ -1024,16 +1024,6 @@
             isNamecoin = true;
     }
 
-<<<<<<< HEAD
-=======
-    /* It can happen that the transaction has already a Namecoin version, for
-       instance, when it is being funded via FundTransaction, where the nVersion
-       of the original transaction is copied via the coin_control.  This is fine
-       and will just do nothing then.  */
-    if (isNamecoin)
-        txNew.SetNamecoin();
-
->>>>>>> 6baefbe1
     // Create change script that will be used if we need change
     CScript scriptChange;
     bilingual_str error; // possible error str
