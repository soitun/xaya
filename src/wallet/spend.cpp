--- conflicted
+++ resolved
@@ -1371,18 +1371,12 @@
 
     LOCK(wallet.cs_wallet);
 
-<<<<<<< HEAD
     auto res = CreateTransactionInternal(wallet, vecSend, withInput, change_pos, coin_control, sign);
-    TRACE4(coin_selection, normal_create_tx_internal, wallet.GetName().c_str(), bool(res),
-           res ? res->fee : 0, res && res->change_pos.has_value() ? *res->change_pos : 0);
-=======
-    auto res = CreateTransactionInternal(wallet, vecSend, change_pos, coin_control, sign);
     TRACE4(coin_selection, normal_create_tx_internal,
            wallet.GetName().c_str(),
            bool(res),
            res ? res->fee : 0,
            res && res->change_pos.has_value() ? int32_t(*res->change_pos) : -1);
->>>>>>> bfc289c6
     if (!res) return res;
     const auto& txr_ungrouped = *res;
     // try with avoidpartialspends unless it's enabled already
@@ -1416,26 +1410,9 @@
 
 util::Result<CreatedTransactionResult> FundTransaction(CWallet& wallet, const CMutableTransaction& tx, const std::vector<CRecipient>& vecSend, std::optional<unsigned int> change_pos, bool lockUnspents, CCoinControl coinControl)
 {
-<<<<<<< HEAD
-    std::vector<CRecipient> vecSend;
-
-    // Turn the txout set into a CRecipient vector.
-    for (size_t idx = 0; idx < tx.vout.size(); idx++) {
-        const CTxOut& txOut = tx.vout[idx];
-
-        CNameScript nameOp(txOut.scriptPubKey);
-        CScript baseAddr = nameOp.getAddress ();
-
-        CTxDestination dest;
-        ExtractDestination(baseAddr, dest);
-        CRecipient recipient = {dest, txOut.nValue, setSubtractFeeFromOutputs.count(idx) == 1, nameOp.GetPrefix ()};
-        vecSend.push_back(recipient);
-    }
-=======
     // We want to make sure tx.vout is not used now that we are passing outputs as a vector of recipients.
     // This sets us up to remove tx completely in a future PR in favor of passing the inputs directly.
     assert(tx.vout.empty());
->>>>>>> bfc289c6
 
     // Set the user desired locktime
     coinControl.m_locktime = tx.nLockTime;
