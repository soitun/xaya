--- conflicted
+++ resolved
@@ -19,11 +19,7 @@
 class Wallet;
 } // namespace interfaces
 
-<<<<<<< HEAD
-struct NodeContext;
-=======
 using LoadWalletFn = std::function<void(std::unique_ptr<interfaces::Wallet> wallet)>;
->>>>>>> a93e7a44
 
 //! WalletContext struct containing references to state shared between CWallet
 //! instances, like the reference to the chain interface, and the list of opened
@@ -42,10 +38,6 @@
     std::vector<std::shared_ptr<CWallet>> wallets GUARDED_BY(wallets_mutex);
     std::list<LoadWalletFn> wallet_load_fns GUARDED_BY(wallets_mutex);
 
-    /* getauxwork is a wallet RPC but actually needs the NodeContext (unlike
-       any of the upstream Bitcoin wallet RPCs).  */
-    NodeContext* nodeContext{nullptr};
-
     //! Declare default constructor and destructor that are not inline, so code
     //! instantiating the WalletContext struct doesn't need to #include class
     //! definitions for smart pointer and container members.
