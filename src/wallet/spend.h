// Copyright (c) 2021-2022 The Bitcoin Core developers
// Distributed under the MIT software license, see the accompanying
// file COPYING or http://www.opensource.org/licenses/mit-license.php.

#ifndef BITCOIN_WALLET_SPEND_H
#define BITCOIN_WALLET_SPEND_H

#include <consensus/amount.h>
#include <policy/fees.h> // for FeeCalculation
#include <util/result.h>
#include <wallet/coinselection.h>
#include <wallet/transaction.h>
#include <wallet/wallet.h>

#include <optional>

namespace wallet {
/** Get the marginal bytes if spending the specified output from this transaction.
 * Use CoinControl to determine whether to expect signature grinding when calculating the size of the input spend. */
int CalculateMaximumSignedInputSize(const CTxOut& txout, const CWallet* pwallet, const CCoinControl* coin_control);
int CalculateMaximumSignedInputSize(const CTxOut& txout, const COutPoint outpoint, const SigningProvider* pwallet, bool can_grind_r, const CCoinControl* coin_control);
struct TxSize {
    int64_t vsize{-1};
    int64_t weight{-1};
};

/** Calculate the size of the transaction using CoinControl to determine
 * whether to expect signature grinding when calculating the size of the input spend. */
TxSize CalculateMaximumSignedTxSize(const CTransaction& tx, const CWallet* wallet, const std::vector<CTxOut>& txouts, const CCoinControl* coin_control = nullptr);
TxSize CalculateMaximumSignedTxSize(const CTransaction& tx, const CWallet* wallet, const CCoinControl* coin_control = nullptr) EXCLUSIVE_LOCKS_REQUIRED(wallet->cs_wallet);

/**
 * COutputs available for spending, stored by OutputType.
 * This struct is really just a wrapper around OutputType vectors with a convenient
 * method for concatenating and returning all COutputs as one vector.
 *
 * Size(), Clear(), Erase(), Shuffle(), and Add() methods are implemented to
 * allow easy interaction with the struct.
 */
struct CoinsResult {
    std::map<OutputType, std::vector<COutput>> coins;

    /** Concatenate and return all COutputs as one vector */
    std::vector<COutput> All() const;

    /** The following methods are provided so that CoinsResult can mimic a vector,
     * i.e., methods can work with individual OutputType vectors or on the entire object */
    size_t Size() const;
    /** Return how many different output types this struct stores */
    size_t TypesCount() const { return coins.size(); }
    void Clear();
    void Erase(const std::unordered_set<COutPoint, SaltedOutpointHasher>& coins_to_remove);
    void Shuffle(FastRandomContext& rng_fast);
    void Add(OutputType type, const COutput& out);

    CAmount GetTotalAmount() { return total_amount; }
    std::optional<CAmount> GetEffectiveTotalAmount() {return total_effective_amount; }

private:
    /** Sum of all available coins raw value */
    CAmount total_amount{0};
    /** Sum of all available coins effective value (each output value minus fees required to spend it) */
    std::optional<CAmount> total_effective_amount{0};
};

struct CoinFilterParams {
    // Outputs below the minimum amount will not get selected
    CAmount min_amount{1};
    // Outputs above the maximum amount will not get selected
    CAmount max_amount{MAX_MONEY};
    // Return outputs until the minimum sum amount is covered
    CAmount min_sum_amount{MAX_MONEY};
    // Maximum number of outputs that can be returned
    uint64_t max_count{0};
    // By default, return only spendable outputs
    bool only_spendable{true};
    // By default, do not include immature coinbase outputs
    bool include_immature_coinbase{false};
    // By default, skip locked UTXOs
    bool skip_locked{true};
    /** If -1 (the default), do not include name outputs.  Otherwise,
     *  include name outputs (apart from name_new) that are up to the given
     *  depth in the chain (i.e. not expired).  */
    int64_t name_max_depth{-1};
};

/**
 * Populate the CoinsResult struct with vectors of available COutputs, organized by OutputType.
 */
CoinsResult AvailableCoins(const CWallet& wallet,
                           const CCoinControl* coinControl = nullptr,
                           std::optional<CFeeRate> feerate = std::nullopt,
                           const CoinFilterParams& params = {}) EXCLUSIVE_LOCKS_REQUIRED(wallet.cs_wallet);

/**
 * Wrapper function for AvailableCoins which skips the `feerate` and `CoinFilterParams::only_spendable` parameters. Use this function
 * to list all available coins (e.g. listunspent RPC) while not intending to fund a transaction.
 */
CoinsResult AvailableCoinsListUnspent(const CWallet& wallet, const CCoinControl* coinControl = nullptr, CoinFilterParams params = {}) EXCLUSIVE_LOCKS_REQUIRED(wallet.cs_wallet);

/**
 * Find non-change parent output.
 */
const CTxOut& FindNonChangeParentOutput(const CWallet& wallet, const COutPoint& outpoint) EXCLUSIVE_LOCKS_REQUIRED(wallet.cs_wallet);

/**
 * Return list of available coins and locked coins grouped by non-change output address.
 */
std::map<CTxDestination, std::vector<COutput>> ListCoins(const CWallet& wallet) EXCLUSIVE_LOCKS_REQUIRED(wallet.cs_wallet);

struct SelectionFilter {
    CoinEligibilityFilter filter;
    bool allow_mixed_output_types{true};
};

/**
* Group coins by the provided filters.
*/
FilteredOutputGroups GroupOutputs(const CWallet& wallet,
                          const CoinsResult& coins,
                          const CoinSelectionParams& coin_sel_params,
                          const std::vector<SelectionFilter>& filters);

/**
 * Attempt to find a valid input set that preserves privacy by not mixing OutputTypes.
 * `ChooseSelectionResult()` will be called on each OutputType individually and the best
 * the solution (according to the waste metric) will be chosen. If a valid input cannot be found from any
 * single OutputType, fallback to running `ChooseSelectionResult()` over all available coins.
 *
 * param@[in]  chain                     The chain interface to get information on unconfirmed UTXOs bump fees
 * param@[in]  nTargetValue              The target value
 * param@[in]  groups                    The grouped outputs mapped by coin eligibility filters
 * param@[in]  coin_selection_params     Parameters for the coin selection
 * param@[in]  allow_mixed_output_types  Relax restriction that SelectionResults must be of the same OutputType
 * returns                               If successful, a SelectionResult containing the input set
 *                                       If failed, returns (1) an empty error message if the target was not reached (general "Insufficient funds")
 *                                                  or (2) an specific error message if there was something particularly wrong (e.g. a selection
 *                                                  result that surpassed the tx max weight size).
 */
util::Result<SelectionResult> AttemptSelection(interfaces::Chain& chain, const CAmount& nTargetValue, OutputGroupTypeMap& groups,
                        const CoinSelectionParams& coin_selection_params, bool allow_mixed_output_types);

/**
 * Attempt to find a valid input set that meets the provided eligibility filter and target.
 * Multiple coin selection algorithms will be run and the input set that produces the least waste
 * (according to the waste metric) will be chosen.
 *
 * param@[in]  chain                     The chain interface to get information on unconfirmed UTXOs bump fees
 * param@[in]  nTargetValue              The target value
 * param@[in]  groups                    The struct containing the outputs grouped by script and divided by (1) positive only outputs and (2) all outputs (positive + negative).
 * param@[in]  coin_selection_params     Parameters for the coin selection
 * returns                               If successful, a SelectionResult containing the input set
 *                                       If failed, returns (1) an empty error message if the target was not reached (general "Insufficient funds")
 *                                                  or (2) an specific error message if there was something particularly wrong (e.g. a selection
 *                                                  result that surpassed the tx max weight size).
 */
util::Result<SelectionResult> ChooseSelectionResult(interfaces::Chain& chain, const CAmount& nTargetValue, Groups& groups, const CoinSelectionParams& coin_selection_params);

// User manually selected inputs that must be part of the transaction
struct PreSelectedInputs
{
    std::set<std::shared_ptr<COutput>> coins;
    // If subtract fee from outputs is disabled, the 'total_amount'
    // will be the sum of each output effective value
    // instead of the sum of the outputs amount
    CAmount total_amount{0};

    void Insert(const COutput& output, bool subtract_fee_outputs)
    {
        if (subtract_fee_outputs) {
            total_amount += output.txout.nValue;
        } else {
            total_amount += output.GetEffectiveValue();
        }
        coins.insert(std::make_shared<COutput>(output));
    }
};

/**
 * Fetch and validate coin control selected inputs.
 * Coins could be internal (from the wallet) or external.
*/
util::Result<PreSelectedInputs> FetchSelectedInputs(const CWallet& wallet, const CTxIn* withNameInput,
                                                    const CCoinControl& coin_control,
                                                    const CoinSelectionParams& coin_selection_params) EXCLUSIVE_LOCKS_REQUIRED(wallet.cs_wallet);

/**
 * Select a set of coins such that nTargetValue is met; never select unconfirmed coins if they are not ours
 * param@[in]   wallet                 The wallet which provides data necessary to spend the selected coins
 * param@[in]   available_coins        The struct of coins, organized by OutputType, available for selection prior to filtering
 * param@[in]   nTargetValue           The target value
 * param@[in]   coin_selection_params  Parameters for this coin selection such as feerates, whether to avoid partial spends,
 *                                     and whether to subtract the fee from the outputs.
 * returns                             If successful, a SelectionResult containing the selected coins
 *                                     If failed, returns (1) an empty error message if the target was not reached (general "Insufficient funds")
 *                                                or (2) an specific error message if there was something particularly wrong (e.g. a selection
 *                                                result that surpassed the tx max weight size).
 */
util::Result<SelectionResult> AutomaticCoinSelection(const CWallet& wallet, CoinsResult& available_coins, const CAmount& nTargetValue,
                 const CoinSelectionParams& coin_selection_params) EXCLUSIVE_LOCKS_REQUIRED(wallet.cs_wallet);

/**
 * Select all coins from coin_control, and if coin_control 'm_allow_other_inputs=true', call 'AutomaticCoinSelection' to
 * select a set of coins such that nTargetValue - pre_set_inputs.total_amount is met.
 */
util::Result<SelectionResult> SelectCoins(const CWallet& wallet, CoinsResult& available_coins, const PreSelectedInputs& pre_set_inputs,
                                          const CAmount& nTargetValue, const CCoinControl& coin_control,
                                          const CoinSelectionParams& coin_selection_params) EXCLUSIVE_LOCKS_REQUIRED(wallet.cs_wallet);

struct CreatedTransactionResult
{
    CTransactionRef tx;
    CAmount fee;
    FeeCalculation fee_calc;
    std::optional<unsigned int> change_pos;

    CreatedTransactionResult(CTransactionRef _tx, CAmount _fee, std::optional<unsigned int> _change_pos, const FeeCalculation& _fee_calc)
        : tx(_tx), fee(_fee), fee_calc(_fee_calc), change_pos(_change_pos) {}
};

/**
 * Create a new transaction paying the recipients with a set of coins
 * selected by SelectCoins(); Also create the change output, when needed
 * @note passing change_pos as std::nullopt will result in setting a random position
 */
<<<<<<< HEAD
util::Result<CreatedTransactionResult> CreateTransaction(CWallet& wallet, const std::vector<CRecipient>& vecSend, const CTxIn* withInput, int change_pos, const CCoinControl& coin_control, bool sign = true);
=======
util::Result<CreatedTransactionResult> CreateTransaction(CWallet& wallet, const std::vector<CRecipient>& vecSend, std::optional<unsigned int> change_pos, const CCoinControl& coin_control, bool sign = true);
>>>>>>> 8118bf69

/**
 * Insert additional inputs into the transaction by
 * calling CreateTransaction();
 */
util::Result<CreatedTransactionResult> FundTransaction(CWallet& wallet, const CMutableTransaction& tx, std::optional<unsigned int> change_pos, bool lockUnspents, const std::set<int>& setSubtractFeeFromOutputs, CCoinControl);
} // namespace wallet

#endif // BITCOIN_WALLET_SPEND_H<|MERGE_RESOLUTION|>--- conflicted
+++ resolved
@@ -223,11 +223,7 @@
  * selected by SelectCoins(); Also create the change output, when needed
  * @note passing change_pos as std::nullopt will result in setting a random position
  */
-<<<<<<< HEAD
-util::Result<CreatedTransactionResult> CreateTransaction(CWallet& wallet, const std::vector<CRecipient>& vecSend, const CTxIn* withInput, int change_pos, const CCoinControl& coin_control, bool sign = true);
-=======
-util::Result<CreatedTransactionResult> CreateTransaction(CWallet& wallet, const std::vector<CRecipient>& vecSend, std::optional<unsigned int> change_pos, const CCoinControl& coin_control, bool sign = true);
->>>>>>> 8118bf69
+util::Result<CreatedTransactionResult> CreateTransaction(CWallet& wallet, const std::vector<CRecipient>& vecSend, const CTxIn* withInput, std::optional<unsigned int> change_pos, const CCoinControl& coin_control, bool sign = true);
 
 /**
  * Insert additional inputs into the transaction by
