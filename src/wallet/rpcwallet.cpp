// Copyright (c) 2010 Satoshi Nakamoto
// Copyright (c) 2009-2020 The Bitcoin Core developers
// Distributed under the MIT software license, see the accompanying
// file COPYING or http://www.opensource.org/licenses/mit-license.php.

#include <amount.h>
#include <core_io.h>
#include <interfaces/chain.h>
#include <key_io.h>
#include <node/context.h>
#include <outputtype.h>
#include <policy/feerate.h>
#include <policy/fees.h>
#include <policy/policy.h>
#include <policy/rbf.h>
#include <rpc/auxpow_miner.h>
#include <rpc/blockchain.h>
#include <rpc/rawtransaction_util.h>
#include <rpc/server.h>
#include <rpc/util.h>
#include <script/descriptor.h>
#include <script/names.h>
#include <script/sign.h>
#include <util/bip32.h>
#include <util/fees.h>
#include <util/message.h> // For MessageSign()
#include <util/moneystr.h>
#include <util/string.h>
#include <util/system.h>
#include <util/translation.h>
#include <util/url.h>
#include <util/vector.h>
#include <wallet/coincontrol.h>
#include <wallet/context.h>
#include <wallet/feebumper.h>
#include <wallet/load.h>
#include <wallet/receive.h>
#include <wallet/rpcwallet.h>
#include <wallet/spend.h>
#include <wallet/wallet.h>
#include <wallet/walletdb.h>
#include <wallet/walletutil.h>

#include <optional>
#include <stdint.h>

#include <univalue.h>


using interfaces::FoundBlock;

static const std::string WALLET_ENDPOINT_BASE = "/wallet/";
const std::string HELP_REQUIRING_PASSPHRASE{"\nRequires wallet passphrase to be set with walletpassphrase call if wallet is encrypted.\n"};

static inline bool GetAvoidReuseFlag(const CWallet& wallet, const UniValue& param) {
    bool can_avoid_reuse = wallet.IsWalletFlagSet(WALLET_FLAG_AVOID_REUSE);
    bool avoid_reuse = param.isNull() ? can_avoid_reuse : param.get_bool();

    if (avoid_reuse && !can_avoid_reuse) {
        throw JSONRPCError(RPC_WALLET_ERROR, "wallet does not have the \"avoid reuse\" feature enabled");
    }

    return avoid_reuse;
}


/** Used by RPC commands that have an include_watchonly parameter.
 *  We default to true for watchonly wallets if include_watchonly isn't
 *  explicitly set.
 */
static bool ParseIncludeWatchonly(const UniValue& include_watchonly, const CWallet& wallet)
{
    if (include_watchonly.isNull()) {
        // if include_watchonly isn't explicitly set, then check if we have a watchonly wallet
        return wallet.IsWalletFlagSet(WALLET_FLAG_DISABLE_PRIVATE_KEYS);
    }

    // otherwise return whatever include_watchonly was set to
    return include_watchonly.get_bool();
}


/** Checks if a CKey is in the given CWallet compressed or otherwise*/
bool HaveKey(const SigningProvider& wallet, const CKey& key)
{
    CKey key2;
    key2.Set(key.begin(), key.end(), !key.IsCompressed());
    return wallet.HaveKey(key.GetPubKey().GetID()) || wallet.HaveKey(key2.GetPubKey().GetID());
}

bool GetWalletNameFromJSONRPCRequest(const JSONRPCRequest& request, std::string& wallet_name)
{
    if (URL_DECODE && request.URI.substr(0, WALLET_ENDPOINT_BASE.size()) == WALLET_ENDPOINT_BASE) {
        // wallet endpoint was used
        wallet_name = URL_DECODE(request.URI.substr(WALLET_ENDPOINT_BASE.size()));
        return true;
    }
    return false;
}

std::shared_ptr<CWallet> GetWalletForJSONRPCRequest(const JSONRPCRequest& request)
{
    CHECK_NONFATAL(request.mode == JSONRPCRequest::EXECUTE);
    WalletContext& context = EnsureWalletContext(request.context);

    std::string wallet_name;
    if (GetWalletNameFromJSONRPCRequest(request, wallet_name)) {
        std::shared_ptr<CWallet> pwallet = GetWallet(context, wallet_name);
        if (!pwallet) throw JSONRPCError(RPC_WALLET_NOT_FOUND, "Requested wallet does not exist or is not loaded");
        return pwallet;
    }

    std::vector<std::shared_ptr<CWallet>> wallets = GetWallets(context);
    if (wallets.size() == 1) {
        return wallets[0];
    }

    if (wallets.empty()) {
        throw JSONRPCError(
            RPC_WALLET_NOT_FOUND, "No wallet is loaded. Load a wallet using loadwallet or create a new one with createwallet. (Note: A default wallet is no longer automatically created)");
    }
    throw JSONRPCError(RPC_WALLET_NOT_SPECIFIED,
        "Wallet file not specified (must request wallet RPC through /wallet/<filename> uri-path).");
}

void EnsureWalletIsUnlocked(const CWallet& wallet)
{
    if (wallet.IsLocked()) {
        throw JSONRPCError(RPC_WALLET_UNLOCK_NEEDED, "Error: Please enter the wallet passphrase with walletpassphrase first.");
    }
}

WalletContext& EnsureWalletContext(const std::any& context)
{
    auto wallet_context = util::AnyPtr<WalletContext>(context);
    if (!wallet_context) {
        throw JSONRPCError(RPC_INTERNAL_ERROR, "Wallet context not found");
    }
    return *wallet_context;
}

// also_create should only be set to true only when the RPC is expected to add things to a blank wallet and make it no longer blank
LegacyScriptPubKeyMan& EnsureLegacyScriptPubKeyMan(CWallet& wallet, bool also_create)
{
    LegacyScriptPubKeyMan* spk_man = wallet.GetLegacyScriptPubKeyMan();
    if (!spk_man && also_create) {
        spk_man = wallet.GetOrCreateLegacyScriptPubKeyMan();
    }
    if (!spk_man) {
        throw JSONRPCError(RPC_WALLET_ERROR, "This type of wallet does not support this command");
    }
    return *spk_man;
}

static void WalletTxToJSON(const CWallet& wallet, const CWalletTx& wtx, UniValue& entry)
{
    interfaces::Chain& chain = wallet.chain();
    int confirms = wallet.GetTxDepthInMainChain(wtx);
    entry.pushKV("confirmations", confirms);
    if (wtx.IsCoinBase())
        entry.pushKV("generated", true);
    if (confirms > 0)
    {
        entry.pushKV("blockhash", wtx.m_confirm.hashBlock.GetHex());
        entry.pushKV("blockheight", wtx.m_confirm.block_height);
        entry.pushKV("blockindex", wtx.m_confirm.nIndex);
        int64_t block_time;
        CHECK_NONFATAL(chain.findBlock(wtx.m_confirm.hashBlock, FoundBlock().time(block_time)));
        entry.pushKV("blocktime", block_time);
    } else {
        entry.pushKV("trusted", CachedTxIsTrusted(wallet, wtx));
    }
    uint256 hash = wtx.GetHash();
    entry.pushKV("txid", hash.GetHex());
    UniValue conflicts(UniValue::VARR);
    for (const uint256& conflict : wallet.GetTxConflicts(wtx))
        conflicts.push_back(conflict.GetHex());
    entry.pushKV("walletconflicts", conflicts);
    entry.pushKV("time", wtx.GetTxTime());
    entry.pushKV("timereceived", (int64_t)wtx.nTimeReceived);

    // Add opt-in RBF status
    std::string rbfStatus = "no";
    if (confirms <= 0) {
        RBFTransactionState rbfState = chain.isRBFOptIn(*wtx.tx);
        if (rbfState == RBFTransactionState::UNKNOWN)
            rbfStatus = "unknown";
        else if (rbfState == RBFTransactionState::REPLACEABLE_BIP125)
            rbfStatus = "yes";
    }
    entry.pushKV("bip125-replaceable", rbfStatus);

    for (const std::pair<const std::string, std::string>& item : wtx.mapValue)
        entry.pushKV(item.first, item.second);
}

static std::string LabelFromValue(const UniValue& value)
{
    std::string label = value.get_str();
    if (label == "*")
        throw JSONRPCError(RPC_WALLET_INVALID_LABEL_NAME, "Invalid label name");
    return label;
}

/**
 * Update coin control with fee estimation based on the given parameters
 *
 * @param[in]     wallet            Wallet reference
 * @param[in,out] cc                Coin control to be updated
 * @param[in]     conf_target       UniValue integer; confirmation target in blocks, values between 1 and 1008 are valid per policy/fees.h;
 * @param[in]     estimate_mode     UniValue string; fee estimation mode, valid values are "unset", "economical" or "conservative";
 * @param[in]     fee_rate          UniValue real; fee rate in sat/vB;
 *                                      if present, both conf_target and estimate_mode must either be null, or "unset"
 * @param[in]     override_min_fee  bool; whether to set fOverrideFeeRate to true to disable minimum fee rate checks and instead
 *                                      verify only that fee_rate is greater than 0
 * @throws a JSONRPCError if conf_target, estimate_mode, or fee_rate contain invalid values or are in conflict
 */
static void SetFeeEstimateMode(const CWallet& wallet, CCoinControl& cc, const UniValue& conf_target, const UniValue& estimate_mode, const UniValue& fee_rate, bool override_min_fee)
{
    if (!fee_rate.isNull()) {
        if (!conf_target.isNull()) {
            throw JSONRPCError(RPC_INVALID_PARAMETER, "Cannot specify both conf_target and fee_rate. Please provide either a confirmation target in blocks for automatic fee estimation, or an explicit fee rate.");
        }
        if (!estimate_mode.isNull() && estimate_mode.get_str() != "unset") {
            throw JSONRPCError(RPC_INVALID_PARAMETER, "Cannot specify both estimate_mode and fee_rate");
        }
        // Fee rates in sat/vB cannot represent more than 3 significant digits.
        cc.m_feerate = CFeeRate{AmountFromValue(fee_rate, /* decimals */ 3)};
        if (override_min_fee) cc.fOverrideFeeRate = true;
        // Default RBF to true for explicit fee_rate, if unset.
        if (!cc.m_signal_bip125_rbf) cc.m_signal_bip125_rbf = true;
        return;
    }
    if (!estimate_mode.isNull() && !FeeModeFromString(estimate_mode.get_str(), cc.m_fee_mode)) {
        throw JSONRPCError(RPC_INVALID_PARAMETER, InvalidEstimateModeErrorMessage());
    }
    if (!conf_target.isNull()) {
        cc.m_confirm_target = ParseConfirmTarget(conf_target, wallet.chain().estimateMaxBlocks());
    }
}

static RPCHelpMan getnewaddress()
{
    return RPCHelpMan{"getnewaddress",
                "\nReturns a new address for receiving payments.\n"
                "If 'label' is specified, it is added to the address book \n"
                "so payments received with the address will be associated with 'label'.\n",
                {
                    {"label", RPCArg::Type::STR, RPCArg::Default{""}, "The label name for the address to be linked to. It can also be set to the empty string \"\" to represent the default label. The label does not need to exist, it will be created if there is no label by the given name."},
                    {"address_type", RPCArg::Type::STR, RPCArg::DefaultHint{"set by -addresstype"}, "The address type to use. Options are \"legacy\", \"p2sh-segwit\", and \"bech32\"."},
                },
                RPCResult{
                    RPCResult::Type::STR, "address", "The new address"
                },
                RPCExamples{
                    HelpExampleCli("getnewaddress", "")
            + HelpExampleRpc("getnewaddress", "")
                },
        [&](const RPCHelpMan& self, const JSONRPCRequest& request) -> UniValue
{
    std::shared_ptr<CWallet> const pwallet = GetWalletForJSONRPCRequest(request);
    if (!pwallet) return NullUniValue;

    LOCK(pwallet->cs_wallet);

    if (!pwallet->CanGetAddresses()) {
        throw JSONRPCError(RPC_WALLET_ERROR, "Error: This wallet has no available keys");
    }

    // Parse the label first so we don't generate a key if there's an error
    std::string label;
    if (!request.params[0].isNull())
        label = LabelFromValue(request.params[0]);

    OutputType output_type = pwallet->m_default_address_type;
    if (!request.params[1].isNull()) {
        std::optional<OutputType> parsed = ParseOutputType(request.params[1].get_str());
        if (!parsed) {
            throw JSONRPCError(RPC_INVALID_ADDRESS_OR_KEY, strprintf("Unknown address type '%s'", request.params[1].get_str()));
        } else if (parsed.value() == OutputType::BECH32M && pwallet->GetLegacyScriptPubKeyMan()) {
            throw JSONRPCError(RPC_INVALID_PARAMETER, "Legacy wallets cannot provide bech32m addresses");
        }
        output_type = parsed.value();
    }

    CTxDestination dest;
    bilingual_str error;
    if (!pwallet->GetNewDestination(output_type, label, dest, error)) {
        throw JSONRPCError(RPC_WALLET_KEYPOOL_RAN_OUT, error.original);
    }

    return EncodeDestination(dest);
},
    };
}

static RPCHelpMan getrawchangeaddress()
{
    return RPCHelpMan{"getrawchangeaddress",
                "\nReturns a new address, for receiving change.\n"
                "This is for use with raw transactions, NOT normal use.\n",
                {
                    {"address_type", RPCArg::Type::STR, RPCArg::DefaultHint{"set by -changetype"}, "The address type to use. Options are \"legacy\", \"p2sh-segwit\", and \"bech32\"."},
                },
                RPCResult{
                    RPCResult::Type::STR, "address", "The address"
                },
                RPCExamples{
                    HelpExampleCli("getrawchangeaddress", "")
            + HelpExampleRpc("getrawchangeaddress", "")
                },
        [&](const RPCHelpMan& self, const JSONRPCRequest& request) -> UniValue
{
    std::shared_ptr<CWallet> const pwallet = GetWalletForJSONRPCRequest(request);
    if (!pwallet) return NullUniValue;

    LOCK(pwallet->cs_wallet);

    if (!pwallet->CanGetAddresses(true)) {
        throw JSONRPCError(RPC_WALLET_ERROR, "Error: This wallet has no available keys");
    }

    OutputType output_type = pwallet->m_default_change_type.value_or(pwallet->m_default_address_type);
    if (!request.params[0].isNull()) {
        std::optional<OutputType> parsed = ParseOutputType(request.params[0].get_str());
        if (!parsed) {
            throw JSONRPCError(RPC_INVALID_ADDRESS_OR_KEY, strprintf("Unknown address type '%s'", request.params[0].get_str()));
        } else if (parsed.value() == OutputType::BECH32M && pwallet->GetLegacyScriptPubKeyMan()) {
            throw JSONRPCError(RPC_INVALID_PARAMETER, "Legacy wallets cannot provide bech32m addresses");
        }
        output_type = parsed.value();
    }

    CTxDestination dest;
    bilingual_str error;
    if (!pwallet->GetNewChangeDestination(output_type, dest, error)) {
        throw JSONRPCError(RPC_WALLET_KEYPOOL_RAN_OUT, error.original);
    }
    return EncodeDestination(dest);
},
    };
}


static RPCHelpMan setlabel()
{
    return RPCHelpMan{"setlabel",
                "\nSets the label associated with the given address.\n",
                {
                    {"address", RPCArg::Type::STR, RPCArg::Optional::NO, "The address to be associated with a label."},
                    {"label", RPCArg::Type::STR, RPCArg::Optional::NO, "The label to assign to the address."},
                },
                RPCResult{RPCResult::Type::NONE, "", ""},
                RPCExamples{
                    HelpExampleCli("setlabel", "\"" + EXAMPLE_ADDRESS[0] + "\" \"tabby\"")
            + HelpExampleRpc("setlabel", "\"" + EXAMPLE_ADDRESS[0] + "\", \"tabby\"")
                },
        [&](const RPCHelpMan& self, const JSONRPCRequest& request) -> UniValue
{
    std::shared_ptr<CWallet> const pwallet = GetWalletForJSONRPCRequest(request);
    if (!pwallet) return NullUniValue;

    LOCK(pwallet->cs_wallet);

    CTxDestination dest = DecodeDestination(request.params[0].get_str());
    if (!IsValidDestination(dest)) {
        throw JSONRPCError(RPC_INVALID_ADDRESS_OR_KEY, "Invalid address");
    }

    std::string label = LabelFromValue(request.params[1]);

    if (pwallet->IsMine(dest)) {
        pwallet->SetAddressBook(dest, label, "receive");
    } else {
        pwallet->SetAddressBook(dest, label, "send");
    }

    return NullUniValue;
},
    };
}

void ParseRecipients(const UniValue& address_amounts, const UniValue& subtract_fee_outputs, std::vector<CRecipient> &recipients) {
    std::set<CTxDestination> destinations;
    int i = 0;
    for (const std::string& address: address_amounts.getKeys()) {
        CTxDestination dest = DecodeDestination(address);
        if (!IsValidDestination(dest)) {
            throw JSONRPCError(RPC_INVALID_ADDRESS_OR_KEY, std::string("Invalid address: ") + address);
        }

        if (destinations.count(dest)) {
            throw JSONRPCError(RPC_INVALID_PARAMETER, std::string("Invalid parameter, duplicated address: ") + address);
        }
        destinations.insert(dest);

        CScript script_pub_key = GetScriptForDestination(dest);
        CAmount amount = AmountFromValue(address_amounts[i++]);

        bool subtract_fee = false;
        for (unsigned int idx = 0; idx < subtract_fee_outputs.size(); idx++) {
            const UniValue& addr = subtract_fee_outputs[idx];
            if (addr.get_str() == address) {
                subtract_fee = true;
            }
        }

        CRecipient recipient = {script_pub_key, amount, subtract_fee};
        recipients.push_back(recipient);
    }
}

UniValue SendMoney(CWallet& wallet, const CCoinControl &coin_control,
                   const CTxIn* withInput,
                   std::vector<CRecipient> &recipients, mapValue_t map_value, bool verbose)
{
    EnsureWalletIsUnlocked(wallet);

    // This function is only used by sendtoaddress and sendmany.
    // This should always try to sign, if we don't have private keys, don't try to do anything here.
    if (wallet.IsWalletFlagSet(WALLET_FLAG_DISABLE_PRIVATE_KEYS)) {
        throw JSONRPCError(RPC_WALLET_ERROR, "Error: Private keys are disabled for this wallet");
    }

    // Shuffle recipient list
    std::shuffle(recipients.begin(), recipients.end(), FastRandomContext());

    // Send
    CAmount nFeeRequired = 0;
    int nChangePosRet = -1;
    bilingual_str error;
    CTransactionRef tx;
    FeeCalculation fee_calc_out;
    const bool fCreated = CreateTransaction(wallet, recipients, withInput, tx, nFeeRequired, nChangePosRet, error, coin_control, fee_calc_out, true);
    if (!fCreated) {
        throw JSONRPCError(RPC_WALLET_INSUFFICIENT_FUNDS, error.original);
    }
    wallet.CommitTransaction(tx, std::move(map_value), {} /* orderForm */);
    if (verbose) {
        UniValue entry(UniValue::VOBJ);
        entry.pushKV("txid", tx->GetHash().GetHex());
        entry.pushKV("fee_reason", StringForFeeReason(fee_calc_out.reason));
        return entry;
    }
    return tx->GetHash().GetHex();
}

static RPCHelpMan sendtoaddress()
{
    return RPCHelpMan{"sendtoaddress",
                "\nSend an amount to a given address." +
        HELP_REQUIRING_PASSPHRASE,
                {
                    {"address", RPCArg::Type::STR, RPCArg::Optional::NO, "The address to send to."},
                    {"amount", RPCArg::Type::AMOUNT, RPCArg::Optional::NO, "The amount in " + CURRENCY_UNIT + " to send. eg 0.1"},
                    {"comment", RPCArg::Type::STR, RPCArg::Optional::OMITTED_NAMED_ARG, "A comment used to store what the transaction is for.\n"
                                         "This is not part of the transaction, just kept in your wallet."},
                    {"comment_to", RPCArg::Type::STR, RPCArg::Optional::OMITTED_NAMED_ARG, "A comment to store the name of the person or organization\n"
                                         "to which you're sending the transaction. This is not part of the \n"
                                         "transaction, just kept in your wallet."},
                    {"subtractfeefromamount", RPCArg::Type::BOOL, RPCArg::Default{false}, "The fee will be deducted from the amount being sent.\n"
                                         "The recipient will receive less coins than you enter in the amount field."},
                    {"replaceable", RPCArg::Type::BOOL, RPCArg::DefaultHint{"wallet default"}, "Allow this transaction to be replaced by a transaction with higher fees via BIP 125"},
                    {"conf_target", RPCArg::Type::NUM, RPCArg::DefaultHint{"wallet -txconfirmtarget"}, "Confirmation target in blocks"},
                    {"estimate_mode", RPCArg::Type::STR, RPCArg::Default{"unset"}, std::string() + "The fee estimate mode, must be one of (case insensitive):\n"
            "       \"" + FeeModes("\"\n\"") + "\""},
                    {"avoid_reuse", RPCArg::Type::BOOL, RPCArg::Default{true}, "(only available if avoid_reuse wallet flag is set) Avoid spending from dirty addresses; addresses are considered\n"
                                         "dirty if they have previously been used in a transaction. If true, this also activates avoidpartialspends, grouping outputs by their addresses."},
                    {"fee_rate", RPCArg::Type::AMOUNT, RPCArg::DefaultHint{"not set, fall back to wallet fee estimation"}, "Specify a fee rate in " + CURRENCY_ATOM + "/vB."},
                    {"verbose", RPCArg::Type::BOOL, RPCArg::Default{false}, "If true, return extra information about the transaction."},
                },
                {
                    RPCResult{"if verbose is not set or set to false",
                        RPCResult::Type::STR_HEX, "txid", "The transaction id."
                    },
                    RPCResult{"if verbose is set to true",
                        RPCResult::Type::OBJ, "", "",
                        {
                            {RPCResult::Type::STR_HEX, "txid", "The transaction id."},
                            {RPCResult::Type::STR, "fee_reason", "The transaction fee reason."}
                        },
                    },
                },
                RPCExamples{
                    "\nSend 0.1 BTC\n"
                    + HelpExampleCli("sendtoaddress", "\"" + EXAMPLE_ADDRESS[0] + "\" 0.1") +
                    "\nSend 0.1 BTC with a confirmation target of 6 blocks in economical fee estimate mode using positional arguments\n"
                    + HelpExampleCli("sendtoaddress", "\"" + EXAMPLE_ADDRESS[0] + "\" 0.1 \"donation\" \"sean's outpost\" false true 6 economical") +
                    "\nSend 0.1 BTC with a fee rate of 1.1 " + CURRENCY_ATOM + "/vB, subtract fee from amount, BIP125-replaceable, using positional arguments\n"
                    + HelpExampleCli("sendtoaddress", "\"" + EXAMPLE_ADDRESS[0] + "\" 0.1 \"drinks\" \"room77\" true true null \"unset\" null 1.1") +
                    "\nSend 0.2 BTC with a confirmation target of 6 blocks in economical fee estimate mode using named arguments\n"
                    + HelpExampleCli("-named sendtoaddress", "address=\"" + EXAMPLE_ADDRESS[0] + "\" amount=0.2 conf_target=6 estimate_mode=\"economical\"") +
                    "\nSend 0.5 BTC with a fee rate of 25 " + CURRENCY_ATOM + "/vB using named arguments\n"
                    + HelpExampleCli("-named sendtoaddress", "address=\"" + EXAMPLE_ADDRESS[0] + "\" amount=0.5 fee_rate=25")
                    + HelpExampleCli("-named sendtoaddress", "address=\"" + EXAMPLE_ADDRESS[0] + "\" amount=0.5 fee_rate=25 subtractfeefromamount=false replaceable=true avoid_reuse=true comment=\"2 pizzas\" comment_to=\"jeremy\" verbose=true")
                },
        [&](const RPCHelpMan& self, const JSONRPCRequest& request) -> UniValue
{
    std::shared_ptr<CWallet> const pwallet = GetWalletForJSONRPCRequest(request);
    if (!pwallet) return NullUniValue;

    // Make sure the results are valid at least up to the most recent block
    // the user could have gotten from another RPC command prior to now
    pwallet->BlockUntilSyncedToCurrentChain();

    LOCK(pwallet->cs_wallet);

    // Wallet comments
    mapValue_t mapValue;
    if (!request.params[2].isNull() && !request.params[2].get_str().empty())
        mapValue["comment"] = request.params[2].get_str();
    if (!request.params[3].isNull() && !request.params[3].get_str().empty())
        mapValue["to"] = request.params[3].get_str();

    bool fSubtractFeeFromAmount = false;
    if (!request.params[4].isNull()) {
        fSubtractFeeFromAmount = request.params[4].get_bool();
    }

    CCoinControl coin_control;
    if (!request.params[5].isNull()) {
        coin_control.m_signal_bip125_rbf = request.params[5].get_bool();
    }

    coin_control.m_avoid_address_reuse = GetAvoidReuseFlag(*pwallet, request.params[8]);
    // We also enable partial spend avoidance if reuse avoidance is set.
    coin_control.m_avoid_partial_spends |= coin_control.m_avoid_address_reuse;

    SetFeeEstimateMode(*pwallet, coin_control, /* conf_target */ request.params[6], /* estimate_mode */ request.params[7], /* fee_rate */ request.params[9], /* override_min_fee */ false);

    EnsureWalletIsUnlocked(*pwallet);

    UniValue address_amounts(UniValue::VOBJ);
    const std::string address = request.params[0].get_str();
    address_amounts.pushKV(address, request.params[1]);
    UniValue subtractFeeFromAmount(UniValue::VARR);
    if (fSubtractFeeFromAmount) {
        subtractFeeFromAmount.push_back(address);
    }

    std::vector<CRecipient> recipients;
    ParseRecipients(address_amounts, subtractFeeFromAmount, recipients);
    const bool verbose{request.params[10].isNull() ? false : request.params[10].get_bool()};

    return SendMoney(*pwallet, coin_control, nullptr, recipients, mapValue, verbose);
},
    };
}

static RPCHelpMan listaddressgroupings()
{
    return RPCHelpMan{"listaddressgroupings",
                "\nLists groups of addresses which have had their common ownership\n"
                "made public by common use as inputs or as the resulting change\n"
                "in past transactions\n",
                {},
                RPCResult{
                    RPCResult::Type::ARR, "", "",
                    {
                        {RPCResult::Type::ARR, "", "",
                        {
                            {RPCResult::Type::ARR_FIXED, "", "",
                            {
                                {RPCResult::Type::STR, "address", "The address"},
                                {RPCResult::Type::STR_AMOUNT, "amount", "The amount in " + CURRENCY_UNIT},
                                {RPCResult::Type::STR, "label", /* optional */ true, "The label"},
                            }},
                        }},
                    }
                },
                RPCExamples{
                    HelpExampleCli("listaddressgroupings", "")
            + HelpExampleRpc("listaddressgroupings", "")
                },
        [&](const RPCHelpMan& self, const JSONRPCRequest& request) -> UniValue
{
    std::shared_ptr<CWallet> const pwallet = GetWalletForJSONRPCRequest(request);
    if (!pwallet) return NullUniValue;

    // Make sure the results are valid at least up to the most recent block
    // the user could have gotten from another RPC command prior to now
    pwallet->BlockUntilSyncedToCurrentChain();

    LOCK(pwallet->cs_wallet);

    UniValue jsonGroupings(UniValue::VARR);
    std::map<CTxDestination, CAmount> balances = GetAddressBalances(*pwallet);
    for (const std::set<CTxDestination>& grouping : GetAddressGroupings(*pwallet)) {
        UniValue jsonGrouping(UniValue::VARR);
        for (const CTxDestination& address : grouping)
        {
            UniValue addressInfo(UniValue::VARR);
            addressInfo.push_back(EncodeDestination(address));
            addressInfo.push_back(ValueFromAmount(balances[address]));
            {
                const auto* address_book_entry = pwallet->FindAddressBookEntry(address);
                if (address_book_entry) {
                    addressInfo.push_back(address_book_entry->GetLabel());
                }
            }
            jsonGrouping.push_back(addressInfo);
        }
        jsonGroupings.push_back(jsonGrouping);
    }
    return jsonGroupings;
},
    };
}

static RPCHelpMan signmessage()
{
    return RPCHelpMan{"signmessage",
                "\nSign a message with the private key of an address" +
        HELP_REQUIRING_PASSPHRASE,
                {
                    {"address", RPCArg::Type::STR, RPCArg::Optional::NO, "The address to use for the private key."},
                    {"message", RPCArg::Type::STR, RPCArg::Optional::NO, "The message to create a signature of."},
                },
                RPCResult{
                    RPCResult::Type::STR, "signature", "The signature of the message encoded in base 64"
                },
                RPCExamples{
            "\nUnlock the wallet for 30 seconds\n"
            + HelpExampleCli("walletpassphrase", "\"mypassphrase\" 30") +
            "\nCreate the signature\n"
            + HelpExampleCli("signmessage", "\"N2xHFZ8NWNkGuuXfDxv8iMXdQGMd3tjZXX\" \"my message\"") +
            "\nVerify the signature\n"
            + HelpExampleCli("verifymessage", "\"N2xHFZ8NWNkGuuXfDxv8iMXdQGMd3tjZXX\" \"signature\" \"my message\"") +
            "\nAs a JSON-RPC call\n"
            + HelpExampleRpc("signmessage", "\"N2xHFZ8NWNkGuuXfDxv8iMXdQGMd3tjZXX\", \"my message\"")
                },
        [&](const RPCHelpMan& self, const JSONRPCRequest& request) -> UniValue
{
    std::shared_ptr<CWallet> const pwallet = GetWalletForJSONRPCRequest(request);
    if (!pwallet) return NullUniValue;

    LOCK(pwallet->cs_wallet);

    EnsureWalletIsUnlocked(*pwallet);

    std::string strAddress = request.params[0].get_str();
    std::string strMessage = request.params[1].get_str();

    CTxDestination dest = DecodeDestination(strAddress);
    if (!IsValidDestination(dest)) {
        throw JSONRPCError(RPC_INVALID_ADDRESS_OR_KEY, "Invalid address");
    }

    const PKHash* pkhash = std::get_if<PKHash>(&dest);
    if (!pkhash) {
        throw JSONRPCError(RPC_TYPE_ERROR, "Address does not refer to key");
    }

    std::string signature;
    SigningResult err = pwallet->SignMessage(strMessage, *pkhash, signature);
    if (err == SigningResult::SIGNING_FAILED) {
        throw JSONRPCError(RPC_INVALID_ADDRESS_OR_KEY, SigningResultString(err));
    } else if (err != SigningResult::OK){
        throw JSONRPCError(RPC_WALLET_ERROR, SigningResultString(err));
    }

    return signature;
},
    };
}

static CAmount GetReceived(const CWallet& wallet, const UniValue& params, bool by_label) EXCLUSIVE_LOCKS_REQUIRED(wallet.cs_wallet)
{
    std::set<CTxDestination> address_set;

    if (by_label) {
        // Get the set of addresses assigned to label
        std::string label = LabelFromValue(params[0]);
        address_set = wallet.GetLabelAddresses(label);
    } else {
        // Get the address
        CTxDestination dest = DecodeDestination(params[0].get_str());
        if (!IsValidDestination(dest)) {
            throw JSONRPCError(RPC_INVALID_ADDRESS_OR_KEY, "Invalid address");
        }
        CScript script_pub_key = GetScriptForDestination(dest);
        if (!wallet.IsMine(script_pub_key)) {
            throw JSONRPCError(RPC_WALLET_ERROR, "Address not found in wallet");
        }
        address_set.insert(dest);
    }

    // Minimum confirmations
    int min_depth = 1;
    if (!params[1].isNull())
        min_depth = params[1].get_int();

    // Tally
    CAmount amount = 0;
    for (const std::pair<const uint256, CWalletTx>& wtx_pair : wallet.mapWallet) {
        const CWalletTx& wtx = wtx_pair.second;
        if (wtx.IsCoinBase() || !wallet.chain().checkFinalTx(*wtx.tx) || wallet.GetTxDepthInMainChain(wtx) < min_depth) {
            continue;
        }

        for (const CTxOut& txout : wtx.tx->vout) {
            CTxDestination address;
            if (ExtractDestination(txout.scriptPubKey, address) && wallet.IsMine(address) && address_set.count(address)) {
                amount += txout.nValue;
            }
        }
    }

    return amount;
}


static RPCHelpMan getreceivedbyaddress()
{
    return RPCHelpMan{"getreceivedbyaddress",
                "\nReturns the total amount received by the given address in transactions with at least minconf confirmations.\n",
                {
                    {"address", RPCArg::Type::STR, RPCArg::Optional::NO, "The address for transactions."},
                    {"minconf", RPCArg::Type::NUM, RPCArg::Default{1}, "Only include transactions confirmed at least this many times."},
                },
                RPCResult{
                    RPCResult::Type::STR_AMOUNT, "amount", "The total amount in " + CURRENCY_UNIT + " received at this address."
                },
                RPCExamples{
            "\nThe amount from transactions with at least 1 confirmation\n"
            + HelpExampleCli("getreceivedbyaddress", "\"" + EXAMPLE_ADDRESS[0] + "\"") +
            "\nThe amount including unconfirmed transactions, zero confirmations\n"
            + HelpExampleCli("getreceivedbyaddress", "\"" + EXAMPLE_ADDRESS[0] + "\" 0") +
            "\nThe amount with at least 6 confirmations\n"
            + HelpExampleCli("getreceivedbyaddress", "\"" + EXAMPLE_ADDRESS[0] + "\" 6") +
            "\nAs a JSON-RPC call\n"
            + HelpExampleRpc("getreceivedbyaddress", "\"" + EXAMPLE_ADDRESS[0] + "\", 6")
                },
        [&](const RPCHelpMan& self, const JSONRPCRequest& request) -> UniValue
{
    std::shared_ptr<CWallet> const pwallet = GetWalletForJSONRPCRequest(request);
    if (!pwallet) return NullUniValue;

    // Make sure the results are valid at least up to the most recent block
    // the user could have gotten from another RPC command prior to now
    pwallet->BlockUntilSyncedToCurrentChain();

    LOCK(pwallet->cs_wallet);

    return ValueFromAmount(GetReceived(*pwallet, request.params, /* by_label */ false));
},
    };
}


static RPCHelpMan getreceivedbylabel()
{
    return RPCHelpMan{"getreceivedbylabel",
                "\nReturns the total amount received by addresses with <label> in transactions with at least [minconf] confirmations.\n",
                {
                    {"label", RPCArg::Type::STR, RPCArg::Optional::NO, "The selected label, may be the default label using \"\"."},
                    {"minconf", RPCArg::Type::NUM, RPCArg::Default{1}, "Only include transactions confirmed at least this many times."},
                },
                RPCResult{
                    RPCResult::Type::STR_AMOUNT, "amount", "The total amount in " + CURRENCY_UNIT + " received for this label."
                },
                RPCExamples{
            "\nAmount received by the default label with at least 1 confirmation\n"
            + HelpExampleCli("getreceivedbylabel", "\"\"") +
            "\nAmount received at the tabby label including unconfirmed amounts with zero confirmations\n"
            + HelpExampleCli("getreceivedbylabel", "\"tabby\" 0") +
            "\nThe amount with at least 6 confirmations\n"
            + HelpExampleCli("getreceivedbylabel", "\"tabby\" 6") +
            "\nAs a JSON-RPC call\n"
            + HelpExampleRpc("getreceivedbylabel", "\"tabby\", 6")
                },
        [&](const RPCHelpMan& self, const JSONRPCRequest& request) -> UniValue
{
    std::shared_ptr<CWallet> const pwallet = GetWalletForJSONRPCRequest(request);
    if (!pwallet) return NullUniValue;

    // Make sure the results are valid at least up to the most recent block
    // the user could have gotten from another RPC command prior to now
    pwallet->BlockUntilSyncedToCurrentChain();

    LOCK(pwallet->cs_wallet);

    return ValueFromAmount(GetReceived(*pwallet, request.params, /* by_label */ true));
},
    };
}


static RPCHelpMan getbalance()
{
    return RPCHelpMan{"getbalance",
                "\nReturns the total available balance.\n"
                "The available balance is what the wallet considers currently spendable, and is\n"
                "thus affected by options which limit spendability such as -spendzeroconfchange.\n",
                {
                    {"dummy", RPCArg::Type::STR, RPCArg::Optional::OMITTED_NAMED_ARG, "Remains for backward compatibility. Must be excluded or set to \"*\"."},
                    {"minconf", RPCArg::Type::NUM, RPCArg::Default{0}, "Only include transactions confirmed at least this many times."},
                    {"include_watchonly", RPCArg::Type::BOOL, RPCArg::DefaultHint{"true for watch-only wallets, otherwise false"}, "Also include balance in watch-only addresses (see 'importaddress')"},
                    {"avoid_reuse", RPCArg::Type::BOOL, RPCArg::Default{true}, "(only available if avoid_reuse wallet flag is set) Do not include balance in dirty outputs; addresses are considered dirty if they have previously been used in a transaction."},
                },
                RPCResult{
                    RPCResult::Type::STR_AMOUNT, "amount", "The total amount in " + CURRENCY_UNIT + " received for this wallet."
                },
                RPCExamples{
            "\nThe total amount in the wallet with 0 or more confirmations\n"
            + HelpExampleCli("getbalance", "") +
            "\nThe total amount in the wallet with at least 6 confirmations\n"
            + HelpExampleCli("getbalance", "\"*\" 6") +
            "\nAs a JSON-RPC call\n"
            + HelpExampleRpc("getbalance", "\"*\", 6")
                },
        [&](const RPCHelpMan& self, const JSONRPCRequest& request) -> UniValue
{
    std::shared_ptr<CWallet> const pwallet = GetWalletForJSONRPCRequest(request);
    if (!pwallet) return NullUniValue;

    // Make sure the results are valid at least up to the most recent block
    // the user could have gotten from another RPC command prior to now
    pwallet->BlockUntilSyncedToCurrentChain();

    LOCK(pwallet->cs_wallet);

    const UniValue& dummy_value = request.params[0];
    if (!dummy_value.isNull() && dummy_value.get_str() != "*") {
        throw JSONRPCError(RPC_METHOD_DEPRECATED, "dummy first argument must be excluded or set to \"*\".");
    }

    int min_depth = 0;
    if (!request.params[1].isNull()) {
        min_depth = request.params[1].get_int();
    }

    bool include_watchonly = ParseIncludeWatchonly(request.params[2], *pwallet);

    bool avoid_reuse = GetAvoidReuseFlag(*pwallet, request.params[3]);

    const auto bal = GetBalance(*pwallet, min_depth, avoid_reuse);

    return ValueFromAmount(bal.m_mine_trusted + (include_watchonly ? bal.m_watchonly_trusted : 0));
},
    };
}

static RPCHelpMan getunconfirmedbalance()
{
    return RPCHelpMan{"getunconfirmedbalance",
                "DEPRECATED\nIdentical to getbalances().mine.untrusted_pending\n",
                {},
                RPCResult{RPCResult::Type::NUM, "", "The balance"},
                RPCExamples{""},
        [&](const RPCHelpMan& self, const JSONRPCRequest& request) -> UniValue
{
    std::shared_ptr<CWallet> const pwallet = GetWalletForJSONRPCRequest(request);
    if (!pwallet) return NullUniValue;

    // Make sure the results are valid at least up to the most recent block
    // the user could have gotten from another RPC command prior to now
    pwallet->BlockUntilSyncedToCurrentChain();

    LOCK(pwallet->cs_wallet);

    return ValueFromAmount(GetBalance(*pwallet).m_mine_untrusted_pending);
},
    };
}


static RPCHelpMan sendmany()
{
    return RPCHelpMan{"sendmany",
                "\nSend multiple times. Amounts are double-precision floating point numbers." +
        HELP_REQUIRING_PASSPHRASE,
                {
                    {"dummy", RPCArg::Type::STR, RPCArg::Optional::NO, "Must be set to \"\" for backwards compatibility.", "\"\""},
                    {"amounts", RPCArg::Type::OBJ_USER_KEYS, RPCArg::Optional::NO, "The addresses and amounts",
                        {
                            {"address", RPCArg::Type::AMOUNT, RPCArg::Optional::NO, "The address is the key, the numeric amount (can be string) in " + CURRENCY_UNIT + " is the value"},
                        },
                    },
                    {"minconf", RPCArg::Type::NUM, RPCArg::Optional::OMITTED_NAMED_ARG, "Ignored dummy value"},
                    {"comment", RPCArg::Type::STR, RPCArg::Optional::OMITTED_NAMED_ARG, "A comment"},
                    {"subtractfeefrom", RPCArg::Type::ARR, RPCArg::Optional::OMITTED_NAMED_ARG, "The addresses.\n"
                                       "The fee will be equally deducted from the amount of each selected address.\n"
                                       "Those recipients will receive less coins than you enter in their corresponding amount field.\n"
                                       "If no addresses are specified here, the sender pays the fee.",
                        {
                            {"address", RPCArg::Type::STR, RPCArg::Optional::OMITTED, "Subtract fee from this address"},
                        },
                    },
                    {"replaceable", RPCArg::Type::BOOL, RPCArg::DefaultHint{"wallet default"}, "Allow this transaction to be replaced by a transaction with higher fees via BIP 125"},
                    {"conf_target", RPCArg::Type::NUM, RPCArg::DefaultHint{"wallet -txconfirmtarget"}, "Confirmation target in blocks"},
                    {"estimate_mode", RPCArg::Type::STR, RPCArg::Default{"unset"}, std::string() + "The fee estimate mode, must be one of (case insensitive):\n"
            "       \"" + FeeModes("\"\n\"") + "\""},
                    {"fee_rate", RPCArg::Type::AMOUNT, RPCArg::DefaultHint{"not set, fall back to wallet fee estimation"}, "Specify a fee rate in " + CURRENCY_ATOM + "/vB."},
                    {"verbose", RPCArg::Type::BOOL, RPCArg::Default{false}, "If true, return extra infomration about the transaction."},
                },
                {
                    RPCResult{"if verbose is not set or set to false",
                        RPCResult::Type::STR_HEX, "txid", "The transaction id for the send. Only 1 transaction is created regardless of\n"
                "the number of addresses."
                    },
                    RPCResult{"if verbose is set to true",
                        RPCResult::Type::OBJ, "", "",
                        {
                            {RPCResult::Type::STR_HEX, "txid", "The transaction id for the send. Only 1 transaction is created regardless of\n"
                "the number of addresses."},
                            {RPCResult::Type::STR, "fee_reason", "The transaction fee reason."}
                        },
                    },
                },
                RPCExamples{
            "\nSend two amounts to two different addresses:\n"
            + HelpExampleCli("sendmany", "\"\" \"{\\\"" + EXAMPLE_ADDRESS[0] + "\\\":0.01,\\\"" + EXAMPLE_ADDRESS[1] + "\\\":0.02}\"") +
            "\nSend two amounts to two different addresses setting the confirmation and comment:\n"
            + HelpExampleCli("sendmany", "\"\" \"{\\\"" + EXAMPLE_ADDRESS[0] + "\\\":0.01,\\\"" + EXAMPLE_ADDRESS[1] + "\\\":0.02}\" 6 \"testing\"") +
            "\nSend two amounts to two different addresses, subtract fee from amount:\n"
            + HelpExampleCli("sendmany", "\"\" \"{\\\"" + EXAMPLE_ADDRESS[0] + "\\\":0.01,\\\"" + EXAMPLE_ADDRESS[1] + "\\\":0.02}\" 1 \"\" \"[\\\"" + EXAMPLE_ADDRESS[0] + "\\\",\\\"" + EXAMPLE_ADDRESS[1] + "\\\"]\"") +
            "\nAs a JSON-RPC call\n"
            + HelpExampleRpc("sendmany", "\"\", {\"" + EXAMPLE_ADDRESS[0] + "\":0.01,\"" + EXAMPLE_ADDRESS[1] + "\":0.02}, 6, \"testing\"")
                },
        [&](const RPCHelpMan& self, const JSONRPCRequest& request) -> UniValue
{
    std::shared_ptr<CWallet> const pwallet = GetWalletForJSONRPCRequest(request);
    if (!pwallet) return NullUniValue;

    // Make sure the results are valid at least up to the most recent block
    // the user could have gotten from another RPC command prior to now
    pwallet->BlockUntilSyncedToCurrentChain();

    LOCK(pwallet->cs_wallet);

    if (!request.params[0].isNull() && !request.params[0].get_str().empty()) {
        throw JSONRPCError(RPC_INVALID_PARAMETER, "Dummy value must be set to \"\"");
    }
    UniValue sendTo = request.params[1].get_obj();

    mapValue_t mapValue;
    if (!request.params[3].isNull() && !request.params[3].get_str().empty())
        mapValue["comment"] = request.params[3].get_str();

    UniValue subtractFeeFromAmount(UniValue::VARR);
    if (!request.params[4].isNull())
        subtractFeeFromAmount = request.params[4].get_array();

    CCoinControl coin_control;
    if (!request.params[5].isNull()) {
        coin_control.m_signal_bip125_rbf = request.params[5].get_bool();
    }

    SetFeeEstimateMode(*pwallet, coin_control, /* conf_target */ request.params[6], /* estimate_mode */ request.params[7], /* fee_rate */ request.params[8], /* override_min_fee */ false);

    std::vector<CRecipient> recipients;
    ParseRecipients(sendTo, subtractFeeFromAmount, recipients);
    const bool verbose{request.params[9].isNull() ? false : request.params[9].get_bool()};

    return SendMoney(*pwallet, coin_control, nullptr, recipients, std::move(mapValue), verbose);
},
    };
}


static RPCHelpMan addmultisigaddress()
{
    return RPCHelpMan{"addmultisigaddress",
                "\nAdd an nrequired-to-sign multisignature address to the wallet. Requires a new wallet backup.\n"
                "Each key is an address or hex-encoded public key.\n"
                "This functionality is only intended for use with non-watchonly addresses.\n"
                "See `importaddress` for watchonly p2sh address support.\n"
                "If 'label' is specified, assign address to that label.\n",
                {
                    {"nrequired", RPCArg::Type::NUM, RPCArg::Optional::NO, "The number of required signatures out of the n keys or addresses."},
                    {"keys", RPCArg::Type::ARR, RPCArg::Optional::NO, "The addresses or hex-encoded public keys",
                        {
                            {"key", RPCArg::Type::STR, RPCArg::Optional::OMITTED, "address or hex-encoded public key"},
                        },
                        },
                    {"label", RPCArg::Type::STR, RPCArg::Optional::OMITTED_NAMED_ARG, "A label to assign the addresses to."},
                    {"address_type", RPCArg::Type::STR, RPCArg::DefaultHint{"set by -addresstype"}, "The address type to use. Options are \"legacy\", \"p2sh-segwit\", and \"bech32\"."},
                },
                RPCResult{
                    RPCResult::Type::OBJ, "", "",
                    {
                        {RPCResult::Type::STR, "address", "The value of the new multisig address"},
                        {RPCResult::Type::STR_HEX, "redeemScript", "The string value of the hex-encoded redemption script"},
                        {RPCResult::Type::STR, "descriptor", "The descriptor for this multisig"},
                    }
                },
                RPCExamples{
            "\nAdd a multisig address from 2 addresses\n"
            + HelpExampleCli("addmultisigaddress", "2 \"[\\\"" + EXAMPLE_ADDRESS[0] + "\\\",\\\"" + EXAMPLE_ADDRESS[1] + "\\\"]\"") +
            "\nAs a JSON-RPC call\n"
            + HelpExampleRpc("addmultisigaddress", "2, \"[\\\"" + EXAMPLE_ADDRESS[0] + "\\\",\\\"" + EXAMPLE_ADDRESS[1] + "\\\"]\"")
                },
        [&](const RPCHelpMan& self, const JSONRPCRequest& request) -> UniValue
{
    std::shared_ptr<CWallet> const pwallet = GetWalletForJSONRPCRequest(request);
    if (!pwallet) return NullUniValue;

    LegacyScriptPubKeyMan& spk_man = EnsureLegacyScriptPubKeyMan(*pwallet);

    LOCK2(pwallet->cs_wallet, spk_man.cs_KeyStore);

    std::string label;
    if (!request.params[2].isNull())
        label = LabelFromValue(request.params[2]);

    int required = request.params[0].get_int();

    // Get the public keys
    const UniValue& keys_or_addrs = request.params[1].get_array();
    std::vector<CPubKey> pubkeys;
    for (unsigned int i = 0; i < keys_or_addrs.size(); ++i) {
        if (IsHex(keys_or_addrs[i].get_str()) && (keys_or_addrs[i].get_str().length() == 66 || keys_or_addrs[i].get_str().length() == 130)) {
            pubkeys.push_back(HexToPubKey(keys_or_addrs[i].get_str()));
        } else {
            pubkeys.push_back(AddrToPubKey(spk_man, keys_or_addrs[i].get_str()));
        }
    }

    OutputType output_type = pwallet->m_default_address_type;
    if (!request.params[3].isNull()) {
        std::optional<OutputType> parsed = ParseOutputType(request.params[3].get_str());
        if (!parsed) {
            throw JSONRPCError(RPC_INVALID_ADDRESS_OR_KEY, strprintf("Unknown address type '%s'", request.params[3].get_str()));
        } else if (parsed.value() == OutputType::BECH32M) {
            throw JSONRPCError(RPC_INVALID_ADDRESS_OR_KEY, "Bech32m multisig addresses cannot be created with legacy wallets");
        }
        output_type = parsed.value();
    }

    // Construct using pay-to-script-hash:
    CScript inner;
    CTxDestination dest = AddAndGetMultisigDestination(required, pubkeys, output_type, spk_man, inner);
    pwallet->SetAddressBook(dest, label, "send");

    // Make the descriptor
    std::unique_ptr<Descriptor> descriptor = InferDescriptor(GetScriptForDestination(dest), spk_man);

    UniValue result(UniValue::VOBJ);
    result.pushKV("address", EncodeDestination(dest));
    result.pushKV("redeemScript", HexStr(inner));
    result.pushKV("descriptor", descriptor->ToString());
    return result;
},
    };
}

struct tallyitem
{
    CAmount nAmount{0};
    int nConf{std::numeric_limits<int>::max()};
    std::vector<uint256> txids;
    bool fIsWatchonly{false};
    tallyitem()
    {
    }
};

static UniValue ListReceived(const CWallet& wallet, const UniValue& params, bool by_label) EXCLUSIVE_LOCKS_REQUIRED(wallet.cs_wallet)
{
    // Minimum confirmations
    int nMinDepth = 1;
    if (!params[0].isNull())
        nMinDepth = params[0].get_int();

    // Whether to include empty labels
    bool fIncludeEmpty = false;
    if (!params[1].isNull())
        fIncludeEmpty = params[1].get_bool();

    isminefilter filter = ISMINE_SPENDABLE;

    if (ParseIncludeWatchonly(params[2], wallet)) {
        filter |= ISMINE_WATCH_ONLY;
    }

    bool has_filtered_address = false;
    CTxDestination filtered_address = CNoDestination();
    if (!by_label && params.size() > 3) {
        if (!IsValidDestinationString(params[3].get_str())) {
            throw JSONRPCError(RPC_WALLET_ERROR, "address_filter parameter was invalid");
        }
        filtered_address = DecodeDestination(params[3].get_str());
        has_filtered_address = true;
    }

    // Tally
    std::map<CTxDestination, tallyitem> mapTally;
    for (const std::pair<const uint256, CWalletTx>& pairWtx : wallet.mapWallet) {
        const CWalletTx& wtx = pairWtx.second;

        if (wtx.IsCoinBase() || !wallet.chain().checkFinalTx(*wtx.tx)) {
            continue;
        }

        int nDepth = wallet.GetTxDepthInMainChain(wtx);
        if (nDepth < nMinDepth)
            continue;

        for (const CTxOut& txout : wtx.tx->vout)
        {
            CTxDestination address;
            if (!ExtractDestination(txout.scriptPubKey, address))
                continue;

            if (has_filtered_address && !(filtered_address == address)) {
                continue;
            }

            isminefilter mine = wallet.IsMine(address);
            if(!(mine & filter))
                continue;

            tallyitem& item = mapTally[address];
            item.nAmount += txout.nValue;
            item.nConf = std::min(item.nConf, nDepth);
            item.txids.push_back(wtx.GetHash());
            if (mine & ISMINE_WATCH_ONLY)
                item.fIsWatchonly = true;
        }
    }

    // Reply
    UniValue ret(UniValue::VARR);
    std::map<std::string, tallyitem> label_tally;

    // Create m_address_book iterator
    // If we aren't filtering, go from begin() to end()
    auto start = wallet.m_address_book.begin();
    auto end = wallet.m_address_book.end();
    // If we are filtering, find() the applicable entry
    if (has_filtered_address) {
        start = wallet.m_address_book.find(filtered_address);
        if (start != end) {
            end = std::next(start);
        }
    }

    for (auto item_it = start; item_it != end; ++item_it)
    {
        if (item_it->second.IsChange()) continue;
        const CTxDestination& address = item_it->first;
        const std::string& label = item_it->second.GetLabel();
        auto it = mapTally.find(address);
        if (it == mapTally.end() && !fIncludeEmpty)
            continue;

        CAmount nAmount = 0;
        int nConf = std::numeric_limits<int>::max();
        bool fIsWatchonly = false;
        if (it != mapTally.end())
        {
            nAmount = (*it).second.nAmount;
            nConf = (*it).second.nConf;
            fIsWatchonly = (*it).second.fIsWatchonly;
        }

        if (by_label)
        {
            tallyitem& _item = label_tally[label];
            _item.nAmount += nAmount;
            _item.nConf = std::min(_item.nConf, nConf);
            _item.fIsWatchonly = fIsWatchonly;
        }
        else
        {
            UniValue obj(UniValue::VOBJ);
            if(fIsWatchonly)
                obj.pushKV("involvesWatchonly", true);
            obj.pushKV("address",       EncodeDestination(address));
            obj.pushKV("amount",        ValueFromAmount(nAmount));
            obj.pushKV("confirmations", (nConf == std::numeric_limits<int>::max() ? 0 : nConf));
            obj.pushKV("label", label);
            UniValue transactions(UniValue::VARR);
            if (it != mapTally.end())
            {
                for (const uint256& _item : (*it).second.txids)
                {
                    transactions.push_back(_item.GetHex());
                }
            }
            obj.pushKV("txids", transactions);
            ret.push_back(obj);
        }
    }

    if (by_label)
    {
        for (const auto& entry : label_tally)
        {
            CAmount nAmount = entry.second.nAmount;
            int nConf = entry.second.nConf;
            UniValue obj(UniValue::VOBJ);
            if (entry.second.fIsWatchonly)
                obj.pushKV("involvesWatchonly", true);
            obj.pushKV("amount",        ValueFromAmount(nAmount));
            obj.pushKV("confirmations", (nConf == std::numeric_limits<int>::max() ? 0 : nConf));
            obj.pushKV("label",         entry.first);
            ret.push_back(obj);
        }
    }

    return ret;
}

static RPCHelpMan listreceivedbyaddress()
{
    return RPCHelpMan{"listreceivedbyaddress",
                "\nList balances by receiving address.\n",
                {
                    {"minconf", RPCArg::Type::NUM, RPCArg::Default{1}, "The minimum number of confirmations before payments are included."},
                    {"include_empty", RPCArg::Type::BOOL, RPCArg::Default{false}, "Whether to include addresses that haven't received any payments."},
                    {"include_watchonly", RPCArg::Type::BOOL, RPCArg::DefaultHint{"true for watch-only wallets, otherwise false"}, "Whether to include watch-only addresses (see 'importaddress')"},
                    {"address_filter", RPCArg::Type::STR, RPCArg::Optional::OMITTED_NAMED_ARG, "If present, only return information on this address."},
                },
                RPCResult{
                    RPCResult::Type::ARR, "", "",
                    {
                        {RPCResult::Type::OBJ, "", "",
                        {
                            {RPCResult::Type::BOOL, "involvesWatchonly", /* optional */ true, "Only returns true if imported addresses were involved in transaction"},
                            {RPCResult::Type::STR, "address", "The receiving address"},
                            {RPCResult::Type::STR_AMOUNT, "amount", "The total amount in " + CURRENCY_UNIT + " received by the address"},
                            {RPCResult::Type::NUM, "confirmations", "The number of confirmations of the most recent transaction included"},
                            {RPCResult::Type::STR, "label", "The label of the receiving address. The default label is \"\""},
                            {RPCResult::Type::ARR, "txids", "",
                            {
                                {RPCResult::Type::STR_HEX, "txid", "The ids of transactions received with the address"},
                            }},
                        }},
                    }
                },
                RPCExamples{
                    HelpExampleCli("listreceivedbyaddress", "")
            + HelpExampleCli("listreceivedbyaddress", "6 true")
            + HelpExampleRpc("listreceivedbyaddress", "6, true, true")
            + HelpExampleRpc("listreceivedbyaddress", "6, true, true, \"" + EXAMPLE_ADDRESS[0] + "\"")
                },
        [&](const RPCHelpMan& self, const JSONRPCRequest& request) -> UniValue
{
    std::shared_ptr<CWallet> const pwallet = GetWalletForJSONRPCRequest(request);
    if (!pwallet) return NullUniValue;

    // Make sure the results are valid at least up to the most recent block
    // the user could have gotten from another RPC command prior to now
    pwallet->BlockUntilSyncedToCurrentChain();

    LOCK(pwallet->cs_wallet);

    return ListReceived(*pwallet, request.params, false);
},
    };
}

static RPCHelpMan listreceivedbylabel()
{
    return RPCHelpMan{"listreceivedbylabel",
                "\nList received transactions by label.\n",
                {
                    {"minconf", RPCArg::Type::NUM, RPCArg::Default{1}, "The minimum number of confirmations before payments are included."},
                    {"include_empty", RPCArg::Type::BOOL, RPCArg::Default{false}, "Whether to include labels that haven't received any payments."},
                    {"include_watchonly", RPCArg::Type::BOOL, RPCArg::DefaultHint{"true for watch-only wallets, otherwise false"}, "Whether to include watch-only addresses (see 'importaddress')"},
                },
                RPCResult{
                    RPCResult::Type::ARR, "", "",
                    {
                        {RPCResult::Type::OBJ, "", "",
                        {
                            {RPCResult::Type::BOOL, "involvesWatchonly", /* optional */ true, "Only returns true if imported addresses were involved in transaction"},
                            {RPCResult::Type::STR_AMOUNT, "amount", "The total amount received by addresses with this label"},
                            {RPCResult::Type::NUM, "confirmations", "The number of confirmations of the most recent transaction included"},
                            {RPCResult::Type::STR, "label", "The label of the receiving address. The default label is \"\""},
                        }},
                    }
                },
                RPCExamples{
                    HelpExampleCli("listreceivedbylabel", "")
            + HelpExampleCli("listreceivedbylabel", "6 true")
            + HelpExampleRpc("listreceivedbylabel", "6, true, true")
                },
        [&](const RPCHelpMan& self, const JSONRPCRequest& request) -> UniValue
{
    std::shared_ptr<CWallet> const pwallet = GetWalletForJSONRPCRequest(request);
    if (!pwallet) return NullUniValue;

    // Make sure the results are valid at least up to the most recent block
    // the user could have gotten from another RPC command prior to now
    pwallet->BlockUntilSyncedToCurrentChain();

    LOCK(pwallet->cs_wallet);

    return ListReceived(*pwallet, request.params, true);
},
    };
}

static void MaybePushAddress(UniValue & entry, const CTxDestination &dest)
{
    if (IsValidDestination(dest)) {
        entry.pushKV("address", EncodeDestination(dest));
    }
}

/**
 * List transactions based on the given criteria.
 *
 * @param  wallet         The wallet.
 * @param  wtx            The wallet transaction.
 * @param  nMinDepth      The minimum confirmation depth.
 * @param  fLong          Whether to include the JSON version of the transaction.
 * @param  ret            The UniValue into which the result is stored.
 * @param  filter_ismine  The "is mine" filter flags.
 * @param  filter_label   Optional label string to filter incoming transactions.
 */
static void ListTransactions(const CWallet& wallet, const CWalletTx& wtx, int nMinDepth, bool fLong, UniValue& ret, const isminefilter& filter_ismine, const std::string* filter_label) EXCLUSIVE_LOCKS_REQUIRED(wallet.cs_wallet)
{
    CAmount nFee;
    std::list<COutputEntry> listReceived;
    std::list<COutputEntry> listSent;

    CachedTxGetAmounts(wallet, wtx, listReceived, listSent, nFee, filter_ismine);

    bool involvesWatchonly = CachedTxIsFromMe(wallet, wtx, ISMINE_WATCH_ONLY);

    // Sent
    if (!filter_label)
    {
        for (const COutputEntry& s : listSent)
        {
            UniValue entry(UniValue::VOBJ);
            if (involvesWatchonly || (wallet.IsMine(s.destination) & ISMINE_WATCH_ONLY)) {
                entry.pushKV("involvesWatchonly", true);
            }
            MaybePushAddress(entry, s.destination);
            if(!s.nameOp.empty())
                entry.pushKV("name", s.nameOp);
            entry.pushKV("category", "send");
            entry.pushKV("amount", ValueFromAmount(-s.amount));
            const auto* address_book_entry = wallet.FindAddressBookEntry(s.destination);
            if (address_book_entry) {
                entry.pushKV("label", address_book_entry->GetLabel());
            }
            entry.pushKV("vout", s.vout);
            entry.pushKV("fee", ValueFromAmount(-nFee));
            if (fLong)
                WalletTxToJSON(wallet, wtx, entry);
            entry.pushKV("abandoned", wtx.isAbandoned());
            ret.push_back(entry);
        }
    }

    // Received
    if (listReceived.size() > 0 && wallet.GetTxDepthInMainChain(wtx) >= nMinDepth) {
        for (const COutputEntry& r : listReceived)
        {
            std::string label;
            const auto* address_book_entry = wallet.FindAddressBookEntry(r.destination);
            if (address_book_entry) {
                label = address_book_entry->GetLabel();
            }
            if (filter_label && label != *filter_label) {
                continue;
            }
            UniValue entry(UniValue::VOBJ);
            if (involvesWatchonly || (wallet.IsMine(r.destination) & ISMINE_WATCH_ONLY)) {
                entry.pushKV("involvesWatchonly", true);
            }
            if(!r.nameOp.empty())
                entry.pushKV("name", r.nameOp);
            MaybePushAddress(entry, r.destination);
            if (wtx.IsCoinBase())
            {
                if (wallet.GetTxDepthInMainChain(wtx) < 1)
                    entry.pushKV("category", "orphan");
                else if (wallet.IsTxImmatureCoinBase(wtx))
                    entry.pushKV("category", "immature");
                else
                    entry.pushKV("category", "generate");
            }
            else
            {
                entry.pushKV("category", "receive");
            }
            entry.pushKV("amount", ValueFromAmount(r.amount));
            if (address_book_entry) {
                entry.pushKV("label", label);
            }
            entry.pushKV("vout", r.vout);
            if (fLong)
                WalletTxToJSON(wallet, wtx, entry);
            ret.push_back(entry);
        }
    }
}

static const std::vector<RPCResult> TransactionDescriptionString()
{
    return{{RPCResult::Type::NUM, "confirmations", "The number of confirmations for the transaction. Negative confirmations means the\n"
               "transaction conflicted that many blocks ago."},
           {RPCResult::Type::BOOL, "generated", /* optional */ true, "Only present if transaction only input is a coinbase one."},
           {RPCResult::Type::BOOL, "trusted", /* optional */ true, "Only present if we consider transaction to be trusted and so safe to spend from."},
           {RPCResult::Type::STR_HEX, "blockhash", /* optional */ true, "The block hash containing the transaction."},
           {RPCResult::Type::NUM, "blockheight", /* optional */ true, "The block height containing the transaction."},
           {RPCResult::Type::NUM, "blockindex", /* optional */ true, "The index of the transaction in the block that includes it."},
           {RPCResult::Type::NUM_TIME, "blocktime", /* optional */ true, "The block time expressed in " + UNIX_EPOCH_TIME + "."},
           {RPCResult::Type::STR_HEX, "txid", "The transaction id."},
           {RPCResult::Type::ARR, "walletconflicts", "Conflicting transaction ids.",
           {
               {RPCResult::Type::STR_HEX, "txid", "The transaction id."},
           }},
           {RPCResult::Type::STR_HEX, "replaced_by_txid", /* optional */ true, "The txid if this tx was replaced."},
           {RPCResult::Type::STR_HEX, "replaces_txid", /* optional */ true, "The txid if the tx replaces one."},
           {RPCResult::Type::STR, "comment", /* optional */ true, ""},
           {RPCResult::Type::STR, "to", /* optional */ true, "If a comment to is associated with the transaction."},
           {RPCResult::Type::NUM_TIME, "time", "The transaction time expressed in " + UNIX_EPOCH_TIME + "."},
           {RPCResult::Type::NUM_TIME, "timereceived", "The time received expressed in " + UNIX_EPOCH_TIME + "."},
           {RPCResult::Type::STR, "comment", /* optional */ true, "If a comment is associated with the transaction, only present if not empty."},
           {RPCResult::Type::STR, "bip125-replaceable", "(\"yes|no|unknown\") Whether this transaction could be replaced due to BIP125 (replace-by-fee);\n"
               "may be unknown for unconfirmed transactions not in the mempool"}};
}

static RPCHelpMan listtransactions()
{
    return RPCHelpMan{"listtransactions",
                "\nIf a label name is provided, this will return only incoming transactions paying to addresses with the specified label.\n"
                "\nReturns up to 'count' most recent transactions skipping the first 'from' transactions.\n",
                {
                    {"label|dummy", RPCArg::Type::STR, RPCArg::Optional::OMITTED_NAMED_ARG, "If set, should be a valid label name to return only incoming transactions\n"
                          "with the specified label, or \"*\" to disable filtering and return all transactions."},
                    {"count", RPCArg::Type::NUM, RPCArg::Default{10}, "The number of transactions to return"},
                    {"skip", RPCArg::Type::NUM, RPCArg::Default{0}, "The number of transactions to skip"},
                    {"include_watchonly", RPCArg::Type::BOOL, RPCArg::DefaultHint{"true for watch-only wallets, otherwise false"}, "Include transactions to watch-only addresses (see 'importaddress')"},
                },
                RPCResult{
                    RPCResult::Type::ARR, "", "",
                    {
                        {RPCResult::Type::OBJ, "", "", Cat(Cat<std::vector<RPCResult>>(
                        {
<<<<<<< HEAD
                            {RPCResult::Type::BOOL, "involvesWatchonly", "Only returns true if imported addresses were involved in transaction."},
                            {RPCResult::Type::STR, "address", "The address of the transaction."},
=======
                            {RPCResult::Type::BOOL, "involvesWatchonly", /* optional */ true, "Only returns true if imported addresses were involved in transaction."},
                            {RPCResult::Type::STR, "address", "The bitcoin address of the transaction."},
>>>>>>> b376182a
                            {RPCResult::Type::STR, "category", "The transaction category.\n"
                                "\"send\"                  Transactions sent.\n"
                                "\"receive\"               Non-coinbase transactions received.\n"
                                "\"generate\"              Coinbase transactions received with more than 100 confirmations.\n"
                                "\"immature\"              Coinbase transactions received with 100 or fewer confirmations.\n"
                                "\"orphan\"                Orphaned coinbase transactions received."},
                            {RPCResult::Type::STR_AMOUNT, "amount", "The amount in " + CURRENCY_UNIT + ". This is negative for the 'send' category, and is positive\n"
                                "for all other categories"},
                            {RPCResult::Type::STR, "label", /* optional */ true, "A comment for the address/transaction, if any"},
                            {RPCResult::Type::NUM, "vout", "the vout value"},
                            {RPCResult::Type::STR_AMOUNT, "fee", /* optional */ true, "The amount of the fee in " + CURRENCY_UNIT + ". This is negative and only available for the\n"
                                 "'send' category of transactions."},
                        },
                        TransactionDescriptionString()),
                        {
                            {RPCResult::Type::BOOL, "abandoned", /* optional */ true, "'true' if the transaction has been abandoned (inputs are respendable). Only available for the \n"
                                 "'send' category of transactions."},
                        })},
                    }
                },
                RPCExamples{
            "\nList the most recent 10 transactions in the systems\n"
            + HelpExampleCli("listtransactions", "") +
            "\nList transactions 100 to 120\n"
            + HelpExampleCli("listtransactions", "\"*\" 20 100") +
            "\nAs a JSON-RPC call\n"
            + HelpExampleRpc("listtransactions", "\"*\", 20, 100")
                },
        [&](const RPCHelpMan& self, const JSONRPCRequest& request) -> UniValue
{
    std::shared_ptr<CWallet> const pwallet = GetWalletForJSONRPCRequest(request);
    if (!pwallet) return NullUniValue;

    // Make sure the results are valid at least up to the most recent block
    // the user could have gotten from another RPC command prior to now
    pwallet->BlockUntilSyncedToCurrentChain();

    const std::string* filter_label = nullptr;
    if (!request.params[0].isNull() && request.params[0].get_str() != "*") {
        filter_label = &request.params[0].get_str();
        if (filter_label->empty()) {
            throw JSONRPCError(RPC_INVALID_PARAMETER, "Label argument must be a valid label name or \"*\".");
        }
    }
    int nCount = 10;
    if (!request.params[1].isNull())
        nCount = request.params[1].get_int();
    int nFrom = 0;
    if (!request.params[2].isNull())
        nFrom = request.params[2].get_int();
    isminefilter filter = ISMINE_SPENDABLE;

    if (ParseIncludeWatchonly(request.params[3], *pwallet)) {
        filter |= ISMINE_WATCH_ONLY;
    }

    if (nCount < 0)
        throw JSONRPCError(RPC_INVALID_PARAMETER, "Negative count");
    if (nFrom < 0)
        throw JSONRPCError(RPC_INVALID_PARAMETER, "Negative from");

    UniValue ret(UniValue::VARR);

    {
        LOCK(pwallet->cs_wallet);

        const CWallet::TxItems & txOrdered = pwallet->wtxOrdered;

        // iterate backwards until we have nCount items to return:
        for (CWallet::TxItems::const_reverse_iterator it = txOrdered.rbegin(); it != txOrdered.rend(); ++it)
        {
            CWalletTx *const pwtx = (*it).second;
            ListTransactions(*pwallet, *pwtx, 0, true, ret, filter, filter_label);
            if ((int)ret.size() >= (nCount+nFrom)) break;
        }
    }

    // ret is newest to oldest

    if (nFrom > (int)ret.size())
        nFrom = ret.size();
    if ((nFrom + nCount) > (int)ret.size())
        nCount = ret.size() - nFrom;

    const std::vector<UniValue>& txs = ret.getValues();
    UniValue result{UniValue::VARR};
    result.push_backV({ txs.rend() - nFrom - nCount, txs.rend() - nFrom }); // Return oldest to newest
    return result;
},
    };
}

static RPCHelpMan listsinceblock()
{
    return RPCHelpMan{"listsinceblock",
                "\nGet all transactions in blocks since block [blockhash], or all transactions if omitted.\n"
                "If \"blockhash\" is no longer a part of the main chain, transactions from the fork point onward are included.\n"
                "Additionally, if include_removed is set, transactions affecting the wallet which were removed are returned in the \"removed\" array.\n",
                {
                    {"blockhash", RPCArg::Type::STR, RPCArg::Optional::OMITTED_NAMED_ARG, "If set, the block hash to list transactions since, otherwise list all transactions."},
                    {"target_confirmations", RPCArg::Type::NUM, RPCArg::Default{1}, "Return the nth block hash from the main chain. e.g. 1 would mean the best block hash. Note: this is not used as a filter, but only affects [lastblock] in the return value"},
                    {"include_watchonly", RPCArg::Type::BOOL, RPCArg::DefaultHint{"true for watch-only wallets, otherwise false"}, "Include transactions to watch-only addresses (see 'importaddress')"},
                    {"include_removed", RPCArg::Type::BOOL, RPCArg::Default{true}, "Show transactions that were removed due to a reorg in the \"removed\" array\n"
                                                                       "(not guaranteed to work on pruned nodes)"},
                },
                RPCResult{
                    RPCResult::Type::OBJ, "", "",
                    {
                        {RPCResult::Type::ARR, "transactions", "",
                        {
                            {RPCResult::Type::OBJ, "", "", Cat(Cat<std::vector<RPCResult>>(
                            {
<<<<<<< HEAD
                                {RPCResult::Type::BOOL, "involvesWatchonly", "Only returns true if imported addresses were involved in transaction."},
                                {RPCResult::Type::STR, "address", "The address of the transaction."},
=======
                                {RPCResult::Type::BOOL, "involvesWatchonly", /* optional */ true, "Only returns true if imported addresses were involved in transaction."},
                                {RPCResult::Type::STR, "address", "The bitcoin address of the transaction."},
>>>>>>> b376182a
                                {RPCResult::Type::STR, "category", "The transaction category.\n"
                                    "\"send\"                  Transactions sent.\n"
                                    "\"receive\"               Non-coinbase transactions received.\n"
                                    "\"generate\"              Coinbase transactions received with more than 100 confirmations.\n"
                                    "\"immature\"              Coinbase transactions received with 100 or fewer confirmations.\n"
                                    "\"orphan\"                Orphaned coinbase transactions received."},
                                {RPCResult::Type::STR_AMOUNT, "amount", "The amount in " + CURRENCY_UNIT + ". This is negative for the 'send' category, and is positive\n"
                                    "for all other categories"},
                                {RPCResult::Type::NUM, "vout", "the vout value"},
                                {RPCResult::Type::STR_AMOUNT, "fee", /* optional */ true, "The amount of the fee in " + CURRENCY_UNIT + ". This is negative and only available for the\n"
                                     "'send' category of transactions."},
                            },
                            TransactionDescriptionString()),
                            {
                                {RPCResult::Type::BOOL, "abandoned", /* optional */ true, "'true' if the transaction has been abandoned (inputs are respendable). Only available for the \n"
                                     "'send' category of transactions."},
                                {RPCResult::Type::STR, "label", /* optional */ true, "A comment for the address/transaction, if any"},
                            })},
                        }},
                        {RPCResult::Type::ARR, "removed", /* optional */ true, "<structure is the same as \"transactions\" above, only present if include_removed=true>\n"
                            "Note: transactions that were re-added in the active chain will appear as-is in this array, and may thus have a positive confirmation count."
                        , {{RPCResult::Type::ELISION, "", ""},}},
                        {RPCResult::Type::STR_HEX, "lastblock", "The hash of the block (target_confirmations-1) from the best block on the main chain, or the genesis hash if the referenced block does not exist yet. This is typically used to feed back into listsinceblock the next time you call it. So you would generally use a target_confirmations of say 6, so you will be continually re-notified of transactions until they've reached 6 confirmations plus any new ones"},
                    }
                },
                RPCExamples{
                    HelpExampleCli("listsinceblock", "")
            + HelpExampleCli("listsinceblock", "\"000000000000000bacf66f7497b7dc45ef753ee9a7d38571037cdb1a57f663ad\" 6")
            + HelpExampleRpc("listsinceblock", "\"000000000000000bacf66f7497b7dc45ef753ee9a7d38571037cdb1a57f663ad\", 6")
                },
        [&](const RPCHelpMan& self, const JSONRPCRequest& request) -> UniValue
{
    std::shared_ptr<CWallet> const pwallet = GetWalletForJSONRPCRequest(request);
    if (!pwallet) return NullUniValue;

    const CWallet& wallet = *pwallet;
    // Make sure the results are valid at least up to the most recent block
    // the user could have gotten from another RPC command prior to now
    wallet.BlockUntilSyncedToCurrentChain();

    LOCK(wallet.cs_wallet);

    std::optional<int> height;    // Height of the specified block or the common ancestor, if the block provided was in a deactivated chain.
    std::optional<int> altheight; // Height of the specified block, even if it's in a deactivated chain.
    int target_confirms = 1;
    isminefilter filter = ISMINE_SPENDABLE;

    uint256 blockId;
    if (!request.params[0].isNull() && !request.params[0].get_str().empty()) {
        blockId = ParseHashV(request.params[0], "blockhash");
        height = int{};
        altheight = int{};
        if (!wallet.chain().findCommonAncestor(blockId, wallet.GetLastBlockHash(), /* ancestor out */ FoundBlock().height(*height), /* blockId out */ FoundBlock().height(*altheight))) {
            throw JSONRPCError(RPC_INVALID_ADDRESS_OR_KEY, "Block not found");
        }
    }

    if (!request.params[1].isNull()) {
        target_confirms = request.params[1].get_int();

        if (target_confirms < 1) {
            throw JSONRPCError(RPC_INVALID_PARAMETER, "Invalid parameter");
        }
    }

    if (ParseIncludeWatchonly(request.params[2], wallet)) {
        filter |= ISMINE_WATCH_ONLY;
    }

    bool include_removed = (request.params[3].isNull() || request.params[3].get_bool());

    int depth = height ? wallet.GetLastBlockHeight() + 1 - *height : -1;

    UniValue transactions(UniValue::VARR);

    for (const std::pair<const uint256, CWalletTx>& pairWtx : wallet.mapWallet) {
        const CWalletTx& tx = pairWtx.second;

        if (depth == -1 || abs(wallet.GetTxDepthInMainChain(tx)) < depth) {
            ListTransactions(wallet, tx, 0, true, transactions, filter, nullptr /* filter_label */);
        }
    }

    // when a reorg'd block is requested, we also list any relevant transactions
    // in the blocks of the chain that was detached
    UniValue removed(UniValue::VARR);
    while (include_removed && altheight && *altheight > *height) {
        CBlock block;
        if (!wallet.chain().findBlock(blockId, FoundBlock().data(block)) || block.IsNull()) {
            throw JSONRPCError(RPC_INTERNAL_ERROR, "Can't read block from disk");
        }
        for (const CTransactionRef& tx : block.vtx) {
            auto it = wallet.mapWallet.find(tx->GetHash());
            if (it != wallet.mapWallet.end()) {
                // We want all transactions regardless of confirmation count to appear here,
                // even negative confirmation ones, hence the big negative.
                ListTransactions(wallet, it->second, -100000000, true, removed, filter, nullptr /* filter_label */);
            }
        }
        blockId = block.hashPrevBlock;
        --*altheight;
    }

    uint256 lastblock;
    target_confirms = std::min(target_confirms, wallet.GetLastBlockHeight() + 1);
    CHECK_NONFATAL(wallet.chain().findAncestorByHeight(wallet.GetLastBlockHash(), wallet.GetLastBlockHeight() + 1 - target_confirms, FoundBlock().hash(lastblock)));

    UniValue ret(UniValue::VOBJ);
    ret.pushKV("transactions", transactions);
    if (include_removed) ret.pushKV("removed", removed);
    ret.pushKV("lastblock", lastblock.GetHex());

    return ret;
},
    };
}

static RPCHelpMan gettransaction()
{
    return RPCHelpMan{"gettransaction",
                "\nGet detailed information about in-wallet transaction <txid>\n",
                {
                    {"txid", RPCArg::Type::STR, RPCArg::Optional::NO, "The transaction id"},
                    {"include_watchonly", RPCArg::Type::BOOL, RPCArg::DefaultHint{"true for watch-only wallets, otherwise false"},
                            "Whether to include watch-only addresses in balance calculation and details[]"},
                    {"verbose", RPCArg::Type::BOOL, RPCArg::Default{false},
                            "Whether to include a `decoded` field containing the decoded transaction (equivalent to RPC decoderawtransaction)"},
                },
                RPCResult{
                    RPCResult::Type::OBJ, "", "", Cat(Cat<std::vector<RPCResult>>(
                    {
                        {RPCResult::Type::STR_AMOUNT, "amount", "The amount in " + CURRENCY_UNIT},
                        {RPCResult::Type::STR_AMOUNT, "fee", /* optional */ true, "The amount of the fee in " + CURRENCY_UNIT + ". This is negative and only available for the\n"
                                     "'send' category of transactions."},
                    },
                    TransactionDescriptionString()),
                    {
                        {RPCResult::Type::ARR, "details", "",
                        {
                            {RPCResult::Type::OBJ, "", "",
                            {
<<<<<<< HEAD
                                {RPCResult::Type::BOOL, "involvesWatchonly", "Only returns true if imported addresses were involved in transaction."},
                                {RPCResult::Type::STR, "address", "The address involved in the transaction."},
=======
                                {RPCResult::Type::BOOL, "involvesWatchonly", /* optional */ true, "Only returns true if imported addresses were involved in transaction."},
                                {RPCResult::Type::STR, "address", /* optional */ true, "The bitcoin address involved in the transaction."},
>>>>>>> b376182a
                                {RPCResult::Type::STR, "category", "The transaction category.\n"
                                    "\"send\"                  Transactions sent.\n"
                                    "\"receive\"               Non-coinbase transactions received.\n"
                                    "\"generate\"              Coinbase transactions received with more than 100 confirmations.\n"
                                    "\"immature\"              Coinbase transactions received with 100 or fewer confirmations.\n"
                                    "\"orphan\"                Orphaned coinbase transactions received."},
                                {RPCResult::Type::STR_AMOUNT, "amount", "The amount in " + CURRENCY_UNIT},
                                {RPCResult::Type::STR, "label", /* optional */ true, "A comment for the address/transaction, if any"},
                                {RPCResult::Type::NUM, "vout", "the vout value"},
                                {RPCResult::Type::STR_AMOUNT, "fee", /* optional */ true, "The amount of the fee in " + CURRENCY_UNIT + ". This is negative and only available for the \n"
                                    "'send' category of transactions."},
                                {RPCResult::Type::BOOL, "abandoned", /* optional */ true, "'true' if the transaction has been abandoned (inputs are respendable). Only available for the \n"
                                     "'send' category of transactions."},
                            }},
                        }},
                        {RPCResult::Type::STR_HEX, "hex", "Raw data for transaction"},
                        {RPCResult::Type::OBJ, "decoded", /* optional */ true, "The decoded transaction (only present when `verbose` is passed)",
                        {
                            {RPCResult::Type::ELISION, "", "Equivalent to the RPC decoderawtransaction method, or the RPC getrawtransaction method when `verbose` is passed."},
                        }},
                    })
                },
                RPCExamples{
                    HelpExampleCli("gettransaction", "\"1075db55d416d3ca199f55b6084e2115b9345e16c5cf302fc80e9d5fbf5d48d\"")
            + HelpExampleCli("gettransaction", "\"1075db55d416d3ca199f55b6084e2115b9345e16c5cf302fc80e9d5fbf5d48d\" true")
            + HelpExampleCli("gettransaction", "\"1075db55d416d3ca199f55b6084e2115b9345e16c5cf302fc80e9d5fbf5d48d\" false true")
            + HelpExampleRpc("gettransaction", "\"1075db55d416d3ca199f55b6084e2115b9345e16c5cf302fc80e9d5fbf5d48d\"")
                },
        [&](const RPCHelpMan& self, const JSONRPCRequest& request) -> UniValue
{
    std::shared_ptr<CWallet> const pwallet = GetWalletForJSONRPCRequest(request);
    if (!pwallet) return NullUniValue;

    // Make sure the results are valid at least up to the most recent block
    // the user could have gotten from another RPC command prior to now
    pwallet->BlockUntilSyncedToCurrentChain();

    LOCK(pwallet->cs_wallet);

    uint256 hash(ParseHashV(request.params[0], "txid"));

    isminefilter filter = ISMINE_SPENDABLE;

    if (ParseIncludeWatchonly(request.params[1], *pwallet)) {
        filter |= ISMINE_WATCH_ONLY;
    }

    bool verbose = request.params[2].isNull() ? false : request.params[2].get_bool();

    UniValue entry(UniValue::VOBJ);
    auto it = pwallet->mapWallet.find(hash);
    if (it == pwallet->mapWallet.end()) {
        throw JSONRPCError(RPC_INVALID_ADDRESS_OR_KEY, "Invalid or non-wallet transaction id");
    }
    const CWalletTx& wtx = it->second;

    CAmount nCredit = CachedTxGetCredit(*pwallet, wtx, filter);
    CAmount nDebit = CachedTxGetDebit(*pwallet, wtx, filter);
    CAmount nNet = nCredit - nDebit;
    CAmount nFee = (CachedTxIsFromMe(*pwallet, wtx, filter) ? wtx.tx->GetValueOut(true) - nDebit : 0);

    entry.pushKV("amount", ValueFromAmount(nNet - nFee));
    if (CachedTxIsFromMe(*pwallet, wtx, filter))
        entry.pushKV("fee", ValueFromAmount(nFee));

    WalletTxToJSON(*pwallet, wtx, entry);

    UniValue details(UniValue::VARR);
    ListTransactions(*pwallet, wtx, 0, false, details, filter, nullptr /* filter_label */);
    entry.pushKV("details", details);

    std::string strHex = EncodeHexTx(*wtx.tx, pwallet->chain().rpcSerializationFlags());
    entry.pushKV("hex", strHex);

    if (verbose) {
        UniValue decoded(UniValue::VOBJ);
        TxToUniv(*wtx.tx, uint256(), pwallet->chain().rpcEnableDeprecated("addresses"), decoded, false);
        entry.pushKV("decoded", decoded);
    }

    return entry;
},
    };
}

static RPCHelpMan abandontransaction()
{
    return RPCHelpMan{"abandontransaction",
                "\nMark in-wallet transaction <txid> as abandoned\n"
                "This will mark this transaction and all its in-wallet descendants as abandoned which will allow\n"
                "for their inputs to be respent.  It can be used to replace \"stuck\" or evicted transactions.\n"
                "It only works on transactions which are not included in a block and are not currently in the mempool.\n"
                "It has no effect on transactions which are already abandoned.\n",
                {
                    {"txid", RPCArg::Type::STR_HEX, RPCArg::Optional::NO, "The transaction id"},
                },
                RPCResult{RPCResult::Type::NONE, "", ""},
                RPCExamples{
                    HelpExampleCli("abandontransaction", "\"1075db55d416d3ca199f55b6084e2115b9345e16c5cf302fc80e9d5fbf5d48d\"")
            + HelpExampleRpc("abandontransaction", "\"1075db55d416d3ca199f55b6084e2115b9345e16c5cf302fc80e9d5fbf5d48d\"")
                },
        [&](const RPCHelpMan& self, const JSONRPCRequest& request) -> UniValue
{
    std::shared_ptr<CWallet> const pwallet = GetWalletForJSONRPCRequest(request);
    if (!pwallet) return NullUniValue;

    // Make sure the results are valid at least up to the most recent block
    // the user could have gotten from another RPC command prior to now
    pwallet->BlockUntilSyncedToCurrentChain();

    LOCK(pwallet->cs_wallet);

    uint256 hash(ParseHashV(request.params[0], "txid"));

    if (!pwallet->mapWallet.count(hash)) {
        throw JSONRPCError(RPC_INVALID_ADDRESS_OR_KEY, "Invalid or non-wallet transaction id");
    }
    if (!pwallet->AbandonTransaction(hash)) {
        throw JSONRPCError(RPC_INVALID_ADDRESS_OR_KEY, "Transaction not eligible for abandonment");
    }

    return NullUniValue;
},
    };
}


static RPCHelpMan backupwallet()
{
    return RPCHelpMan{"backupwallet",
                "\nSafely copies current wallet file to destination, which can be a directory or a path with filename.\n",
                {
                    {"destination", RPCArg::Type::STR, RPCArg::Optional::NO, "The destination directory or file"},
                },
                RPCResult{RPCResult::Type::NONE, "", ""},
                RPCExamples{
                    HelpExampleCli("backupwallet", "\"backup.dat\"")
            + HelpExampleRpc("backupwallet", "\"backup.dat\"")
                },
        [&](const RPCHelpMan& self, const JSONRPCRequest& request) -> UniValue
{
    std::shared_ptr<CWallet> const pwallet = GetWalletForJSONRPCRequest(request);
    if (!pwallet) return NullUniValue;

    // Make sure the results are valid at least up to the most recent block
    // the user could have gotten from another RPC command prior to now
    pwallet->BlockUntilSyncedToCurrentChain();

    LOCK(pwallet->cs_wallet);

    std::string strDest = request.params[0].get_str();
    if (!pwallet->BackupWallet(strDest)) {
        throw JSONRPCError(RPC_WALLET_ERROR, "Error: Wallet backup failed!");
    }

    return NullUniValue;
},
    };
}


static RPCHelpMan keypoolrefill()
{
    return RPCHelpMan{"keypoolrefill",
                "\nFills the keypool."+
        HELP_REQUIRING_PASSPHRASE,
                {
                    {"newsize", RPCArg::Type::NUM, RPCArg::Default{100}, "The new keypool size"},
                },
                RPCResult{RPCResult::Type::NONE, "", ""},
                RPCExamples{
                    HelpExampleCli("keypoolrefill", "")
            + HelpExampleRpc("keypoolrefill", "")
                },
        [&](const RPCHelpMan& self, const JSONRPCRequest& request) -> UniValue
{
    std::shared_ptr<CWallet> const pwallet = GetWalletForJSONRPCRequest(request);
    if (!pwallet) return NullUniValue;

    if (pwallet->IsLegacy() && pwallet->IsWalletFlagSet(WALLET_FLAG_DISABLE_PRIVATE_KEYS)) {
        throw JSONRPCError(RPC_WALLET_ERROR, "Error: Private keys are disabled for this wallet");
    }

    LOCK(pwallet->cs_wallet);

    // 0 is interpreted by TopUpKeyPool() as the default keypool size given by -keypool
    unsigned int kpSize = 0;
    if (!request.params[0].isNull()) {
        if (request.params[0].get_int() < 0)
            throw JSONRPCError(RPC_INVALID_PARAMETER, "Invalid parameter, expected valid size.");
        kpSize = (unsigned int)request.params[0].get_int();
    }

    EnsureWalletIsUnlocked(*pwallet);
    pwallet->TopUpKeyPool(kpSize);

    if (pwallet->GetKeyPoolSize() < kpSize) {
        throw JSONRPCError(RPC_WALLET_ERROR, "Error refreshing keypool.");
    }

    return NullUniValue;
},
    };
}


static RPCHelpMan walletpassphrase()
{
    return RPCHelpMan{"walletpassphrase",
                "\nStores the wallet decryption key in memory for 'timeout' seconds.\n"
                "This is needed prior to performing transactions related to private keys such as sending coins\n"
            "\nNote:\n"
            "Issuing the walletpassphrase command while the wallet is already unlocked will set a new unlock\n"
            "time that overrides the old one.\n",
                {
                    {"passphrase", RPCArg::Type::STR, RPCArg::Optional::NO, "The wallet passphrase"},
                    {"timeout", RPCArg::Type::NUM, RPCArg::Optional::NO, "The time to keep the decryption key in seconds; capped at 100000000 (~3 years)."},
                },
                RPCResult{RPCResult::Type::NONE, "", ""},
                RPCExamples{
            "\nUnlock the wallet for 60 seconds\n"
            + HelpExampleCli("walletpassphrase", "\"my pass phrase\" 60") +
            "\nLock the wallet again (before 60 seconds)\n"
            + HelpExampleCli("walletlock", "") +
            "\nAs a JSON-RPC call\n"
            + HelpExampleRpc("walletpassphrase", "\"my pass phrase\", 60")
                },
        [&](const RPCHelpMan& self, const JSONRPCRequest& request) -> UniValue
{
    std::shared_ptr<CWallet> const wallet = GetWalletForJSONRPCRequest(request);
    if (!wallet) return NullUniValue;
    CWallet* const pwallet = wallet.get();

    int64_t nSleepTime;
    int64_t relock_time;
    // Prevent concurrent calls to walletpassphrase with the same wallet.
    LOCK(pwallet->m_unlock_mutex);
    {
        LOCK(pwallet->cs_wallet);

        if (!pwallet->IsCrypted()) {
            throw JSONRPCError(RPC_WALLET_WRONG_ENC_STATE, "Error: running with an unencrypted wallet, but walletpassphrase was called.");
        }

        // Note that the walletpassphrase is stored in request.params[0] which is not mlock()ed
        SecureString strWalletPass;
        strWalletPass.reserve(100);
        // TODO: get rid of this .c_str() by implementing SecureString::operator=(std::string)
        // Alternately, find a way to make request.params[0] mlock()'d to begin with.
        strWalletPass = request.params[0].get_str().c_str();

        // Get the timeout
        nSleepTime = request.params[1].get_int64();
        // Timeout cannot be negative, otherwise it will relock immediately
        if (nSleepTime < 0) {
            throw JSONRPCError(RPC_INVALID_PARAMETER, "Timeout cannot be negative.");
        }
        // Clamp timeout
        constexpr int64_t MAX_SLEEP_TIME = 100000000; // larger values trigger a macos/libevent bug?
        if (nSleepTime > MAX_SLEEP_TIME) {
            nSleepTime = MAX_SLEEP_TIME;
        }

        if (strWalletPass.empty()) {
            throw JSONRPCError(RPC_INVALID_PARAMETER, "passphrase can not be empty");
        }

        if (!pwallet->Unlock(strWalletPass)) {
            throw JSONRPCError(RPC_WALLET_PASSPHRASE_INCORRECT, "Error: The wallet passphrase entered was incorrect.");
        }

        pwallet->TopUpKeyPool();

        pwallet->nRelockTime = GetTime() + nSleepTime;
        relock_time = pwallet->nRelockTime;
    }

    // rpcRunLater must be called without cs_wallet held otherwise a deadlock
    // can occur. The deadlock would happen when RPCRunLater removes the
    // previous timer (and waits for the callback to finish if already running)
    // and the callback locks cs_wallet.
    AssertLockNotHeld(wallet->cs_wallet);
    // Keep a weak pointer to the wallet so that it is possible to unload the
    // wallet before the following callback is called. If a valid shared pointer
    // is acquired in the callback then the wallet is still loaded.
    std::weak_ptr<CWallet> weak_wallet = wallet;
    pwallet->chain().rpcRunLater(strprintf("lockwallet(%s)", pwallet->GetName()), [weak_wallet, relock_time] {
        if (auto shared_wallet = weak_wallet.lock()) {
            LOCK(shared_wallet->cs_wallet);
            // Skip if this is not the most recent rpcRunLater callback.
            if (shared_wallet->nRelockTime != relock_time) return;
            shared_wallet->Lock();
            shared_wallet->nRelockTime = 0;
        }
    }, nSleepTime);

    return NullUniValue;
},
    };
}


static RPCHelpMan walletpassphrasechange()
{
    return RPCHelpMan{"walletpassphrasechange",
                "\nChanges the wallet passphrase from 'oldpassphrase' to 'newpassphrase'.\n",
                {
                    {"oldpassphrase", RPCArg::Type::STR, RPCArg::Optional::NO, "The current passphrase"},
                    {"newpassphrase", RPCArg::Type::STR, RPCArg::Optional::NO, "The new passphrase"},
                },
                RPCResult{RPCResult::Type::NONE, "", ""},
                RPCExamples{
                    HelpExampleCli("walletpassphrasechange", "\"old one\" \"new one\"")
            + HelpExampleRpc("walletpassphrasechange", "\"old one\", \"new one\"")
                },
        [&](const RPCHelpMan& self, const JSONRPCRequest& request) -> UniValue
{
    std::shared_ptr<CWallet> const pwallet = GetWalletForJSONRPCRequest(request);
    if (!pwallet) return NullUniValue;

    LOCK(pwallet->cs_wallet);

    if (!pwallet->IsCrypted()) {
        throw JSONRPCError(RPC_WALLET_WRONG_ENC_STATE, "Error: running with an unencrypted wallet, but walletpassphrasechange was called.");
    }

    // TODO: get rid of these .c_str() calls by implementing SecureString::operator=(std::string)
    // Alternately, find a way to make request.params[0] mlock()'d to begin with.
    SecureString strOldWalletPass;
    strOldWalletPass.reserve(100);
    strOldWalletPass = request.params[0].get_str().c_str();

    SecureString strNewWalletPass;
    strNewWalletPass.reserve(100);
    strNewWalletPass = request.params[1].get_str().c_str();

    if (strOldWalletPass.empty() || strNewWalletPass.empty()) {
        throw JSONRPCError(RPC_INVALID_PARAMETER, "passphrase can not be empty");
    }

    if (!pwallet->ChangeWalletPassphrase(strOldWalletPass, strNewWalletPass)) {
        throw JSONRPCError(RPC_WALLET_PASSPHRASE_INCORRECT, "Error: The wallet passphrase entered was incorrect.");
    }

    return NullUniValue;
},
    };
}


static RPCHelpMan walletlock()
{
    return RPCHelpMan{"walletlock",
                "\nRemoves the wallet encryption key from memory, locking the wallet.\n"
                "After calling this method, you will need to call walletpassphrase again\n"
                "before being able to call any methods which require the wallet to be unlocked.\n",
                {},
                RPCResult{RPCResult::Type::NONE, "", ""},
                RPCExamples{
            "\nSet the passphrase for 2 minutes to perform a transaction\n"
            + HelpExampleCli("walletpassphrase", "\"my pass phrase\" 120") +
            "\nPerform a send (requires passphrase set)\n"
            + HelpExampleCli("sendtoaddress", "\"" + EXAMPLE_ADDRESS[0] + "\" 1.0") +
            "\nClear the passphrase since we are done before 2 minutes is up\n"
            + HelpExampleCli("walletlock", "") +
            "\nAs a JSON-RPC call\n"
            + HelpExampleRpc("walletlock", "")
                },
        [&](const RPCHelpMan& self, const JSONRPCRequest& request) -> UniValue
{
    std::shared_ptr<CWallet> const pwallet = GetWalletForJSONRPCRequest(request);
    if (!pwallet) return NullUniValue;

    LOCK(pwallet->cs_wallet);

    if (!pwallet->IsCrypted()) {
        throw JSONRPCError(RPC_WALLET_WRONG_ENC_STATE, "Error: running with an unencrypted wallet, but walletlock was called.");
    }

    pwallet->Lock();
    pwallet->nRelockTime = 0;

    return NullUniValue;
},
    };
}


static RPCHelpMan encryptwallet()
{
    return RPCHelpMan{"encryptwallet",
                "\nEncrypts the wallet with 'passphrase'. This is for first time encryption.\n"
                "After this, any calls that interact with private keys such as sending or signing \n"
                "will require the passphrase to be set prior the making these calls.\n"
                "Use the walletpassphrase call for this, and then walletlock call.\n"
                "If the wallet is already encrypted, use the walletpassphrasechange call.\n",
                {
                    {"passphrase", RPCArg::Type::STR, RPCArg::Optional::NO, "The pass phrase to encrypt the wallet with. It must be at least 1 character, but should be long."},
                },
                RPCResult{RPCResult::Type::STR, "", "A string with further instructions"},
                RPCExamples{
            "\nEncrypt your wallet\n"
            + HelpExampleCli("encryptwallet", "\"my pass phrase\"") +
            "\nNow set the passphrase to use the wallet, such as for signing or sending namecoin\n"
            + HelpExampleCli("walletpassphrase", "\"my pass phrase\"") +
            "\nNow we can do something like sign\n"
            + HelpExampleCli("signmessage", "\"address\" \"test message\"") +
            "\nNow lock the wallet again by removing the passphrase\n"
            + HelpExampleCli("walletlock", "") +
            "\nAs a JSON-RPC call\n"
            + HelpExampleRpc("encryptwallet", "\"my pass phrase\"")
                },
        [&](const RPCHelpMan& self, const JSONRPCRequest& request) -> UniValue
{
    std::shared_ptr<CWallet> const pwallet = GetWalletForJSONRPCRequest(request);
    if (!pwallet) return NullUniValue;

    LOCK(pwallet->cs_wallet);

    if (pwallet->IsWalletFlagSet(WALLET_FLAG_DISABLE_PRIVATE_KEYS)) {
        throw JSONRPCError(RPC_WALLET_ENCRYPTION_FAILED, "Error: wallet does not contain private keys, nothing to encrypt.");
    }

    if (pwallet->IsCrypted()) {
        throw JSONRPCError(RPC_WALLET_WRONG_ENC_STATE, "Error: running with an encrypted wallet, but encryptwallet was called.");
    }

    // TODO: get rid of this .c_str() by implementing SecureString::operator=(std::string)
    // Alternately, find a way to make request.params[0] mlock()'d to begin with.
    SecureString strWalletPass;
    strWalletPass.reserve(100);
    strWalletPass = request.params[0].get_str().c_str();

    if (strWalletPass.empty()) {
        throw JSONRPCError(RPC_INVALID_PARAMETER, "passphrase can not be empty");
    }

    if (!pwallet->EncryptWallet(strWalletPass)) {
        throw JSONRPCError(RPC_WALLET_ENCRYPTION_FAILED, "Error: Failed to encrypt the wallet.");
    }

    return "wallet encrypted; The keypool has been flushed and a new HD seed was generated (if you are using HD). You need to make a new backup.";
},
    };
}

static RPCHelpMan lockunspent()
{
    return RPCHelpMan{"lockunspent",
                "\nUpdates list of temporarily unspendable outputs.\n"
                "Temporarily lock (unlock=false) or unlock (unlock=true) specified transaction outputs.\n"
                "If no transaction outputs are specified when unlocking then all current locked transaction outputs are unlocked.\n"
                "A locked transaction output will not be chosen by automatic coin selection, when spending coins.\n"
                "Manually selected coins are automatically unlocked.\n"
                "Locks are stored in memory only, unless persistent=true, in which case they will be written to the\n"
                "wallet database and loaded on node start. Unwritten (persistent=false) locks are always cleared\n"
                "(by virtue of process exit) when a node stops or fails. Unlocking will clear both persistent and not.\n"
                "Also see the listunspent call\n",
                {
                    {"unlock", RPCArg::Type::BOOL, RPCArg::Optional::NO, "Whether to unlock (true) or lock (false) the specified transactions"},
                    {"transactions", RPCArg::Type::ARR, RPCArg::Default{UniValue::VARR}, "The transaction outputs and within each, the txid (string) vout (numeric).",
                        {
                            {"", RPCArg::Type::OBJ, RPCArg::Optional::OMITTED, "",
                                {
                                    {"txid", RPCArg::Type::STR_HEX, RPCArg::Optional::NO, "The transaction id"},
                                    {"vout", RPCArg::Type::NUM, RPCArg::Optional::NO, "The output number"},
                                },
                            },
                        },
                    },
                    {"persistent", RPCArg::Type::BOOL, RPCArg::Default{false}, "Whether to write/erase this lock in the wallet database, or keep the change in memory only. Ignored for unlocking."},
                },
                RPCResult{
                    RPCResult::Type::BOOL, "", "Whether the command was successful or not"
                },
                RPCExamples{
            "\nList the unspent transactions\n"
            + HelpExampleCli("listunspent", "") +
            "\nLock an unspent transaction\n"
            + HelpExampleCli("lockunspent", "false \"[{\\\"txid\\\":\\\"a08e6907dbbd3d809776dbfc5d82e371b764ed838b5655e72f463568df1aadf0\\\",\\\"vout\\\":1}]\"") +
            "\nList the locked transactions\n"
            + HelpExampleCli("listlockunspent", "") +
            "\nUnlock the transaction again\n"
            + HelpExampleCli("lockunspent", "true \"[{\\\"txid\\\":\\\"a08e6907dbbd3d809776dbfc5d82e371b764ed838b5655e72f463568df1aadf0\\\",\\\"vout\\\":1}]\"") +
            "\nLock the transaction persistently in the wallet database\n"
            + HelpExampleCli("lockunspent", "false \"[{\\\"txid\\\":\\\"a08e6907dbbd3d809776dbfc5d82e371b764ed838b5655e72f463568df1aadf0\\\",\\\"vout\\\":1}]\" true") +
            "\nAs a JSON-RPC call\n"
            + HelpExampleRpc("lockunspent", "false, \"[{\\\"txid\\\":\\\"a08e6907dbbd3d809776dbfc5d82e371b764ed838b5655e72f463568df1aadf0\\\",\\\"vout\\\":1}]\"")
                },
        [&](const RPCHelpMan& self, const JSONRPCRequest& request) -> UniValue
{
    std::shared_ptr<CWallet> const pwallet = GetWalletForJSONRPCRequest(request);
    if (!pwallet) return NullUniValue;

    // Make sure the results are valid at least up to the most recent block
    // the user could have gotten from another RPC command prior to now
    pwallet->BlockUntilSyncedToCurrentChain();

    LOCK(pwallet->cs_wallet);

    RPCTypeCheckArgument(request.params[0], UniValue::VBOOL);

    bool fUnlock = request.params[0].get_bool();

    const bool persistent{request.params[2].isNull() ? false : request.params[2].get_bool()};

    if (request.params[1].isNull()) {
        if (fUnlock) {
            if (!pwallet->UnlockAllCoins())
                throw JSONRPCError(RPC_WALLET_ERROR, "Unlocking coins failed");
        }
        return true;
    }

    RPCTypeCheckArgument(request.params[1], UniValue::VARR);

    const UniValue& output_params = request.params[1];

    // Create and validate the COutPoints first.

    std::vector<COutPoint> outputs;
    outputs.reserve(output_params.size());

    for (unsigned int idx = 0; idx < output_params.size(); idx++) {
        const UniValue& o = output_params[idx].get_obj();

        RPCTypeCheckObj(o,
            {
                {"txid", UniValueType(UniValue::VSTR)},
                {"vout", UniValueType(UniValue::VNUM)},
            });

        const uint256 txid(ParseHashO(o, "txid"));
        const int nOutput = find_value(o, "vout").get_int();
        if (nOutput < 0) {
            throw JSONRPCError(RPC_INVALID_PARAMETER, "Invalid parameter, vout cannot be negative");
        }

        const COutPoint outpt(txid, nOutput);

        const auto it = pwallet->mapWallet.find(outpt.hash);
        if (it == pwallet->mapWallet.end()) {
            throw JSONRPCError(RPC_INVALID_PARAMETER, "Invalid parameter, unknown transaction");
        }

        const CWalletTx& trans = it->second;

        if (outpt.n >= trans.tx->vout.size()) {
            throw JSONRPCError(RPC_INVALID_PARAMETER, "Invalid parameter, vout index out of bounds");
        }

        if (pwallet->IsSpent(outpt.hash, outpt.n)) {
            throw JSONRPCError(RPC_INVALID_PARAMETER, "Invalid parameter, expected unspent output");
        }

        const bool is_locked = pwallet->IsLockedCoin(outpt.hash, outpt.n);

        if (fUnlock && !is_locked) {
            throw JSONRPCError(RPC_INVALID_PARAMETER, "Invalid parameter, expected locked output");
        }

        if (!fUnlock && is_locked && !persistent) {
            throw JSONRPCError(RPC_INVALID_PARAMETER, "Invalid parameter, output already locked");
        }

        outputs.push_back(outpt);
    }

    std::unique_ptr<WalletBatch> batch = nullptr;
    // Unlock is always persistent
    if (fUnlock || persistent) batch = std::make_unique<WalletBatch>(pwallet->GetDatabase());

    // Atomically set (un)locked status for the outputs.
    for (const COutPoint& outpt : outputs) {
        if (fUnlock) {
            if (!pwallet->UnlockCoin(outpt, batch.get())) throw JSONRPCError(RPC_WALLET_ERROR, "Unlocking coin failed");
        } else {
            if (!pwallet->LockCoin(outpt, batch.get())) throw JSONRPCError(RPC_WALLET_ERROR, "Locking coin failed");
        }
    }

    return true;
},
    };
}

static RPCHelpMan listlockunspent()
{
    return RPCHelpMan{"listlockunspent",
                "\nReturns list of temporarily unspendable outputs.\n"
                "See the lockunspent call to lock and unlock transactions for spending.\n",
                {},
                RPCResult{
                    RPCResult::Type::ARR, "", "",
                    {
                        {RPCResult::Type::OBJ, "", "",
                        {
                            {RPCResult::Type::STR_HEX, "txid", "The transaction id locked"},
                            {RPCResult::Type::NUM, "vout", "The vout value"},
                        }},
                    }
                },
                RPCExamples{
            "\nList the unspent transactions\n"
            + HelpExampleCli("listunspent", "") +
            "\nLock an unspent transaction\n"
            + HelpExampleCli("lockunspent", "false \"[{\\\"txid\\\":\\\"a08e6907dbbd3d809776dbfc5d82e371b764ed838b5655e72f463568df1aadf0\\\",\\\"vout\\\":1}]\"") +
            "\nList the locked transactions\n"
            + HelpExampleCli("listlockunspent", "") +
            "\nUnlock the transaction again\n"
            + HelpExampleCli("lockunspent", "true \"[{\\\"txid\\\":\\\"a08e6907dbbd3d809776dbfc5d82e371b764ed838b5655e72f463568df1aadf0\\\",\\\"vout\\\":1}]\"") +
            "\nAs a JSON-RPC call\n"
            + HelpExampleRpc("listlockunspent", "")
                },
        [&](const RPCHelpMan& self, const JSONRPCRequest& request) -> UniValue
{
    std::shared_ptr<CWallet> const pwallet = GetWalletForJSONRPCRequest(request);
    if (!pwallet) return NullUniValue;

    LOCK(pwallet->cs_wallet);

    std::vector<COutPoint> vOutpts;
    pwallet->ListLockedCoins(vOutpts);

    UniValue ret(UniValue::VARR);

    for (const COutPoint& outpt : vOutpts) {
        UniValue o(UniValue::VOBJ);

        o.pushKV("txid", outpt.hash.GetHex());
        o.pushKV("vout", (int)outpt.n);
        ret.push_back(o);
    }

    return ret;
},
    };
}

static RPCHelpMan settxfee()
{
    return RPCHelpMan{"settxfee",
                "\nSet the transaction fee rate in " + CURRENCY_UNIT + "/kvB for this wallet. Overrides the global -paytxfee command line parameter.\n"
                "Can be deactivated by passing 0 as the fee. In that case automatic fee selection will be used by default.\n",
                {
                    {"amount", RPCArg::Type::AMOUNT, RPCArg::Optional::NO, "The transaction fee rate in " + CURRENCY_UNIT + "/kvB"},
                },
                RPCResult{
                    RPCResult::Type::BOOL, "", "Returns true if successful"
                },
                RPCExamples{
                    HelpExampleCli("settxfee", "0.00001")
            + HelpExampleRpc("settxfee", "0.00001")
                },
        [&](const RPCHelpMan& self, const JSONRPCRequest& request) -> UniValue
{
    std::shared_ptr<CWallet> const pwallet = GetWalletForJSONRPCRequest(request);
    if (!pwallet) return NullUniValue;

    LOCK(pwallet->cs_wallet);

    CAmount nAmount = AmountFromValue(request.params[0]);
    CFeeRate tx_fee_rate(nAmount, 1000);
    CFeeRate max_tx_fee_rate(pwallet->m_default_max_tx_fee, 1000);
    if (tx_fee_rate == CFeeRate(0)) {
        // automatic selection
    } else if (tx_fee_rate < pwallet->chain().relayMinFee()) {
        throw JSONRPCError(RPC_INVALID_PARAMETER, strprintf("txfee cannot be less than min relay tx fee (%s)", pwallet->chain().relayMinFee().ToString()));
    } else if (tx_fee_rate < pwallet->m_min_fee) {
        throw JSONRPCError(RPC_INVALID_PARAMETER, strprintf("txfee cannot be less than wallet min fee (%s)", pwallet->m_min_fee.ToString()));
    } else if (tx_fee_rate > max_tx_fee_rate) {
        throw JSONRPCError(RPC_INVALID_PARAMETER, strprintf("txfee cannot be more than wallet max tx fee (%s)", max_tx_fee_rate.ToString()));
    }

    pwallet->m_pay_tx_fee = tx_fee_rate;
    return true;
},
    };
}

static RPCHelpMan getbalances()
{
    return RPCHelpMan{
        "getbalances",
        "Returns an object with all balances in " + CURRENCY_UNIT + ".\n",
        {},
        RPCResult{
            RPCResult::Type::OBJ, "", "",
            {
                {RPCResult::Type::OBJ, "mine", "balances from outputs that the wallet can sign",
                {
                    {RPCResult::Type::STR_AMOUNT, "trusted", "trusted balance (outputs created by the wallet or confirmed outputs)"},
                    {RPCResult::Type::STR_AMOUNT, "untrusted_pending", "untrusted pending balance (outputs created by others that are in the mempool)"},
                    {RPCResult::Type::STR_AMOUNT, "immature", "balance from immature coinbase outputs"},
                    {RPCResult::Type::STR_AMOUNT, "used", /* optional */ true, "(only present if avoid_reuse is set) balance from coins sent to addresses that were previously spent from (potentially privacy violating)"},
                }},
                {RPCResult::Type::OBJ, "watchonly", /* optional */ true, "watchonly balances (not present if wallet does not watch anything)",
                {
                    {RPCResult::Type::STR_AMOUNT, "trusted", "trusted balance (outputs created by the wallet or confirmed outputs)"},
                    {RPCResult::Type::STR_AMOUNT, "untrusted_pending", "untrusted pending balance (outputs created by others that are in the mempool)"},
                    {RPCResult::Type::STR_AMOUNT, "immature", "balance from immature coinbase outputs"},
                }},
            }
            },
        RPCExamples{
            HelpExampleCli("getbalances", "") +
            HelpExampleRpc("getbalances", "")},
        [&](const RPCHelpMan& self, const JSONRPCRequest& request) -> UniValue
{
    std::shared_ptr<CWallet> const rpc_wallet = GetWalletForJSONRPCRequest(request);
    if (!rpc_wallet) return NullUniValue;
    CWallet& wallet = *rpc_wallet;

    // Make sure the results are valid at least up to the most recent block
    // the user could have gotten from another RPC command prior to now
    wallet.BlockUntilSyncedToCurrentChain();

    LOCK(wallet.cs_wallet);

    const auto bal = GetBalance(wallet);
    UniValue balances{UniValue::VOBJ};
    {
        UniValue balances_mine{UniValue::VOBJ};
        balances_mine.pushKV("trusted", ValueFromAmount(bal.m_mine_trusted));
        balances_mine.pushKV("untrusted_pending", ValueFromAmount(bal.m_mine_untrusted_pending));
        balances_mine.pushKV("immature", ValueFromAmount(bal.m_mine_immature));
        if (wallet.IsWalletFlagSet(WALLET_FLAG_AVOID_REUSE)) {
            // If the AVOID_REUSE flag is set, bal has been set to just the un-reused address balance. Get
            // the total balance, and then subtract bal to get the reused address balance.
            const auto full_bal = GetBalance(wallet, 0, false);
            balances_mine.pushKV("used", ValueFromAmount(full_bal.m_mine_trusted + full_bal.m_mine_untrusted_pending - bal.m_mine_trusted - bal.m_mine_untrusted_pending));
        }
        balances.pushKV("mine", balances_mine);
    }
    auto spk_man = wallet.GetLegacyScriptPubKeyMan();
    if (spk_man && spk_man->HaveWatchOnly()) {
        UniValue balances_watchonly{UniValue::VOBJ};
        balances_watchonly.pushKV("trusted", ValueFromAmount(bal.m_watchonly_trusted));
        balances_watchonly.pushKV("untrusted_pending", ValueFromAmount(bal.m_watchonly_untrusted_pending));
        balances_watchonly.pushKV("immature", ValueFromAmount(bal.m_watchonly_immature));
        balances.pushKV("watchonly", balances_watchonly);
    }
    return balances;
},
    };
}

static RPCHelpMan getwalletinfo()
{
    return RPCHelpMan{"getwalletinfo",
                "Returns an object containing various wallet state info.\n",
                {},
                RPCResult{
                    RPCResult::Type::OBJ, "", "",
                    {
                        {
                        {RPCResult::Type::STR, "walletname", "the wallet name"},
                        {RPCResult::Type::NUM, "walletversion", "the wallet version"},
                        {RPCResult::Type::STR, "format", "the database format (bdb or sqlite)"},
                        {RPCResult::Type::STR_AMOUNT, "balance", "DEPRECATED. Identical to getbalances().mine.trusted"},
                        {RPCResult::Type::STR_AMOUNT, "unconfirmed_balance", "DEPRECATED. Identical to getbalances().mine.untrusted_pending"},
                        {RPCResult::Type::STR_AMOUNT, "immature_balance", "DEPRECATED. Identical to getbalances().mine.immature"},
                        {RPCResult::Type::NUM, "txcount", "the total number of transactions in the wallet"},
                        {RPCResult::Type::NUM_TIME, "keypoololdest", /* optional */ true, "the " + UNIX_EPOCH_TIME + " of the oldest pre-generated key in the key pool. Legacy wallets only."},
                        {RPCResult::Type::NUM, "keypoolsize", "how many new keys are pre-generated (only counts external keys)"},
                        {RPCResult::Type::NUM, "keypoolsize_hd_internal", /* optional */ true, "how many new keys are pre-generated for internal use (used for change outputs, only appears if the wallet is using this feature, otherwise external keys are used)"},
                        {RPCResult::Type::NUM_TIME, "unlocked_until", /* optional */ true, "the " + UNIX_EPOCH_TIME + " until which the wallet is unlocked for transfers, or 0 if the wallet is locked (only present for passphrase-encrypted wallets)"},
                        {RPCResult::Type::STR_AMOUNT, "paytxfee", "the transaction fee configuration, set in " + CURRENCY_UNIT + "/kvB"},
                        {RPCResult::Type::STR_HEX, "hdseedid", /* optional */ true, "the Hash160 of the HD seed (only present when HD is enabled)"},
                        {RPCResult::Type::BOOL, "private_keys_enabled", "false if privatekeys are disabled for this wallet (enforced watch-only wallet)"},
                        {RPCResult::Type::BOOL, "avoid_reuse", "whether this wallet tracks clean/dirty coins in terms of reuse"},
                        {RPCResult::Type::OBJ, "scanning", "current scanning details, or false if no scan is in progress",
                        {
                            {RPCResult::Type::NUM, "duration", "elapsed seconds since scan start"},
                            {RPCResult::Type::NUM, "progress", "scanning progress percentage [0.0, 1.0]"},
                        }},
                        {RPCResult::Type::BOOL, "descriptors", "whether this wallet uses descriptors for scriptPubKey management"},
                    }},
                },
                RPCExamples{
                    HelpExampleCli("getwalletinfo", "")
            + HelpExampleRpc("getwalletinfo", "")
                },
        [&](const RPCHelpMan& self, const JSONRPCRequest& request) -> UniValue
{
    std::shared_ptr<CWallet> const pwallet = GetWalletForJSONRPCRequest(request);
    if (!pwallet) return NullUniValue;

    // Make sure the results are valid at least up to the most recent block
    // the user could have gotten from another RPC command prior to now
    pwallet->BlockUntilSyncedToCurrentChain();

    LOCK(pwallet->cs_wallet);

    UniValue obj(UniValue::VOBJ);

    size_t kpExternalSize = pwallet->KeypoolCountExternalKeys();
    const auto bal = GetBalance(*pwallet);
    int64_t kp_oldest = pwallet->GetOldestKeyPoolTime();
    obj.pushKV("walletname", pwallet->GetName());
    obj.pushKV("walletversion", pwallet->GetVersion());
    obj.pushKV("format", pwallet->GetDatabase().Format());
    obj.pushKV("balance", ValueFromAmount(bal.m_mine_trusted));
    obj.pushKV("unconfirmed_balance", ValueFromAmount(bal.m_mine_untrusted_pending));
    obj.pushKV("immature_balance", ValueFromAmount(bal.m_mine_immature));
    obj.pushKV("txcount",       (int)pwallet->mapWallet.size());
    if (kp_oldest > 0) {
        obj.pushKV("keypoololdest", kp_oldest);
    }
    obj.pushKV("keypoolsize", (int64_t)kpExternalSize);

    LegacyScriptPubKeyMan* spk_man = pwallet->GetLegacyScriptPubKeyMan();
    if (spk_man) {
        CKeyID seed_id = spk_man->GetHDChain().seed_id;
        if (!seed_id.IsNull()) {
            obj.pushKV("hdseedid", seed_id.GetHex());
        }
    }

    if (pwallet->CanSupportFeature(FEATURE_HD_SPLIT)) {
        obj.pushKV("keypoolsize_hd_internal",   (int64_t)(pwallet->GetKeyPoolSize() - kpExternalSize));
    }
    if (pwallet->IsCrypted()) {
        obj.pushKV("unlocked_until", pwallet->nRelockTime);
    }
    obj.pushKV("paytxfee", ValueFromAmount(pwallet->m_pay_tx_fee.GetFeePerK()));
    obj.pushKV("private_keys_enabled", !pwallet->IsWalletFlagSet(WALLET_FLAG_DISABLE_PRIVATE_KEYS));
    obj.pushKV("avoid_reuse", pwallet->IsWalletFlagSet(WALLET_FLAG_AVOID_REUSE));
    if (pwallet->IsScanning()) {
        UniValue scanning(UniValue::VOBJ);
        scanning.pushKV("duration", pwallet->ScanningDuration() / 1000);
        scanning.pushKV("progress", pwallet->ScanningProgress());
        obj.pushKV("scanning", scanning);
    } else {
        obj.pushKV("scanning", false);
    }
    obj.pushKV("descriptors", pwallet->IsWalletFlagSet(WALLET_FLAG_DESCRIPTORS));
    return obj;
},
    };
}

static RPCHelpMan listwalletdir()
{
    return RPCHelpMan{"listwalletdir",
                "Returns a list of wallets in the wallet directory.\n",
                {},
                RPCResult{
                    RPCResult::Type::OBJ, "", "",
                    {
                        {RPCResult::Type::ARR, "wallets", "",
                        {
                            {RPCResult::Type::OBJ, "", "",
                            {
                                {RPCResult::Type::STR, "name", "The wallet name"},
                            }},
                        }},
                    }
                },
                RPCExamples{
                    HelpExampleCli("listwalletdir", "")
            + HelpExampleRpc("listwalletdir", "")
                },
        [&](const RPCHelpMan& self, const JSONRPCRequest& request) -> UniValue
{
    UniValue wallets(UniValue::VARR);
    for (const auto& path : ListDatabases(GetWalletDir())) {
        UniValue wallet(UniValue::VOBJ);
        wallet.pushKV("name", path.string());
        wallets.push_back(wallet);
    }

    UniValue result(UniValue::VOBJ);
    result.pushKV("wallets", wallets);
    return result;
},
    };
}

static RPCHelpMan listwallets()
{
    return RPCHelpMan{"listwallets",
                "Returns a list of currently loaded wallets.\n"
                "For full information on the wallet, use \"getwalletinfo\"\n",
                {},
                RPCResult{
                    RPCResult::Type::ARR, "", "",
                    {
                        {RPCResult::Type::STR, "walletname", "the wallet name"},
                    }
                },
                RPCExamples{
                    HelpExampleCli("listwallets", "")
            + HelpExampleRpc("listwallets", "")
                },
        [&](const RPCHelpMan& self, const JSONRPCRequest& request) -> UniValue
{
    UniValue obj(UniValue::VARR);

    WalletContext& context = EnsureWalletContext(request.context);
    for (const std::shared_ptr<CWallet>& wallet : GetWallets(context)) {
        LOCK(wallet->cs_wallet);
        obj.push_back(wallet->GetName());
    }

    return obj;
},
    };
}

static std::tuple<std::shared_ptr<CWallet>, std::vector<bilingual_str>> LoadWalletHelper(WalletContext& context, UniValue load_on_start_param, const std::string wallet_name)
{
    DatabaseOptions options;
    DatabaseStatus status;
    options.require_existing = true;
    bilingual_str error;
    std::vector<bilingual_str> warnings;
    std::optional<bool> load_on_start = load_on_start_param.isNull() ? std::nullopt : std::optional<bool>(load_on_start_param.get_bool());
    std::shared_ptr<CWallet> const wallet = LoadWallet(context, wallet_name, load_on_start, options, status, error, warnings);

    if (!wallet) {
        // Map bad format to not found, since bad format is returned when the
        // wallet directory exists, but doesn't contain a data file.
        RPCErrorCode code = RPC_WALLET_ERROR;
        switch (status) {
            case DatabaseStatus::FAILED_NOT_FOUND:
            case DatabaseStatus::FAILED_BAD_FORMAT:
                code = RPC_WALLET_NOT_FOUND;
                break;
            case DatabaseStatus::FAILED_ALREADY_LOADED:
                code = RPC_WALLET_ALREADY_LOADED;
                break;
            default: // RPC_WALLET_ERROR is returned for all other cases.
                break;
        }
        throw JSONRPCError(code, error.original);
    }

    return { wallet, warnings };
}

static RPCHelpMan loadwallet()
{
    return RPCHelpMan{"loadwallet",
                "\nLoads a wallet from a wallet file or directory."
                "\nNote that all wallet command-line options used when starting namecoind will be"
                "\napplied to the new wallet (eg -rescan, etc).\n",
                {
                    {"filename", RPCArg::Type::STR, RPCArg::Optional::NO, "The wallet directory or .dat file."},
                    {"load_on_startup", RPCArg::Type::BOOL, RPCArg::Optional::OMITTED_NAMED_ARG, "Save wallet name to persistent settings and load on startup. True to add wallet to startup list, false to remove, null to leave unchanged."},
                },
                RPCResult{
                    RPCResult::Type::OBJ, "", "",
                    {
                        {RPCResult::Type::STR, "name", "The wallet name if loaded successfully."},
                        {RPCResult::Type::STR, "warning", "Warning message if wallet was not loaded cleanly."},
                    }
                },
                RPCExamples{
                    HelpExampleCli("loadwallet", "\"test.dat\"")
            + HelpExampleRpc("loadwallet", "\"test.dat\"")
                },
        [&](const RPCHelpMan& self, const JSONRPCRequest& request) -> UniValue
{
    WalletContext& context = EnsureWalletContext(request.context);
    const std::string name(request.params[0].get_str());

    auto [wallet, warnings] = LoadWalletHelper(context, request.params[1], name);

    UniValue obj(UniValue::VOBJ);
    obj.pushKV("name", wallet->GetName());
    obj.pushKV("warning", Join(warnings, Untranslated("\n")).original);

    return obj;
},
    };
}

static RPCHelpMan setwalletflag()
{
            std::string flags = "";
            for (auto& it : WALLET_FLAG_MAP)
                if (it.second & MUTABLE_WALLET_FLAGS)
                    flags += (flags == "" ? "" : ", ") + it.first;

    return RPCHelpMan{"setwalletflag",
                "\nChange the state of the given wallet flag for a wallet.\n",
                {
                    {"flag", RPCArg::Type::STR, RPCArg::Optional::NO, "The name of the flag to change. Current available flags: " + flags},
                    {"newvalue", RPCArg::Type::BOOL, RPCArg::Default{true}, "The new state."},
                },
                RPCResult{
                    RPCResult::Type::OBJ, "", "",
                    {
                        {RPCResult::Type::STR, "flag_name", "The name of the flag that was modified"},
                        {RPCResult::Type::BOOL, "flag_state", "The new state of the flag"},
                        {RPCResult::Type::STR, "warnings", "Any warnings associated with the change"},
                    }
                },
                RPCExamples{
                    HelpExampleCli("setwalletflag", "avoid_reuse")
                  + HelpExampleRpc("setwalletflag", "\"avoid_reuse\"")
                },
        [&](const RPCHelpMan& self, const JSONRPCRequest& request) -> UniValue
{
    std::shared_ptr<CWallet> const pwallet = GetWalletForJSONRPCRequest(request);
    if (!pwallet) return NullUniValue;

    std::string flag_str = request.params[0].get_str();
    bool value = request.params[1].isNull() || request.params[1].get_bool();

    if (!WALLET_FLAG_MAP.count(flag_str)) {
        throw JSONRPCError(RPC_INVALID_PARAMETER, strprintf("Unknown wallet flag: %s", flag_str));
    }

    auto flag = WALLET_FLAG_MAP.at(flag_str);

    if (!(flag & MUTABLE_WALLET_FLAGS)) {
        throw JSONRPCError(RPC_INVALID_PARAMETER, strprintf("Wallet flag is immutable: %s", flag_str));
    }

    UniValue res(UniValue::VOBJ);

    if (pwallet->IsWalletFlagSet(flag) == value) {
        throw JSONRPCError(RPC_INVALID_PARAMETER, strprintf("Wallet flag is already set to %s: %s", value ? "true" : "false", flag_str));
    }

    res.pushKV("flag_name", flag_str);
    res.pushKV("flag_state", value);

    if (value) {
        pwallet->SetWalletFlag(flag);
    } else {
        pwallet->UnsetWalletFlag(flag);
    }

    if (flag && value && WALLET_FLAG_CAVEATS.count(flag)) {
        res.pushKV("warnings", WALLET_FLAG_CAVEATS.at(flag));
    }

    return res;
},
    };
}

static RPCHelpMan createwallet()
{
    return RPCHelpMan{
        "createwallet",
        "\nCreates and loads a new wallet.\n",
        {
            {"wallet_name", RPCArg::Type::STR, RPCArg::Optional::NO, "The name for the new wallet. If this is a path, the wallet will be created at the path location."},
            {"disable_private_keys", RPCArg::Type::BOOL, RPCArg::Default{false}, "Disable the possibility of private keys (only watchonlys are possible in this mode)."},
            {"blank", RPCArg::Type::BOOL, RPCArg::Default{false}, "Create a blank wallet. A blank wallet has no keys or HD seed. One can be set using sethdseed."},
            {"passphrase", RPCArg::Type::STR, RPCArg::Optional::OMITTED_NAMED_ARG, "Encrypt the wallet with this passphrase."},
            {"avoid_reuse", RPCArg::Type::BOOL, RPCArg::Default{false}, "Keep track of coin reuse, and treat dirty and clean coins differently with privacy considerations in mind."},
            {"descriptors", RPCArg::Type::BOOL, RPCArg::Default{false}, "Create a native descriptor wallet. The wallet will use descriptors internally to handle address creation"},
            {"load_on_startup", RPCArg::Type::BOOL, RPCArg::Optional::OMITTED_NAMED_ARG, "Save wallet name to persistent settings and load on startup. True to add wallet to startup list, false to remove, null to leave unchanged."},
            {"external_signer", RPCArg::Type::BOOL, RPCArg::Default{false}, "Use an external signer such as a hardware wallet. Requires -signer to be configured. Wallet creation will fail if keys cannot be fetched. Requires disable_private_keys and descriptors set to true."},
        },
        RPCResult{
            RPCResult::Type::OBJ, "", "",
            {
                {RPCResult::Type::STR, "name", "The wallet name if created successfully. If the wallet was created using a full path, the wallet_name will be the full path."},
                {RPCResult::Type::STR, "warning", "Warning message if wallet was not loaded cleanly."},
            }
        },
        RPCExamples{
            HelpExampleCli("createwallet", "\"testwallet\"")
            + HelpExampleRpc("createwallet", "\"testwallet\"")
            + HelpExampleCliNamed("createwallet", {{"wallet_name", "descriptors"}, {"avoid_reuse", true}, {"descriptors", true}, {"load_on_startup", true}})
            + HelpExampleRpcNamed("createwallet", {{"wallet_name", "descriptors"}, {"avoid_reuse", true}, {"descriptors", true}, {"load_on_startup", true}})
        },
        [&](const RPCHelpMan& self, const JSONRPCRequest& request) -> UniValue
{
    WalletContext& context = EnsureWalletContext(request.context);
    uint64_t flags = 0;
    if (!request.params[1].isNull() && request.params[1].get_bool()) {
        flags |= WALLET_FLAG_DISABLE_PRIVATE_KEYS;
    }

    if (!request.params[2].isNull() && request.params[2].get_bool()) {
        flags |= WALLET_FLAG_BLANK_WALLET;
    }
    SecureString passphrase;
    passphrase.reserve(100);
    std::vector<bilingual_str> warnings;
    if (!request.params[3].isNull()) {
        passphrase = request.params[3].get_str().c_str();
        if (passphrase.empty()) {
            // Empty string means unencrypted
            warnings.emplace_back(Untranslated("Empty string given as passphrase, wallet will not be encrypted."));
        }
    }

    if (!request.params[4].isNull() && request.params[4].get_bool()) {
        flags |= WALLET_FLAG_AVOID_REUSE;
    }
    if (!request.params[5].isNull() && request.params[5].get_bool()) {
#ifndef USE_SQLITE
        throw JSONRPCError(RPC_WALLET_ERROR, "Compiled without sqlite support (required for descriptor wallets)");
#endif
        flags |= WALLET_FLAG_DESCRIPTORS;
        warnings.emplace_back(Untranslated("Wallet is an experimental descriptor wallet"));
    }
    if (!request.params[7].isNull() && request.params[7].get_bool()) {
#ifdef ENABLE_EXTERNAL_SIGNER
        flags |= WALLET_FLAG_EXTERNAL_SIGNER;
#else
        throw JSONRPCError(RPC_WALLET_ERROR, "Compiled without external signing support (required for external signing)");
#endif
    }

#ifndef USE_BDB
    if (!(flags & WALLET_FLAG_DESCRIPTORS)) {
        throw JSONRPCError(RPC_WALLET_ERROR, "Compiled without bdb support (required for legacy wallets)");
    }
#endif

    DatabaseOptions options;
    DatabaseStatus status;
    options.require_create = true;
    options.create_flags = flags;
    options.create_passphrase = passphrase;
    bilingual_str error;
    std::optional<bool> load_on_start = request.params[6].isNull() ? std::nullopt : std::optional<bool>(request.params[6].get_bool());
    std::shared_ptr<CWallet> wallet = CreateWallet(context, request.params[0].get_str(), load_on_start, options, status, error, warnings);
    if (!wallet) {
        RPCErrorCode code = status == DatabaseStatus::FAILED_ENCRYPT ? RPC_WALLET_ENCRYPTION_FAILED : RPC_WALLET_ERROR;
        throw JSONRPCError(code, error.original);
    }

    UniValue obj(UniValue::VOBJ);
    obj.pushKV("name", wallet->GetName());
    obj.pushKV("warning", Join(warnings, Untranslated("\n")).original);

    return obj;
},
    };
}

static RPCHelpMan restorewallet()
{
    return RPCHelpMan{
        "restorewallet",
        "\nRestore and loads a wallet from backup.\n",
        {
            {"wallet_name", RPCArg::Type::STR, RPCArg::Optional::NO, "The name that will be applied to the restored wallet"},
            {"backup_file", RPCArg::Type::STR, RPCArg::Optional::NO, "The backup file that will be used to restore the wallet."},
            {"load_on_startup", RPCArg::Type::BOOL, RPCArg::Optional::OMITTED_NAMED_ARG, "Save wallet name to persistent settings and load on startup. True to add wallet to startup list, false to remove, null to leave unchanged."},
        },
        RPCResult{
            RPCResult::Type::OBJ, "", "",
            {
                {RPCResult::Type::STR, "name", "The wallet name if restored successfully."},
                {RPCResult::Type::STR, "warning", "Warning message if wallet was not loaded cleanly."},
            }
        },
        RPCExamples{
            HelpExampleCli("restorewallet", "\"testwallet\" \"home\\backups\\backup-file.bak\"")
            + HelpExampleRpc("restorewallet", "\"testwallet\" \"home\\backups\\backup-file.bak\"")
            + HelpExampleCliNamed("restorewallet", {{"wallet_name", "testwallet"}, {"backup_file", "home\\backups\\backup-file.bak\""}, {"load_on_startup", true}})
            + HelpExampleRpcNamed("restorewallet", {{"wallet_name", "testwallet"}, {"backup_file", "home\\backups\\backup-file.bak\""}, {"load_on_startup", true}})
        },
        [&](const RPCHelpMan& self, const JSONRPCRequest& request) -> UniValue
{

    WalletContext& context = EnsureWalletContext(request.context);

    std::string backup_file = request.params[1].get_str();

    if (!fs::exists(backup_file)) {
        throw JSONRPCError(RPC_INVALID_PARAMETER, "Backup file does not exist");
    }

    std::string wallet_name = request.params[0].get_str();

    const fs::path wallet_path = fsbridge::AbsPathJoin(GetWalletDir(), wallet_name);

    if (fs::exists(wallet_path)) {
        throw JSONRPCError(RPC_INVALID_PARAMETER, "Wallet name already exists.");
    }

    if (!TryCreateDirectories(wallet_path)) {
        throw JSONRPCError(RPC_WALLET_ERROR, strprintf("Failed to create database path '%s'. Database already exists.", wallet_path.string()));
    }

    auto wallet_file = wallet_path / "wallet.dat";

    fs::copy_file(backup_file, wallet_file, fs::copy_option::fail_if_exists);

    auto [wallet, warnings] = LoadWalletHelper(context, request.params[2], wallet_name);

    UniValue obj(UniValue::VOBJ);
    obj.pushKV("name", wallet->GetName());
    obj.pushKV("warning", Join(warnings, Untranslated("\n")).original);

    return obj;

},
    };
}

static RPCHelpMan unloadwallet()
{
    return RPCHelpMan{"unloadwallet",
                "Unloads the wallet referenced by the request endpoint otherwise unloads the wallet specified in the argument.\n"
                "Specifying the wallet name on a wallet endpoint is invalid.",
                {
                    {"wallet_name", RPCArg::Type::STR, RPCArg::DefaultHint{"the wallet name from the RPC endpoint"}, "The name of the wallet to unload. If provided both here and in the RPC endpoint, the two must be identical."},
                    {"load_on_startup", RPCArg::Type::BOOL, RPCArg::Optional::OMITTED_NAMED_ARG, "Save wallet name to persistent settings and load on startup. True to add wallet to startup list, false to remove, null to leave unchanged."},
                },
                RPCResult{RPCResult::Type::OBJ, "", "", {
                    {RPCResult::Type::STR, "warning", "Warning message if wallet was not unloaded cleanly."},
                }},
                RPCExamples{
                    HelpExampleCli("unloadwallet", "wallet_name")
            + HelpExampleRpc("unloadwallet", "wallet_name")
                },
        [&](const RPCHelpMan& self, const JSONRPCRequest& request) -> UniValue
{
    std::string wallet_name;
    if (GetWalletNameFromJSONRPCRequest(request, wallet_name)) {
        if (!(request.params[0].isNull() || request.params[0].get_str() == wallet_name)) {
            throw JSONRPCError(RPC_INVALID_PARAMETER, "RPC endpoint wallet and wallet_name parameter specify different wallets");
        }
    } else {
        wallet_name = request.params[0].get_str();
    }

    WalletContext& context = EnsureWalletContext(request.context);
    std::shared_ptr<CWallet> wallet = GetWallet(context, wallet_name);
    if (!wallet) {
        throw JSONRPCError(RPC_WALLET_NOT_FOUND, "Requested wallet does not exist or is not loaded");
    }

    // Release the "main" shared pointer and prevent further notifications.
    // Note that any attempt to load the same wallet would fail until the wallet
    // is destroyed (see CheckUniqueFileid).
    std::vector<bilingual_str> warnings;
    std::optional<bool> load_on_start = request.params[1].isNull() ? std::nullopt : std::optional<bool>(request.params[1].get_bool());
    if (!RemoveWallet(context, wallet, load_on_start, warnings)) {
        throw JSONRPCError(RPC_MISC_ERROR, "Requested wallet already unloaded");
    }

    UnloadWallet(std::move(wallet));

    UniValue result(UniValue::VOBJ);
    result.pushKV("warning", Join(warnings, Untranslated("\n")).original);
    return result;
},
    };
}

static RPCHelpMan listunspent()
{
    return RPCHelpMan{
                "listunspent",
                "\nReturns array of unspent transaction outputs\n"
                "with between minconf and maxconf (inclusive) confirmations.\n"
                "Optionally filter to only include txouts paid to specified addresses.\n",
                {
                    {"minconf", RPCArg::Type::NUM, RPCArg::Default{1}, "The minimum confirmations to filter"},
                    {"maxconf", RPCArg::Type::NUM, RPCArg::Default{9999999}, "The maximum confirmations to filter"},
                    {"addresses", RPCArg::Type::ARR, RPCArg::Default{UniValue::VARR}, "The addresses to filter",
                        {
                            {"address", RPCArg::Type::STR, RPCArg::Optional::OMITTED, "address"},
                        },
                    },
                    {"include_unsafe", RPCArg::Type::BOOL, RPCArg::Default{true}, "Include outputs that are not safe to spend\n"
                              "See description of \"safe\" attribute below."},
                    {"query_options", RPCArg::Type::OBJ, RPCArg::Optional::OMITTED_NAMED_ARG, "JSON with query options",
                        {
                            {"minimumAmount", RPCArg::Type::AMOUNT, RPCArg::Default{FormatMoney(0)}, "Minimum value of each UTXO in " + CURRENCY_UNIT + ""},
                            {"maximumAmount", RPCArg::Type::AMOUNT, RPCArg::DefaultHint{"unlimited"}, "Maximum value of each UTXO in " + CURRENCY_UNIT + ""},
                            {"maximumCount", RPCArg::Type::NUM, RPCArg::DefaultHint{"unlimited"}, "Maximum number of UTXOs"},
                            {"minimumSumAmount", RPCArg::Type::AMOUNT, RPCArg::DefaultHint{"unlimited"}, "Minimum sum value of all UTXOs in " + CURRENCY_UNIT + ""},
                            {"includeNames", RPCArg::Type::BOOL, RPCArg::DefaultHint{"false"}, "Include name outputs"},
                        },
                        "query_options"},
                },
                RPCResult{
                    RPCResult::Type::ARR, "", "",
                    {
                        {RPCResult::Type::OBJ, "", "",
                        {
                            {RPCResult::Type::STR_HEX, "txid", "the transaction id"},
                            {RPCResult::Type::NUM, "vout", "the vout value"},
<<<<<<< HEAD
                            {RPCResult::Type::STR, "address", "the address"},
                            {RPCResult::Type::STR, "label", "The associated label, or \"\" for the default label"},
=======
                            {RPCResult::Type::STR, "address", /* optional */ true, "the bitcoin address"},
                            {RPCResult::Type::STR, "label", /* optional */ true, "The associated label, or \"\" for the default label"},
>>>>>>> b376182a
                            {RPCResult::Type::STR, "scriptPubKey", "the script key"},
                            {RPCResult::Type::STR_AMOUNT, "amount", "the transaction output amount in " + CURRENCY_UNIT},
                            {RPCResult::Type::NUM, "confirmations", "The number of confirmations"},
                            {RPCResult::Type::NUM, "ancestorcount", /* optional */ true, "The number of in-mempool ancestor transactions, including this one (if transaction is in the mempool)"},
                            {RPCResult::Type::NUM, "ancestorsize", /* optional */ true, "The virtual transaction size of in-mempool ancestors, including this one (if transaction is in the mempool)"},
                            {RPCResult::Type::STR_AMOUNT, "ancestorfees", /* optional */ true, "The total fees of in-mempool ancestors (including this one) with fee deltas used for mining priority in " + CURRENCY_ATOM + " (if transaction is in the mempool)"},
                            {RPCResult::Type::STR_HEX, "redeemScript", /* optional */ true, "The redeemScript if scriptPubKey is P2SH"},
                            {RPCResult::Type::STR, "witnessScript", /* optional */ true, "witnessScript if the scriptPubKey is P2WSH or P2SH-P2WSH"},
                            {RPCResult::Type::BOOL, "spendable", "Whether we have the private keys to spend this output"},
                            {RPCResult::Type::BOOL, "solvable", "Whether we know how to spend this output, ignoring the lack of keys"},
                            {RPCResult::Type::BOOL, "reused", /* optional */ true, "(only present if avoid_reuse is set) Whether this output is reused/dirty (sent to an address that was previously spent from)"},
                            {RPCResult::Type::STR, "desc", /* optional */ true, "(only when solvable) A descriptor for spending this output"},
                            {RPCResult::Type::BOOL, "safe", "Whether this output is considered safe to spend. Unconfirmed transactions\n"
                                                            "from outside keys and unconfirmed replacement transactions are considered unsafe\n"
                                                            "and are not eligible for spending by fundrawtransaction and sendtoaddress."},
                        }},
                    }
                },
                RPCExamples{
                    HelpExampleCli("listunspent", "")
            + HelpExampleCli("listunspent", "6 9999999 \"[\\\"" + EXAMPLE_ADDRESS[0] + "\\\",\\\"" + EXAMPLE_ADDRESS[1] + "\\\"]\"")
            + HelpExampleRpc("listunspent", "6, 9999999 \"[\\\"" + EXAMPLE_ADDRESS[0] + "\\\",\\\"" + EXAMPLE_ADDRESS[1] + "\\\"]\"")
            + HelpExampleCli("listunspent", "6 9999999 '[]' true '{ \"minimumAmount\": 0.005 }'")
            + HelpExampleRpc("listunspent", "6, 9999999, [] , true, { \"minimumAmount\": 0.005 } ")
                },
        [&](const RPCHelpMan& self, const JSONRPCRequest& request) -> UniValue
{
    std::shared_ptr<CWallet> const pwallet = GetWalletForJSONRPCRequest(request);
    if (!pwallet) return NullUniValue;

    const auto& chainman = EnsureChainman(EnsureAnyNodeContext(request));

    int nMinDepth = 1;
    if (!request.params[0].isNull()) {
        RPCTypeCheckArgument(request.params[0], UniValue::VNUM);
        nMinDepth = request.params[0].get_int();
    }

    int nMaxDepth = 9999999;
    if (!request.params[1].isNull()) {
        RPCTypeCheckArgument(request.params[1], UniValue::VNUM);
        nMaxDepth = request.params[1].get_int();
    }

    std::set<CTxDestination> destinations;
    if (!request.params[2].isNull()) {
        RPCTypeCheckArgument(request.params[2], UniValue::VARR);
        UniValue inputs = request.params[2].get_array();
        for (unsigned int idx = 0; idx < inputs.size(); idx++) {
            const UniValue& input = inputs[idx];
            CTxDestination dest = DecodeDestination(input.get_str());
            if (!IsValidDestination(dest)) {
                throw JSONRPCError(RPC_INVALID_ADDRESS_OR_KEY, std::string("Invalid address: ") + input.get_str());
            }
            if (!destinations.insert(dest).second) {
                throw JSONRPCError(RPC_INVALID_PARAMETER, std::string("Invalid parameter, duplicated address: ") + input.get_str());
            }
        }
    }

    bool include_unsafe = true;
    if (!request.params[3].isNull()) {
        RPCTypeCheckArgument(request.params[3], UniValue::VBOOL);
        include_unsafe = request.params[3].get_bool();
    }

    CAmount nMinimumAmount = 0;
    CAmount nMaximumAmount = MAX_MONEY;
    CAmount nMinimumSumAmount = MAX_MONEY;
    uint64_t nMaximumCount = 0;
    bool includeNames = false;

    if (!request.params[4].isNull()) {
        const UniValue& options = request.params[4].get_obj();

        RPCTypeCheckObj(options,
            {
                {"minimumAmount", UniValueType()},
                {"maximumAmount", UniValueType()},
                {"minimumSumAmount", UniValueType()},
                {"maximumCount", UniValueType(UniValue::VNUM)},
                {"includeNames", UniValueType(UniValue::VBOOL)},
            },
            true, true);

        if (options.exists("minimumAmount"))
            nMinimumAmount = AmountFromValue(options["minimumAmount"]);

        if (options.exists("maximumAmount"))
            nMaximumAmount = AmountFromValue(options["maximumAmount"]);

        if (options.exists("minimumSumAmount"))
            nMinimumSumAmount = AmountFromValue(options["minimumSumAmount"]);

        if (options.exists("maximumCount"))
            nMaximumCount = options["maximumCount"].get_int64();

        if (options.exists("includeNames"))
            includeNames = options["includeNames"].get_bool();
    }

    // Make sure the results are valid at least up to the most recent block
    // the user could have gotten from another RPC command prior to now
    pwallet->BlockUntilSyncedToCurrentChain();

    UniValue results(UniValue::VARR);
    std::vector<COutput> vecOutputs;
    int expireDepth;
    {
        CCoinControl cctl;
        cctl.m_avoid_address_reuse = false;
        cctl.m_min_depth = nMinDepth;
        cctl.m_max_depth = nMaxDepth;
        cctl.m_include_unsafe_inputs = include_unsafe;
        LOCK(pwallet->cs_wallet);

        /* Retrieve and store "current" expiration depth.  We use that later
           to determine, based on confirmations, whether or not names
           are expired.  */
        expireDepth = Params().GetConsensus()
                        .rules->NameExpirationDepth(chainman.ActiveHeight());
        AvailableCoins(*pwallet, vecOutputs, &cctl, nMinimumAmount, nMaximumAmount, nMinimumSumAmount, nMaximumCount);
    }

    LOCK(pwallet->cs_wallet);

    const bool avoid_reuse = pwallet->IsWalletFlagSet(WALLET_FLAG_AVOID_REUSE);

    for (const COutput& out : vecOutputs) {
        CTxDestination address;
        const CScript& scriptPubKey = out.tx->tx->vout[out.i].scriptPubKey;
        bool fValidAddress = ExtractDestination(scriptPubKey, address);
        bool reused = avoid_reuse && pwallet->IsSpentKey(out.tx->GetHash(), out.i);

        if (destinations.size() && (!fValidAddress || !destinations.count(address)))
            continue;

        /* Check if this is a name output.  If it is, we have to apply
           additional rules:  If the name is already expired, then the output
           is definitely unspendable; in that case, exclude it always.
           Otherwise, we may include the output only if the user opted to
           receive also name outputs.  */
        const CNameScript nameOp(scriptPubKey);
        if (nameOp.isNameOp ())
          {
            if (!includeNames)
              continue;

            /* Name new's don't expire, so check for being an actual update.  */
            if (nameOp.isAnyUpdate () && out.nDepth > expireDepth)
              continue;
          }

        UniValue entry(UniValue::VOBJ);
        entry.pushKV("txid", out.tx->GetHash().GetHex());
        entry.pushKV("vout", out.i);

        if (nameOp.isNameOp())
            entry.pushKV("nameOp", NameOpToUniv(nameOp));

        if (fValidAddress) {
            entry.pushKV("address", EncodeDestination(address));

            const auto* address_book_entry = pwallet->FindAddressBookEntry(address);
            if (address_book_entry) {
                entry.pushKV("label", address_book_entry->GetLabel());
            }

            std::unique_ptr<SigningProvider> provider = pwallet->GetSolvingProvider(scriptPubKey);
            if (provider) {
                if (scriptPubKey.IsPayToScriptHash(true)) {
                    const CScriptID& hash = CScriptID(std::get<ScriptHash>(address));
                    CScript redeemScript;
                    if (provider->GetCScript(hash, redeemScript)) {
                        entry.pushKV("redeemScript", HexStr(redeemScript));
                        // Now check if the redeemScript is actually a P2WSH script
                        CTxDestination witness_destination;
                        if (redeemScript.IsPayToWitnessScriptHash(false)) {
                            bool extracted = ExtractDestination(redeemScript, witness_destination);
                            CHECK_NONFATAL(extracted);
                            // Also return the witness script
                            const WitnessV0ScriptHash& whash = std::get<WitnessV0ScriptHash>(witness_destination);
                            CScriptID id;
                            CRIPEMD160().Write(whash.begin(), whash.size()).Finalize(id.begin());
                            CScript witnessScript;
                            if (provider->GetCScript(id, witnessScript)) {
                                entry.pushKV("witnessScript", HexStr(witnessScript));
                            }
                        }
                    }
                } else if (scriptPubKey.IsPayToWitnessScriptHash(true)) {
                    const WitnessV0ScriptHash& whash = std::get<WitnessV0ScriptHash>(address);
                    CScriptID id;
                    CRIPEMD160().Write(whash.begin(), whash.size()).Finalize(id.begin());
                    CScript witnessScript;
                    if (provider->GetCScript(id, witnessScript)) {
                        entry.pushKV("witnessScript", HexStr(witnessScript));
                    }
                }
            }
        }

        entry.pushKV("scriptPubKey", HexStr(scriptPubKey));
        entry.pushKV("amount", ValueFromAmount(out.tx->tx->vout[out.i].nValue));
        entry.pushKV("confirmations", out.nDepth);
        if (!out.nDepth) {
            size_t ancestor_count, descendant_count, ancestor_size;
            CAmount ancestor_fees;
            pwallet->chain().getTransactionAncestry(out.tx->GetHash(), ancestor_count, descendant_count, &ancestor_size, &ancestor_fees);
            if (ancestor_count) {
                entry.pushKV("ancestorcount", uint64_t(ancestor_count));
                entry.pushKV("ancestorsize", uint64_t(ancestor_size));
                entry.pushKV("ancestorfees", uint64_t(ancestor_fees));
            }
        }
        entry.pushKV("spendable", out.fSpendable);
        entry.pushKV("solvable", out.fSolvable);
        if (out.fSolvable) {
            std::unique_ptr<SigningProvider> provider = pwallet->GetSolvingProvider(scriptPubKey);
            if (provider) {
                auto descriptor = InferDescriptor(scriptPubKey, *provider);
                entry.pushKV("desc", descriptor->ToString());
            }
        }
        if (avoid_reuse) entry.pushKV("reused", reused);
        entry.pushKV("safe", out.fSafe);
        results.push_back(entry);
    }

    return results;
},
    };
}

void FundTransaction(CWallet& wallet, CMutableTransaction& tx, CAmount& fee_out, int& change_position, const UniValue& options, CCoinControl& coinControl, bool override_min_fee)
{
    // Make sure the results are valid at least up to the most recent block
    // the user could have gotten from another RPC command prior to now
    wallet.BlockUntilSyncedToCurrentChain();

    change_position = -1;
    bool lockUnspents = false;
    UniValue subtractFeeFromOutputs;
    std::set<int> setSubtractFeeFromOutputs;

    if (!options.isNull()) {
      if (options.type() == UniValue::VBOOL) {
        // backward compatibility bool only fallback
        coinControl.fAllowWatchOnly = options.get_bool();
      }
      else {
        RPCTypeCheckArgument(options, UniValue::VOBJ);
        RPCTypeCheckObj(options,
            {
                {"add_inputs", UniValueType(UniValue::VBOOL)},
                {"include_unsafe", UniValueType(UniValue::VBOOL)},
                {"add_to_wallet", UniValueType(UniValue::VBOOL)},
                {"changeAddress", UniValueType(UniValue::VSTR)},
                {"change_address", UniValueType(UniValue::VSTR)},
                {"changePosition", UniValueType(UniValue::VNUM)},
                {"change_position", UniValueType(UniValue::VNUM)},
                {"change_type", UniValueType(UniValue::VSTR)},
                {"includeWatching", UniValueType(UniValue::VBOOL)},
                {"include_watching", UniValueType(UniValue::VBOOL)},
                {"inputs", UniValueType(UniValue::VARR)},
                {"lockUnspents", UniValueType(UniValue::VBOOL)},
                {"lock_unspents", UniValueType(UniValue::VBOOL)},
                {"locktime", UniValueType(UniValue::VNUM)},
                {"fee_rate", UniValueType()}, // will be checked by AmountFromValue() in SetFeeEstimateMode()
                {"feeRate", UniValueType()}, // will be checked by AmountFromValue() below
                {"psbt", UniValueType(UniValue::VBOOL)},
                {"subtractFeeFromOutputs", UniValueType(UniValue::VARR)},
                {"subtract_fee_from_outputs", UniValueType(UniValue::VARR)},
                {"replaceable", UniValueType(UniValue::VBOOL)},
                {"conf_target", UniValueType(UniValue::VNUM)},
                {"estimate_mode", UniValueType(UniValue::VSTR)},
            },
            true, true);

        if (options.exists("add_inputs") ) {
            coinControl.m_add_inputs = options["add_inputs"].get_bool();
        }

        if (options.exists("changeAddress") || options.exists("change_address")) {
            const std::string change_address_str = (options.exists("change_address") ? options["change_address"] : options["changeAddress"]).get_str();
            CTxDestination dest = DecodeDestination(change_address_str);

            if (!IsValidDestination(dest)) {
                throw JSONRPCError(RPC_INVALID_ADDRESS_OR_KEY, "Change address must be a valid address");
            }

            coinControl.destChange = dest;
        }

        if (options.exists("changePosition") || options.exists("change_position")) {
            change_position = (options.exists("change_position") ? options["change_position"] : options["changePosition"]).get_int();
        }

        if (options.exists("change_type")) {
            if (options.exists("changeAddress") || options.exists("change_address")) {
                throw JSONRPCError(RPC_INVALID_PARAMETER, "Cannot specify both change address and address type options");
            }
            if (std::optional<OutputType> parsed = ParseOutputType(options["change_type"].get_str())) {
                coinControl.m_change_type.emplace(parsed.value());
            } else {
                throw JSONRPCError(RPC_INVALID_ADDRESS_OR_KEY, strprintf("Unknown change type '%s'", options["change_type"].get_str()));
            }
        }

        const UniValue include_watching_option = options.exists("include_watching") ? options["include_watching"] : options["includeWatching"];
        coinControl.fAllowWatchOnly = ParseIncludeWatchonly(include_watching_option, wallet);

        if (options.exists("lockUnspents") || options.exists("lock_unspents")) {
            lockUnspents = (options.exists("lock_unspents") ? options["lock_unspents"] : options["lockUnspents"]).get_bool();
        }

        if (options.exists("include_unsafe")) {
            coinControl.m_include_unsafe_inputs = options["include_unsafe"].get_bool();
        }

        if (options.exists("feeRate")) {
            if (options.exists("fee_rate")) {
                throw JSONRPCError(RPC_INVALID_PARAMETER, "Cannot specify both fee_rate (" + CURRENCY_ATOM + "/vB) and feeRate (" + CURRENCY_UNIT + "/kvB)");
            }
            if (options.exists("conf_target")) {
                throw JSONRPCError(RPC_INVALID_PARAMETER, "Cannot specify both conf_target and feeRate. Please provide either a confirmation target in blocks for automatic fee estimation, or an explicit fee rate.");
            }
            if (options.exists("estimate_mode")) {
                throw JSONRPCError(RPC_INVALID_PARAMETER, "Cannot specify both estimate_mode and feeRate");
            }
            coinControl.m_feerate = CFeeRate(AmountFromValue(options["feeRate"]));
            coinControl.fOverrideFeeRate = true;
        }

        if (options.exists("subtractFeeFromOutputs") || options.exists("subtract_fee_from_outputs") )
            subtractFeeFromOutputs = (options.exists("subtract_fee_from_outputs") ? options["subtract_fee_from_outputs"] : options["subtractFeeFromOutputs"]).get_array();

        if (options.exists("replaceable")) {
            coinControl.m_signal_bip125_rbf = options["replaceable"].get_bool();
        }
        SetFeeEstimateMode(wallet, coinControl, options["conf_target"], options["estimate_mode"], options["fee_rate"], override_min_fee);
      }
    } else {
        // if options is null and not a bool
        coinControl.fAllowWatchOnly = ParseIncludeWatchonly(NullUniValue, wallet);
    }

    if (tx.vout.size() == 0)
        throw JSONRPCError(RPC_INVALID_PARAMETER, "TX must have at least one output");

    if (change_position != -1 && (change_position < 0 || (unsigned int)change_position > tx.vout.size()))
        throw JSONRPCError(RPC_INVALID_PARAMETER, "changePosition out of bounds");

    for (unsigned int idx = 0; idx < subtractFeeFromOutputs.size(); idx++) {
        int pos = subtractFeeFromOutputs[idx].get_int();
        if (setSubtractFeeFromOutputs.count(pos))
            throw JSONRPCError(RPC_INVALID_PARAMETER, strprintf("Invalid parameter, duplicated position: %d", pos));
        if (pos < 0)
            throw JSONRPCError(RPC_INVALID_PARAMETER, strprintf("Invalid parameter, negative position: %d", pos));
        if (pos >= int(tx.vout.size()))
            throw JSONRPCError(RPC_INVALID_PARAMETER, strprintf("Invalid parameter, position too large: %d", pos));
        setSubtractFeeFromOutputs.insert(pos);
    }

    bilingual_str error;

    if (!FundTransaction(wallet, tx, fee_out, change_position, error, lockUnspents, setSubtractFeeFromOutputs, coinControl)) {
        throw JSONRPCError(RPC_WALLET_ERROR, error.original);
    }
}

static RPCHelpMan fundrawtransaction()
{
    return RPCHelpMan{"fundrawtransaction",
                "\nIf the transaction has no inputs, they will be automatically selected to meet its out value.\n"
                "It will add at most one change output to the outputs.\n"
                "No existing outputs will be modified unless \"subtractFeeFromOutputs\" is specified.\n"
                "Note that inputs which were signed may need to be resigned after completion since in/outputs have been added.\n"
                "The inputs added will not be signed, use signrawtransactionwithkey\n"
                " or signrawtransactionwithwallet for that.\n"
                "Note that all existing inputs must have their previous output transaction be in the wallet.\n"
                "Note that all inputs selected must be of standard form and P2SH scripts must be\n"
                "in the wallet using importaddress or addmultisigaddress (to calculate fees).\n"
                "You can see whether this is the case by checking the \"solvable\" field in the listunspent output.\n"
                "Only pay-to-pubkey, multisig, and P2SH versions thereof are currently supported for watch-only\n",
                {
                    {"hexstring", RPCArg::Type::STR_HEX, RPCArg::Optional::NO, "The hex string of the raw transaction"},
                    {"options", RPCArg::Type::OBJ, RPCArg::Optional::OMITTED_NAMED_ARG, "for backward compatibility: passing in a true instead of an object will result in {\"includeWatching\":true}",
                        {
                            {"add_inputs", RPCArg::Type::BOOL, RPCArg::Default{true}, "For a transaction with existing inputs, automatically include more if they are not enough."},
                            {"include_unsafe", RPCArg::Type::BOOL, RPCArg::Default{false}, "Include inputs that are not safe to spend (unconfirmed transactions from outside keys and unconfirmed replacement transactions).\n"
                                                          "Warning: the resulting transaction may become invalid if one of the unsafe inputs disappears.\n"
                                                          "If that happens, you will need to fund the transaction with different inputs and republish it."},
                            {"changeAddress", RPCArg::Type::STR, RPCArg::DefaultHint{"pool address"}, "The address to receive the change"},
                            {"changePosition", RPCArg::Type::NUM, RPCArg::DefaultHint{"random"}, "The index of the change output"},
                            {"change_type", RPCArg::Type::STR, RPCArg::DefaultHint{"set by -changetype"}, "The output type to use. Only valid if changeAddress is not specified. Options are \"legacy\", \"p2sh-segwit\", and \"bech32\"."},
                            {"includeWatching", RPCArg::Type::BOOL, RPCArg::DefaultHint{"true for watch-only wallets, otherwise false"}, "Also select inputs which are watch only.\n"
                                                          "Only solvable inputs can be used. Watch-only destinations are solvable if the public key and/or output script was imported,\n"
                                                          "e.g. with 'importpubkey' or 'importmulti' with the 'pubkeys' or 'desc' field."},
                            {"lockUnspents", RPCArg::Type::BOOL, RPCArg::Default{false}, "Lock selected unspent outputs"},
                            {"fee_rate", RPCArg::Type::AMOUNT, RPCArg::DefaultHint{"not set, fall back to wallet fee estimation"}, "Specify a fee rate in " + CURRENCY_ATOM + "/vB."},
                            {"feeRate", RPCArg::Type::AMOUNT, RPCArg::DefaultHint{"not set, fall back to wallet fee estimation"}, "Specify a fee rate in " + CURRENCY_UNIT + "/kvB."},
                            {"subtractFeeFromOutputs", RPCArg::Type::ARR, RPCArg::Default{UniValue::VARR}, "The integers.\n"
                                                          "The fee will be equally deducted from the amount of each specified output.\n"
                                                          "Those recipients will receive less coins than you enter in their corresponding amount field.\n"
                                                          "If no outputs are specified here, the sender pays the fee.",
                                {
                                    {"vout_index", RPCArg::Type::NUM, RPCArg::Optional::OMITTED, "The zero-based output index, before a change output is added."},
                                },
                            },
                            {"replaceable", RPCArg::Type::BOOL, RPCArg::DefaultHint{"wallet default"}, "Marks this transaction as BIP125 replaceable.\n"
                                                          "Allows this transaction to be replaced by a transaction with higher fees"},
                            {"conf_target", RPCArg::Type::NUM, RPCArg::DefaultHint{"wallet -txconfirmtarget"}, "Confirmation target in blocks"},
                            {"estimate_mode", RPCArg::Type::STR, RPCArg::Default{"unset"}, std::string() + "The fee estimate mode, must be one of (case insensitive):\n"
                            "       \"" + FeeModes("\"\n\"") + "\""},
                        },
                        "options"},
                    {"iswitness", RPCArg::Type::BOOL, RPCArg::DefaultHint{"depends on heuristic tests"}, "Whether the transaction hex is a serialized witness transaction.\n"
                        "If iswitness is not present, heuristic tests will be used in decoding.\n"
                        "If true, only witness deserialization will be tried.\n"
                        "If false, only non-witness deserialization will be tried.\n"
                        "This boolean should reflect whether the transaction has inputs\n"
                        "(e.g. fully valid, or on-chain transactions), if known by the caller."
                    },
                },
                RPCResult{
                    RPCResult::Type::OBJ, "", "",
                    {
                        {RPCResult::Type::STR_HEX, "hex", "The resulting raw transaction (hex-encoded string)"},
                        {RPCResult::Type::STR_AMOUNT, "fee", "Fee in " + CURRENCY_UNIT + " the resulting transaction pays"},
                        {RPCResult::Type::NUM, "changepos", "The position of the added change output, or -1"},
                    }
                                },
                                RPCExamples{
                            "\nCreate a transaction with no inputs\n"
                            + HelpExampleCli("createrawtransaction", "\"[]\" \"{\\\"myaddress\\\":0.01}\"") +
                            "\nAdd sufficient unsigned inputs to meet the output value\n"
                            + HelpExampleCli("fundrawtransaction", "\"rawtransactionhex\"") +
                            "\nSign the transaction\n"
                            + HelpExampleCli("signrawtransactionwithwallet", "\"fundedtransactionhex\"") +
                            "\nSend the transaction\n"
                            + HelpExampleCli("sendrawtransaction", "\"signedtransactionhex\"")
                                },
        [&](const RPCHelpMan& self, const JSONRPCRequest& request) -> UniValue
{
    std::shared_ptr<CWallet> const pwallet = GetWalletForJSONRPCRequest(request);
    if (!pwallet) return NullUniValue;

    RPCTypeCheck(request.params, {UniValue::VSTR, UniValueType(), UniValue::VBOOL});

    // parse hex string from parameter
    CMutableTransaction tx;
    bool try_witness = request.params[2].isNull() ? true : request.params[2].get_bool();
    bool try_no_witness = request.params[2].isNull() ? true : !request.params[2].get_bool();
    if (!DecodeHexTx(tx, request.params[0].get_str(), try_no_witness, try_witness)) {
        throw JSONRPCError(RPC_DESERIALIZATION_ERROR, "TX decode failed");
    }

    CAmount fee;
    int change_position;
    CCoinControl coin_control;
    // Automatically select (additional) coins. Can be overridden by options.add_inputs.
    coin_control.m_add_inputs = true;
    FundTransaction(*pwallet, tx, fee, change_position, request.params[1], coin_control, /* override_min_fee */ true);

    UniValue result(UniValue::VOBJ);
    result.pushKV("hex", EncodeHexTx(CTransaction(tx)));
    result.pushKV("fee", ValueFromAmount(fee));
    result.pushKV("changepos", change_position);

    return result;
},
    };
}

RPCHelpMan signrawtransactionwithwallet()
{
    return RPCHelpMan{"signrawtransactionwithwallet",
                "\nSign inputs for raw transaction (serialized, hex-encoded).\n"
                "The second optional argument (may be null) is an array of previous transaction outputs that\n"
                "this transaction depends on but may not yet be in the block chain." +
        HELP_REQUIRING_PASSPHRASE,
                {
                    {"hexstring", RPCArg::Type::STR, RPCArg::Optional::NO, "The transaction hex string"},
                    {"prevtxs", RPCArg::Type::ARR, RPCArg::Optional::OMITTED_NAMED_ARG, "The previous dependent transaction outputs",
                        {
                            {"", RPCArg::Type::OBJ, RPCArg::Optional::OMITTED, "",
                                {
                                    {"txid", RPCArg::Type::STR_HEX, RPCArg::Optional::NO, "The transaction id"},
                                    {"vout", RPCArg::Type::NUM, RPCArg::Optional::NO, "The output number"},
                                    {"scriptPubKey", RPCArg::Type::STR_HEX, RPCArg::Optional::NO, "script key"},
                                    {"redeemScript", RPCArg::Type::STR_HEX, RPCArg::Optional::OMITTED, "(required for P2SH) redeem script"},
                                    {"witnessScript", RPCArg::Type::STR_HEX, RPCArg::Optional::OMITTED, "(required for P2WSH or P2SH-P2WSH) witness script"},
                                    {"amount", RPCArg::Type::AMOUNT, RPCArg::Optional::OMITTED, "(required for Segwit inputs) the amount spent"},
                                },
                            },
                        },
                    },
                    {"sighashtype", RPCArg::Type::STR, RPCArg::Default{"DEFAULT"}, "The signature hash type. Must be one of\n"
            "       \"DEFAULT\"\n"
            "       \"ALL\"\n"
            "       \"NONE\"\n"
            "       \"SINGLE\"\n"
            "       \"ALL|ANYONECANPAY\"\n"
            "       \"NONE|ANYONECANPAY\"\n"
            "       \"SINGLE|ANYONECANPAY\""},
                },
                RPCResult{
                    RPCResult::Type::OBJ, "", "",
                    {
                        {RPCResult::Type::STR_HEX, "hex", "The hex-encoded raw transaction with signature(s)"},
                        {RPCResult::Type::BOOL, "complete", "If the transaction has a complete set of signatures"},
                        {RPCResult::Type::ARR, "errors", /* optional */ true, "Script verification errors (if there are any)",
                        {
                            {RPCResult::Type::OBJ, "", "",
                            {
                                {RPCResult::Type::STR_HEX, "txid", "The hash of the referenced, previous transaction"},
                                {RPCResult::Type::NUM, "vout", "The index of the output to spent and used as input"},
                                {RPCResult::Type::ARR, "witness", "",
                                {
                                    {RPCResult::Type::STR_HEX, "witness", ""},
                                }},
                                {RPCResult::Type::STR_HEX, "scriptSig", "The hex-encoded signature script"},
                                {RPCResult::Type::NUM, "sequence", "Script sequence number"},
                                {RPCResult::Type::STR, "error", "Verification or signing error related to the input"},
                            }},
                        }},
                    }
                },
                RPCExamples{
                    HelpExampleCli("signrawtransactionwithwallet", "\"myhex\"")
            + HelpExampleRpc("signrawtransactionwithwallet", "\"myhex\"")
                },
        [&](const RPCHelpMan& self, const JSONRPCRequest& request) -> UniValue
{
    std::shared_ptr<CWallet> const pwallet = GetWalletForJSONRPCRequest(request);
    if (!pwallet) return NullUniValue;

    RPCTypeCheck(request.params, {UniValue::VSTR, UniValue::VARR, UniValue::VSTR}, true);

    CMutableTransaction mtx;
    if (!DecodeHexTx(mtx, request.params[0].get_str())) {
        throw JSONRPCError(RPC_DESERIALIZATION_ERROR, "TX decode failed. Make sure the tx has at least one input.");
    }

    // Sign the transaction
    LOCK(pwallet->cs_wallet);
    EnsureWalletIsUnlocked(*pwallet);

    // Fetch previous transactions (inputs):
    std::map<COutPoint, Coin> coins;
    for (const CTxIn& txin : mtx.vin) {
        coins[txin.prevout]; // Create empty map entry keyed by prevout.
    }
    pwallet->chain().findCoins(coins);

    // Parse the prevtxs array
    ParsePrevouts(request.params[1], nullptr, coins);

    int nHashType = ParseSighashString(request.params[2]);

    // Script verification errors
    std::map<int, bilingual_str> input_errors;

    bool complete = pwallet->SignTransaction(mtx, coins, nHashType, input_errors);
    UniValue result(UniValue::VOBJ);
    SignTransactionResultToJSON(mtx, complete, coins, input_errors, result);
    return result;
},
    };
}

static RPCHelpMan bumpfee_helper(std::string method_name)
{
    const bool want_psbt = method_name == "psbtbumpfee";
    const std::string incremental_fee{CFeeRate(DEFAULT_INCREMENTAL_RELAY_FEE).ToString(FeeEstimateMode::SAT_VB)};

    return RPCHelpMan{method_name,
        "\nBumps the fee of an opt-in-RBF transaction T, replacing it with a new transaction B.\n"
        + std::string(want_psbt ? "Returns a PSBT instead of creating and signing a new transaction.\n" : "") +
        "An opt-in RBF transaction with the given txid must be in the wallet.\n"
        "The command will pay the additional fee by reducing change outputs or adding inputs when necessary.\n"
        "It may add a new change output if one does not already exist.\n"
        "All inputs in the original transaction will be included in the replacement transaction.\n"
        "The command will fail if the wallet or mempool contains a transaction that spends one of T's outputs.\n"
        "By default, the new fee will be calculated automatically using the estimatesmartfee RPC.\n"
        "The user can specify a confirmation target for estimatesmartfee.\n"
        "Alternatively, the user can specify a fee rate in " + CURRENCY_ATOM + "/vB for the new transaction.\n"
        "At a minimum, the new fee rate must be high enough to pay an additional new relay fee (incrementalfee\n"
        "returned by getnetworkinfo) to enter the node's mempool.\n"
        "* WARNING: before version 0.21, fee_rate was in " + CURRENCY_UNIT + "/kvB. As of 0.21, fee_rate is in " + CURRENCY_ATOM + "/vB. *\n",
        {
            {"txid", RPCArg::Type::STR_HEX, RPCArg::Optional::NO, "The txid to be bumped"},
            {"options", RPCArg::Type::OBJ, RPCArg::Optional::OMITTED_NAMED_ARG, "",
                {
                    {"conf_target", RPCArg::Type::NUM, RPCArg::DefaultHint{"wallet -txconfirmtarget"}, "Confirmation target in blocks\n"},
                    {"fee_rate", RPCArg::Type::AMOUNT, RPCArg::DefaultHint{"not set, fall back to wallet fee estimation"},
                             "\nSpecify a fee rate in " + CURRENCY_ATOM + "/vB instead of relying on the built-in fee estimator.\n"
                             "Must be at least " + incremental_fee + " higher than the current transaction fee rate.\n"
                             "WARNING: before version 0.21, fee_rate was in " + CURRENCY_UNIT + "/kvB. As of 0.21, fee_rate is in " + CURRENCY_ATOM + "/vB.\n"},
                    {"replaceable", RPCArg::Type::BOOL, RPCArg::Default{true}, "Whether the new transaction should still be\n"
                             "marked bip-125 replaceable. If true, the sequence numbers in the transaction will\n"
                             "be left unchanged from the original. If false, any input sequence numbers in the\n"
                             "original transaction that were less than 0xfffffffe will be increased to 0xfffffffe\n"
                             "so the new transaction will not be explicitly bip-125 replaceable (though it may\n"
                             "still be replaceable in practice, for example if it has unconfirmed ancestors which\n"
                             "are replaceable).\n"},
                    {"estimate_mode", RPCArg::Type::STR, RPCArg::Default{"unset"}, "The fee estimate mode, must be one of (case insensitive):\n"
                             "\"" + FeeModes("\"\n\"") + "\""},
                },
                "options"},
        },
        RPCResult{
            RPCResult::Type::OBJ, "", "", Cat(
                want_psbt ?
                std::vector<RPCResult>{{RPCResult::Type::STR, "psbt", "The base64-encoded unsigned PSBT of the new transaction."}} :
                std::vector<RPCResult>{{RPCResult::Type::STR_HEX, "txid", "The id of the new transaction."}},
            {
                {RPCResult::Type::STR_AMOUNT, "origfee", "The fee of the replaced transaction."},
                {RPCResult::Type::STR_AMOUNT, "fee", "The fee of the new transaction."},
                {RPCResult::Type::ARR, "errors", "Errors encountered during processing (may be empty).",
                {
                    {RPCResult::Type::STR, "", ""},
                }},
            })
        },
        RPCExamples{
    "\nBump the fee, get the new transaction\'s " + std::string(want_psbt ? "psbt" : "txid") + "\n" +
            HelpExampleCli(method_name, "<txid>")
        },
        [want_psbt](const RPCHelpMan& self, const JSONRPCRequest& request) -> UniValue
{
    std::shared_ptr<CWallet> const pwallet = GetWalletForJSONRPCRequest(request);
    if (!pwallet) return NullUniValue;

    if (pwallet->IsWalletFlagSet(WALLET_FLAG_DISABLE_PRIVATE_KEYS) && !want_psbt) {
        throw JSONRPCError(RPC_WALLET_ERROR, "bumpfee is not available with wallets that have private keys disabled. Use psbtbumpfee instead.");
    }

    RPCTypeCheck(request.params, {UniValue::VSTR, UniValue::VOBJ});
    uint256 hash(ParseHashV(request.params[0], "txid"));

    CCoinControl coin_control;
    coin_control.fAllowWatchOnly = pwallet->IsWalletFlagSet(WALLET_FLAG_DISABLE_PRIVATE_KEYS);
    // optional parameters
    coin_control.m_signal_bip125_rbf = true;

    if (!request.params[1].isNull()) {
        UniValue options = request.params[1];
        RPCTypeCheckObj(options,
            {
                {"confTarget", UniValueType(UniValue::VNUM)},
                {"conf_target", UniValueType(UniValue::VNUM)},
                {"fee_rate", UniValueType()}, // will be checked by AmountFromValue() in SetFeeEstimateMode()
                {"replaceable", UniValueType(UniValue::VBOOL)},
                {"estimate_mode", UniValueType(UniValue::VSTR)},
            },
            true, true);

        if (options.exists("confTarget") && options.exists("conf_target")) {
            throw JSONRPCError(RPC_INVALID_PARAMETER, "confTarget and conf_target options should not both be set. Use conf_target (confTarget is deprecated).");
        }

        auto conf_target = options.exists("confTarget") ? options["confTarget"] : options["conf_target"];

        if (options.exists("replaceable")) {
            coin_control.m_signal_bip125_rbf = options["replaceable"].get_bool();
        }
        SetFeeEstimateMode(*pwallet, coin_control, conf_target, options["estimate_mode"], options["fee_rate"], /* override_min_fee */ false);
    }

    // Make sure the results are valid at least up to the most recent block
    // the user could have gotten from another RPC command prior to now
    pwallet->BlockUntilSyncedToCurrentChain();

    LOCK(pwallet->cs_wallet);

    EnsureWalletIsUnlocked(*pwallet);


    std::vector<bilingual_str> errors;
    CAmount old_fee;
    CAmount new_fee;
    CMutableTransaction mtx;
    feebumper::Result res;
    // Targeting feerate bump.
    res = feebumper::CreateRateBumpTransaction(*pwallet, hash, coin_control, errors, old_fee, new_fee, mtx);
    if (res != feebumper::Result::OK) {
        switch(res) {
            case feebumper::Result::INVALID_ADDRESS_OR_KEY:
                throw JSONRPCError(RPC_INVALID_ADDRESS_OR_KEY, errors[0].original);
                break;
            case feebumper::Result::INVALID_REQUEST:
                throw JSONRPCError(RPC_INVALID_REQUEST, errors[0].original);
                break;
            case feebumper::Result::INVALID_PARAMETER:
                throw JSONRPCError(RPC_INVALID_PARAMETER, errors[0].original);
                break;
            case feebumper::Result::WALLET_ERROR:
                throw JSONRPCError(RPC_WALLET_ERROR, errors[0].original);
                break;
            default:
                throw JSONRPCError(RPC_MISC_ERROR, errors[0].original);
                break;
        }
    }

    UniValue result(UniValue::VOBJ);

    // For bumpfee, return the new transaction id.
    // For psbtbumpfee, return the base64-encoded unsigned PSBT of the new transaction.
    if (!want_psbt) {
        if (!feebumper::SignTransaction(*pwallet, mtx)) {
            throw JSONRPCError(RPC_WALLET_ERROR, "Can't sign transaction.");
        }

        uint256 txid;
        if (feebumper::CommitTransaction(*pwallet, hash, std::move(mtx), errors, txid) != feebumper::Result::OK) {
            throw JSONRPCError(RPC_WALLET_ERROR, errors[0].original);
        }

        result.pushKV("txid", txid.GetHex());
    } else {
        PartiallySignedTransaction psbtx(mtx);
        bool complete = false;
        const TransactionError err = pwallet->FillPSBT(psbtx, complete, SIGHASH_DEFAULT, false /* sign */, true /* bip32derivs */);
        CHECK_NONFATAL(err == TransactionError::OK);
        CHECK_NONFATAL(!complete);
        CDataStream ssTx(SER_NETWORK, PROTOCOL_VERSION);
        ssTx << psbtx;
        result.pushKV("psbt", EncodeBase64(ssTx.str()));
    }

    result.pushKV("origfee", ValueFromAmount(old_fee));
    result.pushKV("fee", ValueFromAmount(new_fee));
    UniValue result_errors(UniValue::VARR);
    for (const bilingual_str& error : errors) {
        result_errors.push_back(error.original);
    }
    result.pushKV("errors", result_errors);

    return result;
},
    };
}

static RPCHelpMan bumpfee() { return bumpfee_helper("bumpfee"); }
static RPCHelpMan psbtbumpfee() { return bumpfee_helper("psbtbumpfee"); }

static RPCHelpMan rescanblockchain()
{
    return RPCHelpMan{"rescanblockchain",
                "\nRescan the local blockchain for wallet related transactions.\n"
                "Note: Use \"getwalletinfo\" to query the scanning progress.\n",
                {
                    {"start_height", RPCArg::Type::NUM, RPCArg::Default{0}, "block height where the rescan should start"},
                    {"stop_height", RPCArg::Type::NUM, RPCArg::Optional::OMITTED_NAMED_ARG, "the last block height that should be scanned. If none is provided it will rescan up to the tip at return time of this call."},
                },
                RPCResult{
                    RPCResult::Type::OBJ, "", "",
                    {
                        {RPCResult::Type::NUM, "start_height", "The block height where the rescan started (the requested height or 0)"},
                        {RPCResult::Type::NUM, "stop_height", "The height of the last rescanned block. May be null in rare cases if there was a reorg and the call didn't scan any blocks because they were already scanned in the background."},
                    }
                },
                RPCExamples{
                    HelpExampleCli("rescanblockchain", "100000 120000")
            + HelpExampleRpc("rescanblockchain", "100000, 120000")
                },
        [&](const RPCHelpMan& self, const JSONRPCRequest& request) -> UniValue
{
    std::shared_ptr<CWallet> const pwallet = GetWalletForJSONRPCRequest(request);
    if (!pwallet) return NullUniValue;

    WalletRescanReserver reserver(*pwallet);
    if (!reserver.reserve()) {
        throw JSONRPCError(RPC_WALLET_ERROR, "Wallet is currently rescanning. Abort existing rescan or wait.");
    }

    int start_height = 0;
    std::optional<int> stop_height;
    uint256 start_block;
    {
        LOCK(pwallet->cs_wallet);
        int tip_height = pwallet->GetLastBlockHeight();

        if (!request.params[0].isNull()) {
            start_height = request.params[0].get_int();
            if (start_height < 0 || start_height > tip_height) {
                throw JSONRPCError(RPC_INVALID_PARAMETER, "Invalid start_height");
            }
        }

        if (!request.params[1].isNull()) {
            stop_height = request.params[1].get_int();
            if (*stop_height < 0 || *stop_height > tip_height) {
                throw JSONRPCError(RPC_INVALID_PARAMETER, "Invalid stop_height");
            } else if (*stop_height < start_height) {
                throw JSONRPCError(RPC_INVALID_PARAMETER, "stop_height must be greater than start_height");
            }
        }

        // We can't rescan beyond non-pruned blocks, stop and throw an error
        if (!pwallet->chain().hasBlocks(pwallet->GetLastBlockHash(), start_height, stop_height)) {
            throw JSONRPCError(RPC_MISC_ERROR, "Can't rescan beyond pruned data. Use RPC call getblockchaininfo to determine your pruned height.");
        }

        CHECK_NONFATAL(pwallet->chain().findAncestorByHeight(pwallet->GetLastBlockHash(), start_height, FoundBlock().hash(start_block)));
    }

    CWallet::ScanResult result =
        pwallet->ScanForWalletTransactions(start_block, start_height, stop_height, reserver, true /* fUpdate */);
    switch (result.status) {
    case CWallet::ScanResult::SUCCESS:
        break;
    case CWallet::ScanResult::FAILURE:
        throw JSONRPCError(RPC_MISC_ERROR, "Rescan failed. Potentially corrupted data files.");
    case CWallet::ScanResult::USER_ABORT:
        throw JSONRPCError(RPC_MISC_ERROR, "Rescan aborted.");
        // no default case, so the compiler can warn about missing cases
    }
    UniValue response(UniValue::VOBJ);
    response.pushKV("start_height", start_height);
    response.pushKV("stop_height", result.last_scanned_height ? *result.last_scanned_height : UniValue());
    return response;
},
    };
}

class DescribeWalletAddressVisitor
{
public:
    const SigningProvider * const provider;

    void ProcessSubScript(const CScript& subscript, UniValue& obj) const
    {
        // Always present: script type and redeemscript
        std::vector<std::vector<unsigned char>> solutions_data;
        TxoutType which_type = Solver(subscript, solutions_data);
        obj.pushKV("script", GetTxnOutputType(which_type));
        obj.pushKV("hex", HexStr(subscript));

        CTxDestination embedded;
        if (ExtractDestination(subscript, embedded)) {
            // Only when the script corresponds to an address.
            UniValue subobj(UniValue::VOBJ);
            UniValue detail = DescribeAddress(embedded);
            subobj.pushKVs(detail);
            UniValue wallet_detail = std::visit(*this, embedded);
            subobj.pushKVs(wallet_detail);
            subobj.pushKV("address", EncodeDestination(embedded));
            subobj.pushKV("scriptPubKey", HexStr(subscript));
            // Always report the pubkey at the top level, so that `getnewaddress()['pubkey']` always works.
            if (subobj.exists("pubkey")) obj.pushKV("pubkey", subobj["pubkey"]);
            obj.pushKV("embedded", std::move(subobj));
        } else if (which_type == TxoutType::MULTISIG) {
            // Also report some information on multisig scripts (which do not have a corresponding address).
            // TODO: abstract out the common functionality between this logic and ExtractDestinations.
            obj.pushKV("sigsrequired", solutions_data[0][0]);
            UniValue pubkeys(UniValue::VARR);
            for (size_t i = 1; i < solutions_data.size() - 1; ++i) {
                CPubKey key(solutions_data[i].begin(), solutions_data[i].end());
                pubkeys.push_back(HexStr(key));
            }
            obj.pushKV("pubkeys", std::move(pubkeys));
        }
    }

    explicit DescribeWalletAddressVisitor(const SigningProvider* _provider) : provider(_provider) {}

    UniValue operator()(const CNoDestination& dest) const { return UniValue(UniValue::VOBJ); }

    UniValue operator()(const PKHash& pkhash) const
    {
        CKeyID keyID{ToKeyID(pkhash)};
        UniValue obj(UniValue::VOBJ);
        CPubKey vchPubKey;
        if (provider && provider->GetPubKey(keyID, vchPubKey)) {
            obj.pushKV("pubkey", HexStr(vchPubKey));
            obj.pushKV("iscompressed", vchPubKey.IsCompressed());
        }
        return obj;
    }

    UniValue operator()(const ScriptHash& scripthash) const
    {
        CScriptID scriptID(scripthash);
        UniValue obj(UniValue::VOBJ);
        CScript subscript;
        if (provider && provider->GetCScript(scriptID, subscript)) {
            ProcessSubScript(subscript, obj);
        }
        return obj;
    }

    UniValue operator()(const WitnessV0KeyHash& id) const
    {
        UniValue obj(UniValue::VOBJ);
        CPubKey pubkey;
        if (provider && provider->GetPubKey(ToKeyID(id), pubkey)) {
            obj.pushKV("pubkey", HexStr(pubkey));
        }
        return obj;
    }

    UniValue operator()(const WitnessV0ScriptHash& id) const
    {
        UniValue obj(UniValue::VOBJ);
        CScript subscript;
        CRIPEMD160 hasher;
        uint160 hash;
        hasher.Write(id.begin(), 32).Finalize(hash.begin());
        if (provider && provider->GetCScript(CScriptID(hash), subscript)) {
            ProcessSubScript(subscript, obj);
        }
        return obj;
    }

    UniValue operator()(const WitnessV1Taproot& id) const { return UniValue(UniValue::VOBJ); }
    UniValue operator()(const WitnessUnknown& id) const { return UniValue(UniValue::VOBJ); }
};

static UniValue DescribeWalletAddress(const CWallet& wallet, const CTxDestination& dest)
{
    UniValue ret(UniValue::VOBJ);
    UniValue detail = DescribeAddress(dest);
    CScript script = GetScriptForDestination(dest);
    std::unique_ptr<SigningProvider> provider = nullptr;
    provider = wallet.GetSolvingProvider(script);
    ret.pushKVs(detail);
    ret.pushKVs(std::visit(DescribeWalletAddressVisitor(provider.get()), dest));
    return ret;
}

/** Convert CAddressBookData to JSON record.  */
static UniValue AddressBookDataToJSON(const CAddressBookData& data, const bool verbose)
{
    UniValue ret(UniValue::VOBJ);
    if (verbose) {
        ret.pushKV("name", data.GetLabel());
    }
    ret.pushKV("purpose", data.purpose);
    return ret;
}

RPCHelpMan getaddressinfo()
{
    return RPCHelpMan{"getaddressinfo",
                "\nReturn information about the given address.\n"
                "Some of the information will only be present if the address is in the active wallet.\n",
                {
                    {"address", RPCArg::Type::STR, RPCArg::Optional::NO, "The address for which to get information."},
                },
                RPCResult{
                    RPCResult::Type::OBJ, "", "",
                    {
                        {RPCResult::Type::STR, "address", "The address validated."},
                        {RPCResult::Type::STR_HEX, "scriptPubKey", "The hex-encoded scriptPubKey generated by the address."},
                        {RPCResult::Type::BOOL, "ismine", "If the address is yours."},
                        {RPCResult::Type::BOOL, "iswatchonly", "If the address is watchonly."},
                        {RPCResult::Type::BOOL, "solvable", "If we know how to spend coins sent to this address, ignoring the possible lack of private keys."},
                        {RPCResult::Type::STR, "desc", /* optional */ true, "A descriptor for spending coins sent to this address (only when solvable)."},
                        {RPCResult::Type::STR, "parent_desc", /* optional */ true, "The descriptor used to derive this address if this is a descriptor wallet"},
                        {RPCResult::Type::BOOL, "isscript", "If the key is a script."},
                        {RPCResult::Type::BOOL, "ischange", "If the address was used for change output."},
                        {RPCResult::Type::BOOL, "iswitness", "If the address is a witness address."},
                        {RPCResult::Type::NUM, "witness_version", /* optional */ true, "The version number of the witness program."},
                        {RPCResult::Type::STR_HEX, "witness_program", /* optional */ true, "The hex value of the witness program."},
                        {RPCResult::Type::STR, "script", /* optional */ true, "The output script type. Only if isscript is true and the redeemscript is known. Possible\n"
                                                                     "types: nonstandard, pubkey, pubkeyhash, scripthash, multisig, nulldata, witness_v0_keyhash,\n"
                            "witness_v0_scripthash, witness_unknown."},
                        {RPCResult::Type::STR_HEX, "hex", /* optional */ true, "The redeemscript for the p2sh address."},
                        {RPCResult::Type::ARR, "pubkeys", /* optional */ true, "Array of pubkeys associated with the known redeemscript (only if script is multisig).",
                        {
                            {RPCResult::Type::STR, "pubkey", ""},
                        }},
                        {RPCResult::Type::NUM, "sigsrequired", /* optional */ true, "The number of signatures required to spend multisig output (only if script is multisig)."},
                        {RPCResult::Type::STR_HEX, "pubkey", /* optional */ true, "The hex value of the raw public key for single-key addresses (possibly embedded in P2SH or P2WSH)."},
                        {RPCResult::Type::OBJ, "embedded", /* optional */ true, "Information about the address embedded in P2SH or P2WSH, if relevant and known.",
                        {
                            {RPCResult::Type::ELISION, "", "Includes all getaddressinfo output fields for the embedded address, excluding metadata (timestamp, hdkeypath, hdseedid)\n"
                            "and relation to the wallet (ismine, iswatchonly)."},
                        }},
                        {RPCResult::Type::BOOL, "iscompressed", /* optional */ true, "If the pubkey is compressed."},
                        {RPCResult::Type::NUM_TIME, "timestamp", /* optional */ true, "The creation time of the key, if available, expressed in " + UNIX_EPOCH_TIME + "."},
                        {RPCResult::Type::STR, "hdkeypath", /* optional */ true, "The HD keypath, if the key is HD and available."},
                        {RPCResult::Type::STR_HEX, "hdseedid", /* optional */ true, "The Hash160 of the HD seed."},
                        {RPCResult::Type::STR_HEX, "hdmasterfingerprint", /* optional */ true, "The fingerprint of the master key."},
                        {RPCResult::Type::ARR, "labels", "Array of labels associated with the address. Currently limited to one label but returned\n"
                            "as an array to keep the API stable if multiple labels are enabled in the future.",
                        {
                            {RPCResult::Type::STR, "label name", "Label name (defaults to \"\")."},
                        }},
                    }
                },
                RPCExamples{
                    HelpExampleCli("getaddressinfo", "\"" + EXAMPLE_ADDRESS[0] + "\"") +
                    HelpExampleRpc("getaddressinfo", "\"" + EXAMPLE_ADDRESS[0] + "\"")
                },
        [&](const RPCHelpMan& self, const JSONRPCRequest& request) -> UniValue
{
    std::shared_ptr<CWallet> const pwallet = GetWalletForJSONRPCRequest(request);
    if (!pwallet) return NullUniValue;

    LOCK(pwallet->cs_wallet);

    std::string error_msg;
    CTxDestination dest = DecodeDestination(request.params[0].get_str(), error_msg);

    // Make sure the destination is valid
    if (!IsValidDestination(dest)) {
        // Set generic error message in case 'DecodeDestination' didn't set it
        if (error_msg.empty()) error_msg = "Invalid address";

        throw JSONRPCError(RPC_INVALID_ADDRESS_OR_KEY, error_msg);
    }

    UniValue ret(UniValue::VOBJ);

    std::string currentAddress = EncodeDestination(dest);
    ret.pushKV("address", currentAddress);

    CScript scriptPubKey = GetScriptForDestination(dest);
    ret.pushKV("scriptPubKey", HexStr(scriptPubKey));

    std::unique_ptr<SigningProvider> provider = pwallet->GetSolvingProvider(scriptPubKey);

    isminetype mine = pwallet->IsMine(dest);
    ret.pushKV("ismine", bool(mine & ISMINE_SPENDABLE));

    if (provider) {
        auto inferred = InferDescriptor(scriptPubKey, *provider);
        bool solvable = inferred->IsSolvable() || IsSolvable(*provider, scriptPubKey);
        ret.pushKV("solvable", solvable);
        if (solvable) {
            ret.pushKV("desc", inferred->ToString());
        }
    } else {
        ret.pushKV("solvable", false);
    }


    DescriptorScriptPubKeyMan* desc_spk_man = dynamic_cast<DescriptorScriptPubKeyMan*>(pwallet->GetScriptPubKeyMan(scriptPubKey));
    if (desc_spk_man) {
        std::string desc_str;
        if (desc_spk_man->GetDescriptorString(desc_str, /* priv */ false)) {
            ret.pushKV("parent_desc", desc_str);
        }
    }

    ret.pushKV("iswatchonly", bool(mine & ISMINE_WATCH_ONLY));

    UniValue detail = DescribeWalletAddress(*pwallet, dest);
    ret.pushKVs(detail);

    ret.pushKV("ischange", ScriptIsChange(*pwallet, scriptPubKey));

    ScriptPubKeyMan* spk_man = pwallet->GetScriptPubKeyMan(scriptPubKey);
    if (spk_man) {
        if (const std::unique_ptr<CKeyMetadata> meta = spk_man->GetMetadata(dest)) {
            ret.pushKV("timestamp", meta->nCreateTime);
            if (meta->has_key_origin) {
                ret.pushKV("hdkeypath", WriteHDKeypath(meta->key_origin.path));
                ret.pushKV("hdseedid", meta->hd_seed_id.GetHex());
                ret.pushKV("hdmasterfingerprint", HexStr(meta->key_origin.fingerprint));
            }
        }
    }

    // Return a `labels` array containing the label associated with the address,
    // equivalent to the `label` field above. Currently only one label can be
    // associated with an address, but we return an array so the API remains
    // stable if we allow multiple labels to be associated with an address in
    // the future.
    UniValue labels(UniValue::VARR);
    const auto* address_book_entry = pwallet->FindAddressBookEntry(dest);
    if (address_book_entry) {
        labels.push_back(address_book_entry->GetLabel());
    }
    ret.pushKV("labels", std::move(labels));

    return ret;
},
    };
}

static RPCHelpMan getaddressesbylabel()
{
    return RPCHelpMan{"getaddressesbylabel",
                "\nReturns the list of addresses assigned the specified label.\n",
                {
                    {"label", RPCArg::Type::STR, RPCArg::Optional::NO, "The label."},
                },
                RPCResult{
                    RPCResult::Type::OBJ_DYN, "", "json object with addresses as keys",
                    {
                        {RPCResult::Type::OBJ, "address", "json object with information about address",
                        {
                            {RPCResult::Type::STR, "purpose", "Purpose of address (\"send\" for sending address, \"receive\" for receiving address)"},
                        }},
                    }
                },
                RPCExamples{
                    HelpExampleCli("getaddressesbylabel", "\"tabby\"")
            + HelpExampleRpc("getaddressesbylabel", "\"tabby\"")
                },
        [&](const RPCHelpMan& self, const JSONRPCRequest& request) -> UniValue
{
    std::shared_ptr<CWallet> const pwallet = GetWalletForJSONRPCRequest(request);
    if (!pwallet) return NullUniValue;

    LOCK(pwallet->cs_wallet);

    std::string label = LabelFromValue(request.params[0]);

    // Find all addresses that have the given label
    UniValue ret(UniValue::VOBJ);
    std::set<std::string> addresses;
    for (const std::pair<const CTxDestination, CAddressBookData>& item : pwallet->m_address_book) {
        if (item.second.IsChange()) continue;
        if (item.second.GetLabel() == label) {
            std::string address = EncodeDestination(item.first);
            // CWallet::m_address_book is not expected to contain duplicate
            // address strings, but build a separate set as a precaution just in
            // case it does.
            bool unique = addresses.emplace(address).second;
            CHECK_NONFATAL(unique);
            // UniValue::pushKV checks if the key exists in O(N)
            // and since duplicate addresses are unexpected (checked with
            // std::set in O(log(N))), UniValue::__pushKV is used instead,
            // which currently is O(1).
            ret.__pushKV(address, AddressBookDataToJSON(item.second, false));
        }
    }

    if (ret.empty()) {
        throw JSONRPCError(RPC_WALLET_INVALID_LABEL_NAME, std::string("No addresses with label " + label));
    }

    return ret;
},
    };
}

static RPCHelpMan listlabels()
{
    return RPCHelpMan{"listlabels",
                "\nReturns the list of all labels, or labels that are assigned to addresses with a specific purpose.\n",
                {
                    {"purpose", RPCArg::Type::STR, RPCArg::Optional::OMITTED_NAMED_ARG, "Address purpose to list labels for ('send','receive'). An empty string is the same as not providing this argument."},
                },
                RPCResult{
                    RPCResult::Type::ARR, "", "",
                    {
                        {RPCResult::Type::STR, "label", "Label name"},
                    }
                },
                RPCExamples{
            "\nList all labels\n"
            + HelpExampleCli("listlabels", "") +
            "\nList labels that have receiving addresses\n"
            + HelpExampleCli("listlabels", "receive") +
            "\nList labels that have sending addresses\n"
            + HelpExampleCli("listlabels", "send") +
            "\nAs a JSON-RPC call\n"
            + HelpExampleRpc("listlabels", "receive")
                },
        [&](const RPCHelpMan& self, const JSONRPCRequest& request) -> UniValue
{
    std::shared_ptr<CWallet> const pwallet = GetWalletForJSONRPCRequest(request);
    if (!pwallet) return NullUniValue;

    LOCK(pwallet->cs_wallet);

    std::string purpose;
    if (!request.params[0].isNull()) {
        purpose = request.params[0].get_str();
    }

    // Add to a set to sort by label name, then insert into Univalue array
    std::set<std::string> label_set;
    for (const std::pair<const CTxDestination, CAddressBookData>& entry : pwallet->m_address_book) {
        if (entry.second.IsChange()) continue;
        if (purpose.empty() || entry.second.purpose == purpose) {
            label_set.insert(entry.second.GetLabel());
        }
    }

    UniValue ret(UniValue::VARR);
    for (const std::string& name : label_set) {
        ret.push_back(name);
    }

    return ret;
},
    };
}

static RPCHelpMan send()
{
    return RPCHelpMan{"send",
        "\nEXPERIMENTAL warning: this call may be changed in future releases.\n"
        "\nSend a transaction.\n",
        {
            {"outputs", RPCArg::Type::ARR, RPCArg::Optional::NO, "The outputs (key-value pairs), where none of the keys are duplicated.\n"
                    "That is, each address can only appear once and there can only be one 'data' object.\n"
                    "For convenience, a dictionary, which holds the key-value pairs directly, is also accepted.",
                {
                    {"", RPCArg::Type::OBJ_USER_KEYS, RPCArg::Optional::OMITTED, "",
                        {
                            {"address", RPCArg::Type::AMOUNT, RPCArg::Optional::NO, "A key-value pair. The key (string) is the bitcoin address, the value (float or string) is the amount in " + CURRENCY_UNIT + ""},
                        },
                        },
                    {"", RPCArg::Type::OBJ, RPCArg::Optional::OMITTED, "",
                        {
                            {"data", RPCArg::Type::STR_HEX, RPCArg::Optional::NO, "A key-value pair. The key must be \"data\", the value is hex-encoded data"},
                        },
                    },
                },
            },
            {"conf_target", RPCArg::Type::NUM, RPCArg::DefaultHint{"wallet -txconfirmtarget"}, "Confirmation target in blocks"},
            {"estimate_mode", RPCArg::Type::STR, RPCArg::Default{"unset"}, std::string() + "The fee estimate mode, must be one of (case insensitive):\n"
                        "       \"" + FeeModes("\"\n\"") + "\""},
            {"fee_rate", RPCArg::Type::AMOUNT, RPCArg::DefaultHint{"not set, fall back to wallet fee estimation"}, "Specify a fee rate in " + CURRENCY_ATOM + "/vB."},
            {"options", RPCArg::Type::OBJ, RPCArg::Optional::OMITTED_NAMED_ARG, "",
                {
                    {"add_inputs", RPCArg::Type::BOOL, RPCArg::Default{false}, "If inputs are specified, automatically include more if they are not enough."},
                    {"include_unsafe", RPCArg::Type::BOOL, RPCArg::Default{false}, "Include inputs that are not safe to spend (unconfirmed transactions from outside keys and unconfirmed replacement transactions).\n"
                                                          "Warning: the resulting transaction may become invalid if one of the unsafe inputs disappears.\n"
                                                          "If that happens, you will need to fund the transaction with different inputs and republish it."},
                    {"add_to_wallet", RPCArg::Type::BOOL, RPCArg::Default{true}, "When false, returns a serialized transaction which will not be added to the wallet or broadcast"},
                    {"change_address", RPCArg::Type::STR_HEX, RPCArg::DefaultHint{"pool address"}, "The bitcoin address to receive the change"},
                    {"change_position", RPCArg::Type::NUM, RPCArg::DefaultHint{"random"}, "The index of the change output"},
                    {"change_type", RPCArg::Type::STR, RPCArg::DefaultHint{"set by -changetype"}, "The output type to use. Only valid if change_address is not specified. Options are \"legacy\", \"p2sh-segwit\", and \"bech32\"."},
                    {"conf_target", RPCArg::Type::NUM, RPCArg::DefaultHint{"wallet -txconfirmtarget"}, "Confirmation target in blocks"},
                    {"estimate_mode", RPCArg::Type::STR, RPCArg::Default{"unset"}, std::string() + "The fee estimate mode, must be one of (case insensitive):\n"
            "       \"" + FeeModes("\"\n\"") + "\""},
                    {"fee_rate", RPCArg::Type::AMOUNT, RPCArg::DefaultHint{"not set, fall back to wallet fee estimation"}, "Specify a fee rate in " + CURRENCY_ATOM + "/vB."},
                    {"include_watching", RPCArg::Type::BOOL, RPCArg::DefaultHint{"true for watch-only wallets, otherwise false"}, "Also select inputs which are watch only.\n"
                                          "Only solvable inputs can be used. Watch-only destinations are solvable if the public key and/or output script was imported,\n"
                                          "e.g. with 'importpubkey' or 'importmulti' with the 'pubkeys' or 'desc' field."},
                    {"inputs", RPCArg::Type::ARR, RPCArg::Default{UniValue::VARR}, "Specify inputs instead of adding them automatically. A JSON array of JSON objects",
                        {
                            {"txid", RPCArg::Type::STR_HEX, RPCArg::Optional::NO, "The transaction id"},
                            {"vout", RPCArg::Type::NUM, RPCArg::Optional::NO, "The output number"},
                            {"sequence", RPCArg::Type::NUM, RPCArg::Optional::NO, "The sequence number"},
                        },
                    },
                    {"locktime", RPCArg::Type::NUM, RPCArg::Default{0}, "Raw locktime. Non-0 value also locktime-activates inputs"},
                    {"lock_unspents", RPCArg::Type::BOOL, RPCArg::Default{false}, "Lock selected unspent outputs"},
                    {"psbt", RPCArg::Type::BOOL,  RPCArg::DefaultHint{"automatic"}, "Always return a PSBT, implies add_to_wallet=false."},
                    {"subtract_fee_from_outputs", RPCArg::Type::ARR, RPCArg::Default{UniValue::VARR}, "Outputs to subtract the fee from, specified as integer indices.\n"
                    "The fee will be equally deducted from the amount of each specified output.\n"
                    "Those recipients will receive less bitcoins than you enter in their corresponding amount field.\n"
                    "If no outputs are specified here, the sender pays the fee.",
                        {
                            {"vout_index", RPCArg::Type::NUM, RPCArg::Optional::OMITTED, "The zero-based output index, before a change output is added."},
                        },
                    },
                    {"replaceable", RPCArg::Type::BOOL, RPCArg::DefaultHint{"wallet default"}, "Marks this transaction as BIP125 replaceable.\n"
                                                  "Allows this transaction to be replaced by a transaction with higher fees"},
                },
                "options"},
        },
        RPCResult{
            RPCResult::Type::OBJ, "", "",
                {
                    {RPCResult::Type::BOOL, "complete", "If the transaction has a complete set of signatures"},
                    {RPCResult::Type::STR_HEX, "txid", /* optional */ true, "The transaction id for the send. Only 1 transaction is created regardless of the number of addresses."},
                    {RPCResult::Type::STR_HEX, "hex", /* optional */ true, "If add_to_wallet is false, the hex-encoded raw transaction with signature(s)"},
                    {RPCResult::Type::STR, "psbt", /* optional */ true, "If more signatures are needed, or if add_to_wallet is false, the base64-encoded (partially) signed transaction"}
                }
        },
        RPCExamples{""
        "\nSend 0.1 BTC with a confirmation target of 6 blocks in economical fee estimate mode\n"
        + HelpExampleCli("send", "'{\"" + EXAMPLE_ADDRESS[0] + "\": 0.1}' 6 economical\n") +
        "Send 0.2 BTC with a fee rate of 1.1 " + CURRENCY_ATOM + "/vB using positional arguments\n"
        + HelpExampleCli("send", "'{\"" + EXAMPLE_ADDRESS[0] + "\": 0.2}' null \"unset\" 1.1\n") +
        "Send 0.2 BTC with a fee rate of 1 " + CURRENCY_ATOM + "/vB using the options argument\n"
        + HelpExampleCli("send", "'{\"" + EXAMPLE_ADDRESS[0] + "\": 0.2}' null \"unset\" null '{\"fee_rate\": 1}'\n") +
        "Send 0.3 BTC with a fee rate of 25 " + CURRENCY_ATOM + "/vB using named arguments\n"
        + HelpExampleCli("-named send", "outputs='{\"" + EXAMPLE_ADDRESS[0] + "\": 0.3}' fee_rate=25\n") +
        "Create a transaction that should confirm the next block, with a specific input, and return result without adding to wallet or broadcasting to the network\n"
        + HelpExampleCli("send", "'{\"" + EXAMPLE_ADDRESS[0] + "\": 0.1}' 1 economical '{\"add_to_wallet\": false, \"inputs\": [{\"txid\":\"a08e6907dbbd3d809776dbfc5d82e371b764ed838b5655e72f463568df1aadf0\", \"vout\":1}]}'")
        },
        [&](const RPCHelpMan& self, const JSONRPCRequest& request) -> UniValue
        {
            RPCTypeCheck(request.params, {
                UniValueType(), // outputs (ARR or OBJ, checked later)
                UniValue::VNUM, // conf_target
                UniValue::VSTR, // estimate_mode
                UniValueType(), // fee_rate, will be checked by AmountFromValue() in SetFeeEstimateMode()
                UniValue::VOBJ, // options
                }, true
            );

            std::shared_ptr<CWallet> const pwallet = GetWalletForJSONRPCRequest(request);
            if (!pwallet) return NullUniValue;

            UniValue options{request.params[4].isNull() ? UniValue::VOBJ : request.params[4]};
            if (options.exists("conf_target") || options.exists("estimate_mode")) {
                if (!request.params[1].isNull() || !request.params[2].isNull()) {
                    throw JSONRPCError(RPC_INVALID_PARAMETER, "Pass conf_target and estimate_mode either as arguments or in the options object, but not both");
                }
            } else {
                options.pushKV("conf_target", request.params[1]);
                options.pushKV("estimate_mode", request.params[2]);
            }
            if (options.exists("fee_rate")) {
                if (!request.params[3].isNull()) {
                    throw JSONRPCError(RPC_INVALID_PARAMETER, "Pass the fee_rate either as an argument, or in the options object, but not both");
                }
            } else {
                options.pushKV("fee_rate", request.params[3]);
            }
            if (!options["conf_target"].isNull() && (options["estimate_mode"].isNull() || (options["estimate_mode"].get_str() == "unset"))) {
                throw JSONRPCError(RPC_INVALID_PARAMETER, "Specify estimate_mode");
            }
            if (options.exists("feeRate")) {
                throw JSONRPCError(RPC_INVALID_PARAMETER, "Use fee_rate (" + CURRENCY_ATOM + "/vB) instead of feeRate");
            }
            if (options.exists("changeAddress")) {
                throw JSONRPCError(RPC_INVALID_PARAMETER, "Use change_address");
            }
            if (options.exists("changePosition")) {
                throw JSONRPCError(RPC_INVALID_PARAMETER, "Use change_position");
            }
            if (options.exists("includeWatching")) {
                throw JSONRPCError(RPC_INVALID_PARAMETER, "Use include_watching");
            }
            if (options.exists("lockUnspents")) {
                throw JSONRPCError(RPC_INVALID_PARAMETER, "Use lock_unspents");
            }
            if (options.exists("subtractFeeFromOutputs")) {
                throw JSONRPCError(RPC_INVALID_PARAMETER, "Use subtract_fee_from_outputs");
            }

            const bool psbt_opt_in = options.exists("psbt") && options["psbt"].get_bool();

            CAmount fee;
            int change_position;
            bool rbf = pwallet->m_signal_rbf;
            if (options.exists("replaceable")) {
                rbf = options["replaceable"].get_bool();
            }
            CMutableTransaction rawTx = ConstructTransaction(options["inputs"], request.params[0], options["locktime"], rbf);
            CCoinControl coin_control;
            // Automatically select coins, unless at least one is manually selected. Can
            // be overridden by options.add_inputs.
            coin_control.m_add_inputs = rawTx.vin.size() == 0;
            FundTransaction(*pwallet, rawTx, fee, change_position, options, coin_control, /* override_min_fee */ false);

            bool add_to_wallet = true;
            if (options.exists("add_to_wallet")) {
                add_to_wallet = options["add_to_wallet"].get_bool();
            }

            // Make a blank psbt
            PartiallySignedTransaction psbtx(rawTx);

            // First fill transaction with our data without signing,
            // so external signers are not asked sign more than once.
            bool complete;
            pwallet->FillPSBT(psbtx, complete, SIGHASH_DEFAULT, false, true);
            const TransactionError err = pwallet->FillPSBT(psbtx, complete, SIGHASH_DEFAULT, true, false);
            if (err != TransactionError::OK) {
                throw JSONRPCTransactionError(err);
            }

            CMutableTransaction mtx;
            complete = FinalizeAndExtractPSBT(psbtx, mtx);

            UniValue result(UniValue::VOBJ);

            if (psbt_opt_in || !complete || !add_to_wallet) {
                // Serialize the PSBT
                CDataStream ssTx(SER_NETWORK, PROTOCOL_VERSION);
                ssTx << psbtx;
                result.pushKV("psbt", EncodeBase64(ssTx.str()));
            }

            if (complete) {
                std::string err_string;
                std::string hex = EncodeHexTx(CTransaction(mtx));
                CTransactionRef tx(MakeTransactionRef(std::move(mtx)));
                result.pushKV("txid", tx->GetHash().GetHex());
                if (add_to_wallet && !psbt_opt_in) {
                    pwallet->CommitTransaction(tx, {}, {} /* orderForm */);
                } else {
                    result.pushKV("hex", hex);
                }
            }
            result.pushKV("complete", complete);

            return result;
        }
    };
}

static RPCHelpMan sethdseed()
{
    return RPCHelpMan{"sethdseed",
                "\nSet or generate a new HD wallet seed. Non-HD wallets will not be upgraded to being a HD wallet. Wallets that are already\n"
                "HD will have a new HD seed set so that new keys added to the keypool will be derived from this new seed.\n"
                "\nNote that you will need to MAKE A NEW BACKUP of your wallet after setting the HD wallet seed." +
        HELP_REQUIRING_PASSPHRASE,
                {
                    {"newkeypool", RPCArg::Type::BOOL, RPCArg::Default{true}, "Whether to flush old unused addresses, including change addresses, from the keypool and regenerate it.\n"
                                         "If true, the next address from getnewaddress and change address from getrawchangeaddress will be from this new seed.\n"
                                         "If false, addresses (including change addresses if the wallet already had HD Chain Split enabled) from the existing\n"
                                         "keypool will be used until it has been depleted."},
                    {"seed", RPCArg::Type::STR, RPCArg::DefaultHint{"random seed"}, "The WIF private key to use as the new HD seed.\n"
                                         "The seed value can be retrieved using the dumpwallet command. It is the private key marked hdseed=1"},
                },
                RPCResult{RPCResult::Type::NONE, "", ""},
                RPCExamples{
                    HelpExampleCli("sethdseed", "")
            + HelpExampleCli("sethdseed", "false")
            + HelpExampleCli("sethdseed", "true \"wifkey\"")
            + HelpExampleRpc("sethdseed", "true, \"wifkey\"")
                },
        [&](const RPCHelpMan& self, const JSONRPCRequest& request) -> UniValue
{
    std::shared_ptr<CWallet> const pwallet = GetWalletForJSONRPCRequest(request);
    if (!pwallet) return NullUniValue;

    LegacyScriptPubKeyMan& spk_man = EnsureLegacyScriptPubKeyMan(*pwallet, true);

    if (pwallet->IsWalletFlagSet(WALLET_FLAG_DISABLE_PRIVATE_KEYS)) {
        throw JSONRPCError(RPC_WALLET_ERROR, "Cannot set a HD seed to a wallet with private keys disabled");
    }

    LOCK2(pwallet->cs_wallet, spk_man.cs_KeyStore);

    // Do not do anything to non-HD wallets
    if (!pwallet->CanSupportFeature(FEATURE_HD)) {
        throw JSONRPCError(RPC_WALLET_ERROR, "Cannot set an HD seed on a non-HD wallet. Use the upgradewallet RPC in order to upgrade a non-HD wallet to HD");
    }

    EnsureWalletIsUnlocked(*pwallet);

    bool flush_key_pool = true;
    if (!request.params[0].isNull()) {
        flush_key_pool = request.params[0].get_bool();
    }

    CPubKey master_pub_key;
    if (request.params[1].isNull()) {
        master_pub_key = spk_man.GenerateNewSeed();
    } else {
        CKey key = DecodeSecret(request.params[1].get_str());
        if (!key.IsValid()) {
            throw JSONRPCError(RPC_INVALID_ADDRESS_OR_KEY, "Invalid private key");
        }

        if (HaveKey(spk_man, key)) {
            throw JSONRPCError(RPC_INVALID_ADDRESS_OR_KEY, "Already have this key (either as an HD seed or as a loose private key)");
        }

        master_pub_key = spk_man.DeriveNewSeed(key);
    }

    spk_man.SetHDSeed(master_pub_key);
    if (flush_key_pool) spk_man.NewKeyPool();

    return NullUniValue;
},
    };
}

static RPCHelpMan walletprocesspsbt()
{
    return RPCHelpMan{"walletprocesspsbt",
                "\nUpdate a PSBT with input information from our wallet and then sign inputs\n"
                "that we can sign for." +
        HELP_REQUIRING_PASSPHRASE,
                {
                    {"psbt", RPCArg::Type::STR, RPCArg::Optional::NO, "The transaction base64 string"},
                    {"sign", RPCArg::Type::BOOL, RPCArg::Default{true}, "Also sign the transaction when updating"},
                    {"sighashtype", RPCArg::Type::STR, RPCArg::Default{"DEFAULT"}, "The signature hash type to sign with if not specified by the PSBT. Must be one of\n"
            "       \"DEFAULT\"\n"
            "       \"ALL\"\n"
            "       \"NONE\"\n"
            "       \"SINGLE\"\n"
            "       \"ALL|ANYONECANPAY\"\n"
            "       \"NONE|ANYONECANPAY\"\n"
            "       \"SINGLE|ANYONECANPAY\""},
                    {"bip32derivs", RPCArg::Type::BOOL, RPCArg::Default{true}, "Include BIP 32 derivation paths for public keys if we know them"},
                },
                RPCResult{
                    RPCResult::Type::OBJ, "", "",
                    {
                        {RPCResult::Type::STR, "psbt", "The base64-encoded partially signed transaction"},
                        {RPCResult::Type::BOOL, "complete", "If the transaction has a complete set of signatures"},
                    }
                },
                RPCExamples{
                    HelpExampleCli("walletprocesspsbt", "\"psbt\"")
                },
        [&](const RPCHelpMan& self, const JSONRPCRequest& request) -> UniValue
{
    std::shared_ptr<CWallet> const pwallet = GetWalletForJSONRPCRequest(request);
    if (!pwallet) return NullUniValue;

    const CWallet& wallet{*pwallet};
    // Make sure the results are valid at least up to the most recent block
    // the user could have gotten from another RPC command prior to now
    wallet.BlockUntilSyncedToCurrentChain();

    RPCTypeCheck(request.params, {UniValue::VSTR, UniValue::VBOOL, UniValue::VSTR});

    // Unserialize the transaction
    PartiallySignedTransaction psbtx;
    std::string error;
    if (!DecodeBase64PSBT(psbtx, request.params[0].get_str(), error)) {
        throw JSONRPCError(RPC_DESERIALIZATION_ERROR, strprintf("TX decode failed %s", error));
    }

    // Get the sighash type
    int nHashType = ParseSighashString(request.params[2]);

    // Fill transaction with our data and also sign
    bool sign = request.params[1].isNull() ? true : request.params[1].get_bool();
    bool bip32derivs = request.params[3].isNull() ? true : request.params[3].get_bool();
    bool complete = true;
    const TransactionError err{wallet.FillPSBT(psbtx, complete, nHashType, sign, bip32derivs)};
    if (err != TransactionError::OK) {
        throw JSONRPCTransactionError(err);
    }

    UniValue result(UniValue::VOBJ);
    CDataStream ssTx(SER_NETWORK, PROTOCOL_VERSION);
    ssTx << psbtx;
    result.pushKV("psbt", EncodeBase64(ssTx.str()));
    result.pushKV("complete", complete);

    return result;
},
    };
}

static RPCHelpMan walletcreatefundedpsbt()
{
    return RPCHelpMan{"walletcreatefundedpsbt",
                "\nCreates and funds a transaction in the Partially Signed Transaction format.\n"
                "Implements the Creator and Updater roles.\n",
                {
                    {"inputs", RPCArg::Type::ARR, RPCArg::Optional::OMITTED_NAMED_ARG, "Leave empty to add inputs automatically. See add_inputs option.",
                        {
                            {"", RPCArg::Type::OBJ, RPCArg::Optional::OMITTED, "",
                                {
                                    {"txid", RPCArg::Type::STR_HEX, RPCArg::Optional::NO, "The transaction id"},
                                    {"vout", RPCArg::Type::NUM, RPCArg::Optional::NO, "The output number"},
                                    {"sequence", RPCArg::Type::NUM, RPCArg::DefaultHint{"depends on the value of the 'locktime' and 'options.replaceable' arguments"}, "The sequence number"},
                                },
                            },
                        },
                        },
                    {"outputs", RPCArg::Type::ARR, RPCArg::Optional::NO, "The outputs (key-value pairs), where none of the keys are duplicated.\n"
                            "That is, each address can only appear once and there can only be one 'data' object.\n"
                            "For compatibility reasons, a dictionary, which holds the key-value pairs directly, is also\n"
                            "accepted as second parameter.",
                        {
                            {"", RPCArg::Type::OBJ_USER_KEYS, RPCArg::Optional::OMITTED, "",
                                {
                                    {"address", RPCArg::Type::AMOUNT, RPCArg::Optional::NO, "A key-value pair. The key (string) is the address, the value (float or string) is the amount in " + CURRENCY_UNIT + ""},
                                },
                                },
                            {"", RPCArg::Type::OBJ, RPCArg::Optional::OMITTED, "",
                                {
                                    {"data", RPCArg::Type::STR_HEX, RPCArg::Optional::NO, "A key-value pair. The key must be \"data\", the value is hex-encoded data"},
                                },
                            },
                        },
                    },
                    {"locktime", RPCArg::Type::NUM, RPCArg::Default{0}, "Raw locktime. Non-0 value also locktime-activates inputs"},
                    {"options", RPCArg::Type::OBJ, RPCArg::Optional::OMITTED_NAMED_ARG, "",
                        {
                            {"add_inputs", RPCArg::Type::BOOL, RPCArg::Default{false}, "If inputs are specified, automatically include more if they are not enough."},
                            {"include_unsafe", RPCArg::Type::BOOL, RPCArg::Default{false}, "Include inputs that are not safe to spend (unconfirmed transactions from outside keys and unconfirmed replacement transactions).\n"
                                                          "Warning: the resulting transaction may become invalid if one of the unsafe inputs disappears.\n"
                                                          "If that happens, you will need to fund the transaction with different inputs and republish it."},
                            {"changeAddress", RPCArg::Type::STR_HEX, RPCArg::DefaultHint{"pool address"}, "The address to receive the change"},
                            {"changePosition", RPCArg::Type::NUM, RPCArg::DefaultHint{"random"}, "The index of the change output"},
                            {"change_type", RPCArg::Type::STR, RPCArg::DefaultHint{"set by -changetype"}, "The output type to use. Only valid if changeAddress is not specified. Options are \"legacy\", \"p2sh-segwit\", and \"bech32\"."},
                            {"includeWatching", RPCArg::Type::BOOL, RPCArg::DefaultHint{"true for watch-only wallets, otherwise false"}, "Also select inputs which are watch only"},
                            {"lockUnspents", RPCArg::Type::BOOL, RPCArg::Default{false}, "Lock selected unspent outputs"},
                            {"fee_rate", RPCArg::Type::AMOUNT, RPCArg::DefaultHint{"not set, fall back to wallet fee estimation"}, "Specify a fee rate in " + CURRENCY_ATOM + "/vB."},
                            {"feeRate", RPCArg::Type::AMOUNT, RPCArg::DefaultHint{"not set, fall back to wallet fee estimation"}, "Specify a fee rate in " + CURRENCY_UNIT + "/kvB."},
                            {"subtractFeeFromOutputs", RPCArg::Type::ARR, RPCArg::Default{UniValue::VARR}, "The outputs to subtract the fee from.\n"
                                                          "The fee will be equally deducted from the amount of each specified output.\n"
                                                          "Those recipients will receive less coins than you enter in their corresponding amount field.\n"
                                                          "If no outputs are specified here, the sender pays the fee.",
                                {
                                    {"vout_index", RPCArg::Type::NUM, RPCArg::Optional::OMITTED, "The zero-based output index, before a change output is added."},
                                },
                            },
                            {"replaceable", RPCArg::Type::BOOL, RPCArg::DefaultHint{"wallet default"}, "Marks this transaction as BIP125 replaceable.\n"
                                                          "Allows this transaction to be replaced by a transaction with higher fees"},
                            {"conf_target", RPCArg::Type::NUM, RPCArg::DefaultHint{"wallet -txconfirmtarget"}, "Confirmation target in blocks"},
                            {"estimate_mode", RPCArg::Type::STR, RPCArg::Default{"unset"}, std::string() + "The fee estimate mode, must be one of (case insensitive):\n"
                            "         \"" + FeeModes("\"\n\"") + "\""},
                        },
                        "options"},
                    {"bip32derivs", RPCArg::Type::BOOL, RPCArg::Default{true}, "Include BIP 32 derivation paths for public keys if we know them"},
                },
                RPCResult{
                    RPCResult::Type::OBJ, "", "",
                    {
                        {RPCResult::Type::STR, "psbt", "The resulting raw transaction (base64-encoded string)"},
                        {RPCResult::Type::STR_AMOUNT, "fee", "Fee in " + CURRENCY_UNIT + " the resulting transaction pays"},
                        {RPCResult::Type::NUM, "changepos", "The position of the added change output, or -1"},
                    }
                                },
                                RPCExamples{
                            "\nCreate a transaction with no inputs\n"
                            + HelpExampleCli("walletcreatefundedpsbt", "\"[{\\\"txid\\\":\\\"myid\\\",\\\"vout\\\":0}]\" \"[{\\\"data\\\":\\\"00010203\\\"}]\"")
                                },
        [&](const RPCHelpMan& self, const JSONRPCRequest& request) -> UniValue
{
    std::shared_ptr<CWallet> const pwallet = GetWalletForJSONRPCRequest(request);
    if (!pwallet) return NullUniValue;

    CWallet& wallet{*pwallet};
    // Make sure the results are valid at least up to the most recent block
    // the user could have gotten from another RPC command prior to now
    wallet.BlockUntilSyncedToCurrentChain();

    RPCTypeCheck(request.params, {
        UniValue::VARR,
        UniValueType(), // ARR or OBJ, checked later
        UniValue::VNUM,
        UniValue::VOBJ,
        UniValue::VBOOL
        }, true
    );

    CAmount fee;
    int change_position;
    bool rbf{wallet.m_signal_rbf};
    const UniValue &replaceable_arg = request.params[3]["replaceable"];
    if (!replaceable_arg.isNull()) {
        RPCTypeCheckArgument(replaceable_arg, UniValue::VBOOL);
        rbf = replaceable_arg.isTrue();
    }
    CMutableTransaction rawTx = ConstructTransaction(request.params[0], request.params[1], request.params[2], rbf);
    CCoinControl coin_control;
    // Automatically select coins, unless at least one is manually selected. Can
    // be overridden by options.add_inputs.
    coin_control.m_add_inputs = rawTx.vin.size() == 0;
    FundTransaction(wallet, rawTx, fee, change_position, request.params[3], coin_control, /* override_min_fee */ true);

    // Make a blank psbt
    PartiallySignedTransaction psbtx(rawTx);

    // Fill transaction with out data but don't sign
    bool bip32derivs = request.params[4].isNull() ? true : request.params[4].get_bool();
    bool complete = true;
    const TransactionError err{wallet.FillPSBT(psbtx, complete, 1, false, bip32derivs)};
    if (err != TransactionError::OK) {
        throw JSONRPCTransactionError(err);
    }

    // Serialize the PSBT
    CDataStream ssTx(SER_NETWORK, PROTOCOL_VERSION);
    ssTx << psbtx;

    UniValue result(UniValue::VOBJ);
    result.pushKV("psbt", EncodeBase64(ssTx.str()));
    result.pushKV("fee", ValueFromAmount(fee));
    result.pushKV("changepos", change_position);
    return result;
},
    };
}

static RPCHelpMan upgradewallet()
{
    return RPCHelpMan{"upgradewallet",
        "\nUpgrade the wallet. Upgrades to the latest version if no version number is specified.\n"
        "New keys may be generated and a new wallet backup will need to be made.",
        {
            {"version", RPCArg::Type::NUM, RPCArg::Default{FEATURE_LATEST}, "The version number to upgrade to. Default is the latest wallet version."}
        },
        RPCResult{
            RPCResult::Type::OBJ, "", "",
            {
                {RPCResult::Type::STR, "wallet_name", "Name of wallet this operation was performed on"},
                {RPCResult::Type::NUM, "previous_version", "Version of wallet before this operation"},
                {RPCResult::Type::NUM, "current_version", "Version of wallet after this operation"},
                {RPCResult::Type::STR, "result", /* optional */ true, "Description of result, if no error"},
                {RPCResult::Type::STR, "error", /* optional */ true, "Error message (if there is one)"}
            },
        },
        RPCExamples{
            HelpExampleCli("upgradewallet", "169900")
            + HelpExampleRpc("upgradewallet", "169900")
        },
        [&](const RPCHelpMan& self, const JSONRPCRequest& request) -> UniValue
{
    std::shared_ptr<CWallet> const pwallet = GetWalletForJSONRPCRequest(request);
    if (!pwallet) return NullUniValue;

    RPCTypeCheck(request.params, {UniValue::VNUM}, true);

    EnsureWalletIsUnlocked(*pwallet);

    int version = 0;
    if (!request.params[0].isNull()) {
        version = request.params[0].get_int();
    }
    bilingual_str error;
    const int previous_version{pwallet->GetVersion()};
    const bool wallet_upgraded{pwallet->UpgradeWallet(version, error)};
    const int current_version{pwallet->GetVersion()};
    std::string result;

    if (wallet_upgraded) {
        if (previous_version == current_version) {
            result = "Already at latest version. Wallet version unchanged.";
        } else {
            result = strprintf("Wallet upgraded successfully from version %i to version %i.", previous_version, current_version);
        }
    }

    UniValue obj(UniValue::VOBJ);
    obj.pushKV("wallet_name", pwallet->GetName());
    obj.pushKV("previous_version", previous_version);
    obj.pushKV("current_version", current_version);
    if (!result.empty()) {
        obj.pushKV("result", result);
    } else {
        CHECK_NONFATAL(!error.empty());
        obj.pushKV("error", error.original);
    }
    return obj;
},
    };
}

#ifdef ENABLE_EXTERNAL_SIGNER
static RPCHelpMan walletdisplayaddress()
{
    return RPCHelpMan{
        "walletdisplayaddress",
        "Display address on an external signer for verification.",
        {
            {"address", RPCArg::Type::STR, RPCArg::Optional::NO, "bitcoin address to display"},
        },
        RPCResult{
            RPCResult::Type::OBJ,"","",
            {
                {RPCResult::Type::STR, "address", "The address as confirmed by the signer"},
            }
        },
        RPCExamples{""},
        [&](const RPCHelpMan& self, const JSONRPCRequest& request) -> UniValue
        {
            std::shared_ptr<CWallet> const wallet = GetWalletForJSONRPCRequest(request);
            if (!wallet) return NullUniValue;
            CWallet* const pwallet = wallet.get();

            LOCK(pwallet->cs_wallet);

            CTxDestination dest = DecodeDestination(request.params[0].get_str());

            // Make sure the destination is valid
            if (!IsValidDestination(dest)) {
                throw JSONRPCError(RPC_INVALID_ADDRESS_OR_KEY, "Invalid address");
            }

            if (!pwallet->DisplayAddress(dest)) {
                throw JSONRPCError(RPC_MISC_ERROR, "Failed to display address");
            }

            UniValue result(UniValue::VOBJ);
            result.pushKV("address", request.params[0].get_str());
            return result;
        }
    };
}
#endif // ENABLE_EXTERNAL_SIGNER

namespace
{

/**
 * Helper class that keeps track of reserved keys that are used for mining
 * coinbases.  We also keep track of the block hash(es) that have been
 * constructed based on the key, so that we can mark it as keep and get a
 * fresh one when one of those blocks is submitted.
 */
class ReservedKeysForMining
{

private:

  /**
   * The per-wallet data that we store.
   */
  struct PerWallet
  {

    /**
     * The current coinbase script.  This has been taken out of the wallet
     * already (and marked as "keep"), but is reused until a block actually
     * using it is submitted successfully.
     */
    CScript coinbaseScript;

    /** All block hashes (in hex) that are based on the current script.  */
    std::set<std::string> blockHashes;

    explicit PerWallet (const CScript& scr)
      : coinbaseScript(scr)
    {}

    PerWallet (PerWallet&&) = default;

  };

  /**
   * Data for each wallet that we have.  This is keyed by CWallet::GetName,
   * which is not perfect; but it will likely work in most cases, and even
   * when two different wallets are loaded with the same name (after each
   * other), the worst that can happen is that we mine to an address from
   * the other wallet.
   */
  std::map<std::string, PerWallet> data;

  /** Lock for this instance.  */
  mutable RecursiveMutex cs;

public:

  ReservedKeysForMining () = default;

  /**
   * Retrieves the key to use for mining at the moment.
   */
  CScript
  GetCoinbaseScript (CWallet* pwallet)
  {
    LOCK2 (cs, pwallet->cs_wallet);

    const auto mit = data.find (pwallet->GetName ());
    if (mit != data.end ())
      return mit->second.coinbaseScript;

    ReserveDestination rdest(pwallet, pwallet->m_default_address_type);
    CTxDestination dest;
    bilingual_str dest_err;
    if (!rdest.GetReservedDestination (dest, false, dest_err))
      throw JSONRPCError (RPC_WALLET_KEYPOOL_RAN_OUT,
                          strprintf ("Failed to generate mining address: %s",
                                     dest_err.original));
    rdest.KeepDestination ();

    const CScript res = GetScriptForDestination (dest);
    data.emplace (pwallet->GetName (), PerWallet (res));
    return res;
  }

  /**
   * Adds the block hash (given as hex string) of a newly constructed block
   * to the set of blocks for the current key.
   */
  void
  AddBlockHash (const CWallet* pwallet, const std::string& hashHex)
  {
    LOCK (cs);

    const auto mit = data.find (pwallet->GetName ());
    assert (mit != data.end ());
    mit->second.blockHashes.insert (hashHex);
  }

  /**
   * Marks a block as submitted, releasing the key for it (if any).
   */
  void
  MarkBlockSubmitted (const CWallet* pwallet, const std::string& hashHex)
  {
    LOCK (cs);

    const auto mit = data.find (pwallet->GetName ());
    if (mit == data.end ())
      return;

    if (mit->second.blockHashes.count (hashHex) > 0)
      data.erase (mit);
  }

};

ReservedKeysForMining g_mining_keys;

} // anonymous namespace

static RPCHelpMan getauxblock()
{
    return RPCHelpMan{"getauxblock",
                "\nCreates or submits a merge-mined block.\n"
                "\nWithout arguments, creates a new block and returns information\n"
                "required to merge-mine it.  With arguments, submits a solved\n"
                "auxpow for a previously returned block.\n",
                {
                    {"hash", RPCArg::Type::STR_HEX, RPCArg::Optional::OMITTED_NAMED_ARG, "Hash of the block to submit"},
                    {"auxpow", RPCArg::Type::STR_HEX, RPCArg::Optional::OMITTED_NAMED_ARG, "Serialised auxpow found"},
                },
                {
                  RPCResult{"without arguments",
                      RPCResult::Type::OBJ, "", "",
                      {
                          {RPCResult::Type::STR_HEX, "hash", "hash of the created block"},
                          {RPCResult::Type::NUM, "chainid", "chain ID for this block"},
                          {RPCResult::Type::STR_HEX, "previousblockhash", "hash of the previous block"},
                          {RPCResult::Type::NUM, "coinbasevalue", "value of the block's coinbase"},
                          {RPCResult::Type::STR_HEX, "bits", "compressed target of the block"},
                          {RPCResult::Type::NUM, "height", "height of the block"},
                          {RPCResult::Type::STR_HEX, "_target", "target in reversed byte order, deprecated"},
                      },
                  },
                  {"with arguments",
                      RPCResult::Type::BOOL, "", "whether the submitted block was correct"
                  },
                },
                RPCExamples{
                    HelpExampleCli("getauxblock", "")
                    + HelpExampleCli("getauxblock", "\"hash\" \"serialised auxpow\"")
                    + HelpExampleRpc("getauxblock", "")
                },
                [&](const RPCHelpMan& self, const JSONRPCRequest& request) -> UniValue
{
    if (request.params.size() != 0 && request.params.size() != 2)
        throw std::runtime_error(self.ToString());

    std::shared_ptr<CWallet> const wallet = GetWalletForJSONRPCRequest(request);
    if (!wallet) return NullUniValue;
    CWallet* const pwallet = wallet.get();

    if (pwallet->IsWalletFlagSet(WALLET_FLAG_DISABLE_PRIVATE_KEYS)) {
        throw JSONRPCError(RPC_WALLET_ERROR, "Error: Private keys are disabled for this wallet");
    }

    /* Create a new block */
    if (request.params.size() == 0)
    {
        const CScript coinbaseScript = g_mining_keys.GetCoinbaseScript(pwallet);
        const UniValue res = AuxpowMiner::get().createAuxBlock(request, coinbaseScript);
        g_mining_keys.AddBlockHash(pwallet, res["hash"].get_str ());
        return res;
    }

    /* Submit a block instead.  */
    assert(request.params.size() == 2);
    const std::string& hash = request.params[0].get_str();

    const bool fAccepted
        = AuxpowMiner::get().submitAuxBlock(request, hash, request.params[1].get_str());
    if (fAccepted)
        g_mining_keys.MarkBlockSubmitted(pwallet, hash);

    return fAccepted;
},
    };
}

RPCHelpMan abortrescan();
RPCHelpMan dumpprivkey();
RPCHelpMan importprivkey();
RPCHelpMan importaddress();
RPCHelpMan importpubkey();
RPCHelpMan dumpwallet();
RPCHelpMan importwallet();
RPCHelpMan importprunedfunds();
RPCHelpMan removeprunedfunds();
RPCHelpMan importmulti();
RPCHelpMan importdescriptors();
RPCHelpMan listdescriptors();

extern RPCHelpMan name_list(); // in rpcnames.cpp
extern RPCHelpMan name_new();
extern RPCHelpMan name_firstupdate();
extern RPCHelpMan name_update();
extern RPCHelpMan queuerawtransaction();
extern RPCHelpMan dequeuetransaction();
extern RPCHelpMan listqueuedtransactions();
extern RPCHelpMan sendtoname();

Span<const CRPCCommand> GetWalletRPCCommands()
{
// clang-format off
static const CRPCCommand commands[] =
{ //  category              actor (function)
  //  ------------------    ------------------------
    { "rawtransactions",    &fundrawtransaction,             },
    { "wallet",             &abandontransaction,             },
    { "wallet",             &abortrescan,                    },
    { "wallet",             &addmultisigaddress,             },
    { "wallet",             &backupwallet,                   },
    { "wallet",             &bumpfee,                        },
    { "wallet",             &psbtbumpfee,                    },
    { "wallet",             &createwallet,                   },
    { "wallet",             &restorewallet,                  },
    { "wallet",             &dumpprivkey,                    },
    { "wallet",             &dumpwallet,                     },
    { "wallet",             &encryptwallet,                  },
    { "wallet",             &getaddressesbylabel,            },
    { "wallet",             &getaddressinfo,                 },
    { "wallet",             &getbalance,                     },
    { "wallet",             &getnewaddress,                  },
    { "wallet",             &getrawchangeaddress,            },
    { "wallet",             &getreceivedbyaddress,           },
    { "wallet",             &getreceivedbylabel,             },
    { "wallet",             &gettransaction,                 },
    { "wallet",             &getunconfirmedbalance,          },
    { "wallet",             &getbalances,                    },
    { "wallet",             &getwalletinfo,                  },
    { "wallet",             &importaddress,                  },
    { "wallet",             &importdescriptors,              },
    { "wallet",             &importmulti,                    },
    { "wallet",             &importprivkey,                  },
    { "wallet",             &importprunedfunds,              },
    { "wallet",             &importpubkey,                   },
    { "wallet",             &importwallet,                   },
    { "wallet",             &keypoolrefill,                  },
    { "wallet",             &listaddressgroupings,           },
    { "wallet",             &listdescriptors,                },
    { "wallet",             &listlabels,                     },
    { "wallet",             &listlockunspent,                },
    { "wallet",             &listreceivedbyaddress,          },
    { "wallet",             &listreceivedbylabel,            },
    { "wallet",             &listsinceblock,                 },
    { "wallet",             &listtransactions,               },
    { "wallet",             &listunspent,                    },
    { "wallet",             &listwalletdir,                  },
    { "wallet",             &listwallets,                    },
    { "wallet",             &loadwallet,                     },
    { "wallet",             &lockunspent,                    },
    { "wallet",             &removeprunedfunds,              },
    { "wallet",             &rescanblockchain,               },
    { "wallet",             &send,                           },
    { "wallet",             &sendmany,                       },
    { "wallet",             &sendtoaddress,                  },
    { "wallet",             &sethdseed,                      },
    { "wallet",             &setlabel,                       },
    { "wallet",             &settxfee,                       },
    { "wallet",             &setwalletflag,                  },
    { "wallet",             &signmessage,                    },
    { "wallet",             &signrawtransactionwithwallet,   },
    { "wallet",             &unloadwallet,                   },
    { "wallet",             &upgradewallet,                  },
    { "wallet",             &walletcreatefundedpsbt,         },
#ifdef ENABLE_EXTERNAL_SIGNER
    { "wallet",             &walletdisplayaddress,           },
#endif // ENABLE_EXTERNAL_SIGNER
    { "wallet",             &walletlock,                     },
    { "wallet",             &walletpassphrase,               },
    { "wallet",             &walletpassphrasechange,         },
    { "wallet",             &walletprocesspsbt,              },

    /** Auxpow wallet functions */
    { "mining",             &getauxblock,                    },

    // Name-related wallet calls.
    { "names",              &name_list,                      },
    { "names",              &name_new,                       },
    { "names",              &name_firstupdate,               },
    { "names",              &name_update,                    },
    { "names",              &queuerawtransaction             },
    { "names",              &dequeuetransaction              },
    { "names",              &listqueuedtransactions,         },
    { "names",              &sendtoname,                     },
};
// clang-format on
    return MakeSpan(commands);
}<|MERGE_RESOLUTION|>--- conflicted
+++ resolved
@@ -1436,13 +1436,8 @@
                     {
                         {RPCResult::Type::OBJ, "", "", Cat(Cat<std::vector<RPCResult>>(
                         {
-<<<<<<< HEAD
-                            {RPCResult::Type::BOOL, "involvesWatchonly", "Only returns true if imported addresses were involved in transaction."},
+                            {RPCResult::Type::BOOL, "involvesWatchonly", /* optional */ true, "Only returns true if imported addresses were involved in transaction."},
                             {RPCResult::Type::STR, "address", "The address of the transaction."},
-=======
-                            {RPCResult::Type::BOOL, "involvesWatchonly", /* optional */ true, "Only returns true if imported addresses were involved in transaction."},
-                            {RPCResult::Type::STR, "address", "The bitcoin address of the transaction."},
->>>>>>> b376182a
                             {RPCResult::Type::STR, "category", "The transaction category.\n"
                                 "\"send\"                  Transactions sent.\n"
                                 "\"receive\"               Non-coinbase transactions received.\n"
@@ -1555,13 +1550,8 @@
                         {
                             {RPCResult::Type::OBJ, "", "", Cat(Cat<std::vector<RPCResult>>(
                             {
-<<<<<<< HEAD
-                                {RPCResult::Type::BOOL, "involvesWatchonly", "Only returns true if imported addresses were involved in transaction."},
+                                {RPCResult::Type::BOOL, "involvesWatchonly", /* optional */ true, "Only returns true if imported addresses were involved in transaction."},
                                 {RPCResult::Type::STR, "address", "The address of the transaction."},
-=======
-                                {RPCResult::Type::BOOL, "involvesWatchonly", /* optional */ true, "Only returns true if imported addresses were involved in transaction."},
-                                {RPCResult::Type::STR, "address", "The bitcoin address of the transaction."},
->>>>>>> b376182a
                                 {RPCResult::Type::STR, "category", "The transaction category.\n"
                                     "\"send\"                  Transactions sent.\n"
                                     "\"receive\"               Non-coinbase transactions received.\n"
@@ -1703,13 +1693,8 @@
                         {
                             {RPCResult::Type::OBJ, "", "",
                             {
-<<<<<<< HEAD
-                                {RPCResult::Type::BOOL, "involvesWatchonly", "Only returns true if imported addresses were involved in transaction."},
-                                {RPCResult::Type::STR, "address", "The address involved in the transaction."},
-=======
                                 {RPCResult::Type::BOOL, "involvesWatchonly", /* optional */ true, "Only returns true if imported addresses were involved in transaction."},
-                                {RPCResult::Type::STR, "address", /* optional */ true, "The bitcoin address involved in the transaction."},
->>>>>>> b376182a
+                                {RPCResult::Type::STR, "address", /* optional */ true, "The address involved in the transaction."},
                                 {RPCResult::Type::STR, "category", "The transaction category.\n"
                                     "\"send\"                  Transactions sent.\n"
                                     "\"receive\"               Non-coinbase transactions received.\n"
@@ -2998,13 +2983,8 @@
                         {
                             {RPCResult::Type::STR_HEX, "txid", "the transaction id"},
                             {RPCResult::Type::NUM, "vout", "the vout value"},
-<<<<<<< HEAD
-                            {RPCResult::Type::STR, "address", "the address"},
-                            {RPCResult::Type::STR, "label", "The associated label, or \"\" for the default label"},
-=======
-                            {RPCResult::Type::STR, "address", /* optional */ true, "the bitcoin address"},
+                            {RPCResult::Type::STR, "address", /* optional */ true, "the address"},
                             {RPCResult::Type::STR, "label", /* optional */ true, "The associated label, or \"\" for the default label"},
->>>>>>> b376182a
                             {RPCResult::Type::STR, "scriptPubKey", "the script key"},
                             {RPCResult::Type::STR_AMOUNT, "amount", "the transaction output amount in " + CURRENCY_UNIT},
                             {RPCResult::Type::NUM, "confirmations", "The number of confirmations"},
