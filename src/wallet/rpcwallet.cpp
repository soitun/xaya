// Copyright (c) 2010 Satoshi Nakamoto
// Copyright (c) 2009-2020 The Bitcoin Core developers
// Distributed under the MIT software license, see the accompanying
// file COPYING or http://www.opensource.org/licenses/mit-license.php.

#include <amount.h>
#include <core_io.h>
#include <interfaces/chain.h>
#include <key_io.h>
#include <node/context.h>
#include <outputtype.h>
#include <policy/feerate.h>
#include <policy/fees.h>
#include <policy/policy.h>
#include <policy/rbf.h>
#include <rpc/auxpow_miner.h>
#include <rpc/rawtransaction_util.h>
#include <rpc/server.h>
#include <rpc/util.h>
#include <script/descriptor.h>
#include <script/sign.h>
#include <util/bip32.h>
#include <util/fees.h>
#include <util/message.h> // For MessageSign()
#include <util/moneystr.h>
#include <util/string.h>
#include <util/system.h>
#include <util/translation.h>
#include <util/url.h>
#include <util/vector.h>
#include <wallet/coincontrol.h>
#include <wallet/context.h>
#include <wallet/feebumper.h>
#include <wallet/load.h>
#include <wallet/rpcwallet.h>
#include <wallet/wallet.h>
#include <wallet/walletdb.h>
#include <wallet/walletutil.h>

#include <optional>
#include <stdint.h>

#include <univalue.h>


using interfaces::FoundBlock;

static const std::string WALLET_ENDPOINT_BASE = "/wallet/";
static const std::string HELP_REQUIRING_PASSPHRASE{"\nRequires wallet passphrase to be set with walletpassphrase call if wallet is encrypted.\n"};

static inline bool GetAvoidReuseFlag(const CWallet& wallet, const UniValue& param) {
    bool can_avoid_reuse = wallet.IsWalletFlagSet(WALLET_FLAG_AVOID_REUSE);
    bool avoid_reuse = param.isNull() ? can_avoid_reuse : param.get_bool();

    if (avoid_reuse && !can_avoid_reuse) {
        throw JSONRPCError(RPC_WALLET_ERROR, "wallet does not have the \"avoid reuse\" feature enabled");
    }

    return avoid_reuse;
}


/** Used by RPC commands that have an include_watchonly parameter.
 *  We default to true for watchonly wallets if include_watchonly isn't
 *  explicitly set.
 */
static bool ParseIncludeWatchonly(const UniValue& include_watchonly, const CWallet& wallet)
{
    if (include_watchonly.isNull()) {
        // if include_watchonly isn't explicitly set, then check if we have a watchonly wallet
        return wallet.IsWalletFlagSet(WALLET_FLAG_DISABLE_PRIVATE_KEYS);
    }

    // otherwise return whatever include_watchonly was set to
    return include_watchonly.get_bool();
}


/** Checks if a CKey is in the given CWallet compressed or otherwise*/
bool HaveKey(const SigningProvider& wallet, const CKey& key)
{
    CKey key2;
    key2.Set(key.begin(), key.end(), !key.IsCompressed());
    return wallet.HaveKey(key.GetPubKey().GetID()) || wallet.HaveKey(key2.GetPubKey().GetID());
}

bool GetWalletNameFromJSONRPCRequest(const JSONRPCRequest& request, std::string& wallet_name)
{
    if (URL_DECODE && request.URI.substr(0, WALLET_ENDPOINT_BASE.size()) == WALLET_ENDPOINT_BASE) {
        // wallet endpoint was used
        wallet_name = URL_DECODE(request.URI.substr(WALLET_ENDPOINT_BASE.size()));
        return true;
    }
    return false;
}

std::shared_ptr<CWallet> GetWalletForJSONRPCRequest(const JSONRPCRequest& request)
{
    CHECK_NONFATAL(request.mode == JSONRPCRequest::EXECUTE);
    std::string wallet_name;
    if (GetWalletNameFromJSONRPCRequest(request, wallet_name)) {
        std::shared_ptr<CWallet> pwallet = GetWallet(wallet_name);
        if (!pwallet) throw JSONRPCError(RPC_WALLET_NOT_FOUND, "Requested wallet does not exist or is not loaded");
        return pwallet;
    }

    std::vector<std::shared_ptr<CWallet>> wallets = GetWallets();
    if (wallets.size() == 1) {
        return wallets[0];
    }

    if (wallets.empty()) {
        throw JSONRPCError(
            RPC_WALLET_NOT_FOUND, "No wallet is loaded. Load a wallet using loadwallet or create a new one with createwallet. (Note: A default wallet is no longer automatically created)");
    }
    throw JSONRPCError(RPC_WALLET_NOT_SPECIFIED,
        "Wallet file not specified (must request wallet RPC through /wallet/<filename> uri-path).");
}

void EnsureWalletIsUnlocked(const CWallet& wallet)
{
    if (wallet.IsLocked()) {
        throw JSONRPCError(RPC_WALLET_UNLOCK_NEEDED, "Error: Please enter the wallet passphrase with walletpassphrase first.");
    }
}

WalletContext& EnsureWalletContext(const std::any& context)
{
    auto wallet_context = util::AnyPtr<WalletContext>(context);
    if (!wallet_context) {
        throw JSONRPCError(RPC_INTERNAL_ERROR, "Wallet context not found");
    }
    return *wallet_context;
}

// also_create should only be set to true only when the RPC is expected to add things to a blank wallet and make it no longer blank
LegacyScriptPubKeyMan& EnsureLegacyScriptPubKeyMan(CWallet& wallet, bool also_create)
{
    LegacyScriptPubKeyMan* spk_man = wallet.GetLegacyScriptPubKeyMan();
    if (!spk_man && also_create) {
        spk_man = wallet.GetOrCreateLegacyScriptPubKeyMan();
    }
    if (!spk_man) {
        throw JSONRPCError(RPC_WALLET_ERROR, "This type of wallet does not support this command");
    }
    return *spk_man;
}

static void WalletTxToJSON(interfaces::Chain& chain, const CWalletTx& wtx, UniValue& entry)
{
    int confirms = wtx.GetDepthInMainChain();
    entry.pushKV("confirmations", confirms);
    if (wtx.IsCoinBase())
        entry.pushKV("generated", true);
    if (confirms > 0)
    {
        entry.pushKV("blockhash", wtx.m_confirm.hashBlock.GetHex());
        entry.pushKV("blockheight", wtx.m_confirm.block_height);
        entry.pushKV("blockindex", wtx.m_confirm.nIndex);
        int64_t block_time;
        CHECK_NONFATAL(chain.findBlock(wtx.m_confirm.hashBlock, FoundBlock().time(block_time)));
        entry.pushKV("blocktime", block_time);
    } else {
        entry.pushKV("trusted", wtx.IsTrusted());
    }
    uint256 hash = wtx.GetHash();
    entry.pushKV("txid", hash.GetHex());
    UniValue conflicts(UniValue::VARR);
    for (const uint256& conflict : wtx.GetConflicts())
        conflicts.push_back(conflict.GetHex());
    entry.pushKV("walletconflicts", conflicts);
    entry.pushKV("time", wtx.GetTxTime());
    entry.pushKV("timereceived", (int64_t)wtx.nTimeReceived);

    // Add opt-in RBF status
    std::string rbfStatus = "no";
    if (confirms <= 0) {
        RBFTransactionState rbfState = chain.isRBFOptIn(*wtx.tx);
        if (rbfState == RBFTransactionState::UNKNOWN)
            rbfStatus = "unknown";
        else if (rbfState == RBFTransactionState::REPLACEABLE_BIP125)
            rbfStatus = "yes";
    }
    entry.pushKV("bip125-replaceable", rbfStatus);

    for (const std::pair<const std::string, std::string>& item : wtx.mapValue)
        entry.pushKV(item.first, item.second);
}

static std::string LabelFromValue(const UniValue& value)
{
    std::string label = value.get_str();
    if (label == "*")
        throw JSONRPCError(RPC_WALLET_INVALID_LABEL_NAME, "Invalid label name");
    return label;
}

/**
 * Update coin control with fee estimation based on the given parameters
 *
 * @param[in]     wallet            Wallet reference
 * @param[in,out] cc                Coin control to be updated
 * @param[in]     conf_target       UniValue integer; confirmation target in blocks, values between 1 and 1008 are valid per policy/fees.h;
 * @param[in]     estimate_mode     UniValue string; fee estimation mode, valid values are "unset", "economical" or "conservative";
 * @param[in]     fee_rate          UniValue real; fee rate in sat/vB;
 *                                      if present, both conf_target and estimate_mode must either be null, or "unset"
 * @param[in]     override_min_fee  bool; whether to set fOverrideFeeRate to true to disable minimum fee rate checks and instead
 *                                      verify only that fee_rate is greater than 0
 * @throws a JSONRPCError if conf_target, estimate_mode, or fee_rate contain invalid values or are in conflict
 */
static void SetFeeEstimateMode(const CWallet& wallet, CCoinControl& cc, const UniValue& conf_target, const UniValue& estimate_mode, const UniValue& fee_rate, bool override_min_fee)
{
    if (!fee_rate.isNull()) {
        if (!conf_target.isNull()) {
            throw JSONRPCError(RPC_INVALID_PARAMETER, "Cannot specify both conf_target and fee_rate. Please provide either a confirmation target in blocks for automatic fee estimation, or an explicit fee rate.");
        }
        if (!estimate_mode.isNull() && estimate_mode.get_str() != "unset") {
            throw JSONRPCError(RPC_INVALID_PARAMETER, "Cannot specify both estimate_mode and fee_rate");
        }
        cc.m_feerate = CFeeRate(AmountFromValue(fee_rate), COIN);
        if (override_min_fee) cc.fOverrideFeeRate = true;
        // Default RBF to true for explicit fee_rate, if unset.
        if (!cc.m_signal_bip125_rbf) cc.m_signal_bip125_rbf = true;
        return;
    }
    if (!estimate_mode.isNull() && !FeeModeFromString(estimate_mode.get_str(), cc.m_fee_mode)) {
        throw JSONRPCError(RPC_INVALID_PARAMETER, InvalidEstimateModeErrorMessage());
    }
    if (!conf_target.isNull()) {
        cc.m_confirm_target = ParseConfirmTarget(conf_target, wallet.chain().estimateMaxBlocks());
    }
}

static RPCHelpMan getnewaddress()
{
    return RPCHelpMan{"getnewaddress",
                "\nReturns a new Bitcoin address for receiving payments.\n"
                "If 'label' is specified, it is added to the address book \n"
                "so payments received with the address will be associated with 'label'.\n",
                {
                    {"label", RPCArg::Type::STR, /* default */ "\"\"", "The label name for the address to be linked to. It can also be set to the empty string \"\" to represent the default label. The label does not need to exist, it will be created if there is no label by the given name."},
                    {"address_type", RPCArg::Type::STR, /* default */ "set by -addresstype", "The address type to use. Options are \"legacy\", \"p2sh-segwit\", and \"bech32\"."},
                },
                RPCResult{
                    RPCResult::Type::STR, "address", "The new bitcoin address"
                },
                RPCExamples{
                    HelpExampleCli("getnewaddress", "")
            + HelpExampleRpc("getnewaddress", "")
                },
        [&](const RPCHelpMan& self, const JSONRPCRequest& request) -> UniValue
{
    std::shared_ptr<CWallet> const pwallet = GetWalletForJSONRPCRequest(request);
    if (!pwallet) return NullUniValue;

    LOCK(pwallet->cs_wallet);

    if (!pwallet->CanGetAddresses()) {
        throw JSONRPCError(RPC_WALLET_ERROR, "Error: This wallet has no available keys");
    }

    // Parse the label first so we don't generate a key if there's an error
    std::string label;
    if (!request.params[0].isNull())
        label = LabelFromValue(request.params[0]);

    OutputType output_type = pwallet->m_default_address_type;
    if (!request.params[1].isNull()) {
        if (!ParseOutputType(request.params[1].get_str(), output_type)) {
            throw JSONRPCError(RPC_INVALID_ADDRESS_OR_KEY, strprintf("Unknown address type '%s'", request.params[1].get_str()));
        }
    }

    CTxDestination dest;
    std::string error;
    if (!pwallet->GetNewDestination(output_type, label, dest, error)) {
        throw JSONRPCError(RPC_WALLET_KEYPOOL_RAN_OUT, error);
    }

    return EncodeDestination(dest);
},
    };
}

static RPCHelpMan getrawchangeaddress()
{
    return RPCHelpMan{"getrawchangeaddress",
                "\nReturns a new Bitcoin address, for receiving change.\n"
                "This is for use with raw transactions, NOT normal use.\n",
                {
                    {"address_type", RPCArg::Type::STR, /* default */ "set by -changetype", "The address type to use. Options are \"legacy\", \"p2sh-segwit\", and \"bech32\"."},
                },
                RPCResult{
                    RPCResult::Type::STR, "address", "The address"
                },
                RPCExamples{
                    HelpExampleCli("getrawchangeaddress", "")
            + HelpExampleRpc("getrawchangeaddress", "")
                },
        [&](const RPCHelpMan& self, const JSONRPCRequest& request) -> UniValue
{
    std::shared_ptr<CWallet> const pwallet = GetWalletForJSONRPCRequest(request);
    if (!pwallet) return NullUniValue;

    LOCK(pwallet->cs_wallet);

    if (!pwallet->CanGetAddresses(true)) {
        throw JSONRPCError(RPC_WALLET_ERROR, "Error: This wallet has no available keys");
    }

    OutputType output_type = pwallet->m_default_change_type.value_or(pwallet->m_default_address_type);
    if (!request.params[0].isNull()) {
        if (!ParseOutputType(request.params[0].get_str(), output_type)) {
            throw JSONRPCError(RPC_INVALID_ADDRESS_OR_KEY, strprintf("Unknown address type '%s'", request.params[0].get_str()));
        }
    }

    CTxDestination dest;
    std::string error;
    if (!pwallet->GetNewChangeDestination(output_type, dest, error)) {
        throw JSONRPCError(RPC_WALLET_KEYPOOL_RAN_OUT, error);
    }
    return EncodeDestination(dest);
},
    };
}


static RPCHelpMan setlabel()
{
    return RPCHelpMan{"setlabel",
                "\nSets the label associated with the given address.\n",
                {
                    {"address", RPCArg::Type::STR, RPCArg::Optional::NO, "The bitcoin address to be associated with a label."},
                    {"label", RPCArg::Type::STR, RPCArg::Optional::NO, "The label to assign to the address."},
                },
                RPCResult{RPCResult::Type::NONE, "", ""},
                RPCExamples{
                    HelpExampleCli("setlabel", "\"" + EXAMPLE_ADDRESS[0] + "\" \"tabby\"")
            + HelpExampleRpc("setlabel", "\"" + EXAMPLE_ADDRESS[0] + "\", \"tabby\"")
                },
        [&](const RPCHelpMan& self, const JSONRPCRequest& request) -> UniValue
{
    std::shared_ptr<CWallet> const pwallet = GetWalletForJSONRPCRequest(request);
    if (!pwallet) return NullUniValue;

    LOCK(pwallet->cs_wallet);

    CTxDestination dest = DecodeDestination(request.params[0].get_str());
    if (!IsValidDestination(dest)) {
        throw JSONRPCError(RPC_INVALID_ADDRESS_OR_KEY, "Invalid Bitcoin address");
    }

    std::string label = LabelFromValue(request.params[1]);

    if (pwallet->IsMine(dest)) {
        pwallet->SetAddressBook(dest, label, "receive");
    } else {
        pwallet->SetAddressBook(dest, label, "send");
    }

    return NullUniValue;
},
    };
}

void ParseRecipients(const UniValue& address_amounts, const UniValue& subtract_fee_outputs, std::vector<CRecipient> &recipients) {
    std::set<CTxDestination> destinations;
    int i = 0;
    for (const std::string& address: address_amounts.getKeys()) {
        CTxDestination dest = DecodeDestination(address);
        if (!IsValidDestination(dest)) {
            throw JSONRPCError(RPC_INVALID_ADDRESS_OR_KEY, std::string("Invalid Bitcoin address: ") + address);
        }

        if (destinations.count(dest)) {
            throw JSONRPCError(RPC_INVALID_PARAMETER, std::string("Invalid parameter, duplicated address: ") + address);
        }
        destinations.insert(dest);

        CScript script_pub_key = GetScriptForDestination(dest);
        CAmount amount = AmountFromValue(address_amounts[i++]);

        bool subtract_fee = false;
        for (unsigned int idx = 0; idx < subtract_fee_outputs.size(); idx++) {
            const UniValue& addr = subtract_fee_outputs[idx];
            if (addr.get_str() == address) {
                subtract_fee = true;
            }
        }

        CRecipient recipient = {script_pub_key, amount, subtract_fee};
        recipients.push_back(recipient);
    }
}

UniValue SendMoney(CWallet& wallet, const CCoinControl &coin_control, std::vector<CRecipient> &recipients, mapValue_t map_value, bool verbose)
{
    EnsureWalletIsUnlocked(wallet);

    // This function is only used by sendtoaddress and sendmany.
    // This should always try to sign, if we don't have private keys, don't try to do anything here.
    if (wallet.IsWalletFlagSet(WALLET_FLAG_DISABLE_PRIVATE_KEYS)) {
        throw JSONRPCError(RPC_WALLET_ERROR, "Error: Private keys are disabled for this wallet");
    }

    // Shuffle recipient list
    std::shuffle(recipients.begin(), recipients.end(), FastRandomContext());

    // Send
    CAmount nFeeRequired = 0;
    int nChangePosRet = -1;
    bilingual_str error;
    CTransactionRef tx;
    FeeCalculation fee_calc_out;
    const bool fCreated = wallet.CreateTransaction(recipients, tx, nFeeRequired, nChangePosRet, error, coin_control, fee_calc_out, true);
    if (!fCreated) {
        throw JSONRPCError(RPC_WALLET_INSUFFICIENT_FUNDS, error.original);
    }
    wallet.CommitTransaction(tx, std::move(map_value), {} /* orderForm */);
    if (verbose) {
        UniValue entry(UniValue::VOBJ);
        entry.pushKV("txid", tx->GetHash().GetHex());
        entry.pushKV("fee_reason", StringForFeeReason(fee_calc_out.reason));
        return entry;
    }
    return tx->GetHash().GetHex();
}

static RPCHelpMan sendtoaddress()
{
    return RPCHelpMan{"sendtoaddress",
                "\nSend an amount to a given address." +
        HELP_REQUIRING_PASSPHRASE,
                {
                    {"address", RPCArg::Type::STR, RPCArg::Optional::NO, "The bitcoin address to send to."},
                    {"amount", RPCArg::Type::AMOUNT, RPCArg::Optional::NO, "The amount in " + CURRENCY_UNIT + " to send. eg 0.1"},
                    {"comment", RPCArg::Type::STR, RPCArg::Optional::OMITTED_NAMED_ARG, "A comment used to store what the transaction is for.\n"
                                         "This is not part of the transaction, just kept in your wallet."},
                    {"comment_to", RPCArg::Type::STR, RPCArg::Optional::OMITTED_NAMED_ARG, "A comment to store the name of the person or organization\n"
                                         "to which you're sending the transaction. This is not part of the \n"
                                         "transaction, just kept in your wallet."},
                    {"subtractfeefromamount", RPCArg::Type::BOOL, /* default */ "false", "The fee will be deducted from the amount being sent.\n"
                                         "The recipient will receive less bitcoins than you enter in the amount field."},
                    {"replaceable", RPCArg::Type::BOOL, /* default */ "wallet default", "Allow this transaction to be replaced by a transaction with higher fees via BIP 125"},
                    {"conf_target", RPCArg::Type::NUM, /* default */ "wallet -txconfirmtarget", "Confirmation target in blocks"},
                    {"estimate_mode", RPCArg::Type::STR, /* default */ "unset", std::string() + "The fee estimate mode, must be one of (case insensitive):\n"
            "       \"" + FeeModes("\"\n\"") + "\""},
                    {"avoid_reuse", RPCArg::Type::BOOL, /* default */ "true", "(only available if avoid_reuse wallet flag is set) Avoid spending from dirty addresses; addresses are considered\n"
                                         "dirty if they have previously been used in a transaction."},
                    {"fee_rate", RPCArg::Type::AMOUNT, /* default */ "not set, fall back to wallet fee estimation", "Specify a fee rate in " + CURRENCY_ATOM + "/vB."},
                    {"verbose", RPCArg::Type::BOOL, /* default */ "false", "If true, return extra information about the transaction."},
                },
                {
                    RPCResult{"if verbose is not set or set to false",
                        RPCResult::Type::STR_HEX, "txid", "The transaction id."
                    },
                    RPCResult{"if verbose is set to true",
                        RPCResult::Type::OBJ, "", "",
                        {
                            {RPCResult::Type::STR_HEX, "txid", "The transaction id."},
                            {RPCResult::Type::STR, "fee reason", "The transaction fee reason."}
                        },
                    },
                },
                RPCExamples{
                    "\nSend 0.1 BTC\n"
                    + HelpExampleCli("sendtoaddress", "\"" + EXAMPLE_ADDRESS[0] + "\" 0.1") +
                    "\nSend 0.1 BTC with a confirmation target of 6 blocks in economical fee estimate mode using positional arguments\n"
                    + HelpExampleCli("sendtoaddress", "\"" + EXAMPLE_ADDRESS[0] + "\" 0.1 \"donation\" \"sean's outpost\" false true 6 economical") +
                    "\nSend 0.1 BTC with a fee rate of 1.1 " + CURRENCY_ATOM + "/vB, subtract fee from amount, BIP125-replaceable, using positional arguments\n"
                    + HelpExampleCli("sendtoaddress", "\"" + EXAMPLE_ADDRESS[0] + "\" 0.1 \"drinks\" \"room77\" true true null \"unset\" null 1.1") +
                    "\nSend 0.2 BTC with a confirmation target of 6 blocks in economical fee estimate mode using named arguments\n"
                    + HelpExampleCli("-named sendtoaddress", "address=\"" + EXAMPLE_ADDRESS[0] + "\" amount=0.2 conf_target=6 estimate_mode=\"economical\"") +
                    "\nSend 0.5 BTC with a fee rate of 25 " + CURRENCY_ATOM + "/vB using named arguments\n"
                    + HelpExampleCli("-named sendtoaddress", "address=\"" + EXAMPLE_ADDRESS[0] + "\" amount=0.5 fee_rate=25")
                    + HelpExampleCli("-named sendtoaddress", "address=\"" + EXAMPLE_ADDRESS[0] + "\" amount=0.5 fee_rate=25 subtractfeefromamount=false replaceable=true avoid_reuse=true comment=\"2 pizzas\" comment_to=\"jeremy\" verbose=true")
                },
        [&](const RPCHelpMan& self, const JSONRPCRequest& request) -> UniValue
{
    std::shared_ptr<CWallet> const pwallet = GetWalletForJSONRPCRequest(request);
    if (!pwallet) return NullUniValue;

    // Make sure the results are valid at least up to the most recent block
    // the user could have gotten from another RPC command prior to now
    pwallet->BlockUntilSyncedToCurrentChain();

    LOCK(pwallet->cs_wallet);

    // Wallet comments
    mapValue_t mapValue;
    if (!request.params[2].isNull() && !request.params[2].get_str().empty())
        mapValue["comment"] = request.params[2].get_str();
    if (!request.params[3].isNull() && !request.params[3].get_str().empty())
        mapValue["to"] = request.params[3].get_str();

    bool fSubtractFeeFromAmount = false;
    if (!request.params[4].isNull()) {
        fSubtractFeeFromAmount = request.params[4].get_bool();
    }

    CCoinControl coin_control;
    if (!request.params[5].isNull()) {
        coin_control.m_signal_bip125_rbf = request.params[5].get_bool();
    }

    coin_control.m_avoid_address_reuse = GetAvoidReuseFlag(*pwallet, request.params[8]);
    // We also enable partial spend avoidance if reuse avoidance is set.
    coin_control.m_avoid_partial_spends |= coin_control.m_avoid_address_reuse;

    SetFeeEstimateMode(*pwallet, coin_control, /* conf_target */ request.params[6], /* estimate_mode */ request.params[7], /* fee_rate */ request.params[9], /* override_min_fee */ false);

    EnsureWalletIsUnlocked(*pwallet);

    UniValue address_amounts(UniValue::VOBJ);
    const std::string address = request.params[0].get_str();
    address_amounts.pushKV(address, request.params[1]);
    UniValue subtractFeeFromAmount(UniValue::VARR);
    if (fSubtractFeeFromAmount) {
        subtractFeeFromAmount.push_back(address);
    }

    std::vector<CRecipient> recipients;
    ParseRecipients(address_amounts, subtractFeeFromAmount, recipients);
    const bool verbose{request.params[10].isNull() ? false : request.params[10].get_bool()};

    return SendMoney(*pwallet, coin_control, recipients, mapValue, verbose);
},
    };
}

static RPCHelpMan listaddressgroupings()
{
    return RPCHelpMan{"listaddressgroupings",
                "\nLists groups of addresses which have had their common ownership\n"
                "made public by common use as inputs or as the resulting change\n"
                "in past transactions\n",
                {},
                RPCResult{
                    RPCResult::Type::ARR, "", "",
                    {
                        {RPCResult::Type::ARR, "", "",
                        {
                            {RPCResult::Type::ARR, "", "",
                            {
                                {RPCResult::Type::STR, "address", "The bitcoin address"},
                                {RPCResult::Type::STR_AMOUNT, "amount", "The amount in " + CURRENCY_UNIT},
                                {RPCResult::Type::STR, "label", /* optional */ true, "The label"},
                            }},
                        }},
                    }
                },
                RPCExamples{
                    HelpExampleCli("listaddressgroupings", "")
            + HelpExampleRpc("listaddressgroupings", "")
                },
        [&](const RPCHelpMan& self, const JSONRPCRequest& request) -> UniValue
{
    std::shared_ptr<CWallet> const pwallet = GetWalletForJSONRPCRequest(request);
    if (!pwallet) return NullUniValue;

    // Make sure the results are valid at least up to the most recent block
    // the user could have gotten from another RPC command prior to now
    pwallet->BlockUntilSyncedToCurrentChain();

    LOCK(pwallet->cs_wallet);

    UniValue jsonGroupings(UniValue::VARR);
    std::map<CTxDestination, CAmount> balances = pwallet->GetAddressBalances();
    for (const std::set<CTxDestination>& grouping : pwallet->GetAddressGroupings()) {
        UniValue jsonGrouping(UniValue::VARR);
        for (const CTxDestination& address : grouping)
        {
            UniValue addressInfo(UniValue::VARR);
            addressInfo.push_back(EncodeDestination(address));
            addressInfo.push_back(ValueFromAmount(balances[address]));
            {
                const auto* address_book_entry = pwallet->FindAddressBookEntry(address);
                if (address_book_entry) {
                    addressInfo.push_back(address_book_entry->GetLabel());
                }
            }
            jsonGrouping.push_back(addressInfo);
        }
        jsonGroupings.push_back(jsonGrouping);
    }
    return jsonGroupings;
},
    };
}

static RPCHelpMan signmessage()
{
    return RPCHelpMan{"signmessage",
                "\nSign a message with the private key of an address" +
        HELP_REQUIRING_PASSPHRASE,
                {
                    {"address", RPCArg::Type::STR, RPCArg::Optional::NO, "The bitcoin address to use for the private key."},
                    {"message", RPCArg::Type::STR, RPCArg::Optional::NO, "The message to create a signature of."},
                },
                RPCResult{
                    RPCResult::Type::STR, "signature", "The signature of the message encoded in base 64"
                },
                RPCExamples{
            "\nUnlock the wallet for 30 seconds\n"
            + HelpExampleCli("walletpassphrase", "\"mypassphrase\" 30") +
            "\nCreate the signature\n"
            + HelpExampleCli("signmessage", "\"1D1ZrZNe3JUo7ZycKEYQQiQAWd9y54F4XX\" \"my message\"") +
            "\nVerify the signature\n"
            + HelpExampleCli("verifymessage", "\"1D1ZrZNe3JUo7ZycKEYQQiQAWd9y54F4XX\" \"signature\" \"my message\"") +
            "\nAs a JSON-RPC call\n"
            + HelpExampleRpc("signmessage", "\"1D1ZrZNe3JUo7ZycKEYQQiQAWd9y54F4XX\", \"my message\"")
                },
        [&](const RPCHelpMan& self, const JSONRPCRequest& request) -> UniValue
{
    std::shared_ptr<CWallet> const pwallet = GetWalletForJSONRPCRequest(request);
    if (!pwallet) return NullUniValue;

    LOCK(pwallet->cs_wallet);

    EnsureWalletIsUnlocked(*pwallet);

    std::string strAddress = request.params[0].get_str();
    std::string strMessage = request.params[1].get_str();

    CTxDestination dest = DecodeDestination(strAddress);
    if (!IsValidDestination(dest)) {
        throw JSONRPCError(RPC_INVALID_ADDRESS_OR_KEY, "Invalid address");
    }

    const PKHash* pkhash = std::get_if<PKHash>(&dest);
    if (!pkhash) {
        throw JSONRPCError(RPC_TYPE_ERROR, "Address does not refer to key");
    }

    std::string signature;
    SigningResult err = pwallet->SignMessage(strMessage, *pkhash, signature);
    if (err == SigningResult::SIGNING_FAILED) {
        throw JSONRPCError(RPC_INVALID_ADDRESS_OR_KEY, SigningResultString(err));
    } else if (err != SigningResult::OK){
        throw JSONRPCError(RPC_WALLET_ERROR, SigningResultString(err));
    }

    return signature;
},
    };
}

static CAmount GetReceived(const CWallet& wallet, const UniValue& params, bool by_label) EXCLUSIVE_LOCKS_REQUIRED(wallet.cs_wallet)
{
    std::set<CTxDestination> address_set;

    if (by_label) {
        // Get the set of addresses assigned to label
        std::string label = LabelFromValue(params[0]);
        address_set = wallet.GetLabelAddresses(label);
    } else {
        // Get the address
        CTxDestination dest = DecodeDestination(params[0].get_str());
        if (!IsValidDestination(dest)) {
            throw JSONRPCError(RPC_INVALID_ADDRESS_OR_KEY, "Invalid Bitcoin address");
        }
        CScript script_pub_key = GetScriptForDestination(dest);
        if (!wallet.IsMine(script_pub_key)) {
            throw JSONRPCError(RPC_WALLET_ERROR, "Address not found in wallet");
        }
        address_set.insert(dest);
    }

    // Minimum confirmations
    int min_depth = 1;
    if (!params[1].isNull())
        min_depth = params[1].get_int();

    // Tally
    CAmount amount = 0;
    for (const std::pair<const uint256, CWalletTx>& wtx_pair : wallet.mapWallet) {
        const CWalletTx& wtx = wtx_pair.second;
        if (wtx.IsCoinBase() || !wallet.chain().checkFinalTx(*wtx.tx) || wtx.GetDepthInMainChain() < min_depth) {
            continue;
        }

        for (const CTxOut& txout : wtx.tx->vout) {
            CTxDestination address;
            if (ExtractDestination(txout.scriptPubKey, address) && wallet.IsMine(address) && address_set.count(address)) {
                amount += txout.nValue;
            }
        }
    }

    return amount;
}


static RPCHelpMan getreceivedbyaddress()
{
    return RPCHelpMan{"getreceivedbyaddress",
                "\nReturns the total amount received by the given address in transactions with at least minconf confirmations.\n",
                {
                    {"address", RPCArg::Type::STR, RPCArg::Optional::NO, "The bitcoin address for transactions."},
                    {"minconf", RPCArg::Type::NUM, /* default */ "1", "Only include transactions confirmed at least this many times."},
                },
                RPCResult{
                    RPCResult::Type::STR_AMOUNT, "amount", "The total amount in " + CURRENCY_UNIT + " received at this address."
                },
                RPCExamples{
            "\nThe amount from transactions with at least 1 confirmation\n"
            + HelpExampleCli("getreceivedbyaddress", "\"" + EXAMPLE_ADDRESS[0] + "\"") +
            "\nThe amount including unconfirmed transactions, zero confirmations\n"
            + HelpExampleCli("getreceivedbyaddress", "\"" + EXAMPLE_ADDRESS[0] + "\" 0") +
            "\nThe amount with at least 6 confirmations\n"
            + HelpExampleCli("getreceivedbyaddress", "\"" + EXAMPLE_ADDRESS[0] + "\" 6") +
            "\nAs a JSON-RPC call\n"
            + HelpExampleRpc("getreceivedbyaddress", "\"" + EXAMPLE_ADDRESS[0] + "\", 6")
                },
        [&](const RPCHelpMan& self, const JSONRPCRequest& request) -> UniValue
{
    std::shared_ptr<CWallet> const pwallet = GetWalletForJSONRPCRequest(request);
    if (!pwallet) return NullUniValue;

    // Make sure the results are valid at least up to the most recent block
    // the user could have gotten from another RPC command prior to now
    pwallet->BlockUntilSyncedToCurrentChain();

    LOCK(pwallet->cs_wallet);

    return ValueFromAmount(GetReceived(*pwallet, request.params, /* by_label */ false));
},
    };
}


static RPCHelpMan getreceivedbylabel()
{
    return RPCHelpMan{"getreceivedbylabel",
                "\nReturns the total amount received by addresses with <label> in transactions with at least [minconf] confirmations.\n",
                {
                    {"label", RPCArg::Type::STR, RPCArg::Optional::NO, "The selected label, may be the default label using \"\"."},
                    {"minconf", RPCArg::Type::NUM, /* default */ "1", "Only include transactions confirmed at least this many times."},
                },
                RPCResult{
                    RPCResult::Type::STR_AMOUNT, "amount", "The total amount in " + CURRENCY_UNIT + " received for this label."
                },
                RPCExamples{
            "\nAmount received by the default label with at least 1 confirmation\n"
            + HelpExampleCli("getreceivedbylabel", "\"\"") +
            "\nAmount received at the tabby label including unconfirmed amounts with zero confirmations\n"
            + HelpExampleCli("getreceivedbylabel", "\"tabby\" 0") +
            "\nThe amount with at least 6 confirmations\n"
            + HelpExampleCli("getreceivedbylabel", "\"tabby\" 6") +
            "\nAs a JSON-RPC call\n"
            + HelpExampleRpc("getreceivedbylabel", "\"tabby\", 6")
                },
        [&](const RPCHelpMan& self, const JSONRPCRequest& request) -> UniValue
{
    std::shared_ptr<CWallet> const pwallet = GetWalletForJSONRPCRequest(request);
    if (!pwallet) return NullUniValue;

    // Make sure the results are valid at least up to the most recent block
    // the user could have gotten from another RPC command prior to now
    pwallet->BlockUntilSyncedToCurrentChain();

    LOCK(pwallet->cs_wallet);

    return ValueFromAmount(GetReceived(*pwallet, request.params, /* by_label */ true));
},
    };
}


static RPCHelpMan getbalance()
{
    return RPCHelpMan{"getbalance",
                "\nReturns the total available balance.\n"
                "The available balance is what the wallet considers currently spendable, and is\n"
                "thus affected by options which limit spendability such as -spendzeroconfchange.\n",
                {
                    {"dummy", RPCArg::Type::STR, RPCArg::Optional::OMITTED_NAMED_ARG, "Remains for backward compatibility. Must be excluded or set to \"*\"."},
                    {"minconf", RPCArg::Type::NUM, /* default */ "0", "Only include transactions confirmed at least this many times."},
                    {"include_watchonly", RPCArg::Type::BOOL, /* default */ "true for watch-only wallets, otherwise false", "Also include balance in watch-only addresses (see 'importaddress')"},
                    {"avoid_reuse", RPCArg::Type::BOOL, /* default */ "true", "(only available if avoid_reuse wallet flag is set) Do not include balance in dirty outputs; addresses are considered dirty if they have previously been used in a transaction."},
                },
                RPCResult{
                    RPCResult::Type::STR_AMOUNT, "amount", "The total amount in " + CURRENCY_UNIT + " received for this wallet."
                },
                RPCExamples{
            "\nThe total amount in the wallet with 0 or more confirmations\n"
            + HelpExampleCli("getbalance", "") +
            "\nThe total amount in the wallet with at least 6 confirmations\n"
            + HelpExampleCli("getbalance", "\"*\" 6") +
            "\nAs a JSON-RPC call\n"
            + HelpExampleRpc("getbalance", "\"*\", 6")
                },
        [&](const RPCHelpMan& self, const JSONRPCRequest& request) -> UniValue
{
    std::shared_ptr<CWallet> const pwallet = GetWalletForJSONRPCRequest(request);
    if (!pwallet) return NullUniValue;

    // Make sure the results are valid at least up to the most recent block
    // the user could have gotten from another RPC command prior to now
    pwallet->BlockUntilSyncedToCurrentChain();

    LOCK(pwallet->cs_wallet);

    const UniValue& dummy_value = request.params[0];
    if (!dummy_value.isNull() && dummy_value.get_str() != "*") {
        throw JSONRPCError(RPC_METHOD_DEPRECATED, "dummy first argument must be excluded or set to \"*\".");
    }

    int min_depth = 0;
    if (!request.params[1].isNull()) {
        min_depth = request.params[1].get_int();
    }

    bool include_watchonly = ParseIncludeWatchonly(request.params[2], *pwallet);

    bool avoid_reuse = GetAvoidReuseFlag(*pwallet, request.params[3]);

    const auto bal = pwallet->GetBalance(min_depth, avoid_reuse);

    return ValueFromAmount(bal.m_mine_trusted + (include_watchonly ? bal.m_watchonly_trusted : 0));
},
    };
}

static RPCHelpMan getunconfirmedbalance()
{
    return RPCHelpMan{"getunconfirmedbalance",
                "DEPRECATED\nIdentical to getbalances().mine.untrusted_pending\n",
                {},
                RPCResult{RPCResult::Type::NUM, "", "The balance"},
                RPCExamples{""},
        [&](const RPCHelpMan& self, const JSONRPCRequest& request) -> UniValue
{
    std::shared_ptr<CWallet> const pwallet = GetWalletForJSONRPCRequest(request);
    if (!pwallet) return NullUniValue;

    // Make sure the results are valid at least up to the most recent block
    // the user could have gotten from another RPC command prior to now
    pwallet->BlockUntilSyncedToCurrentChain();

    LOCK(pwallet->cs_wallet);

    return ValueFromAmount(pwallet->GetBalance().m_mine_untrusted_pending);
},
    };
}


static RPCHelpMan sendmany()
{
    return RPCHelpMan{"sendmany",
                "\nSend multiple times. Amounts are double-precision floating point numbers." +
        HELP_REQUIRING_PASSPHRASE,
                {
                    {"dummy", RPCArg::Type::STR, RPCArg::Optional::NO, "Must be set to \"\" for backwards compatibility.", "\"\""},
                    {"amounts", RPCArg::Type::OBJ, RPCArg::Optional::NO, "The addresses and amounts",
                        {
                            {"address", RPCArg::Type::AMOUNT, RPCArg::Optional::NO, "The bitcoin address is the key, the numeric amount (can be string) in " + CURRENCY_UNIT + " is the value"},
                        },
                    },
                    {"minconf", RPCArg::Type::NUM, RPCArg::Optional::OMITTED_NAMED_ARG, "Ignored dummy value"},
                    {"comment", RPCArg::Type::STR, RPCArg::Optional::OMITTED_NAMED_ARG, "A comment"},
                    {"subtractfeefrom", RPCArg::Type::ARR, RPCArg::Optional::OMITTED_NAMED_ARG, "The addresses.\n"
                                       "The fee will be equally deducted from the amount of each selected address.\n"
                                       "Those recipients will receive less bitcoins than you enter in their corresponding amount field.\n"
                                       "If no addresses are specified here, the sender pays the fee.",
                        {
                            {"address", RPCArg::Type::STR, RPCArg::Optional::OMITTED, "Subtract fee from this address"},
                        },
                    },
                    {"replaceable", RPCArg::Type::BOOL, /* default */ "wallet default", "Allow this transaction to be replaced by a transaction with higher fees via BIP 125"},
                    {"conf_target", RPCArg::Type::NUM, /* default */ "wallet -txconfirmtarget", "Confirmation target in blocks"},
                    {"estimate_mode", RPCArg::Type::STR, /* default */ "unset", std::string() + "The fee estimate mode, must be one of (case insensitive):\n"
            "       \"" + FeeModes("\"\n\"") + "\""},
                    {"fee_rate", RPCArg::Type::AMOUNT, /* default */ "not set, fall back to wallet fee estimation", "Specify a fee rate in " + CURRENCY_ATOM + "/vB."},
                    {"verbose", RPCArg::Type::BOOL, /* default */ "false", "If true, return extra infomration about the transaction."},
                },
                {
                    RPCResult{"if verbose is not set or set to false",
                        RPCResult::Type::STR_HEX, "txid", "The transaction id for the send. Only 1 transaction is created regardless of\n"
                "the number of addresses."
                    },
                    RPCResult{"if verbose is set to true",
                        RPCResult::Type::OBJ, "", "",
                        {
                            {RPCResult::Type::STR_HEX, "txid", "The transaction id for the send. Only 1 transaction is created regardless of\n"
                "the number of addresses."},
                            {RPCResult::Type::STR, "fee reason", "The transaction fee reason."}
                        },
                    },
                },
                RPCExamples{
            "\nSend two amounts to two different addresses:\n"
            + HelpExampleCli("sendmany", "\"\" \"{\\\"" + EXAMPLE_ADDRESS[0] + "\\\":0.01,\\\"" + EXAMPLE_ADDRESS[1] + "\\\":0.02}\"") +
            "\nSend two amounts to two different addresses setting the confirmation and comment:\n"
            + HelpExampleCli("sendmany", "\"\" \"{\\\"" + EXAMPLE_ADDRESS[0] + "\\\":0.01,\\\"" + EXAMPLE_ADDRESS[1] + "\\\":0.02}\" 6 \"testing\"") +
            "\nSend two amounts to two different addresses, subtract fee from amount:\n"
            + HelpExampleCli("sendmany", "\"\" \"{\\\"" + EXAMPLE_ADDRESS[0] + "\\\":0.01,\\\"" + EXAMPLE_ADDRESS[1] + "\\\":0.02}\" 1 \"\" \"[\\\"" + EXAMPLE_ADDRESS[0] + "\\\",\\\"" + EXAMPLE_ADDRESS[1] + "\\\"]\"") +
            "\nAs a JSON-RPC call\n"
            + HelpExampleRpc("sendmany", "\"\", {\"" + EXAMPLE_ADDRESS[0] + "\":0.01,\"" + EXAMPLE_ADDRESS[1] + "\":0.02}, 6, \"testing\"")
                },
        [&](const RPCHelpMan& self, const JSONRPCRequest& request) -> UniValue
{
    std::shared_ptr<CWallet> const pwallet = GetWalletForJSONRPCRequest(request);
    if (!pwallet) return NullUniValue;

    // Make sure the results are valid at least up to the most recent block
    // the user could have gotten from another RPC command prior to now
    pwallet->BlockUntilSyncedToCurrentChain();

    LOCK(pwallet->cs_wallet);

    if (!request.params[0].isNull() && !request.params[0].get_str().empty()) {
        throw JSONRPCError(RPC_INVALID_PARAMETER, "Dummy value must be set to \"\"");
    }
    UniValue sendTo = request.params[1].get_obj();

    mapValue_t mapValue;
    if (!request.params[3].isNull() && !request.params[3].get_str().empty())
        mapValue["comment"] = request.params[3].get_str();

    UniValue subtractFeeFromAmount(UniValue::VARR);
    if (!request.params[4].isNull())
        subtractFeeFromAmount = request.params[4].get_array();

    CCoinControl coin_control;
    if (!request.params[5].isNull()) {
        coin_control.m_signal_bip125_rbf = request.params[5].get_bool();
    }

    SetFeeEstimateMode(*pwallet, coin_control, /* conf_target */ request.params[6], /* estimate_mode */ request.params[7], /* fee_rate */ request.params[8], /* override_min_fee */ false);

    std::vector<CRecipient> recipients;
    ParseRecipients(sendTo, subtractFeeFromAmount, recipients);
    const bool verbose{request.params[9].isNull() ? false : request.params[9].get_bool()};

    return SendMoney(*pwallet, coin_control, recipients, std::move(mapValue), verbose);
},
    };
}


static RPCHelpMan addmultisigaddress()
{
    return RPCHelpMan{"addmultisigaddress",
                "\nAdd an nrequired-to-sign multisignature address to the wallet. Requires a new wallet backup.\n"
                "Each key is a Bitcoin address or hex-encoded public key.\n"
                "This functionality is only intended for use with non-watchonly addresses.\n"
                "See `importaddress` for watchonly p2sh address support.\n"
                "If 'label' is specified, assign address to that label.\n",
                {
                    {"nrequired", RPCArg::Type::NUM, RPCArg::Optional::NO, "The number of required signatures out of the n keys or addresses."},
                    {"keys", RPCArg::Type::ARR, RPCArg::Optional::NO, "The bitcoin addresses or hex-encoded public keys",
                        {
                            {"key", RPCArg::Type::STR, RPCArg::Optional::OMITTED, "bitcoin address or hex-encoded public key"},
                        },
                        },
                    {"label", RPCArg::Type::STR, RPCArg::Optional::OMITTED_NAMED_ARG, "A label to assign the addresses to."},
                    {"address_type", RPCArg::Type::STR, /* default */ "set by -addresstype", "The address type to use. Options are \"legacy\", \"p2sh-segwit\", and \"bech32\"."},
                },
                RPCResult{
                    RPCResult::Type::OBJ, "", "",
                    {
                        {RPCResult::Type::STR, "address", "The value of the new multisig address"},
                        {RPCResult::Type::STR_HEX, "redeemScript", "The string value of the hex-encoded redemption script"},
                        {RPCResult::Type::STR, "descriptor", "The descriptor for this multisig"},
                    }
                },
                RPCExamples{
            "\nAdd a multisig address from 2 addresses\n"
            + HelpExampleCli("addmultisigaddress", "2 \"[\\\"" + EXAMPLE_ADDRESS[0] + "\\\",\\\"" + EXAMPLE_ADDRESS[1] + "\\\"]\"") +
            "\nAs a JSON-RPC call\n"
            + HelpExampleRpc("addmultisigaddress", "2, \"[\\\"" + EXAMPLE_ADDRESS[0] + "\\\",\\\"" + EXAMPLE_ADDRESS[1] + "\\\"]\"")
                },
        [&](const RPCHelpMan& self, const JSONRPCRequest& request) -> UniValue
{
    std::shared_ptr<CWallet> const pwallet = GetWalletForJSONRPCRequest(request);
    if (!pwallet) return NullUniValue;

    LegacyScriptPubKeyMan& spk_man = EnsureLegacyScriptPubKeyMan(*pwallet);

    LOCK2(pwallet->cs_wallet, spk_man.cs_KeyStore);

    std::string label;
    if (!request.params[2].isNull())
        label = LabelFromValue(request.params[2]);

    int required = request.params[0].get_int();

    // Get the public keys
    const UniValue& keys_or_addrs = request.params[1].get_array();
    std::vector<CPubKey> pubkeys;
    for (unsigned int i = 0; i < keys_or_addrs.size(); ++i) {
        if (IsHex(keys_or_addrs[i].get_str()) && (keys_or_addrs[i].get_str().length() == 66 || keys_or_addrs[i].get_str().length() == 130)) {
            pubkeys.push_back(HexToPubKey(keys_or_addrs[i].get_str()));
        } else {
            pubkeys.push_back(AddrToPubKey(spk_man, keys_or_addrs[i].get_str()));
        }
    }

    OutputType output_type = pwallet->m_default_address_type;
    if (!request.params[3].isNull()) {
        if (!ParseOutputType(request.params[3].get_str(), output_type)) {
            throw JSONRPCError(RPC_INVALID_ADDRESS_OR_KEY, strprintf("Unknown address type '%s'", request.params[3].get_str()));
        }
    }

    // Construct using pay-to-script-hash:
    CScript inner;
    CTxDestination dest = AddAndGetMultisigDestination(required, pubkeys, output_type, spk_man, inner);
    pwallet->SetAddressBook(dest, label, "send");

    // Make the descriptor
    std::unique_ptr<Descriptor> descriptor = InferDescriptor(GetScriptForDestination(dest), spk_man);

    UniValue result(UniValue::VOBJ);
    result.pushKV("address", EncodeDestination(dest));
    result.pushKV("redeemScript", HexStr(inner));
    result.pushKV("descriptor", descriptor->ToString());
    return result;
},
    };
}

struct tallyitem
{
    CAmount nAmount{0};
    int nConf{std::numeric_limits<int>::max()};
    std::vector<uint256> txids;
    bool fIsWatchonly{false};
    tallyitem()
    {
    }
};

static UniValue ListReceived(const CWallet& wallet, const UniValue& params, bool by_label) EXCLUSIVE_LOCKS_REQUIRED(wallet.cs_wallet)
{
    // Minimum confirmations
    int nMinDepth = 1;
    if (!params[0].isNull())
        nMinDepth = params[0].get_int();

    // Whether to include empty labels
    bool fIncludeEmpty = false;
    if (!params[1].isNull())
        fIncludeEmpty = params[1].get_bool();

    isminefilter filter = ISMINE_SPENDABLE;

    if (ParseIncludeWatchonly(params[2], wallet)) {
        filter |= ISMINE_WATCH_ONLY;
    }

    bool has_filtered_address = false;
    CTxDestination filtered_address = CNoDestination();
    if (!by_label && params.size() > 3) {
        if (!IsValidDestinationString(params[3].get_str())) {
            throw JSONRPCError(RPC_WALLET_ERROR, "address_filter parameter was invalid");
        }
        filtered_address = DecodeDestination(params[3].get_str());
        has_filtered_address = true;
    }

    // Tally
    std::map<CTxDestination, tallyitem> mapTally;
    for (const std::pair<const uint256, CWalletTx>& pairWtx : wallet.mapWallet) {
        const CWalletTx& wtx = pairWtx.second;

        if (wtx.IsCoinBase() || !wallet.chain().checkFinalTx(*wtx.tx)) {
            continue;
        }

        int nDepth = wtx.GetDepthInMainChain();
        if (nDepth < nMinDepth)
            continue;

        for (const CTxOut& txout : wtx.tx->vout)
        {
            CTxDestination address;
            if (!ExtractDestination(txout.scriptPubKey, address))
                continue;

            if (has_filtered_address && !(filtered_address == address)) {
                continue;
            }

            isminefilter mine = wallet.IsMine(address);
            if(!(mine & filter))
                continue;

            tallyitem& item = mapTally[address];
            item.nAmount += txout.nValue;
            item.nConf = std::min(item.nConf, nDepth);
            item.txids.push_back(wtx.GetHash());
            if (mine & ISMINE_WATCH_ONLY)
                item.fIsWatchonly = true;
        }
    }

    // Reply
    UniValue ret(UniValue::VARR);
    std::map<std::string, tallyitem> label_tally;

    // Create m_address_book iterator
    // If we aren't filtering, go from begin() to end()
    auto start = wallet.m_address_book.begin();
    auto end = wallet.m_address_book.end();
    // If we are filtering, find() the applicable entry
    if (has_filtered_address) {
        start = wallet.m_address_book.find(filtered_address);
        if (start != end) {
            end = std::next(start);
        }
    }

    for (auto item_it = start; item_it != end; ++item_it)
    {
        if (item_it->second.IsChange()) continue;
        const CTxDestination& address = item_it->first;
        const std::string& label = item_it->second.GetLabel();
        auto it = mapTally.find(address);
        if (it == mapTally.end() && !fIncludeEmpty)
            continue;

        CAmount nAmount = 0;
        int nConf = std::numeric_limits<int>::max();
        bool fIsWatchonly = false;
        if (it != mapTally.end())
        {
            nAmount = (*it).second.nAmount;
            nConf = (*it).second.nConf;
            fIsWatchonly = (*it).second.fIsWatchonly;
        }

        if (by_label)
        {
            tallyitem& _item = label_tally[label];
            _item.nAmount += nAmount;
            _item.nConf = std::min(_item.nConf, nConf);
            _item.fIsWatchonly = fIsWatchonly;
        }
        else
        {
            UniValue obj(UniValue::VOBJ);
            if(fIsWatchonly)
                obj.pushKV("involvesWatchonly", true);
            obj.pushKV("address",       EncodeDestination(address));
            obj.pushKV("amount",        ValueFromAmount(nAmount));
            obj.pushKV("confirmations", (nConf == std::numeric_limits<int>::max() ? 0 : nConf));
            obj.pushKV("label", label);
            UniValue transactions(UniValue::VARR);
            if (it != mapTally.end())
            {
                for (const uint256& _item : (*it).second.txids)
                {
                    transactions.push_back(_item.GetHex());
                }
            }
            obj.pushKV("txids", transactions);
            ret.push_back(obj);
        }
    }

    if (by_label)
    {
        for (const auto& entry : label_tally)
        {
            CAmount nAmount = entry.second.nAmount;
            int nConf = entry.second.nConf;
            UniValue obj(UniValue::VOBJ);
            if (entry.second.fIsWatchonly)
                obj.pushKV("involvesWatchonly", true);
            obj.pushKV("amount",        ValueFromAmount(nAmount));
            obj.pushKV("confirmations", (nConf == std::numeric_limits<int>::max() ? 0 : nConf));
            obj.pushKV("label",         entry.first);
            ret.push_back(obj);
        }
    }

    return ret;
}

static RPCHelpMan listreceivedbyaddress()
{
    return RPCHelpMan{"listreceivedbyaddress",
                "\nList balances by receiving address.\n",
                {
                    {"minconf", RPCArg::Type::NUM, /* default */ "1", "The minimum number of confirmations before payments are included."},
                    {"include_empty", RPCArg::Type::BOOL, /* default */ "false", "Whether to include addresses that haven't received any payments."},
                    {"include_watchonly", RPCArg::Type::BOOL, /* default */ "true for watch-only wallets, otherwise false", "Whether to include watch-only addresses (see 'importaddress')"},
                    {"address_filter", RPCArg::Type::STR, RPCArg::Optional::OMITTED_NAMED_ARG, "If present, only return information on this address."},
                },
                RPCResult{
                    RPCResult::Type::ARR, "", "",
                    {
                        {RPCResult::Type::OBJ, "", "",
                        {
                            {RPCResult::Type::BOOL, "involvesWatchonly", "Only returns true if imported addresses were involved in transaction"},
                            {RPCResult::Type::STR, "address", "The receiving address"},
                            {RPCResult::Type::STR_AMOUNT, "amount", "The total amount in " + CURRENCY_UNIT + " received by the address"},
                            {RPCResult::Type::NUM, "confirmations", "The number of confirmations of the most recent transaction included"},
                            {RPCResult::Type::STR, "label", "The label of the receiving address. The default label is \"\""},
                            {RPCResult::Type::ARR, "txids", "",
                            {
                                {RPCResult::Type::STR_HEX, "txid", "The ids of transactions received with the address"},
                            }},
                        }},
                    }
                },
                RPCExamples{
                    HelpExampleCli("listreceivedbyaddress", "")
            + HelpExampleCli("listreceivedbyaddress", "6 true")
            + HelpExampleRpc("listreceivedbyaddress", "6, true, true")
            + HelpExampleRpc("listreceivedbyaddress", "6, true, true, \"" + EXAMPLE_ADDRESS[0] + "\"")
                },
        [&](const RPCHelpMan& self, const JSONRPCRequest& request) -> UniValue
{
    std::shared_ptr<CWallet> const pwallet = GetWalletForJSONRPCRequest(request);
    if (!pwallet) return NullUniValue;

    // Make sure the results are valid at least up to the most recent block
    // the user could have gotten from another RPC command prior to now
    pwallet->BlockUntilSyncedToCurrentChain();

    LOCK(pwallet->cs_wallet);

    return ListReceived(*pwallet, request.params, false);
},
    };
}

static RPCHelpMan listreceivedbylabel()
{
    return RPCHelpMan{"listreceivedbylabel",
                "\nList received transactions by label.\n",
                {
                    {"minconf", RPCArg::Type::NUM, /* default */ "1", "The minimum number of confirmations before payments are included."},
                    {"include_empty", RPCArg::Type::BOOL, /* default */ "false", "Whether to include labels that haven't received any payments."},
                    {"include_watchonly", RPCArg::Type::BOOL, /* default */ "true for watch-only wallets, otherwise false", "Whether to include watch-only addresses (see 'importaddress')"},
                },
                RPCResult{
                    RPCResult::Type::ARR, "", "",
                    {
                        {RPCResult::Type::OBJ, "", "",
                        {
                            {RPCResult::Type::BOOL, "involvesWatchonly", "Only returns true if imported addresses were involved in transaction"},
                            {RPCResult::Type::STR_AMOUNT, "amount", "The total amount received by addresses with this label"},
                            {RPCResult::Type::NUM, "confirmations", "The number of confirmations of the most recent transaction included"},
                            {RPCResult::Type::STR, "label", "The label of the receiving address. The default label is \"\""},
                        }},
                    }
                },
                RPCExamples{
                    HelpExampleCli("listreceivedbylabel", "")
            + HelpExampleCli("listreceivedbylabel", "6 true")
            + HelpExampleRpc("listreceivedbylabel", "6, true, true")
                },
        [&](const RPCHelpMan& self, const JSONRPCRequest& request) -> UniValue
{
    std::shared_ptr<CWallet> const pwallet = GetWalletForJSONRPCRequest(request);
    if (!pwallet) return NullUniValue;

    // Make sure the results are valid at least up to the most recent block
    // the user could have gotten from another RPC command prior to now
    pwallet->BlockUntilSyncedToCurrentChain();

    LOCK(pwallet->cs_wallet);

    return ListReceived(*pwallet, request.params, true);
},
    };
}

static void MaybePushAddress(UniValue & entry, const CTxDestination &dest)
{
    if (IsValidDestination(dest)) {
        entry.pushKV("address", EncodeDestination(dest));
    }
}

/**
 * List transactions based on the given criteria.
 *
 * @param  wallet         The wallet.
 * @param  wtx            The wallet transaction.
 * @param  nMinDepth      The minimum confirmation depth.
 * @param  fLong          Whether to include the JSON version of the transaction.
 * @param  ret            The UniValue into which the result is stored.
 * @param  filter_ismine  The "is mine" filter flags.
 * @param  filter_label   Optional label string to filter incoming transactions.
 */
static void ListTransactions(const CWallet& wallet, const CWalletTx& wtx, int nMinDepth, bool fLong, UniValue& ret, const isminefilter& filter_ismine, const std::string* filter_label) EXCLUSIVE_LOCKS_REQUIRED(wallet.cs_wallet)
{
    CAmount nFee;
    std::list<COutputEntry> listReceived;
    std::list<COutputEntry> listSent;

    wtx.GetAmounts(listReceived, listSent, nFee, filter_ismine);

    bool involvesWatchonly = wtx.IsFromMe(ISMINE_WATCH_ONLY);

    // Sent
    if (!filter_label)
    {
        for (const COutputEntry& s : listSent)
        {
            UniValue entry(UniValue::VOBJ);
            if (involvesWatchonly || (wallet.IsMine(s.destination) & ISMINE_WATCH_ONLY)) {
                entry.pushKV("involvesWatchonly", true);
            }
            MaybePushAddress(entry, s.destination);
            entry.pushKV("category", "send");
            entry.pushKV("amount", ValueFromAmount(-s.amount));
            const auto* address_book_entry = wallet.FindAddressBookEntry(s.destination);
            if (address_book_entry) {
                entry.pushKV("label", address_book_entry->GetLabel());
            }
            entry.pushKV("vout", s.vout);
            entry.pushKV("fee", ValueFromAmount(-nFee));
            if (fLong)
                WalletTxToJSON(wallet.chain(), wtx, entry);
            entry.pushKV("abandoned", wtx.isAbandoned());
            ret.push_back(entry);
        }
    }

    // Received
    if (listReceived.size() > 0 && wtx.GetDepthInMainChain() >= nMinDepth) {
        for (const COutputEntry& r : listReceived)
        {
            std::string label;
            const auto* address_book_entry = wallet.FindAddressBookEntry(r.destination);
            if (address_book_entry) {
                label = address_book_entry->GetLabel();
            }
            if (filter_label && label != *filter_label) {
                continue;
            }
            UniValue entry(UniValue::VOBJ);
            if (involvesWatchonly || (wallet.IsMine(r.destination) & ISMINE_WATCH_ONLY)) {
                entry.pushKV("involvesWatchonly", true);
            }
            MaybePushAddress(entry, r.destination);
            if (wtx.IsCoinBase())
            {
                if (wtx.GetDepthInMainChain() < 1)
                    entry.pushKV("category", "orphan");
                else if (wtx.IsImmatureCoinBase())
                    entry.pushKV("category", "immature");
                else
                    entry.pushKV("category", "generate");
            }
            else
            {
                entry.pushKV("category", "receive");
            }
            entry.pushKV("amount", ValueFromAmount(r.amount));
            if (address_book_entry) {
                entry.pushKV("label", label);
            }
            entry.pushKV("vout", r.vout);
            if (fLong)
                WalletTxToJSON(wallet.chain(), wtx, entry);
            ret.push_back(entry);
        }
    }
}

static const std::vector<RPCResult> TransactionDescriptionString()
{
    return{{RPCResult::Type::NUM, "confirmations", "The number of confirmations for the transaction. Negative confirmations means the\n"
               "transaction conflicted that many blocks ago."},
           {RPCResult::Type::BOOL, "generated", "Only present if transaction only input is a coinbase one."},
           {RPCResult::Type::BOOL, "trusted", "Only present if we consider transaction to be trusted and so safe to spend from."},
           {RPCResult::Type::STR_HEX, "blockhash", "The block hash containing the transaction."},
           {RPCResult::Type::NUM, "blockheight", "The block height containing the transaction."},
           {RPCResult::Type::NUM, "blockindex", "The index of the transaction in the block that includes it."},
           {RPCResult::Type::NUM_TIME, "blocktime", "The block time expressed in " + UNIX_EPOCH_TIME + "."},
           {RPCResult::Type::STR_HEX, "txid", "The transaction id."},
           {RPCResult::Type::ARR, "walletconflicts", "Conflicting transaction ids.",
           {
               {RPCResult::Type::STR_HEX, "txid", "The transaction id."},
           }},
           {RPCResult::Type::NUM_TIME, "time", "The transaction time expressed in " + UNIX_EPOCH_TIME + "."},
           {RPCResult::Type::NUM_TIME, "timereceived", "The time received expressed in " + UNIX_EPOCH_TIME + "."},
           {RPCResult::Type::STR, "comment", "If a comment is associated with the transaction, only present if not empty."},
           {RPCResult::Type::STR, "bip125-replaceable", "(\"yes|no|unknown\") Whether this transaction could be replaced due to BIP125 (replace-by-fee);\n"
               "may be unknown for unconfirmed transactions not in the mempool"}};
}

static RPCHelpMan listtransactions()
{
    return RPCHelpMan{"listtransactions",
                "\nIf a label name is provided, this will return only incoming transactions paying to addresses with the specified label.\n"
                "\nReturns up to 'count' most recent transactions skipping the first 'from' transactions.\n",
                {
                    {"label|dummy", RPCArg::Type::STR, RPCArg::Optional::OMITTED_NAMED_ARG, "If set, should be a valid label name to return only incoming transactions\n"
                          "with the specified label, or \"*\" to disable filtering and return all transactions."},
                    {"count", RPCArg::Type::NUM, /* default */ "10", "The number of transactions to return"},
                    {"skip", RPCArg::Type::NUM, /* default */ "0", "The number of transactions to skip"},
                    {"include_watchonly", RPCArg::Type::BOOL, /* default */ "true for watch-only wallets, otherwise false", "Include transactions to watch-only addresses (see 'importaddress')"},
                },
                RPCResult{
                    RPCResult::Type::ARR, "", "",
                    {
                        {RPCResult::Type::OBJ, "", "", Cat(Cat<std::vector<RPCResult>>(
                        {
                            {RPCResult::Type::BOOL, "involvesWatchonly", "Only returns true if imported addresses were involved in transaction."},
                            {RPCResult::Type::STR, "address", "The bitcoin address of the transaction."},
                            {RPCResult::Type::STR, "category", "The transaction category.\n"
                                "\"send\"                  Transactions sent.\n"
                                "\"receive\"               Non-coinbase transactions received.\n"
                                "\"generate\"              Coinbase transactions received with more than 100 confirmations.\n"
                                "\"immature\"              Coinbase transactions received with 100 or fewer confirmations.\n"
                                "\"orphan\"                Orphaned coinbase transactions received."},
                            {RPCResult::Type::STR_AMOUNT, "amount", "The amount in " + CURRENCY_UNIT + ". This is negative for the 'send' category, and is positive\n"
                                "for all other categories"},
                            {RPCResult::Type::STR, "label", "A comment for the address/transaction, if any"},
                            {RPCResult::Type::NUM, "vout", "the vout value"},
                            {RPCResult::Type::STR_AMOUNT, "fee", "The amount of the fee in " + CURRENCY_UNIT + ". This is negative and only available for the\n"
                                 "'send' category of transactions."},
                        },
                        TransactionDescriptionString()),
                        {
                            {RPCResult::Type::BOOL, "abandoned", "'true' if the transaction has been abandoned (inputs are respendable). Only available for the \n"
                                 "'send' category of transactions."},
                        })},
                    }
                },
                RPCExamples{
            "\nList the most recent 10 transactions in the systems\n"
            + HelpExampleCli("listtransactions", "") +
            "\nList transactions 100 to 120\n"
            + HelpExampleCli("listtransactions", "\"*\" 20 100") +
            "\nAs a JSON-RPC call\n"
            + HelpExampleRpc("listtransactions", "\"*\", 20, 100")
                },
        [&](const RPCHelpMan& self, const JSONRPCRequest& request) -> UniValue
{
    std::shared_ptr<CWallet> const pwallet = GetWalletForJSONRPCRequest(request);
    if (!pwallet) return NullUniValue;

    // Make sure the results are valid at least up to the most recent block
    // the user could have gotten from another RPC command prior to now
    pwallet->BlockUntilSyncedToCurrentChain();

    const std::string* filter_label = nullptr;
    if (!request.params[0].isNull() && request.params[0].get_str() != "*") {
        filter_label = &request.params[0].get_str();
        if (filter_label->empty()) {
            throw JSONRPCError(RPC_INVALID_PARAMETER, "Label argument must be a valid label name or \"*\".");
        }
    }
    int nCount = 10;
    if (!request.params[1].isNull())
        nCount = request.params[1].get_int();
    int nFrom = 0;
    if (!request.params[2].isNull())
        nFrom = request.params[2].get_int();
    isminefilter filter = ISMINE_SPENDABLE;

    if (ParseIncludeWatchonly(request.params[3], *pwallet)) {
        filter |= ISMINE_WATCH_ONLY;
    }

    if (nCount < 0)
        throw JSONRPCError(RPC_INVALID_PARAMETER, "Negative count");
    if (nFrom < 0)
        throw JSONRPCError(RPC_INVALID_PARAMETER, "Negative from");

    UniValue ret(UniValue::VARR);

    {
        LOCK(pwallet->cs_wallet);

        const CWallet::TxItems & txOrdered = pwallet->wtxOrdered;

        // iterate backwards until we have nCount items to return:
        for (CWallet::TxItems::const_reverse_iterator it = txOrdered.rbegin(); it != txOrdered.rend(); ++it)
        {
            CWalletTx *const pwtx = (*it).second;
            ListTransactions(*pwallet, *pwtx, 0, true, ret, filter, filter_label);
            if ((int)ret.size() >= (nCount+nFrom)) break;
        }
    }

    // ret is newest to oldest

    if (nFrom > (int)ret.size())
        nFrom = ret.size();
    if ((nFrom + nCount) > (int)ret.size())
        nCount = ret.size() - nFrom;

    const std::vector<UniValue>& txs = ret.getValues();
    UniValue result{UniValue::VARR};
    result.push_backV({ txs.rend() - nFrom - nCount, txs.rend() - nFrom }); // Return oldest to newest
    return result;
},
    };
}

static RPCHelpMan listsinceblock()
{
    return RPCHelpMan{"listsinceblock",
                "\nGet all transactions in blocks since block [blockhash], or all transactions if omitted.\n"
                "If \"blockhash\" is no longer a part of the main chain, transactions from the fork point onward are included.\n"
                "Additionally, if include_removed is set, transactions affecting the wallet which were removed are returned in the \"removed\" array.\n",
                {
                    {"blockhash", RPCArg::Type::STR, RPCArg::Optional::OMITTED_NAMED_ARG, "If set, the block hash to list transactions since, otherwise list all transactions."},
                    {"target_confirmations", RPCArg::Type::NUM, /* default */ "1", "Return the nth block hash from the main chain. e.g. 1 would mean the best block hash. Note: this is not used as a filter, but only affects [lastblock] in the return value"},
                    {"include_watchonly", RPCArg::Type::BOOL, /* default */ "true for watch-only wallets, otherwise false", "Include transactions to watch-only addresses (see 'importaddress')"},
                    {"include_removed", RPCArg::Type::BOOL, /* default */ "true", "Show transactions that were removed due to a reorg in the \"removed\" array\n"
                                                                       "(not guaranteed to work on pruned nodes)"},
                },
                RPCResult{
                    RPCResult::Type::OBJ, "", "",
                    {
                        {RPCResult::Type::ARR, "transactions", "",
                        {
                            {RPCResult::Type::OBJ, "", "", Cat(Cat<std::vector<RPCResult>>(
                            {
                                {RPCResult::Type::BOOL, "involvesWatchonly", "Only returns true if imported addresses were involved in transaction."},
                                {RPCResult::Type::STR, "address", "The bitcoin address of the transaction."},
                                {RPCResult::Type::STR, "category", "The transaction category.\n"
                                    "\"send\"                  Transactions sent.\n"
                                    "\"receive\"               Non-coinbase transactions received.\n"
                                    "\"generate\"              Coinbase transactions received with more than 100 confirmations.\n"
                                    "\"immature\"              Coinbase transactions received with 100 or fewer confirmations.\n"
                                    "\"orphan\"                Orphaned coinbase transactions received."},
                                {RPCResult::Type::STR_AMOUNT, "amount", "The amount in " + CURRENCY_UNIT + ". This is negative for the 'send' category, and is positive\n"
                                    "for all other categories"},
                                {RPCResult::Type::NUM, "vout", "the vout value"},
                                {RPCResult::Type::STR_AMOUNT, "fee", "The amount of the fee in " + CURRENCY_UNIT + ". This is negative and only available for the\n"
                                     "'send' category of transactions."},
                            },
                            TransactionDescriptionString()),
                            {
                                {RPCResult::Type::BOOL, "abandoned", "'true' if the transaction has been abandoned (inputs are respendable). Only available for the \n"
                                     "'send' category of transactions."},
                                {RPCResult::Type::STR, "label", "A comment for the address/transaction, if any"},
                                {RPCResult::Type::STR, "to", "If a comment to is associated with the transaction."},
                            })},
                        }},
                        {RPCResult::Type::ARR, "removed", "<structure is the same as \"transactions\" above, only present if include_removed=true>\n"
                            "Note: transactions that were re-added in the active chain will appear as-is in this array, and may thus have a positive confirmation count."
                        , {{RPCResult::Type::ELISION, "", ""},}},
                        {RPCResult::Type::STR_HEX, "lastblock", "The hash of the block (target_confirmations-1) from the best block on the main chain, or the genesis hash if the referenced block does not exist yet. This is typically used to feed back into listsinceblock the next time you call it. So you would generally use a target_confirmations of say 6, so you will be continually re-notified of transactions until they've reached 6 confirmations plus any new ones"},
                    }
                },
                RPCExamples{
                    HelpExampleCli("listsinceblock", "")
            + HelpExampleCli("listsinceblock", "\"000000000000000bacf66f7497b7dc45ef753ee9a7d38571037cdb1a57f663ad\" 6")
            + HelpExampleRpc("listsinceblock", "\"000000000000000bacf66f7497b7dc45ef753ee9a7d38571037cdb1a57f663ad\", 6")
                },
        [&](const RPCHelpMan& self, const JSONRPCRequest& request) -> UniValue
{
    std::shared_ptr<CWallet> const pwallet = GetWalletForJSONRPCRequest(request);
    if (!pwallet) return NullUniValue;

    const CWallet& wallet = *pwallet;
    // Make sure the results are valid at least up to the most recent block
    // the user could have gotten from another RPC command prior to now
    wallet.BlockUntilSyncedToCurrentChain();

    LOCK(wallet.cs_wallet);

    std::optional<int> height;    // Height of the specified block or the common ancestor, if the block provided was in a deactivated chain.
    std::optional<int> altheight; // Height of the specified block, even if it's in a deactivated chain.
    int target_confirms = 1;
    isminefilter filter = ISMINE_SPENDABLE;

    uint256 blockId;
    if (!request.params[0].isNull() && !request.params[0].get_str().empty()) {
        blockId = ParseHashV(request.params[0], "blockhash");
        height = int{};
        altheight = int{};
        if (!wallet.chain().findCommonAncestor(blockId, wallet.GetLastBlockHash(), /* ancestor out */ FoundBlock().height(*height), /* blockId out */ FoundBlock().height(*altheight))) {
            throw JSONRPCError(RPC_INVALID_ADDRESS_OR_KEY, "Block not found");
        }
    }

    if (!request.params[1].isNull()) {
        target_confirms = request.params[1].get_int();

        if (target_confirms < 1) {
            throw JSONRPCError(RPC_INVALID_PARAMETER, "Invalid parameter");
        }
    }

    if (ParseIncludeWatchonly(request.params[2], wallet)) {
        filter |= ISMINE_WATCH_ONLY;
    }

    bool include_removed = (request.params[3].isNull() || request.params[3].get_bool());

    int depth = height ? wallet.GetLastBlockHeight() + 1 - *height : -1;

    UniValue transactions(UniValue::VARR);

    for (const std::pair<const uint256, CWalletTx>& pairWtx : wallet.mapWallet) {
        const CWalletTx& tx = pairWtx.second;

        if (depth == -1 || abs(tx.GetDepthInMainChain()) < depth) {
            ListTransactions(wallet, tx, 0, true, transactions, filter, nullptr /* filter_label */);
        }
    }

    // when a reorg'd block is requested, we also list any relevant transactions
    // in the blocks of the chain that was detached
    UniValue removed(UniValue::VARR);
    while (include_removed && altheight && *altheight > *height) {
        CBlock block;
        if (!wallet.chain().findBlock(blockId, FoundBlock().data(block)) || block.IsNull()) {
            throw JSONRPCError(RPC_INTERNAL_ERROR, "Can't read block from disk");
        }
        for (const CTransactionRef& tx : block.vtx) {
            auto it = wallet.mapWallet.find(tx->GetHash());
            if (it != wallet.mapWallet.end()) {
                // We want all transactions regardless of confirmation count to appear here,
                // even negative confirmation ones, hence the big negative.
                ListTransactions(wallet, it->second, -100000000, true, removed, filter, nullptr /* filter_label */);
            }
        }
        blockId = block.hashPrevBlock;
        --*altheight;
    }

    uint256 lastblock;
    target_confirms = std::min(target_confirms, wallet.GetLastBlockHeight() + 1);
    CHECK_NONFATAL(wallet.chain().findAncestorByHeight(wallet.GetLastBlockHash(), wallet.GetLastBlockHeight() + 1 - target_confirms, FoundBlock().hash(lastblock)));

    UniValue ret(UniValue::VOBJ);
    ret.pushKV("transactions", transactions);
    if (include_removed) ret.pushKV("removed", removed);
    ret.pushKV("lastblock", lastblock.GetHex());

    return ret;
},
    };
}

static RPCHelpMan gettransaction()
{
    return RPCHelpMan{"gettransaction",
                "\nGet detailed information about in-wallet transaction <txid>\n",
                {
                    {"txid", RPCArg::Type::STR, RPCArg::Optional::NO, "The transaction id"},
                    {"include_watchonly", RPCArg::Type::BOOL, /* default */ "true for watch-only wallets, otherwise false",
                            "Whether to include watch-only addresses in balance calculation and details[]"},
                    {"verbose", RPCArg::Type::BOOL, /* default */ "false",
                            "Whether to include a `decoded` field containing the decoded transaction (equivalent to RPC decoderawtransaction)"},
                },
                RPCResult{
                    RPCResult::Type::OBJ, "", "", Cat(Cat<std::vector<RPCResult>>(
                    {
                        {RPCResult::Type::STR_AMOUNT, "amount", "The amount in " + CURRENCY_UNIT},
                        {RPCResult::Type::STR_AMOUNT, "fee", "The amount of the fee in " + CURRENCY_UNIT + ". This is negative and only available for the\n"
                                     "'send' category of transactions."},
                    },
                    TransactionDescriptionString()),
                    {
                        {RPCResult::Type::ARR, "details", "",
                        {
                            {RPCResult::Type::OBJ, "", "",
                            {
                                {RPCResult::Type::BOOL, "involvesWatchonly", "Only returns true if imported addresses were involved in transaction."},
                                {RPCResult::Type::STR, "address", "The bitcoin address involved in the transaction."},
                                {RPCResult::Type::STR, "category", "The transaction category.\n"
                                    "\"send\"                  Transactions sent.\n"
                                    "\"receive\"               Non-coinbase transactions received.\n"
                                    "\"generate\"              Coinbase transactions received with more than 100 confirmations.\n"
                                    "\"immature\"              Coinbase transactions received with 100 or fewer confirmations.\n"
                                    "\"orphan\"                Orphaned coinbase transactions received."},
                                {RPCResult::Type::STR_AMOUNT, "amount", "The amount in " + CURRENCY_UNIT},
                                {RPCResult::Type::STR, "label", "A comment for the address/transaction, if any"},
                                {RPCResult::Type::NUM, "vout", "the vout value"},
                                {RPCResult::Type::STR_AMOUNT, "fee", "The amount of the fee in " + CURRENCY_UNIT + ". This is negative and only available for the \n"
                                    "'send' category of transactions."},
                                {RPCResult::Type::BOOL, "abandoned", "'true' if the transaction has been abandoned (inputs are respendable). Only available for the \n"
                                     "'send' category of transactions."},
                            }},
                        }},
                        {RPCResult::Type::STR_HEX, "hex", "Raw data for transaction"},
                        {RPCResult::Type::OBJ, "decoded", "Optional, the decoded transaction (only present when `verbose` is passed)",
                        {
                            {RPCResult::Type::ELISION, "", "Equivalent to the RPC decoderawtransaction method, or the RPC getrawtransaction method when `verbose` is passed."},
                        }},
                    })
                },
                RPCExamples{
                    HelpExampleCli("gettransaction", "\"1075db55d416d3ca199f55b6084e2115b9345e16c5cf302fc80e9d5fbf5d48d\"")
            + HelpExampleCli("gettransaction", "\"1075db55d416d3ca199f55b6084e2115b9345e16c5cf302fc80e9d5fbf5d48d\" true")
            + HelpExampleCli("gettransaction", "\"1075db55d416d3ca199f55b6084e2115b9345e16c5cf302fc80e9d5fbf5d48d\" false true")
            + HelpExampleRpc("gettransaction", "\"1075db55d416d3ca199f55b6084e2115b9345e16c5cf302fc80e9d5fbf5d48d\"")
                },
        [&](const RPCHelpMan& self, const JSONRPCRequest& request) -> UniValue
{
    std::shared_ptr<CWallet> const pwallet = GetWalletForJSONRPCRequest(request);
    if (!pwallet) return NullUniValue;

    // Make sure the results are valid at least up to the most recent block
    // the user could have gotten from another RPC command prior to now
    pwallet->BlockUntilSyncedToCurrentChain();

    LOCK(pwallet->cs_wallet);

    uint256 hash(ParseHashV(request.params[0], "txid"));

    isminefilter filter = ISMINE_SPENDABLE;

    if (ParseIncludeWatchonly(request.params[1], *pwallet)) {
        filter |= ISMINE_WATCH_ONLY;
    }

    bool verbose = request.params[2].isNull() ? false : request.params[2].get_bool();

    UniValue entry(UniValue::VOBJ);
    auto it = pwallet->mapWallet.find(hash);
    if (it == pwallet->mapWallet.end()) {
        throw JSONRPCError(RPC_INVALID_ADDRESS_OR_KEY, "Invalid or non-wallet transaction id");
    }
    const CWalletTx& wtx = it->second;

    CAmount nCredit = wtx.GetCredit(filter);
    CAmount nDebit = wtx.GetDebit(filter);
    CAmount nNet = nCredit - nDebit;
    CAmount nFee = (wtx.IsFromMe(filter) ? wtx.tx->GetValueOut() - nDebit : 0);

    entry.pushKV("amount", ValueFromAmount(nNet - nFee));
    if (wtx.IsFromMe(filter))
        entry.pushKV("fee", ValueFromAmount(nFee));

    WalletTxToJSON(pwallet->chain(), wtx, entry);

    UniValue details(UniValue::VARR);
    ListTransactions(*pwallet, wtx, 0, false, details, filter, nullptr /* filter_label */);
    entry.pushKV("details", details);

    std::string strHex = EncodeHexTx(*wtx.tx, pwallet->chain().rpcSerializationFlags());
    entry.pushKV("hex", strHex);

    if (verbose) {
        UniValue decoded(UniValue::VOBJ);
        TxToUniv(*wtx.tx, uint256(), pwallet->chain().rpcEnableDeprecated("addresses"), decoded, false);
        entry.pushKV("decoded", decoded);
    }

    return entry;
},
    };
}

static RPCHelpMan abandontransaction()
{
    return RPCHelpMan{"abandontransaction",
                "\nMark in-wallet transaction <txid> as abandoned\n"
                "This will mark this transaction and all its in-wallet descendants as abandoned which will allow\n"
                "for their inputs to be respent.  It can be used to replace \"stuck\" or evicted transactions.\n"
                "It only works on transactions which are not included in a block and are not currently in the mempool.\n"
                "It has no effect on transactions which are already abandoned.\n",
                {
                    {"txid", RPCArg::Type::STR_HEX, RPCArg::Optional::NO, "The transaction id"},
                },
                RPCResult{RPCResult::Type::NONE, "", ""},
                RPCExamples{
                    HelpExampleCli("abandontransaction", "\"1075db55d416d3ca199f55b6084e2115b9345e16c5cf302fc80e9d5fbf5d48d\"")
            + HelpExampleRpc("abandontransaction", "\"1075db55d416d3ca199f55b6084e2115b9345e16c5cf302fc80e9d5fbf5d48d\"")
                },
        [&](const RPCHelpMan& self, const JSONRPCRequest& request) -> UniValue
{
    std::shared_ptr<CWallet> const pwallet = GetWalletForJSONRPCRequest(request);
    if (!pwallet) return NullUniValue;

    // Make sure the results are valid at least up to the most recent block
    // the user could have gotten from another RPC command prior to now
    pwallet->BlockUntilSyncedToCurrentChain();

    LOCK(pwallet->cs_wallet);

    uint256 hash(ParseHashV(request.params[0], "txid"));

    if (!pwallet->mapWallet.count(hash)) {
        throw JSONRPCError(RPC_INVALID_ADDRESS_OR_KEY, "Invalid or non-wallet transaction id");
    }
    if (!pwallet->AbandonTransaction(hash)) {
        throw JSONRPCError(RPC_INVALID_ADDRESS_OR_KEY, "Transaction not eligible for abandonment");
    }

    return NullUniValue;
},
    };
}


static RPCHelpMan backupwallet()
{
    return RPCHelpMan{"backupwallet",
                "\nSafely copies current wallet file to destination, which can be a directory or a path with filename.\n",
                {
                    {"destination", RPCArg::Type::STR, RPCArg::Optional::NO, "The destination directory or file"},
                },
                RPCResult{RPCResult::Type::NONE, "", ""},
                RPCExamples{
                    HelpExampleCli("backupwallet", "\"backup.dat\"")
            + HelpExampleRpc("backupwallet", "\"backup.dat\"")
                },
        [&](const RPCHelpMan& self, const JSONRPCRequest& request) -> UniValue
{
    std::shared_ptr<CWallet> const pwallet = GetWalletForJSONRPCRequest(request);
    if (!pwallet) return NullUniValue;

    // Make sure the results are valid at least up to the most recent block
    // the user could have gotten from another RPC command prior to now
    pwallet->BlockUntilSyncedToCurrentChain();

    LOCK(pwallet->cs_wallet);

    std::string strDest = request.params[0].get_str();
    if (!pwallet->BackupWallet(strDest)) {
        throw JSONRPCError(RPC_WALLET_ERROR, "Error: Wallet backup failed!");
    }

    return NullUniValue;
},
    };
}


static RPCHelpMan keypoolrefill()
{
    return RPCHelpMan{"keypoolrefill",
                "\nFills the keypool."+
        HELP_REQUIRING_PASSPHRASE,
                {
                    {"newsize", RPCArg::Type::NUM, /* default */ "100", "The new keypool size"},
                },
                RPCResult{RPCResult::Type::NONE, "", ""},
                RPCExamples{
                    HelpExampleCli("keypoolrefill", "")
            + HelpExampleRpc("keypoolrefill", "")
                },
        [&](const RPCHelpMan& self, const JSONRPCRequest& request) -> UniValue
{
    std::shared_ptr<CWallet> const pwallet = GetWalletForJSONRPCRequest(request);
    if (!pwallet) return NullUniValue;

    if (pwallet->IsLegacy() && pwallet->IsWalletFlagSet(WALLET_FLAG_DISABLE_PRIVATE_KEYS)) {
        throw JSONRPCError(RPC_WALLET_ERROR, "Error: Private keys are disabled for this wallet");
    }

    LOCK(pwallet->cs_wallet);

    // 0 is interpreted by TopUpKeyPool() as the default keypool size given by -keypool
    unsigned int kpSize = 0;
    if (!request.params[0].isNull()) {
        if (request.params[0].get_int() < 0)
            throw JSONRPCError(RPC_INVALID_PARAMETER, "Invalid parameter, expected valid size.");
        kpSize = (unsigned int)request.params[0].get_int();
    }

    EnsureWalletIsUnlocked(*pwallet);
    pwallet->TopUpKeyPool(kpSize);

    if (pwallet->GetKeyPoolSize() < kpSize) {
        throw JSONRPCError(RPC_WALLET_ERROR, "Error refreshing keypool.");
    }

    return NullUniValue;
},
    };
}


static RPCHelpMan walletpassphrase()
{
    return RPCHelpMan{"walletpassphrase",
                "\nStores the wallet decryption key in memory for 'timeout' seconds.\n"
                "This is needed prior to performing transactions related to private keys such as sending bitcoins\n"
            "\nNote:\n"
            "Issuing the walletpassphrase command while the wallet is already unlocked will set a new unlock\n"
            "time that overrides the old one.\n",
                {
                    {"passphrase", RPCArg::Type::STR, RPCArg::Optional::NO, "The wallet passphrase"},
                    {"timeout", RPCArg::Type::NUM, RPCArg::Optional::NO, "The time to keep the decryption key in seconds; capped at 100000000 (~3 years)."},
                },
                RPCResult{RPCResult::Type::NONE, "", ""},
                RPCExamples{
            "\nUnlock the wallet for 60 seconds\n"
            + HelpExampleCli("walletpassphrase", "\"my pass phrase\" 60") +
            "\nLock the wallet again (before 60 seconds)\n"
            + HelpExampleCli("walletlock", "") +
            "\nAs a JSON-RPC call\n"
            + HelpExampleRpc("walletpassphrase", "\"my pass phrase\", 60")
                },
        [&](const RPCHelpMan& self, const JSONRPCRequest& request) -> UniValue
{
    std::shared_ptr<CWallet> const wallet = GetWalletForJSONRPCRequest(request);
    if (!wallet) return NullUniValue;
    CWallet* const pwallet = wallet.get();

    int64_t nSleepTime;
    int64_t relock_time;
    // Prevent concurrent calls to walletpassphrase with the same wallet.
    LOCK(pwallet->m_unlock_mutex);
    {
        LOCK(pwallet->cs_wallet);

        if (!pwallet->IsCrypted()) {
            throw JSONRPCError(RPC_WALLET_WRONG_ENC_STATE, "Error: running with an unencrypted wallet, but walletpassphrase was called.");
        }

        // Note that the walletpassphrase is stored in request.params[0] which is not mlock()ed
        SecureString strWalletPass;
        strWalletPass.reserve(100);
        // TODO: get rid of this .c_str() by implementing SecureString::operator=(std::string)
        // Alternately, find a way to make request.params[0] mlock()'d to begin with.
        strWalletPass = request.params[0].get_str().c_str();

        // Get the timeout
        nSleepTime = request.params[1].get_int64();
        // Timeout cannot be negative, otherwise it will relock immediately
        if (nSleepTime < 0) {
            throw JSONRPCError(RPC_INVALID_PARAMETER, "Timeout cannot be negative.");
        }
        // Clamp timeout
        constexpr int64_t MAX_SLEEP_TIME = 100000000; // larger values trigger a macos/libevent bug?
        if (nSleepTime > MAX_SLEEP_TIME) {
            nSleepTime = MAX_SLEEP_TIME;
        }

        if (strWalletPass.empty()) {
            throw JSONRPCError(RPC_INVALID_PARAMETER, "passphrase can not be empty");
        }

        if (!pwallet->Unlock(strWalletPass)) {
            throw JSONRPCError(RPC_WALLET_PASSPHRASE_INCORRECT, "Error: The wallet passphrase entered was incorrect.");
        }

        pwallet->TopUpKeyPool();

        pwallet->nRelockTime = GetTime() + nSleepTime;
        relock_time = pwallet->nRelockTime;
    }

    // rpcRunLater must be called without cs_wallet held otherwise a deadlock
    // can occur. The deadlock would happen when RPCRunLater removes the
    // previous timer (and waits for the callback to finish if already running)
    // and the callback locks cs_wallet.
    AssertLockNotHeld(wallet->cs_wallet);
    // Keep a weak pointer to the wallet so that it is possible to unload the
    // wallet before the following callback is called. If a valid shared pointer
    // is acquired in the callback then the wallet is still loaded.
    std::weak_ptr<CWallet> weak_wallet = wallet;
    pwallet->chain().rpcRunLater(strprintf("lockwallet(%s)", pwallet->GetName()), [weak_wallet, relock_time] {
        if (auto shared_wallet = weak_wallet.lock()) {
            LOCK(shared_wallet->cs_wallet);
            // Skip if this is not the most recent rpcRunLater callback.
            if (shared_wallet->nRelockTime != relock_time) return;
            shared_wallet->Lock();
            shared_wallet->nRelockTime = 0;
        }
    }, nSleepTime);

    return NullUniValue;
},
    };
}


static RPCHelpMan walletpassphrasechange()
{
    return RPCHelpMan{"walletpassphrasechange",
                "\nChanges the wallet passphrase from 'oldpassphrase' to 'newpassphrase'.\n",
                {
                    {"oldpassphrase", RPCArg::Type::STR, RPCArg::Optional::NO, "The current passphrase"},
                    {"newpassphrase", RPCArg::Type::STR, RPCArg::Optional::NO, "The new passphrase"},
                },
                RPCResult{RPCResult::Type::NONE, "", ""},
                RPCExamples{
                    HelpExampleCli("walletpassphrasechange", "\"old one\" \"new one\"")
            + HelpExampleRpc("walletpassphrasechange", "\"old one\", \"new one\"")
                },
        [&](const RPCHelpMan& self, const JSONRPCRequest& request) -> UniValue
{
    std::shared_ptr<CWallet> const pwallet = GetWalletForJSONRPCRequest(request);
    if (!pwallet) return NullUniValue;

    LOCK(pwallet->cs_wallet);

    if (!pwallet->IsCrypted()) {
        throw JSONRPCError(RPC_WALLET_WRONG_ENC_STATE, "Error: running with an unencrypted wallet, but walletpassphrasechange was called.");
    }

    // TODO: get rid of these .c_str() calls by implementing SecureString::operator=(std::string)
    // Alternately, find a way to make request.params[0] mlock()'d to begin with.
    SecureString strOldWalletPass;
    strOldWalletPass.reserve(100);
    strOldWalletPass = request.params[0].get_str().c_str();

    SecureString strNewWalletPass;
    strNewWalletPass.reserve(100);
    strNewWalletPass = request.params[1].get_str().c_str();

    if (strOldWalletPass.empty() || strNewWalletPass.empty()) {
        throw JSONRPCError(RPC_INVALID_PARAMETER, "passphrase can not be empty");
    }

    if (!pwallet->ChangeWalletPassphrase(strOldWalletPass, strNewWalletPass)) {
        throw JSONRPCError(RPC_WALLET_PASSPHRASE_INCORRECT, "Error: The wallet passphrase entered was incorrect.");
    }

    return NullUniValue;
},
    };
}


static RPCHelpMan walletlock()
{
    return RPCHelpMan{"walletlock",
                "\nRemoves the wallet encryption key from memory, locking the wallet.\n"
                "After calling this method, you will need to call walletpassphrase again\n"
                "before being able to call any methods which require the wallet to be unlocked.\n",
                {},
                RPCResult{RPCResult::Type::NONE, "", ""},
                RPCExamples{
            "\nSet the passphrase for 2 minutes to perform a transaction\n"
            + HelpExampleCli("walletpassphrase", "\"my pass phrase\" 120") +
            "\nPerform a send (requires passphrase set)\n"
            + HelpExampleCli("sendtoaddress", "\"" + EXAMPLE_ADDRESS[0] + "\" 1.0") +
            "\nClear the passphrase since we are done before 2 minutes is up\n"
            + HelpExampleCli("walletlock", "") +
            "\nAs a JSON-RPC call\n"
            + HelpExampleRpc("walletlock", "")
                },
        [&](const RPCHelpMan& self, const JSONRPCRequest& request) -> UniValue
{
    std::shared_ptr<CWallet> const pwallet = GetWalletForJSONRPCRequest(request);
    if (!pwallet) return NullUniValue;

    LOCK(pwallet->cs_wallet);

    if (!pwallet->IsCrypted()) {
        throw JSONRPCError(RPC_WALLET_WRONG_ENC_STATE, "Error: running with an unencrypted wallet, but walletlock was called.");
    }

    pwallet->Lock();
    pwallet->nRelockTime = 0;

    return NullUniValue;
},
    };
}


static RPCHelpMan encryptwallet()
{
    return RPCHelpMan{"encryptwallet",
                "\nEncrypts the wallet with 'passphrase'. This is for first time encryption.\n"
                "After this, any calls that interact with private keys such as sending or signing \n"
                "will require the passphrase to be set prior the making these calls.\n"
                "Use the walletpassphrase call for this, and then walletlock call.\n"
                "If the wallet is already encrypted, use the walletpassphrasechange call.\n",
                {
                    {"passphrase", RPCArg::Type::STR, RPCArg::Optional::NO, "The pass phrase to encrypt the wallet with. It must be at least 1 character, but should be long."},
                },
                RPCResult{RPCResult::Type::STR, "", "A string with further instructions"},
                RPCExamples{
            "\nEncrypt your wallet\n"
            + HelpExampleCli("encryptwallet", "\"my pass phrase\"") +
            "\nNow set the passphrase to use the wallet, such as for signing or sending bitcoin\n"
            + HelpExampleCli("walletpassphrase", "\"my pass phrase\"") +
            "\nNow we can do something like sign\n"
            + HelpExampleCli("signmessage", "\"address\" \"test message\"") +
            "\nNow lock the wallet again by removing the passphrase\n"
            + HelpExampleCli("walletlock", "") +
            "\nAs a JSON-RPC call\n"
            + HelpExampleRpc("encryptwallet", "\"my pass phrase\"")
                },
        [&](const RPCHelpMan& self, const JSONRPCRequest& request) -> UniValue
{
    std::shared_ptr<CWallet> const pwallet = GetWalletForJSONRPCRequest(request);
    if (!pwallet) return NullUniValue;

    LOCK(pwallet->cs_wallet);

    if (pwallet->IsWalletFlagSet(WALLET_FLAG_DISABLE_PRIVATE_KEYS)) {
        throw JSONRPCError(RPC_WALLET_ENCRYPTION_FAILED, "Error: wallet does not contain private keys, nothing to encrypt.");
    }

    if (pwallet->IsCrypted()) {
        throw JSONRPCError(RPC_WALLET_WRONG_ENC_STATE, "Error: running with an encrypted wallet, but encryptwallet was called.");
    }

    // TODO: get rid of this .c_str() by implementing SecureString::operator=(std::string)
    // Alternately, find a way to make request.params[0] mlock()'d to begin with.
    SecureString strWalletPass;
    strWalletPass.reserve(100);
    strWalletPass = request.params[0].get_str().c_str();

    if (strWalletPass.empty()) {
        throw JSONRPCError(RPC_INVALID_PARAMETER, "passphrase can not be empty");
    }

    if (!pwallet->EncryptWallet(strWalletPass)) {
        throw JSONRPCError(RPC_WALLET_ENCRYPTION_FAILED, "Error: Failed to encrypt the wallet.");
    }

    return "wallet encrypted; The keypool has been flushed and a new HD seed was generated (if you are using HD). You need to make a new backup.";
},
    };
}

static RPCHelpMan lockunspent()
{
    return RPCHelpMan{"lockunspent",
                "\nUpdates list of temporarily unspendable outputs.\n"
                "Temporarily lock (unlock=false) or unlock (unlock=true) specified transaction outputs.\n"
                "If no transaction outputs are specified when unlocking then all current locked transaction outputs are unlocked.\n"
                "A locked transaction output will not be chosen by automatic coin selection, when spending bitcoins.\n"
                "Manually selected coins are automatically unlocked.\n"
                "Locks are stored in memory only. Nodes start with zero locked outputs, and the locked output list\n"
                "is always cleared (by virtue of process exit) when a node stops or fails.\n"
                "Also see the listunspent call\n",
                {
                    {"unlock", RPCArg::Type::BOOL, RPCArg::Optional::NO, "Whether to unlock (true) or lock (false) the specified transactions"},
                    {"transactions", RPCArg::Type::ARR, /* default */ "empty array", "The transaction outputs and within each, the txid (string) vout (numeric).",
                        {
                            {"", RPCArg::Type::OBJ, RPCArg::Optional::OMITTED, "",
                                {
                                    {"txid", RPCArg::Type::STR_HEX, RPCArg::Optional::NO, "The transaction id"},
                                    {"vout", RPCArg::Type::NUM, RPCArg::Optional::NO, "The output number"},
                                },
                            },
                        },
                    },
                },
                RPCResult{
                    RPCResult::Type::BOOL, "", "Whether the command was successful or not"
                },
                RPCExamples{
            "\nList the unspent transactions\n"
            + HelpExampleCli("listunspent", "") +
            "\nLock an unspent transaction\n"
            + HelpExampleCli("lockunspent", "false \"[{\\\"txid\\\":\\\"a08e6907dbbd3d809776dbfc5d82e371b764ed838b5655e72f463568df1aadf0\\\",\\\"vout\\\":1}]\"") +
            "\nList the locked transactions\n"
            + HelpExampleCli("listlockunspent", "") +
            "\nUnlock the transaction again\n"
            + HelpExampleCli("lockunspent", "true \"[{\\\"txid\\\":\\\"a08e6907dbbd3d809776dbfc5d82e371b764ed838b5655e72f463568df1aadf0\\\",\\\"vout\\\":1}]\"") +
            "\nAs a JSON-RPC call\n"
            + HelpExampleRpc("lockunspent", "false, \"[{\\\"txid\\\":\\\"a08e6907dbbd3d809776dbfc5d82e371b764ed838b5655e72f463568df1aadf0\\\",\\\"vout\\\":1}]\"")
                },
        [&](const RPCHelpMan& self, const JSONRPCRequest& request) -> UniValue
{
    std::shared_ptr<CWallet> const pwallet = GetWalletForJSONRPCRequest(request);
    if (!pwallet) return NullUniValue;

    // Make sure the results are valid at least up to the most recent block
    // the user could have gotten from another RPC command prior to now
    pwallet->BlockUntilSyncedToCurrentChain();

    LOCK(pwallet->cs_wallet);

    RPCTypeCheckArgument(request.params[0], UniValue::VBOOL);

    bool fUnlock = request.params[0].get_bool();

    if (request.params[1].isNull()) {
        if (fUnlock)
            pwallet->UnlockAllCoins();
        return true;
    }

    RPCTypeCheckArgument(request.params[1], UniValue::VARR);

    const UniValue& output_params = request.params[1];

    // Create and validate the COutPoints first.

    std::vector<COutPoint> outputs;
    outputs.reserve(output_params.size());

    for (unsigned int idx = 0; idx < output_params.size(); idx++) {
        const UniValue& o = output_params[idx].get_obj();

        RPCTypeCheckObj(o,
            {
                {"txid", UniValueType(UniValue::VSTR)},
                {"vout", UniValueType(UniValue::VNUM)},
            });

        const uint256 txid(ParseHashO(o, "txid"));
        const int nOutput = find_value(o, "vout").get_int();
        if (nOutput < 0) {
            throw JSONRPCError(RPC_INVALID_PARAMETER, "Invalid parameter, vout cannot be negative");
        }

        const COutPoint outpt(txid, nOutput);

        const auto it = pwallet->mapWallet.find(outpt.hash);
        if (it == pwallet->mapWallet.end()) {
            throw JSONRPCError(RPC_INVALID_PARAMETER, "Invalid parameter, unknown transaction");
        }

        const CWalletTx& trans = it->second;

        if (outpt.n >= trans.tx->vout.size()) {
            throw JSONRPCError(RPC_INVALID_PARAMETER, "Invalid parameter, vout index out of bounds");
        }

        if (pwallet->IsSpent(outpt.hash, outpt.n)) {
            throw JSONRPCError(RPC_INVALID_PARAMETER, "Invalid parameter, expected unspent output");
        }

        const bool is_locked = pwallet->IsLockedCoin(outpt.hash, outpt.n);

        if (fUnlock && !is_locked) {
            throw JSONRPCError(RPC_INVALID_PARAMETER, "Invalid parameter, expected locked output");
        }

        if (!fUnlock && is_locked) {
            throw JSONRPCError(RPC_INVALID_PARAMETER, "Invalid parameter, output already locked");
        }

        outputs.push_back(outpt);
    }

    // Atomically set (un)locked status for the outputs.
    for (const COutPoint& outpt : outputs) {
        if (fUnlock) pwallet->UnlockCoin(outpt);
        else pwallet->LockCoin(outpt);
    }

    return true;
},
    };
}

static RPCHelpMan listlockunspent()
{
    return RPCHelpMan{"listlockunspent",
                "\nReturns list of temporarily unspendable outputs.\n"
                "See the lockunspent call to lock and unlock transactions for spending.\n",
                {},
                RPCResult{
                    RPCResult::Type::ARR, "", "",
                    {
                        {RPCResult::Type::OBJ, "", "",
                        {
                            {RPCResult::Type::STR_HEX, "txid", "The transaction id locked"},
                            {RPCResult::Type::NUM, "vout", "The vout value"},
                        }},
                    }
                },
                RPCExamples{
            "\nList the unspent transactions\n"
            + HelpExampleCli("listunspent", "") +
            "\nLock an unspent transaction\n"
            + HelpExampleCli("lockunspent", "false \"[{\\\"txid\\\":\\\"a08e6907dbbd3d809776dbfc5d82e371b764ed838b5655e72f463568df1aadf0\\\",\\\"vout\\\":1}]\"") +
            "\nList the locked transactions\n"
            + HelpExampleCli("listlockunspent", "") +
            "\nUnlock the transaction again\n"
            + HelpExampleCli("lockunspent", "true \"[{\\\"txid\\\":\\\"a08e6907dbbd3d809776dbfc5d82e371b764ed838b5655e72f463568df1aadf0\\\",\\\"vout\\\":1}]\"") +
            "\nAs a JSON-RPC call\n"
            + HelpExampleRpc("listlockunspent", "")
                },
        [&](const RPCHelpMan& self, const JSONRPCRequest& request) -> UniValue
{
    std::shared_ptr<CWallet> const pwallet = GetWalletForJSONRPCRequest(request);
    if (!pwallet) return NullUniValue;

    LOCK(pwallet->cs_wallet);

    std::vector<COutPoint> vOutpts;
    pwallet->ListLockedCoins(vOutpts);

    UniValue ret(UniValue::VARR);

    for (const COutPoint& outpt : vOutpts) {
        UniValue o(UniValue::VOBJ);

        o.pushKV("txid", outpt.hash.GetHex());
        o.pushKV("vout", (int)outpt.n);
        ret.push_back(o);
    }

    return ret;
},
    };
}

static RPCHelpMan settxfee()
{
    return RPCHelpMan{"settxfee",
                "\nSet the transaction fee per kB for this wallet. Overrides the global -paytxfee command line parameter.\n"
                "Can be deactivated by passing 0 as the fee. In that case automatic fee selection will be used by default.\n",
                {
                    {"amount", RPCArg::Type::AMOUNT, RPCArg::Optional::NO, "The transaction fee in " + CURRENCY_UNIT + "/kvB"},
                },
                RPCResult{
                    RPCResult::Type::BOOL, "", "Returns true if successful"
                },
                RPCExamples{
                    HelpExampleCli("settxfee", "0.00001")
            + HelpExampleRpc("settxfee", "0.00001")
                },
        [&](const RPCHelpMan& self, const JSONRPCRequest& request) -> UniValue
{
    std::shared_ptr<CWallet> const pwallet = GetWalletForJSONRPCRequest(request);
    if (!pwallet) return NullUniValue;

    LOCK(pwallet->cs_wallet);

    CAmount nAmount = AmountFromValue(request.params[0]);
    CFeeRate tx_fee_rate(nAmount, 1000);
    CFeeRate max_tx_fee_rate(pwallet->m_default_max_tx_fee, 1000);
    if (tx_fee_rate == CFeeRate(0)) {
        // automatic selection
    } else if (tx_fee_rate < pwallet->chain().relayMinFee()) {
        throw JSONRPCError(RPC_INVALID_PARAMETER, strprintf("txfee cannot be less than min relay tx fee (%s)", pwallet->chain().relayMinFee().ToString()));
    } else if (tx_fee_rate < pwallet->m_min_fee) {
        throw JSONRPCError(RPC_INVALID_PARAMETER, strprintf("txfee cannot be less than wallet min fee (%s)", pwallet->m_min_fee.ToString()));
    } else if (tx_fee_rate > max_tx_fee_rate) {
        throw JSONRPCError(RPC_INVALID_PARAMETER, strprintf("txfee cannot be more than wallet max tx fee (%s)", max_tx_fee_rate.ToString()));
    }

    pwallet->m_pay_tx_fee = tx_fee_rate;
    return true;
},
    };
}

static RPCHelpMan getbalances()
{
    return RPCHelpMan{
        "getbalances",
        "Returns an object with all balances in " + CURRENCY_UNIT + ".\n",
        {},
        RPCResult{
            RPCResult::Type::OBJ, "", "",
            {
                {RPCResult::Type::OBJ, "mine", "balances from outputs that the wallet can sign",
                {
                    {RPCResult::Type::STR_AMOUNT, "trusted", "trusted balance (outputs created by the wallet or confirmed outputs)"},
                    {RPCResult::Type::STR_AMOUNT, "untrusted_pending", "untrusted pending balance (outputs created by others that are in the mempool)"},
                    {RPCResult::Type::STR_AMOUNT, "immature", "balance from immature coinbase outputs"},
                    {RPCResult::Type::STR_AMOUNT, "used", "(only present if avoid_reuse is set) balance from coins sent to addresses that were previously spent from (potentially privacy violating)"},
                }},
                {RPCResult::Type::OBJ, "watchonly", "watchonly balances (not present if wallet does not watch anything)",
                {
                    {RPCResult::Type::STR_AMOUNT, "trusted", "trusted balance (outputs created by the wallet or confirmed outputs)"},
                    {RPCResult::Type::STR_AMOUNT, "untrusted_pending", "untrusted pending balance (outputs created by others that are in the mempool)"},
                    {RPCResult::Type::STR_AMOUNT, "immature", "balance from immature coinbase outputs"},
                }},
            }
            },
        RPCExamples{
            HelpExampleCli("getbalances", "") +
            HelpExampleRpc("getbalances", "")},
        [&](const RPCHelpMan& self, const JSONRPCRequest& request) -> UniValue
{
    std::shared_ptr<CWallet> const rpc_wallet = GetWalletForJSONRPCRequest(request);
    if (!rpc_wallet) return NullUniValue;
    CWallet& wallet = *rpc_wallet;

    // Make sure the results are valid at least up to the most recent block
    // the user could have gotten from another RPC command prior to now
    wallet.BlockUntilSyncedToCurrentChain();

    LOCK(wallet.cs_wallet);

    const auto bal = wallet.GetBalance();
    UniValue balances{UniValue::VOBJ};
    {
        UniValue balances_mine{UniValue::VOBJ};
        balances_mine.pushKV("trusted", ValueFromAmount(bal.m_mine_trusted));
        balances_mine.pushKV("untrusted_pending", ValueFromAmount(bal.m_mine_untrusted_pending));
        balances_mine.pushKV("immature", ValueFromAmount(bal.m_mine_immature));
        if (wallet.IsWalletFlagSet(WALLET_FLAG_AVOID_REUSE)) {
            // If the AVOID_REUSE flag is set, bal has been set to just the un-reused address balance. Get
            // the total balance, and then subtract bal to get the reused address balance.
            const auto full_bal = wallet.GetBalance(0, false);
            balances_mine.pushKV("used", ValueFromAmount(full_bal.m_mine_trusted + full_bal.m_mine_untrusted_pending - bal.m_mine_trusted - bal.m_mine_untrusted_pending));
        }
        balances.pushKV("mine", balances_mine);
    }
    auto spk_man = wallet.GetLegacyScriptPubKeyMan();
    if (spk_man && spk_man->HaveWatchOnly()) {
        UniValue balances_watchonly{UniValue::VOBJ};
        balances_watchonly.pushKV("trusted", ValueFromAmount(bal.m_watchonly_trusted));
        balances_watchonly.pushKV("untrusted_pending", ValueFromAmount(bal.m_watchonly_untrusted_pending));
        balances_watchonly.pushKV("immature", ValueFromAmount(bal.m_watchonly_immature));
        balances.pushKV("watchonly", balances_watchonly);
    }
    return balances;
},
    };
}

static RPCHelpMan getwalletinfo()
{
    return RPCHelpMan{"getwalletinfo",
                "Returns an object containing various wallet state info.\n",
                {},
                RPCResult{
                    RPCResult::Type::OBJ, "", "",
                    {
                        {
                        {RPCResult::Type::STR, "walletname", "the wallet name"},
                        {RPCResult::Type::NUM, "walletversion", "the wallet version"},
                        {RPCResult::Type::STR, "format", "the database format (bdb or sqlite)"},
                        {RPCResult::Type::STR_AMOUNT, "balance", "DEPRECATED. Identical to getbalances().mine.trusted"},
                        {RPCResult::Type::STR_AMOUNT, "unconfirmed_balance", "DEPRECATED. Identical to getbalances().mine.untrusted_pending"},
                        {RPCResult::Type::STR_AMOUNT, "immature_balance", "DEPRECATED. Identical to getbalances().mine.immature"},
                        {RPCResult::Type::NUM, "txcount", "the total number of transactions in the wallet"},
                        {RPCResult::Type::NUM_TIME, "keypoololdest", "the " + UNIX_EPOCH_TIME + " of the oldest pre-generated key in the key pool. Legacy wallets only."},
                        {RPCResult::Type::NUM, "keypoolsize", "how many new keys are pre-generated (only counts external keys)"},
                        {RPCResult::Type::NUM, "keypoolsize_hd_internal", "how many new keys are pre-generated for internal use (used for change outputs, only appears if the wallet is using this feature, otherwise external keys are used)"},
                        {RPCResult::Type::NUM_TIME, "unlocked_until", /* optional */ true, "the " + UNIX_EPOCH_TIME + " until which the wallet is unlocked for transfers, or 0 if the wallet is locked (only present for passphrase-encrypted wallets)"},
                        {RPCResult::Type::STR_AMOUNT, "paytxfee", "the transaction fee configuration, set in " + CURRENCY_UNIT + "/kvB"},
                        {RPCResult::Type::STR_HEX, "hdseedid", /* optional */ true, "the Hash160 of the HD seed (only present when HD is enabled)"},
                        {RPCResult::Type::BOOL, "private_keys_enabled", "false if privatekeys are disabled for this wallet (enforced watch-only wallet)"},
                        {RPCResult::Type::BOOL, "avoid_reuse", "whether this wallet tracks clean/dirty coins in terms of reuse"},
                        {RPCResult::Type::OBJ, "scanning", "current scanning details, or false if no scan is in progress",
                        {
                            {RPCResult::Type::NUM, "duration", "elapsed seconds since scan start"},
                            {RPCResult::Type::NUM, "progress", "scanning progress percentage [0.0, 1.0]"},
                        }},
                        {RPCResult::Type::BOOL, "descriptors", "whether this wallet uses descriptors for scriptPubKey management"},
                    }},
                },
                RPCExamples{
                    HelpExampleCli("getwalletinfo", "")
            + HelpExampleRpc("getwalletinfo", "")
                },
        [&](const RPCHelpMan& self, const JSONRPCRequest& request) -> UniValue
{
    std::shared_ptr<CWallet> const pwallet = GetWalletForJSONRPCRequest(request);
    if (!pwallet) return NullUniValue;

    // Make sure the results are valid at least up to the most recent block
    // the user could have gotten from another RPC command prior to now
    pwallet->BlockUntilSyncedToCurrentChain();

    LOCK(pwallet->cs_wallet);

    UniValue obj(UniValue::VOBJ);

    size_t kpExternalSize = pwallet->KeypoolCountExternalKeys();
    const auto bal = pwallet->GetBalance();
    int64_t kp_oldest = pwallet->GetOldestKeyPoolTime();
    obj.pushKV("walletname", pwallet->GetName());
    obj.pushKV("walletversion", pwallet->GetVersion());
    obj.pushKV("format", pwallet->GetDatabase().Format());
    obj.pushKV("balance", ValueFromAmount(bal.m_mine_trusted));
    obj.pushKV("unconfirmed_balance", ValueFromAmount(bal.m_mine_untrusted_pending));
    obj.pushKV("immature_balance", ValueFromAmount(bal.m_mine_immature));
    obj.pushKV("txcount",       (int)pwallet->mapWallet.size());
    if (kp_oldest > 0) {
        obj.pushKV("keypoololdest", kp_oldest);
    }
    obj.pushKV("keypoolsize", (int64_t)kpExternalSize);

    LegacyScriptPubKeyMan* spk_man = pwallet->GetLegacyScriptPubKeyMan();
    if (spk_man) {
        CKeyID seed_id = spk_man->GetHDChain().seed_id;
        if (!seed_id.IsNull()) {
            obj.pushKV("hdseedid", seed_id.GetHex());
        }
    }

    if (pwallet->CanSupportFeature(FEATURE_HD_SPLIT)) {
        obj.pushKV("keypoolsize_hd_internal",   (int64_t)(pwallet->GetKeyPoolSize() - kpExternalSize));
    }
    if (pwallet->IsCrypted()) {
        obj.pushKV("unlocked_until", pwallet->nRelockTime);
    }
    obj.pushKV("paytxfee", ValueFromAmount(pwallet->m_pay_tx_fee.GetFeePerK()));
    obj.pushKV("private_keys_enabled", !pwallet->IsWalletFlagSet(WALLET_FLAG_DISABLE_PRIVATE_KEYS));
    obj.pushKV("avoid_reuse", pwallet->IsWalletFlagSet(WALLET_FLAG_AVOID_REUSE));
    if (pwallet->IsScanning()) {
        UniValue scanning(UniValue::VOBJ);
        scanning.pushKV("duration", pwallet->ScanningDuration() / 1000);
        scanning.pushKV("progress", pwallet->ScanningProgress());
        obj.pushKV("scanning", scanning);
    } else {
        obj.pushKV("scanning", false);
    }
    obj.pushKV("descriptors", pwallet->IsWalletFlagSet(WALLET_FLAG_DESCRIPTORS));
    return obj;
},
    };
}

static RPCHelpMan listwalletdir()
{
    return RPCHelpMan{"listwalletdir",
                "Returns a list of wallets in the wallet directory.\n",
                {},
                RPCResult{
                    RPCResult::Type::OBJ, "", "",
                    {
                        {RPCResult::Type::ARR, "wallets", "",
                        {
                            {RPCResult::Type::OBJ, "", "",
                            {
                                {RPCResult::Type::STR, "name", "The wallet name"},
                            }},
                        }},
                    }
                },
                RPCExamples{
                    HelpExampleCli("listwalletdir", "")
            + HelpExampleRpc("listwalletdir", "")
                },
        [&](const RPCHelpMan& self, const JSONRPCRequest& request) -> UniValue
{
    UniValue wallets(UniValue::VARR);
    for (const auto& path : ListDatabases(GetWalletDir())) {
        UniValue wallet(UniValue::VOBJ);
        wallet.pushKV("name", path.string());
        wallets.push_back(wallet);
    }

    UniValue result(UniValue::VOBJ);
    result.pushKV("wallets", wallets);
    return result;
},
    };
}

static RPCHelpMan listwallets()
{
    return RPCHelpMan{"listwallets",
                "Returns a list of currently loaded wallets.\n"
                "For full information on the wallet, use \"getwalletinfo\"\n",
                {},
                RPCResult{
                    RPCResult::Type::ARR, "", "",
                    {
                        {RPCResult::Type::STR, "walletname", "the wallet name"},
                    }
                },
                RPCExamples{
                    HelpExampleCli("listwallets", "")
            + HelpExampleRpc("listwallets", "")
                },
        [&](const RPCHelpMan& self, const JSONRPCRequest& request) -> UniValue
{
    UniValue obj(UniValue::VARR);

    for (const std::shared_ptr<CWallet>& wallet : GetWallets()) {
        LOCK(wallet->cs_wallet);
        obj.push_back(wallet->GetName());
    }

    return obj;
},
    };
}

static RPCHelpMan loadwallet()
{
    return RPCHelpMan{"loadwallet",
                "\nLoads a wallet from a wallet file or directory."
                "\nNote that all wallet command-line options used when starting bitcoind will be"
                "\napplied to the new wallet (eg -rescan, etc).\n",
                {
                    {"filename", RPCArg::Type::STR, RPCArg::Optional::NO, "The wallet directory or .dat file."},
                    {"load_on_startup", RPCArg::Type::BOOL, /* default */ "null", "Save wallet name to persistent settings and load on startup. True to add wallet to startup list, false to remove, null to leave unchanged."},
                },
                RPCResult{
                    RPCResult::Type::OBJ, "", "",
                    {
                        {RPCResult::Type::STR, "name", "The wallet name if loaded successfully."},
                        {RPCResult::Type::STR, "warning", "Warning message if wallet was not loaded cleanly."},
                    }
                },
                RPCExamples{
                    HelpExampleCli("loadwallet", "\"test.dat\"")
            + HelpExampleRpc("loadwallet", "\"test.dat\"")
                },
        [&](const RPCHelpMan& self, const JSONRPCRequest& request) -> UniValue
{
    WalletContext& context = EnsureWalletContext(request.context);
    const std::string name(request.params[0].get_str());

    DatabaseOptions options;
    DatabaseStatus status;
    options.require_existing = true;
    bilingual_str error;
    std::vector<bilingual_str> warnings;
    std::optional<bool> load_on_start = request.params[1].isNull() ? std::nullopt : std::optional<bool>(request.params[1].get_bool());
    std::shared_ptr<CWallet> const wallet = LoadWallet(*context.chain, name, load_on_start, options, status, error, warnings);
    if (!wallet) {
        // Map bad format to not found, since bad format is returned when the
        // wallet directory exists, but doesn't contain a data file.
        RPCErrorCode code = RPC_WALLET_ERROR;
        switch (status) {
            case DatabaseStatus::FAILED_NOT_FOUND:
            case DatabaseStatus::FAILED_BAD_FORMAT:
                code = RPC_WALLET_NOT_FOUND;
                break;
            case DatabaseStatus::FAILED_ALREADY_LOADED:
                code = RPC_WALLET_ALREADY_LOADED;
                break;
            default: // RPC_WALLET_ERROR is returned for all other cases.
                break;
        }
        throw JSONRPCError(code, error.original);
    }

    UniValue obj(UniValue::VOBJ);
    obj.pushKV("name", wallet->GetName());
    obj.pushKV("warning", Join(warnings, Untranslated("\n")).original);

    return obj;
},
    };
}

static RPCHelpMan setwalletflag()
{
            std::string flags = "";
            for (auto& it : WALLET_FLAG_MAP)
                if (it.second & MUTABLE_WALLET_FLAGS)
                    flags += (flags == "" ? "" : ", ") + it.first;

    return RPCHelpMan{"setwalletflag",
                "\nChange the state of the given wallet flag for a wallet.\n",
                {
                    {"flag", RPCArg::Type::STR, RPCArg::Optional::NO, "The name of the flag to change. Current available flags: " + flags},
                    {"value", RPCArg::Type::BOOL, /* default */ "true", "The new state."},
                },
                RPCResult{
                    RPCResult::Type::OBJ, "", "",
                    {
                        {RPCResult::Type::STR, "flag_name", "The name of the flag that was modified"},
                        {RPCResult::Type::BOOL, "flag_state", "The new state of the flag"},
                        {RPCResult::Type::STR, "warnings", "Any warnings associated with the change"},
                    }
                },
                RPCExamples{
                    HelpExampleCli("setwalletflag", "avoid_reuse")
                  + HelpExampleRpc("setwalletflag", "\"avoid_reuse\"")
                },
        [&](const RPCHelpMan& self, const JSONRPCRequest& request) -> UniValue
{
    std::shared_ptr<CWallet> const pwallet = GetWalletForJSONRPCRequest(request);
    if (!pwallet) return NullUniValue;

    std::string flag_str = request.params[0].get_str();
    bool value = request.params[1].isNull() || request.params[1].get_bool();

    if (!WALLET_FLAG_MAP.count(flag_str)) {
        throw JSONRPCError(RPC_INVALID_PARAMETER, strprintf("Unknown wallet flag: %s", flag_str));
    }

    auto flag = WALLET_FLAG_MAP.at(flag_str);

    if (!(flag & MUTABLE_WALLET_FLAGS)) {
        throw JSONRPCError(RPC_INVALID_PARAMETER, strprintf("Wallet flag is immutable: %s", flag_str));
    }

    UniValue res(UniValue::VOBJ);

    if (pwallet->IsWalletFlagSet(flag) == value) {
        throw JSONRPCError(RPC_INVALID_PARAMETER, strprintf("Wallet flag is already set to %s: %s", value ? "true" : "false", flag_str));
    }

    res.pushKV("flag_name", flag_str);
    res.pushKV("flag_state", value);

    if (value) {
        pwallet->SetWalletFlag(flag);
    } else {
        pwallet->UnsetWalletFlag(flag);
    }

    if (flag && value && WALLET_FLAG_CAVEATS.count(flag)) {
        res.pushKV("warnings", WALLET_FLAG_CAVEATS.at(flag));
    }

    return res;
},
    };
}

static RPCHelpMan createwallet()
{
    return RPCHelpMan{
        "createwallet",
        "\nCreates and loads a new wallet.\n",
        {
            {"wallet_name", RPCArg::Type::STR, RPCArg::Optional::NO, "The name for the new wallet. If this is a path, the wallet will be created at the path location."},
            {"disable_private_keys", RPCArg::Type::BOOL, /* default */ "false", "Disable the possibility of private keys (only watchonlys are possible in this mode)."},
            {"blank", RPCArg::Type::BOOL, /* default */ "false", "Create a blank wallet. A blank wallet has no keys or HD seed. One can be set using sethdseed."},
            {"passphrase", RPCArg::Type::STR, RPCArg::Optional::OMITTED, "Encrypt the wallet with this passphrase."},
            {"avoid_reuse", RPCArg::Type::BOOL, /* default */ "false", "Keep track of coin reuse, and treat dirty and clean coins differently with privacy considerations in mind."},
            {"descriptors", RPCArg::Type::BOOL, /* default */ "false", "Create a native descriptor wallet. The wallet will use descriptors internally to handle address creation"},
            {"load_on_startup", RPCArg::Type::BOOL, /* default */ "null", "Save wallet name to persistent settings and load on startup. True to add wallet to startup list, false to remove, null to leave unchanged."},
            {"external_signer", RPCArg::Type::BOOL, /* default */ "false", "Use an external signer such as a hardware wallet. Requires -signer to be configured. Wallet creation will fail if keys cannot be fetched. Requires disable_private_keys and descriptors set to true."},
        },
        RPCResult{
            RPCResult::Type::OBJ, "", "",
            {
                {RPCResult::Type::STR, "name", "The wallet name if created successfully. If the wallet was created using a full path, the wallet_name will be the full path."},
                {RPCResult::Type::STR, "warning", "Warning message if wallet was not loaded cleanly."},
            }
        },
        RPCExamples{
            HelpExampleCli("createwallet", "\"testwallet\"")
            + HelpExampleRpc("createwallet", "\"testwallet\"")
            + HelpExampleCliNamed("createwallet", {{"wallet_name", "descriptors"}, {"avoid_reuse", true}, {"descriptors", true}, {"load_on_startup", true}})
            + HelpExampleRpcNamed("createwallet", {{"wallet_name", "descriptors"}, {"avoid_reuse", true}, {"descriptors", true}, {"load_on_startup", true}})
        },
        [&](const RPCHelpMan& self, const JSONRPCRequest& request) -> UniValue
{
    WalletContext& context = EnsureWalletContext(request.context);
    uint64_t flags = 0;
    if (!request.params[1].isNull() && request.params[1].get_bool()) {
        flags |= WALLET_FLAG_DISABLE_PRIVATE_KEYS;
    }

    if (!request.params[2].isNull() && request.params[2].get_bool()) {
        flags |= WALLET_FLAG_BLANK_WALLET;
    }
    SecureString passphrase;
    passphrase.reserve(100);
    std::vector<bilingual_str> warnings;
    if (!request.params[3].isNull()) {
        passphrase = request.params[3].get_str().c_str();
        if (passphrase.empty()) {
            // Empty string means unencrypted
            warnings.emplace_back(Untranslated("Empty string given as passphrase, wallet will not be encrypted."));
        }
    }

    if (!request.params[4].isNull() && request.params[4].get_bool()) {
        flags |= WALLET_FLAG_AVOID_REUSE;
    }
    if (!request.params[5].isNull() && request.params[5].get_bool()) {
#ifndef USE_SQLITE
        throw JSONRPCError(RPC_WALLET_ERROR, "Compiled without sqlite support (required for descriptor wallets)");
#endif
        flags |= WALLET_FLAG_DESCRIPTORS;
        warnings.emplace_back(Untranslated("Wallet is an experimental descriptor wallet"));
    }
    if (!request.params[7].isNull() && request.params[7].get_bool()) {
#ifdef ENABLE_EXTERNAL_SIGNER
        flags |= WALLET_FLAG_EXTERNAL_SIGNER;
#else
        throw JSONRPCError(RPC_WALLET_ERROR, "Compiled without external signing support (required for external signing)");
#endif
    }

#ifndef USE_BDB
    if (!(flags & WALLET_FLAG_DESCRIPTORS)) {
        throw JSONRPCError(RPC_WALLET_ERROR, "Compiled without bdb support (required for legacy wallets)");
    }
#endif

    DatabaseOptions options;
    DatabaseStatus status;
    options.require_create = true;
    options.create_flags = flags;
    options.create_passphrase = passphrase;
    bilingual_str error;
    std::optional<bool> load_on_start = request.params[6].isNull() ? std::nullopt : std::optional<bool>(request.params[6].get_bool());
    std::shared_ptr<CWallet> wallet = CreateWallet(*context.chain, request.params[0].get_str(), load_on_start, options, status, error, warnings);
    if (!wallet) {
        RPCErrorCode code = status == DatabaseStatus::FAILED_ENCRYPT ? RPC_WALLET_ENCRYPTION_FAILED : RPC_WALLET_ERROR;
        throw JSONRPCError(code, error.original);
    }

    UniValue obj(UniValue::VOBJ);
    obj.pushKV("name", wallet->GetName());
    obj.pushKV("warning", Join(warnings, Untranslated("\n")).original);

    return obj;
},
    };
}

static RPCHelpMan unloadwallet()
{
    return RPCHelpMan{"unloadwallet",
                "Unloads the wallet referenced by the request endpoint otherwise unloads the wallet specified in the argument.\n"
                "Specifying the wallet name on a wallet endpoint is invalid.",
                {
                    {"wallet_name", RPCArg::Type::STR, /* default */ "the wallet name from the RPC endpoint", "The name of the wallet to unload. If provided both here and in the RPC endpoint, the two must be identical."},
                    {"load_on_startup", RPCArg::Type::BOOL, /* default */ "null", "Save wallet name to persistent settings and load on startup. True to add wallet to startup list, false to remove, null to leave unchanged."},
                },
                RPCResult{RPCResult::Type::OBJ, "", "", {
                    {RPCResult::Type::STR, "warning", "Warning message if wallet was not unloaded cleanly."},
                }},
                RPCExamples{
                    HelpExampleCli("unloadwallet", "wallet_name")
            + HelpExampleRpc("unloadwallet", "wallet_name")
                },
        [&](const RPCHelpMan& self, const JSONRPCRequest& request) -> UniValue
{
    std::string wallet_name;
    if (GetWalletNameFromJSONRPCRequest(request, wallet_name)) {
        if (!(request.params[0].isNull() || request.params[0].get_str() == wallet_name)) {
            throw JSONRPCError(RPC_INVALID_PARAMETER, "RPC endpoint wallet and wallet_name parameter specify different wallets");
        }
    } else {
        wallet_name = request.params[0].get_str();
    }

    std::shared_ptr<CWallet> wallet = GetWallet(wallet_name);
    if (!wallet) {
        throw JSONRPCError(RPC_WALLET_NOT_FOUND, "Requested wallet does not exist or is not loaded");
    }

    // Release the "main" shared pointer and prevent further notifications.
    // Note that any attempt to load the same wallet would fail until the wallet
    // is destroyed (see CheckUniqueFileid).
    std::vector<bilingual_str> warnings;
    std::optional<bool> load_on_start = request.params[1].isNull() ? std::nullopt : std::optional<bool>(request.params[1].get_bool());
    if (!RemoveWallet(wallet, load_on_start, warnings)) {
        throw JSONRPCError(RPC_MISC_ERROR, "Requested wallet already unloaded");
    }

    UnloadWallet(std::move(wallet));

    UniValue result(UniValue::VOBJ);
    result.pushKV("warning", Join(warnings, Untranslated("\n")).original);
    return result;
},
    };
}

static RPCHelpMan listunspent()
{
    return RPCHelpMan{
                "listunspent",
                "\nReturns array of unspent transaction outputs\n"
                "with between minconf and maxconf (inclusive) confirmations.\n"
                "Optionally filter to only include txouts paid to specified addresses.\n",
                {
                    {"minconf", RPCArg::Type::NUM, /* default */ "1", "The minimum confirmations to filter"},
                    {"maxconf", RPCArg::Type::NUM, /* default */ "9999999", "The maximum confirmations to filter"},
                    {"addresses", RPCArg::Type::ARR, /* default */ "empty array", "The bitcoin addresses to filter",
                        {
                            {"address", RPCArg::Type::STR, RPCArg::Optional::OMITTED, "bitcoin address"},
                        },
                    },
                    {"include_unsafe", RPCArg::Type::BOOL, /* default */ "true", "Include outputs that are not safe to spend\n"
                              "See description of \"safe\" attribute below."},
                    {"query_options", RPCArg::Type::OBJ, RPCArg::Optional::OMITTED_NAMED_ARG, "JSON with query options",
                        {
                            {"minimumAmount", RPCArg::Type::AMOUNT, /* default */ "0", "Minimum value of each UTXO in " + CURRENCY_UNIT + ""},
                            {"maximumAmount", RPCArg::Type::AMOUNT, /* default */ "unlimited", "Maximum value of each UTXO in " + CURRENCY_UNIT + ""},
                            {"maximumCount", RPCArg::Type::NUM, /* default */ "unlimited", "Maximum number of UTXOs"},
                            {"minimumSumAmount", RPCArg::Type::AMOUNT, /* default */ "unlimited", "Minimum sum value of all UTXOs in " + CURRENCY_UNIT + ""},
                        },
                        "query_options"},
                },
                RPCResult{
                    RPCResult::Type::ARR, "", "",
                    {
                        {RPCResult::Type::OBJ, "", "",
                        {
                            {RPCResult::Type::STR_HEX, "txid", "the transaction id"},
                            {RPCResult::Type::NUM, "vout", "the vout value"},
                            {RPCResult::Type::STR, "address", "the bitcoin address"},
                            {RPCResult::Type::STR, "label", "The associated label, or \"\" for the default label"},
                            {RPCResult::Type::STR, "scriptPubKey", "the script key"},
                            {RPCResult::Type::STR_AMOUNT, "amount", "the transaction output amount in " + CURRENCY_UNIT},
                            {RPCResult::Type::NUM, "confirmations", "The number of confirmations"},
                            {RPCResult::Type::STR_HEX, "redeemScript", "The redeemScript if scriptPubKey is P2SH"},
                            {RPCResult::Type::STR, "witnessScript", "witnessScript if the scriptPubKey is P2WSH or P2SH-P2WSH"},
                            {RPCResult::Type::BOOL, "spendable", "Whether we have the private keys to spend this output"},
                            {RPCResult::Type::BOOL, "solvable", "Whether we know how to spend this output, ignoring the lack of keys"},
                            {RPCResult::Type::BOOL, "reused", "(only present if avoid_reuse is set) Whether this output is reused/dirty (sent to an address that was previously spent from)"},
                            {RPCResult::Type::STR, "desc", "(only when solvable) A descriptor for spending this output"},
                            {RPCResult::Type::BOOL, "safe", "Whether this output is considered safe to spend. Unconfirmed transactions\n"
                                                            "from outside keys and unconfirmed replacement transactions are considered unsafe\n"
                                                            "and are not eligible for spending by fundrawtransaction and sendtoaddress."},
                        }},
                    }
                },
                RPCExamples{
                    HelpExampleCli("listunspent", "")
            + HelpExampleCli("listunspent", "6 9999999 \"[\\\"" + EXAMPLE_ADDRESS[0] + "\\\",\\\"" + EXAMPLE_ADDRESS[1] + "\\\"]\"")
            + HelpExampleRpc("listunspent", "6, 9999999 \"[\\\"" + EXAMPLE_ADDRESS[0] + "\\\",\\\"" + EXAMPLE_ADDRESS[1] + "\\\"]\"")
            + HelpExampleCli("listunspent", "6 9999999 '[]' true '{ \"minimumAmount\": 0.005 }'")
            + HelpExampleRpc("listunspent", "6, 9999999, [] , true, { \"minimumAmount\": 0.005 } ")
                },
        [&](const RPCHelpMan& self, const JSONRPCRequest& request) -> UniValue
{
    std::shared_ptr<CWallet> const pwallet = GetWalletForJSONRPCRequest(request);
    if (!pwallet) return NullUniValue;

    int nMinDepth = 1;
    if (!request.params[0].isNull()) {
        RPCTypeCheckArgument(request.params[0], UniValue::VNUM);
        nMinDepth = request.params[0].get_int();
    }

    int nMaxDepth = 9999999;
    if (!request.params[1].isNull()) {
        RPCTypeCheckArgument(request.params[1], UniValue::VNUM);
        nMaxDepth = request.params[1].get_int();
    }

    std::set<CTxDestination> destinations;
    if (!request.params[2].isNull()) {
        RPCTypeCheckArgument(request.params[2], UniValue::VARR);
        UniValue inputs = request.params[2].get_array();
        for (unsigned int idx = 0; idx < inputs.size(); idx++) {
            const UniValue& input = inputs[idx];
            CTxDestination dest = DecodeDestination(input.get_str());
            if (!IsValidDestination(dest)) {
                throw JSONRPCError(RPC_INVALID_ADDRESS_OR_KEY, std::string("Invalid Bitcoin address: ") + input.get_str());
            }
            if (!destinations.insert(dest).second) {
                throw JSONRPCError(RPC_INVALID_PARAMETER, std::string("Invalid parameter, duplicated address: ") + input.get_str());
            }
        }
    }

    bool include_unsafe = true;
    if (!request.params[3].isNull()) {
        RPCTypeCheckArgument(request.params[3], UniValue::VBOOL);
        include_unsafe = request.params[3].get_bool();
    }

    CAmount nMinimumAmount = 0;
    CAmount nMaximumAmount = MAX_MONEY;
    CAmount nMinimumSumAmount = MAX_MONEY;
    uint64_t nMaximumCount = 0;

    if (!request.params[4].isNull()) {
        const UniValue& options = request.params[4].get_obj();

        RPCTypeCheckObj(options,
            {
                {"minimumAmount", UniValueType()},
                {"maximumAmount", UniValueType()},
                {"minimumSumAmount", UniValueType()},
                {"maximumCount", UniValueType(UniValue::VNUM)},
            },
            true, true);

        if (options.exists("minimumAmount"))
            nMinimumAmount = AmountFromValue(options["minimumAmount"]);

        if (options.exists("maximumAmount"))
            nMaximumAmount = AmountFromValue(options["maximumAmount"]);

        if (options.exists("minimumSumAmount"))
            nMinimumSumAmount = AmountFromValue(options["minimumSumAmount"]);

        if (options.exists("maximumCount"))
            nMaximumCount = options["maximumCount"].get_int64();
    }

    // Make sure the results are valid at least up to the most recent block
    // the user could have gotten from another RPC command prior to now
    pwallet->BlockUntilSyncedToCurrentChain();

    UniValue results(UniValue::VARR);
    std::vector<COutput> vecOutputs;
    {
        CCoinControl cctl;
        cctl.m_avoid_address_reuse = false;
        cctl.m_min_depth = nMinDepth;
        cctl.m_max_depth = nMaxDepth;
        LOCK(pwallet->cs_wallet);
        pwallet->AvailableCoins(vecOutputs, !include_unsafe, &cctl, nMinimumAmount, nMaximumAmount, nMinimumSumAmount, nMaximumCount);
    }

    LOCK(pwallet->cs_wallet);

    const bool avoid_reuse = pwallet->IsWalletFlagSet(WALLET_FLAG_AVOID_REUSE);

    for (const COutput& out : vecOutputs) {
        CTxDestination address;
        const CScript& scriptPubKey = out.tx->tx->vout[out.i].scriptPubKey;
        bool fValidAddress = ExtractDestination(scriptPubKey, address);
        bool reused = avoid_reuse && pwallet->IsSpentKey(out.tx->GetHash(), out.i);

        if (destinations.size() && (!fValidAddress || !destinations.count(address)))
            continue;

        UniValue entry(UniValue::VOBJ);
        entry.pushKV("txid", out.tx->GetHash().GetHex());
        entry.pushKV("vout", out.i);

        if (fValidAddress) {
            entry.pushKV("address", EncodeDestination(address));

            const auto* address_book_entry = pwallet->FindAddressBookEntry(address);
            if (address_book_entry) {
                entry.pushKV("label", address_book_entry->GetLabel());
            }

            std::unique_ptr<SigningProvider> provider = pwallet->GetSolvingProvider(scriptPubKey);
            if (provider) {
                if (scriptPubKey.IsPayToScriptHash()) {
                    const CScriptID& hash = CScriptID(std::get<ScriptHash>(address));
                    CScript redeemScript;
                    if (provider->GetCScript(hash, redeemScript)) {
                        entry.pushKV("redeemScript", HexStr(redeemScript));
                        // Now check if the redeemScript is actually a P2WSH script
                        CTxDestination witness_destination;
                        if (redeemScript.IsPayToWitnessScriptHash()) {
                            bool extracted = ExtractDestination(redeemScript, witness_destination);
                            CHECK_NONFATAL(extracted);
                            // Also return the witness script
                            const WitnessV0ScriptHash& whash = std::get<WitnessV0ScriptHash>(witness_destination);
                            CScriptID id;
                            CRIPEMD160().Write(whash.begin(), whash.size()).Finalize(id.begin());
                            CScript witnessScript;
                            if (provider->GetCScript(id, witnessScript)) {
                                entry.pushKV("witnessScript", HexStr(witnessScript));
                            }
                        }
                    }
                } else if (scriptPubKey.IsPayToWitnessScriptHash()) {
                    const WitnessV0ScriptHash& whash = std::get<WitnessV0ScriptHash>(address);
                    CScriptID id;
                    CRIPEMD160().Write(whash.begin(), whash.size()).Finalize(id.begin());
                    CScript witnessScript;
                    if (provider->GetCScript(id, witnessScript)) {
                        entry.pushKV("witnessScript", HexStr(witnessScript));
                    }
                }
            }
        }

        entry.pushKV("scriptPubKey", HexStr(scriptPubKey));
        entry.pushKV("amount", ValueFromAmount(out.tx->tx->vout[out.i].nValue));
        entry.pushKV("confirmations", out.nDepth);
        entry.pushKV("spendable", out.fSpendable);
        entry.pushKV("solvable", out.fSolvable);
        if (out.fSolvable) {
            std::unique_ptr<SigningProvider> provider = pwallet->GetSolvingProvider(scriptPubKey);
            if (provider) {
                auto descriptor = InferDescriptor(scriptPubKey, *provider);
                entry.pushKV("desc", descriptor->ToString());
            }
        }
        if (avoid_reuse) entry.pushKV("reused", reused);
        entry.pushKV("safe", out.fSafe);
        results.push_back(entry);
    }

    return results;
},
    };
}

void FundTransaction(CWallet& wallet, CMutableTransaction& tx, CAmount& fee_out, int& change_position, const UniValue& options, CCoinControl& coinControl, bool override_min_fee)
{
    // Make sure the results are valid at least up to the most recent block
    // the user could have gotten from another RPC command prior to now
    wallet.BlockUntilSyncedToCurrentChain();

    change_position = -1;
    bool lockUnspents = false;
    UniValue subtractFeeFromOutputs;
    std::set<int> setSubtractFeeFromOutputs;

    if (!options.isNull()) {
      if (options.type() == UniValue::VBOOL) {
        // backward compatibility bool only fallback
        coinControl.fAllowWatchOnly = options.get_bool();
      }
      else {
        RPCTypeCheckArgument(options, UniValue::VOBJ);
        RPCTypeCheckObj(options,
            {
                {"add_inputs", UniValueType(UniValue::VBOOL)},
                {"add_to_wallet", UniValueType(UniValue::VBOOL)},
                {"changeAddress", UniValueType(UniValue::VSTR)},
                {"change_address", UniValueType(UniValue::VSTR)},
                {"changePosition", UniValueType(UniValue::VNUM)},
                {"change_position", UniValueType(UniValue::VNUM)},
                {"change_type", UniValueType(UniValue::VSTR)},
                {"includeWatching", UniValueType(UniValue::VBOOL)},
                {"include_watching", UniValueType(UniValue::VBOOL)},
                {"inputs", UniValueType(UniValue::VARR)},
                {"lockUnspents", UniValueType(UniValue::VBOOL)},
                {"lock_unspents", UniValueType(UniValue::VBOOL)},
                {"locktime", UniValueType(UniValue::VNUM)},
                {"fee_rate", UniValueType()}, // will be checked by AmountFromValue() in SetFeeEstimateMode()
                {"feeRate", UniValueType()}, // will be checked by AmountFromValue() below
                {"psbt", UniValueType(UniValue::VBOOL)},
                {"subtractFeeFromOutputs", UniValueType(UniValue::VARR)},
                {"subtract_fee_from_outputs", UniValueType(UniValue::VARR)},
                {"replaceable", UniValueType(UniValue::VBOOL)},
                {"conf_target", UniValueType(UniValue::VNUM)},
                {"estimate_mode", UniValueType(UniValue::VSTR)},
            },
            true, true);

        if (options.exists("add_inputs") ) {
            coinControl.m_add_inputs = options["add_inputs"].get_bool();
        }

        if (options.exists("changeAddress") || options.exists("change_address")) {
            const std::string change_address_str = (options.exists("change_address") ? options["change_address"] : options["changeAddress"]).get_str();
            CTxDestination dest = DecodeDestination(change_address_str);

            if (!IsValidDestination(dest)) {
                throw JSONRPCError(RPC_INVALID_ADDRESS_OR_KEY, "Change address must be a valid bitcoin address");
            }

            coinControl.destChange = dest;
        }

        if (options.exists("changePosition") || options.exists("change_position")) {
            change_position = (options.exists("change_position") ? options["change_position"] : options["changePosition"]).get_int();
        }

        if (options.exists("change_type")) {
            if (options.exists("changeAddress") || options.exists("change_address")) {
                throw JSONRPCError(RPC_INVALID_PARAMETER, "Cannot specify both change address and address type options");
            }
            OutputType out_type;
            if (!ParseOutputType(options["change_type"].get_str(), out_type)) {
                throw JSONRPCError(RPC_INVALID_ADDRESS_OR_KEY, strprintf("Unknown change type '%s'", options["change_type"].get_str()));
            }
            coinControl.m_change_type.emplace(out_type);
        }

        const UniValue include_watching_option = options.exists("include_watching") ? options["include_watching"] : options["includeWatching"];
        coinControl.fAllowWatchOnly = ParseIncludeWatchonly(include_watching_option, wallet);

        if (options.exists("lockUnspents") || options.exists("lock_unspents")) {
            lockUnspents = (options.exists("lock_unspents") ? options["lock_unspents"] : options["lockUnspents"]).get_bool();
        }

        if (options.exists("feeRate")) {
            if (options.exists("fee_rate")) {
                throw JSONRPCError(RPC_INVALID_PARAMETER, "Cannot specify both fee_rate (" + CURRENCY_ATOM + "/vB) and feeRate (" + CURRENCY_UNIT + "/kvB)");
            }
            if (options.exists("conf_target")) {
                throw JSONRPCError(RPC_INVALID_PARAMETER, "Cannot specify both conf_target and feeRate. Please provide either a confirmation target in blocks for automatic fee estimation, or an explicit fee rate.");
            }
            if (options.exists("estimate_mode")) {
                throw JSONRPCError(RPC_INVALID_PARAMETER, "Cannot specify both estimate_mode and feeRate");
            }
            coinControl.m_feerate = CFeeRate(AmountFromValue(options["feeRate"]));
            coinControl.fOverrideFeeRate = true;
        }

        if (options.exists("subtractFeeFromOutputs") || options.exists("subtract_fee_from_outputs") )
            subtractFeeFromOutputs = (options.exists("subtract_fee_from_outputs") ? options["subtract_fee_from_outputs"] : options["subtractFeeFromOutputs"]).get_array();

        if (options.exists("replaceable")) {
            coinControl.m_signal_bip125_rbf = options["replaceable"].get_bool();
        }
        SetFeeEstimateMode(wallet, coinControl, options["conf_target"], options["estimate_mode"], options["fee_rate"], override_min_fee);
      }
    } else {
        // if options is null and not a bool
        coinControl.fAllowWatchOnly = ParseIncludeWatchonly(NullUniValue, wallet);
    }

    if (tx.vout.size() == 0)
        throw JSONRPCError(RPC_INVALID_PARAMETER, "TX must have at least one output");

    if (change_position != -1 && (change_position < 0 || (unsigned int)change_position > tx.vout.size()))
        throw JSONRPCError(RPC_INVALID_PARAMETER, "changePosition out of bounds");

    for (unsigned int idx = 0; idx < subtractFeeFromOutputs.size(); idx++) {
        int pos = subtractFeeFromOutputs[idx].get_int();
        if (setSubtractFeeFromOutputs.count(pos))
            throw JSONRPCError(RPC_INVALID_PARAMETER, strprintf("Invalid parameter, duplicated position: %d", pos));
        if (pos < 0)
            throw JSONRPCError(RPC_INVALID_PARAMETER, strprintf("Invalid parameter, negative position: %d", pos));
        if (pos >= int(tx.vout.size()))
            throw JSONRPCError(RPC_INVALID_PARAMETER, strprintf("Invalid parameter, position too large: %d", pos));
        setSubtractFeeFromOutputs.insert(pos);
    }

    bilingual_str error;

    if (!wallet.FundTransaction(tx, fee_out, change_position, error, lockUnspents, setSubtractFeeFromOutputs, coinControl)) {
        throw JSONRPCError(RPC_WALLET_ERROR, error.original);
    }
}

static RPCHelpMan fundrawtransaction()
{
    return RPCHelpMan{"fundrawtransaction",
                "\nIf the transaction has no inputs, they will be automatically selected to meet its out value.\n"
                "It will add at most one change output to the outputs.\n"
                "No existing outputs will be modified unless \"subtractFeeFromOutputs\" is specified.\n"
                "Note that inputs which were signed may need to be resigned after completion since in/outputs have been added.\n"
                "The inputs added will not be signed, use signrawtransactionwithkey\n"
                " or signrawtransactionwithwallet for that.\n"
                "Note that all existing inputs must have their previous output transaction be in the wallet.\n"
                "Note that all inputs selected must be of standard form and P2SH scripts must be\n"
                "in the wallet using importaddress or addmultisigaddress (to calculate fees).\n"
                "You can see whether this is the case by checking the \"solvable\" field in the listunspent output.\n"
                "Only pay-to-pubkey, multisig, and P2SH versions thereof are currently supported for watch-only\n",
                {
                    {"hexstring", RPCArg::Type::STR_HEX, RPCArg::Optional::NO, "The hex string of the raw transaction"},
                    {"options", RPCArg::Type::OBJ, RPCArg::Optional::OMITTED_NAMED_ARG, "for backward compatibility: passing in a true instead of an object will result in {\"includeWatching\":true}",
                        {
                            {"add_inputs", RPCArg::Type::BOOL, /* default */ "true", "For a transaction with existing inputs, automatically include more if they are not enough."},
                            {"changeAddress", RPCArg::Type::STR, /* default */ "pool address", "The bitcoin address to receive the change"},
                            {"changePosition", RPCArg::Type::NUM, /* default */ "random", "The index of the change output"},
                            {"change_type", RPCArg::Type::STR, /* default */ "set by -changetype", "The output type to use. Only valid if changeAddress is not specified. Options are \"legacy\", \"p2sh-segwit\", and \"bech32\"."},
                            {"includeWatching", RPCArg::Type::BOOL, /* default */ "true for watch-only wallets, otherwise false", "Also select inputs which are watch only.\n"
                                                          "Only solvable inputs can be used. Watch-only destinations are solvable if the public key and/or output script was imported,\n"
                                                          "e.g. with 'importpubkey' or 'importmulti' with the 'pubkeys' or 'desc' field."},
                            {"lockUnspents", RPCArg::Type::BOOL, /* default */ "false", "Lock selected unspent outputs"},
                            {"fee_rate", RPCArg::Type::AMOUNT, /* default */ "not set, fall back to wallet fee estimation", "Specify a fee rate in " + CURRENCY_ATOM + "/vB."},
                            {"feeRate", RPCArg::Type::AMOUNT, /* default */ "not set, fall back to wallet fee estimation", "Specify a fee rate in " + CURRENCY_UNIT + "/kvB."},
                            {"subtractFeeFromOutputs", RPCArg::Type::ARR, /* default */ "empty array", "The integers.\n"
                                                          "The fee will be equally deducted from the amount of each specified output.\n"
                                                          "Those recipients will receive less bitcoins than you enter in their corresponding amount field.\n"
                                                          "If no outputs are specified here, the sender pays the fee.",
                                {
                                    {"vout_index", RPCArg::Type::NUM, RPCArg::Optional::OMITTED, "The zero-based output index, before a change output is added."},
                                },
                            },
                            {"replaceable", RPCArg::Type::BOOL, /* default */ "wallet default", "Marks this transaction as BIP125 replaceable.\n"
                                                          "Allows this transaction to be replaced by a transaction with higher fees"},
                            {"conf_target", RPCArg::Type::NUM, /* default */ "wallet -txconfirmtarget", "Confirmation target in blocks"},
                            {"estimate_mode", RPCArg::Type::STR, /* default */ "unset", std::string() + "The fee estimate mode, must be one of (case insensitive):\n"
                            "       \"" + FeeModes("\"\n\"") + "\""},
                        },
                        "options"},
                    {"iswitness", RPCArg::Type::BOOL, /* default */ "depends on heuristic tests", "Whether the transaction hex is a serialized witness transaction.\n"
                        "If iswitness is not present, heuristic tests will be used in decoding.\n"
                        "If true, only witness deserialization will be tried.\n"
                        "If false, only non-witness deserialization will be tried.\n"
                        "This boolean should reflect whether the transaction has inputs\n"
                        "(e.g. fully valid, or on-chain transactions), if known by the caller."
                    },
                },
                RPCResult{
                    RPCResult::Type::OBJ, "", "",
                    {
                        {RPCResult::Type::STR_HEX, "hex", "The resulting raw transaction (hex-encoded string)"},
                        {RPCResult::Type::STR_AMOUNT, "fee", "Fee in " + CURRENCY_UNIT + " the resulting transaction pays"},
                        {RPCResult::Type::NUM, "changepos", "The position of the added change output, or -1"},
                    }
                                },
                                RPCExamples{
                            "\nCreate a transaction with no inputs\n"
                            + HelpExampleCli("createrawtransaction", "\"[]\" \"{\\\"myaddress\\\":0.01}\"") +
                            "\nAdd sufficient unsigned inputs to meet the output value\n"
                            + HelpExampleCli("fundrawtransaction", "\"rawtransactionhex\"") +
                            "\nSign the transaction\n"
                            + HelpExampleCli("signrawtransactionwithwallet", "\"fundedtransactionhex\"") +
                            "\nSend the transaction\n"
                            + HelpExampleCli("sendrawtransaction", "\"signedtransactionhex\"")
                                },
        [&](const RPCHelpMan& self, const JSONRPCRequest& request) -> UniValue
{
    std::shared_ptr<CWallet> const pwallet = GetWalletForJSONRPCRequest(request);
    if (!pwallet) return NullUniValue;

    RPCTypeCheck(request.params, {UniValue::VSTR, UniValueType(), UniValue::VBOOL});

    // parse hex string from parameter
    CMutableTransaction tx;
    bool try_witness = request.params[2].isNull() ? true : request.params[2].get_bool();
    bool try_no_witness = request.params[2].isNull() ? true : !request.params[2].get_bool();
    if (!DecodeHexTx(tx, request.params[0].get_str(), try_no_witness, try_witness)) {
        throw JSONRPCError(RPC_DESERIALIZATION_ERROR, "TX decode failed");
    }

    CAmount fee;
    int change_position;
    CCoinControl coin_control;
    // Automatically select (additional) coins. Can be overridden by options.add_inputs.
    coin_control.m_add_inputs = true;
    FundTransaction(*pwallet, tx, fee, change_position, request.params[1], coin_control, /* override_min_fee */ true);

    UniValue result(UniValue::VOBJ);
    result.pushKV("hex", EncodeHexTx(CTransaction(tx)));
    result.pushKV("fee", ValueFromAmount(fee));
    result.pushKV("changepos", change_position);

    return result;
},
    };
}

RPCHelpMan signrawtransactionwithwallet()
{
    return RPCHelpMan{"signrawtransactionwithwallet",
                "\nSign inputs for raw transaction (serialized, hex-encoded).\n"
                "The second optional argument (may be null) is an array of previous transaction outputs that\n"
                "this transaction depends on but may not yet be in the block chain." +
        HELP_REQUIRING_PASSPHRASE,
                {
                    {"hexstring", RPCArg::Type::STR, RPCArg::Optional::NO, "The transaction hex string"},
                    {"prevtxs", RPCArg::Type::ARR, RPCArg::Optional::OMITTED_NAMED_ARG, "The previous dependent transaction outputs",
                        {
                            {"", RPCArg::Type::OBJ, RPCArg::Optional::OMITTED, "",
                                {
                                    {"txid", RPCArg::Type::STR_HEX, RPCArg::Optional::NO, "The transaction id"},
                                    {"vout", RPCArg::Type::NUM, RPCArg::Optional::NO, "The output number"},
                                    {"scriptPubKey", RPCArg::Type::STR_HEX, RPCArg::Optional::NO, "script key"},
                                    {"redeemScript", RPCArg::Type::STR_HEX, RPCArg::Optional::OMITTED, "(required for P2SH) redeem script"},
                                    {"witnessScript", RPCArg::Type::STR_HEX, RPCArg::Optional::OMITTED, "(required for P2WSH or P2SH-P2WSH) witness script"},
                                    {"amount", RPCArg::Type::AMOUNT, RPCArg::Optional::OMITTED, "(required for Segwit inputs) the amount spent"},
                                },
                            },
                        },
                    },
                    {"sighashtype", RPCArg::Type::STR, /* default */ "ALL", "The signature hash type. Must be one of\n"
            "       \"ALL\"\n"
            "       \"NONE\"\n"
            "       \"SINGLE\"\n"
            "       \"ALL|ANYONECANPAY\"\n"
            "       \"NONE|ANYONECANPAY\"\n"
            "       \"SINGLE|ANYONECANPAY\""},
                },
                RPCResult{
                    RPCResult::Type::OBJ, "", "",
                    {
                        {RPCResult::Type::STR_HEX, "hex", "The hex-encoded raw transaction with signature(s)"},
                        {RPCResult::Type::BOOL, "complete", "If the transaction has a complete set of signatures"},
                        {RPCResult::Type::ARR, "errors", /* optional */ true, "Script verification errors (if there are any)",
                        {
                            {RPCResult::Type::OBJ, "", "",
                            {
                                {RPCResult::Type::STR_HEX, "txid", "The hash of the referenced, previous transaction"},
                                {RPCResult::Type::NUM, "vout", "The index of the output to spent and used as input"},
                                {RPCResult::Type::STR_HEX, "scriptSig", "The hex-encoded signature script"},
                                {RPCResult::Type::NUM, "sequence", "Script sequence number"},
                                {RPCResult::Type::STR, "error", "Verification or signing error related to the input"},
                            }},
                        }},
                    }
                },
                RPCExamples{
                    HelpExampleCli("signrawtransactionwithwallet", "\"myhex\"")
            + HelpExampleRpc("signrawtransactionwithwallet", "\"myhex\"")
                },
        [&](const RPCHelpMan& self, const JSONRPCRequest& request) -> UniValue
{
    std::shared_ptr<CWallet> const pwallet = GetWalletForJSONRPCRequest(request);
    if (!pwallet) return NullUniValue;

    RPCTypeCheck(request.params, {UniValue::VSTR, UniValue::VARR, UniValue::VSTR}, true);

    CMutableTransaction mtx;
    if (!DecodeHexTx(mtx, request.params[0].get_str())) {
        throw JSONRPCError(RPC_DESERIALIZATION_ERROR, "TX decode failed. Make sure the tx has at least one input.");
    }

    // Sign the transaction
    LOCK(pwallet->cs_wallet);
    EnsureWalletIsUnlocked(*pwallet);

    // Fetch previous transactions (inputs):
    std::map<COutPoint, Coin> coins;
    for (const CTxIn& txin : mtx.vin) {
        coins[txin.prevout]; // Create empty map entry keyed by prevout.
    }
    pwallet->chain().findCoins(coins);

    // Parse the prevtxs array
    ParsePrevouts(request.params[1], nullptr, coins);

    int nHashType = ParseSighashString(request.params[2]);

    // Script verification errors
    std::map<int, std::string> input_errors;

    bool complete = pwallet->SignTransaction(mtx, coins, nHashType, input_errors);
    UniValue result(UniValue::VOBJ);
    SignTransactionResultToJSON(mtx, complete, coins, input_errors, result);
    return result;
},
    };
}

static RPCHelpMan bumpfee_helper(std::string method_name)
{
    const bool want_psbt = method_name == "psbtbumpfee";
    const std::string incremental_fee{CFeeRate(DEFAULT_INCREMENTAL_RELAY_FEE).ToString(FeeEstimateMode::SAT_VB)};

    return RPCHelpMan{method_name,
        "\nBumps the fee of an opt-in-RBF transaction T, replacing it with a new transaction B.\n"
        + std::string(want_psbt ? "Returns a PSBT instead of creating and signing a new transaction.\n" : "") +
        "An opt-in RBF transaction with the given txid must be in the wallet.\n"
        "The command will pay the additional fee by reducing change outputs or adding inputs when necessary.\n"
        "It may add a new change output if one does not already exist.\n"
        "All inputs in the original transaction will be included in the replacement transaction.\n"
        "The command will fail if the wallet or mempool contains a transaction that spends one of T's outputs.\n"
        "By default, the new fee will be calculated automatically using the estimatesmartfee RPC.\n"
        "The user can specify a confirmation target for estimatesmartfee.\n"
        "Alternatively, the user can specify a fee rate in " + CURRENCY_ATOM + "/vB for the new transaction.\n"
        "At a minimum, the new fee rate must be high enough to pay an additional new relay fee (incrementalfee\n"
        "returned by getnetworkinfo) to enter the node's mempool.\n"
        "* WARNING: before version 0.21, fee_rate was in " + CURRENCY_UNIT + "/kvB. As of 0.21, fee_rate is in " + CURRENCY_ATOM + "/vB. *\n",
        {
            {"txid", RPCArg::Type::STR_HEX, RPCArg::Optional::NO, "The txid to be bumped"},
            {"options", RPCArg::Type::OBJ, RPCArg::Optional::OMITTED_NAMED_ARG, "",
                {
                    {"conf_target", RPCArg::Type::NUM, /* default */ "wallet -txconfirmtarget", "Confirmation target in blocks\n"},
                    {"fee_rate", RPCArg::Type::AMOUNT, /* default */ "not set, fall back to wallet fee estimation",
                             "\nSpecify a fee rate in " + CURRENCY_ATOM + "/vB instead of relying on the built-in fee estimator.\n"
                             "Must be at least " + incremental_fee + " higher than the current transaction fee rate.\n"
                             "WARNING: before version 0.21, fee_rate was in " + CURRENCY_UNIT + "/kvB. As of 0.21, fee_rate is in " + CURRENCY_ATOM + "/vB.\n"},
                    {"replaceable", RPCArg::Type::BOOL, /* default */ "true", "Whether the new transaction should still be\n"
                             "marked bip-125 replaceable. If true, the sequence numbers in the transaction will\n"
                             "be left unchanged from the original. If false, any input sequence numbers in the\n"
                             "original transaction that were less than 0xfffffffe will be increased to 0xfffffffe\n"
                             "so the new transaction will not be explicitly bip-125 replaceable (though it may\n"
                             "still be replaceable in practice, for example if it has unconfirmed ancestors which\n"
                             "are replaceable).\n"},
                    {"estimate_mode", RPCArg::Type::STR, /* default */ "unset", std::string() + "The fee estimate mode, must be one of (case insensitive):\n"
                             "\"" + FeeModes("\"\n\"") + "\""},
                },
                "options"},
        },
        RPCResult{
            RPCResult::Type::OBJ, "", "", Cat(Cat<std::vector<RPCResult>>(
            {
                {RPCResult::Type::STR, "psbt", "The base64-encoded unsigned PSBT of the new transaction."},
            },
            want_psbt ? std::vector<RPCResult>{} : std::vector<RPCResult>{{RPCResult::Type::STR_HEX, "txid", "The id of the new transaction. Only returned when wallet private keys are enabled."}}
            ),
            {
                {RPCResult::Type::STR_AMOUNT, "origfee", "The fee of the replaced transaction."},
                {RPCResult::Type::STR_AMOUNT, "fee", "The fee of the new transaction."},
                {RPCResult::Type::ARR, "errors", "Errors encountered during processing (may be empty).",
                {
                    {RPCResult::Type::STR, "", ""},
                }},
            })
        },
        RPCExamples{
    "\nBump the fee, get the new transaction\'s" + std::string(want_psbt ? "psbt" : "txid") + "\n" +
            HelpExampleCli(method_name, "<txid>")
        },
        [want_psbt](const RPCHelpMan& self, const JSONRPCRequest& request) -> UniValue
{
    std::shared_ptr<CWallet> const pwallet = GetWalletForJSONRPCRequest(request);
    if (!pwallet) return NullUniValue;

    if (pwallet->IsWalletFlagSet(WALLET_FLAG_DISABLE_PRIVATE_KEYS) && !want_psbt) {
        throw JSONRPCError(RPC_WALLET_ERROR, "bumpfee is not available with wallets that have private keys disabled. Use psbtbumpfee instead.");
    }

    RPCTypeCheck(request.params, {UniValue::VSTR, UniValue::VOBJ});
    uint256 hash(ParseHashV(request.params[0], "txid"));

    CCoinControl coin_control;
    coin_control.fAllowWatchOnly = pwallet->IsWalletFlagSet(WALLET_FLAG_DISABLE_PRIVATE_KEYS);
    // optional parameters
    coin_control.m_signal_bip125_rbf = true;

    if (!request.params[1].isNull()) {
        UniValue options = request.params[1];
        RPCTypeCheckObj(options,
            {
                {"confTarget", UniValueType(UniValue::VNUM)},
                {"conf_target", UniValueType(UniValue::VNUM)},
                {"fee_rate", UniValueType()}, // will be checked by AmountFromValue() in SetFeeEstimateMode()
                {"replaceable", UniValueType(UniValue::VBOOL)},
                {"estimate_mode", UniValueType(UniValue::VSTR)},
            },
            true, true);

        if (options.exists("confTarget") && options.exists("conf_target")) {
            throw JSONRPCError(RPC_INVALID_PARAMETER, "confTarget and conf_target options should not both be set. Use conf_target (confTarget is deprecated).");
        }

        auto conf_target = options.exists("confTarget") ? options["confTarget"] : options["conf_target"];

        if (options.exists("replaceable")) {
            coin_control.m_signal_bip125_rbf = options["replaceable"].get_bool();
        }
        SetFeeEstimateMode(*pwallet, coin_control, conf_target, options["estimate_mode"], options["fee_rate"], /* override_min_fee */ false);
    }

    // Make sure the results are valid at least up to the most recent block
    // the user could have gotten from another RPC command prior to now
    pwallet->BlockUntilSyncedToCurrentChain();

    LOCK(pwallet->cs_wallet);

    EnsureWalletIsUnlocked(*pwallet);


    std::vector<bilingual_str> errors;
    CAmount old_fee;
    CAmount new_fee;
    CMutableTransaction mtx;
    feebumper::Result res;
    // Targeting feerate bump.
    res = feebumper::CreateRateBumpTransaction(*pwallet, hash, coin_control, errors, old_fee, new_fee, mtx);
    if (res != feebumper::Result::OK) {
        switch(res) {
            case feebumper::Result::INVALID_ADDRESS_OR_KEY:
                throw JSONRPCError(RPC_INVALID_ADDRESS_OR_KEY, errors[0].original);
                break;
            case feebumper::Result::INVALID_REQUEST:
                throw JSONRPCError(RPC_INVALID_REQUEST, errors[0].original);
                break;
            case feebumper::Result::INVALID_PARAMETER:
                throw JSONRPCError(RPC_INVALID_PARAMETER, errors[0].original);
                break;
            case feebumper::Result::WALLET_ERROR:
                throw JSONRPCError(RPC_WALLET_ERROR, errors[0].original);
                break;
            default:
                throw JSONRPCError(RPC_MISC_ERROR, errors[0].original);
                break;
        }
    }

    UniValue result(UniValue::VOBJ);

    // If wallet private keys are enabled, return the new transaction id,
    // otherwise return the base64-encoded unsigned PSBT of the new transaction.
    if (!want_psbt) {
        if (!feebumper::SignTransaction(*pwallet, mtx)) {
            throw JSONRPCError(RPC_WALLET_ERROR, "Can't sign transaction.");
        }

        uint256 txid;
        if (feebumper::CommitTransaction(*pwallet, hash, std::move(mtx), errors, txid) != feebumper::Result::OK) {
            throw JSONRPCError(RPC_WALLET_ERROR, errors[0].original);
        }

        result.pushKV("txid", txid.GetHex());
    } else {
        PartiallySignedTransaction psbtx(mtx);
        bool complete = false;
        const TransactionError err = pwallet->FillPSBT(psbtx, complete, SIGHASH_ALL, false /* sign */, true /* bip32derivs */);
        CHECK_NONFATAL(err == TransactionError::OK);
        CHECK_NONFATAL(!complete);
        CDataStream ssTx(SER_NETWORK, PROTOCOL_VERSION);
        ssTx << psbtx;
        result.pushKV("psbt", EncodeBase64(ssTx.str()));
    }

    result.pushKV("origfee", ValueFromAmount(old_fee));
    result.pushKV("fee", ValueFromAmount(new_fee));
    UniValue result_errors(UniValue::VARR);
    for (const bilingual_str& error : errors) {
        result_errors.push_back(error.original);
    }
    result.pushKV("errors", result_errors);

    return result;
},
    };
}

static RPCHelpMan bumpfee() { return bumpfee_helper("bumpfee"); }
static RPCHelpMan psbtbumpfee() { return bumpfee_helper("psbtbumpfee"); }

static RPCHelpMan rescanblockchain()
{
    return RPCHelpMan{"rescanblockchain",
                "\nRescan the local blockchain for wallet related transactions.\n"
                "Note: Use \"getwalletinfo\" to query the scanning progress.\n",
                {
                    {"start_height", RPCArg::Type::NUM, /* default */ "0", "block height where the rescan should start"},
                    {"stop_height", RPCArg::Type::NUM, RPCArg::Optional::OMITTED_NAMED_ARG, "the last block height that should be scanned. If none is provided it will rescan up to the tip at return time of this call."},
                },
                RPCResult{
                    RPCResult::Type::OBJ, "", "",
                    {
                        {RPCResult::Type::NUM, "start_height", "The block height where the rescan started (the requested height or 0)"},
                        {RPCResult::Type::NUM, "stop_height", "The height of the last rescanned block. May be null in rare cases if there was a reorg and the call didn't scan any blocks because they were already scanned in the background."},
                    }
                },
                RPCExamples{
                    HelpExampleCli("rescanblockchain", "100000 120000")
            + HelpExampleRpc("rescanblockchain", "100000, 120000")
                },
        [&](const RPCHelpMan& self, const JSONRPCRequest& request) -> UniValue
{
    std::shared_ptr<CWallet> const pwallet = GetWalletForJSONRPCRequest(request);
    if (!pwallet) return NullUniValue;

    WalletRescanReserver reserver(*pwallet);
    if (!reserver.reserve()) {
        throw JSONRPCError(RPC_WALLET_ERROR, "Wallet is currently rescanning. Abort existing rescan or wait.");
    }

    int start_height = 0;
    std::optional<int> stop_height;
    uint256 start_block;
    {
        LOCK(pwallet->cs_wallet);
        int tip_height = pwallet->GetLastBlockHeight();

        if (!request.params[0].isNull()) {
            start_height = request.params[0].get_int();
            if (start_height < 0 || start_height > tip_height) {
                throw JSONRPCError(RPC_INVALID_PARAMETER, "Invalid start_height");
            }
        }

        if (!request.params[1].isNull()) {
            stop_height = request.params[1].get_int();
            if (*stop_height < 0 || *stop_height > tip_height) {
                throw JSONRPCError(RPC_INVALID_PARAMETER, "Invalid stop_height");
            } else if (*stop_height < start_height) {
                throw JSONRPCError(RPC_INVALID_PARAMETER, "stop_height must be greater than start_height");
            }
        }

        // We can't rescan beyond non-pruned blocks, stop and throw an error
        if (!pwallet->chain().hasBlocks(pwallet->GetLastBlockHash(), start_height, stop_height)) {
            throw JSONRPCError(RPC_MISC_ERROR, "Can't rescan beyond pruned data. Use RPC call getblockchaininfo to determine your pruned height.");
        }

        CHECK_NONFATAL(pwallet->chain().findAncestorByHeight(pwallet->GetLastBlockHash(), start_height, FoundBlock().hash(start_block)));
    }

    CWallet::ScanResult result =
        pwallet->ScanForWalletTransactions(start_block, start_height, stop_height, reserver, true /* fUpdate */);
    switch (result.status) {
    case CWallet::ScanResult::SUCCESS:
        break;
    case CWallet::ScanResult::FAILURE:
        throw JSONRPCError(RPC_MISC_ERROR, "Rescan failed. Potentially corrupted data files.");
    case CWallet::ScanResult::USER_ABORT:
        throw JSONRPCError(RPC_MISC_ERROR, "Rescan aborted.");
        // no default case, so the compiler can warn about missing cases
    }
    UniValue response(UniValue::VOBJ);
    response.pushKV("start_height", start_height);
    response.pushKV("stop_height", result.last_scanned_height ? *result.last_scanned_height : UniValue());
    return response;
},
    };
}

class DescribeWalletAddressVisitor
{
public:
    const SigningProvider * const provider;

    void ProcessSubScript(const CScript& subscript, UniValue& obj) const
    {
        // Always present: script type and redeemscript
        std::vector<std::vector<unsigned char>> solutions_data;
        TxoutType which_type = Solver(subscript, solutions_data);
        obj.pushKV("script", GetTxnOutputType(which_type));
        obj.pushKV("hex", HexStr(subscript));

        CTxDestination embedded;
        if (ExtractDestination(subscript, embedded)) {
            // Only when the script corresponds to an address.
            UniValue subobj(UniValue::VOBJ);
            UniValue detail = DescribeAddress(embedded);
            subobj.pushKVs(detail);
            UniValue wallet_detail = std::visit(*this, embedded);
            subobj.pushKVs(wallet_detail);
            subobj.pushKV("address", EncodeDestination(embedded));
            subobj.pushKV("scriptPubKey", HexStr(subscript));
            // Always report the pubkey at the top level, so that `getnewaddress()['pubkey']` always works.
            if (subobj.exists("pubkey")) obj.pushKV("pubkey", subobj["pubkey"]);
            obj.pushKV("embedded", std::move(subobj));
        } else if (which_type == TxoutType::MULTISIG) {
            // Also report some information on multisig scripts (which do not have a corresponding address).
            // TODO: abstract out the common functionality between this logic and ExtractDestinations.
            obj.pushKV("sigsrequired", solutions_data[0][0]);
            UniValue pubkeys(UniValue::VARR);
            for (size_t i = 1; i < solutions_data.size() - 1; ++i) {
                CPubKey key(solutions_data[i].begin(), solutions_data[i].end());
                pubkeys.push_back(HexStr(key));
            }
            obj.pushKV("pubkeys", std::move(pubkeys));
        }
    }

    explicit DescribeWalletAddressVisitor(const SigningProvider* _provider) : provider(_provider) {}

    UniValue operator()(const CNoDestination& dest) const { return UniValue(UniValue::VOBJ); }

    UniValue operator()(const PKHash& pkhash) const
    {
        CKeyID keyID{ToKeyID(pkhash)};
        UniValue obj(UniValue::VOBJ);
        CPubKey vchPubKey;
        if (provider && provider->GetPubKey(keyID, vchPubKey)) {
            obj.pushKV("pubkey", HexStr(vchPubKey));
            obj.pushKV("iscompressed", vchPubKey.IsCompressed());
        }
        return obj;
    }

    UniValue operator()(const ScriptHash& scripthash) const
    {
        CScriptID scriptID(scripthash);
        UniValue obj(UniValue::VOBJ);
        CScript subscript;
        if (provider && provider->GetCScript(scriptID, subscript)) {
            ProcessSubScript(subscript, obj);
        }
        return obj;
    }

    UniValue operator()(const WitnessV0KeyHash& id) const
    {
        UniValue obj(UniValue::VOBJ);
        CPubKey pubkey;
        if (provider && provider->GetPubKey(ToKeyID(id), pubkey)) {
            obj.pushKV("pubkey", HexStr(pubkey));
        }
        return obj;
    }

    UniValue operator()(const WitnessV0ScriptHash& id) const
    {
        UniValue obj(UniValue::VOBJ);
        CScript subscript;
        CRIPEMD160 hasher;
        uint160 hash;
        hasher.Write(id.begin(), 32).Finalize(hash.begin());
        if (provider && provider->GetCScript(CScriptID(hash), subscript)) {
            ProcessSubScript(subscript, obj);
        }
        return obj;
    }

    UniValue operator()(const WitnessUnknown& id) const { return UniValue(UniValue::VOBJ); }
};

static UniValue DescribeWalletAddress(const CWallet& wallet, const CTxDestination& dest)
{
    UniValue ret(UniValue::VOBJ);
    UniValue detail = DescribeAddress(dest);
    CScript script = GetScriptForDestination(dest);
    std::unique_ptr<SigningProvider> provider = nullptr;
    provider = wallet.GetSolvingProvider(script);
    ret.pushKVs(detail);
    ret.pushKVs(std::visit(DescribeWalletAddressVisitor(provider.get()), dest));
    return ret;
}

/** Convert CAddressBookData to JSON record.  */
static UniValue AddressBookDataToJSON(const CAddressBookData& data, const bool verbose)
{
    UniValue ret(UniValue::VOBJ);
    if (verbose) {
        ret.pushKV("name", data.GetLabel());
    }
    ret.pushKV("purpose", data.purpose);
    return ret;
}

RPCHelpMan getaddressinfo()
{
    return RPCHelpMan{"getaddressinfo",
                "\nReturn information about the given bitcoin address.\n"
                "Some of the information will only be present if the address is in the active wallet.\n",
                {
                    {"address", RPCArg::Type::STR, RPCArg::Optional::NO, "The bitcoin address for which to get information."},
                },
                RPCResult{
                    RPCResult::Type::OBJ, "", "",
                    {
                        {RPCResult::Type::STR, "address", "The bitcoin address validated."},
                        {RPCResult::Type::STR_HEX, "scriptPubKey", "The hex-encoded scriptPubKey generated by the address."},
                        {RPCResult::Type::BOOL, "ismine", "If the address is yours."},
                        {RPCResult::Type::BOOL, "iswatchonly", "If the address is watchonly."},
                        {RPCResult::Type::BOOL, "solvable", "If we know how to spend coins sent to this address, ignoring the possible lack of private keys."},
                        {RPCResult::Type::STR, "desc", /* optional */ true, "A descriptor for spending coins sent to this address (only when solvable)."},
                        {RPCResult::Type::STR, "parent_desc", /* optional */ true, "The descriptor used to derive this address if this is a descriptor wallet"},
                        {RPCResult::Type::BOOL, "isscript", "If the key is a script."},
                        {RPCResult::Type::BOOL, "ischange", "If the address was used for change output."},
                        {RPCResult::Type::BOOL, "iswitness", "If the address is a witness address."},
                        {RPCResult::Type::NUM, "witness_version", /* optional */ true, "The version number of the witness program."},
                        {RPCResult::Type::STR_HEX, "witness_program", /* optional */ true, "The hex value of the witness program."},
                        {RPCResult::Type::STR, "script", /* optional */ true, "The output script type. Only if isscript is true and the redeemscript is known. Possible\n"
                                                                     "types: nonstandard, pubkey, pubkeyhash, scripthash, multisig, nulldata, witness_v0_keyhash,\n"
                            "witness_v0_scripthash, witness_unknown."},
                        {RPCResult::Type::STR_HEX, "hex", /* optional */ true, "The redeemscript for the p2sh address."},
                        {RPCResult::Type::ARR, "pubkeys", /* optional */ true, "Array of pubkeys associated with the known redeemscript (only if script is multisig).",
                        {
                            {RPCResult::Type::STR, "pubkey", ""},
                        }},
                        {RPCResult::Type::NUM, "sigsrequired", /* optional */ true, "The number of signatures required to spend multisig output (only if script is multisig)."},
                        {RPCResult::Type::STR_HEX, "pubkey", /* optional */ true, "The hex value of the raw public key for single-key addresses (possibly embedded in P2SH or P2WSH)."},
                        {RPCResult::Type::OBJ, "embedded", /* optional */ true, "Information about the address embedded in P2SH or P2WSH, if relevant and known.",
                        {
                            {RPCResult::Type::ELISION, "", "Includes all getaddressinfo output fields for the embedded address, excluding metadata (timestamp, hdkeypath, hdseedid)\n"
                            "and relation to the wallet (ismine, iswatchonly)."},
                        }},
                        {RPCResult::Type::BOOL, "iscompressed", /* optional */ true, "If the pubkey is compressed."},
                        {RPCResult::Type::NUM_TIME, "timestamp", /* optional */ true, "The creation time of the key, if available, expressed in " + UNIX_EPOCH_TIME + "."},
                        {RPCResult::Type::STR, "hdkeypath", /* optional */ true, "The HD keypath, if the key is HD and available."},
                        {RPCResult::Type::STR_HEX, "hdseedid", /* optional */ true, "The Hash160 of the HD seed."},
                        {RPCResult::Type::STR_HEX, "hdmasterfingerprint", /* optional */ true, "The fingerprint of the master key."},
                        {RPCResult::Type::ARR, "labels", "Array of labels associated with the address. Currently limited to one label but returned\n"
                            "as an array to keep the API stable if multiple labels are enabled in the future.",
                        {
                            {RPCResult::Type::STR, "label name", "Label name (defaults to \"\")."},
                        }},
                    }
                },
                RPCExamples{
                    HelpExampleCli("getaddressinfo", "\"" + EXAMPLE_ADDRESS[0] + "\"") +
                    HelpExampleRpc("getaddressinfo", "\"" + EXAMPLE_ADDRESS[0] + "\"")
                },
        [&](const RPCHelpMan& self, const JSONRPCRequest& request) -> UniValue
{
    std::shared_ptr<CWallet> const pwallet = GetWalletForJSONRPCRequest(request);
    if (!pwallet) return NullUniValue;

    LOCK(pwallet->cs_wallet);

    std::string error_msg;
    CTxDestination dest = DecodeDestination(request.params[0].get_str(), error_msg);

    // Make sure the destination is valid
    if (!IsValidDestination(dest)) {
        // Set generic error message in case 'DecodeDestination' didn't set it
        if (error_msg.empty()) error_msg = "Invalid address";

        throw JSONRPCError(RPC_INVALID_ADDRESS_OR_KEY, error_msg);
    }

    UniValue ret(UniValue::VOBJ);

    std::string currentAddress = EncodeDestination(dest);
    ret.pushKV("address", currentAddress);

    CScript scriptPubKey = GetScriptForDestination(dest);
    ret.pushKV("scriptPubKey", HexStr(scriptPubKey));

    std::unique_ptr<SigningProvider> provider = pwallet->GetSolvingProvider(scriptPubKey);

    isminetype mine = pwallet->IsMine(dest);
    ret.pushKV("ismine", bool(mine & ISMINE_SPENDABLE));

    bool solvable = provider && IsSolvable(*provider, scriptPubKey);
    ret.pushKV("solvable", solvable);

    if (solvable) {
       ret.pushKV("desc", InferDescriptor(scriptPubKey, *provider)->ToString());
    }

    DescriptorScriptPubKeyMan* desc_spk_man = dynamic_cast<DescriptorScriptPubKeyMan*>(pwallet->GetScriptPubKeyMan(scriptPubKey));
    if (desc_spk_man) {
        std::string desc_str;
        if (desc_spk_man->GetDescriptorString(desc_str, false)) {
            ret.pushKV("parent_desc", desc_str);
        }
    }

    ret.pushKV("iswatchonly", bool(mine & ISMINE_WATCH_ONLY));

    UniValue detail = DescribeWalletAddress(*pwallet, dest);
    ret.pushKVs(detail);

    ret.pushKV("ischange", pwallet->IsChange(scriptPubKey));

    ScriptPubKeyMan* spk_man = pwallet->GetScriptPubKeyMan(scriptPubKey);
    if (spk_man) {
        if (const std::unique_ptr<CKeyMetadata> meta = spk_man->GetMetadata(dest)) {
            ret.pushKV("timestamp", meta->nCreateTime);
            if (meta->has_key_origin) {
                ret.pushKV("hdkeypath", WriteHDKeypath(meta->key_origin.path));
                ret.pushKV("hdseedid", meta->hd_seed_id.GetHex());
                ret.pushKV("hdmasterfingerprint", HexStr(meta->key_origin.fingerprint));
            }
        }
    }

    // Return a `labels` array containing the label associated with the address,
    // equivalent to the `label` field above. Currently only one label can be
    // associated with an address, but we return an array so the API remains
    // stable if we allow multiple labels to be associated with an address in
    // the future.
    UniValue labels(UniValue::VARR);
    const auto* address_book_entry = pwallet->FindAddressBookEntry(dest);
    if (address_book_entry) {
        labels.push_back(address_book_entry->GetLabel());
    }
    ret.pushKV("labels", std::move(labels));

    return ret;
},
    };
}

static RPCHelpMan getaddressesbylabel()
{
    return RPCHelpMan{"getaddressesbylabel",
                "\nReturns the list of addresses assigned the specified label.\n",
                {
                    {"label", RPCArg::Type::STR, RPCArg::Optional::NO, "The label."},
                },
                RPCResult{
                    RPCResult::Type::OBJ_DYN, "", "json object with addresses as keys",
                    {
                        {RPCResult::Type::OBJ, "address", "json object with information about address",
                        {
                            {RPCResult::Type::STR, "purpose", "Purpose of address (\"send\" for sending address, \"receive\" for receiving address)"},
                        }},
                    }
                },
                RPCExamples{
                    HelpExampleCli("getaddressesbylabel", "\"tabby\"")
            + HelpExampleRpc("getaddressesbylabel", "\"tabby\"")
                },
        [&](const RPCHelpMan& self, const JSONRPCRequest& request) -> UniValue
{
    std::shared_ptr<CWallet> const pwallet = GetWalletForJSONRPCRequest(request);
    if (!pwallet) return NullUniValue;

    LOCK(pwallet->cs_wallet);

    std::string label = LabelFromValue(request.params[0]);

    // Find all addresses that have the given label
    UniValue ret(UniValue::VOBJ);
    std::set<std::string> addresses;
    for (const std::pair<const CTxDestination, CAddressBookData>& item : pwallet->m_address_book) {
        if (item.second.IsChange()) continue;
        if (item.second.GetLabel() == label) {
            std::string address = EncodeDestination(item.first);
            // CWallet::m_address_book is not expected to contain duplicate
            // address strings, but build a separate set as a precaution just in
            // case it does.
            bool unique = addresses.emplace(address).second;
            CHECK_NONFATAL(unique);
            // UniValue::pushKV checks if the key exists in O(N)
            // and since duplicate addresses are unexpected (checked with
            // std::set in O(log(N))), UniValue::__pushKV is used instead,
            // which currently is O(1).
            ret.__pushKV(address, AddressBookDataToJSON(item.second, false));
        }
    }

    if (ret.empty()) {
        throw JSONRPCError(RPC_WALLET_INVALID_LABEL_NAME, std::string("No addresses with label " + label));
    }

    return ret;
},
    };
}

static RPCHelpMan listlabels()
{
    return RPCHelpMan{"listlabels",
                "\nReturns the list of all labels, or labels that are assigned to addresses with a specific purpose.\n",
                {
                    {"purpose", RPCArg::Type::STR, RPCArg::Optional::OMITTED_NAMED_ARG, "Address purpose to list labels for ('send','receive'). An empty string is the same as not providing this argument."},
                },
                RPCResult{
                    RPCResult::Type::ARR, "", "",
                    {
                        {RPCResult::Type::STR, "label", "Label name"},
                    }
                },
                RPCExamples{
            "\nList all labels\n"
            + HelpExampleCli("listlabels", "") +
            "\nList labels that have receiving addresses\n"
            + HelpExampleCli("listlabels", "receive") +
            "\nList labels that have sending addresses\n"
            + HelpExampleCli("listlabels", "send") +
            "\nAs a JSON-RPC call\n"
            + HelpExampleRpc("listlabels", "receive")
                },
        [&](const RPCHelpMan& self, const JSONRPCRequest& request) -> UniValue
{
    std::shared_ptr<CWallet> const pwallet = GetWalletForJSONRPCRequest(request);
    if (!pwallet) return NullUniValue;

    LOCK(pwallet->cs_wallet);

    std::string purpose;
    if (!request.params[0].isNull()) {
        purpose = request.params[0].get_str();
    }

    // Add to a set to sort by label name, then insert into Univalue array
    std::set<std::string> label_set;
    for (const std::pair<const CTxDestination, CAddressBookData>& entry : pwallet->m_address_book) {
        if (entry.second.IsChange()) continue;
        if (purpose.empty() || entry.second.purpose == purpose) {
            label_set.insert(entry.second.GetLabel());
        }
    }

    UniValue ret(UniValue::VARR);
    for (const std::string& name : label_set) {
        ret.push_back(name);
    }

    return ret;
},
    };
}

static RPCHelpMan send()
{
    return RPCHelpMan{"send",
        "\nEXPERIMENTAL warning: this call may be changed in future releases.\n"
        "\nSend a transaction.\n",
        {
            {"outputs", RPCArg::Type::ARR, RPCArg::Optional::NO, "The outputs (key-value pairs), where none of the keys are duplicated.\n"
                    "That is, each address can only appear once and there can only be one 'data' object.\n"
                    "For convenience, a dictionary, which holds the key-value pairs directly, is also accepted.",
                {
                    {"", RPCArg::Type::OBJ, RPCArg::Optional::OMITTED, "",
                        {
                            {"address", RPCArg::Type::AMOUNT, RPCArg::Optional::NO, "A key-value pair. The key (string) is the bitcoin address, the value (float or string) is the amount in " + CURRENCY_UNIT + ""},
                        },
                        },
                    {"", RPCArg::Type::OBJ, RPCArg::Optional::OMITTED, "",
                        {
                            {"data", RPCArg::Type::STR_HEX, RPCArg::Optional::NO, "A key-value pair. The key must be \"data\", the value is hex-encoded data"},
                        },
                    },
                },
            },
            {"conf_target", RPCArg::Type::NUM, /* default */ "wallet -txconfirmtarget", "Confirmation target in blocks"},
            {"estimate_mode", RPCArg::Type::STR, /* default */ "unset", std::string() + "The fee estimate mode, must be one of (case insensitive):\n"
                        "       \"" + FeeModes("\"\n\"") + "\""},
            {"fee_rate", RPCArg::Type::AMOUNT, /* default */ "not set, fall back to wallet fee estimation", "Specify a fee rate in " + CURRENCY_ATOM + "/vB."},
            {"options", RPCArg::Type::OBJ, RPCArg::Optional::OMITTED_NAMED_ARG, "",
                {
                    {"add_inputs", RPCArg::Type::BOOL, /* default */ "false", "If inputs are specified, automatically include more if they are not enough."},
                    {"add_to_wallet", RPCArg::Type::BOOL, /* default */ "true", "When false, returns a serialized transaction which will not be added to the wallet or broadcast"},
                    {"change_address", RPCArg::Type::STR_HEX, /* default */ "pool address", "The bitcoin address to receive the change"},
                    {"change_position", RPCArg::Type::NUM, /* default */ "random", "The index of the change output"},
                    {"change_type", RPCArg::Type::STR, /* default */ "set by -changetype", "The output type to use. Only valid if change_address is not specified. Options are \"legacy\", \"p2sh-segwit\", and \"bech32\"."},
                    {"conf_target", RPCArg::Type::NUM, /* default */ "wallet -txconfirmtarget", "Confirmation target in blocks"},
                    {"estimate_mode", RPCArg::Type::STR, /* default */ "unset", std::string() + "The fee estimate mode, must be one of (case insensitive):\n"
            "       \"" + FeeModes("\"\n\"") + "\""},
                    {"fee_rate", RPCArg::Type::AMOUNT, /* default */ "not set, fall back to wallet fee estimation", "Specify a fee rate in " + CURRENCY_ATOM + "/vB."},
                    {"include_watching", RPCArg::Type::BOOL, /* default */ "true for watch-only wallets, otherwise false", "Also select inputs which are watch only.\n"
                                          "Only solvable inputs can be used. Watch-only destinations are solvable if the public key and/or output script was imported,\n"
                                          "e.g. with 'importpubkey' or 'importmulti' with the 'pubkeys' or 'desc' field."},
                    {"inputs", RPCArg::Type::ARR, /* default */ "empty array", "Specify inputs instead of adding them automatically. A JSON array of JSON objects",
                        {
                            {"txid", RPCArg::Type::STR_HEX, RPCArg::Optional::NO, "The transaction id"},
                            {"vout", RPCArg::Type::NUM, RPCArg::Optional::NO, "The output number"},
                            {"sequence", RPCArg::Type::NUM, RPCArg::Optional::NO, "The sequence number"},
                        },
                    },
                    {"locktime", RPCArg::Type::NUM, /* default */ "0", "Raw locktime. Non-0 value also locktime-activates inputs"},
                    {"lock_unspents", RPCArg::Type::BOOL, /* default */ "false", "Lock selected unspent outputs"},
                    {"psbt", RPCArg::Type::BOOL,  /* default */ "automatic", "Always return a PSBT, implies add_to_wallet=false."},
                    {"subtract_fee_from_outputs", RPCArg::Type::ARR, /* default */ "empty array", "Outputs to subtract the fee from, specified as integer indices.\n"
                    "The fee will be equally deducted from the amount of each specified output.\n"
                    "Those recipients will receive less bitcoins than you enter in their corresponding amount field.\n"
                    "If no outputs are specified here, the sender pays the fee.",
                        {
                            {"vout_index", RPCArg::Type::NUM, RPCArg::Optional::OMITTED, "The zero-based output index, before a change output is added."},
                        },
                    },
                    {"replaceable", RPCArg::Type::BOOL, /* default */ "wallet default", "Marks this transaction as BIP125 replaceable.\n"
                                                  "Allows this transaction to be replaced by a transaction with higher fees"},
                },
                "options"},
        },
        RPCResult{
            RPCResult::Type::OBJ, "", "",
                {
                    {RPCResult::Type::BOOL, "complete", "If the transaction has a complete set of signatures"},
                    {RPCResult::Type::STR_HEX, "txid", "The transaction id for the send. Only 1 transaction is created regardless of the number of addresses."},
                    {RPCResult::Type::STR_HEX, "hex", "If add_to_wallet is false, the hex-encoded raw transaction with signature(s)"},
                    {RPCResult::Type::STR, "psbt", "If more signatures are needed, or if add_to_wallet is false, the base64-encoded (partially) signed transaction"}
                }
        },
        RPCExamples{""
        "\nSend 0.1 BTC with a confirmation target of 6 blocks in economical fee estimate mode\n"
        + HelpExampleCli("send", "'{\"" + EXAMPLE_ADDRESS[0] + "\": 0.1}' 6 economical\n") +
        "Send 0.2 BTC with a fee rate of 1.1 " + CURRENCY_ATOM + "/vB using positional arguments\n"
        + HelpExampleCli("send", "'{\"" + EXAMPLE_ADDRESS[0] + "\": 0.2}' null \"unset\" 1.1\n") +
        "Send 0.2 BTC with a fee rate of 1 " + CURRENCY_ATOM + "/vB using the options argument\n"
        + HelpExampleCli("send", "'{\"" + EXAMPLE_ADDRESS[0] + "\": 0.2}' null \"unset\" null '{\"fee_rate\": 1}'\n") +
        "Send 0.3 BTC with a fee rate of 25 " + CURRENCY_ATOM + "/vB using named arguments\n"
        + HelpExampleCli("-named send", "outputs='{\"" + EXAMPLE_ADDRESS[0] + "\": 0.3}' fee_rate=25\n") +
        "Create a transaction that should confirm the next block, with a specific input, and return result without adding to wallet or broadcasting to the network\n"
        + HelpExampleCli("send", "'{\"" + EXAMPLE_ADDRESS[0] + "\": 0.1}' 1 economical '{\"add_to_wallet\": false, \"inputs\": [{\"txid\":\"a08e6907dbbd3d809776dbfc5d82e371b764ed838b5655e72f463568df1aadf0\", \"vout\":1}]}'")
        },
        [&](const RPCHelpMan& self, const JSONRPCRequest& request) -> UniValue
        {
            RPCTypeCheck(request.params, {
                UniValueType(), // outputs (ARR or OBJ, checked later)
                UniValue::VNUM, // conf_target
                UniValue::VSTR, // estimate_mode
                UniValueType(), // fee_rate, will be checked by AmountFromValue() in SetFeeEstimateMode()
                UniValue::VOBJ, // options
                }, true
            );

            std::shared_ptr<CWallet> const pwallet = GetWalletForJSONRPCRequest(request);
            if (!pwallet) return NullUniValue;

            UniValue options{request.params[4].isNull() ? UniValue::VOBJ : request.params[4]};
            if (options.exists("conf_target") || options.exists("estimate_mode")) {
                if (!request.params[1].isNull() || !request.params[2].isNull()) {
                    throw JSONRPCError(RPC_INVALID_PARAMETER, "Pass conf_target and estimate_mode either as arguments or in the options object, but not both");
                }
            } else {
                options.pushKV("conf_target", request.params[1]);
                options.pushKV("estimate_mode", request.params[2]);
            }
            if (options.exists("fee_rate")) {
                if (!request.params[3].isNull()) {
                    throw JSONRPCError(RPC_INVALID_PARAMETER, "Pass the fee_rate either as an argument, or in the options object, but not both");
                }
            } else {
                options.pushKV("fee_rate", request.params[3]);
            }
            if (!options["conf_target"].isNull() && (options["estimate_mode"].isNull() || (options["estimate_mode"].get_str() == "unset"))) {
                throw JSONRPCError(RPC_INVALID_PARAMETER, "Specify estimate_mode");
            }
            if (options.exists("feeRate")) {
                throw JSONRPCError(RPC_INVALID_PARAMETER, "Use fee_rate (" + CURRENCY_ATOM + "/vB) instead of feeRate");
            }
            if (options.exists("changeAddress")) {
                throw JSONRPCError(RPC_INVALID_PARAMETER, "Use change_address");
            }
            if (options.exists("changePosition")) {
                throw JSONRPCError(RPC_INVALID_PARAMETER, "Use change_position");
            }
            if (options.exists("includeWatching")) {
                throw JSONRPCError(RPC_INVALID_PARAMETER, "Use include_watching");
            }
            if (options.exists("lockUnspents")) {
                throw JSONRPCError(RPC_INVALID_PARAMETER, "Use lock_unspents");
            }
            if (options.exists("subtractFeeFromOutputs")) {
                throw JSONRPCError(RPC_INVALID_PARAMETER, "Use subtract_fee_from_outputs");
            }

            const bool psbt_opt_in = options.exists("psbt") && options["psbt"].get_bool();

            CAmount fee;
            int change_position;
            bool rbf = pwallet->m_signal_rbf;
            if (options.exists("replaceable")) {
                rbf = options["replaceable"].get_bool();
            }
            CMutableTransaction rawTx = ConstructTransaction(options["inputs"], request.params[0], options["locktime"], rbf);
            CCoinControl coin_control;
            // Automatically select coins, unless at least one is manually selected. Can
            // be overridden by options.add_inputs.
            coin_control.m_add_inputs = rawTx.vin.size() == 0;
            FundTransaction(*pwallet, rawTx, fee, change_position, options, coin_control, /* override_min_fee */ false);

            bool add_to_wallet = true;
            if (options.exists("add_to_wallet")) {
                add_to_wallet = options["add_to_wallet"].get_bool();
            }

            // Make a blank psbt
            PartiallySignedTransaction psbtx(rawTx);

            // First fill transaction with our data without signing,
            // so external signers are not asked sign more than once.
            bool complete;
            pwallet->FillPSBT(psbtx, complete, SIGHASH_ALL, false, true);
            const TransactionError err = pwallet->FillPSBT(psbtx, complete, SIGHASH_ALL, true, false);
            if (err != TransactionError::OK) {
                throw JSONRPCTransactionError(err);
            }

            CMutableTransaction mtx;
            complete = FinalizeAndExtractPSBT(psbtx, mtx);

            UniValue result(UniValue::VOBJ);

            if (psbt_opt_in || !complete || !add_to_wallet) {
                // Serialize the PSBT
                CDataStream ssTx(SER_NETWORK, PROTOCOL_VERSION);
                ssTx << psbtx;
                result.pushKV("psbt", EncodeBase64(ssTx.str()));
            }

            if (complete) {
                std::string err_string;
                std::string hex = EncodeHexTx(CTransaction(mtx));
                CTransactionRef tx(MakeTransactionRef(std::move(mtx)));
                result.pushKV("txid", tx->GetHash().GetHex());
                if (add_to_wallet && !psbt_opt_in) {
                    pwallet->CommitTransaction(tx, {}, {} /* orderForm */);
                } else {
                    result.pushKV("hex", hex);
                }
            }
            result.pushKV("complete", complete);

            return result;
        }
    };
}

static RPCHelpMan sethdseed()
{
    return RPCHelpMan{"sethdseed",
                "\nSet or generate a new HD wallet seed. Non-HD wallets will not be upgraded to being a HD wallet. Wallets that are already\n"
                "HD will have a new HD seed set so that new keys added to the keypool will be derived from this new seed.\n"
                "\nNote that you will need to MAKE A NEW BACKUP of your wallet after setting the HD wallet seed." +
        HELP_REQUIRING_PASSPHRASE,
                {
                    {"newkeypool", RPCArg::Type::BOOL, /* default */ "true", "Whether to flush old unused addresses, including change addresses, from the keypool and regenerate it.\n"
                                         "If true, the next address from getnewaddress and change address from getrawchangeaddress will be from this new seed.\n"
                                         "If false, addresses (including change addresses if the wallet already had HD Chain Split enabled) from the existing\n"
                                         "keypool will be used until it has been depleted."},
                    {"seed", RPCArg::Type::STR, /* default */ "random seed", "The WIF private key to use as the new HD seed.\n"
                                         "The seed value can be retrieved using the dumpwallet command. It is the private key marked hdseed=1"},
                },
                RPCResult{RPCResult::Type::NONE, "", ""},
                RPCExamples{
                    HelpExampleCli("sethdseed", "")
            + HelpExampleCli("sethdseed", "false")
            + HelpExampleCli("sethdseed", "true \"wifkey\"")
            + HelpExampleRpc("sethdseed", "true, \"wifkey\"")
                },
        [&](const RPCHelpMan& self, const JSONRPCRequest& request) -> UniValue
{
    std::shared_ptr<CWallet> const pwallet = GetWalletForJSONRPCRequest(request);
    if (!pwallet) return NullUniValue;

    LegacyScriptPubKeyMan& spk_man = EnsureLegacyScriptPubKeyMan(*pwallet, true);

    if (pwallet->IsWalletFlagSet(WALLET_FLAG_DISABLE_PRIVATE_KEYS)) {
        throw JSONRPCError(RPC_WALLET_ERROR, "Cannot set a HD seed to a wallet with private keys disabled");
    }

    LOCK2(pwallet->cs_wallet, spk_man.cs_KeyStore);

    // Do not do anything to non-HD wallets
    if (!pwallet->CanSupportFeature(FEATURE_HD)) {
        throw JSONRPCError(RPC_WALLET_ERROR, "Cannot set an HD seed on a non-HD wallet. Use the upgradewallet RPC in order to upgrade a non-HD wallet to HD");
    }

    EnsureWalletIsUnlocked(*pwallet);

    bool flush_key_pool = true;
    if (!request.params[0].isNull()) {
        flush_key_pool = request.params[0].get_bool();
    }

    CPubKey master_pub_key;
    if (request.params[1].isNull()) {
        master_pub_key = spk_man.GenerateNewSeed();
    } else {
        CKey key = DecodeSecret(request.params[1].get_str());
        if (!key.IsValid()) {
            throw JSONRPCError(RPC_INVALID_ADDRESS_OR_KEY, "Invalid private key");
        }

        if (HaveKey(spk_man, key)) {
            throw JSONRPCError(RPC_INVALID_ADDRESS_OR_KEY, "Already have this key (either as an HD seed or as a loose private key)");
        }

        master_pub_key = spk_man.DeriveNewSeed(key);
    }

    spk_man.SetHDSeed(master_pub_key);
    if (flush_key_pool) spk_man.NewKeyPool();

    return NullUniValue;
},
    };
}

static RPCHelpMan walletprocesspsbt()
{
    return RPCHelpMan{"walletprocesspsbt",
                "\nUpdate a PSBT with input information from our wallet and then sign inputs\n"
                "that we can sign for." +
        HELP_REQUIRING_PASSPHRASE,
                {
                    {"psbt", RPCArg::Type::STR, RPCArg::Optional::NO, "The transaction base64 string"},
                    {"sign", RPCArg::Type::BOOL, /* default */ "true", "Also sign the transaction when updating"},
                    {"sighashtype", RPCArg::Type::STR, /* default */ "ALL", "The signature hash type to sign with if not specified by the PSBT. Must be one of\n"
            "       \"ALL\"\n"
            "       \"NONE\"\n"
            "       \"SINGLE\"\n"
            "       \"ALL|ANYONECANPAY\"\n"
            "       \"NONE|ANYONECANPAY\"\n"
            "       \"SINGLE|ANYONECANPAY\""},
                    {"bip32derivs", RPCArg::Type::BOOL, /* default */ "true", "Include BIP 32 derivation paths for public keys if we know them"},
                },
                RPCResult{
                    RPCResult::Type::OBJ, "", "",
                    {
                        {RPCResult::Type::STR, "psbt", "The base64-encoded partially signed transaction"},
                        {RPCResult::Type::BOOL, "complete", "If the transaction has a complete set of signatures"},
                    }
                },
                RPCExamples{
                    HelpExampleCli("walletprocesspsbt", "\"psbt\"")
                },
        [&](const RPCHelpMan& self, const JSONRPCRequest& request) -> UniValue
{
    std::shared_ptr<CWallet> const pwallet = GetWalletForJSONRPCRequest(request);
    if (!pwallet) return NullUniValue;

    RPCTypeCheck(request.params, {UniValue::VSTR, UniValue::VBOOL, UniValue::VSTR});

    // Unserialize the transaction
    PartiallySignedTransaction psbtx;
    std::string error;
    if (!DecodeBase64PSBT(psbtx, request.params[0].get_str(), error)) {
        throw JSONRPCError(RPC_DESERIALIZATION_ERROR, strprintf("TX decode failed %s", error));
    }

    // Get the sighash type
    int nHashType = ParseSighashString(request.params[2]);

    // Fill transaction with our data and also sign
    bool sign = request.params[1].isNull() ? true : request.params[1].get_bool();
    bool bip32derivs = request.params[3].isNull() ? true : request.params[3].get_bool();
    bool complete = true;
    const TransactionError err = pwallet->FillPSBT(psbtx, complete, nHashType, sign, bip32derivs);
    if (err != TransactionError::OK) {
        throw JSONRPCTransactionError(err);
    }

    UniValue result(UniValue::VOBJ);
    CDataStream ssTx(SER_NETWORK, PROTOCOL_VERSION);
    ssTx << psbtx;
    result.pushKV("psbt", EncodeBase64(ssTx.str()));
    result.pushKV("complete", complete);

    return result;
},
    };
}

static RPCHelpMan walletcreatefundedpsbt()
{
    return RPCHelpMan{"walletcreatefundedpsbt",
                "\nCreates and funds a transaction in the Partially Signed Transaction format.\n"
                "Implements the Creator and Updater roles.\n",
                {
                    {"inputs", RPCArg::Type::ARR, RPCArg::Optional::OMITTED_NAMED_ARG, "Leave empty to add inputs automatically. See add_inputs option.",
                        {
                            {"", RPCArg::Type::OBJ, RPCArg::Optional::OMITTED, "",
                                {
                                    {"txid", RPCArg::Type::STR_HEX, RPCArg::Optional::NO, "The transaction id"},
                                    {"vout", RPCArg::Type::NUM, RPCArg::Optional::NO, "The output number"},
                                    {"sequence", RPCArg::Type::NUM, /* default */ "depends on the value of the 'locktime' and 'options.replaceable' arguments", "The sequence number"},
                                },
                            },
                        },
                        },
                    {"outputs", RPCArg::Type::ARR, RPCArg::Optional::NO, "The outputs (key-value pairs), where none of the keys are duplicated.\n"
                            "That is, each address can only appear once and there can only be one 'data' object.\n"
                            "For compatibility reasons, a dictionary, which holds the key-value pairs directly, is also\n"
                            "accepted as second parameter.",
                        {
                            {"", RPCArg::Type::OBJ, RPCArg::Optional::OMITTED, "",
                                {
                                    {"address", RPCArg::Type::AMOUNT, RPCArg::Optional::NO, "A key-value pair. The key (string) is the bitcoin address, the value (float or string) is the amount in " + CURRENCY_UNIT + ""},
                                },
                                },
                            {"", RPCArg::Type::OBJ, RPCArg::Optional::OMITTED, "",
                                {
                                    {"data", RPCArg::Type::STR_HEX, RPCArg::Optional::NO, "A key-value pair. The key must be \"data\", the value is hex-encoded data"},
                                },
                            },
                        },
                    },
                    {"locktime", RPCArg::Type::NUM, /* default */ "0", "Raw locktime. Non-0 value also locktime-activates inputs"},
                    {"options", RPCArg::Type::OBJ, RPCArg::Optional::OMITTED_NAMED_ARG, "",
                        {
                            {"add_inputs", RPCArg::Type::BOOL, /* default */ "false", "If inputs are specified, automatically include more if they are not enough."},
                            {"changeAddress", RPCArg::Type::STR_HEX, /* default */ "pool address", "The bitcoin address to receive the change"},
                            {"changePosition", RPCArg::Type::NUM, /* default */ "random", "The index of the change output"},
                            {"change_type", RPCArg::Type::STR, /* default */ "set by -changetype", "The output type to use. Only valid if changeAddress is not specified. Options are \"legacy\", \"p2sh-segwit\", and \"bech32\"."},
                            {"includeWatching", RPCArg::Type::BOOL, /* default */ "true for watch-only wallets, otherwise false", "Also select inputs which are watch only"},
                            {"lockUnspents", RPCArg::Type::BOOL, /* default */ "false", "Lock selected unspent outputs"},
                            {"fee_rate", RPCArg::Type::AMOUNT, /* default */ "not set, fall back to wallet fee estimation", "Specify a fee rate in " + CURRENCY_ATOM + "/vB."},
                            {"feeRate", RPCArg::Type::AMOUNT, /* default */ "not set, fall back to wallet fee estimation", "Specify a fee rate in " + CURRENCY_UNIT + "/kvB."},
                            {"subtractFeeFromOutputs", RPCArg::Type::ARR, /* default */ "empty array", "The outputs to subtract the fee from.\n"
                                                          "The fee will be equally deducted from the amount of each specified output.\n"
                                                          "Those recipients will receive less bitcoins than you enter in their corresponding amount field.\n"
                                                          "If no outputs are specified here, the sender pays the fee.",
                                {
                                    {"vout_index", RPCArg::Type::NUM, RPCArg::Optional::OMITTED, "The zero-based output index, before a change output is added."},
                                },
                            },
                            {"replaceable", RPCArg::Type::BOOL, /* default */ "wallet default", "Marks this transaction as BIP125 replaceable.\n"
                                                          "Allows this transaction to be replaced by a transaction with higher fees"},
                            {"conf_target", RPCArg::Type::NUM, /* default */ "wallet -txconfirmtarget", "Confirmation target in blocks"},
                            {"estimate_mode", RPCArg::Type::STR, /* default */ "unset", std::string() + "The fee estimate mode, must be one of (case insensitive):\n"
                            "         \"" + FeeModes("\"\n\"") + "\""},
                        },
                        "options"},
                    {"bip32derivs", RPCArg::Type::BOOL, /* default */ "true", "Include BIP 32 derivation paths for public keys if we know them"},
                },
                RPCResult{
                    RPCResult::Type::OBJ, "", "",
                    {
                        {RPCResult::Type::STR, "psbt", "The resulting raw transaction (base64-encoded string)"},
                        {RPCResult::Type::STR_AMOUNT, "fee", "Fee in " + CURRENCY_UNIT + " the resulting transaction pays"},
                        {RPCResult::Type::NUM, "changepos", "The position of the added change output, or -1"},
                    }
                                },
                                RPCExamples{
                            "\nCreate a transaction with no inputs\n"
                            + HelpExampleCli("walletcreatefundedpsbt", "\"[{\\\"txid\\\":\\\"myid\\\",\\\"vout\\\":0}]\" \"[{\\\"data\\\":\\\"00010203\\\"}]\"")
                                },
        [&](const RPCHelpMan& self, const JSONRPCRequest& request) -> UniValue
{
    std::shared_ptr<CWallet> const pwallet = GetWalletForJSONRPCRequest(request);
    if (!pwallet) return NullUniValue;

    RPCTypeCheck(request.params, {
        UniValue::VARR,
        UniValueType(), // ARR or OBJ, checked later
        UniValue::VNUM,
        UniValue::VOBJ,
        UniValue::VBOOL
        }, true
    );

    CAmount fee;
    int change_position;
    bool rbf = pwallet->m_signal_rbf;
    const UniValue &replaceable_arg = request.params[3]["replaceable"];
    if (!replaceable_arg.isNull()) {
        RPCTypeCheckArgument(replaceable_arg, UniValue::VBOOL);
        rbf = replaceable_arg.isTrue();
    }
    CMutableTransaction rawTx = ConstructTransaction(request.params[0], request.params[1], request.params[2], rbf);
    CCoinControl coin_control;
    // Automatically select coins, unless at least one is manually selected. Can
    // be overridden by options.add_inputs.
    coin_control.m_add_inputs = rawTx.vin.size() == 0;
    FundTransaction(*pwallet, rawTx, fee, change_position, request.params[3], coin_control, /* override_min_fee */ true);

    // Make a blank psbt
    PartiallySignedTransaction psbtx(rawTx);

    // Fill transaction with out data but don't sign
    bool bip32derivs = request.params[4].isNull() ? true : request.params[4].get_bool();
    bool complete = true;
    const TransactionError err = pwallet->FillPSBT(psbtx, complete, 1, false, bip32derivs);
    if (err != TransactionError::OK) {
        throw JSONRPCTransactionError(err);
    }

    // Serialize the PSBT
    CDataStream ssTx(SER_NETWORK, PROTOCOL_VERSION);
    ssTx << psbtx;

    UniValue result(UniValue::VOBJ);
    result.pushKV("psbt", EncodeBase64(ssTx.str()));
    result.pushKV("fee", ValueFromAmount(fee));
    result.pushKV("changepos", change_position);
    return result;
},
    };
}

static RPCHelpMan upgradewallet()
{
    return RPCHelpMan{"upgradewallet",
        "\nUpgrade the wallet. Upgrades to the latest version if no version number is specified.\n"
        "New keys may be generated and a new wallet backup will need to be made.",
        {
            {"version", RPCArg::Type::NUM, /* default */ strprintf("%d", FEATURE_LATEST), "The version number to upgrade to. Default is the latest wallet version."}
        },
        RPCResult{
            RPCResult::Type::OBJ, "", "",
            {
                {RPCResult::Type::STR, "wallet_name", "Name of wallet this operation was performed on"},
                {RPCResult::Type::NUM, "previous_version", "Version of wallet before this operation"},
                {RPCResult::Type::NUM, "current_version", "Version of wallet after this operation"},
                {RPCResult::Type::STR, "result", /* optional */ true, "Description of result, if no error"},
                {RPCResult::Type::STR, "error", /* optional */ true, "Error message (if there is one)"}
            },
        },
        RPCExamples{
            HelpExampleCli("upgradewallet", "169900")
            + HelpExampleRpc("upgradewallet", "169900")
        },
        [&](const RPCHelpMan& self, const JSONRPCRequest& request) -> UniValue
{
    std::shared_ptr<CWallet> const pwallet = GetWalletForJSONRPCRequest(request);
    if (!pwallet) return NullUniValue;

    RPCTypeCheck(request.params, {UniValue::VNUM}, true);

    EnsureWalletIsUnlocked(*pwallet);

    int version = 0;
    if (!request.params[0].isNull()) {
        version = request.params[0].get_int();
    }
    bilingual_str error;
    const int previous_version{pwallet->GetVersion()};
    const bool wallet_upgraded{pwallet->UpgradeWallet(version, error)};
    const int current_version{pwallet->GetVersion()};
    std::string result;

    if (wallet_upgraded) {
        if (previous_version == current_version) {
            result = "Already at latest version. Wallet version unchanged.";
        } else {
            result = strprintf("Wallet upgraded successfully from version %i to version %i.", previous_version, current_version);
        }
    }

    UniValue obj(UniValue::VOBJ);
    obj.pushKV("wallet_name", pwallet->GetName());
    obj.pushKV("previous_version", previous_version);
    obj.pushKV("current_version", current_version);
    if (!result.empty()) {
        obj.pushKV("result", result);
    } else {
        CHECK_NONFATAL(!error.empty());
        obj.pushKV("error", error.original);
    }
    return obj;
},
    };
}

<<<<<<< HEAD
namespace
{

/**
 * Helper class that keeps track of reserved keys that are used for mining
 * coinbases.  We also keep track of the block hash(es) that have been
 * constructed based on the key, so that we can mark it as keep and get a
 * fresh one when one of those blocks is submitted.
 */
class ReservedKeysForMining
{

private:

  /**
   * The per-wallet data that we store.
   */
  struct PerWallet
  {

    /**
     * The current coinbase script.  This has been taken out of the wallet
     * already (and marked as "keep"), but is reused until a block actually
     * using it is submitted successfully.
     */
    CScript coinbaseScript;

    /** All block hashes (in hex) that are based on the current script.  */
    std::set<std::string> blockHashes;

    explicit PerWallet (const CScript& scr)
      : coinbaseScript(scr)
    {}

    PerWallet (PerWallet&&) = default;

  };

  /**
   * Data for each wallet that we have.  This is keyed by CWallet::GetName,
   * which is not perfect; but it will likely work in most cases, and even
   * when two different wallets are loaded with the same name (after each
   * other), the worst that can happen is that we mine to an address from
   * the other wallet.
   */
  std::map<std::string, PerWallet> data;

  /** Lock for this instance.  */
  mutable RecursiveMutex cs;

public:

  ReservedKeysForMining () = default;

  /**
   * Retrieves the key to use for mining at the moment.
   */
  CScript
  GetCoinbaseScript (CWallet* pwallet)
  {
    LOCK2 (cs, pwallet->cs_wallet);

    const auto mit = data.find (pwallet->GetName ());
    if (mit != data.end ())
      return mit->second.coinbaseScript;

    ReserveDestination rdest(pwallet, pwallet->m_default_address_type);
    CTxDestination dest;
    if (!rdest.GetReservedDestination (dest, false))
      throw JSONRPCError (RPC_WALLET_KEYPOOL_RAN_OUT,
                          "Error: Keypool ran out,"
                          " please call keypoolrefill first");
    rdest.KeepDestination ();

    const CScript res = GetScriptForDestination (dest);
    data.emplace (pwallet->GetName (), PerWallet (res));
    return res;
  }

  /**
   * Adds the block hash (given as hex string) of a newly constructed block
   * to the set of blocks for the current key.
   */
  void
  AddBlockHash (const CWallet* pwallet, const std::string& hashHex)
  {
    LOCK (cs);

    const auto mit = data.find (pwallet->GetName ());
    assert (mit != data.end ());
    mit->second.blockHashes.insert (hashHex);
  }

  /**
   * Marks a block as submitted, releasing the key for it (if any).
   */
  void
  MarkBlockSubmitted (const CWallet* pwallet, const std::string& hashHex)
  {
    LOCK (cs);

    const auto mit = data.find (pwallet->GetName ());
    if (mit == data.end ())
      return;

    if (mit->second.blockHashes.count (hashHex) > 0)
      data.erase (mit);
  }

};

ReservedKeysForMining g_mining_keys;

} // anonymous namespace

static RPCHelpMan getauxblock()
{
    return RPCHelpMan{"getauxblock",
                "\nCreates or submits a merge-mined block.\n"
                "\nWithout arguments, creates a new block and returns information\n"
                "required to merge-mine it.  With arguments, submits a solved\n"
                "auxpow for a previously returned block.\n",
                {
                    {"hash", RPCArg::Type::STR_HEX, RPCArg::Optional::OMITTED_NAMED_ARG, "Hash of the block to submit"},
                    {"auxpow", RPCArg::Type::STR_HEX, RPCArg::Optional::OMITTED_NAMED_ARG, "Serialised auxpow found"},
                },
                {
                  RPCResult{"without arguments",
                      RPCResult::Type::OBJ, "", "",
                      {
                          {RPCResult::Type::STR_HEX, "hash", "hash of the created block"},
                          {RPCResult::Type::NUM, "chainid", "chain ID for this block"},
                          {RPCResult::Type::STR_HEX, "previousblockhash", "hash of the previous block"},
                          {RPCResult::Type::NUM, "coinbasevalue", "value of the block's coinbase"},
                          {RPCResult::Type::STR_HEX, "bits", "compressed target of the block"},
                          {RPCResult::Type::NUM, "height", "height of the block"},
                          {RPCResult::Type::STR_HEX, "_target", "target in reversed byte order, deprecated"},
                      },
                  },
                  {"with arguments",
                      RPCResult::Type::BOOL, "", "whether the submitted block was correct"
                  },
                },
                RPCExamples{
                    HelpExampleCli("getauxblock", "")
                    + HelpExampleCli("getauxblock", "\"hash\" \"serialised auxpow\"")
                    + HelpExampleRpc("getauxblock", "")
                },
                [&](const RPCHelpMan& self, const JSONRPCRequest& request) -> UniValue
{
    if (request.params.size() != 0 && request.params.size() != 2)
        throw std::runtime_error(self.ToString());

    std::shared_ptr<CWallet> const wallet = GetWalletForJSONRPCRequest(request);
    if (!wallet) return NullUniValue;
    CWallet* const pwallet = wallet.get();

    if (pwallet->IsWalletFlagSet(WALLET_FLAG_DISABLE_PRIVATE_KEYS)) {
        throw JSONRPCError(RPC_WALLET_ERROR, "Error: Private keys are disabled for this wallet");
    }

    /* Create a new block */
    if (request.params.size() == 0)
    {
        const CScript coinbaseScript = g_mining_keys.GetCoinbaseScript(pwallet);
        const UniValue res = AuxpowMiner::get().createAuxBlock(request, coinbaseScript);
        g_mining_keys.AddBlockHash(pwallet, res["hash"].get_str ());
        return res;
    }

    /* Submit a block instead.  */
    assert(request.params.size() == 2);
    const std::string& hash = request.params[0].get_str();

    const bool fAccepted
        = AuxpowMiner::get().submitAuxBlock(request, hash, request.params[1].get_str());
    if (fAccepted)
        g_mining_keys.MarkBlockSubmitted(pwallet, hash);

    return fAccepted;
},
    };
}
=======
#ifdef ENABLE_EXTERNAL_SIGNER
static RPCHelpMan walletdisplayaddress()
{
    return RPCHelpMan{"walletdisplayaddress",
        "Display address on an external signer for verification.",
        {
            {"address",     RPCArg::Type::STR, RPCArg::Optional::NO, /* default_val */ "", "bitcoin address to display"},
        },
        RPCResult{
            RPCResult::Type::OBJ,"","",
            {
                {RPCResult::Type::STR, "address", "The address as confirmed by the signer"},
            }
        },
        RPCExamples{""},
        [&](const RPCHelpMan& self, const JSONRPCRequest& request) -> UniValue
        {
            std::shared_ptr<CWallet> const wallet = GetWalletForJSONRPCRequest(request);
            if (!wallet) return NullUniValue;
            CWallet* const pwallet = wallet.get();

            LOCK(pwallet->cs_wallet);

            CTxDestination dest = DecodeDestination(request.params[0].get_str());

            // Make sure the destination is valid
            if (!IsValidDestination(dest)) {
                throw JSONRPCError(RPC_INVALID_ADDRESS_OR_KEY, "Invalid address");
            }

            if (!pwallet->DisplayAddress(dest)) {
                throw JSONRPCError(RPC_MISC_ERROR, "Failed to display address");
            }

            UniValue result(UniValue::VOBJ);
            result.pushKV("address", request.params[0].get_str());
            return result;
        }
    };
}
#endif // ENABLE_EXTERNAL_SIGNER
>>>>>>> a47ae618

RPCHelpMan abortrescan();
RPCHelpMan dumpprivkey();
RPCHelpMan importprivkey();
RPCHelpMan importaddress();
RPCHelpMan importpubkey();
RPCHelpMan dumpwallet();
RPCHelpMan importwallet();
RPCHelpMan importprunedfunds();
RPCHelpMan removeprunedfunds();
RPCHelpMan importmulti();
RPCHelpMan importdescriptors();
RPCHelpMan listdescriptors();

Span<const CRPCCommand> GetWalletRPCCommands()
{
// clang-format off
static const CRPCCommand commands[] =
{ //  category              actor (function)
  //  ------------------    ------------------------
    { "rawtransactions",    &fundrawtransaction,             },
    { "wallet",             &abandontransaction,             },
    { "wallet",             &abortrescan,                    },
    { "wallet",             &addmultisigaddress,             },
    { "wallet",             &backupwallet,                   },
    { "wallet",             &bumpfee,                        },
    { "wallet",             &psbtbumpfee,                    },
    { "wallet",             &createwallet,                   },
    { "wallet",             &dumpprivkey,                    },
    { "wallet",             &dumpwallet,                     },
    { "wallet",             &encryptwallet,                  },
    { "wallet",             &getaddressesbylabel,            },
    { "wallet",             &getaddressinfo,                 },
    { "wallet",             &getbalance,                     },
    { "wallet",             &getnewaddress,                  },
    { "wallet",             &getrawchangeaddress,            },
    { "wallet",             &getreceivedbyaddress,           },
    { "wallet",             &getreceivedbylabel,             },
    { "wallet",             &gettransaction,                 },
    { "wallet",             &getunconfirmedbalance,          },
    { "wallet",             &getbalances,                    },
    { "wallet",             &getwalletinfo,                  },
    { "wallet",             &importaddress,                  },
    { "wallet",             &importdescriptors,              },
    { "wallet",             &importmulti,                    },
    { "wallet",             &importprivkey,                  },
    { "wallet",             &importprunedfunds,              },
    { "wallet",             &importpubkey,                   },
    { "wallet",             &importwallet,                   },
    { "wallet",             &keypoolrefill,                  },
    { "wallet",             &listaddressgroupings,           },
    { "wallet",             &listdescriptors,                },
    { "wallet",             &listlabels,                     },
    { "wallet",             &listlockunspent,                },
    { "wallet",             &listreceivedbyaddress,          },
    { "wallet",             &listreceivedbylabel,            },
    { "wallet",             &listsinceblock,                 },
    { "wallet",             &listtransactions,               },
    { "wallet",             &listunspent,                    },
    { "wallet",             &listwalletdir,                  },
    { "wallet",             &listwallets,                    },
    { "wallet",             &loadwallet,                     },
    { "wallet",             &lockunspent,                    },
    { "wallet",             &removeprunedfunds,              },
    { "wallet",             &rescanblockchain,               },
    { "wallet",             &send,                           },
    { "wallet",             &sendmany,                       },
    { "wallet",             &sendtoaddress,                  },
    { "wallet",             &sethdseed,                      },
    { "wallet",             &setlabel,                       },
    { "wallet",             &settxfee,                       },
    { "wallet",             &setwalletflag,                  },
    { "wallet",             &signmessage,                    },
    { "wallet",             &signrawtransactionwithwallet,   },
    { "wallet",             &unloadwallet,                   },
    { "wallet",             &upgradewallet,                  },
    { "wallet",             &walletcreatefundedpsbt,         },
#ifdef ENABLE_EXTERNAL_SIGNER
    { "wallet",             &walletdisplayaddress,           },
#endif // ENABLE_EXTERNAL_SIGNER
    { "wallet",             &walletlock,                     },
    { "wallet",             &walletpassphrase,               },
    { "wallet",             &walletpassphrasechange,         },
    { "wallet",             &walletprocesspsbt,              },

    /** Auxpow wallet functions */
    { "mining",             &getauxblock,                    },
};
// clang-format on
    return MakeSpan(commands);
}<|MERGE_RESOLUTION|>--- conflicted
+++ resolved
@@ -4527,191 +4527,6 @@
     };
 }
 
-<<<<<<< HEAD
-namespace
-{
-
-/**
- * Helper class that keeps track of reserved keys that are used for mining
- * coinbases.  We also keep track of the block hash(es) that have been
- * constructed based on the key, so that we can mark it as keep and get a
- * fresh one when one of those blocks is submitted.
- */
-class ReservedKeysForMining
-{
-
-private:
-
-  /**
-   * The per-wallet data that we store.
-   */
-  struct PerWallet
-  {
-
-    /**
-     * The current coinbase script.  This has been taken out of the wallet
-     * already (and marked as "keep"), but is reused until a block actually
-     * using it is submitted successfully.
-     */
-    CScript coinbaseScript;
-
-    /** All block hashes (in hex) that are based on the current script.  */
-    std::set<std::string> blockHashes;
-
-    explicit PerWallet (const CScript& scr)
-      : coinbaseScript(scr)
-    {}
-
-    PerWallet (PerWallet&&) = default;
-
-  };
-
-  /**
-   * Data for each wallet that we have.  This is keyed by CWallet::GetName,
-   * which is not perfect; but it will likely work in most cases, and even
-   * when two different wallets are loaded with the same name (after each
-   * other), the worst that can happen is that we mine to an address from
-   * the other wallet.
-   */
-  std::map<std::string, PerWallet> data;
-
-  /** Lock for this instance.  */
-  mutable RecursiveMutex cs;
-
-public:
-
-  ReservedKeysForMining () = default;
-
-  /**
-   * Retrieves the key to use for mining at the moment.
-   */
-  CScript
-  GetCoinbaseScript (CWallet* pwallet)
-  {
-    LOCK2 (cs, pwallet->cs_wallet);
-
-    const auto mit = data.find (pwallet->GetName ());
-    if (mit != data.end ())
-      return mit->second.coinbaseScript;
-
-    ReserveDestination rdest(pwallet, pwallet->m_default_address_type);
-    CTxDestination dest;
-    if (!rdest.GetReservedDestination (dest, false))
-      throw JSONRPCError (RPC_WALLET_KEYPOOL_RAN_OUT,
-                          "Error: Keypool ran out,"
-                          " please call keypoolrefill first");
-    rdest.KeepDestination ();
-
-    const CScript res = GetScriptForDestination (dest);
-    data.emplace (pwallet->GetName (), PerWallet (res));
-    return res;
-  }
-
-  /**
-   * Adds the block hash (given as hex string) of a newly constructed block
-   * to the set of blocks for the current key.
-   */
-  void
-  AddBlockHash (const CWallet* pwallet, const std::string& hashHex)
-  {
-    LOCK (cs);
-
-    const auto mit = data.find (pwallet->GetName ());
-    assert (mit != data.end ());
-    mit->second.blockHashes.insert (hashHex);
-  }
-
-  /**
-   * Marks a block as submitted, releasing the key for it (if any).
-   */
-  void
-  MarkBlockSubmitted (const CWallet* pwallet, const std::string& hashHex)
-  {
-    LOCK (cs);
-
-    const auto mit = data.find (pwallet->GetName ());
-    if (mit == data.end ())
-      return;
-
-    if (mit->second.blockHashes.count (hashHex) > 0)
-      data.erase (mit);
-  }
-
-};
-
-ReservedKeysForMining g_mining_keys;
-
-} // anonymous namespace
-
-static RPCHelpMan getauxblock()
-{
-    return RPCHelpMan{"getauxblock",
-                "\nCreates or submits a merge-mined block.\n"
-                "\nWithout arguments, creates a new block and returns information\n"
-                "required to merge-mine it.  With arguments, submits a solved\n"
-                "auxpow for a previously returned block.\n",
-                {
-                    {"hash", RPCArg::Type::STR_HEX, RPCArg::Optional::OMITTED_NAMED_ARG, "Hash of the block to submit"},
-                    {"auxpow", RPCArg::Type::STR_HEX, RPCArg::Optional::OMITTED_NAMED_ARG, "Serialised auxpow found"},
-                },
-                {
-                  RPCResult{"without arguments",
-                      RPCResult::Type::OBJ, "", "",
-                      {
-                          {RPCResult::Type::STR_HEX, "hash", "hash of the created block"},
-                          {RPCResult::Type::NUM, "chainid", "chain ID for this block"},
-                          {RPCResult::Type::STR_HEX, "previousblockhash", "hash of the previous block"},
-                          {RPCResult::Type::NUM, "coinbasevalue", "value of the block's coinbase"},
-                          {RPCResult::Type::STR_HEX, "bits", "compressed target of the block"},
-                          {RPCResult::Type::NUM, "height", "height of the block"},
-                          {RPCResult::Type::STR_HEX, "_target", "target in reversed byte order, deprecated"},
-                      },
-                  },
-                  {"with arguments",
-                      RPCResult::Type::BOOL, "", "whether the submitted block was correct"
-                  },
-                },
-                RPCExamples{
-                    HelpExampleCli("getauxblock", "")
-                    + HelpExampleCli("getauxblock", "\"hash\" \"serialised auxpow\"")
-                    + HelpExampleRpc("getauxblock", "")
-                },
-                [&](const RPCHelpMan& self, const JSONRPCRequest& request) -> UniValue
-{
-    if (request.params.size() != 0 && request.params.size() != 2)
-        throw std::runtime_error(self.ToString());
-
-    std::shared_ptr<CWallet> const wallet = GetWalletForJSONRPCRequest(request);
-    if (!wallet) return NullUniValue;
-    CWallet* const pwallet = wallet.get();
-
-    if (pwallet->IsWalletFlagSet(WALLET_FLAG_DISABLE_PRIVATE_KEYS)) {
-        throw JSONRPCError(RPC_WALLET_ERROR, "Error: Private keys are disabled for this wallet");
-    }
-
-    /* Create a new block */
-    if (request.params.size() == 0)
-    {
-        const CScript coinbaseScript = g_mining_keys.GetCoinbaseScript(pwallet);
-        const UniValue res = AuxpowMiner::get().createAuxBlock(request, coinbaseScript);
-        g_mining_keys.AddBlockHash(pwallet, res["hash"].get_str ());
-        return res;
-    }
-
-    /* Submit a block instead.  */
-    assert(request.params.size() == 2);
-    const std::string& hash = request.params[0].get_str();
-
-    const bool fAccepted
-        = AuxpowMiner::get().submitAuxBlock(request, hash, request.params[1].get_str());
-    if (fAccepted)
-        g_mining_keys.MarkBlockSubmitted(pwallet, hash);
-
-    return fAccepted;
-},
-    };
-}
-=======
 #ifdef ENABLE_EXTERNAL_SIGNER
 static RPCHelpMan walletdisplayaddress()
 {
@@ -4753,7 +4568,190 @@
     };
 }
 #endif // ENABLE_EXTERNAL_SIGNER
->>>>>>> a47ae618
+
+namespace
+{
+
+/**
+ * Helper class that keeps track of reserved keys that are used for mining
+ * coinbases.  We also keep track of the block hash(es) that have been
+ * constructed based on the key, so that we can mark it as keep and get a
+ * fresh one when one of those blocks is submitted.
+ */
+class ReservedKeysForMining
+{
+
+private:
+
+  /**
+   * The per-wallet data that we store.
+   */
+  struct PerWallet
+  {
+
+    /**
+     * The current coinbase script.  This has been taken out of the wallet
+     * already (and marked as "keep"), but is reused until a block actually
+     * using it is submitted successfully.
+     */
+    CScript coinbaseScript;
+
+    /** All block hashes (in hex) that are based on the current script.  */
+    std::set<std::string> blockHashes;
+
+    explicit PerWallet (const CScript& scr)
+      : coinbaseScript(scr)
+    {}
+
+    PerWallet (PerWallet&&) = default;
+
+  };
+
+  /**
+   * Data for each wallet that we have.  This is keyed by CWallet::GetName,
+   * which is not perfect; but it will likely work in most cases, and even
+   * when two different wallets are loaded with the same name (after each
+   * other), the worst that can happen is that we mine to an address from
+   * the other wallet.
+   */
+  std::map<std::string, PerWallet> data;
+
+  /** Lock for this instance.  */
+  mutable RecursiveMutex cs;
+
+public:
+
+  ReservedKeysForMining () = default;
+
+  /**
+   * Retrieves the key to use for mining at the moment.
+   */
+  CScript
+  GetCoinbaseScript (CWallet* pwallet)
+  {
+    LOCK2 (cs, pwallet->cs_wallet);
+
+    const auto mit = data.find (pwallet->GetName ());
+    if (mit != data.end ())
+      return mit->second.coinbaseScript;
+
+    ReserveDestination rdest(pwallet, pwallet->m_default_address_type);
+    CTxDestination dest;
+    if (!rdest.GetReservedDestination (dest, false))
+      throw JSONRPCError (RPC_WALLET_KEYPOOL_RAN_OUT,
+                          "Error: Keypool ran out,"
+                          " please call keypoolrefill first");
+    rdest.KeepDestination ();
+
+    const CScript res = GetScriptForDestination (dest);
+    data.emplace (pwallet->GetName (), PerWallet (res));
+    return res;
+  }
+
+  /**
+   * Adds the block hash (given as hex string) of a newly constructed block
+   * to the set of blocks for the current key.
+   */
+  void
+  AddBlockHash (const CWallet* pwallet, const std::string& hashHex)
+  {
+    LOCK (cs);
+
+    const auto mit = data.find (pwallet->GetName ());
+    assert (mit != data.end ());
+    mit->second.blockHashes.insert (hashHex);
+  }
+
+  /**
+   * Marks a block as submitted, releasing the key for it (if any).
+   */
+  void
+  MarkBlockSubmitted (const CWallet* pwallet, const std::string& hashHex)
+  {
+    LOCK (cs);
+
+    const auto mit = data.find (pwallet->GetName ());
+    if (mit == data.end ())
+      return;
+
+    if (mit->second.blockHashes.count (hashHex) > 0)
+      data.erase (mit);
+  }
+
+};
+
+ReservedKeysForMining g_mining_keys;
+
+} // anonymous namespace
+
+static RPCHelpMan getauxblock()
+{
+    return RPCHelpMan{"getauxblock",
+                "\nCreates or submits a merge-mined block.\n"
+                "\nWithout arguments, creates a new block and returns information\n"
+                "required to merge-mine it.  With arguments, submits a solved\n"
+                "auxpow for a previously returned block.\n",
+                {
+                    {"hash", RPCArg::Type::STR_HEX, RPCArg::Optional::OMITTED_NAMED_ARG, "Hash of the block to submit"},
+                    {"auxpow", RPCArg::Type::STR_HEX, RPCArg::Optional::OMITTED_NAMED_ARG, "Serialised auxpow found"},
+                },
+                {
+                  RPCResult{"without arguments",
+                      RPCResult::Type::OBJ, "", "",
+                      {
+                          {RPCResult::Type::STR_HEX, "hash", "hash of the created block"},
+                          {RPCResult::Type::NUM, "chainid", "chain ID for this block"},
+                          {RPCResult::Type::STR_HEX, "previousblockhash", "hash of the previous block"},
+                          {RPCResult::Type::NUM, "coinbasevalue", "value of the block's coinbase"},
+                          {RPCResult::Type::STR_HEX, "bits", "compressed target of the block"},
+                          {RPCResult::Type::NUM, "height", "height of the block"},
+                          {RPCResult::Type::STR_HEX, "_target", "target in reversed byte order, deprecated"},
+                      },
+                  },
+                  {"with arguments",
+                      RPCResult::Type::BOOL, "", "whether the submitted block was correct"
+                  },
+                },
+                RPCExamples{
+                    HelpExampleCli("getauxblock", "")
+                    + HelpExampleCli("getauxblock", "\"hash\" \"serialised auxpow\"")
+                    + HelpExampleRpc("getauxblock", "")
+                },
+                [&](const RPCHelpMan& self, const JSONRPCRequest& request) -> UniValue
+{
+    if (request.params.size() != 0 && request.params.size() != 2)
+        throw std::runtime_error(self.ToString());
+
+    std::shared_ptr<CWallet> const wallet = GetWalletForJSONRPCRequest(request);
+    if (!wallet) return NullUniValue;
+    CWallet* const pwallet = wallet.get();
+
+    if (pwallet->IsWalletFlagSet(WALLET_FLAG_DISABLE_PRIVATE_KEYS)) {
+        throw JSONRPCError(RPC_WALLET_ERROR, "Error: Private keys are disabled for this wallet");
+    }
+
+    /* Create a new block */
+    if (request.params.size() == 0)
+    {
+        const CScript coinbaseScript = g_mining_keys.GetCoinbaseScript(pwallet);
+        const UniValue res = AuxpowMiner::get().createAuxBlock(request, coinbaseScript);
+        g_mining_keys.AddBlockHash(pwallet, res["hash"].get_str ());
+        return res;
+    }
+
+    /* Submit a block instead.  */
+    assert(request.params.size() == 2);
+    const std::string& hash = request.params[0].get_str();
+
+    const bool fAccepted
+        = AuxpowMiner::get().submitAuxBlock(request, hash, request.params[1].get_str());
+    if (fAccepted)
+        g_mining_keys.MarkBlockSubmitted(pwallet, hash);
+
+    return fAccepted;
+},
+    };
+}
 
 RPCHelpMan abortrescan();
 RPCHelpMan dumpprivkey();
