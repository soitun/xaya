// Copyright (c) 2010 Satoshi Nakamoto
// Copyright (c) 2009-2018 The Bitcoin Core developers
// Distributed under the MIT software license, see the accompanying
// file COPYING or http://www.opensource.org/licenses/mit-license.php.

#include <amount.h>
#include <chain.h>
#include <consensus/validation.h>
#include <core_io.h>
#include <httpserver.h>
#include <init.h>
#include <interfaces/chain.h>
#include <validation.h>
#include <key_io.h>
#include <net.h>
#include <node/transaction.h>
#include <outputtype.h>
#include <policy/feerate.h>
#include <policy/fees.h>
#include <policy/policy.h>
#include <policy/rbf.h>
#include <rpc/auxpow_miner.h>
#include <rpc/mining.h>
#include <rpc/rawtransaction.h>
#include <rpc/server.h>
#include <rpc/util.h>
#include <script/descriptor.h>
#include <script/names.h>
#include <script/sign.h>
#include <shutdown.h>
#include <timedata.h>
#include <util/bip32.h>
#include <util/system.h>
#include <util/moneystr.h>
#include <wallet/coincontrol.h>
#include <wallet/feebumper.h>
#include <wallet/psbtwallet.h>
#include <wallet/rpcwallet.h>
#include <wallet/walletdb.h>
#include <wallet/walletutil.h>

#include <stdint.h>

#include <univalue.h>

#include <functional>

static const std::string WALLET_ENDPOINT_BASE = "/wallet/";

bool GetWalletNameFromJSONRPCRequest(const JSONRPCRequest& request, std::string& wallet_name)
{
    if (request.URI.substr(0, WALLET_ENDPOINT_BASE.size()) == WALLET_ENDPOINT_BASE) {
        // wallet endpoint was used
        wallet_name = urlDecode(request.URI.substr(WALLET_ENDPOINT_BASE.size()));
        return true;
    }
    return false;
}

std::shared_ptr<CWallet> GetWalletForJSONRPCRequest(const JSONRPCRequest& request)
{
    std::string wallet_name;
    if (GetWalletNameFromJSONRPCRequest(request, wallet_name)) {
        std::shared_ptr<CWallet> pwallet = GetWallet(wallet_name);
        if (!pwallet) throw JSONRPCError(RPC_WALLET_NOT_FOUND, "Requested wallet does not exist or is not loaded");
        return pwallet;
    }

    std::vector<std::shared_ptr<CWallet>> wallets = GetWallets();
    return wallets.size() == 1 || (request.fHelp && wallets.size() > 0) ? wallets[0] : nullptr;
}

std::string HelpRequiringPassphrase(CWallet * const pwallet)
{
    return pwallet && pwallet->IsCrypted()
        ? "\nRequires wallet passphrase to be set with walletpassphrase call."
        : "";
}

bool EnsureWalletIsAvailable(CWallet * const pwallet, bool avoidException)
{
    if (pwallet) return true;
    if (avoidException) return false;
    if (!HasWallets()) {
        throw JSONRPCError(
            RPC_METHOD_NOT_FOUND, "Method not found (wallet method is disabled because no wallet is loaded)");
    }
    throw JSONRPCError(RPC_WALLET_NOT_SPECIFIED,
        "Wallet file not specified (must request wallet RPC through /wallet/<filename> uri-path).");
}

void EnsureWalletIsUnlocked(CWallet * const pwallet)
{
    if (pwallet->IsLocked()) {
        throw JSONRPCError(RPC_WALLET_UNLOCK_NEEDED, "Error: Please enter the wallet passphrase with walletpassphrase first.");
    }
}

static void WalletTxToJSON(interfaces::Chain& chain, interfaces::Chain::Lock& locked_chain, const CWalletTx& wtx, UniValue& entry)
{
    int confirms = wtx.GetDepthInMainChain(locked_chain);
    entry.pushKV("confirmations", confirms);
    if (wtx.IsCoinBase())
        entry.pushKV("generated", true);
    if (confirms > 0)
    {
        entry.pushKV("blockhash", wtx.hashBlock.GetHex());
        entry.pushKV("blockindex", wtx.nIndex);
        int64_t block_time;
        bool found_block = chain.findBlock(wtx.hashBlock, nullptr /* block */, &block_time);
        assert(found_block);
        entry.pushKV("blocktime", block_time);
    } else {
        entry.pushKV("trusted", wtx.IsTrusted(locked_chain));
    }
    uint256 hash = wtx.GetHash();
    entry.pushKV("txid", hash.GetHex());
    UniValue conflicts(UniValue::VARR);
    for (const uint256& conflict : wtx.GetConflicts())
        conflicts.push_back(conflict.GetHex());
    entry.pushKV("walletconflicts", conflicts);
    entry.pushKV("time", wtx.GetTxTime());
    entry.pushKV("timereceived", (int64_t)wtx.nTimeReceived);

    // Add opt-in RBF status
    std::string rbfStatus = "no";
    if (confirms <= 0) {
        LOCK(mempool.cs);
        RBFTransactionState rbfState = IsRBFOptIn(*wtx.tx, mempool);
        if (rbfState == RBFTransactionState::UNKNOWN)
            rbfStatus = "unknown";
        else if (rbfState == RBFTransactionState::REPLACEABLE_BIP125)
            rbfStatus = "yes";
    }
    entry.pushKV("bip125-replaceable", rbfStatus);

    for (const std::pair<const std::string, std::string>& item : wtx.mapValue)
        entry.pushKV(item.first, item.second);
}

static std::string LabelFromValue(const UniValue& value)
{
    std::string label = value.get_str();
    if (label == "*")
        throw JSONRPCError(RPC_WALLET_INVALID_LABEL_NAME, "Invalid label name");
    return label;
}

static UniValue getnewaddress(const JSONRPCRequest& request)
{
    std::shared_ptr<CWallet> const wallet = GetWalletForJSONRPCRequest(request);
    CWallet* const pwallet = wallet.get();

    if (!EnsureWalletIsAvailable(pwallet, request.fHelp)) {
        return NullUniValue;
    }

    if (request.fHelp || request.params.size() > 2)
        throw std::runtime_error(
            RPCHelpMan{"getnewaddress",
                "\nReturns a new address for receiving payments.\n"
                "If 'label' is specified, it is added to the address book \n"
                "so payments received with the address will be associated with 'label'.\n",
                {
                    {"label", RPCArg::Type::STR, /* default */ "\"\"", "The label name for the address to be linked to. It can also be set to the empty string \"\" to represent the default label. The label does not need to exist, it will be created if there is no label by the given name."},
                    {"address_type", RPCArg::Type::STR, /* default */ "set by -addresstype", "The address type to use. Options are \"legacy\", \"p2sh-segwit\", and \"bech32\"."},
                },
                RPCResult{
            "\"address\"    (string) The new address\n"
                },
                RPCExamples{
                    HelpExampleCli("getnewaddress", "")
            + HelpExampleRpc("getnewaddress", "")
                },
            }.ToString());

    LOCK(pwallet->cs_wallet);

    if (!pwallet->CanGetAddresses()) {
        throw JSONRPCError(RPC_WALLET_ERROR, "Error: This wallet has no available keys");
    }

    // Parse the label first so we don't generate a key if there's an error
    std::string label;
    if (!request.params[0].isNull())
        label = LabelFromValue(request.params[0]);

    OutputType output_type = pwallet->m_default_address_type;
    if (!request.params[1].isNull()) {
        if (!ParseOutputType(request.params[1].get_str(), output_type)) {
            throw JSONRPCError(RPC_INVALID_ADDRESS_OR_KEY, strprintf("Unknown address type '%s'", request.params[1].get_str()));
        }
    }

    if (!pwallet->IsLocked()) {
        pwallet->TopUpKeyPool();
    }

    // Generate a new key that is added to wallet
    CPubKey newKey;
    if (!pwallet->GetKeyFromPool(newKey)) {
        throw JSONRPCError(RPC_WALLET_KEYPOOL_RAN_OUT, "Error: Keypool ran out, please call keypoolrefill first");
    }
    pwallet->LearnRelatedScripts(newKey, output_type);
    CTxDestination dest = GetDestinationForKey(newKey, output_type);

    pwallet->SetAddressBook(dest, label, "receive");

    return EncodeDestination(dest);
}

static UniValue getrawchangeaddress(const JSONRPCRequest& request)
{
    std::shared_ptr<CWallet> const wallet = GetWalletForJSONRPCRequest(request);
    CWallet* const pwallet = wallet.get();

    if (!EnsureWalletIsAvailable(pwallet, request.fHelp)) {
        return NullUniValue;
    }

    if (request.fHelp || request.params.size() > 1)
        throw std::runtime_error(
            RPCHelpMan{"getrawchangeaddress",
                "\nReturns a new address, for receiving change.\n"
                "This is for use with raw transactions, NOT normal use.\n",
                {
                    {"address_type", RPCArg::Type::STR, /* default */ "set by -changetype", "The address type to use. Options are \"legacy\", \"p2sh-segwit\", and \"bech32\"."},
                },
                RPCResult{
            "\"address\"    (string) The address\n"
                },
                RPCExamples{
                    HelpExampleCli("getrawchangeaddress", "")
            + HelpExampleRpc("getrawchangeaddress", "")
                },
            }.ToString());

    LOCK(pwallet->cs_wallet);

    if (!pwallet->CanGetAddresses(true)) {
        throw JSONRPCError(RPC_WALLET_ERROR, "Error: This wallet has no available keys");
    }

    if (!pwallet->IsLocked()) {
        pwallet->TopUpKeyPool();
    }

    OutputType output_type = pwallet->m_default_change_type != OutputType::CHANGE_AUTO ? pwallet->m_default_change_type : pwallet->m_default_address_type;
    if (!request.params[0].isNull()) {
        if (!ParseOutputType(request.params[0].get_str(), output_type)) {
            throw JSONRPCError(RPC_INVALID_ADDRESS_OR_KEY, strprintf("Unknown address type '%s'", request.params[0].get_str()));
        }
    }

    CReserveKey reservekey(pwallet);
    CPubKey vchPubKey;
    if (!reservekey.GetReservedKey(vchPubKey, true))
        throw JSONRPCError(RPC_WALLET_KEYPOOL_RAN_OUT, "Error: Keypool ran out, please call keypoolrefill first");

    reservekey.KeepKey();

    pwallet->LearnRelatedScripts(vchPubKey, output_type);
    CTxDestination dest = GetDestinationForKey(vchPubKey, output_type);

    return EncodeDestination(dest);
}


static UniValue setlabel(const JSONRPCRequest& request)
{
    std::shared_ptr<CWallet> const wallet = GetWalletForJSONRPCRequest(request);
    CWallet* const pwallet = wallet.get();

    if (!EnsureWalletIsAvailable(pwallet, request.fHelp)) {
        return NullUniValue;
    }

    if (request.fHelp || request.params.size() != 2)
        throw std::runtime_error(
            RPCHelpMan{"setlabel",
                "\nSets the label associated with the given address.\n",
                {
                    {"address", RPCArg::Type::STR, RPCArg::Optional::NO, "The address to be associated with a label."},
                    {"label", RPCArg::Type::STR, RPCArg::Optional::NO, "The label to assign to the address."},
                },
                RPCResults{},
                RPCExamples{
                    HelpExampleCli("setlabel", "\"CeLpk96XKcgSpMNk3NVLSDNFUmur17Ng5S\" \"tabby\"")
            + HelpExampleRpc("setlabel", "\"CeLpk96XKcgSpMNk3NVLSDNFUmur17Ng5S\", \"tabby\"")
                },
            }.ToString());

    LOCK(pwallet->cs_wallet);

    CTxDestination dest = DecodeDestination(request.params[0].get_str());
    if (!IsValidDestination(dest)) {
        throw JSONRPCError(RPC_INVALID_ADDRESS_OR_KEY, "Invalid Xaya address");
    }

    std::string label = LabelFromValue(request.params[1]);

    if (IsMine(*pwallet, dest)) {
        pwallet->SetAddressBook(dest, label, "receive");
    } else {
        pwallet->SetAddressBook(dest, label, "send");
    }

    return NullUniValue;
}


static CTransactionRef SendMoney(interfaces::Chain::Lock& locked_chain, CWallet * const pwallet, const CTxDestination &address, CAmount nValue, bool fSubtractFeeFromAmount, const CCoinControl& coin_control, mapValue_t mapValue)
{
    // Parse Bitcoin address
    CScript scriptPubKey = GetScriptForDestination(address);

    return SendMoneyToScript(locked_chain, pwallet, scriptPubKey, nullptr, nValue, fSubtractFeeFromAmount, coin_control, std::move(mapValue));
}

CTransactionRef SendMoneyToScript(
    interfaces::Chain::Lock& locked_chain,
    CWallet* const pwallet, const CScript &scriptPubKey,
    const CTxIn* withInput, CAmount nValue, bool fSubtractFeeFromAmount,
    const CCoinControl& coin_control, mapValue_t mapValue)
{
    CAmount curBalance = pwallet->GetBalance();

    // Check amount
    if (nValue <= 0)
        throw JSONRPCError(RPC_INVALID_PARAMETER, "Invalid amount");

    /* If we have an additional input that is a name, we have to take this
       name's value into account as well for the balance check.  Otherwise one
       sees spurious "Insufficient funds" errors when updating names when the
       wallet's balance it smaller than the amount locked in the name.  */
    CAmount lockedValue = 0;
    std::string strError;
    if (withInput)
      {
        const CWalletTx* dummyWalletTx;
        if (!pwallet->FindValueInNameInput (*withInput, lockedValue,
                                            dummyWalletTx, strError))
          throw JSONRPCError(RPC_WALLET_ERROR, strError);
      }

    if (nValue > curBalance + lockedValue)
        throw JSONRPCError(RPC_WALLET_INSUFFICIENT_FUNDS, "Insufficient funds");

    if (pwallet->GetBroadcastTransactions() && !g_connman) {
        throw JSONRPCError(RPC_CLIENT_P2P_DISABLED, "Error: Peer-to-peer functionality missing or disabled");
    }

    // Create and send the transaction
    CReserveKey reservekey(pwallet);
    CAmount nFeeRequired;
    std::vector<CRecipient> vecSend;
    int nChangePosRet = -1;
    CRecipient recipient = {scriptPubKey, nValue, fSubtractFeeFromAmount};
    vecSend.push_back(recipient);
    CTransactionRef tx;
    if (!pwallet->CreateTransaction(locked_chain, vecSend, withInput, tx, reservekey, nFeeRequired, nChangePosRet, strError, coin_control)) {
        if (!fSubtractFeeFromAmount && nValue + nFeeRequired > curBalance)
            strError = strprintf("Error: This transaction requires a transaction fee of at least %s", FormatMoney(nFeeRequired));
        throw JSONRPCError(RPC_WALLET_ERROR, strError);
    }
    CValidationState state;
    if (!pwallet->CommitTransaction(tx, std::move(mapValue), {} /* orderForm */, reservekey, g_connman.get(), state)) {
        strError = strprintf("Error: The transaction was rejected! Reason given: %s", FormatStateMessage(state));
        throw JSONRPCError(RPC_WALLET_ERROR, strError);
    }
    return tx;
}

static UniValue sendtoaddress(const JSONRPCRequest& request)
{
    std::shared_ptr<CWallet> const wallet = GetWalletForJSONRPCRequest(request);
    CWallet* const pwallet = wallet.get();

    if (!EnsureWalletIsAvailable(pwallet, request.fHelp)) {
        return NullUniValue;
    }

    if (request.fHelp || request.params.size() < 2 || request.params.size() > 8)
        throw std::runtime_error(
            RPCHelpMan{"sendtoaddress",
                "\nSend an amount to a given address." +
                    HelpRequiringPassphrase(pwallet) + "\n",
                {
                    {"address", RPCArg::Type::STR, RPCArg::Optional::NO, "The address to send to."},
                    {"amount", RPCArg::Type::AMOUNT, RPCArg::Optional::NO, "The amount in " + CURRENCY_UNIT + " to send. eg 0.1"},
                    {"comment", RPCArg::Type::STR, RPCArg::Optional::OMITTED_NAMED_ARG, "A comment used to store what the transaction is for.\n"
            "                             This is not part of the transaction, just kept in your wallet."},
                    {"comment_to", RPCArg::Type::STR, RPCArg::Optional::OMITTED_NAMED_ARG, "A comment to store the name of the person or organization\n"
            "                             to which you're sending the transaction. This is not part of the \n"
            "                             transaction, just kept in your wallet."},
                    {"subtractfeefromamount", RPCArg::Type::BOOL, /* default */ "false", "The fee will be deducted from the amount being sent.\n"
            "                             The recipient will receive less coins than you enter in the amount field."},
                    {"replaceable", RPCArg::Type::BOOL, /* default */ "fallback to wallet's default", "Allow this transaction to be replaced by a transaction with higher fees via BIP 125"},
                    {"conf_target", RPCArg::Type::NUM, /* default */ "fallback to wallet's default", "Confirmation target (in blocks)"},
                    {"estimate_mode", RPCArg::Type::STR, /* default */ "UNSET", "The fee estimate mode, must be one of:\n"
            "       \"UNSET\"\n"
            "       \"ECONOMICAL\"\n"
            "       \"CONSERVATIVE\""},
                },
                RPCResult{
            "\"txid\"                  (string) The transaction id.\n"
                },
                RPCExamples{
                    HelpExampleCli("sendtoaddress", "\"CJDPZBVLi6tx2mST1Z4BSANNeztHunz9LT\" 0.1")
            + HelpExampleCli("sendtoaddress", "\"CJDPZBVLi6tx2mST1Z4BSANNeztHunz9LT\" 0.1 \"donation\" \"seans outpost\"")
            + HelpExampleCli("sendtoaddress", "\"CJDPZBVLi6tx2mST1Z4BSANNeztHunz9LT\" 0.1 \"\" \"\" true")
            + HelpExampleRpc("sendtoaddress", "\"CJDPZBVLi6tx2mST1Z4BSANNeztHunz9LT\", 0.1, \"donation\", \"seans outpost\"")
                },
            }.ToString());

    // Make sure the results are valid at least up to the most recent block
    // the user could have gotten from another RPC command prior to now
    pwallet->BlockUntilSyncedToCurrentChain();

    auto locked_chain = pwallet->chain().lock();
    LOCK(pwallet->cs_wallet);

    CTxDestination dest = DecodeDestination(request.params[0].get_str());
    if (!IsValidDestination(dest)) {
        throw JSONRPCError(RPC_INVALID_ADDRESS_OR_KEY, "Invalid address");
    }

    /* Note that the code below is duplicated in sendtoname.  Make sure
       to update it accordingly with changes made here.  */

    // Amount
    CAmount nAmount = AmountFromValue(request.params[1]);
    if (nAmount <= 0)
        throw JSONRPCError(RPC_TYPE_ERROR, "Invalid amount for send");

    // Wallet comments
    mapValue_t mapValue;
    if (!request.params[2].isNull() && !request.params[2].get_str().empty())
        mapValue["comment"] = request.params[2].get_str();
    if (!request.params[3].isNull() && !request.params[3].get_str().empty())
        mapValue["to"] = request.params[3].get_str();

    bool fSubtractFeeFromAmount = false;
    if (!request.params[4].isNull()) {
        fSubtractFeeFromAmount = request.params[4].get_bool();
    }

    CCoinControl coin_control;
    if (!request.params[5].isNull()) {
        coin_control.m_signal_bip125_rbf = request.params[5].get_bool();
    }

    if (!request.params[6].isNull()) {
        coin_control.m_confirm_target = ParseConfirmTarget(request.params[6]);
    }

    if (!request.params[7].isNull()) {
        if (!FeeModeFromString(request.params[7].get_str(), coin_control.m_fee_mode)) {
            throw JSONRPCError(RPC_INVALID_PARAMETER, "Invalid estimate_mode parameter");
        }
    }


    EnsureWalletIsUnlocked(pwallet);

    CTransactionRef tx = SendMoney(*locked_chain, pwallet, dest, nAmount, fSubtractFeeFromAmount, coin_control, std::move(mapValue));
    return tx->GetHash().GetHex();
}

static UniValue listaddressgroupings(const JSONRPCRequest& request)
{
    std::shared_ptr<CWallet> const wallet = GetWalletForJSONRPCRequest(request);
    CWallet* const pwallet = wallet.get();

    if (!EnsureWalletIsAvailable(pwallet, request.fHelp)) {
        return NullUniValue;
    }

    if (request.fHelp || request.params.size() != 0)
        throw std::runtime_error(
            RPCHelpMan{"listaddressgroupings",
                "\nLists groups of addresses which have had their common ownership\n"
                "made public by common use as inputs or as the resulting change\n"
                "in past transactions\n",
                {},
                RPCResult{
            "[\n"
            "  [\n"
            "    [\n"
            "      \"address\",            (string) The xaya address\n"
            "      amount,                 (numeric) The amount in " + CURRENCY_UNIT + "\n"
            "      \"label\"               (string, optional) The label\n"
            "    ]\n"
            "    ,...\n"
            "  ]\n"
            "  ,...\n"
            "]\n"
                },
                RPCExamples{
                    HelpExampleCli("listaddressgroupings", "")
            + HelpExampleRpc("listaddressgroupings", "")
                },
            }.ToString());

    // Make sure the results are valid at least up to the most recent block
    // the user could have gotten from another RPC command prior to now
    pwallet->BlockUntilSyncedToCurrentChain();

    auto locked_chain = pwallet->chain().lock();
    LOCK(pwallet->cs_wallet);

    UniValue jsonGroupings(UniValue::VARR);
    std::map<CTxDestination, CAmount> balances = pwallet->GetAddressBalances(*locked_chain);
    for (const std::set<CTxDestination>& grouping : pwallet->GetAddressGroupings()) {
        UniValue jsonGrouping(UniValue::VARR);
        for (const CTxDestination& address : grouping)
        {
            UniValue addressInfo(UniValue::VARR);
            addressInfo.push_back(EncodeDestination(address));
            addressInfo.push_back(ValueFromAmount(balances[address]));
            {
                if (pwallet->mapAddressBook.find(address) != pwallet->mapAddressBook.end()) {
                    addressInfo.push_back(pwallet->mapAddressBook.find(address)->second.name);
                }
            }
            jsonGrouping.push_back(addressInfo);
        }
        jsonGroupings.push_back(jsonGrouping);
    }
    return jsonGroupings;
}

static UniValue signmessage(const JSONRPCRequest& request)
{
    std::shared_ptr<CWallet> const wallet = GetWalletForJSONRPCRequest(request);
    CWallet* const pwallet = wallet.get();

    if (!EnsureWalletIsAvailable(pwallet, request.fHelp)) {
        return NullUniValue;
    }

    if (request.fHelp || request.params.size() != 2)
        throw std::runtime_error(
            RPCHelpMan{"signmessage",
                "\nSign a message with the private key of an address" +
                    HelpRequiringPassphrase(pwallet) + "\n",
                {
                    {"address", RPCArg::Type::STR, RPCArg::Optional::NO, "The address to use for the private key."},
                    {"message", RPCArg::Type::STR, RPCArg::Optional::NO, "The message to create a signature of."},
                },
                RPCResult{
            "\"signature\"          (string) The signature of the message encoded in base 64\n"
                },
                RPCExamples{
            "\nUnlock the wallet for 30 seconds\n"
            + HelpExampleCli("walletpassphrase", "\"mypassphrase\" 30") +
            "\nCreate the signature\n"
            + HelpExampleCli("signmessage", "\"CJDPZBVLi6tx2mST1Z4BSANNeztHunz9LT\" \"my message\"") +
            "\nVerify the signature\n"
            + HelpExampleCli("verifymessage", "\"CJDPZBVLi6tx2mST1Z4BSANNeztHunz9LT\" \"signature\" \"my message\"") +
            "\nAs a JSON-RPC call\n"
            + HelpExampleRpc("signmessage", "\"CeLpk96XKcgSpMNk3NVLSDNFUmur17Ng5S\", \"my message\"")
                },
            }.ToString());

    auto locked_chain = pwallet->chain().lock();
    LOCK(pwallet->cs_wallet);

    EnsureWalletIsUnlocked(pwallet);

    std::string strAddress = request.params[0].get_str();
    std::string strMessage = request.params[1].get_str();

    CTxDestination dest = DecodeDestination(strAddress);
    if (!IsValidDestination(dest)) {
        throw JSONRPCError(RPC_TYPE_ERROR, "Invalid address");
    }

    const CKeyID *keyID = boost::get<CKeyID>(&dest);
    if (!keyID) {
        throw JSONRPCError(RPC_TYPE_ERROR, "Address does not refer to key");
    }

    CKey key;
    if (!pwallet->GetKey(*keyID, key)) {
        throw JSONRPCError(RPC_WALLET_ERROR, "Private key not available");
    }

    CHashWriter ss(SER_GETHASH, 0);
    ss << strMessageMagic;
    ss << strMessage;

    std::vector<unsigned char> vchSig;
    if (!key.SignCompact(ss.GetHash(), vchSig))
        throw JSONRPCError(RPC_INVALID_ADDRESS_OR_KEY, "Sign failed");

    return EncodeBase64(vchSig.data(), vchSig.size());
}

static UniValue getreceivedbyaddress(const JSONRPCRequest& request)
{
    std::shared_ptr<CWallet> const wallet = GetWalletForJSONRPCRequest(request);
    CWallet* const pwallet = wallet.get();

    if (!EnsureWalletIsAvailable(pwallet, request.fHelp)) {
        return NullUniValue;
    }

    if (request.fHelp || request.params.size() < 1 || request.params.size() > 2)
        throw std::runtime_error(
            RPCHelpMan{"getreceivedbyaddress",
                "\nReturns the total amount received by the given address in transactions with at least minconf confirmations.\n",
                {
                    {"address", RPCArg::Type::STR, RPCArg::Optional::NO, "The address for transactions."},
                    {"minconf", RPCArg::Type::NUM, /* default */ "1", "Only include transactions confirmed at least this many times."},
                },
                RPCResult{
            "amount   (numeric) The total amount in " + CURRENCY_UNIT + " received at this address.\n"
                },
                RPCExamples{
            "\nThe amount from transactions with at least 1 confirmation\n"
            + HelpExampleCli("getreceivedbyaddress", "\"CJDPZBVLi6tx2mST1Z4BSANNeztHunz9LT\"") +
            "\nThe amount including unconfirmed transactions, zero confirmations\n"
            + HelpExampleCli("getreceivedbyaddress", "\"CJDPZBVLi6tx2mST1Z4BSANNeztHunz9LT\" 0") +
            "\nThe amount with at least 6 confirmations\n"
            + HelpExampleCli("getreceivedbyaddress", "\"CJDPZBVLi6tx2mST1Z4BSANNeztHunz9LT\" 6") +
            "\nAs a JSON-RPC call\n"
            + HelpExampleRpc("getreceivedbyaddress", "\"CeLpk96XKcgSpMNk3NVLSDNFUmur17Ng5S\", 6")
                },
            }.ToString());

    // Make sure the results are valid at least up to the most recent block
    // the user could have gotten from another RPC command prior to now
    pwallet->BlockUntilSyncedToCurrentChain();

    LockAnnotation lock(::cs_main); // Temporary, for CheckFinalTx below. Removed in upcoming commit.
    auto locked_chain = pwallet->chain().lock();
    LOCK(pwallet->cs_wallet);

    // Bitcoin address
    CTxDestination dest = DecodeDestination(request.params[0].get_str());
    if (!IsValidDestination(dest)) {
        throw JSONRPCError(RPC_INVALID_ADDRESS_OR_KEY, "Invalid Xaya address");
    }
    CScript scriptPubKey = GetScriptForDestination(dest);
    if (!IsMine(*pwallet, scriptPubKey)) {
        throw JSONRPCError(RPC_WALLET_ERROR, "Address not found in wallet");
    }

    // Minimum confirmations
    int nMinDepth = 1;
    if (!request.params[1].isNull())
        nMinDepth = request.params[1].get_int();

    // Tally
    CAmount nAmount = 0;
    for (const std::pair<const uint256, CWalletTx>& pairWtx : pwallet->mapWallet) {
        const CWalletTx& wtx = pairWtx.second;
        if (wtx.IsCoinBase() || !CheckFinalTx(*wtx.tx))
            continue;

        for (const CTxOut& txout : wtx.tx->vout)
            if (txout.scriptPubKey == scriptPubKey)
                if (wtx.GetDepthInMainChain(*locked_chain) >= nMinDepth)
                    nAmount += txout.nValue;
    }

    return  ValueFromAmount(nAmount);
}


static UniValue getreceivedbylabel(const JSONRPCRequest& request)
{
    std::shared_ptr<CWallet> const wallet = GetWalletForJSONRPCRequest(request);
    CWallet* const pwallet = wallet.get();

    if (!EnsureWalletIsAvailable(pwallet, request.fHelp)) {
        return NullUniValue;
    }

    if (request.fHelp || request.params.size() < 1 || request.params.size() > 2)
        throw std::runtime_error(
            RPCHelpMan{"getreceivedbylabel",
                "\nReturns the total amount received by addresses with <label> in transactions with at least [minconf] confirmations.\n",
                {
                    {"label", RPCArg::Type::STR, RPCArg::Optional::NO, "The selected label, may be the default label using \"\"."},
                    {"minconf", RPCArg::Type::NUM, /* default */ "1", "Only include transactions confirmed at least this many times."},
                },
                RPCResult{
            "amount              (numeric) The total amount in " + CURRENCY_UNIT + " received for this label.\n"
                },
                RPCExamples{
            "\nAmount received by the default label with at least 1 confirmation\n"
            + HelpExampleCli("getreceivedbylabel", "\"\"") +
            "\nAmount received at the tabby label including unconfirmed amounts with zero confirmations\n"
            + HelpExampleCli("getreceivedbylabel", "\"tabby\" 0") +
            "\nThe amount with at least 6 confirmations\n"
            + HelpExampleCli("getreceivedbylabel", "\"tabby\" 6") +
            "\nAs a JSON-RPC call\n"
            + HelpExampleRpc("getreceivedbylabel", "\"tabby\", 6")
                },
            }.ToString());

    // Make sure the results are valid at least up to the most recent block
    // the user could have gotten from another RPC command prior to now
    pwallet->BlockUntilSyncedToCurrentChain();

    LockAnnotation lock(::cs_main); // Temporary, for CheckFinalTx below. Removed in upcoming commit.
    auto locked_chain = pwallet->chain().lock();
    LOCK(pwallet->cs_wallet);

    // Minimum confirmations
    int nMinDepth = 1;
    if (!request.params[1].isNull())
        nMinDepth = request.params[1].get_int();

    // Get the set of pub keys assigned to label
    std::string label = LabelFromValue(request.params[0]);
    std::set<CTxDestination> setAddress = pwallet->GetLabelAddresses(label);

    // Tally
    CAmount nAmount = 0;
    for (const std::pair<const uint256, CWalletTx>& pairWtx : pwallet->mapWallet) {
        const CWalletTx& wtx = pairWtx.second;
        if (wtx.IsCoinBase() || !CheckFinalTx(*wtx.tx))
            continue;

        for (const CTxOut& txout : wtx.tx->vout)
        {
            CTxDestination address;
            if (ExtractDestination(txout.scriptPubKey, address) && IsMine(*pwallet, address) && setAddress.count(address)) {
                if (wtx.GetDepthInMainChain(*locked_chain) >= nMinDepth)
                    nAmount += txout.nValue;
            }
        }
    }

    return ValueFromAmount(nAmount);
}


static UniValue getbalance(const JSONRPCRequest& request)
{
    std::shared_ptr<CWallet> const wallet = GetWalletForJSONRPCRequest(request);
    CWallet* const pwallet = wallet.get();

    if (!EnsureWalletIsAvailable(pwallet, request.fHelp)) {
        return NullUniValue;
    }

    if (request.fHelp || (request.params.size() > 3 ))
        throw std::runtime_error(
            RPCHelpMan{"getbalance",
                "\nReturns the total available balance.\n"
                "The available balance is what the wallet considers currently spendable, and is\n"
                "thus affected by options which limit spendability such as -spendzeroconfchange.\n",
                {
                    {"dummy", RPCArg::Type::STR, RPCArg::Optional::OMITTED_NAMED_ARG, "Remains for backward compatibility. Must be excluded or set to \"*\"."},
                    {"minconf", RPCArg::Type::NUM, /* default */ "0", "Only include transactions confirmed at least this many times."},
                    {"include_watchonly", RPCArg::Type::BOOL, /* default */ "false", "Also include balance in watch-only addresses (see 'importaddress')"},
                },
                RPCResult{
            "amount              (numeric) The total amount in " + CURRENCY_UNIT + " received for this wallet.\n"
                },
                RPCExamples{
            "\nThe total amount in the wallet with 1 or more confirmations\n"
            + HelpExampleCli("getbalance", "") +
            "\nThe total amount in the wallet at least 6 blocks confirmed\n"
            + HelpExampleCli("getbalance", "\"*\" 6") +
            "\nAs a JSON-RPC call\n"
            + HelpExampleRpc("getbalance", "\"*\", 6")
                },
            }.ToString());

    // Make sure the results are valid at least up to the most recent block
    // the user could have gotten from another RPC command prior to now
    pwallet->BlockUntilSyncedToCurrentChain();

    auto locked_chain = pwallet->chain().lock();
    LOCK(pwallet->cs_wallet);

    const UniValue& dummy_value = request.params[0];
    if (!dummy_value.isNull() && dummy_value.get_str() != "*") {
        throw JSONRPCError(RPC_METHOD_DEPRECATED, "dummy first argument must be excluded or set to \"*\".");
    }

    int min_depth = 0;
    if (!request.params[1].isNull()) {
        min_depth = request.params[1].get_int();
    }

    isminefilter filter = ISMINE_SPENDABLE;
    if (!request.params[2].isNull() && request.params[2].get_bool()) {
        filter = filter | ISMINE_WATCH_ONLY;
    }

    return ValueFromAmount(pwallet->GetBalance(filter, min_depth));
}

static UniValue getunconfirmedbalance(const JSONRPCRequest &request)
{
    std::shared_ptr<CWallet> const wallet = GetWalletForJSONRPCRequest(request);
    CWallet* const pwallet = wallet.get();

    if (!EnsureWalletIsAvailable(pwallet, request.fHelp)) {
        return NullUniValue;
    }

    if (request.fHelp || request.params.size() > 0)
        throw std::runtime_error(
            RPCHelpMan{"getunconfirmedbalance",
                "Returns the server's total unconfirmed balance\n",
                {},
                RPCResults{},
                RPCExamples{""},
            }.ToString());

    // Make sure the results are valid at least up to the most recent block
    // the user could have gotten from another RPC command prior to now
    pwallet->BlockUntilSyncedToCurrentChain();

    auto locked_chain = pwallet->chain().lock();
    LOCK(pwallet->cs_wallet);

    return ValueFromAmount(pwallet->GetUnconfirmedBalance());
}


static UniValue sendmany(const JSONRPCRequest& request)
{
    std::shared_ptr<CWallet> const wallet = GetWalletForJSONRPCRequest(request);
    CWallet* const pwallet = wallet.get();

    if (!EnsureWalletIsAvailable(pwallet, request.fHelp)) {
        return NullUniValue;
    }

    if (request.fHelp || request.params.size() < 2 || request.params.size() > 8)
        throw std::runtime_error(
            RPCHelpMan{"sendmany",
                "\nSend multiple times. Amounts are double-precision floating point numbers." +
                    HelpRequiringPassphrase(pwallet) + "\n",
                {
                    {"dummy", RPCArg::Type::STR, RPCArg::Optional::NO, "Must be set to \"\" for backwards compatibility.", "\"\""},
                    {"amounts", RPCArg::Type::OBJ, RPCArg::Optional::NO, "A json object with addresses and amounts",
                        {
                            {"address", RPCArg::Type::AMOUNT, RPCArg::Optional::NO, "The address is the key, the numeric amount (can be string) in " + CURRENCY_UNIT + " is the value"},
                        },
                    },
                    {"minconf", RPCArg::Type::NUM, /* default */ "1", "Only use the balance confirmed at least this many times."},
                    {"comment", RPCArg::Type::STR, RPCArg::Optional::OMITTED_NAMED_ARG, "A comment"},
                    {"subtractfeefrom", RPCArg::Type::ARR, RPCArg::Optional::OMITTED_NAMED_ARG, "A json array with addresses.\n"
            "                           The fee will be equally deducted from the amount of each selected address.\n"
            "                           Those recipients will receive less coins than you enter in their corresponding amount field.\n"
            "                           If no addresses are specified here, the sender pays the fee.",
                        {
                            {"address", RPCArg::Type::STR, RPCArg::Optional::OMITTED, "Subtract fee from this address"},
                        },
                    },
                    {"replaceable", RPCArg::Type::BOOL, /* default */ "fallback to wallet's default", "Allow this transaction to be replaced by a transaction with higher fees via BIP 125"},
                    {"conf_target", RPCArg::Type::NUM, /* default */ "fallback to wallet's default", "Confirmation target (in blocks)"},
                    {"estimate_mode", RPCArg::Type::STR, /* default */ "UNSET", "The fee estimate mode, must be one of:\n"
            "       \"UNSET\"\n"
            "       \"ECONOMICAL\"\n"
            "       \"CONSERVATIVE\""},
                },
                 RPCResult{
            "\"txid\"                   (string) The transaction id for the send. Only 1 transaction is created regardless of \n"
            "                                    the number of addresses.\n"
                 },
                RPCExamples{
            "\nSend two amounts to two different addresses:\n"
            + HelpExampleCli("sendmany", "\"\" \"{\\\"CeLpk96XKcgSpMNk3NVLSDNFUmur17Ng5S\\\":0.01,\\\"CJ12BVLi6tx2mST1Z4BSANNeztHunz9LT\\\":0.02}\"") +
            "\nSend two amounts to two different addresses setting the confirmation and comment:\n"
            + HelpExampleCli("sendmany", "\"\" \"{\\\"CeLpk96XKcgSpMNk3NVLSDNFUmur17Ng5S\\\":0.01,\\\"CJ12BVLi6tx2mST1Z4BSANNeztHunz9LT\\\":0.02}\" 6 \"testing\"") +
            "\nSend two amounts to two different addresses, subtract fee from amount:\n"
            + HelpExampleCli("sendmany", "\"\" \"{\\\"CJDPZBVLi6tx2mST1Z4BSANNeztHunz9LT\\\":0.01,\\\"CJ12BVLi6tx2mST1Z4BSANNeztHunz9LT\\\":0.02}\" 1 \"\" \"[\\\"CJDPZBVLi6tx2mST1Z4BSANNeztHunz9LT\\\",\\\"CJ12BVLi6tx2mST1Z4BSANNeztHunz9LT\\\"]\"") +
            "\nAs a JSON-RPC call\n"
            + HelpExampleRpc("sendmany", "\"\", {\"CeLpk96XKcgSpMNk3NVLSDNFUmur17Ng5S\":0.01,\"CJ12BVLi6tx2mST1Z4BSANNeztHunz9LT\":0.02}, 6, \"testing\"")
                },
            }.ToString());

    // Make sure the results are valid at least up to the most recent block
    // the user could have gotten from another RPC command prior to now
    pwallet->BlockUntilSyncedToCurrentChain();

    auto locked_chain = pwallet->chain().lock();
    LOCK(pwallet->cs_wallet);

    if (pwallet->GetBroadcastTransactions() && !g_connman) {
        throw JSONRPCError(RPC_CLIENT_P2P_DISABLED, "Error: Peer-to-peer functionality missing or disabled");
    }

    if (!request.params[0].isNull() && !request.params[0].get_str().empty()) {
        throw JSONRPCError(RPC_INVALID_PARAMETER, "Dummy value must be set to \"\"");
    }
    UniValue sendTo = request.params[1].get_obj();
    int nMinDepth = 1;
    if (!request.params[2].isNull())
        nMinDepth = request.params[2].get_int();

    mapValue_t mapValue;
    if (!request.params[3].isNull() && !request.params[3].get_str().empty())
        mapValue["comment"] = request.params[3].get_str();

    UniValue subtractFeeFromAmount(UniValue::VARR);
    if (!request.params[4].isNull())
        subtractFeeFromAmount = request.params[4].get_array();

    CCoinControl coin_control;
    if (!request.params[5].isNull()) {
        coin_control.m_signal_bip125_rbf = request.params[5].get_bool();
    }

    if (!request.params[6].isNull()) {
        coin_control.m_confirm_target = ParseConfirmTarget(request.params[6]);
    }

    if (!request.params[7].isNull()) {
        if (!FeeModeFromString(request.params[7].get_str(), coin_control.m_fee_mode)) {
            throw JSONRPCError(RPC_INVALID_PARAMETER, "Invalid estimate_mode parameter");
        }
    }

    std::set<CTxDestination> destinations;
    std::vector<CRecipient> vecSend;

    CAmount totalAmount = 0;
    std::vector<std::string> keys = sendTo.getKeys();
    for (const std::string& name_ : keys) {
        CTxDestination dest = DecodeDestination(name_);
        if (!IsValidDestination(dest)) {
            throw JSONRPCError(RPC_INVALID_ADDRESS_OR_KEY, std::string("Invalid Xaya address: ") + name_);
        }

        if (destinations.count(dest)) {
            throw JSONRPCError(RPC_INVALID_PARAMETER, std::string("Invalid parameter, duplicated address: ") + name_);
        }
        destinations.insert(dest);

        CScript scriptPubKey = GetScriptForDestination(dest);
        CAmount nAmount = AmountFromValue(sendTo[name_]);
        if (nAmount <= 0)
            throw JSONRPCError(RPC_TYPE_ERROR, "Invalid amount for send");
        totalAmount += nAmount;

        bool fSubtractFeeFromAmount = false;
        for (unsigned int idx = 0; idx < subtractFeeFromAmount.size(); idx++) {
            const UniValue& addr = subtractFeeFromAmount[idx];
            if (addr.get_str() == name_)
                fSubtractFeeFromAmount = true;
        }

        CRecipient recipient = {scriptPubKey, nAmount, fSubtractFeeFromAmount};
        vecSend.push_back(recipient);
    }

    EnsureWalletIsUnlocked(pwallet);

    // Check funds
    if (totalAmount > pwallet->GetLegacyBalance(ISMINE_SPENDABLE, nMinDepth)) {
        throw JSONRPCError(RPC_WALLET_INSUFFICIENT_FUNDS, "Wallet has insufficient funds");
    }

    // Shuffle recipient list
    std::shuffle(vecSend.begin(), vecSend.end(), FastRandomContext());

    // Send
    CReserveKey keyChange(pwallet);
    CAmount nFeeRequired = 0;
    int nChangePosRet = -1;
    std::string strFailReason;
    CTransactionRef tx;
    bool fCreated = pwallet->CreateTransaction(*locked_chain, vecSend, nullptr, tx, keyChange, nFeeRequired, nChangePosRet, strFailReason, coin_control);
    if (!fCreated)
        throw JSONRPCError(RPC_WALLET_INSUFFICIENT_FUNDS, strFailReason);
    CValidationState state;
    if (!pwallet->CommitTransaction(tx, std::move(mapValue), {} /* orderForm */, keyChange, g_connman.get(), state)) {
        strFailReason = strprintf("Transaction commit failed:: %s", FormatStateMessage(state));
        throw JSONRPCError(RPC_WALLET_ERROR, strFailReason);
    }

    return tx->GetHash().GetHex();
}

static UniValue addmultisigaddress(const JSONRPCRequest& request)
{
    std::shared_ptr<CWallet> const wallet = GetWalletForJSONRPCRequest(request);
    CWallet* const pwallet = wallet.get();

    if (!EnsureWalletIsAvailable(pwallet, request.fHelp)) {
        return NullUniValue;
    }

    if (request.fHelp || request.params.size() < 2 || request.params.size() > 4) {
        std::string msg =
            RPCHelpMan{"addmultisigaddress",
                "\nAdd a nrequired-to-sign multisignature address to the wallet. Requires a new wallet backup.\n"
                "Each key is a address or hex-encoded public key.\n"
                "This functionality is only intended for use with non-watchonly addresses.\n"
                "See `importaddress` for watchonly p2sh address support.\n"
                "If 'label' is specified, assign address to that label.\n",
                {
                    {"nrequired", RPCArg::Type::NUM, RPCArg::Optional::NO, "The number of required signatures out of the n keys or addresses."},
                    {"keys", RPCArg::Type::ARR, RPCArg::Optional::NO, "A json array of addresses or hex-encoded public keys",
                        {
                            {"key", RPCArg::Type::STR, RPCArg::Optional::OMITTED, "address or hex-encoded public key"},
                        },
                        },
                    {"label", RPCArg::Type::STR, RPCArg::Optional::OMITTED_NAMED_ARG, "A label to assign the addresses to."},
                    {"address_type", RPCArg::Type::STR, /* default */ "set by -addresstype", "The address type to use. Options are \"legacy\", \"p2sh-segwit\", and \"bech32\"."},
                },
                RPCResult{
            "{\n"
            "  \"address\":\"multisigaddress\",    (string) The value of the new multisig address.\n"
            "  \"redeemScript\":\"script\"         (string) The string value of the hex-encoded redemption script.\n"
            "}\n"
                },
                RPCExamples{
            "\nAdd a multisig address from 2 addresses\n"
            + HelpExampleCli("addmultisigaddress", "2 \"[\\\"CJDPZBVLi6tx2mST1Z4BSANNeztHunz9LT\\\",\\\"CJ12BVLi6tx2mST1Z4BSANNeztHunz9LT\\\"]\"") +
            "\nAs a JSON-RPC call\n"
            + HelpExampleRpc("addmultisigaddress", "2, \"[\\\"CeLpk96XKcgSpMNk3NVLSDNFUmur17Ng5S\\\",\\\"CJ12BVLi6tx2mST1Z4BSANNeztHunz9LT\\\"]\"")
                },
            }.ToString();
        throw std::runtime_error(msg);
    }

    auto locked_chain = pwallet->chain().lock();
    LOCK(pwallet->cs_wallet);

    std::string label;
    if (!request.params[2].isNull())
        label = LabelFromValue(request.params[2]);

    int required = request.params[0].get_int();

    // Get the public keys
    const UniValue& keys_or_addrs = request.params[1].get_array();
    std::vector<CPubKey> pubkeys;
    for (unsigned int i = 0; i < keys_or_addrs.size(); ++i) {
        if (IsHex(keys_or_addrs[i].get_str()) && (keys_or_addrs[i].get_str().length() == 66 || keys_or_addrs[i].get_str().length() == 130)) {
            pubkeys.push_back(HexToPubKey(keys_or_addrs[i].get_str()));
        } else {
            pubkeys.push_back(AddrToPubKey(pwallet, keys_or_addrs[i].get_str()));
        }
    }

    OutputType output_type = pwallet->m_default_address_type;
    if (!request.params[3].isNull()) {
        if (!ParseOutputType(request.params[3].get_str(), output_type)) {
            throw JSONRPCError(RPC_INVALID_ADDRESS_OR_KEY, strprintf("Unknown address type '%s'", request.params[3].get_str()));
        }
    }

    // Construct using pay-to-script-hash:
    CScript inner = CreateMultisigRedeemscript(required, pubkeys);
    CTxDestination dest = AddAndGetDestinationForScript(*pwallet, inner, output_type);
    pwallet->SetAddressBook(dest, label, "send");

    UniValue result(UniValue::VOBJ);
    result.pushKV("address", EncodeDestination(dest));
    result.pushKV("redeemScript", HexStr(inner.begin(), inner.end()));
    return result;
}

struct tallyitem
{
    CAmount nAmount{0};
    int nConf{std::numeric_limits<int>::max()};
    std::vector<uint256> txids;
    bool fIsWatchonly{false};
    tallyitem()
    {
    }
};

static UniValue ListReceived(interfaces::Chain::Lock& locked_chain, CWallet * const pwallet, const UniValue& params, bool by_label) EXCLUSIVE_LOCKS_REQUIRED(pwallet->cs_wallet)
{
    LockAnnotation lock(::cs_main); // Temporary, for CheckFinalTx below. Removed in upcoming commit.

    // Minimum confirmations
    int nMinDepth = 1;
    if (!params[0].isNull())
        nMinDepth = params[0].get_int();

    // Whether to include empty labels
    bool fIncludeEmpty = false;
    if (!params[1].isNull())
        fIncludeEmpty = params[1].get_bool();

    isminefilter filter = ISMINE_SPENDABLE;
    if(!params[2].isNull())
        if(params[2].get_bool())
            filter = filter | ISMINE_WATCH_ONLY;

    bool has_filtered_address = false;
    CTxDestination filtered_address = CNoDestination();
    if (!by_label && params.size() > 3) {
        if (!IsValidDestinationString(params[3].get_str())) {
            throw JSONRPCError(RPC_WALLET_ERROR, "address_filter parameter was invalid");
        }
        filtered_address = DecodeDestination(params[3].get_str());
        has_filtered_address = true;
    }

    // Tally
    std::map<CTxDestination, tallyitem> mapTally;
    for (const std::pair<const uint256, CWalletTx>& pairWtx : pwallet->mapWallet) {
        const CWalletTx& wtx = pairWtx.second;

        if (wtx.IsCoinBase() || !CheckFinalTx(*wtx.tx))
            continue;

        int nDepth = wtx.GetDepthInMainChain(locked_chain);
        if (nDepth < nMinDepth)
            continue;

        for (const CTxOut& txout : wtx.tx->vout)
        {
            CTxDestination address;
            if (!ExtractDestination(txout.scriptPubKey, address))
                continue;

            if (has_filtered_address && !(filtered_address == address)) {
                continue;
            }

            isminefilter mine = IsMine(*pwallet, address);
            if(!(mine & filter))
                continue;

            tallyitem& item = mapTally[address];
            item.nAmount += txout.nValue;
            item.nConf = std::min(item.nConf, nDepth);
            item.txids.push_back(wtx.GetHash());
            if (mine & ISMINE_WATCH_ONLY)
                item.fIsWatchonly = true;
        }
    }

    // Reply
    UniValue ret(UniValue::VARR);
    std::map<std::string, tallyitem> label_tally;

    // Create mapAddressBook iterator
    // If we aren't filtering, go from begin() to end()
    auto start = pwallet->mapAddressBook.begin();
    auto end = pwallet->mapAddressBook.end();
    // If we are filtering, find() the applicable entry
    if (has_filtered_address) {
        start = pwallet->mapAddressBook.find(filtered_address);
        if (start != end) {
            end = std::next(start);
        }
    }

    for (auto item_it = start; item_it != end; ++item_it)
    {
        const CTxDestination& address = item_it->first;
        const std::string& label = item_it->second.name;
        auto it = mapTally.find(address);
        if (it == mapTally.end() && !fIncludeEmpty)
            continue;

        CAmount nAmount = 0;
        int nConf = std::numeric_limits<int>::max();
        bool fIsWatchonly = false;
        if (it != mapTally.end())
        {
            nAmount = (*it).second.nAmount;
            nConf = (*it).second.nConf;
            fIsWatchonly = (*it).second.fIsWatchonly;
        }

        if (by_label)
        {
            tallyitem& _item = label_tally[label];
            _item.nAmount += nAmount;
            _item.nConf = std::min(_item.nConf, nConf);
            _item.fIsWatchonly = fIsWatchonly;
        }
        else
        {
            UniValue obj(UniValue::VOBJ);
            if(fIsWatchonly)
                obj.pushKV("involvesWatchonly", true);
            obj.pushKV("address",       EncodeDestination(address));
            obj.pushKV("amount",        ValueFromAmount(nAmount));
            obj.pushKV("confirmations", (nConf == std::numeric_limits<int>::max() ? 0 : nConf));
            obj.pushKV("label", label);
            UniValue transactions(UniValue::VARR);
            if (it != mapTally.end())
            {
                for (const uint256& _item : (*it).second.txids)
                {
                    transactions.push_back(_item.GetHex());
                }
            }
            obj.pushKV("txids", transactions);
            ret.push_back(obj);
        }
    }

    if (by_label)
    {
        for (const auto& entry : label_tally)
        {
            CAmount nAmount = entry.second.nAmount;
            int nConf = entry.second.nConf;
            UniValue obj(UniValue::VOBJ);
            if (entry.second.fIsWatchonly)
                obj.pushKV("involvesWatchonly", true);
            obj.pushKV("amount",        ValueFromAmount(nAmount));
            obj.pushKV("confirmations", (nConf == std::numeric_limits<int>::max() ? 0 : nConf));
            obj.pushKV("label",         entry.first);
            ret.push_back(obj);
        }
    }

    return ret;
}

static UniValue listreceivedbyaddress(const JSONRPCRequest& request)
{
    std::shared_ptr<CWallet> const wallet = GetWalletForJSONRPCRequest(request);
    CWallet* const pwallet = wallet.get();

    if (!EnsureWalletIsAvailable(pwallet, request.fHelp)) {
        return NullUniValue;
    }

    if (request.fHelp || request.params.size() > 4)
        throw std::runtime_error(
            RPCHelpMan{"listreceivedbyaddress",
                "\nList balances by receiving address.\n",
                {
                    {"minconf", RPCArg::Type::NUM, /* default */ "1", "The minimum number of confirmations before payments are included."},
                    {"include_empty", RPCArg::Type::BOOL, /* default */ "false", "Whether to include addresses that haven't received any payments."},
                    {"include_watchonly", RPCArg::Type::BOOL, /* default */ "false", "Whether to include watch-only addresses (see 'importaddress')."},
                    {"address_filter", RPCArg::Type::STR, RPCArg::Optional::OMITTED_NAMED_ARG, "If present, only return information on this address."},
                },
                RPCResult{
            "[\n"
            "  {\n"
            "    \"involvesWatchonly\" : true,        (bool) Only returned if imported addresses were involved in transaction\n"
            "    \"address\" : \"receivingaddress\",  (string) The receiving address\n"
            "    \"amount\" : x.xxx,                  (numeric) The total amount in " + CURRENCY_UNIT + " received by the address\n"
            "    \"confirmations\" : n,               (numeric) The number of confirmations of the most recent transaction included\n"
            "    \"label\" : \"label\",               (string) The label of the receiving address. The default label is \"\".\n"
            "    \"txids\": [\n"
            "       \"txid\",                         (string) The ids of transactions received with the address \n"
            "       ...\n"
            "    ]\n"
            "  }\n"
            "  ,...\n"
            "]\n"
                },
                RPCExamples{
                    HelpExampleCli("listreceivedbyaddress", "")
            + HelpExampleCli("listreceivedbyaddress", "6 true")
            + HelpExampleRpc("listreceivedbyaddress", "6, true, true")
            + HelpExampleRpc("listreceivedbyaddress", "6, true, true, \"CJDPZBVLi6tx2mST1Z4BSANNeztHunz9LT\"")
                },
            }.ToString());

    // Make sure the results are valid at least up to the most recent block
    // the user could have gotten from another RPC command prior to now
    pwallet->BlockUntilSyncedToCurrentChain();

    auto locked_chain = pwallet->chain().lock();
    LOCK(pwallet->cs_wallet);

    return ListReceived(*locked_chain, pwallet, request.params, false);
}

static UniValue listreceivedbylabel(const JSONRPCRequest& request)
{
    std::shared_ptr<CWallet> const wallet = GetWalletForJSONRPCRequest(request);
    CWallet* const pwallet = wallet.get();

    if (!EnsureWalletIsAvailable(pwallet, request.fHelp)) {
        return NullUniValue;
    }

    if (request.fHelp || request.params.size() > 3)
        throw std::runtime_error(
            RPCHelpMan{"listreceivedbylabel",
                "\nList received transactions by label.\n",
                {
                    {"minconf", RPCArg::Type::NUM, /* default */ "1", "The minimum number of confirmations before payments are included."},
                    {"include_empty", RPCArg::Type::BOOL, /* default */ "false", "Whether to include labels that haven't received any payments."},
                    {"include_watchonly", RPCArg::Type::BOOL, /* default */ "false", "Whether to include watch-only addresses (see 'importaddress')."},
                },
                RPCResult{
            "[\n"
            "  {\n"
            "    \"involvesWatchonly\" : true,   (bool) Only returned if imported addresses were involved in transaction\n"
            "    \"amount\" : x.xxx,             (numeric) The total amount received by addresses with this label\n"
            "    \"confirmations\" : n,          (numeric) The number of confirmations of the most recent transaction included\n"
            "    \"label\" : \"label\"           (string) The label of the receiving address. The default label is \"\".\n"
            "  }\n"
            "  ,...\n"
            "]\n"
                },
                RPCExamples{
                    HelpExampleCli("listreceivedbylabel", "")
            + HelpExampleCli("listreceivedbylabel", "6 true")
            + HelpExampleRpc("listreceivedbylabel", "6, true, true")
                },
            }.ToString());

    // Make sure the results are valid at least up to the most recent block
    // the user could have gotten from another RPC command prior to now
    pwallet->BlockUntilSyncedToCurrentChain();

    auto locked_chain = pwallet->chain().lock();
    LOCK(pwallet->cs_wallet);

    return ListReceived(*locked_chain, pwallet, request.params, true);
}

static void MaybePushAddress(UniValue & entry, const CTxDestination &dest)
{
    if (IsValidDestination(dest)) {
        entry.pushKV("address", EncodeDestination(dest));
    }
}

/**
 * List transactions based on the given criteria.
 *
 * @param  pwallet        The wallet.
 * @param  wtx            The wallet transaction.
 * @param  nMinDepth      The minimum confirmation depth.
 * @param  fLong          Whether to include the JSON version of the transaction.
 * @param  ret            The UniValue into which the result is stored.
 * @param  filter_ismine  The "is mine" filter flags.
 * @param  filter_label   Optional label string to filter incoming transactions.
 */
static void ListTransactions(interfaces::Chain::Lock& locked_chain, CWallet* const pwallet, const CWalletTx& wtx, int nMinDepth, bool fLong, UniValue& ret, const isminefilter& filter_ismine, const std::string* filter_label) EXCLUSIVE_LOCKS_REQUIRED(pwallet->cs_wallet)
{
    CAmount nFee;
    std::list<COutputEntry> listReceived;
    std::list<COutputEntry> listSent;

    wtx.GetAmounts(listReceived, listSent, nFee, filter_ismine);

    bool involvesWatchonly = wtx.IsFromMe(ISMINE_WATCH_ONLY);

    // Sent
    if (!filter_label)
    {
        for (const COutputEntry& s : listSent)
        {
            UniValue entry(UniValue::VOBJ);
            if (involvesWatchonly || (::IsMine(*pwallet, s.destination) & ISMINE_WATCH_ONLY)) {
                entry.pushKV("involvesWatchonly", true);
            }
            MaybePushAddress(entry, s.destination);
            if(!s.nameOp.empty())
                entry.pushKV("name", s.nameOp);
            entry.pushKV("category", "send");
            entry.pushKV("amount", ValueFromAmount(-s.amount));
            if (pwallet->mapAddressBook.count(s.destination)) {
                entry.pushKV("label", pwallet->mapAddressBook[s.destination].name);
            }
            entry.pushKV("vout", s.vout);
            entry.pushKV("fee", ValueFromAmount(-nFee));
            if (fLong)
                WalletTxToJSON(pwallet->chain(), locked_chain, wtx, entry);
            entry.pushKV("abandoned", wtx.isAbandoned());
            ret.push_back(entry);
        }
    }

    // Received
    if (listReceived.size() > 0 && wtx.GetDepthInMainChain(locked_chain) >= nMinDepth)
    {
        for (const COutputEntry& r : listReceived)
        {
            std::string label;
            if (pwallet->mapAddressBook.count(r.destination)) {
                label = pwallet->mapAddressBook[r.destination].name;
            }
            if (filter_label && label != *filter_label) {
                continue;
            }
            UniValue entry(UniValue::VOBJ);
            if (involvesWatchonly || (::IsMine(*pwallet, r.destination) & ISMINE_WATCH_ONLY)) {
                entry.pushKV("involvesWatchonly", true);
            }
            if(!r.nameOp.empty())
                entry.pushKV("name", r.nameOp);
            MaybePushAddress(entry, r.destination);
            if (wtx.IsCoinBase())
            {
                if (wtx.GetDepthInMainChain(locked_chain) < 1)
                    entry.pushKV("category", "orphan");
                else if (wtx.IsImmatureCoinBase(locked_chain))
                    entry.pushKV("category", "immature");
                else
                    entry.pushKV("category", "generate");
            }
            else
            {
                entry.pushKV("category", "receive");
            }
            entry.pushKV("amount", ValueFromAmount(r.amount));
            if (pwallet->mapAddressBook.count(r.destination)) {
                entry.pushKV("label", label);
            }
            entry.pushKV("vout", r.vout);
            if (fLong)
                WalletTxToJSON(pwallet->chain(), locked_chain, wtx, entry);
            ret.push_back(entry);
        }
    }
}

UniValue listtransactions(const JSONRPCRequest& request)
{
    std::shared_ptr<CWallet> const wallet = GetWalletForJSONRPCRequest(request);
    CWallet* const pwallet = wallet.get();

    if (!EnsureWalletIsAvailable(pwallet, request.fHelp)) {
        return NullUniValue;
    }

    if (request.fHelp || request.params.size() > 4)
        throw std::runtime_error(
            RPCHelpMan{"listtransactions",
                "\nIf a label name is provided, this will return only incoming transactions paying to addresses with the specified label.\n"
                "\nReturns up to 'count' most recent transactions skipping the first 'from' transactions.\n",
                {
                    {"label", RPCArg::Type::STR, RPCArg::Optional::OMITTED_NAMED_ARG, "If set, should be a valid label name to return only incoming transactions\n"
            "              with the specified label, or \"*\" to disable filtering and return all transactions."},
                    {"count", RPCArg::Type::NUM, /* default */ "10", "The number of transactions to return"},
                    {"skip", RPCArg::Type::NUM, /* default */ "0", "The number of transactions to skip"},
                    {"include_watchonly", RPCArg::Type::BOOL, /* default */ "false", "Include transactions to watch-only addresses (see 'importaddress')"},
                },
                RPCResult{
            "[\n"
            "  {\n"
            "    \"address\":\"address\",    (string) The address of the transaction.\n"
            "    \"category\":               (string) The transaction category.\n"
            "                \"send\"                  Transactions sent.\n"
            "                \"receive\"               Non-coinbase transactions received.\n"
            "                \"generate\"              Coinbase transactions received with more than 100 confirmations.\n"
            "                \"immature\"              Coinbase transactions received with 100 or fewer confirmations.\n"
            "                \"orphan\"                Orphaned coinbase transactions received.\n"
            "    \"amount\": x.xxx,          (numeric) The amount in " + CURRENCY_UNIT + ". This is negative for the 'send' category, and is positive\n"
            "                                        for all other categories\n"
            "    \"label\": \"label\",       (string) A comment for the address/transaction, if any\n"
            "    \"vout\": n,                (numeric) the vout value\n"
            "    \"fee\": x.xxx,             (numeric) The amount of the fee in " + CURRENCY_UNIT + ". This is negative and only available for the \n"
            "                                         'send' category of transactions.\n"
            "    \"confirmations\": n,       (numeric) The number of confirmations for the transaction. Negative confirmations indicate the\n"
            "                                         transaction conflicts with the block chain\n"
            "    \"trusted\": xxx,           (bool) Whether we consider the outputs of this unconfirmed transaction safe to spend.\n"
            "    \"blockhash\": \"hashvalue\", (string) The block hash containing the transaction.\n"
            "    \"blockindex\": n,          (numeric) The index of the transaction in the block that includes it.\n"
            "    \"blocktime\": xxx,         (numeric) The block time in seconds since epoch (1 Jan 1970 GMT).\n"
            "    \"txid\": \"transactionid\", (string) The transaction id.\n"
            "    \"time\": xxx,              (numeric) The transaction time in seconds since epoch (midnight Jan 1 1970 GMT).\n"
            "    \"timereceived\": xxx,      (numeric) The time received in seconds since epoch (midnight Jan 1 1970 GMT).\n"
            "    \"comment\": \"...\",       (string) If a comment is associated with the transaction.\n"
            "    \"bip125-replaceable\": \"yes|no|unknown\",  (string) Whether this transaction could be replaced due to BIP125 (replace-by-fee);\n"
            "                                                     may be unknown for unconfirmed transactions not in the mempool\n"
            "    \"abandoned\": xxx          (bool) 'true' if the transaction has been abandoned (inputs are respendable). Only available for the \n"
            "                                         'send' category of transactions.\n"
            "  }\n"
            "]\n"
                },
                RPCExamples{
            "\nList the most recent 10 transactions in the systems\n"
            + HelpExampleCli("listtransactions", "") +
            "\nList transactions 100 to 120\n"
            + HelpExampleCli("listtransactions", "\"*\" 20 100") +
            "\nAs a JSON-RPC call\n"
            + HelpExampleRpc("listtransactions", "\"*\", 20, 100")
                },
            }.ToString());

    // Make sure the results are valid at least up to the most recent block
    // the user could have gotten from another RPC command prior to now
    pwallet->BlockUntilSyncedToCurrentChain();

    const std::string* filter_label = nullptr;
    if (!request.params[0].isNull() && request.params[0].get_str() != "*") {
        filter_label = &request.params[0].get_str();
        if (filter_label->empty()) {
            throw JSONRPCError(RPC_INVALID_PARAMETER, "Label argument must be a valid label name or \"*\".");
        }
    }
    int nCount = 10;
    if (!request.params[1].isNull())
        nCount = request.params[1].get_int();
    int nFrom = 0;
    if (!request.params[2].isNull())
        nFrom = request.params[2].get_int();
    isminefilter filter = ISMINE_SPENDABLE;
    if(!request.params[3].isNull())
        if(request.params[3].get_bool())
            filter = filter | ISMINE_WATCH_ONLY;

    if (nCount < 0)
        throw JSONRPCError(RPC_INVALID_PARAMETER, "Negative count");
    if (nFrom < 0)
        throw JSONRPCError(RPC_INVALID_PARAMETER, "Negative from");

    UniValue ret(UniValue::VARR);

    {
        auto locked_chain = pwallet->chain().lock();
        LOCK(pwallet->cs_wallet);

        const CWallet::TxItems & txOrdered = pwallet->wtxOrdered;

        // iterate backwards until we have nCount items to return:
        for (CWallet::TxItems::const_reverse_iterator it = txOrdered.rbegin(); it != txOrdered.rend(); ++it)
        {
            CWalletTx *const pwtx = (*it).second;
            ListTransactions(*locked_chain, pwallet, *pwtx, 0, true, ret, filter, filter_label);
            if ((int)ret.size() >= (nCount+nFrom)) break;
        }
    }

    // ret is newest to oldest

    if (nFrom > (int)ret.size())
        nFrom = ret.size();
    if ((nFrom + nCount) > (int)ret.size())
        nCount = ret.size() - nFrom;

    std::vector<UniValue> arrTmp = ret.getValues();

    std::vector<UniValue>::iterator first = arrTmp.begin();
    std::advance(first, nFrom);
    std::vector<UniValue>::iterator last = arrTmp.begin();
    std::advance(last, nFrom+nCount);

    if (last != arrTmp.end()) arrTmp.erase(last, arrTmp.end());
    if (first != arrTmp.begin()) arrTmp.erase(arrTmp.begin(), first);

    std::reverse(arrTmp.begin(), arrTmp.end()); // Return oldest to newest

    ret.clear();
    ret.setArray();
    ret.push_backV(arrTmp);

    return ret;
}

static UniValue listsinceblock(const JSONRPCRequest& request)
{
    std::shared_ptr<CWallet> const wallet = GetWalletForJSONRPCRequest(request);
    CWallet* const pwallet = wallet.get();

    if (!EnsureWalletIsAvailable(pwallet, request.fHelp)) {
        return NullUniValue;
    }

    if (request.fHelp || request.params.size() > 4)
        throw std::runtime_error(
            RPCHelpMan{"listsinceblock",
                "\nGet all transactions in blocks since block [blockhash], or all transactions if omitted.\n"
                "If \"blockhash\" is no longer a part of the main chain, transactions from the fork point onward are included.\n"
                "Additionally, if include_removed is set, transactions affecting the wallet which were removed are returned in the \"removed\" array.\n",
                {
                    {"blockhash", RPCArg::Type::STR, RPCArg::Optional::OMITTED_NAMED_ARG, "If set, the block hash to list transactions since, otherwise list all transactions."},
                    {"target_confirmations", RPCArg::Type::NUM, /* default */ "1", "Return the nth block hash from the main chain. e.g. 1 would mean the best block hash. Note: this is not used as a filter, but only affects [lastblock] in the return value"},
                    {"include_watchonly", RPCArg::Type::BOOL, /* default */ "false", "Include transactions to watch-only addresses (see 'importaddress')"},
                    {"include_removed", RPCArg::Type::BOOL, /* default */ "true", "Show transactions that were removed due to a reorg in the \"removed\" array\n"
            "                                                           (not guaranteed to work on pruned nodes)"},
                },
                RPCResult{
            "{\n"
            "  \"transactions\": [\n"
            "    \"address\":\"address\",    (string) The address of the transaction.\n"
            "    \"category\":               (string) The transaction category.\n"
            "                \"send\"                  Transactions sent.\n"
            "                \"receive\"               Non-coinbase transactions received.\n"
            "                \"generate\"              Coinbase transactions received with more than 100 confirmations.\n"
            "                \"immature\"              Coinbase transactions received with 100 or fewer confirmations.\n"
            "                \"orphan\"                Orphaned coinbase transactions received.\n"
            "    \"amount\": x.xxx,          (numeric) The amount in " + CURRENCY_UNIT + ". This is negative for the 'send' category, and is positive\n"
            "                                         for all other categories\n"
            "    \"vout\" : n,               (numeric) the vout value\n"
            "    \"fee\": x.xxx,             (numeric) The amount of the fee in " + CURRENCY_UNIT + ". This is negative and only available for the 'send' category of transactions.\n"
            "    \"confirmations\": n,       (numeric) The number of confirmations for the transaction.\n"
            "                                          When it's < 0, it means the transaction conflicted that many blocks ago.\n"
            "    \"blockhash\": \"hashvalue\",     (string) The block hash containing the transaction.\n"
            "    \"blockindex\": n,          (numeric) The index of the transaction in the block that includes it.\n"
            "    \"blocktime\": xxx,         (numeric) The block time in seconds since epoch (1 Jan 1970 GMT).\n"
            "    \"txid\": \"transactionid\",  (string) The transaction id.\n"
            "    \"time\": xxx,              (numeric) The transaction time in seconds since epoch (Jan 1 1970 GMT).\n"
            "    \"timereceived\": xxx,      (numeric) The time received in seconds since epoch (Jan 1 1970 GMT).\n"
            "    \"bip125-replaceable\": \"yes|no|unknown\",  (string) Whether this transaction could be replaced due to BIP125 (replace-by-fee);\n"
            "                                                   may be unknown for unconfirmed transactions not in the mempool\n"
            "    \"abandoned\": xxx,         (bool) 'true' if the transaction has been abandoned (inputs are respendable). Only available for the 'send' category of transactions.\n"
            "    \"comment\": \"...\",       (string) If a comment is associated with the transaction.\n"
            "    \"label\" : \"label\"       (string) A comment for the address/transaction, if any\n"
            "    \"to\": \"...\",            (string) If a comment to is associated with the transaction.\n"
            "  ],\n"
            "  \"removed\": [\n"
            "    <structure is the same as \"transactions\" above, only present if include_removed=true>\n"
            "    Note: transactions that were re-added in the active chain will appear as-is in this array, and may thus have a positive confirmation count.\n"
            "  ],\n"
            "  \"lastblock\": \"lastblockhash\"     (string) The hash of the block (target_confirmations-1) from the best block on the main chain. This is typically used to feed back into listsinceblock the next time you call it. So you would generally use a target_confirmations of say 6, so you will be continually re-notified of transactions until they've reached 6 confirmations plus any new ones\n"
            "}\n"
                },
                RPCExamples{
                    HelpExampleCli("listsinceblock", "")
            + HelpExampleCli("listsinceblock", "\"000000000000000bacf66f7497b7dc45ef753ee9a7d38571037cdb1a57f663ad\" 6")
            + HelpExampleRpc("listsinceblock", "\"000000000000000bacf66f7497b7dc45ef753ee9a7d38571037cdb1a57f663ad\", 6")
                },
            }.ToString());

    // Make sure the results are valid at least up to the most recent block
    // the user could have gotten from another RPC command prior to now
    pwallet->BlockUntilSyncedToCurrentChain();

    auto locked_chain = pwallet->chain().lock();
    LOCK(pwallet->cs_wallet);

    // The way the 'height' is initialized is just a workaround for the gcc bug #47679 since version 4.6.0.
    Optional<int> height = MakeOptional(false, int()); // Height of the specified block or the common ancestor, if the block provided was in a deactivated chain.
    Optional<int> altheight; // Height of the specified block, even if it's in a deactivated chain.
    int target_confirms = 1;
    isminefilter filter = ISMINE_SPENDABLE;

    uint256 blockId;
    if (!request.params[0].isNull() && !request.params[0].get_str().empty()) {
        blockId = ParseHashV(request.params[0], "blockhash");
        height = locked_chain->findFork(blockId, &altheight);
        if (!height) {
            throw JSONRPCError(RPC_INVALID_ADDRESS_OR_KEY, "Block not found");
        }
    }

    if (!request.params[1].isNull()) {
        target_confirms = request.params[1].get_int();

        if (target_confirms < 1) {
            throw JSONRPCError(RPC_INVALID_PARAMETER, "Invalid parameter");
        }
    }

    if (!request.params[2].isNull() && request.params[2].get_bool()) {
        filter = filter | ISMINE_WATCH_ONLY;
    }

    bool include_removed = (request.params[3].isNull() || request.params[3].get_bool());

    const Optional<int> tip_height = locked_chain->getHeight();
    int depth = tip_height && height ? (1 + *tip_height - *height) : -1;

    UniValue transactions(UniValue::VARR);

    for (const std::pair<const uint256, CWalletTx>& pairWtx : pwallet->mapWallet) {
        CWalletTx tx = pairWtx.second;

        if (depth == -1 || tx.GetDepthInMainChain(*locked_chain) < depth) {
            ListTransactions(*locked_chain, pwallet, tx, 0, true, transactions, filter, nullptr /* filter_label */);
        }
    }

    // when a reorg'd block is requested, we also list any relevant transactions
    // in the blocks of the chain that was detached
    UniValue removed(UniValue::VARR);
    while (include_removed && altheight && *altheight > *height) {
        CBlock block;
        if (!pwallet->chain().findBlock(blockId, &block) || block.IsNull()) {
            throw JSONRPCError(RPC_INTERNAL_ERROR, "Can't read block from disk");
        }
        for (const CTransactionRef& tx : block.vtx) {
            auto it = pwallet->mapWallet.find(tx->GetHash());
            if (it != pwallet->mapWallet.end()) {
                // We want all transactions regardless of confirmation count to appear here,
                // even negative confirmation ones, hence the big negative.
                ListTransactions(*locked_chain, pwallet, it->second, -100000000, true, removed, filter, nullptr /* filter_label */);
            }
        }
        blockId = block.hashPrevBlock;
        --*altheight;
    }

    int last_height = tip_height ? *tip_height + 1 - target_confirms : -1;
    uint256 lastblock = last_height >= 0 ? locked_chain->getBlockHash(last_height) : uint256();

    UniValue ret(UniValue::VOBJ);
    ret.pushKV("transactions", transactions);
    if (include_removed) ret.pushKV("removed", removed);
    ret.pushKV("lastblock", lastblock.GetHex());

    return ret;
}

static UniValue gettransaction(const JSONRPCRequest& request)
{
    std::shared_ptr<CWallet> const wallet = GetWalletForJSONRPCRequest(request);
    CWallet* const pwallet = wallet.get();

    if (!EnsureWalletIsAvailable(pwallet, request.fHelp)) {
        return NullUniValue;
    }

    if (request.fHelp || request.params.size() < 1 || request.params.size() > 2)
        throw std::runtime_error(
            RPCHelpMan{"gettransaction",
                "\nGet detailed information about in-wallet transaction <txid>\n",
                {
                    {"txid", RPCArg::Type::STR, RPCArg::Optional::NO, "The transaction id"},
                    {"include_watchonly", RPCArg::Type::BOOL, /* default */ "false", "Whether to include watch-only addresses in balance calculation and details[]"},
                },
                RPCResult{
            "{\n"
            "  \"amount\" : x.xxx,        (numeric) The transaction amount in " + CURRENCY_UNIT + "\n"
            "  \"fee\": x.xxx,            (numeric) The amount of the fee in " + CURRENCY_UNIT + ". This is negative and only available for the \n"
            "                              'send' category of transactions.\n"
            "  \"confirmations\" : n,     (numeric) The number of confirmations\n"
            "  \"blockhash\" : \"hash\",  (string) The block hash\n"
            "  \"blockindex\" : xx,       (numeric) The index of the transaction in the block that includes it\n"
            "  \"blocktime\" : ttt,       (numeric) The time in seconds since epoch (1 Jan 1970 GMT)\n"
            "  \"txid\" : \"transactionid\",   (string) The transaction id.\n"
            "  \"time\" : ttt,            (numeric) The transaction time in seconds since epoch (1 Jan 1970 GMT)\n"
            "  \"timereceived\" : ttt,    (numeric) The time received in seconds since epoch (1 Jan 1970 GMT)\n"
            "  \"bip125-replaceable\": \"yes|no|unknown\",  (string) Whether this transaction could be replaced due to BIP125 (replace-by-fee);\n"
            "                                                   may be unknown for unconfirmed transactions not in the mempool\n"
            "  \"details\" : [\n"
            "    {\n"
            "      \"address\" : \"address\",          (string) The address involved in the transaction\n"
            "      \"category\" :                      (string) The transaction category.\n"
            "                   \"send\"                  Transactions sent.\n"
            "                   \"receive\"               Non-coinbase transactions received.\n"
            "                   \"generate\"              Coinbase transactions received with more than 100 confirmations.\n"
            "                   \"immature\"              Coinbase transactions received with 100 or fewer confirmations.\n"
            "                   \"orphan\"                Orphaned coinbase transactions received.\n"
            "      \"amount\" : x.xxx,                 (numeric) The amount in " + CURRENCY_UNIT + "\n"
            "      \"label\" : \"label\",              (string) A comment for the address/transaction, if any\n"
            "      \"vout\" : n,                       (numeric) the vout value\n"
            "      \"fee\": x.xxx,                     (numeric) The amount of the fee in " + CURRENCY_UNIT + ". This is negative and only available for the \n"
            "                                           'send' category of transactions.\n"
            "      \"abandoned\": xxx                  (bool) 'true' if the transaction has been abandoned (inputs are respendable). Only available for the \n"
            "                                           'send' category of transactions.\n"
            "    }\n"
            "    ,...\n"
            "  ],\n"
            "  \"hex\" : \"data\"         (string) Raw data for transaction\n"
            "}\n"
                },
                RPCExamples{
                    HelpExampleCli("gettransaction", "\"1075db55d416d3ca199f55b6084e2115b9345e16c5cf302fc80e9d5fbf5d48d\"")
            + HelpExampleCli("gettransaction", "\"1075db55d416d3ca199f55b6084e2115b9345e16c5cf302fc80e9d5fbf5d48d\" true")
            + HelpExampleRpc("gettransaction", "\"1075db55d416d3ca199f55b6084e2115b9345e16c5cf302fc80e9d5fbf5d48d\"")
                },
            }.ToString());

    // Make sure the results are valid at least up to the most recent block
    // the user could have gotten from another RPC command prior to now
    pwallet->BlockUntilSyncedToCurrentChain();

    auto locked_chain = pwallet->chain().lock();
    LOCK(pwallet->cs_wallet);

    uint256 hash(ParseHashV(request.params[0], "txid"));

    isminefilter filter = ISMINE_SPENDABLE;
    if(!request.params[1].isNull())
        if(request.params[1].get_bool())
            filter = filter | ISMINE_WATCH_ONLY;

    UniValue entry(UniValue::VOBJ);
    auto it = pwallet->mapWallet.find(hash);
    if (it == pwallet->mapWallet.end()) {
        throw JSONRPCError(RPC_INVALID_ADDRESS_OR_KEY, "Invalid or non-wallet transaction id");
    }
    const CWalletTx& wtx = it->second;

    CAmount nCredit = wtx.GetCredit(*locked_chain, filter);
    CAmount nDebit = wtx.GetDebit(filter);
    CAmount nNet = nCredit - nDebit;
    CAmount nFee = (wtx.IsFromMe(filter) ? wtx.tx->GetValueOut(true) - nDebit : 0);

    entry.pushKV("amount", ValueFromAmount(nNet - nFee));
    if (wtx.IsFromMe(filter))
        entry.pushKV("fee", ValueFromAmount(nFee));

    WalletTxToJSON(pwallet->chain(), *locked_chain, wtx, entry);

    UniValue details(UniValue::VARR);
    ListTransactions(*locked_chain, pwallet, wtx, 0, false, details, filter, nullptr /* filter_label */);
    entry.pushKV("details", details);

    std::string strHex = EncodeHexTx(*wtx.tx, RPCSerializationFlags());
    entry.pushKV("hex", strHex);

    return entry;
}

static UniValue abandontransaction(const JSONRPCRequest& request)
{
    std::shared_ptr<CWallet> const wallet = GetWalletForJSONRPCRequest(request);
    CWallet* const pwallet = wallet.get();

    if (!EnsureWalletIsAvailable(pwallet, request.fHelp)) {
        return NullUniValue;
    }

    if (request.fHelp || request.params.size() != 1) {
        throw std::runtime_error(
            RPCHelpMan{"abandontransaction",
                "\nMark in-wallet transaction <txid> as abandoned\n"
                "This will mark this transaction and all its in-wallet descendants as abandoned which will allow\n"
                "for their inputs to be respent.  It can be used to replace \"stuck\" or evicted transactions.\n"
                "It only works on transactions which are not included in a block and are not currently in the mempool.\n"
                "It has no effect on transactions which are already abandoned.\n",
                {
                    {"txid", RPCArg::Type::STR_HEX, RPCArg::Optional::NO, "The transaction id"},
                },
                RPCResults{},
                RPCExamples{
                    HelpExampleCli("abandontransaction", "\"1075db55d416d3ca199f55b6084e2115b9345e16c5cf302fc80e9d5fbf5d48d\"")
            + HelpExampleRpc("abandontransaction", "\"1075db55d416d3ca199f55b6084e2115b9345e16c5cf302fc80e9d5fbf5d48d\"")
                },
            }.ToString());
    }

    // Make sure the results are valid at least up to the most recent block
    // the user could have gotten from another RPC command prior to now
    pwallet->BlockUntilSyncedToCurrentChain();

    auto locked_chain = pwallet->chain().lock();
    LOCK(pwallet->cs_wallet);

    uint256 hash(ParseHashV(request.params[0], "txid"));

    if (!pwallet->mapWallet.count(hash)) {
        throw JSONRPCError(RPC_INVALID_ADDRESS_OR_KEY, "Invalid or non-wallet transaction id");
    }
    if (!pwallet->AbandonTransaction(*locked_chain, hash)) {
        throw JSONRPCError(RPC_INVALID_ADDRESS_OR_KEY, "Transaction not eligible for abandonment");
    }

    return NullUniValue;
}


static UniValue backupwallet(const JSONRPCRequest& request)
{
    std::shared_ptr<CWallet> const wallet = GetWalletForJSONRPCRequest(request);
    CWallet* const pwallet = wallet.get();

    if (!EnsureWalletIsAvailable(pwallet, request.fHelp)) {
        return NullUniValue;
    }

    if (request.fHelp || request.params.size() != 1)
        throw std::runtime_error(
            RPCHelpMan{"backupwallet",
                "\nSafely copies current wallet file to destination, which can be a directory or a path with filename.\n",
                {
                    {"destination", RPCArg::Type::STR, RPCArg::Optional::NO, "The destination directory or file"},
                },
                RPCResults{},
                RPCExamples{
                    HelpExampleCli("backupwallet", "\"backup.dat\"")
            + HelpExampleRpc("backupwallet", "\"backup.dat\"")
                },
            }.ToString());

    // Make sure the results are valid at least up to the most recent block
    // the user could have gotten from another RPC command prior to now
    pwallet->BlockUntilSyncedToCurrentChain();

    auto locked_chain = pwallet->chain().lock();
    LOCK(pwallet->cs_wallet);

    std::string strDest = request.params[0].get_str();
    if (!pwallet->BackupWallet(strDest)) {
        throw JSONRPCError(RPC_WALLET_ERROR, "Error: Wallet backup failed!");
    }

    return NullUniValue;
}


static UniValue keypoolrefill(const JSONRPCRequest& request)
{
    std::shared_ptr<CWallet> const wallet = GetWalletForJSONRPCRequest(request);
    CWallet* const pwallet = wallet.get();

    if (!EnsureWalletIsAvailable(pwallet, request.fHelp)) {
        return NullUniValue;
    }

    if (request.fHelp || request.params.size() > 1)
        throw std::runtime_error(
            RPCHelpMan{"keypoolrefill",
                "\nFills the keypool."+
                    HelpRequiringPassphrase(pwallet) + "\n",
                {
                    {"newsize", RPCArg::Type::NUM, /* default */ "100", "The new keypool size"},
                },
                RPCResults{},
                RPCExamples{
                    HelpExampleCli("keypoolrefill", "")
            + HelpExampleRpc("keypoolrefill", "")
                },
            }.ToString());

    if (pwallet->IsWalletFlagSet(WALLET_FLAG_DISABLE_PRIVATE_KEYS)) {
        throw JSONRPCError(RPC_WALLET_ERROR, "Error: Private keys are disabled for this wallet");
    }

    auto locked_chain = pwallet->chain().lock();
    LOCK(pwallet->cs_wallet);

    // 0 is interpreted by TopUpKeyPool() as the default keypool size given by -keypool
    unsigned int kpSize = 0;
    if (!request.params[0].isNull()) {
        if (request.params[0].get_int() < 0)
            throw JSONRPCError(RPC_INVALID_PARAMETER, "Invalid parameter, expected valid size.");
        kpSize = (unsigned int)request.params[0].get_int();
    }

    EnsureWalletIsUnlocked(pwallet);
    pwallet->TopUpKeyPool(kpSize);

    if (pwallet->GetKeyPoolSize() < kpSize) {
        throw JSONRPCError(RPC_WALLET_ERROR, "Error refreshing keypool.");
    }

    return NullUniValue;
}


static UniValue walletpassphrase(const JSONRPCRequest& request)
{
    std::shared_ptr<CWallet> const wallet = GetWalletForJSONRPCRequest(request);
    CWallet* const pwallet = wallet.get();

    if (!EnsureWalletIsAvailable(pwallet, request.fHelp)) {
        return NullUniValue;
    }

    if (request.fHelp || request.params.size() != 2) {
        throw std::runtime_error(
            RPCHelpMan{"walletpassphrase",
                "\nStores the wallet decryption key in memory for 'timeout' seconds.\n"
                "This is needed prior to performing transactions related to private keys such as sending coins\n"
            "\nNote:\n"
            "Issuing the walletpassphrase command while the wallet is already unlocked will set a new unlock\n"
            "time that overrides the old one.\n",
                {
                    {"passphrase", RPCArg::Type::STR, RPCArg::Optional::NO, "The wallet passphrase"},
                    {"timeout", RPCArg::Type::NUM, RPCArg::Optional::NO, "The time to keep the decryption key in seconds; capped at 100000000 (~3 years)."},
                },
                RPCResults{},
                RPCExamples{
            "\nUnlock the wallet for 60 seconds\n"
            + HelpExampleCli("walletpassphrase", "\"my pass phrase\" 60") +
            "\nLock the wallet again (before 60 seconds)\n"
            + HelpExampleCli("walletlock", "") +
            "\nAs a JSON-RPC call\n"
            + HelpExampleRpc("walletpassphrase", "\"my pass phrase\", 60")
                },
            }.ToString());
    }

    auto locked_chain = pwallet->chain().lock();
    LOCK(pwallet->cs_wallet);

    if (!pwallet->IsCrypted()) {
        throw JSONRPCError(RPC_WALLET_WRONG_ENC_STATE, "Error: running with an unencrypted wallet, but walletpassphrase was called.");
    }

    // Note that the walletpassphrase is stored in request.params[0] which is not mlock()ed
    SecureString strWalletPass;
    strWalletPass.reserve(100);
    // TODO: get rid of this .c_str() by implementing SecureString::operator=(std::string)
    // Alternately, find a way to make request.params[0] mlock()'d to begin with.
    strWalletPass = request.params[0].get_str().c_str();

    // Get the timeout
    int64_t nSleepTime = request.params[1].get_int64();
    // Timeout cannot be negative, otherwise it will relock immediately
    if (nSleepTime < 0) {
        throw JSONRPCError(RPC_INVALID_PARAMETER, "Timeout cannot be negative.");
    }
    // Clamp timeout
    constexpr int64_t MAX_SLEEP_TIME = 100000000; // larger values trigger a macos/libevent bug?
    if (nSleepTime > MAX_SLEEP_TIME) {
        nSleepTime = MAX_SLEEP_TIME;
    }

    if (strWalletPass.empty()) {
        throw JSONRPCError(RPC_INVALID_PARAMETER, "passphrase can not be empty");
    }

    if (!pwallet->Unlock(strWalletPass)) {
        throw JSONRPCError(RPC_WALLET_PASSPHRASE_INCORRECT, "Error: The wallet passphrase entered was incorrect.");
    }

    pwallet->TopUpKeyPool();

    pwallet->nRelockTime = GetTime() + nSleepTime;

    // Keep a weak pointer to the wallet so that it is possible to unload the
    // wallet before the following callback is called. If a valid shared pointer
    // is acquired in the callback then the wallet is still loaded.
    std::weak_ptr<CWallet> weak_wallet = wallet;
    RPCRunLater(strprintf("lockwallet(%s)", pwallet->GetName()), [weak_wallet] {
        if (auto shared_wallet = weak_wallet.lock()) {
            LOCK(shared_wallet->cs_wallet);
            shared_wallet->Lock();
            shared_wallet->nRelockTime = 0;
        }
    }, nSleepTime);

    return NullUniValue;
}


static UniValue walletpassphrasechange(const JSONRPCRequest& request)
{
    std::shared_ptr<CWallet> const wallet = GetWalletForJSONRPCRequest(request);
    CWallet* const pwallet = wallet.get();

    if (!EnsureWalletIsAvailable(pwallet, request.fHelp)) {
        return NullUniValue;
    }

    if (request.fHelp || request.params.size() != 2) {
        throw std::runtime_error(
            RPCHelpMan{"walletpassphrasechange",
                "\nChanges the wallet passphrase from 'oldpassphrase' to 'newpassphrase'.\n",
                {
                    {"oldpassphrase", RPCArg::Type::STR, RPCArg::Optional::NO, "The current passphrase"},
                    {"newpassphrase", RPCArg::Type::STR, RPCArg::Optional::NO, "The new passphrase"},
                },
                RPCResults{},
                RPCExamples{
                    HelpExampleCli("walletpassphrasechange", "\"old one\" \"new one\"")
            + HelpExampleRpc("walletpassphrasechange", "\"old one\", \"new one\"")
                },
            }.ToString());
    }

    auto locked_chain = pwallet->chain().lock();
    LOCK(pwallet->cs_wallet);

    if (!pwallet->IsCrypted()) {
        throw JSONRPCError(RPC_WALLET_WRONG_ENC_STATE, "Error: running with an unencrypted wallet, but walletpassphrasechange was called.");
    }

    // TODO: get rid of these .c_str() calls by implementing SecureString::operator=(std::string)
    // Alternately, find a way to make request.params[0] mlock()'d to begin with.
    SecureString strOldWalletPass;
    strOldWalletPass.reserve(100);
    strOldWalletPass = request.params[0].get_str().c_str();

    SecureString strNewWalletPass;
    strNewWalletPass.reserve(100);
    strNewWalletPass = request.params[1].get_str().c_str();

    if (strOldWalletPass.empty() || strNewWalletPass.empty()) {
        throw JSONRPCError(RPC_INVALID_PARAMETER, "passphrase can not be empty");
    }

    if (!pwallet->ChangeWalletPassphrase(strOldWalletPass, strNewWalletPass)) {
        throw JSONRPCError(RPC_WALLET_PASSPHRASE_INCORRECT, "Error: The wallet passphrase entered was incorrect.");
    }

    return NullUniValue;
}


static UniValue walletlock(const JSONRPCRequest& request)
{
    std::shared_ptr<CWallet> const wallet = GetWalletForJSONRPCRequest(request);
    CWallet* const pwallet = wallet.get();

    if (!EnsureWalletIsAvailable(pwallet, request.fHelp)) {
        return NullUniValue;
    }

    if (request.fHelp || request.params.size() != 0) {
        throw std::runtime_error(
            RPCHelpMan{"walletlock",
                "\nRemoves the wallet encryption key from memory, locking the wallet.\n"
                "After calling this method, you will need to call walletpassphrase again\n"
                "before being able to call any methods which require the wallet to be unlocked.\n",
                {},
                RPCResults{},
                RPCExamples{
            "\nSet the passphrase for 2 minutes to perform a transaction\n"
            + HelpExampleCli("walletpassphrase", "\"my pass phrase\" 120") +
            "\nPerform a send (requires passphrase set)\n"
            + HelpExampleCli("sendtoaddress", "\"CJDPZBVLi6tx2mST1Z4BSANNeztHunz9LT\" 1.0") +
            "\nClear the passphrase since we are done before 2 minutes is up\n"
            + HelpExampleCli("walletlock", "") +
            "\nAs a JSON-RPC call\n"
            + HelpExampleRpc("walletlock", "")
                },
            }.ToString());
    }

    auto locked_chain = pwallet->chain().lock();
    LOCK(pwallet->cs_wallet);

    if (!pwallet->IsCrypted()) {
        throw JSONRPCError(RPC_WALLET_WRONG_ENC_STATE, "Error: running with an unencrypted wallet, but walletlock was called.");
    }

    pwallet->Lock();
    pwallet->nRelockTime = 0;

    return NullUniValue;
}


static UniValue encryptwallet(const JSONRPCRequest& request)
{
    std::shared_ptr<CWallet> const wallet = GetWalletForJSONRPCRequest(request);
    CWallet* const pwallet = wallet.get();

    if (!EnsureWalletIsAvailable(pwallet, request.fHelp)) {
        return NullUniValue;
    }

    if (request.fHelp || request.params.size() != 1) {
        throw std::runtime_error(
            RPCHelpMan{"encryptwallet",
                "\nEncrypts the wallet with 'passphrase'. This is for first time encryption.\n"
                "After this, any calls that interact with private keys such as sending or signing \n"
                "will require the passphrase to be set prior the making these calls.\n"
                "Use the walletpassphrase call for this, and then walletlock call.\n"
                "If the wallet is already encrypted, use the walletpassphrasechange call.\n",
                {
                    {"passphrase", RPCArg::Type::STR, RPCArg::Optional::NO, "The pass phrase to encrypt the wallet with. It must be at least 1 character, but should be long."},
                },
                RPCResults{},
                RPCExamples{
            "\nEncrypt your wallet\n"
            + HelpExampleCli("encryptwallet", "\"my pass phrase\"") +
            "\nNow set the passphrase to use the wallet, such as for signing or sending CHI\n"
            + HelpExampleCli("walletpassphrase", "\"my pass phrase\"") +
            "\nNow we can do something like sign\n"
            + HelpExampleCli("signmessage", "\"address\" \"test message\"") +
            "\nNow lock the wallet again by removing the passphrase\n"
            + HelpExampleCli("walletlock", "") +
            "\nAs a JSON-RPC call\n"
            + HelpExampleRpc("encryptwallet", "\"my pass phrase\"")
                },
            }.ToString());
    }

    auto locked_chain = pwallet->chain().lock();
    LOCK(pwallet->cs_wallet);

    if (pwallet->IsCrypted()) {
        throw JSONRPCError(RPC_WALLET_WRONG_ENC_STATE, "Error: running with an encrypted wallet, but encryptwallet was called.");
    }

    // TODO: get rid of this .c_str() by implementing SecureString::operator=(std::string)
    // Alternately, find a way to make request.params[0] mlock()'d to begin with.
    SecureString strWalletPass;
    strWalletPass.reserve(100);
    strWalletPass = request.params[0].get_str().c_str();

    if (strWalletPass.empty()) {
        throw JSONRPCError(RPC_INVALID_PARAMETER, "passphrase can not be empty");
    }

    if (!pwallet->EncryptWallet(strWalletPass)) {
        throw JSONRPCError(RPC_WALLET_ENCRYPTION_FAILED, "Error: Failed to encrypt the wallet.");
    }

    return "wallet encrypted; The keypool has been flushed and a new HD seed was generated (if you are using HD). You need to make a new backup.";
}

static UniValue lockunspent(const JSONRPCRequest& request)
{
    std::shared_ptr<CWallet> const wallet = GetWalletForJSONRPCRequest(request);
    CWallet* const pwallet = wallet.get();

    if (!EnsureWalletIsAvailable(pwallet, request.fHelp)) {
        return NullUniValue;
    }

    if (request.fHelp || request.params.size() < 1 || request.params.size() > 2)
        throw std::runtime_error(
            RPCHelpMan{"lockunspent",
                "\nUpdates list of temporarily unspendable outputs.\n"
                "Temporarily lock (unlock=false) or unlock (unlock=true) specified transaction outputs.\n"
                "If no transaction outputs are specified when unlocking then all current locked transaction outputs are unlocked.\n"
                "A locked transaction output will not be chosen by automatic coin selection, when spending coins.\n"
                "Locks are stored in memory only. Nodes start with zero locked outputs, and the locked output list\n"
                "is always cleared (by virtue of process exit) when a node stops or fails.\n"
                "Also see the listunspent call\n",
                {
                    {"unlock", RPCArg::Type::BOOL, RPCArg::Optional::NO, "Whether to unlock (true) or lock (false) the specified transactions"},
                    {"transactions", RPCArg::Type::ARR, /* default */ "empty array", "A json array of objects. Each object the txid (string) vout (numeric).",
                        {
                            {"", RPCArg::Type::OBJ, RPCArg::Optional::OMITTED, "",
                                {
                                    {"txid", RPCArg::Type::STR_HEX, RPCArg::Optional::NO, "The transaction id"},
                                    {"vout", RPCArg::Type::NUM, RPCArg::Optional::NO, "The output number"},
                                },
                            },
                        },
                    },
                },
                RPCResult{
            "true|false    (boolean) Whether the command was successful or not\n"
                },
                RPCExamples{
            "\nList the unspent transactions\n"
            + HelpExampleCli("listunspent", "") +
            "\nLock an unspent transaction\n"
            + HelpExampleCli("lockunspent", "false \"[{\\\"txid\\\":\\\"a08e6907dbbd3d809776dbfc5d82e371b764ed838b5655e72f463568df1aadf0\\\",\\\"vout\\\":1}]\"") +
            "\nList the locked transactions\n"
            + HelpExampleCli("listlockunspent", "") +
            "\nUnlock the transaction again\n"
            + HelpExampleCli("lockunspent", "true \"[{\\\"txid\\\":\\\"a08e6907dbbd3d809776dbfc5d82e371b764ed838b5655e72f463568df1aadf0\\\",\\\"vout\\\":1}]\"") +
            "\nAs a JSON-RPC call\n"
            + HelpExampleRpc("lockunspent", "false, \"[{\\\"txid\\\":\\\"a08e6907dbbd3d809776dbfc5d82e371b764ed838b5655e72f463568df1aadf0\\\",\\\"vout\\\":1}]\"")
                },
            }.ToString());

    // Make sure the results are valid at least up to the most recent block
    // the user could have gotten from another RPC command prior to now
    pwallet->BlockUntilSyncedToCurrentChain();

    auto locked_chain = pwallet->chain().lock();
    LOCK(pwallet->cs_wallet);

    RPCTypeCheckArgument(request.params[0], UniValue::VBOOL);

    bool fUnlock = request.params[0].get_bool();

    if (request.params[1].isNull()) {
        if (fUnlock)
            pwallet->UnlockAllCoins();
        return true;
    }

    RPCTypeCheckArgument(request.params[1], UniValue::VARR);

    const UniValue& output_params = request.params[1];

    // Create and validate the COutPoints first.

    std::vector<COutPoint> outputs;
    outputs.reserve(output_params.size());

    for (unsigned int idx = 0; idx < output_params.size(); idx++) {
        const UniValue& o = output_params[idx].get_obj();

        RPCTypeCheckObj(o,
            {
                {"txid", UniValueType(UniValue::VSTR)},
                {"vout", UniValueType(UniValue::VNUM)},
            });

        const uint256 txid(ParseHashO(o, "txid"));
        const int nOutput = find_value(o, "vout").get_int();
        if (nOutput < 0) {
            throw JSONRPCError(RPC_INVALID_PARAMETER, "Invalid parameter, vout must be positive");
        }

        const COutPoint outpt(txid, nOutput);

        const auto it = pwallet->mapWallet.find(outpt.hash);
        if (it == pwallet->mapWallet.end()) {
            throw JSONRPCError(RPC_INVALID_PARAMETER, "Invalid parameter, unknown transaction");
        }

        const CWalletTx& trans = it->second;

        if (outpt.n >= trans.tx->vout.size()) {
            throw JSONRPCError(RPC_INVALID_PARAMETER, "Invalid parameter, vout index out of bounds");
        }

        if (pwallet->IsSpent(*locked_chain, outpt.hash, outpt.n)) {
            throw JSONRPCError(RPC_INVALID_PARAMETER, "Invalid parameter, expected unspent output");
        }

        const bool is_locked = pwallet->IsLockedCoin(outpt.hash, outpt.n);

        if (fUnlock && !is_locked) {
            throw JSONRPCError(RPC_INVALID_PARAMETER, "Invalid parameter, expected locked output");
        }

        if (!fUnlock && is_locked) {
            throw JSONRPCError(RPC_INVALID_PARAMETER, "Invalid parameter, output already locked");
        }

        outputs.push_back(outpt);
    }

    // Atomically set (un)locked status for the outputs.
    for (const COutPoint& outpt : outputs) {
        if (fUnlock) pwallet->UnlockCoin(outpt);
        else pwallet->LockCoin(outpt);
    }

    return true;
}

static UniValue listlockunspent(const JSONRPCRequest& request)
{
    std::shared_ptr<CWallet> const wallet = GetWalletForJSONRPCRequest(request);
    CWallet* const pwallet = wallet.get();

    if (!EnsureWalletIsAvailable(pwallet, request.fHelp)) {
        return NullUniValue;
    }

    if (request.fHelp || request.params.size() > 0)
        throw std::runtime_error(
            RPCHelpMan{"listlockunspent",
                "\nReturns list of temporarily unspendable outputs.\n"
                "See the lockunspent call to lock and unlock transactions for spending.\n",
                {},
                RPCResult{
            "[\n"
            "  {\n"
            "    \"txid\" : \"transactionid\",     (string) The transaction id locked\n"
            "    \"vout\" : n                      (numeric) The vout value\n"
            "  }\n"
            "  ,...\n"
            "]\n"
                },
                RPCExamples{
            "\nList the unspent transactions\n"
            + HelpExampleCli("listunspent", "") +
            "\nLock an unspent transaction\n"
            + HelpExampleCli("lockunspent", "false \"[{\\\"txid\\\":\\\"a08e6907dbbd3d809776dbfc5d82e371b764ed838b5655e72f463568df1aadf0\\\",\\\"vout\\\":1}]\"") +
            "\nList the locked transactions\n"
            + HelpExampleCli("listlockunspent", "") +
            "\nUnlock the transaction again\n"
            + HelpExampleCli("lockunspent", "true \"[{\\\"txid\\\":\\\"a08e6907dbbd3d809776dbfc5d82e371b764ed838b5655e72f463568df1aadf0\\\",\\\"vout\\\":1}]\"") +
            "\nAs a JSON-RPC call\n"
            + HelpExampleRpc("listlockunspent", "")
                },
            }.ToString());

    auto locked_chain = pwallet->chain().lock();
    LOCK(pwallet->cs_wallet);

    std::vector<COutPoint> vOutpts;
    pwallet->ListLockedCoins(vOutpts);

    UniValue ret(UniValue::VARR);

    for (const COutPoint& outpt : vOutpts) {
        UniValue o(UniValue::VOBJ);

        o.pushKV("txid", outpt.hash.GetHex());
        o.pushKV("vout", (int)outpt.n);
        ret.push_back(o);
    }

    return ret;
}

static UniValue settxfee(const JSONRPCRequest& request)
{
    std::shared_ptr<CWallet> const wallet = GetWalletForJSONRPCRequest(request);
    CWallet* const pwallet = wallet.get();

    if (!EnsureWalletIsAvailable(pwallet, request.fHelp)) {
        return NullUniValue;
    }

    if (request.fHelp || request.params.size() < 1 || request.params.size() > 1) {
        throw std::runtime_error(
            RPCHelpMan{"settxfee",
                "\nSet the transaction fee per kB for this wallet. Overrides the global -paytxfee command line parameter.\n",
                {
                    {"amount", RPCArg::Type::AMOUNT, RPCArg::Optional::NO, "The transaction fee in " + CURRENCY_UNIT + "/kB"},
                },
                RPCResult{
            "true|false        (boolean) Returns true if successful\n"
                },
                RPCExamples{
                    HelpExampleCli("settxfee", "0.00001")
            + HelpExampleRpc("settxfee", "0.00001")
                },
            }.ToString());
    }

    auto locked_chain = pwallet->chain().lock();
    LOCK(pwallet->cs_wallet);

    CAmount nAmount = AmountFromValue(request.params[0]);
    CFeeRate tx_fee_rate(nAmount, 1000);
    if (tx_fee_rate == 0) {
        // automatic selection
    } else if (tx_fee_rate < ::minRelayTxFee) {
        throw JSONRPCError(RPC_INVALID_PARAMETER, strprintf("txfee cannot be less than min relay tx fee (%s)", ::minRelayTxFee.ToString()));
    } else if (tx_fee_rate < pwallet->m_min_fee) {
        throw JSONRPCError(RPC_INVALID_PARAMETER, strprintf("txfee cannot be less than wallet min fee (%s)", pwallet->m_min_fee.ToString()));
    }

    pwallet->m_pay_tx_fee = tx_fee_rate;
    return true;
}

static UniValue getwalletinfo(const JSONRPCRequest& request)
{
    std::shared_ptr<CWallet> const wallet = GetWalletForJSONRPCRequest(request);
    CWallet* const pwallet = wallet.get();

    if (!EnsureWalletIsAvailable(pwallet, request.fHelp)) {
        return NullUniValue;
    }

    if (request.fHelp || request.params.size() != 0)
        throw std::runtime_error(
            RPCHelpMan{"getwalletinfo",
                "Returns an object containing various wallet state info.\n",
                {},
                RPCResult{
            "{\n"
            "  \"walletname\": xxxxx,               (string) the wallet name\n"
            "  \"walletversion\": xxxxx,            (numeric) the wallet version\n"
            "  \"balance\": xxxxxxx,                (numeric) the total confirmed balance of the wallet in " + CURRENCY_UNIT + "\n"
            "  \"unconfirmed_balance\": xxx,        (numeric) the total unconfirmed balance of the wallet in " + CURRENCY_UNIT + "\n"
            "  \"immature_balance\": xxxxxx,        (numeric) the total immature balance of the wallet in " + CURRENCY_UNIT + "\n"
            "  \"txcount\": xxxxxxx,                (numeric) the total number of transactions in the wallet\n"
            "  \"keypoololdest\": xxxxxx,           (numeric) the timestamp (seconds since Unix epoch) of the oldest pre-generated key in the key pool\n"
            "  \"keypoolsize\": xxxx,               (numeric) how many new keys are pre-generated (only counts external keys)\n"
            "  \"keypoolsize_hd_internal\": xxxx,   (numeric) how many new keys are pre-generated for internal use (used for change outputs, only appears if the wallet is using this feature, otherwise external keys are used)\n"
            "  \"unlocked_until\": ttt,             (numeric) the timestamp in seconds since epoch (midnight Jan 1 1970 GMT) that the wallet is unlocked for transfers, or 0 if the wallet is locked\n"
            "  \"paytxfee\": x.xxxx,                (numeric) the transaction fee configuration, set in " + CURRENCY_UNIT + "/kB\n"
            "  \"hdseedid\": \"<hash160>\"            (string, optional) the Hash160 of the HD seed (only present when HD is enabled)\n"
            "  \"private_keys_enabled\": true|false (boolean) false if privatekeys are disabled for this wallet (enforced watch-only wallet)\n"
            "}\n"
                },
                RPCExamples{
                    HelpExampleCli("getwalletinfo", "")
            + HelpExampleRpc("getwalletinfo", "")
                },
            }.ToString());

    // Make sure the results are valid at least up to the most recent block
    // the user could have gotten from another RPC command prior to now
    pwallet->BlockUntilSyncedToCurrentChain();

    auto locked_chain = pwallet->chain().lock();
    LOCK(pwallet->cs_wallet);

    UniValue obj(UniValue::VOBJ);

    size_t kpExternalSize = pwallet->KeypoolCountExternalKeys();
    obj.pushKV("walletname", pwallet->GetName());
    obj.pushKV("walletversion", pwallet->GetVersion());
    obj.pushKV("balance",       ValueFromAmount(pwallet->GetBalance()));
    obj.pushKV("unconfirmed_balance", ValueFromAmount(pwallet->GetUnconfirmedBalance()));
    obj.pushKV("immature_balance",    ValueFromAmount(pwallet->GetImmatureBalance()));
    obj.pushKV("txcount",       (int)pwallet->mapWallet.size());
    obj.pushKV("keypoololdest", pwallet->GetOldestKeyPoolTime());
    obj.pushKV("keypoolsize", (int64_t)kpExternalSize);
    CKeyID seed_id = pwallet->GetHDChain().seed_id;
    if (pwallet->CanSupportFeature(FEATURE_HD_SPLIT)) {
        obj.pushKV("keypoolsize_hd_internal",   (int64_t)(pwallet->GetKeyPoolSize() - kpExternalSize));
    }
    if (pwallet->IsCrypted()) {
        obj.pushKV("unlocked_until", pwallet->nRelockTime);
    }
    obj.pushKV("paytxfee", ValueFromAmount(pwallet->m_pay_tx_fee.GetFeePerK()));
    if (!seed_id.IsNull()) {
        obj.pushKV("hdseedid", seed_id.GetHex());
    }
    obj.pushKV("private_keys_enabled", !pwallet->IsWalletFlagSet(WALLET_FLAG_DISABLE_PRIVATE_KEYS));
    return obj;
}

static UniValue listwalletdir(const JSONRPCRequest& request)
{
    if (request.fHelp || request.params.size() != 0) {
        throw std::runtime_error(
            RPCHelpMan{"listwalletdir",
                "Returns a list of wallets in the wallet directory.\n",
                {},
                RPCResult{
            "{\n"
            "  \"wallets\" : [                (json array of objects)\n"
            "    {\n"
            "      \"name\" : \"name\"          (string) The wallet name\n"
            "    }\n"
            "    ,...\n"
            "  ]\n"
            "}\n"
                },
                RPCExamples{
                    HelpExampleCli("listwalletdir", "")
            + HelpExampleRpc("listwalletdir", "")
                },
            }.ToString());
    }

    UniValue wallets(UniValue::VARR);
    for (const auto& path : ListWalletDir()) {
        UniValue wallet(UniValue::VOBJ);
        wallet.pushKV("name", path.string());
        wallets.push_back(wallet);
    }

    UniValue result(UniValue::VOBJ);
    result.pushKV("wallets", wallets);
    return result;
}

static UniValue listwallets(const JSONRPCRequest& request)
{
    if (request.fHelp || request.params.size() != 0)
        throw std::runtime_error(
            RPCHelpMan{"listwallets",
                "Returns a list of currently loaded wallets.\n"
                "For full information on the wallet, use \"getwalletinfo\"\n",
                {},
                RPCResult{
            "[                         (json array of strings)\n"
            "  \"walletname\"            (string) the wallet name\n"
            "   ...\n"
            "]\n"
                },
                RPCExamples{
                    HelpExampleCli("listwallets", "")
            + HelpExampleRpc("listwallets", "")
                },
            }.ToString());

    UniValue obj(UniValue::VARR);

    for (const std::shared_ptr<CWallet>& wallet : GetWallets()) {
        if (!EnsureWalletIsAvailable(wallet.get(), request.fHelp)) {
            return NullUniValue;
        }

        LOCK(wallet->cs_wallet);

        obj.push_back(wallet->GetName());
    }

    return obj;
}

static UniValue loadwallet(const JSONRPCRequest& request)
{
    if (request.fHelp || request.params.size() != 1)
        throw std::runtime_error(
            RPCHelpMan{"loadwallet",
                "\nLoads a wallet from a wallet file or directory."
                "\nNote that all wallet command-line options used when starting xayad will be"
                "\napplied to the new wallet (eg -zapwallettxes, upgradewallet, rescan, etc).\n",
                {
                    {"filename", RPCArg::Type::STR, RPCArg::Optional::NO, "The wallet directory or .dat file."},
                },
                RPCResult{
            "{\n"
            "  \"name\" :    <wallet_name>,        (string) The wallet name if loaded successfully.\n"
            "  \"warning\" : <warning>,            (string) Warning message if wallet was not loaded cleanly.\n"
            "}\n"
                },
                RPCExamples{
                    HelpExampleCli("loadwallet", "\"test.dat\"")
            + HelpExampleRpc("loadwallet", "\"test.dat\"")
                },
            }.ToString());

    WalletLocation location(request.params[0].get_str());

    if (!location.Exists()) {
        throw JSONRPCError(RPC_WALLET_NOT_FOUND, "Wallet " + location.GetName() + " not found.");
    } else if (fs::is_directory(location.GetPath())) {
        // The given filename is a directory. Check that there's a wallet.dat file.
        fs::path wallet_dat_file = location.GetPath() / "wallet.dat";
        if (fs::symlink_status(wallet_dat_file).type() == fs::file_not_found) {
            throw JSONRPCError(RPC_WALLET_NOT_FOUND, "Directory " + location.GetName() + " does not contain a wallet.dat file.");
        }
    }

    std::string error, warning;
    std::shared_ptr<CWallet> const wallet = LoadWallet(*g_rpc_interfaces->chain, location, error, warning);
    if (!wallet) throw JSONRPCError(RPC_WALLET_ERROR, error);

    UniValue obj(UniValue::VOBJ);
    obj.pushKV("name", wallet->GetName());
    obj.pushKV("warning", warning);

    return obj;
}

static UniValue createwallet(const JSONRPCRequest& request)
{
    if (request.fHelp || request.params.size() < 1 || request.params.size() > 3) {
        throw std::runtime_error(
            RPCHelpMan{"createwallet",
                "\nCreates and loads a new wallet.\n",
                {
                    {"wallet_name", RPCArg::Type::STR, RPCArg::Optional::NO, "The name for the new wallet. If this is a path, the wallet will be created at the path location."},
                    {"disable_private_keys", RPCArg::Type::BOOL, /* default */ "false", "Disable the possibility of private keys (only watchonlys are possible in this mode)."},
                    {"blank", RPCArg::Type::BOOL, /* default */ "false", "Create a blank wallet. A blank wallet has no keys or HD seed. One can be set using sethdseed."},
                },
                RPCResult{
            "{\n"
            "  \"name\" :    <wallet_name>,        (string) The wallet name if created successfully. If the wallet was created using a full path, the wallet_name will be the full path.\n"
            "  \"warning\" : <warning>,            (string) Warning message if wallet was not loaded cleanly.\n"
            "}\n"
                },
                RPCExamples{
                    HelpExampleCli("createwallet", "\"testwallet\"")
            + HelpExampleRpc("createwallet", "\"testwallet\"")
                },
            }.ToString());
    }
    std::string error;
    std::string warning;

    uint64_t flags = 0;
    if (!request.params[1].isNull() && request.params[1].get_bool()) {
        flags |= WALLET_FLAG_DISABLE_PRIVATE_KEYS;
    }

    if (!request.params[2].isNull() && request.params[2].get_bool()) {
        flags |= WALLET_FLAG_BLANK_WALLET;
    }

    WalletLocation location(request.params[0].get_str());
    if (location.Exists()) {
        throw JSONRPCError(RPC_WALLET_ERROR, "Wallet " + location.GetName() + " already exists.");
    }

    // Wallet::Verify will check if we're trying to create a wallet with a duplication name.
    if (!CWallet::Verify(*g_rpc_interfaces->chain, location, false, error, warning)) {
        throw JSONRPCError(RPC_WALLET_ERROR, "Wallet file verification failed: " + error);
    }

    std::shared_ptr<CWallet> const wallet = CWallet::CreateWalletFromFile(*g_rpc_interfaces->chain, location, flags);
    if (!wallet) {
        throw JSONRPCError(RPC_WALLET_ERROR, "Wallet creation failed.");
    }
    AddWallet(wallet);

    wallet->postInitProcess();

    UniValue obj(UniValue::VOBJ);
    obj.pushKV("name", wallet->GetName());
    obj.pushKV("warning", warning);

    return obj;
}

static UniValue unloadwallet(const JSONRPCRequest& request)
{
    if (request.fHelp || request.params.size() > 1) {
        throw std::runtime_error(
            RPCHelpMan{"unloadwallet",
                "Unloads the wallet referenced by the request endpoint otherwise unloads the wallet specified in the argument.\n"
                "Specifying the wallet name on a wallet endpoint is invalid.",
                {
                    {"wallet_name", RPCArg::Type::STR, /* default */ "the wallet name from the RPC request", "The name of the wallet to unload."},
                },
                RPCResults{},
                RPCExamples{
                    HelpExampleCli("unloadwallet", "wallet_name")
            + HelpExampleRpc("unloadwallet", "wallet_name")
                },
            }.ToString());
    }

    std::string wallet_name;
    if (GetWalletNameFromJSONRPCRequest(request, wallet_name)) {
        if (!request.params[0].isNull()) {
            throw JSONRPCError(RPC_INVALID_PARAMETER, "Cannot unload the requested wallet");
        }
    } else {
        wallet_name = request.params[0].get_str();
    }

    std::shared_ptr<CWallet> wallet = GetWallet(wallet_name);
    if (!wallet) {
        throw JSONRPCError(RPC_WALLET_NOT_FOUND, "Requested wallet does not exist or is not loaded");
    }

    // Release the "main" shared pointer and prevent further notifications.
    // Note that any attempt to load the same wallet would fail until the wallet
    // is destroyed (see CheckUniqueFileid).
    if (!RemoveWallet(wallet)) {
        throw JSONRPCError(RPC_MISC_ERROR, "Requested wallet already unloaded");
    }

    UnloadWallet(std::move(wallet));

    return NullUniValue;
}

static UniValue resendwallettransactions(const JSONRPCRequest& request)
{
    std::shared_ptr<CWallet> const wallet = GetWalletForJSONRPCRequest(request);
    CWallet* const pwallet = wallet.get();

    if (!EnsureWalletIsAvailable(pwallet, request.fHelp)) {
        return NullUniValue;
    }

    if (request.fHelp || request.params.size() != 0)
        throw std::runtime_error(
            RPCHelpMan{"resendwallettransactions",
                "Immediately re-broadcast unconfirmed wallet transactions to all peers.\n"
                "Intended only for testing; the wallet code periodically re-broadcasts\n"
                "automatically.\n",
                {},
                RPCResult{
            "Returns an RPC error if -walletbroadcast is set to false.\n"
            "Returns array of transaction ids that were re-broadcast.\n"
                },
                 RPCExamples{""},
             }.ToString()
            );

    if (!g_connman)
        throw JSONRPCError(RPC_CLIENT_P2P_DISABLED, "Error: Peer-to-peer functionality missing or disabled");

    auto locked_chain = pwallet->chain().lock();
    LOCK(pwallet->cs_wallet);

    if (!pwallet->GetBroadcastTransactions()) {
        throw JSONRPCError(RPC_WALLET_ERROR, "Error: Wallet transaction broadcasting is disabled with -walletbroadcast");
    }

    std::vector<uint256> txids = pwallet->ResendWalletTransactionsBefore(*locked_chain, GetTime(), g_connman.get());
    UniValue result(UniValue::VARR);
    for (const uint256& txid : txids)
    {
        result.push_back(txid.ToString());
    }
    return result;
}

static UniValue listunspent(const JSONRPCRequest& request)
{
    std::shared_ptr<CWallet> const wallet = GetWalletForJSONRPCRequest(request);
    CWallet* const pwallet = wallet.get();

    if (!EnsureWalletIsAvailable(pwallet, request.fHelp)) {
        return NullUniValue;
    }

    if (request.fHelp || request.params.size() > 5)
        throw std::runtime_error(
            RPCHelpMan{"listunspent",
                "\nReturns array of unspent transaction outputs\n"
                "with between minconf and maxconf (inclusive) confirmations.\n"
                "Optionally filter to only include txouts paid to specified addresses.\n",
                {
                    {"minconf", RPCArg::Type::NUM, /* default */ "1", "The minimum confirmations to filter"},
                    {"maxconf", RPCArg::Type::NUM, /* default */ "9999999", "The maximum confirmations to filter"},
                    {"addresses", RPCArg::Type::ARR, /* default */ "empty array", "A json array of addresses to filter",
                        {
                            {"address", RPCArg::Type::STR, RPCArg::Optional::OMITTED, "address"},
                        },
                    },
                    {"include_unsafe", RPCArg::Type::BOOL, /* default */ "true", "Include outputs that are not safe to spend\n"
            "                  See description of \"safe\" attribute below."},
                    {"query_options", RPCArg::Type::OBJ, RPCArg::Optional::OMITTED_NAMED_ARG, "JSON with query options",
                        {
                            {"minimumAmount", RPCArg::Type::AMOUNT, /* default */ "0", "Minimum value of each UTXO in " + CURRENCY_UNIT + ""},
                            {"maximumAmount", RPCArg::Type::AMOUNT, /* default */ "unlimited", "Maximum value of each UTXO in " + CURRENCY_UNIT + ""},
                            {"maximumCount", RPCArg::Type::NUM, /* default */ "unlimited", "Maximum number of UTXOs"},
                            {"minimumSumAmount", RPCArg::Type::AMOUNT, /* default */ "unlimited", "Minimum sum value of all UTXOs in " + CURRENCY_UNIT + ""},
                        },
                        "query_options"},
                },
                RPCResult{
            "[                   (array of json object)\n"
            "  {\n"
            "    \"txid\" : \"txid\",          (string) the transaction id \n"
            "    \"vout\" : n,               (numeric) the vout value\n"
            "    \"address\" : \"address\",    (string) the Xaya address\n"
            "    \"label\" : \"label\",        (string) The associated label, or \"\" for the default label\n"
            "    \"scriptPubKey\" : \"key\",   (string) the script key\n"
            "    \"amount\" : x.xxx,         (numeric) the transaction output amount in " + CURRENCY_UNIT + "\n"
            "    \"confirmations\" : n,      (numeric) The number of confirmations\n"
            "    \"redeemScript\" : \"script\" (string) The redeemScript if scriptPubKey is P2SH\n"
            "    \"witnessScript\" : \"script\" (string) witnessScript if the scriptPubKey is P2WSH or P2SH-P2WSH\n"
            "    \"spendable\" : xxx,        (bool) Whether we have the private keys to spend this output\n"
            "    \"solvable\" : xxx,         (bool) Whether we know how to spend this output, ignoring the lack of keys\n"
            "    \"desc\" : xxx,             (string, only when solvable) A descriptor for spending this output\n"
            "    \"safe\" : xxx              (bool) Whether this output is considered safe to spend. Unconfirmed transactions\n"
            "                              from outside keys and unconfirmed replacement transactions are considered unsafe\n"
            "                              and are not eligible for spending by fundrawtransaction and sendtoaddress.\n"
            "  }\n"
            "  ,...\n"
            "]\n"
                },
                RPCExamples{
                    HelpExampleCli("listunspent", "")
            + HelpExampleCli("listunspent", "6 9999999 \"[\\\"CZDygWaDAfC3umFjcZVJZ2jpuVLd9n6VWg\\\",\\\"CJDPZBVLi6tx2mST1Z4BSANNeztHunz9LT\\\"]\"")
            + HelpExampleRpc("listunspent", "6, 9999999 \"[\\\"CZDygWaDAfC3umFjcZVJZ2jpuVLd9n6VWg\\\",\\\"CJDPZBVLi6tx2mST1Z4BSANNeztHunz9LT\\\"]\"")
            + HelpExampleCli("listunspent", "6 9999999 '[]' true '{ \"minimumAmount\": 0.005 }'")
            + HelpExampleRpc("listunspent", "6, 9999999, [] , true, { \"minimumAmount\": 0.005 } ")
                },
            }.ToString());

    int nMinDepth = 1;
    if (!request.params[0].isNull()) {
        RPCTypeCheckArgument(request.params[0], UniValue::VNUM);
        nMinDepth = request.params[0].get_int();
    }

    int nMaxDepth = 9999999;
    if (!request.params[1].isNull()) {
        RPCTypeCheckArgument(request.params[1], UniValue::VNUM);
        nMaxDepth = request.params[1].get_int();
    }

    std::set<CTxDestination> destinations;
    if (!request.params[2].isNull()) {
        RPCTypeCheckArgument(request.params[2], UniValue::VARR);
        UniValue inputs = request.params[2].get_array();
        for (unsigned int idx = 0; idx < inputs.size(); idx++) {
            const UniValue& input = inputs[idx];
            CTxDestination dest = DecodeDestination(input.get_str());
            if (!IsValidDestination(dest)) {
                throw JSONRPCError(RPC_INVALID_ADDRESS_OR_KEY, std::string("Invalid Xaya address: ") + input.get_str());
            }
            if (!destinations.insert(dest).second) {
                throw JSONRPCError(RPC_INVALID_PARAMETER, std::string("Invalid parameter, duplicated address: ") + input.get_str());
            }
        }
    }

    bool include_unsafe = true;
    if (!request.params[3].isNull()) {
        RPCTypeCheckArgument(request.params[3], UniValue::VBOOL);
        include_unsafe = request.params[3].get_bool();
    }

    CAmount nMinimumAmount = 0;
    CAmount nMaximumAmount = MAX_MONEY;
    CAmount nMinimumSumAmount = MAX_MONEY;
    uint64_t nMaximumCount = 0;
    bool includeNames = false;

    if (!request.params[4].isNull()) {
        const UniValue& options = request.params[4].get_obj();

        if (options.exists("minimumAmount"))
            nMinimumAmount = AmountFromValue(options["minimumAmount"]);

        if (options.exists("maximumAmount"))
            nMaximumAmount = AmountFromValue(options["maximumAmount"]);

        if (options.exists("minimumSumAmount"))
            nMinimumSumAmount = AmountFromValue(options["minimumSumAmount"]);

        if (options.exists("maximumCount"))
            nMaximumCount = options["maximumCount"].get_int64();

        if (options.exists("includeNames"))
            includeNames = options["includeNames"].get_bool();
    }

    // Make sure the results are valid at least up to the most recent block
    // the user could have gotten from another RPC command prior to now
    pwallet->BlockUntilSyncedToCurrentChain();

    UniValue results(UniValue::VARR);
    std::vector<COutput> vecOutputs;
    {
        auto locked_chain = pwallet->chain().lock();
        LOCK(pwallet->cs_wallet);
        pwallet->AvailableCoins(*locked_chain, vecOutputs, !include_unsafe, nullptr, nMinimumAmount, nMaximumAmount, nMinimumSumAmount, nMaximumCount, nMinDepth, nMaxDepth);
    }

    LOCK(pwallet->cs_wallet);

    for (const COutput& out : vecOutputs) {
        CTxDestination address;
        const CScript& scriptPubKey = out.tx->tx->vout[out.i].scriptPubKey;
        bool fValidAddress = ExtractDestination(scriptPubKey, address);

        if (destinations.size() && (!fValidAddress || !destinations.count(address)))
            continue;

        /* Check if this is a name output.  If it is, we have to apply
           additional rules:  If the name is already expired, then the output
           is definitely unspendable; in that case, exclude it always.
           Otherwise, we may include the output only if the user opted to
           receive also name outputs.  */
        const CNameScript nameOp(scriptPubKey);
        if (nameOp.isNameOp ())
          {
            if (!includeNames)
              continue;
          }

        UniValue entry(UniValue::VOBJ);
        entry.pushKV("txid", out.tx->GetHash().GetHex());
        entry.pushKV("vout", out.i);

        if (nameOp.isNameOp())
            entry.pushKV("nameOp", NameOpToUniv(nameOp));

        if (fValidAddress) {
            entry.pushKV("address", EncodeDestination(address));

            auto i = pwallet->mapAddressBook.find(address);
            if (i != pwallet->mapAddressBook.end()) {
                entry.pushKV("label", i->second.name);
            }

            if (scriptPubKey.IsPayToScriptHash(true)) {
                const CScriptID& hash = boost::get<CScriptID>(address);
                CScript redeemScript;
                if (pwallet->GetCScript(hash, redeemScript)) {
                    entry.pushKV("redeemScript", HexStr(redeemScript.begin(), redeemScript.end()));
                    // Now check if the redeemScript is actually a P2WSH script
                    CTxDestination witness_destination;
                    if (redeemScript.IsPayToWitnessScriptHash(false)) {
                        bool extracted = ExtractDestination(redeemScript, witness_destination);
                        assert(extracted);
                        // Also return the witness script
                        const WitnessV0ScriptHash& whash = boost::get<WitnessV0ScriptHash>(witness_destination);
                        CScriptID id;
                        CRIPEMD160().Write(whash.begin(), whash.size()).Finalize(id.begin());
                        CScript witnessScript;
                        if (pwallet->GetCScript(id, witnessScript)) {
                            entry.pushKV("witnessScript", HexStr(witnessScript.begin(), witnessScript.end()));
                        }
                    }
                }
            } else if (scriptPubKey.IsPayToWitnessScriptHash(true)) {
                const WitnessV0ScriptHash& whash = boost::get<WitnessV0ScriptHash>(address);
                CScriptID id;
                CRIPEMD160().Write(whash.begin(), whash.size()).Finalize(id.begin());
                CScript witnessScript;
                if (pwallet->GetCScript(id, witnessScript)) {
                    entry.pushKV("witnessScript", HexStr(witnessScript.begin(), witnessScript.end()));
                }
            }
        }

        entry.pushKV("scriptPubKey", HexStr(scriptPubKey.begin(), scriptPubKey.end()));
        entry.pushKV("amount", ValueFromAmount(out.tx->tx->vout[out.i].nValue));
        entry.pushKV("confirmations", out.nDepth);
        entry.pushKV("spendable", out.fSpendable);
        entry.pushKV("solvable", out.fSolvable);
        if (out.fSolvable) {
            auto descriptor = InferDescriptor(scriptPubKey, *pwallet);
            entry.pushKV("desc", descriptor->ToString());
        }
        entry.pushKV("safe", out.fSafe);
        results.push_back(entry);
    }

    return results;
}

void FundTransaction(CWallet* const pwallet, CMutableTransaction& tx, CAmount& fee_out, int& change_position, UniValue options)
{
    // Make sure the results are valid at least up to the most recent block
    // the user could have gotten from another RPC command prior to now
    pwallet->BlockUntilSyncedToCurrentChain();

    CCoinControl coinControl;
    change_position = -1;
    bool lockUnspents = false;
    UniValue subtractFeeFromOutputs;
    std::set<int> setSubtractFeeFromOutputs;

    if (!options.isNull()) {
      if (options.type() == UniValue::VBOOL) {
        // backward compatibility bool only fallback
        coinControl.fAllowWatchOnly = options.get_bool();
      }
      else {
        RPCTypeCheckArgument(options, UniValue::VOBJ);
        RPCTypeCheckObj(options,
            {
                {"changeAddress", UniValueType(UniValue::VSTR)},
                {"changePosition", UniValueType(UniValue::VNUM)},
                {"change_type", UniValueType(UniValue::VSTR)},
                {"includeWatching", UniValueType(UniValue::VBOOL)},
                {"lockUnspents", UniValueType(UniValue::VBOOL)},
                {"feeRate", UniValueType()}, // will be checked below
                {"subtractFeeFromOutputs", UniValueType(UniValue::VARR)},
                {"replaceable", UniValueType(UniValue::VBOOL)},
                {"conf_target", UniValueType(UniValue::VNUM)},
                {"estimate_mode", UniValueType(UniValue::VSTR)},
            },
            true, true);

        if (options.exists("changeAddress")) {
            CTxDestination dest = DecodeDestination(options["changeAddress"].get_str());

            if (!IsValidDestination(dest)) {
                throw JSONRPCError(RPC_INVALID_ADDRESS_OR_KEY, "changeAddress must be a valid Xaya address");
            }

            coinControl.destChange = dest;
        }

        if (options.exists("changePosition"))
            change_position = options["changePosition"].get_int();

        if (options.exists("change_type")) {
            if (options.exists("changeAddress")) {
                throw JSONRPCError(RPC_INVALID_PARAMETER, "Cannot specify both changeAddress and address_type options");
            }
            coinControl.m_change_type = pwallet->m_default_change_type;
            if (!ParseOutputType(options["change_type"].get_str(), *coinControl.m_change_type)) {
                throw JSONRPCError(RPC_INVALID_ADDRESS_OR_KEY, strprintf("Unknown change type '%s'", options["change_type"].get_str()));
            }
        }

        if (options.exists("includeWatching"))
            coinControl.fAllowWatchOnly = options["includeWatching"].get_bool();

        if (options.exists("lockUnspents"))
            lockUnspents = options["lockUnspents"].get_bool();

        if (options.exists("feeRate"))
        {
            coinControl.m_feerate = CFeeRate(AmountFromValue(options["feeRate"]));
            coinControl.fOverrideFeeRate = true;
        }

        if (options.exists("subtractFeeFromOutputs"))
            subtractFeeFromOutputs = options["subtractFeeFromOutputs"].get_array();

        if (options.exists("replaceable")) {
            coinControl.m_signal_bip125_rbf = options["replaceable"].get_bool();
        }
        if (options.exists("conf_target")) {
            if (options.exists("feeRate")) {
                throw JSONRPCError(RPC_INVALID_PARAMETER, "Cannot specify both conf_target and feeRate");
            }
            coinControl.m_confirm_target = ParseConfirmTarget(options["conf_target"]);
        }
        if (options.exists("estimate_mode")) {
            if (options.exists("feeRate")) {
                throw JSONRPCError(RPC_INVALID_PARAMETER, "Cannot specify both estimate_mode and feeRate");
            }
            if (!FeeModeFromString(options["estimate_mode"].get_str(), coinControl.m_fee_mode)) {
                throw JSONRPCError(RPC_INVALID_PARAMETER, "Invalid estimate_mode parameter");
            }
        }
      }
    }

    if (tx.vout.size() == 0)
        throw JSONRPCError(RPC_INVALID_PARAMETER, "TX must have at least one output");

    if (change_position != -1 && (change_position < 0 || (unsigned int)change_position > tx.vout.size()))
        throw JSONRPCError(RPC_INVALID_PARAMETER, "changePosition out of bounds");

    for (unsigned int idx = 0; idx < subtractFeeFromOutputs.size(); idx++) {
        int pos = subtractFeeFromOutputs[idx].get_int();
        if (setSubtractFeeFromOutputs.count(pos))
            throw JSONRPCError(RPC_INVALID_PARAMETER, strprintf("Invalid parameter, duplicated position: %d", pos));
        if (pos < 0)
            throw JSONRPCError(RPC_INVALID_PARAMETER, strprintf("Invalid parameter, negative position: %d", pos));
        if (pos >= int(tx.vout.size()))
            throw JSONRPCError(RPC_INVALID_PARAMETER, strprintf("Invalid parameter, position too large: %d", pos));
        setSubtractFeeFromOutputs.insert(pos);
    }

    std::string strFailReason;

    if (!pwallet->FundTransaction(tx, fee_out, change_position, strFailReason, lockUnspents, setSubtractFeeFromOutputs, coinControl)) {
        throw JSONRPCError(RPC_WALLET_ERROR, strFailReason);
    }
}

static UniValue fundrawtransaction(const JSONRPCRequest& request)
{
    std::shared_ptr<CWallet> const wallet = GetWalletForJSONRPCRequest(request);
    CWallet* const pwallet = wallet.get();

    if (!EnsureWalletIsAvailable(pwallet, request.fHelp)) {
        return NullUniValue;
    }

    if (request.fHelp || request.params.size() < 1 || request.params.size() > 3)
        throw std::runtime_error(
            RPCHelpMan{"fundrawtransaction",
                "\nAdd inputs to a transaction until it has enough in value to meet its out value.\n"
                "This will not modify existing inputs, and will add at most one change output to the outputs.\n"
                "No existing outputs will be modified unless \"subtractFeeFromOutputs\" is specified.\n"
                "Note that inputs which were signed may need to be resigned after completion since in/outputs have been added.\n"
                "The inputs added will not be signed, use signrawtransactionwithkey\n"
                " or signrawtransactionwithwallet for that.\n"
                "Note that all existing inputs must have their previous output transaction be in the wallet.\n"
                "Note that all inputs selected must be of standard form and P2SH scripts must be\n"
                "in the wallet using importaddress or addmultisigaddress (to calculate fees).\n"
                "You can see whether this is the case by checking the \"solvable\" field in the listunspent output.\n"
                "Only pay-to-pubkey, multisig, and P2SH versions thereof are currently supported for watch-only\n",
                {
                    {"hexstring", RPCArg::Type::STR_HEX, RPCArg::Optional::NO, "The hex string of the raw transaction"},
                    {"options", RPCArg::Type::OBJ, RPCArg::Optional::OMITTED_NAMED_ARG, "for backward compatibility: passing in a true instead of an object will result in {\"includeWatching\":true}",
                        {
                            {"changeAddress", RPCArg::Type::STR, /* default */ "pool address", "The address to receive the change"},
                            {"changePosition", RPCArg::Type::NUM, /* default */ "random", "The index of the change output"},
                            {"change_type", RPCArg::Type::STR, /* default */ "set by -changetype", "The output type to use. Only valid if changeAddress is not specified. Options are \"legacy\", \"p2sh-segwit\", and \"bech32\"."},
                            {"includeWatching", RPCArg::Type::BOOL, /* default */ "false", "Also select inputs which are watch only"},
                            {"lockUnspents", RPCArg::Type::BOOL, /* default */ "false", "Lock selected unspent outputs"},
                            {"feeRate", RPCArg::Type::AMOUNT, /* default */ "not set: makes wallet determine the fee", "Set a specific fee rate in " + CURRENCY_UNIT + "/kB"},
                            {"subtractFeeFromOutputs", RPCArg::Type::ARR, /* default */ "empty array", "A json array of integers.\n"
                            "                              The fee will be equally deducted from the amount of each specified output.\n"
                            "                              Those recipients will receive less coins than you enter in their corresponding amount field.\n"
                            "                              If no outputs are specified here, the sender pays the fee.",
                                {
                                    {"vout_index", RPCArg::Type::NUM, RPCArg::Optional::OMITTED, "The zero-based output index, before a change output is added."},
                                },
                            },
                            {"replaceable", RPCArg::Type::BOOL, /* default */ "fallback to wallet's default", "Marks this transaction as BIP125 replaceable.\n"
                            "                              Allows this transaction to be replaced by a transaction with higher fees"},
                            {"conf_target", RPCArg::Type::NUM, /* default */ "fallback to wallet's default", "Confirmation target (in blocks)"},
                            {"estimate_mode", RPCArg::Type::STR, /* default */ "UNSET", "The fee estimate mode, must be one of:\n"
                            "         \"UNSET\"\n"
                            "         \"ECONOMICAL\"\n"
                            "         \"CONSERVATIVE\""},
                        },
                        "options"},
                    {"iswitness", RPCArg::Type::BOOL, /* default */ "depends on heuristic tests", "Whether the transaction hex is a serialized witness transaction \n"
                            "                              If iswitness is not present, heuristic tests will be used in decoding"},
                },
                RPCResult{
                            "{\n"
                            "  \"hex\":       \"value\", (string)  The resulting raw transaction (hex-encoded string)\n"
                            "  \"fee\":       n,         (numeric) Fee in " + CURRENCY_UNIT + " the resulting transaction pays\n"
                            "  \"changepos\": n          (numeric) The position of the added change output, or -1\n"
                            "}\n"
                                },
                                RPCExamples{
                            "\nCreate a transaction with no inputs\n"
                            + HelpExampleCli("createrawtransaction", "\"[]\" \"{\\\"myaddress\\\":0.01}\"") +
                            "\nAdd sufficient unsigned inputs to meet the output value\n"
                            + HelpExampleCli("fundrawtransaction", "\"rawtransactionhex\"") +
                            "\nSign the transaction\n"
                            + HelpExampleCli("signrawtransactionwithwallet", "\"fundedtransactionhex\"") +
                            "\nSend the transaction\n"
                            + HelpExampleCli("sendrawtransaction", "\"signedtransactionhex\"")
                                },
                            }.ToString());

    RPCTypeCheck(request.params, {UniValue::VSTR, UniValueType(), UniValue::VBOOL});

    // parse hex string from parameter
    CMutableTransaction tx;
    bool try_witness = request.params[2].isNull() ? true : request.params[2].get_bool();
    bool try_no_witness = request.params[2].isNull() ? true : !request.params[2].get_bool();
    if (!DecodeHexTx(tx, request.params[0].get_str(), try_no_witness, try_witness)) {
        throw JSONRPCError(RPC_DESERIALIZATION_ERROR, "TX decode failed");
    }

    CAmount fee;
    int change_position;
    FundTransaction(pwallet, tx, fee, change_position, request.params[1]);

    UniValue result(UniValue::VOBJ);
    result.pushKV("hex", EncodeHexTx(CTransaction(tx)));
    result.pushKV("fee", ValueFromAmount(fee));
    result.pushKV("changepos", change_position);

    return result;
}

UniValue signrawtransactionwithwallet(const JSONRPCRequest& request)
{
    std::shared_ptr<CWallet> const wallet = GetWalletForJSONRPCRequest(request);
    CWallet* const pwallet = wallet.get();

    if (!EnsureWalletIsAvailable(pwallet, request.fHelp)) {
        return NullUniValue;
    }

    if (request.fHelp || request.params.size() < 1 || request.params.size() > 3)
        throw std::runtime_error(
            RPCHelpMan{"signrawtransactionwithwallet",
                "\nSign inputs for raw transaction (serialized, hex-encoded).\n"
                "The second optional argument (may be null) is an array of previous transaction outputs that\n"
                "this transaction depends on but may not yet be in the block chain." +
                    HelpRequiringPassphrase(pwallet) + "\n",
                {
                    {"hexstring", RPCArg::Type::STR, RPCArg::Optional::NO, "The transaction hex string"},
                    {"prevtxs", RPCArg::Type::ARR, RPCArg::Optional::OMITTED_NAMED_ARG, "A json array of previous dependent transaction outputs",
                        {
                            {"", RPCArg::Type::OBJ, RPCArg::Optional::OMITTED, "",
                                {
                                    {"txid", RPCArg::Type::STR_HEX, RPCArg::Optional::NO, "The transaction id"},
                                    {"vout", RPCArg::Type::NUM, RPCArg::Optional::NO, "The output number"},
                                    {"scriptPubKey", RPCArg::Type::STR_HEX, RPCArg::Optional::NO, "script key"},
                                    {"redeemScript", RPCArg::Type::STR_HEX, RPCArg::Optional::OMITTED, "(required for P2SH) redeem script"},
                                    {"witnessScript", RPCArg::Type::STR_HEX, RPCArg::Optional::OMITTED, "(required for P2WSH or P2SH-P2WSH) witness script"},
                                    {"amount", RPCArg::Type::AMOUNT, RPCArg::Optional::NO, "The amount spent"},
                                },
                            },
                        },
                    },
                    {"sighashtype", RPCArg::Type::STR, /* default */ "ALL", "The signature hash type. Must be one of\n"
            "       \"ALL\"\n"
            "       \"NONE\"\n"
            "       \"SINGLE\"\n"
            "       \"ALL|ANYONECANPAY\"\n"
            "       \"NONE|ANYONECANPAY\"\n"
            "       \"SINGLE|ANYONECANPAY\""},
                },
                RPCResult{
            "{\n"
            "  \"hex\" : \"value\",                  (string) The hex-encoded raw transaction with signature(s)\n"
            "  \"complete\" : true|false,          (boolean) If the transaction has a complete set of signatures\n"
            "  \"errors\" : [                      (json array of objects) Script verification errors (if there are any)\n"
            "    {\n"
            "      \"txid\" : \"hash\",              (string) The hash of the referenced, previous transaction\n"
            "      \"vout\" : n,                   (numeric) The index of the output to spent and used as input\n"
            "      \"scriptSig\" : \"hex\",          (string) The hex-encoded signature script\n"
            "      \"sequence\" : n,               (numeric) Script sequence number\n"
            "      \"error\" : \"text\"              (string) Verification or signing error related to the input\n"
            "    }\n"
            "    ,...\n"
            "  ]\n"
            "}\n"
                },
                RPCExamples{
                    HelpExampleCli("signrawtransactionwithwallet", "\"myhex\"")
            + HelpExampleRpc("signrawtransactionwithwallet", "\"myhex\"")
                },
            }.ToString());

    RPCTypeCheck(request.params, {UniValue::VSTR, UniValue::VARR, UniValue::VSTR}, true);

    CMutableTransaction mtx;
    if (!DecodeHexTx(mtx, request.params[0].get_str(), true)) {
        throw JSONRPCError(RPC_DESERIALIZATION_ERROR, "TX decode failed");
    }

    // Sign the transaction
    auto locked_chain = pwallet->chain().lock();
    LOCK(pwallet->cs_wallet);
    EnsureWalletIsUnlocked(pwallet);

    return SignTransaction(pwallet->chain(), mtx, request.params[1], pwallet, false, request.params[2]);
}

static UniValue bumpfee(const JSONRPCRequest& request)
{
    std::shared_ptr<CWallet> const wallet = GetWalletForJSONRPCRequest(request);
    CWallet* const pwallet = wallet.get();


    if (!EnsureWalletIsAvailable(pwallet, request.fHelp))
        return NullUniValue;

    if (request.fHelp || request.params.size() < 1 || request.params.size() > 2) {
        throw std::runtime_error(
            RPCHelpMan{"bumpfee",
                "\nBumps the fee of an opt-in-RBF transaction T, replacing it with a new transaction B.\n"
                "An opt-in RBF transaction with the given txid must be in the wallet.\n"
                "The command will pay the additional fee by decreasing (or perhaps removing) its change output.\n"
                "If the change output is not big enough to cover the increased fee, the command will currently fail\n"
                "instead of adding new inputs to compensate. (A future implementation could improve this.)\n"
                "The command will fail if the wallet or mempool contains a transaction that spends one of T's outputs.\n"
                "By default, the new fee will be calculated automatically using estimatesmartfee.\n"
                "The user can specify a confirmation target for estimatesmartfee.\n"
                "Alternatively, the user can specify totalFee, or use RPC settxfee to set a higher fee rate.\n"
                "At a minimum, the new fee rate must be high enough to pay an additional new relay fee (incrementalfee\n"
                "returned by getnetworkinfo) to enter the node's mempool.\n",
                {
                    {"txid", RPCArg::Type::STR_HEX, RPCArg::Optional::NO, "The txid to be bumped"},
                    {"options", RPCArg::Type::OBJ, RPCArg::Optional::OMITTED_NAMED_ARG, "",
                        {
                            {"confTarget", RPCArg::Type::NUM, /* default */ "fallback to wallet's default", "Confirmation target (in blocks)"},
                            {"totalFee", RPCArg::Type::NUM, /* default */ "fallback to 'confTarget'", "Total fee (NOT feerate) to pay, in satoshis.\n"
            "                         In rare cases, the actual fee paid might be slightly higher than the specified\n"
            "                         totalFee if the tx change output has to be removed because it is too close to\n"
            "                         the dust threshold."},
                            {"replaceable", RPCArg::Type::BOOL, /* default */ "true", "Whether the new transaction should still be\n"
            "                         marked bip-125 replaceable. If true, the sequence numbers in the transaction will\n"
            "                         be left unchanged from the original. If false, any input sequence numbers in the\n"
            "                         original transaction that were less than 0xfffffffe will be increased to 0xfffffffe\n"
            "                         so the new transaction will not be explicitly bip-125 replaceable (though it may\n"
            "                         still be replaceable in practice, for example if it has unconfirmed ancestors which\n"
            "                         are replaceable)."},
                            {"estimate_mode", RPCArg::Type::STR, /* default */ "UNSET", "The fee estimate mode, must be one of:\n"
            "         \"UNSET\"\n"
            "         \"ECONOMICAL\"\n"
            "         \"CONSERVATIVE\""},
                        },
                        "options"},
                },
                RPCResult{
            "{\n"
            "  \"txid\":    \"value\",   (string)  The id of the new transaction\n"
            "  \"origfee\":  n,         (numeric) Fee of the replaced transaction\n"
            "  \"fee\":      n,         (numeric) Fee of the new transaction\n"
            "  \"errors\":  [ str... ] (json array of strings) Errors encountered during processing (may be empty)\n"
            "}\n"
                },
                RPCExamples{
            "\nBump the fee, get the new transaction\'s txid\n" +
                    HelpExampleCli("bumpfee", "<txid>")
                },
            }.ToString());
    }

    RPCTypeCheck(request.params, {UniValue::VSTR, UniValue::VOBJ});
    uint256 hash(ParseHashV(request.params[0], "txid"));

    // optional parameters
    CAmount totalFee = 0;
    CCoinControl coin_control;
    coin_control.m_signal_bip125_rbf = true;
    if (!request.params[1].isNull()) {
        UniValue options = request.params[1];
        RPCTypeCheckObj(options,
            {
                {"confTarget", UniValueType(UniValue::VNUM)},
                {"totalFee", UniValueType(UniValue::VNUM)},
                {"replaceable", UniValueType(UniValue::VBOOL)},
                {"estimate_mode", UniValueType(UniValue::VSTR)},
            },
            true, true);

        if (options.exists("confTarget") && options.exists("totalFee")) {
            throw JSONRPCError(RPC_INVALID_PARAMETER, "confTarget and totalFee options should not both be set. Please provide either a confirmation target for fee estimation or an explicit total fee for the transaction.");
        } else if (options.exists("confTarget")) { // TODO: alias this to conf_target
            coin_control.m_confirm_target = ParseConfirmTarget(options["confTarget"]);
        } else if (options.exists("totalFee")) {
            totalFee = options["totalFee"].get_int64();
            if (totalFee <= 0) {
                throw JSONRPCError(RPC_INVALID_PARAMETER, strprintf("Invalid totalFee %s (must be greater than 0)", FormatMoney(totalFee)));
            }
        }

        if (options.exists("replaceable")) {
            coin_control.m_signal_bip125_rbf = options["replaceable"].get_bool();
        }
        if (options.exists("estimate_mode")) {
            if (!FeeModeFromString(options["estimate_mode"].get_str(), coin_control.m_fee_mode)) {
                throw JSONRPCError(RPC_INVALID_PARAMETER, "Invalid estimate_mode parameter");
            }
        }
    }

    // Make sure the results are valid at least up to the most recent block
    // the user could have gotten from another RPC command prior to now
    pwallet->BlockUntilSyncedToCurrentChain();

    auto locked_chain = pwallet->chain().lock();
    LOCK(pwallet->cs_wallet);
    EnsureWalletIsUnlocked(pwallet);


    std::vector<std::string> errors;
    CAmount old_fee;
    CAmount new_fee;
    CMutableTransaction mtx;
    feebumper::Result res = feebumper::CreateTransaction(pwallet, hash, coin_control, totalFee, errors, old_fee, new_fee, mtx);
    if (res != feebumper::Result::OK) {
        switch(res) {
            case feebumper::Result::INVALID_ADDRESS_OR_KEY:
                throw JSONRPCError(RPC_INVALID_ADDRESS_OR_KEY, errors[0]);
                break;
            case feebumper::Result::INVALID_REQUEST:
                throw JSONRPCError(RPC_INVALID_REQUEST, errors[0]);
                break;
            case feebumper::Result::INVALID_PARAMETER:
                throw JSONRPCError(RPC_INVALID_PARAMETER, errors[0]);
                break;
            case feebumper::Result::WALLET_ERROR:
                throw JSONRPCError(RPC_WALLET_ERROR, errors[0]);
                break;
            default:
                throw JSONRPCError(RPC_MISC_ERROR, errors[0]);
                break;
        }
    }

    // sign bumped transaction
    if (!feebumper::SignTransaction(pwallet, mtx)) {
        throw JSONRPCError(RPC_WALLET_ERROR, "Can't sign transaction.");
    }
    // commit the bumped transaction
    uint256 txid;
    if (feebumper::CommitTransaction(pwallet, hash, std::move(mtx), errors, txid) != feebumper::Result::OK) {
        throw JSONRPCError(RPC_WALLET_ERROR, errors[0]);
    }
    UniValue result(UniValue::VOBJ);
    result.pushKV("txid", txid.GetHex());
    result.pushKV("origfee", ValueFromAmount(old_fee));
    result.pushKV("fee", ValueFromAmount(new_fee));
    UniValue result_errors(UniValue::VARR);
    for (const std::string& error : errors) {
        result_errors.push_back(error);
    }
    result.pushKV("errors", result_errors);

    return result;
}

UniValue generate(const JSONRPCRequest& request)
{
    std::shared_ptr<CWallet> const wallet = GetWalletForJSONRPCRequest(request);
    CWallet* const pwallet = wallet.get();


    if (!EnsureWalletIsAvailable(pwallet, request.fHelp)) {
        return NullUniValue;
    }

    if (request.fHelp || request.params.size() < 1 || request.params.size() > 3) {
        throw std::runtime_error(
            RPCHelpMan{"generate",
                "\nMine up to nblocks blocks immediately (before the RPC call returns) to an address in the wallet.\n",
                {
<<<<<<< HEAD
                    {"nblocks", RPCArg::Type::NUM, /* opt */ false, /* default_val */ "", "How many blocks are generated immediately."},
                    {"maxtries", RPCArg::Type::NUM, /* opt */ true, /* default_val */ "1000000", "How many iterations to try."},
                    {"algo", RPCArg::Type::STR, /* opt */ true, /* default_val */ "neoscrypt", "Which mining algorithm to use."},
=======
                    {"nblocks", RPCArg::Type::NUM, RPCArg::Optional::NO, "How many blocks are generated immediately."},
                    {"maxtries", RPCArg::Type::NUM, /* default */ "1000000", "How many iterations to try."},
>>>>>>> fc64d249
                },
                RPCResult{
            "[ blockhashes ]     (array) hashes of blocks generated\n"
                },
                RPCExamples{
            "\nGenerate 11 blocks\n"
            + HelpExampleCli("generate", "11")
                },
            }.ToString());
    }

    if (!IsDeprecatedRPCEnabled("generate")) {
        throw JSONRPCError(RPC_METHOD_DEPRECATED, "The wallet generate rpc method is deprecated and will be fully removed in v0.19. "
            "To use generate in v0.18, restart namecoind with -deprecatedrpc=generate.\n"
            "Clients should transition to using the node rpc method generatetoaddress\n");
    }

    int num_generate = request.params[0].get_int();
    uint64_t max_tries = 1000000;
    if (!request.params[1].isNull()) {
        max_tries = request.params[1].get_int();
    }

    std::shared_ptr<CReserveScript> coinbase_script;
    pwallet->GetScriptForMining(coinbase_script);

    // If the keypool is exhausted, no script is returned at all.  Catch this.
    if (!coinbase_script) {
        throw JSONRPCError(RPC_WALLET_KEYPOOL_RAN_OUT, "Error: Keypool ran out, please call keypoolrefill first");
    }

    //throw an error if no script was provided
    if (coinbase_script->reserveScript.empty()) {
        throw JSONRPCError(RPC_INTERNAL_ERROR, "No coinbase script available");
    }

    return generateBlocks(coinbase_script, num_generate, max_tries, request.params[2], true);
}

UniValue rescanblockchain(const JSONRPCRequest& request)
{
    std::shared_ptr<CWallet> const wallet = GetWalletForJSONRPCRequest(request);
    CWallet* const pwallet = wallet.get();

    if (!EnsureWalletIsAvailable(pwallet, request.fHelp)) {
        return NullUniValue;
    }

    if (request.fHelp || request.params.size() > 2) {
        throw std::runtime_error(
            RPCHelpMan{"rescanblockchain",
                "\nRescan the local blockchain for wallet related transactions.\n",
                {
                    {"start_height", RPCArg::Type::NUM, /* default */ "0", "block height where the rescan should start"},
                    {"stop_height", RPCArg::Type::NUM, RPCArg::Optional::OMITTED_NAMED_ARG, "the last block height that should be scanned. If none is provided it will rescan up to the tip at return time of this call."},
                },
                RPCResult{
            "{\n"
            "  \"start_height\"     (numeric) The block height where the rescan started (the requested height or 0)\n"
            "  \"stop_height\"      (numeric) The height of the last rescanned block. May be null in rare cases if there was a reorg and the call didn't scan any blocks because they were already scanned in the background.\n"
            "}\n"
                },
                RPCExamples{
                    HelpExampleCli("rescanblockchain", "100000 120000")
            + HelpExampleRpc("rescanblockchain", "100000, 120000")
                },
            }.ToString());
    }

    WalletRescanReserver reserver(pwallet);
    if (!reserver.reserve()) {
        throw JSONRPCError(RPC_WALLET_ERROR, "Wallet is currently rescanning. Abort existing rescan or wait.");
    }

    int start_height = 0;
    uint256 start_block, stop_block;
    {
        auto locked_chain = pwallet->chain().lock();
        Optional<int> tip_height = locked_chain->getHeight();

        if (!request.params[0].isNull()) {
            start_height = request.params[0].get_int();
            if (start_height < 0 || !tip_height || start_height > *tip_height) {
                throw JSONRPCError(RPC_INVALID_PARAMETER, "Invalid start_height");
            }
        }

        Optional<int> stop_height;
        if (!request.params[1].isNull()) {
            stop_height = request.params[1].get_int();
            if (*stop_height < 0 || !tip_height || *stop_height > *tip_height) {
                throw JSONRPCError(RPC_INVALID_PARAMETER, "Invalid stop_height");
            }
            else if (*stop_height < start_height) {
                throw JSONRPCError(RPC_INVALID_PARAMETER, "stop_height must be greater than start_height");
            }
        }

        // We can't rescan beyond non-pruned blocks, stop and throw an error
        if (locked_chain->findPruned(start_height, stop_height)) {
            throw JSONRPCError(RPC_MISC_ERROR, "Can't rescan beyond pruned data. Use RPC call getblockchaininfo to determine your pruned height.");
        }

        if (tip_height) {
            start_block = locked_chain->getBlockHash(start_height);
            // If called with a stop_height, set the stop_height here to
            // trigger a rescan to that height.
            // If called without a stop height, leave stop_height as null here
            // so rescan continues to the tip (even if the tip advances during
            // rescan).
            if (stop_height) {
                stop_block = locked_chain->getBlockHash(*stop_height);
            }
        }
    }

    CWallet::ScanResult result =
        pwallet->ScanForWalletTransactions(start_block, stop_block, reserver, true /* fUpdate */);
    switch (result.status) {
    case CWallet::ScanResult::SUCCESS:
        break;
    case CWallet::ScanResult::FAILURE:
        throw JSONRPCError(RPC_MISC_ERROR, "Rescan failed. Potentially corrupted data files.");
    case CWallet::ScanResult::USER_ABORT:
        throw JSONRPCError(RPC_MISC_ERROR, "Rescan aborted.");
        // no default case, so the compiler can warn about missing cases
    }
    UniValue response(UniValue::VOBJ);
    response.pushKV("start_height", start_height);
    response.pushKV("stop_height", result.last_scanned_height ? *result.last_scanned_height : UniValue());
    return response;
}

class DescribeWalletAddressVisitor : public boost::static_visitor<UniValue>
{
public:
    CWallet * const pwallet;

    void ProcessSubScript(const CScript& subscript, UniValue& obj, bool include_addresses = false) const
    {
        // Always present: script type and redeemscript
        std::vector<std::vector<unsigned char>> solutions_data;
        txnouttype which_type = Solver(subscript, solutions_data);
        obj.pushKV("script", GetTxnOutputType(which_type));
        obj.pushKV("hex", HexStr(subscript.begin(), subscript.end()));

        CTxDestination embedded;
        UniValue a(UniValue::VARR);
        if (ExtractDestination(subscript, embedded)) {
            // Only when the script corresponds to an address.
            UniValue subobj(UniValue::VOBJ);
            UniValue detail = DescribeAddress(embedded);
            subobj.pushKVs(detail);
            UniValue wallet_detail = boost::apply_visitor(*this, embedded);
            subobj.pushKVs(wallet_detail);
            subobj.pushKV("address", EncodeDestination(embedded));
            subobj.pushKV("scriptPubKey", HexStr(subscript.begin(), subscript.end()));
            // Always report the pubkey at the top level, so that `getnewaddress()['pubkey']` always works.
            if (subobj.exists("pubkey")) obj.pushKV("pubkey", subobj["pubkey"]);
            obj.pushKV("embedded", std::move(subobj));
            if (include_addresses) a.push_back(EncodeDestination(embedded));
        } else if (which_type == TX_MULTISIG) {
            // Also report some information on multisig scripts (which do not have a corresponding address).
            // TODO: abstract out the common functionality between this logic and ExtractDestinations.
            obj.pushKV("sigsrequired", solutions_data[0][0]);
            UniValue pubkeys(UniValue::VARR);
            for (size_t i = 1; i < solutions_data.size() - 1; ++i) {
                CPubKey key(solutions_data[i].begin(), solutions_data[i].end());
                if (include_addresses) a.push_back(EncodeDestination(key.GetID()));
                pubkeys.push_back(HexStr(key.begin(), key.end()));
            }
            obj.pushKV("pubkeys", std::move(pubkeys));
        }

        // The "addresses" field is confusing because it refers to public keys using their P2PKH address.
        // For that reason, only add the 'addresses' field when needed for backward compatibility. New applications
        // can use the 'embedded'->'address' field for P2SH or P2WSH wrapped addresses, and 'pubkeys' for
        // inspecting multisig participants.
        if (include_addresses) obj.pushKV("addresses", std::move(a));
    }

    explicit DescribeWalletAddressVisitor(CWallet* _pwallet) : pwallet(_pwallet) {}

    UniValue operator()(const CNoDestination& dest) const { return UniValue(UniValue::VOBJ); }

    UniValue operator()(const CKeyID& keyID) const
    {
        UniValue obj(UniValue::VOBJ);
        CPubKey vchPubKey;
        if (pwallet && pwallet->GetPubKey(keyID, vchPubKey)) {
            obj.pushKV("pubkey", HexStr(vchPubKey));
            obj.pushKV("iscompressed", vchPubKey.IsCompressed());
        }
        return obj;
    }

    UniValue operator()(const CScriptID& scriptID) const
    {
        UniValue obj(UniValue::VOBJ);
        CScript subscript;
        if (pwallet && pwallet->GetCScript(scriptID, subscript)) {
            ProcessSubScript(subscript, obj, IsDeprecatedRPCEnabled("validateaddress"));
        }
        return obj;
    }

    UniValue operator()(const WitnessV0KeyHash& id) const
    {
        UniValue obj(UniValue::VOBJ);
        CPubKey pubkey;
        if (pwallet && pwallet->GetPubKey(CKeyID(id), pubkey)) {
            obj.pushKV("pubkey", HexStr(pubkey));
        }
        return obj;
    }

    UniValue operator()(const WitnessV0ScriptHash& id) const
    {
        UniValue obj(UniValue::VOBJ);
        CScript subscript;
        CRIPEMD160 hasher;
        uint160 hash;
        hasher.Write(id.begin(), 32).Finalize(hash.begin());
        if (pwallet && pwallet->GetCScript(CScriptID(hash), subscript)) {
            ProcessSubScript(subscript, obj);
        }
        return obj;
    }

    UniValue operator()(const WitnessUnknown& id) const { return UniValue(UniValue::VOBJ); }
};

static UniValue DescribeWalletAddress(CWallet* pwallet, const CTxDestination& dest)
{
    UniValue ret(UniValue::VOBJ);
    UniValue detail = DescribeAddress(dest);
    ret.pushKVs(detail);
    ret.pushKVs(boost::apply_visitor(DescribeWalletAddressVisitor(pwallet), dest));
    return ret;
}

/** Convert CAddressBookData to JSON record.  */
static UniValue AddressBookDataToJSON(const CAddressBookData& data, const bool verbose)
{
    UniValue ret(UniValue::VOBJ);
    if (verbose) {
        ret.pushKV("name", data.name);
    }
    ret.pushKV("purpose", data.purpose);
    return ret;
}

UniValue getaddressinfo(const JSONRPCRequest& request)
{
    std::shared_ptr<CWallet> const wallet = GetWalletForJSONRPCRequest(request);
    CWallet* const pwallet = wallet.get();

    if (!EnsureWalletIsAvailable(pwallet, request.fHelp)) {
        return NullUniValue;
    }

    if (request.fHelp || request.params.size() != 1) {
        throw std::runtime_error(
            RPCHelpMan{"getaddressinfo",
                "\nReturn information about the given address. Some information requires the address\n"
                "to be in the wallet.\n",
                {
                    {"address", RPCArg::Type::STR, RPCArg::Optional::NO, "The address to get the information of."},
                },
                RPCResult{
            "{\n"
            "  \"address\" : \"address\",        (string) The address validated\n"
            "  \"scriptPubKey\" : \"hex\",       (string) The hex-encoded scriptPubKey generated by the address\n"
            "  \"ismine\" : true|false,        (boolean) If the address is yours or not\n"
            "  \"iswatchonly\" : true|false,   (boolean) If the address is watchonly\n"
            "  \"solvable\" : true|false,      (boolean) Whether we know how to spend coins sent to this address, ignoring the possible lack of private keys\n"
            "  \"desc\" : \"desc\",            (string, optional) A descriptor for spending coins sent to this address (only when solvable)\n"
            "  \"isscript\" : true|false,      (boolean) If the key is a script\n"
            "  \"ischange\" : true|false,      (boolean) If the address was used for change output\n"
            "  \"iswitness\" : true|false,     (boolean) If the address is a witness address\n"
            "  \"witness_version\" : version   (numeric, optional) The version number of the witness program\n"
            "  \"witness_program\" : \"hex\"     (string, optional) The hex value of the witness program\n"
            "  \"script\" : \"type\"             (string, optional) The output script type. Only if \"isscript\" is true and the redeemscript is known. Possible types: nonstandard, pubkey, pubkeyhash, scripthash, multisig, nulldata, witness_v0_keyhash, witness_v0_scripthash, witness_unknown\n"
            "  \"hex\" : \"hex\",                (string, optional) The redeemscript for the p2sh address\n"
            "  \"pubkeys\"                     (string, optional) Array of pubkeys associated with the known redeemscript (only if \"script\" is \"multisig\")\n"
            "    [\n"
            "      \"pubkey\"\n"
            "      ,...\n"
            "    ]\n"
            "  \"sigsrequired\" : xxxxx        (numeric, optional) Number of signatures required to spend multisig output (only if \"script\" is \"multisig\")\n"
            "  \"pubkey\" : \"publickeyhex\",    (string, optional) The hex value of the raw public key, for single-key addresses (possibly embedded in P2SH or P2WSH)\n"
            "  \"embedded\" : {...},           (object, optional) Information about the address embedded in P2SH or P2WSH, if relevant and known. It includes all getaddressinfo output fields for the embedded address, excluding metadata (\"timestamp\", \"hdkeypath\", \"hdseedid\") and relation to the wallet (\"ismine\", \"iswatchonly\").\n"
            "  \"iscompressed\" : true|false,  (boolean, optional) If the pubkey is compressed\n"
            "  \"label\" :  \"label\"         (string) The label associated with the address, \"\" is the default label\n"
            "  \"timestamp\" : timestamp,      (number, optional) The creation time of the key if available in seconds since epoch (Jan 1 1970 GMT)\n"
            "  \"hdkeypath\" : \"keypath\"       (string, optional) The HD keypath if the key is HD and available\n"
            "  \"hdseedid\" : \"<hash160>\"      (string, optional) The Hash160 of the HD seed\n"
            "  \"hdmasterfingerprint\" : \"<hash160>\" (string, optional) The fingperint of the master key.\n"
            "  \"labels\"                      (object) Array of labels associated with the address.\n"
            "    [\n"
            "      { (json object of label data)\n"
            "        \"name\": \"labelname\" (string) The label\n"
            "        \"purpose\": \"string\" (string) Purpose of address (\"send\" for sending address, \"receive\" for receiving address)\n"
            "      },...\n"
            "    ]\n"
            "}\n"
                },
                RPCExamples{
                    HelpExampleCli("getaddressinfo", "\"1PSSGeFHDnKNxiEyFrD1wcEaHr9hrQDDWc\"")
            + HelpExampleRpc("getaddressinfo", "\"1PSSGeFHDnKNxiEyFrD1wcEaHr9hrQDDWc\"")
                },
            }.ToString());
    }

    LOCK(pwallet->cs_wallet);

    UniValue ret(UniValue::VOBJ);
    CTxDestination dest = DecodeDestination(request.params[0].get_str());

    // Make sure the destination is valid
    if (!IsValidDestination(dest)) {
        throw JSONRPCError(RPC_INVALID_ADDRESS_OR_KEY, "Invalid address");
    }

    std::string currentAddress = EncodeDestination(dest);
    ret.pushKV("address", currentAddress);

    CScript scriptPubKey = GetScriptForDestination(dest);
    ret.pushKV("scriptPubKey", HexStr(scriptPubKey.begin(), scriptPubKey.end()));

    isminetype mine = IsMine(*pwallet, dest);
    ret.pushKV("ismine", bool(mine & ISMINE_SPENDABLE));
    bool solvable = IsSolvable(*pwallet, scriptPubKey);
    ret.pushKV("solvable", solvable);
    if (solvable) {
       ret.pushKV("desc", InferDescriptor(scriptPubKey, *pwallet)->ToString());
    }
    ret.pushKV("iswatchonly", bool(mine & ISMINE_WATCH_ONLY));
    UniValue detail = DescribeWalletAddress(pwallet, dest);
    ret.pushKVs(detail);
    if (pwallet->mapAddressBook.count(dest)) {
        ret.pushKV("label", pwallet->mapAddressBook[dest].name);
    }
    ret.pushKV("ischange", pwallet->IsChange(scriptPubKey));
    const CKeyMetadata* meta = nullptr;
    CKeyID key_id = GetKeyForDestination(*pwallet, dest);
    if (!key_id.IsNull()) {
        auto it = pwallet->mapKeyMetadata.find(key_id);
        if (it != pwallet->mapKeyMetadata.end()) {
            meta = &it->second;
        }
    }
    if (!meta) {
        auto it = pwallet->m_script_metadata.find(CScriptID(scriptPubKey));
        if (it != pwallet->m_script_metadata.end()) {
            meta = &it->second;
        }
    }
    if (meta) {
        ret.pushKV("timestamp", meta->nCreateTime);
        if (meta->has_key_origin) {
            ret.pushKV("hdkeypath", WriteHDKeypath(meta->key_origin.path));
            ret.pushKV("hdseedid", meta->hd_seed_id.GetHex());
            ret.pushKV("hdmasterfingerprint", HexStr(meta->key_origin.fingerprint, meta->key_origin.fingerprint + 4));
        }
    }

    // Currently only one label can be associated with an address, return an array
    // so the API remains stable if we allow multiple labels to be associated with
    // an address.
    UniValue labels(UniValue::VARR);
    std::map<CTxDestination, CAddressBookData>::iterator mi = pwallet->mapAddressBook.find(dest);
    if (mi != pwallet->mapAddressBook.end()) {
        labels.push_back(AddressBookDataToJSON(mi->second, true));
    }
    ret.pushKV("labels", std::move(labels));

    return ret;
}

static UniValue getaddressesbylabel(const JSONRPCRequest& request)
{
    std::shared_ptr<CWallet> const wallet = GetWalletForJSONRPCRequest(request);
    CWallet* const pwallet = wallet.get();

    if (!EnsureWalletIsAvailable(pwallet, request.fHelp)) {
        return NullUniValue;
    }

    if (request.fHelp || request.params.size() != 1)
        throw std::runtime_error(
            RPCHelpMan{"getaddressesbylabel",
                "\nReturns the list of addresses assigned the specified label.\n",
                {
                    {"label", RPCArg::Type::STR, RPCArg::Optional::NO, "The label."},
                },
                RPCResult{
            "{ (json object with addresses as keys)\n"
            "  \"address\": { (json object with information about address)\n"
            "    \"purpose\": \"string\" (string)  Purpose of address (\"send\" for sending address, \"receive\" for receiving address)\n"
            "  },...\n"
            "}\n"
                },
                RPCExamples{
                    HelpExampleCli("getaddressesbylabel", "\"tabby\"")
            + HelpExampleRpc("getaddressesbylabel", "\"tabby\"")
                },
            }.ToString());

    LOCK(pwallet->cs_wallet);

    std::string label = LabelFromValue(request.params[0]);

    // Find all addresses that have the given label
    UniValue ret(UniValue::VOBJ);
    for (const std::pair<const CTxDestination, CAddressBookData>& item : pwallet->mapAddressBook) {
        if (item.second.name == label) {
            ret.pushKV(EncodeDestination(item.first), AddressBookDataToJSON(item.second, false));
        }
    }

    if (ret.empty()) {
        throw JSONRPCError(RPC_WALLET_INVALID_LABEL_NAME, std::string("No addresses with label " + label));
    }

    return ret;
}

static UniValue listlabels(const JSONRPCRequest& request)
{
    std::shared_ptr<CWallet> const wallet = GetWalletForJSONRPCRequest(request);
    CWallet* const pwallet = wallet.get();

    if (!EnsureWalletIsAvailable(pwallet, request.fHelp)) {
        return NullUniValue;
    }

    if (request.fHelp || request.params.size() > 1)
        throw std::runtime_error(
            RPCHelpMan{"listlabels",
                "\nReturns the list of all labels, or labels that are assigned to addresses with a specific purpose.\n",
                {
                    {"purpose", RPCArg::Type::STR, RPCArg::Optional::OMITTED_NAMED_ARG, "Address purpose to list labels for ('send','receive'). An empty string is the same as not providing this argument."},
                },
                RPCResult{
            "[               (json array of string)\n"
            "  \"label\",      (string) Label name\n"
            "  ...\n"
            "]\n"
                },
                RPCExamples{
            "\nList all labels\n"
            + HelpExampleCli("listlabels", "") +
            "\nList labels that have receiving addresses\n"
            + HelpExampleCli("listlabels", "receive") +
            "\nList labels that have sending addresses\n"
            + HelpExampleCli("listlabels", "send") +
            "\nAs a JSON-RPC call\n"
            + HelpExampleRpc("listlabels", "receive")
                },
            }.ToString());

    LOCK(pwallet->cs_wallet);

    std::string purpose;
    if (!request.params[0].isNull()) {
        purpose = request.params[0].get_str();
    }

    // Add to a set to sort by label name, then insert into Univalue array
    std::set<std::string> label_set;
    for (const std::pair<const CTxDestination, CAddressBookData>& entry : pwallet->mapAddressBook) {
        if (purpose.empty() || entry.second.purpose == purpose) {
            label_set.insert(entry.second.name);
        }
    }

    UniValue ret(UniValue::VARR);
    for (const std::string& name : label_set) {
        ret.push_back(name);
    }

    return ret;
}

UniValue sethdseed(const JSONRPCRequest& request)
{
    std::shared_ptr<CWallet> const wallet = GetWalletForJSONRPCRequest(request);
    CWallet* const pwallet = wallet.get();

    if (!EnsureWalletIsAvailable(pwallet, request.fHelp)) {
        return NullUniValue;
    }

    if (request.fHelp || request.params.size() > 2) {
        throw std::runtime_error(
            RPCHelpMan{"sethdseed",
                "\nSet or generate a new HD wallet seed. Non-HD wallets will not be upgraded to being a HD wallet. Wallets that are already\n"
                "HD will have a new HD seed set so that new keys added to the keypool will be derived from this new seed.\n"
                "\nNote that you will need to MAKE A NEW BACKUP of your wallet after setting the HD wallet seed." +
                    HelpRequiringPassphrase(pwallet) + "\n",
                {
                    {"newkeypool", RPCArg::Type::BOOL, /* default */ "true", "Whether to flush old unused addresses, including change addresses, from the keypool and regenerate it.\n"
            "                             If true, the next address from getnewaddress and change address from getrawchangeaddress will be from this new seed.\n"
            "                             If false, addresses (including change addresses if the wallet already had HD Chain Split enabled) from the existing\n"
            "                             keypool will be used until it has been depleted."},
                    {"seed", RPCArg::Type::STR, /* default */ "random seed", "The WIF private key to use as the new HD seed.\n"
            "                             The seed value can be retrieved using the dumpwallet command. It is the private key marked hdseed=1"},
                },
                RPCResults{},
                RPCExamples{
                    HelpExampleCli("sethdseed", "")
            + HelpExampleCli("sethdseed", "false")
            + HelpExampleCli("sethdseed", "true \"wifkey\"")
            + HelpExampleRpc("sethdseed", "true, \"wifkey\"")
                },
            }.ToString());
    }

    if (IsInitialBlockDownload()) {
        throw JSONRPCError(RPC_CLIENT_IN_INITIAL_DOWNLOAD, "Cannot set a new HD seed while still in Initial Block Download");
    }

    if (pwallet->IsWalletFlagSet(WALLET_FLAG_DISABLE_PRIVATE_KEYS)) {
        throw JSONRPCError(RPC_WALLET_ERROR, "Cannot set a HD seed to a wallet with private keys disabled");
    }

    auto locked_chain = pwallet->chain().lock();
    LOCK(pwallet->cs_wallet);

    // Do not do anything to non-HD wallets
    if (!pwallet->CanSupportFeature(FEATURE_HD)) {
        throw JSONRPCError(RPC_WALLET_ERROR, "Cannot set a HD seed on a non-HD wallet. Start with -upgradewallet in order to upgrade a non-HD wallet to HD");
    }

    EnsureWalletIsUnlocked(pwallet);

    bool flush_key_pool = true;
    if (!request.params[0].isNull()) {
        flush_key_pool = request.params[0].get_bool();
    }

    CPubKey master_pub_key;
    if (request.params[1].isNull()) {
        master_pub_key = pwallet->GenerateNewSeed();
    } else {
        CKey key = DecodeSecret(request.params[1].get_str());
        if (!key.IsValid()) {
            throw JSONRPCError(RPC_INVALID_ADDRESS_OR_KEY, "Invalid private key");
        }

        if (HaveKey(*pwallet, key)) {
            throw JSONRPCError(RPC_INVALID_ADDRESS_OR_KEY, "Already have this key (either as an HD seed or as a loose private key)");
        }

        master_pub_key = pwallet->DeriveNewSeed(key);
    }

    pwallet->SetHDSeed(master_pub_key);
    if (flush_key_pool) pwallet->NewKeyPool();

    return NullUniValue;
}

void AddKeypathToMap(const CWallet* pwallet, const CKeyID& keyID, std::map<CPubKey, KeyOriginInfo>& hd_keypaths)
{
    CPubKey vchPubKey;
    if (!pwallet->GetPubKey(keyID, vchPubKey)) {
        return;
    }
    KeyOriginInfo info;
    if (!pwallet->GetKeyOrigin(keyID, info)) {
        throw JSONRPCError(RPC_INTERNAL_ERROR, "Internal keypath is broken");
    }
    hd_keypaths.emplace(vchPubKey, std::move(info));
}

UniValue walletprocesspsbt(const JSONRPCRequest& request)
{
    std::shared_ptr<CWallet> const wallet = GetWalletForJSONRPCRequest(request);
    CWallet* const pwallet = wallet.get();

    if (!EnsureWalletIsAvailable(pwallet, request.fHelp)) {
        return NullUniValue;
    }

    if (request.fHelp || request.params.size() < 1 || request.params.size() > 4)
        throw std::runtime_error(
            RPCHelpMan{"walletprocesspsbt",
                "\nUpdate a PSBT with input information from our wallet and then sign inputs\n"
                "that we can sign for." +
                    HelpRequiringPassphrase(pwallet) + "\n",
                {
                    {"psbt", RPCArg::Type::STR, RPCArg::Optional::NO, "The transaction base64 string"},
                    {"sign", RPCArg::Type::BOOL, /* default */ "true", "Also sign the transaction when updating"},
                    {"sighashtype", RPCArg::Type::STR, /* default */ "ALL", "The signature hash type to sign with if not specified by the PSBT. Must be one of\n"
            "       \"ALL\"\n"
            "       \"NONE\"\n"
            "       \"SINGLE\"\n"
            "       \"ALL|ANYONECANPAY\"\n"
            "       \"NONE|ANYONECANPAY\"\n"
            "       \"SINGLE|ANYONECANPAY\""},
                    {"bip32derivs", RPCArg::Type::BOOL, /* default */ "false", "If true, includes the BIP 32 derivation paths for public keys if we know them"},
                },
                RPCResult{
            "{\n"
            "  \"psbt\" : \"value\",          (string) The base64-encoded partially signed transaction\n"
            "  \"complete\" : true|false,   (boolean) If the transaction has a complete set of signatures\n"
            "  ]\n"
            "}\n"
                },
                RPCExamples{
                    HelpExampleCli("walletprocesspsbt", "\"psbt\"")
                },
            }.ToString());

    RPCTypeCheck(request.params, {UniValue::VSTR, UniValue::VBOOL, UniValue::VSTR});

    // Unserialize the transaction
    PartiallySignedTransaction psbtx;
    std::string error;
    if (!DecodeBase64PSBT(psbtx, request.params[0].get_str(), error)) {
        throw JSONRPCError(RPC_DESERIALIZATION_ERROR, strprintf("TX decode failed %s", error));
    }

    // Get the sighash type
    int nHashType = ParseSighashString(request.params[2]);

    // Fill transaction with our data and also sign
    bool sign = request.params[1].isNull() ? true : request.params[1].get_bool();
    bool bip32derivs = request.params[3].isNull() ? false : request.params[3].get_bool();
    bool complete = true;
    TransactionError err;
    if (!FillPSBT(pwallet, psbtx, err, complete, nHashType, sign, bip32derivs)) {
        throw JSONRPCTransactionError(err);
    }

    UniValue result(UniValue::VOBJ);
    CDataStream ssTx(SER_NETWORK, PROTOCOL_VERSION);
    ssTx << psbtx;
    result.pushKV("psbt", EncodeBase64(ssTx.str()));
    result.pushKV("complete", complete);

    return result;
}

UniValue walletcreatefundedpsbt(const JSONRPCRequest& request)
{
    std::shared_ptr<CWallet> const wallet = GetWalletForJSONRPCRequest(request);
    CWallet* const pwallet = wallet.get();

    if (!EnsureWalletIsAvailable(pwallet, request.fHelp)) {
        return NullUniValue;
    }

    if (request.fHelp || request.params.size() < 2 || request.params.size() > 5)
        throw std::runtime_error(
            RPCHelpMan{"walletcreatefundedpsbt",
                "\nCreates and funds a transaction in the Partially Signed Transaction format. Inputs will be added if supplied inputs are not enough\n"
                "Implements the Creator and Updater roles.\n",
                {
                    {"inputs", RPCArg::Type::ARR, RPCArg::Optional::NO, "A json array of json objects",
                        {
                            {"", RPCArg::Type::OBJ, RPCArg::Optional::OMITTED, "",
                                {
                                    {"txid", RPCArg::Type::STR_HEX, RPCArg::Optional::NO, "The transaction id"},
                                    {"vout", RPCArg::Type::NUM, RPCArg::Optional::NO, "The output number"},
                                    {"sequence", RPCArg::Type::NUM, RPCArg::Optional::NO, "The sequence number"},
                                },
                            },
                        },
                        },
                    {"outputs", RPCArg::Type::ARR, RPCArg::Optional::NO, "a json array with outputs (key-value pairs), where none of the keys are duplicated.\n"
                            "That is, each address can only appear once and there can only be one 'data' object.\n"
                            "For compatibility reasons, a dictionary, which holds the key-value pairs directly, is also\n"
                            "                             accepted as second parameter.",
                        {
                            {"", RPCArg::Type::OBJ, RPCArg::Optional::OMITTED, "",
                                {
                                    {"address", RPCArg::Type::AMOUNT, RPCArg::Optional::NO, "A key-value pair. The key (string) is the address, the value (float or string) is the amount in " + CURRENCY_UNIT + ""},
                                },
                                },
                            {"", RPCArg::Type::OBJ, RPCArg::Optional::OMITTED, "",
                                {
                                    {"data", RPCArg::Type::STR_HEX, RPCArg::Optional::NO, "A key-value pair. The key must be \"data\", the value is hex-encoded data"},
                                },
                            },
                        },
                    },
                    {"locktime", RPCArg::Type::NUM, /* default */ "0", "Raw locktime. Non-0 value also locktime-activates inputs"},
                    {"options", RPCArg::Type::OBJ, RPCArg::Optional::OMITTED_NAMED_ARG, "",
                        {
                            {"changeAddress", RPCArg::Type::STR_HEX, /* default */ "pool address", "The address to receive the change"},
                            {"changePosition", RPCArg::Type::NUM, /* default */ "random", "The index of the change output"},
                            {"change_type", RPCArg::Type::STR, /* default */ "set by -changetype", "The output type to use. Only valid if changeAddress is not specified. Options are \"legacy\", \"p2sh-segwit\", and \"bech32\"."},
                            {"includeWatching", RPCArg::Type::BOOL, /* default */ "false", "Also select inputs which are watch only"},
                            {"lockUnspents", RPCArg::Type::BOOL, /* default */ "false", "Lock selected unspent outputs"},
                            {"feeRate", RPCArg::Type::AMOUNT, /* default */ "not set: makes wallet determine the fee", "Set a specific fee rate in " + CURRENCY_UNIT + "/kB"},
                            {"subtractFeeFromOutputs", RPCArg::Type::ARR, /* default */ "empty array", "A json array of integers.\n"
                            "                              The fee will be equally deducted from the amount of each specified output.\n"
                            "                              Those recipients will receive less coins than you enter in their corresponding amount field.\n"
                            "                              If no outputs are specified here, the sender pays the fee.",
                                {
                                    {"vout_index", RPCArg::Type::NUM, RPCArg::Optional::OMITTED, "The zero-based output index, before a change output is added."},
                                },
                            },
                            {"replaceable", RPCArg::Type::BOOL, /* default */ "false", "Marks this transaction as BIP125 replaceable.\n"
                            "                              Allows this transaction to be replaced by a transaction with higher fees"},
                            {"conf_target", RPCArg::Type::NUM, /* default */ "Fallback to wallet's confirmation target", "Confirmation target (in blocks)"},
                            {"estimate_mode", RPCArg::Type::STR, /* default */ "UNSET", "The fee estimate mode, must be one of:\n"
                            "         \"UNSET\"\n"
                            "         \"ECONOMICAL\"\n"
                            "         \"CONSERVATIVE\""},
                        },
                        "options"},
                    {"bip32derivs", RPCArg::Type::BOOL, /* default */ "false", "If true, includes the BIP 32 derivation paths for public keys if we know them"},
                },
                RPCResult{
                            "{\n"
                            "  \"psbt\": \"value\",        (string)  The resulting raw transaction (base64-encoded string)\n"
                            "  \"fee\":       n,         (numeric) Fee in " + CURRENCY_UNIT + " the resulting transaction pays\n"
                            "  \"changepos\": n          (numeric) The position of the added change output, or -1\n"
                            "}\n"
                                },
                                RPCExamples{
                            "\nCreate a transaction with no inputs\n"
                            + HelpExampleCli("walletcreatefundedpsbt", "\"[{\\\"txid\\\":\\\"myid\\\",\\\"vout\\\":0}]\" \"[{\\\"data\\\":\\\"00010203\\\"}]\"")
                                },
                            }.ToString());

    RPCTypeCheck(request.params, {
        UniValue::VARR,
        UniValueType(), // ARR or OBJ, checked later
        UniValue::VNUM,
        UniValue::VOBJ,
        UniValue::VBOOL
        }, true
    );

    CAmount fee;
    int change_position;
    CMutableTransaction rawTx = ConstructTransaction(request.params[0], request.params[1], request.params[2], request.params[3]["replaceable"]);
    FundTransaction(pwallet, rawTx, fee, change_position, request.params[3]);

    // Make a blank psbt
    PartiallySignedTransaction psbtx(rawTx);

    // Fill transaction with out data but don't sign
    bool bip32derivs = request.params[4].isNull() ? false : request.params[4].get_bool();
    bool complete = true;
    TransactionError err;
    if (!FillPSBT(pwallet, psbtx, err, complete, 1, false, bip32derivs)) {
        throw JSONRPCTransactionError(err);
    }

    // Serialize the PSBT
    CDataStream ssTx(SER_NETWORK, PROTOCOL_VERSION);
    ssTx << psbtx;

    UniValue result(UniValue::VOBJ);
    result.pushKV("psbt", EncodeBase64(ssTx.str()));
    result.pushKV("fee", ValueFromAmount(fee));
    result.pushKV("changepos", change_position);
    return result;
}

UniValue getauxblock(const JSONRPCRequest& request)
{
    std::shared_ptr<CWallet> const wallet = GetWalletForJSONRPCRequest(request);
    CWallet* const pwallet = wallet.get();

    if (!EnsureWalletIsAvailable(pwallet, request.fHelp)) {
        return NullUniValue;
    }

    if (request.fHelp
          || (request.params.size() != 0 && request.params.size() != 2))
        throw std::runtime_error(
            RPCHelpMan{"getauxblock",
                "\nCreates or submits a merge-mined block.\n"
                "\nWithout arguments, creates a new block and returns information\n"
                "required to merge-mine it.  With arguments, submits a solved\n"
                "auxpow for a previously returned block.\n",
                {
                    {"hash", RPCArg::Type::STR_HEX, RPCArg::Optional::OMITTED_NAMED_ARG, "Hash of the block to submit"},
                    {"auxpow", RPCArg::Type::STR_HEX, RPCArg::Optional::OMITTED_NAMED_ARG, "Serialised auxpow found"},
                },
                RPCResults{
                  {"without arguments",
                      "{\n"
                      "  \"hash\"               (string) hash of the created block\n"
                      "  \"chainid\"            (numeric) chain ID for this block\n"
                      "  \"algo\": \"sha256d\"\n"
                      "  \"previousblockhash\"  (string) hash of the previous block\n"
                      "  \"coinbasevalue\"      (numeric) value of the block's coinbase\n"
                      "  \"bits\"               (string) compressed target of the block\n"
                      "  \"height\"             (numeric) height of the block\n"
                      "  \"_target\"            (string) target in reversed byte order, deprecated\n"
                      "}\n"
                  },
                  {"with arguments",
                      "xxxxx        (boolean) whether the submitted block was correct\n"
                  },
                },
                RPCExamples{
                    HelpExampleCli("getauxblock", "")
                    + HelpExampleCli("getauxblock", "\"hash\" \"serialised auxpow\"")
                    + HelpExampleRpc("getauxblock", "")
                },
            }.ToString());

    if (pwallet->IsWalletFlagSet(WALLET_FLAG_DISABLE_PRIVATE_KEYS)) {
        throw JSONRPCError(RPC_WALLET_ERROR, "Error: Private keys are disabled for this wallet");
    }

    std::shared_ptr<CReserveScript> coinbaseScript;
    pwallet->GetScriptForMining(coinbaseScript);

    /* If the keypool is exhausted, no script is returned at all.
       Catch this.  */
    if (!coinbaseScript)
        throw JSONRPCError(RPC_WALLET_KEYPOOL_RAN_OUT, "Error: Keypool ran out, please call keypoolrefill first");

    /* Throw an error if no script was provided.  */
    if (!coinbaseScript->reserveScript.size())
        throw JSONRPCError(RPC_INTERNAL_ERROR, "No coinbase script available (mining requires a wallet)");

    /* Create a new block */
    if (request.params.size() == 0)
        return g_auxpow_miner->createAuxBlock(coinbaseScript->reserveScript);

    /* Submit a block instead.  */
    assert(request.params.size() == 2);
    bool fAccepted
        = g_auxpow_miner->submitAuxBlock(request.params[0].get_str(),
                                         request.params[1].get_str());
    if (fAccepted)
        coinbaseScript->KeepScript();

    return fAccepted;
}

UniValue getwork(const JSONRPCRequest& request)
{
    std::shared_ptr<CWallet> const wallet = GetWalletForJSONRPCRequest(request);
    CWallet* const pwallet = wallet.get();

    if (!EnsureWalletIsAvailable(pwallet, request.fHelp)) {
        return NullUniValue;
    }

    if (request.fHelp || request.params.size() > 2)
        throw std::runtime_error(
            RPCHelpMan{"getwork",
                "\nCreates or submits a stand-alone mined block.\n"
                "\nWithout arguments, creates a new block and returns information required to solve it.\n"
                "\nWith arguments, submits a solved PoW for a previously-returned block.\n"
                "\nDEPRECATED: If hash is not given, it will be deduced from data.  Prefer to add an explicit hash.\n",
                {
                    {"hash", RPCArg::Type::STR_HEX, /* opt */ true, /* default_val */ "", "Hash of the block to submit"},
                    {"data", RPCArg::Type::STR_HEX, /* opt */ true, /* default_val */ "", "Solved block header data"},
                },
                RPCResults{
                  {"without arguments",
                      "{\n"
                      "  \"hash\"               (string) hash of the created block\n"
                      "  \"data\"               (string) data to solve (hex encoded)\n"
                      "  \"algo\": \"neoscrypt\"\n"
                      "  \"previousblockhash\"  (string) hash of the previous block\n"
                      "  \"coinbasevalue\"      (numeric) value of the block's coinbase\n"
                      "  \"bits\"               (string) compressed target of the block\n"
                      "  \"height\"             (numeric) height of the block\n"
                      "  \"target\"             (string) target in reversed byte order, deprecated\n"
                      "}\n"
                  },
                  {"with arguments",
                      "xxxxx        (boolean) whether the submitted block was correct\n"
                  },
                },
                RPCExamples{
                    HelpExampleCli("getwork", "")
                  + HelpExampleCli("getwork", "\"hash\" \"solved data\"")
                  + HelpExampleRpc("getwork", "")
                },
            }.ToString());

    std::shared_ptr<CReserveScript> coinbaseScript;
    pwallet->GetScriptForMining(coinbaseScript);

    /* If the keypool is exhausted, no script is returned at all.
       Catch this.  */
    if (!coinbaseScript)
        throw JSONRPCError(RPC_WALLET_KEYPOOL_RAN_OUT, "Error: Keypool ran out, please call keypoolrefill first");

    /* Throw an error if no script was provided.  */
    if (!coinbaseScript->reserveScript.size())
        throw JSONRPCError(RPC_INTERNAL_ERROR, "No coinbase script available (mining requires a wallet)");

    /* Create a new block */
    if (request.params.size() == 0)
        return g_auxpow_miner->createWork(coinbaseScript->reserveScript);

    /* Submit a block instead.  */

    std::string hashHex;
    std::string dataHex;
    if (request.params.size() == 1)
      dataHex = request.params[0].get_str();
    else
      {
        hashHex = request.params[0].get_str();
        dataHex = request.params[1].get_str();
      }

    const bool fAccepted = g_auxpow_miner->submitWork(hashHex, dataHex);
    if (fAccepted)
        coinbaseScript->KeepScript();

    return fAccepted;
}

UniValue abortrescan(const JSONRPCRequest& request); // in rpcdump.cpp
UniValue dumpprivkey(const JSONRPCRequest& request); // in rpcdump.cpp
UniValue importprivkey(const JSONRPCRequest& request);
UniValue importaddress(const JSONRPCRequest& request);
UniValue importpubkey(const JSONRPCRequest& request);
UniValue dumpwallet(const JSONRPCRequest& request);
UniValue importwallet(const JSONRPCRequest& request);
UniValue importprunedfunds(const JSONRPCRequest& request);
UniValue removeprunedfunds(const JSONRPCRequest& request);
UniValue importmulti(const JSONRPCRequest& request);

extern UniValue name_list(const JSONRPCRequest& request); // in rpcnames.cpp
extern UniValue name_register(const JSONRPCRequest& request);
extern UniValue name_update(const JSONRPCRequest& request);
extern UniValue sendtoname(const JSONRPCRequest& request);

// clang-format off
static const CRPCCommand commands[] =
{ //  category              name                                actor (function)                argNames
    //  --------------------- ------------------------          -----------------------         ----------
    { "generating",         "generate",                         &generate,                      {"nblocks","maxtries"} },
    { "hidden",             "resendwallettransactions",         &resendwallettransactions,      {} },
    { "rawtransactions",    "fundrawtransaction",               &fundrawtransaction,            {"hexstring","options","iswitness"} },
    { "wallet",             "abandontransaction",               &abandontransaction,            {"txid"} },
    { "wallet",             "abortrescan",                      &abortrescan,                   {} },
    { "wallet",             "addmultisigaddress",               &addmultisigaddress,            {"nrequired","keys","label","address_type"} },
    { "wallet",             "backupwallet",                     &backupwallet,                  {"destination"} },
    { "wallet",             "bumpfee",                          &bumpfee,                       {"txid", "options"} },
    { "wallet",             "createwallet",                     &createwallet,                  {"wallet_name", "disable_private_keys", "blank"} },
    { "wallet",             "dumpprivkey",                      &dumpprivkey,                   {"address"}  },
    { "wallet",             "dumpwallet",                       &dumpwallet,                    {"filename"} },
    { "wallet",             "encryptwallet",                    &encryptwallet,                 {"passphrase"} },
    { "wallet",             "getaddressesbylabel",              &getaddressesbylabel,           {"label"} },
    { "wallet",             "getaddressinfo",                   &getaddressinfo,                {"address"} },
    { "wallet",             "getbalance",                       &getbalance,                    {"dummy","minconf","include_watchonly"} },
    { "wallet",             "getnewaddress",                    &getnewaddress,                 {"label","address_type"} },
    { "wallet",             "getrawchangeaddress",              &getrawchangeaddress,           {"address_type"} },
    { "wallet",             "getreceivedbyaddress",             &getreceivedbyaddress,          {"address","minconf"} },
    { "wallet",             "getreceivedbylabel",               &getreceivedbylabel,            {"label","minconf"} },
    { "wallet",             "gettransaction",                   &gettransaction,                {"txid","include_watchonly"} },
    { "wallet",             "getunconfirmedbalance",            &getunconfirmedbalance,         {} },
    { "wallet",             "getwalletinfo",                    &getwalletinfo,                 {} },
    { "wallet",             "importaddress",                    &importaddress,                 {"address","label","rescan","p2sh"} },
    { "wallet",             "importmulti",                      &importmulti,                   {"requests","options"} },
    { "wallet",             "importprivkey",                    &importprivkey,                 {"privkey","label","rescan"} },
    { "wallet",             "importprunedfunds",                &importprunedfunds,             {"rawtransaction","txoutproof"} },
    { "wallet",             "importpubkey",                     &importpubkey,                  {"pubkey","label","rescan"} },
    { "wallet",             "importwallet",                     &importwallet,                  {"filename"} },
    { "wallet",             "keypoolrefill",                    &keypoolrefill,                 {"newsize"} },
    { "wallet",             "listaddressgroupings",             &listaddressgroupings,          {} },
    { "wallet",             "listlabels",                       &listlabels,                    {"purpose"} },
    { "wallet",             "listlockunspent",                  &listlockunspent,               {} },
    { "wallet",             "listreceivedbyaddress",            &listreceivedbyaddress,         {"minconf","include_empty","include_watchonly","address_filter"} },
    { "wallet",             "listreceivedbylabel",              &listreceivedbylabel,           {"minconf","include_empty","include_watchonly"} },
    { "wallet",             "listsinceblock",                   &listsinceblock,                {"blockhash","target_confirmations","include_watchonly","include_removed"} },
    { "wallet",             "listtransactions",                 &listtransactions,              {"label|dummy","count","skip","include_watchonly"} },
    { "wallet",             "listunspent",                      &listunspent,                   {"minconf","maxconf","addresses","include_unsafe","query_options"} },
    { "wallet",             "listwalletdir",                    &listwalletdir,                 {} },
    { "wallet",             "listwallets",                      &listwallets,                   {} },
    { "wallet",             "loadwallet",                       &loadwallet,                    {"filename"} },
    { "wallet",             "lockunspent",                      &lockunspent,                   {"unlock","transactions"} },
    { "wallet",             "removeprunedfunds",                &removeprunedfunds,             {"txid"} },
    { "wallet",             "rescanblockchain",                 &rescanblockchain,              {"start_height", "stop_height"} },
    { "wallet",             "sendmany",                         &sendmany,                      {"dummy","amounts","minconf","comment","subtractfeefrom","replaceable","conf_target","estimate_mode"} },
    { "wallet",             "sendtoaddress",                    &sendtoaddress,                 {"address","amount","comment","comment_to","subtractfeefromamount","replaceable","conf_target","estimate_mode"} },
    { "wallet",             "sethdseed",                        &sethdseed,                     {"newkeypool","seed"} },
    { "wallet",             "setlabel",                         &setlabel,                      {"address","label"} },
    { "wallet",             "settxfee",                         &settxfee,                      {"amount"} },
    { "wallet",             "signmessage",                      &signmessage,                   {"address","message"} },
    { "wallet",             "signrawtransactionwithwallet",     &signrawtransactionwithwallet,  {"hexstring","prevtxs","sighashtype"} },
    { "wallet",             "unloadwallet",                     &unloadwallet,                  {"wallet_name"} },
    { "wallet",             "walletcreatefundedpsbt",           &walletcreatefundedpsbt,        {"inputs","outputs","locktime","options","bip32derivs"} },
    { "wallet",             "walletlock",                       &walletlock,                    {} },
    { "wallet",             "walletpassphrase",                 &walletpassphrase,              {"passphrase","timeout"} },
    { "wallet",             "walletpassphrasechange",           &walletpassphrasechange,        {"oldpassphrase","newpassphrase"} },
    { "wallet",             "walletprocesspsbt",                &walletprocesspsbt,             {"psbt","sign","sighashtype","bip32derivs"} },

    /** Auxpow wallet functions */
    { "mining",             "getauxblock",                      &getauxblock,                   {"hash","auxpow"} },
    { "mining",             "getwork",                          &getwork,                       {"hash","data"} },

    // Name-related wallet calls.
    { "names",              "name_list",                        &name_list,                     {"name","options"} },
    { "names",              "name_register",                    &name_register,                 {"name","value","options"} },
    { "names",              "name_update",                      &name_update,                   {"name","value","options"} },
    { "names",              "sendtoname",                       &sendtoname,                    {"name","amount","comment","comment_to","subtractfeefromamount"} },
};
// clang-format on

void RegisterWalletRPCCommands(CRPCTable &t)
{
    for (unsigned int vcidx = 0; vcidx < ARRAYLEN(commands); vcidx++)
        t.appendCommand(commands[vcidx].name, &commands[vcidx]);
}<|MERGE_RESOLUTION|>--- conflicted
+++ resolved
@@ -3422,14 +3422,9 @@
             RPCHelpMan{"generate",
                 "\nMine up to nblocks blocks immediately (before the RPC call returns) to an address in the wallet.\n",
                 {
-<<<<<<< HEAD
-                    {"nblocks", RPCArg::Type::NUM, /* opt */ false, /* default_val */ "", "How many blocks are generated immediately."},
-                    {"maxtries", RPCArg::Type::NUM, /* opt */ true, /* default_val */ "1000000", "How many iterations to try."},
-                    {"algo", RPCArg::Type::STR, /* opt */ true, /* default_val */ "neoscrypt", "Which mining algorithm to use."},
-=======
                     {"nblocks", RPCArg::Type::NUM, RPCArg::Optional::NO, "How many blocks are generated immediately."},
                     {"maxtries", RPCArg::Type::NUM, /* default */ "1000000", "How many iterations to try."},
->>>>>>> fc64d249
+                    {"algo", RPCArg::Type::STR, /* default */ "neoscrypt", "Which mining algorithm to use."},
                 },
                 RPCResult{
             "[ blockhashes ]     (array) hashes of blocks generated\n"
@@ -4289,8 +4284,8 @@
                 "\nWith arguments, submits a solved PoW for a previously-returned block.\n"
                 "\nDEPRECATED: If hash is not given, it will be deduced from data.  Prefer to add an explicit hash.\n",
                 {
-                    {"hash", RPCArg::Type::STR_HEX, /* opt */ true, /* default_val */ "", "Hash of the block to submit"},
-                    {"data", RPCArg::Type::STR_HEX, /* opt */ true, /* default_val */ "", "Solved block header data"},
+                    {"hash", RPCArg::Type::STR_HEX, RPCArg::Optional::OMITTED_NAMED_ARG, "Hash of the block to submit"},
+                    {"data", RPCArg::Type::STR_HEX, RPCArg::Optional::OMITTED_NAMED_ARG, "Solved block header data"},
                 },
                 RPCResults{
                   {"without arguments",
