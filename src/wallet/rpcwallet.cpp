--- conflicted
+++ resolved
@@ -140,17 +140,10 @@
 
     if (request.fHelp || request.params.size() > 2)
         throw std::runtime_error(
-<<<<<<< HEAD
-            "getnewaddress ( \"account\" \"address_type\" )\n"
+            "getnewaddress ( \"label\" \"address_type\" )\n"
             "\nReturns a new Chimaera address for receiving payments.\n"
-            "If 'account' is specified (DEPRECATED), it is added to the address book \n"
-            "so payments received with the address will be credited to 'account'.\n"
-=======
-            "getnewaddress ( \"label\" \"address_type\" )\n"
-            "\nReturns a new Namecoin address for receiving payments.\n"
             "If 'label' is specified, it is added to the address book \n"
             "so payments received with the address will be associated with 'label'.\n"
->>>>>>> aa109070
             "\nArguments:\n"
             "1. \"label\"          (string, optional) The label name for the address to be linked to. If not provided, the default label \"\" is used. It can also be set to the empty string \"\" to represent the default label. The label does not need to exist, it will be created if there is no label by the given name.\n"
             "2. \"address_type\"   (string, optional) The address type to use. Options are \"legacy\", \"p2sh-segwit\", and \"bech32\". Default is set by -addresstype.\n"
@@ -213,21 +206,12 @@
 
     if (request.fHelp || request.params.size() != 1)
         throw std::runtime_error(
-<<<<<<< HEAD
-            "getaccountaddress \"account\"\n"
-            "\nDEPRECATED. Returns the current Chimaera address for receiving payments to this account.\n"
-=======
             "getlabeladdress \"label\"\n"
-            "\nReturns the current Namecoin address for receiving payments to this label.\n"
->>>>>>> aa109070
+            "\nReturns the current Chimaera address for receiving payments to this label.\n"
             "\nArguments:\n"
             "1. \"label\"         (string, required) The label name for the address. It can also be set to the empty string \"\" to represent the default label. The label does not need to exist, it will be created and a new address created  if there is no label by the given name.\n"
             "\nResult:\n"
-<<<<<<< HEAD
-            "\"address\"          (string) The account chimaera address\n"
-=======
-            "\"address\"          (string) The label namecoin address\n"
->>>>>>> aa109070
+            "\"address\"          (string) The label Chimaera address\n"
             "\nExamples:\n"
             + HelpExampleCli("getlabeladdress", "")
             + HelpExampleCli("getlabeladdress", "\"\"")
@@ -308,19 +292,11 @@
             "setlabel \"address\" \"label\"\n"
             "\nSets the label associated with the given address.\n"
             "\nArguments:\n"
-<<<<<<< HEAD
-            "1. \"address\"         (string, required) The chimaera address to be associated with an account.\n"
-            "2. \"account\"         (string, required) The account to assign the address to.\n"
-            "\nExamples:\n"
-            + HelpExampleCli("setaccount", "\"CeLpk96XKcgSpMNk3NVLSDNFUmur17Ng5S\" \"tabby\"")
-            + HelpExampleRpc("setaccount", "\"CeLpk96XKcgSpMNk3NVLSDNFUmur17Ng5S\", \"tabby\"")
-=======
-            "1. \"address\"         (string, required) The namecoin address to be associated with a label.\n"
+            "1. \"address\"         (string, required) The Chimaera address to be associated with a label.\n"
             "2. \"label\"           (string, required) The label to assign the address to.\n"
             "\nExamples:\n"
-            + HelpExampleCli("setlabel", "\"N2xHFZ8NWNkGuuXfDxv8iMXdQGMd3tjZXX\" \"tabby\"")
-            + HelpExampleRpc("setlabel", "\"N2xHFZ8NWNkGuuXfDxv8iMXdQGMd3tjZXX\", \"tabby\"")
->>>>>>> aa109070
+            + HelpExampleCli("setlabel", "\"CeLpk96XKcgSpMNk3NVLSDNFUmur17Ng5S\" \"tabby\"")
+            + HelpExampleRpc("setlabel", "\"CeLpk96XKcgSpMNk3NVLSDNFUmur17Ng5S\", \"tabby\"")
         );
 
     LOCK2(cs_main, pwallet->cs_wallet);
@@ -2981,14 +2957,9 @@
             "  {\n"
             "    \"txid\" : \"txid\",          (string) the transaction id \n"
             "    \"vout\" : n,               (numeric) the vout value\n"
-<<<<<<< HEAD
-            "    \"address\" : \"address\",    (string) the chimaera address\n"
-            "    \"account\" : \"account\",    (string) DEPRECATED. The associated account, or \"\" for the default account\n"
-=======
-            "    \"address\" : \"address\",    (string) the namecoin address\n"
+            "    \"address\" : \"address\",    (string) the Chimaera address\n"
             "    \"label\" : \"label\",        (string) The associated label, or \"\" for the default label\n"
             "    \"account\" : \"account\",    (string) DEPRECATED. Backwards compatible alias for label.\n"
->>>>>>> aa109070
             "    \"scriptPubKey\" : \"key\",   (string) the script key\n"
             "    \"amount\" : x.xxx,         (numeric) the transaction output amount in " + CURRENCY_UNIT + "\n"
             "    \"confirmations\" : n,      (numeric) The number of confirmations\n"
