--- conflicted
+++ resolved
@@ -399,13 +399,9 @@
     }
 }
 
-<<<<<<< HEAD
 UniValue SendMoney(CWallet* const pwallet, const CCoinControl &coin_control,
                    const CTxIn* withInput,
-                   std::vector<CRecipient> &recipients, mapValue_t map_value)
-=======
-UniValue SendMoney(CWallet* const pwallet, const CCoinControl &coin_control, std::vector<CRecipient> &recipients, mapValue_t map_value, bool verbose)
->>>>>>> 68224b25
+                   std::vector<CRecipient> &recipients, mapValue_t map_value, bool verbose)
 {
     EnsureWalletIsUnlocked(pwallet);
 
@@ -417,12 +413,8 @@
     int nChangePosRet = -1;
     bilingual_str error;
     CTransactionRef tx;
-<<<<<<< HEAD
-    bool fCreated = pwallet->CreateTransaction(recipients, withInput, tx, nFeeRequired, nChangePosRet, error, coin_control, !pwallet->IsWalletFlagSet(WALLET_FLAG_DISABLE_PRIVATE_KEYS));
-=======
     FeeCalculation fee_calc_out;
-    bool fCreated = pwallet->CreateTransaction(recipients, tx, nFeeRequired, nChangePosRet, error, coin_control, fee_calc_out, !pwallet->IsWalletFlagSet(WALLET_FLAG_DISABLE_PRIVATE_KEYS));
->>>>>>> 68224b25
+    bool fCreated = pwallet->CreateTransaction(recipients, withInput, tx, nFeeRequired, nChangePosRet, error, coin_control, fee_calc_out, !pwallet->IsWalletFlagSet(WALLET_FLAG_DISABLE_PRIVATE_KEYS));
     if (!fCreated) {
         throw JSONRPCError(RPC_WALLET_INSUFFICIENT_FUNDS, error.original);
     }
@@ -450,11 +442,7 @@
                                          "to which you're sending the transaction. This is not part of the \n"
                                          "transaction, just kept in your wallet."},
                     {"subtractfeefromamount", RPCArg::Type::BOOL, /* default */ "false", "The fee will be deducted from the amount being sent.\n"
-<<<<<<< HEAD
-            "                             The recipient will receive less coins than you enter in the amount field."},
-=======
-                                         "The recipient will receive less bitcoins than you enter in the amount field."},
->>>>>>> 68224b25
+                                         "The recipient will receive less coins than you enter in the amount field."},
                     {"replaceable", RPCArg::Type::BOOL, /* default */ "wallet default", "Allow this transaction to be replaced by a transaction with higher fees via BIP 125"},
                     {"conf_target", RPCArg::Type::NUM, /* default */ "wallet default", "Confirmation target (in blocks), or fee rate (for " + CURRENCY_UNIT + "/kB or " + CURRENCY_ATOM + "/B estimate modes)"},
                     {"estimate_mode", RPCArg::Type::STR, /* default */ "unset", std::string() + "The fee estimate mode, must be one of (case insensitive):\n"
@@ -532,11 +520,7 @@
     ParseRecipients(address_amounts, subtractFeeFromAmount, recipients);
     bool verbose = request.params[9].isNull() ? false: request.params[9].get_bool();
 
-<<<<<<< HEAD
-    return SendMoney(pwallet, coin_control, nullptr, recipients, mapValue);
-=======
-    return SendMoney(pwallet, coin_control, recipients, mapValue, verbose);
->>>>>>> 68224b25
+    return SendMoney(pwallet, coin_control, nullptr, recipients, mapValue, verbose);
 },
     };
 }
@@ -880,15 +864,9 @@
                     {"minconf", RPCArg::Type::NUM, RPCArg::Optional::OMITTED_NAMED_ARG, "Ignored dummy value"},
                     {"comment", RPCArg::Type::STR, RPCArg::Optional::OMITTED_NAMED_ARG, "A comment"},
                     {"subtractfeefrom", RPCArg::Type::ARR, RPCArg::Optional::OMITTED_NAMED_ARG, "The addresses.\n"
-<<<<<<< HEAD
-            "                           The fee will be equally deducted from the amount of each selected address.\n"
-            "                           Those recipients will receive less coins than you enter in their corresponding amount field.\n"
-            "                           If no addresses are specified here, the sender pays the fee.",
-=======
                                        "The fee will be equally deducted from the amount of each selected address.\n"
-                                       "Those recipients will receive less bitcoins than you enter in their corresponding amount field.\n"
+                                       "Those recipients will receive less coins than you enter in their corresponding amount field.\n"
                                        "If no addresses are specified here, the sender pays the fee.",
->>>>>>> 68224b25
                         {
                             {"address", RPCArg::Type::STR, RPCArg::Optional::OMITTED, "Subtract fee from this address"},
                         },
@@ -959,11 +937,7 @@
     ParseRecipients(sendTo, subtractFeeFromAmount, recipients);
     bool verbose = request.params[8].isNull() ? false : request.params[8].get_bool();
 
-<<<<<<< HEAD
-    return SendMoney(pwallet, coin_control, nullptr, recipients, std::move(mapValue));
-=======
-    return SendMoney(pwallet, coin_control, recipients, std::move(mapValue), verbose);
->>>>>>> 68224b25
+    return SendMoney(pwallet, coin_control, nullptr, recipients, std::move(mapValue), verbose);
 },
     };
 }
@@ -3262,15 +3236,9 @@
                             {"lockUnspents", RPCArg::Type::BOOL, /* default */ "false", "Lock selected unspent outputs"},
                             {"feeRate", RPCArg::Type::AMOUNT, /* default */ "not set: makes wallet determine the fee", "Set a specific fee rate in " + CURRENCY_UNIT + "/kB"},
                             {"subtractFeeFromOutputs", RPCArg::Type::ARR, /* default */ "empty array", "The integers.\n"
-<<<<<<< HEAD
-                            "                              The fee will be equally deducted from the amount of each specified output.\n"
-                            "                              Those recipients will receive less coins than you enter in their corresponding amount field.\n"
-                            "                              If no outputs are specified here, the sender pays the fee.",
-=======
                                                           "The fee will be equally deducted from the amount of each specified output.\n"
-                                                          "Those recipients will receive less bitcoins than you enter in their corresponding amount field.\n"
+                                                          "Those recipients will receive less coins than you enter in their corresponding amount field.\n"
                                                           "If no outputs are specified here, the sender pays the fee.",
->>>>>>> 68224b25
                                 {
                                     {"vout_index", RPCArg::Type::NUM, RPCArg::Optional::OMITTED, "The zero-based output index, before a change output is added."},
                                 },
@@ -4420,15 +4388,9 @@
                             {"lockUnspents", RPCArg::Type::BOOL, /* default */ "false", "Lock selected unspent outputs"},
                             {"feeRate", RPCArg::Type::AMOUNT, /* default */ "not set: makes wallet determine the fee", "Set a specific fee rate in " + CURRENCY_UNIT + "/kB"},
                             {"subtractFeeFromOutputs", RPCArg::Type::ARR, /* default */ "empty array", "The outputs to subtract the fee from.\n"
-<<<<<<< HEAD
-                            "                              The fee will be equally deducted from the amount of each specified output.\n"
-                            "                              Those recipients will receive less coins than you enter in their corresponding amount field.\n"
-                            "                              If no outputs are specified here, the sender pays the fee.",
-=======
                                                           "The fee will be equally deducted from the amount of each specified output.\n"
-                                                          "Those recipients will receive less bitcoins than you enter in their corresponding amount field.\n"
+                                                          "Those recipients will receive less coins than you enter in their corresponding amount field.\n"
                                                           "If no outputs are specified here, the sender pays the fee.",
->>>>>>> 68224b25
                                 {
                                     {"vout_index", RPCArg::Type::NUM, RPCArg::Optional::OMITTED, "The zero-based output index, before a change output is added."},
                                 },
