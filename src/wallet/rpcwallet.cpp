// Copyright (c) 2010 Satoshi Nakamoto
// Copyright (c) 2009-2018 The Bitcoin Core developers
// Distributed under the MIT software license, see the accompanying
// file COPYING or http://www.opensource.org/licenses/mit-license.php.

#include <amount.h>
#include <chain.h>
#include <consensus/validation.h>
#include <core_io.h>
#include <httpserver.h>
#include <init.h>
#include <interfaces/chain.h>
#include <validation.h>
#include <key_io.h>
#include <net.h>
#include <node/transaction.h>
#include <outputtype.h>
#include <policy/feerate.h>
#include <policy/fees.h>
#include <policy/policy.h>
#include <policy/rbf.h>
#include <rpc/auxpow_miner.h>
#include <rpc/mining.h>
#include <rpc/rawtransaction.h>
#include <rpc/server.h>
#include <rpc/util.h>
#include <script/descriptor.h>
#include <script/names.h>
#include <script/sign.h>
#include <shutdown.h>
#include <timedata.h>
#include <util/bip32.h>
#include <util/system.h>
#include <util/moneystr.h>
#include <wallet/coincontrol.h>
#include <wallet/feebumper.h>
#include <wallet/psbtwallet.h>
#include <wallet/rpcwallet.h>
#include <wallet/walletdb.h>
#include <wallet/walletutil.h>

#include <stdint.h>

#include <univalue.h>

#include <functional>

static const std::string WALLET_ENDPOINT_BASE = "/wallet/";

bool GetWalletNameFromJSONRPCRequest(const JSONRPCRequest& request, std::string& wallet_name)
{
    if (request.URI.substr(0, WALLET_ENDPOINT_BASE.size()) == WALLET_ENDPOINT_BASE) {
        // wallet endpoint was used
        wallet_name = urlDecode(request.URI.substr(WALLET_ENDPOINT_BASE.size()));
        return true;
    }
    return false;
}

std::shared_ptr<CWallet> GetWalletForJSONRPCRequest(const JSONRPCRequest& request)
{
    std::string wallet_name;
    if (GetWalletNameFromJSONRPCRequest(request, wallet_name)) {
        std::shared_ptr<CWallet> pwallet = GetWallet(wallet_name);
        if (!pwallet) throw JSONRPCError(RPC_WALLET_NOT_FOUND, "Requested wallet does not exist or is not loaded");
        return pwallet;
    }

    std::vector<std::shared_ptr<CWallet>> wallets = GetWallets();
    return wallets.size() == 1 || (request.fHelp && wallets.size() > 0) ? wallets[0] : nullptr;
}

std::string HelpRequiringPassphrase(CWallet * const pwallet)
{
    return pwallet && pwallet->IsCrypted()
        ? "\nRequires wallet passphrase to be set with walletpassphrase call."
        : "";
}

bool EnsureWalletIsAvailable(CWallet * const pwallet, bool avoidException)
{
    if (pwallet) return true;
    if (avoidException) return false;
    if (!HasWallets()) {
        throw JSONRPCError(
            RPC_METHOD_NOT_FOUND, "Method not found (wallet method is disabled because no wallet is loaded)");
    }
    throw JSONRPCError(RPC_WALLET_NOT_SPECIFIED,
        "Wallet file not specified (must request wallet RPC through /wallet/<filename> uri-path).");
}

void EnsureWalletIsUnlocked(CWallet * const pwallet)
{
    if (pwallet->IsLocked()) {
        throw JSONRPCError(RPC_WALLET_UNLOCK_NEEDED, "Error: Please enter the wallet passphrase with walletpassphrase first.");
    }
}

static void WalletTxToJSON(interfaces::Chain& chain, interfaces::Chain::Lock& locked_chain, const CWalletTx& wtx, UniValue& entry)
{
    int confirms = wtx.GetDepthInMainChain(locked_chain);
    entry.pushKV("confirmations", confirms);
    if (wtx.IsCoinBase())
        entry.pushKV("generated", true);
    if (confirms > 0)
    {
        entry.pushKV("blockhash", wtx.hashBlock.GetHex());
        entry.pushKV("blockindex", wtx.nIndex);
        int64_t block_time;
        bool found_block = chain.findBlock(wtx.hashBlock, nullptr /* block */, &block_time);
        assert(found_block);
        entry.pushKV("blocktime", block_time);
    } else {
        entry.pushKV("trusted", wtx.IsTrusted(locked_chain));
    }
    uint256 hash = wtx.GetHash();
    entry.pushKV("txid", hash.GetHex());
    UniValue conflicts(UniValue::VARR);
    for (const uint256& conflict : wtx.GetConflicts())
        conflicts.push_back(conflict.GetHex());
    entry.pushKV("walletconflicts", conflicts);
    entry.pushKV("time", wtx.GetTxTime());
    entry.pushKV("timereceived", (int64_t)wtx.nTimeReceived);

    // Add opt-in RBF status
    std::string rbfStatus = "no";
    if (confirms <= 0) {
        LOCK(mempool.cs);
        RBFTransactionState rbfState = IsRBFOptIn(*wtx.tx, mempool);
        if (rbfState == RBFTransactionState::UNKNOWN)
            rbfStatus = "unknown";
        else if (rbfState == RBFTransactionState::REPLACEABLE_BIP125)
            rbfStatus = "yes";
    }
    entry.pushKV("bip125-replaceable", rbfStatus);

    for (const std::pair<const std::string, std::string>& item : wtx.mapValue)
        entry.pushKV(item.first, item.second);
}

static std::string LabelFromValue(const UniValue& value)
{
    std::string label = value.get_str();
    if (label == "*")
        throw JSONRPCError(RPC_WALLET_INVALID_LABEL_NAME, "Invalid label name");
    return label;
}

static UniValue getnewaddress(const JSONRPCRequest& request)
{
    std::shared_ptr<CWallet> const wallet = GetWalletForJSONRPCRequest(request);
    CWallet* const pwallet = wallet.get();

    if (!EnsureWalletIsAvailable(pwallet, request.fHelp)) {
        return NullUniValue;
    }

    if (request.fHelp || request.params.size() > 2)
        throw std::runtime_error(
            RPCHelpMan{"getnewaddress",
                "\nReturns a new address for receiving payments.\n"
                "If 'label' is specified, it is added to the address book \n"
                "so payments received with the address will be associated with 'label'.\n",
                {
                    {"label", RPCArg::Type::STR, /* default */ "\"\"", "The label name for the address to be linked to. It can also be set to the empty string \"\" to represent the default label. The label does not need to exist, it will be created if there is no label by the given name."},
                    {"address_type", RPCArg::Type::STR, /* default */ "set by -addresstype", "The address type to use. Options are \"legacy\", \"p2sh-segwit\", and \"bech32\"."},
                },
                RPCResult{
            "\"address\"    (string) The new address\n"
                },
                RPCExamples{
                    HelpExampleCli("getnewaddress", "")
            + HelpExampleRpc("getnewaddress", "")
                },
            }.ToString());

    LOCK(pwallet->cs_wallet);

    if (!pwallet->CanGetAddresses()) {
        throw JSONRPCError(RPC_WALLET_ERROR, "Error: This wallet has no available keys");
    }

    // Parse the label first so we don't generate a key if there's an error
    std::string label;
    if (!request.params[0].isNull())
        label = LabelFromValue(request.params[0]);

    OutputType output_type = pwallet->m_default_address_type;
    if (!request.params[1].isNull()) {
        if (!ParseOutputType(request.params[1].get_str(), output_type)) {
            throw JSONRPCError(RPC_INVALID_ADDRESS_OR_KEY, strprintf("Unknown address type '%s'", request.params[1].get_str()));
        }
    }

    if (!pwallet->IsLocked()) {
        pwallet->TopUpKeyPool();
    }

    // Generate a new key that is added to wallet
    CPubKey newKey;
    if (!pwallet->GetKeyFromPool(newKey)) {
        throw JSONRPCError(RPC_WALLET_KEYPOOL_RAN_OUT, "Error: Keypool ran out, please call keypoolrefill first");
    }
    pwallet->LearnRelatedScripts(newKey, output_type);
    CTxDestination dest = GetDestinationForKey(newKey, output_type);

    pwallet->SetAddressBook(dest, label, "receive");

    return EncodeDestination(dest);
}

static UniValue getrawchangeaddress(const JSONRPCRequest& request)
{
    std::shared_ptr<CWallet> const wallet = GetWalletForJSONRPCRequest(request);
    CWallet* const pwallet = wallet.get();

    if (!EnsureWalletIsAvailable(pwallet, request.fHelp)) {
        return NullUniValue;
    }

    if (request.fHelp || request.params.size() > 1)
        throw std::runtime_error(
            RPCHelpMan{"getrawchangeaddress",
                "\nReturns a new address, for receiving change.\n"
                "This is for use with raw transactions, NOT normal use.\n",
                {
                    {"address_type", RPCArg::Type::STR, /* default */ "set by -changetype", "The address type to use. Options are \"legacy\", \"p2sh-segwit\", and \"bech32\"."},
                },
                RPCResult{
            "\"address\"    (string) The address\n"
                },
                RPCExamples{
                    HelpExampleCli("getrawchangeaddress", "")
            + HelpExampleRpc("getrawchangeaddress", "")
                },
            }.ToString());

    LOCK(pwallet->cs_wallet);

    if (!pwallet->CanGetAddresses(true)) {
        throw JSONRPCError(RPC_WALLET_ERROR, "Error: This wallet has no available keys");
    }

    if (!pwallet->IsLocked()) {
        pwallet->TopUpKeyPool();
    }

    OutputType output_type = pwallet->m_default_change_type != OutputType::CHANGE_AUTO ? pwallet->m_default_change_type : pwallet->m_default_address_type;
    if (!request.params[0].isNull()) {
        if (!ParseOutputType(request.params[0].get_str(), output_type)) {
            throw JSONRPCError(RPC_INVALID_ADDRESS_OR_KEY, strprintf("Unknown address type '%s'", request.params[0].get_str()));
        }
    }

    CReserveKey reservekey(pwallet);
    CPubKey vchPubKey;
    if (!reservekey.GetReservedKey(vchPubKey, true))
        throw JSONRPCError(RPC_WALLET_KEYPOOL_RAN_OUT, "Error: Keypool ran out, please call keypoolrefill first");

    reservekey.KeepKey();

    pwallet->LearnRelatedScripts(vchPubKey, output_type);
    CTxDestination dest = GetDestinationForKey(vchPubKey, output_type);

    return EncodeDestination(dest);
}


static UniValue setlabel(const JSONRPCRequest& request)
{
    std::shared_ptr<CWallet> const wallet = GetWalletForJSONRPCRequest(request);
    CWallet* const pwallet = wallet.get();

    if (!EnsureWalletIsAvailable(pwallet, request.fHelp)) {
        return NullUniValue;
    }

    if (request.fHelp || request.params.size() != 2)
        throw std::runtime_error(
            RPCHelpMan{"setlabel",
                "\nSets the label associated with the given address.\n",
                {
<<<<<<< HEAD
                    {"address", RPCArg::Type::STR, /* opt */ false, /* default_val */ "", "The address to be associated with a label."},
                    {"label", RPCArg::Type::STR, /* opt */ false, /* default_val */ "", "The label to assign to the address."},
=======
                    {"address", RPCArg::Type::STR, RPCArg::Optional::NO, "The bitcoin address to be associated with a label."},
                    {"label", RPCArg::Type::STR, RPCArg::Optional::NO, "The label to assign to the address."},
>>>>>>> 51ddc2e8
                },
                RPCResults{},
                RPCExamples{
                    HelpExampleCli("setlabel", "\"N2xHFZ8NWNkGuuXfDxv8iMXdQGMd3tjZXX\" \"tabby\"")
            + HelpExampleRpc("setlabel", "\"N2xHFZ8NWNkGuuXfDxv8iMXdQGMd3tjZXX\", \"tabby\"")
                },
            }.ToString());

    LOCK(pwallet->cs_wallet);

    CTxDestination dest = DecodeDestination(request.params[0].get_str());
    if (!IsValidDestination(dest)) {
        throw JSONRPCError(RPC_INVALID_ADDRESS_OR_KEY, "Invalid Namecoin address");
    }

    std::string label = LabelFromValue(request.params[1]);

    if (IsMine(*pwallet, dest)) {
        pwallet->SetAddressBook(dest, label, "receive");
    } else {
        pwallet->SetAddressBook(dest, label, "send");
    }

    return NullUniValue;
}


static CTransactionRef SendMoney(interfaces::Chain::Lock& locked_chain, CWallet * const pwallet, const CTxDestination &address, CAmount nValue, bool fSubtractFeeFromAmount, const CCoinControl& coin_control, mapValue_t mapValue)
{
    // Parse Bitcoin address
    CScript scriptPubKey = GetScriptForDestination(address);

    return SendMoneyToScript(locked_chain, pwallet, scriptPubKey, nullptr, nValue, fSubtractFeeFromAmount, coin_control, std::move(mapValue));
}

CTransactionRef SendMoneyToScript(
    interfaces::Chain::Lock& locked_chain,
    CWallet* const pwallet, const CScript &scriptPubKey,
    const CTxIn* withInput, CAmount nValue, bool fSubtractFeeFromAmount,
    const CCoinControl& coin_control, mapValue_t mapValue)
{
    CAmount curBalance = pwallet->GetBalance();

    // Check amount
    if (nValue <= 0)
        throw JSONRPCError(RPC_INVALID_PARAMETER, "Invalid amount");

    /* If we have an additional input that is a name, we have to take this
       name's value into account as well for the balance check.  Otherwise one
       sees spurious "Insufficient funds" errors when updating names when the
       wallet's balance it smaller than the amount locked in the name.  */
    CAmount lockedValue = 0;
    std::string strError;
    if (withInput)
      {
        const CWalletTx* dummyWalletTx;
        if (!pwallet->FindValueInNameInput (*withInput, lockedValue,
                                            dummyWalletTx, strError))
          throw JSONRPCError(RPC_WALLET_ERROR, strError);
      }

    if (nValue > curBalance + lockedValue)
        throw JSONRPCError(RPC_WALLET_INSUFFICIENT_FUNDS, "Insufficient funds");

    if (pwallet->GetBroadcastTransactions() && !g_connman) {
        throw JSONRPCError(RPC_CLIENT_P2P_DISABLED, "Error: Peer-to-peer functionality missing or disabled");
    }

    // Create and send the transaction
    CReserveKey reservekey(pwallet);
    CAmount nFeeRequired;
    std::vector<CRecipient> vecSend;
    int nChangePosRet = -1;
    CRecipient recipient = {scriptPubKey, nValue, fSubtractFeeFromAmount};
    vecSend.push_back(recipient);
    CTransactionRef tx;
    if (!pwallet->CreateTransaction(locked_chain, vecSend, withInput, tx, reservekey, nFeeRequired, nChangePosRet, strError, coin_control)) {
        if (!fSubtractFeeFromAmount && nValue + nFeeRequired > curBalance)
            strError = strprintf("Error: This transaction requires a transaction fee of at least %s", FormatMoney(nFeeRequired));
        throw JSONRPCError(RPC_WALLET_ERROR, strError);
    }
    CValidationState state;
    if (!pwallet->CommitTransaction(tx, std::move(mapValue), {} /* orderForm */, reservekey, g_connman.get(), state)) {
        strError = strprintf("Error: The transaction was rejected! Reason given: %s", FormatStateMessage(state));
        throw JSONRPCError(RPC_WALLET_ERROR, strError);
    }
    return tx;
}

static UniValue sendtoaddress(const JSONRPCRequest& request)
{
    std::shared_ptr<CWallet> const wallet = GetWalletForJSONRPCRequest(request);
    CWallet* const pwallet = wallet.get();

    if (!EnsureWalletIsAvailable(pwallet, request.fHelp)) {
        return NullUniValue;
    }

    if (request.fHelp || request.params.size() < 2 || request.params.size() > 8)
        throw std::runtime_error(
            RPCHelpMan{"sendtoaddress",
                "\nSend an amount to a given address." +
                    HelpRequiringPassphrase(pwallet) + "\n",
                {
<<<<<<< HEAD
                    {"address", RPCArg::Type::STR, /* opt */ false, /* default_val */ "", "The address to send to."},
                    {"amount", RPCArg::Type::AMOUNT, /* opt */ false, /* default_val */ "", "The amount in " + CURRENCY_UNIT + " to send. eg 0.1"},
                    {"comment", RPCArg::Type::STR, /* opt */ true, /* default_val */ "null", "A comment used to store what the transaction is for.\n"
=======
                    {"address", RPCArg::Type::STR, RPCArg::Optional::NO, "The bitcoin address to send to."},
                    {"amount", RPCArg::Type::AMOUNT, RPCArg::Optional::NO, "The amount in " + CURRENCY_UNIT + " to send. eg 0.1"},
                    {"comment", RPCArg::Type::STR, RPCArg::Optional::OMITTED_NAMED_ARG, "A comment used to store what the transaction is for.\n"
>>>>>>> 51ddc2e8
            "                             This is not part of the transaction, just kept in your wallet."},
                    {"comment_to", RPCArg::Type::STR, RPCArg::Optional::OMITTED_NAMED_ARG, "A comment to store the name of the person or organization\n"
            "                             to which you're sending the transaction. This is not part of the \n"
            "                             transaction, just kept in your wallet."},
<<<<<<< HEAD
                    {"subtractfeefromamount", RPCArg::Type::BOOL, /* opt */ true, /* default_val */ "false", "The fee will be deducted from the amount being sent.\n"
            "                             The recipient will receive less coins than you enter in the amount field."},
                    {"replaceable", RPCArg::Type::BOOL, /* opt */ true, /* default_val */ "fallback to wallet's default", "Allow this transaction to be replaced by a transaction with higher fees via BIP 125"},
                    {"conf_target", RPCArg::Type::NUM, /* opt */ true, /* default_val */ "fallback to wallet's default", "Confirmation target (in blocks)"},
                    {"estimate_mode", RPCArg::Type::STR, /* opt */ true, /* default_val */ "UNSET", "The fee estimate mode, must be one of:\n"
=======
                    {"subtractfeefromamount", RPCArg::Type::BOOL, /* default */ "false", "The fee will be deducted from the amount being sent.\n"
            "                             The recipient will receive less bitcoins than you enter in the amount field."},
                    {"replaceable", RPCArg::Type::BOOL, /* default */ "fallback to wallet's default", "Allow this transaction to be replaced by a transaction with higher fees via BIP 125"},
                    {"conf_target", RPCArg::Type::NUM, /* default */ "fallback to wallet's default", "Confirmation target (in blocks)"},
                    {"estimate_mode", RPCArg::Type::STR, /* default */ "UNSET", "The fee estimate mode, must be one of:\n"
>>>>>>> 51ddc2e8
            "       \"UNSET\"\n"
            "       \"ECONOMICAL\"\n"
            "       \"CONSERVATIVE\""},
                },
                RPCResult{
            "\"txid\"                  (string) The transaction id.\n"
                },
                RPCExamples{
                    HelpExampleCli("sendtoaddress", "\"1M72Sfpbz1BPpXFHz9m3CdqATR44Jvaydd\" 0.1")
            + HelpExampleCli("sendtoaddress", "\"1M72Sfpbz1BPpXFHz9m3CdqATR44Jvaydd\" 0.1 \"donation\" \"seans outpost\"")
            + HelpExampleCli("sendtoaddress", "\"1M72Sfpbz1BPpXFHz9m3CdqATR44Jvaydd\" 0.1 \"\" \"\" true")
            + HelpExampleRpc("sendtoaddress", "\"1M72Sfpbz1BPpXFHz9m3CdqATR44Jvaydd\", 0.1, \"donation\", \"seans outpost\"")
                },
            }.ToString());

    // Make sure the results are valid at least up to the most recent block
    // the user could have gotten from another RPC command prior to now
    pwallet->BlockUntilSyncedToCurrentChain();

    auto locked_chain = pwallet->chain().lock();
    LOCK(pwallet->cs_wallet);

    CTxDestination dest = DecodeDestination(request.params[0].get_str());
    if (!IsValidDestination(dest)) {
        throw JSONRPCError(RPC_INVALID_ADDRESS_OR_KEY, "Invalid address");
    }

    /* Note that the code below is duplicated in sendtoname.  Make sure
       to update it accordingly with changes made here.  */

    // Amount
    CAmount nAmount = AmountFromValue(request.params[1]);
    if (nAmount <= 0)
        throw JSONRPCError(RPC_TYPE_ERROR, "Invalid amount for send");

    // Wallet comments
    mapValue_t mapValue;
    if (!request.params[2].isNull() && !request.params[2].get_str().empty())
        mapValue["comment"] = request.params[2].get_str();
    if (!request.params[3].isNull() && !request.params[3].get_str().empty())
        mapValue["to"] = request.params[3].get_str();

    bool fSubtractFeeFromAmount = false;
    if (!request.params[4].isNull()) {
        fSubtractFeeFromAmount = request.params[4].get_bool();
    }

    CCoinControl coin_control;
    if (!request.params[5].isNull()) {
        coin_control.m_signal_bip125_rbf = request.params[5].get_bool();
    }

    if (!request.params[6].isNull()) {
        coin_control.m_confirm_target = ParseConfirmTarget(request.params[6]);
    }

    if (!request.params[7].isNull()) {
        if (!FeeModeFromString(request.params[7].get_str(), coin_control.m_fee_mode)) {
            throw JSONRPCError(RPC_INVALID_PARAMETER, "Invalid estimate_mode parameter");
        }
    }


    EnsureWalletIsUnlocked(pwallet);

    CTransactionRef tx = SendMoney(*locked_chain, pwallet, dest, nAmount, fSubtractFeeFromAmount, coin_control, std::move(mapValue));
    return tx->GetHash().GetHex();
}

static UniValue listaddressgroupings(const JSONRPCRequest& request)
{
    std::shared_ptr<CWallet> const wallet = GetWalletForJSONRPCRequest(request);
    CWallet* const pwallet = wallet.get();

    if (!EnsureWalletIsAvailable(pwallet, request.fHelp)) {
        return NullUniValue;
    }

    if (request.fHelp || request.params.size() != 0)
        throw std::runtime_error(
            RPCHelpMan{"listaddressgroupings",
                "\nLists groups of addresses which have had their common ownership\n"
                "made public by common use as inputs or as the resulting change\n"
                "in past transactions\n",
                {},
                RPCResult{
            "[\n"
            "  [\n"
            "    [\n"
            "      \"address\",            (string) The namecoin address\n"
            "      amount,                 (numeric) The amount in " + CURRENCY_UNIT + "\n"
            "      \"label\"               (string, optional) The label\n"
            "    ]\n"
            "    ,...\n"
            "  ]\n"
            "  ,...\n"
            "]\n"
                },
                RPCExamples{
                    HelpExampleCli("listaddressgroupings", "")
            + HelpExampleRpc("listaddressgroupings", "")
                },
            }.ToString());

    // Make sure the results are valid at least up to the most recent block
    // the user could have gotten from another RPC command prior to now
    pwallet->BlockUntilSyncedToCurrentChain();

    auto locked_chain = pwallet->chain().lock();
    LOCK(pwallet->cs_wallet);

    UniValue jsonGroupings(UniValue::VARR);
    std::map<CTxDestination, CAmount> balances = pwallet->GetAddressBalances(*locked_chain);
    for (const std::set<CTxDestination>& grouping : pwallet->GetAddressGroupings()) {
        UniValue jsonGrouping(UniValue::VARR);
        for (const CTxDestination& address : grouping)
        {
            UniValue addressInfo(UniValue::VARR);
            addressInfo.push_back(EncodeDestination(address));
            addressInfo.push_back(ValueFromAmount(balances[address]));
            {
                if (pwallet->mapAddressBook.find(address) != pwallet->mapAddressBook.end()) {
                    addressInfo.push_back(pwallet->mapAddressBook.find(address)->second.name);
                }
            }
            jsonGrouping.push_back(addressInfo);
        }
        jsonGroupings.push_back(jsonGrouping);
    }
    return jsonGroupings;
}

static UniValue signmessage(const JSONRPCRequest& request)
{
    std::shared_ptr<CWallet> const wallet = GetWalletForJSONRPCRequest(request);
    CWallet* const pwallet = wallet.get();

    if (!EnsureWalletIsAvailable(pwallet, request.fHelp)) {
        return NullUniValue;
    }

    if (request.fHelp || request.params.size() != 2)
        throw std::runtime_error(
            RPCHelpMan{"signmessage",
                "\nSign a message with the private key of an address" +
                    HelpRequiringPassphrase(pwallet) + "\n",
                {
<<<<<<< HEAD
                    {"address", RPCArg::Type::STR, /* opt */ false, /* default_val */ "", "The address to use for the private key."},
                    {"message", RPCArg::Type::STR, /* opt */ false, /* default_val */ "", "The message to create a signature of."},
=======
                    {"address", RPCArg::Type::STR, RPCArg::Optional::NO, "The bitcoin address to use for the private key."},
                    {"message", RPCArg::Type::STR, RPCArg::Optional::NO, "The message to create a signature of."},
>>>>>>> 51ddc2e8
                },
                RPCResult{
            "\"signature\"          (string) The signature of the message encoded in base 64\n"
                },
                RPCExamples{
            "\nUnlock the wallet for 30 seconds\n"
            + HelpExampleCli("walletpassphrase", "\"mypassphrase\" 30") +
            "\nCreate the signature\n"
            + HelpExampleCli("signmessage", "\"N2xHFZ8NWNkGuuXfDxv8iMXdQGMd3tjZXX\" \"my message\"") +
            "\nVerify the signature\n"
            + HelpExampleCli("verifymessage", "\"N2xHFZ8NWNkGuuXfDxv8iMXdQGMd3tjZXX\" \"signature\" \"my message\"") +
            "\nAs a JSON-RPC call\n"
            + HelpExampleRpc("signmessage", "\"N2xHFZ8NWNkGuuXfDxv8iMXdQGMd3tjZXX\", \"my message\"")
                },
            }.ToString());

    auto locked_chain = pwallet->chain().lock();
    LOCK(pwallet->cs_wallet);

    EnsureWalletIsUnlocked(pwallet);

    std::string strAddress = request.params[0].get_str();
    std::string strMessage = request.params[1].get_str();

    CTxDestination dest = DecodeDestination(strAddress);
    if (!IsValidDestination(dest)) {
        throw JSONRPCError(RPC_TYPE_ERROR, "Invalid address");
    }

    const CKeyID *keyID = boost::get<CKeyID>(&dest);
    if (!keyID) {
        throw JSONRPCError(RPC_TYPE_ERROR, "Address does not refer to key");
    }

    CKey key;
    if (!pwallet->GetKey(*keyID, key)) {
        throw JSONRPCError(RPC_WALLET_ERROR, "Private key not available");
    }

    CHashWriter ss(SER_GETHASH, 0);
    ss << strMessageMagic;
    ss << strMessage;

    std::vector<unsigned char> vchSig;
    if (!key.SignCompact(ss.GetHash(), vchSig))
        throw JSONRPCError(RPC_INVALID_ADDRESS_OR_KEY, "Sign failed");

    return EncodeBase64(vchSig.data(), vchSig.size());
}

static UniValue getreceivedbyaddress(const JSONRPCRequest& request)
{
    std::shared_ptr<CWallet> const wallet = GetWalletForJSONRPCRequest(request);
    CWallet* const pwallet = wallet.get();

    if (!EnsureWalletIsAvailable(pwallet, request.fHelp)) {
        return NullUniValue;
    }

    if (request.fHelp || request.params.size() < 1 || request.params.size() > 2)
        throw std::runtime_error(
            RPCHelpMan{"getreceivedbyaddress",
                "\nReturns the total amount received by the given address in transactions with at least minconf confirmations.\n",
                {
<<<<<<< HEAD
                    {"address", RPCArg::Type::STR, /* opt */ false, /* default_val */ "", "The address for transactions."},
                    {"minconf", RPCArg::Type::NUM, /* opt */ true, /* default_val */ "1", "Only include transactions confirmed at least this many times."},
=======
                    {"address", RPCArg::Type::STR, RPCArg::Optional::NO, "The bitcoin address for transactions."},
                    {"minconf", RPCArg::Type::NUM, /* default */ "1", "Only include transactions confirmed at least this many times."},
>>>>>>> 51ddc2e8
                },
                RPCResult{
            "amount   (numeric) The total amount in " + CURRENCY_UNIT + " received at this address.\n"
                },
                RPCExamples{
            "\nThe amount from transactions with at least 1 confirmation\n"
            + HelpExampleCli("getreceivedbyaddress", "\"N2xHFZ8NWNkGuuXfDxv8iMXdQGMd3tjZXX\"") +
            "\nThe amount including unconfirmed transactions, zero confirmations\n"
            + HelpExampleCli("getreceivedbyaddress", "\"N2xHFZ8NWNkGuuXfDxv8iMXdQGMd3tjZXX\" 0") +
            "\nThe amount with at least 6 confirmations\n"
            + HelpExampleCli("getreceivedbyaddress", "\"N2xHFZ8NWNkGuuXfDxv8iMXdQGMd3tjZXX\" 6") +
            "\nAs a JSON-RPC call\n"
            + HelpExampleRpc("getreceivedbyaddress", "\"N2xHFZ8NWNkGuuXfDxv8iMXdQGMd3tjZXX\", 6")
                },
            }.ToString());

    // Make sure the results are valid at least up to the most recent block
    // the user could have gotten from another RPC command prior to now
    pwallet->BlockUntilSyncedToCurrentChain();

    LockAnnotation lock(::cs_main); // Temporary, for CheckFinalTx below. Removed in upcoming commit.
    auto locked_chain = pwallet->chain().lock();
    LOCK(pwallet->cs_wallet);

    // Bitcoin address
    CTxDestination dest = DecodeDestination(request.params[0].get_str());
    if (!IsValidDestination(dest)) {
        throw JSONRPCError(RPC_INVALID_ADDRESS_OR_KEY, "Invalid Namecoin address");
    }
    CScript scriptPubKey = GetScriptForDestination(dest);
    if (!IsMine(*pwallet, scriptPubKey)) {
        throw JSONRPCError(RPC_WALLET_ERROR, "Address not found in wallet");
    }

    // Minimum confirmations
    int nMinDepth = 1;
    if (!request.params[1].isNull())
        nMinDepth = request.params[1].get_int();

    // Tally
    CAmount nAmount = 0;
    for (const std::pair<const uint256, CWalletTx>& pairWtx : pwallet->mapWallet) {
        const CWalletTx& wtx = pairWtx.second;
        if (wtx.IsCoinBase() || !CheckFinalTx(*wtx.tx))
            continue;

        for (const CTxOut& txout : wtx.tx->vout)
            if (txout.scriptPubKey == scriptPubKey)
                if (wtx.GetDepthInMainChain(*locked_chain) >= nMinDepth)
                    nAmount += txout.nValue;
    }

    return  ValueFromAmount(nAmount);
}


static UniValue getreceivedbylabel(const JSONRPCRequest& request)
{
    std::shared_ptr<CWallet> const wallet = GetWalletForJSONRPCRequest(request);
    CWallet* const pwallet = wallet.get();

    if (!EnsureWalletIsAvailable(pwallet, request.fHelp)) {
        return NullUniValue;
    }

    if (request.fHelp || request.params.size() < 1 || request.params.size() > 2)
        throw std::runtime_error(
            RPCHelpMan{"getreceivedbylabel",
                "\nReturns the total amount received by addresses with <label> in transactions with at least [minconf] confirmations.\n",
                {
                    {"label", RPCArg::Type::STR, RPCArg::Optional::NO, "The selected label, may be the default label using \"\"."},
                    {"minconf", RPCArg::Type::NUM, /* default */ "1", "Only include transactions confirmed at least this many times."},
                },
                RPCResult{
            "amount              (numeric) The total amount in " + CURRENCY_UNIT + " received for this label.\n"
                },
                RPCExamples{
            "\nAmount received by the default label with at least 1 confirmation\n"
            + HelpExampleCli("getreceivedbylabel", "\"\"") +
            "\nAmount received at the tabby label including unconfirmed amounts with zero confirmations\n"
            + HelpExampleCli("getreceivedbylabel", "\"tabby\" 0") +
            "\nThe amount with at least 6 confirmations\n"
            + HelpExampleCli("getreceivedbylabel", "\"tabby\" 6") +
            "\nAs a JSON-RPC call\n"
            + HelpExampleRpc("getreceivedbylabel", "\"tabby\", 6")
                },
            }.ToString());

    // Make sure the results are valid at least up to the most recent block
    // the user could have gotten from another RPC command prior to now
    pwallet->BlockUntilSyncedToCurrentChain();

    LockAnnotation lock(::cs_main); // Temporary, for CheckFinalTx below. Removed in upcoming commit.
    auto locked_chain = pwallet->chain().lock();
    LOCK(pwallet->cs_wallet);

    // Minimum confirmations
    int nMinDepth = 1;
    if (!request.params[1].isNull())
        nMinDepth = request.params[1].get_int();

    // Get the set of pub keys assigned to label
    std::string label = LabelFromValue(request.params[0]);
    std::set<CTxDestination> setAddress = pwallet->GetLabelAddresses(label);

    // Tally
    CAmount nAmount = 0;
    for (const std::pair<const uint256, CWalletTx>& pairWtx : pwallet->mapWallet) {
        const CWalletTx& wtx = pairWtx.second;
        if (wtx.IsCoinBase() || !CheckFinalTx(*wtx.tx))
            continue;

        for (const CTxOut& txout : wtx.tx->vout)
        {
            CTxDestination address;
            if (ExtractDestination(txout.scriptPubKey, address) && IsMine(*pwallet, address) && setAddress.count(address)) {
                if (wtx.GetDepthInMainChain(*locked_chain) >= nMinDepth)
                    nAmount += txout.nValue;
            }
        }
    }

    return ValueFromAmount(nAmount);
}


static UniValue getbalance(const JSONRPCRequest& request)
{
    std::shared_ptr<CWallet> const wallet = GetWalletForJSONRPCRequest(request);
    CWallet* const pwallet = wallet.get();

    if (!EnsureWalletIsAvailable(pwallet, request.fHelp)) {
        return NullUniValue;
    }

    if (request.fHelp || (request.params.size() > 3 ))
        throw std::runtime_error(
            RPCHelpMan{"getbalance",
                "\nReturns the total available balance.\n"
                "The available balance is what the wallet considers currently spendable, and is\n"
                "thus affected by options which limit spendability such as -spendzeroconfchange.\n",
                {
                    {"dummy", RPCArg::Type::STR, RPCArg::Optional::OMITTED_NAMED_ARG, "Remains for backward compatibility. Must be excluded or set to \"*\"."},
                    {"minconf", RPCArg::Type::NUM, /* default */ "0", "Only include transactions confirmed at least this many times."},
                    {"include_watchonly", RPCArg::Type::BOOL, /* default */ "false", "Also include balance in watch-only addresses (see 'importaddress')"},
                },
                RPCResult{
            "amount              (numeric) The total amount in " + CURRENCY_UNIT + " received for this wallet.\n"
                },
                RPCExamples{
            "\nThe total amount in the wallet with 1 or more confirmations\n"
            + HelpExampleCli("getbalance", "") +
            "\nThe total amount in the wallet at least 6 blocks confirmed\n"
            + HelpExampleCli("getbalance", "\"*\" 6") +
            "\nAs a JSON-RPC call\n"
            + HelpExampleRpc("getbalance", "\"*\", 6")
                },
            }.ToString());

    // Make sure the results are valid at least up to the most recent block
    // the user could have gotten from another RPC command prior to now
    pwallet->BlockUntilSyncedToCurrentChain();

    auto locked_chain = pwallet->chain().lock();
    LOCK(pwallet->cs_wallet);

    const UniValue& dummy_value = request.params[0];
    if (!dummy_value.isNull() && dummy_value.get_str() != "*") {
        throw JSONRPCError(RPC_METHOD_DEPRECATED, "dummy first argument must be excluded or set to \"*\".");
    }

    int min_depth = 0;
    if (!request.params[1].isNull()) {
        min_depth = request.params[1].get_int();
    }

    isminefilter filter = ISMINE_SPENDABLE;
    if (!request.params[2].isNull() && request.params[2].get_bool()) {
        filter = filter | ISMINE_WATCH_ONLY;
    }

    return ValueFromAmount(pwallet->GetBalance(filter, min_depth));
}

static UniValue getunconfirmedbalance(const JSONRPCRequest &request)
{
    std::shared_ptr<CWallet> const wallet = GetWalletForJSONRPCRequest(request);
    CWallet* const pwallet = wallet.get();

    if (!EnsureWalletIsAvailable(pwallet, request.fHelp)) {
        return NullUniValue;
    }

    if (request.fHelp || request.params.size() > 0)
        throw std::runtime_error(
            RPCHelpMan{"getunconfirmedbalance",
                "Returns the server's total unconfirmed balance\n",
                {},
                RPCResults{},
                RPCExamples{""},
            }.ToString());

    // Make sure the results are valid at least up to the most recent block
    // the user could have gotten from another RPC command prior to now
    pwallet->BlockUntilSyncedToCurrentChain();

    auto locked_chain = pwallet->chain().lock();
    LOCK(pwallet->cs_wallet);

    return ValueFromAmount(pwallet->GetUnconfirmedBalance());
}


static UniValue sendmany(const JSONRPCRequest& request)
{
    std::shared_ptr<CWallet> const wallet = GetWalletForJSONRPCRequest(request);
    CWallet* const pwallet = wallet.get();

    if (!EnsureWalletIsAvailable(pwallet, request.fHelp)) {
        return NullUniValue;
    }

    if (request.fHelp || request.params.size() < 2 || request.params.size() > 8)
        throw std::runtime_error(
            RPCHelpMan{"sendmany",
                "\nSend multiple times. Amounts are double-precision floating point numbers." +
                    HelpRequiringPassphrase(pwallet) + "\n",
                {
                    {"dummy", RPCArg::Type::STR, RPCArg::Optional::NO, "Must be set to \"\" for backwards compatibility.", "\"\""},
                    {"amounts", RPCArg::Type::OBJ, RPCArg::Optional::NO, "A json object with addresses and amounts",
                        {
<<<<<<< HEAD
                            {"address", RPCArg::Type::AMOUNT, /* opt */ false, /* default_val */ "", "The address is the key, the numeric amount (can be string) in " + CURRENCY_UNIT + " is the value"},
=======
                            {"address", RPCArg::Type::AMOUNT, RPCArg::Optional::NO, "The bitcoin address is the key, the numeric amount (can be string) in " + CURRENCY_UNIT + " is the value"},
>>>>>>> 51ddc2e8
                        },
                    },
                    {"minconf", RPCArg::Type::NUM, /* default */ "1", "Only use the balance confirmed at least this many times."},
                    {"comment", RPCArg::Type::STR, RPCArg::Optional::OMITTED_NAMED_ARG, "A comment"},
                    {"subtractfeefrom", RPCArg::Type::ARR, RPCArg::Optional::OMITTED_NAMED_ARG, "A json array with addresses.\n"
            "                           The fee will be equally deducted from the amount of each selected address.\n"
            "                           Those recipients will receive less coins than you enter in their corresponding amount field.\n"
            "                           If no addresses are specified here, the sender pays the fee.",
                        {
                            {"address", RPCArg::Type::STR, RPCArg::Optional::OMITTED, "Subtract fee from this address"},
                        },
                    },
                    {"replaceable", RPCArg::Type::BOOL, /* default */ "fallback to wallet's default", "Allow this transaction to be replaced by a transaction with higher fees via BIP 125"},
                    {"conf_target", RPCArg::Type::NUM, /* default */ "fallback to wallet's default", "Confirmation target (in blocks)"},
                    {"estimate_mode", RPCArg::Type::STR, /* default */ "UNSET", "The fee estimate mode, must be one of:\n"
            "       \"UNSET\"\n"
            "       \"ECONOMICAL\"\n"
            "       \"CONSERVATIVE\""},
                },
                 RPCResult{
            "\"txid\"                   (string) The transaction id for the send. Only 1 transaction is created regardless of \n"
            "                                    the number of addresses.\n"
                 },
                RPCExamples{
            "\nSend two amounts to two different addresses:\n"
            + HelpExampleCli("sendmany", "\"\" \"{\\\"N2xHFZ8NWNkGuuXfDxv8iMXdQGMd3tjZXX\\\":0.01,\\\"NDLTK7j8CzK5YAbpCdUxC3Gi1bXGDCdVXX\\\":0.02}\"") +
            "\nSend two amounts to two different addresses setting the confirmation and comment:\n"
            + HelpExampleCli("sendmany", "\"\" \"{\\\"N2xHFZ8NWNkGuuXfDxv8iMXdQGMd3tjZXX\\\":0.01,\\\"NDLTK7j8CzK5YAbpCdUxC3Gi1bXGDCdVXX\\\":0.02}\" 6 \"testing\"") +
            "\nSend two amounts to two different addresses, subtract fee from amount:\n"
            + HelpExampleCli("sendmany", "\"\" \"{\\\"N2xHFZ8NWNkGuuXfDxv8iMXdQGMd3tjZXX\\\":0.01,\\\"NDLTK7j8CzK5YAbpCdUxC3Gi1bXGDCdVXX\\\":0.02}\" 1 \"\" \"[\\\"N2xHFZ8NWNkGuuXfDxv8iMXdQGMd3tjZXX\\\",\\\"NDLTK7j8CzK5YAbpCdUxC3Gi1bXGDCdVXX\\\"]\"") +
            "\nAs a JSON-RPC call\n"
            + HelpExampleRpc("sendmany", "\"\", {\"N2xHFZ8NWNkGuuXfDxv8iMXdQGMd3tjZXX\":0.01,\"NDLTK7j8CzK5YAbpCdUxC3Gi1bXGDCdVXX\":0.02}, 6, \"testing\"")
                },
            }.ToString());

    // Make sure the results are valid at least up to the most recent block
    // the user could have gotten from another RPC command prior to now
    pwallet->BlockUntilSyncedToCurrentChain();

    auto locked_chain = pwallet->chain().lock();
    LOCK(pwallet->cs_wallet);

    if (pwallet->GetBroadcastTransactions() && !g_connman) {
        throw JSONRPCError(RPC_CLIENT_P2P_DISABLED, "Error: Peer-to-peer functionality missing or disabled");
    }

    if (!request.params[0].isNull() && !request.params[0].get_str().empty()) {
        throw JSONRPCError(RPC_INVALID_PARAMETER, "Dummy value must be set to \"\"");
    }
    UniValue sendTo = request.params[1].get_obj();
    int nMinDepth = 1;
    if (!request.params[2].isNull())
        nMinDepth = request.params[2].get_int();

    mapValue_t mapValue;
    if (!request.params[3].isNull() && !request.params[3].get_str().empty())
        mapValue["comment"] = request.params[3].get_str();

    UniValue subtractFeeFromAmount(UniValue::VARR);
    if (!request.params[4].isNull())
        subtractFeeFromAmount = request.params[4].get_array();

    CCoinControl coin_control;
    if (!request.params[5].isNull()) {
        coin_control.m_signal_bip125_rbf = request.params[5].get_bool();
    }

    if (!request.params[6].isNull()) {
        coin_control.m_confirm_target = ParseConfirmTarget(request.params[6]);
    }

    if (!request.params[7].isNull()) {
        if (!FeeModeFromString(request.params[7].get_str(), coin_control.m_fee_mode)) {
            throw JSONRPCError(RPC_INVALID_PARAMETER, "Invalid estimate_mode parameter");
        }
    }

    std::set<CTxDestination> destinations;
    std::vector<CRecipient> vecSend;

    CAmount totalAmount = 0;
    std::vector<std::string> keys = sendTo.getKeys();
    for (const std::string& name_ : keys) {
        CTxDestination dest = DecodeDestination(name_);
        if (!IsValidDestination(dest)) {
            throw JSONRPCError(RPC_INVALID_ADDRESS_OR_KEY, std::string("Invalid Namecoin address: ") + name_);
        }

        if (destinations.count(dest)) {
            throw JSONRPCError(RPC_INVALID_PARAMETER, std::string("Invalid parameter, duplicated address: ") + name_);
        }
        destinations.insert(dest);

        CScript scriptPubKey = GetScriptForDestination(dest);
        CAmount nAmount = AmountFromValue(sendTo[name_]);
        if (nAmount <= 0)
            throw JSONRPCError(RPC_TYPE_ERROR, "Invalid amount for send");
        totalAmount += nAmount;

        bool fSubtractFeeFromAmount = false;
        for (unsigned int idx = 0; idx < subtractFeeFromAmount.size(); idx++) {
            const UniValue& addr = subtractFeeFromAmount[idx];
            if (addr.get_str() == name_)
                fSubtractFeeFromAmount = true;
        }

        CRecipient recipient = {scriptPubKey, nAmount, fSubtractFeeFromAmount};
        vecSend.push_back(recipient);
    }

    EnsureWalletIsUnlocked(pwallet);

    // Check funds
    if (totalAmount > pwallet->GetLegacyBalance(ISMINE_SPENDABLE, nMinDepth)) {
        throw JSONRPCError(RPC_WALLET_INSUFFICIENT_FUNDS, "Wallet has insufficient funds");
    }

    // Shuffle recipient list
    std::shuffle(vecSend.begin(), vecSend.end(), FastRandomContext());

    // Send
    CReserveKey keyChange(pwallet);
    CAmount nFeeRequired = 0;
    int nChangePosRet = -1;
    std::string strFailReason;
    CTransactionRef tx;
    bool fCreated = pwallet->CreateTransaction(*locked_chain, vecSend, nullptr, tx, keyChange, nFeeRequired, nChangePosRet, strFailReason, coin_control);
    if (!fCreated)
        throw JSONRPCError(RPC_WALLET_INSUFFICIENT_FUNDS, strFailReason);
    CValidationState state;
    if (!pwallet->CommitTransaction(tx, std::move(mapValue), {} /* orderForm */, keyChange, g_connman.get(), state)) {
        strFailReason = strprintf("Transaction commit failed:: %s", FormatStateMessage(state));
        throw JSONRPCError(RPC_WALLET_ERROR, strFailReason);
    }

    return tx->GetHash().GetHex();
}

static UniValue addmultisigaddress(const JSONRPCRequest& request)
{
    std::shared_ptr<CWallet> const wallet = GetWalletForJSONRPCRequest(request);
    CWallet* const pwallet = wallet.get();

    if (!EnsureWalletIsAvailable(pwallet, request.fHelp)) {
        return NullUniValue;
    }

    if (request.fHelp || request.params.size() < 2 || request.params.size() > 4) {
        std::string msg =
            RPCHelpMan{"addmultisigaddress",
                "\nAdd a nrequired-to-sign multisignature address to the wallet. Requires a new wallet backup.\n"
                "Each key is a address or hex-encoded public key.\n"
                "This functionality is only intended for use with non-watchonly addresses.\n"
                "See `importaddress` for watchonly p2sh address support.\n"
                "If 'label' is specified, assign address to that label.\n",
                {
<<<<<<< HEAD
                    {"nrequired", RPCArg::Type::NUM, /* opt */ false, /* default_val */ "", "The number of required signatures out of the n keys or addresses."},
                    {"keys", RPCArg::Type::ARR, /* opt */ false, /* default_val */ "", "A json array of addresses or hex-encoded public keys",
                        {
                            {"key", RPCArg::Type::STR, /* opt */ false, /* default_val */ "", "address or hex-encoded public key"},
=======
                    {"nrequired", RPCArg::Type::NUM, RPCArg::Optional::NO, "The number of required signatures out of the n keys or addresses."},
                    {"keys", RPCArg::Type::ARR, RPCArg::Optional::NO, "A json array of bitcoin addresses or hex-encoded public keys",
                        {
                            {"key", RPCArg::Type::STR, RPCArg::Optional::OMITTED, "bitcoin address or hex-encoded public key"},
>>>>>>> 51ddc2e8
                        },
                        },
                    {"label", RPCArg::Type::STR, RPCArg::Optional::OMITTED_NAMED_ARG, "A label to assign the addresses to."},
                    {"address_type", RPCArg::Type::STR, /* default */ "set by -addresstype", "The address type to use. Options are \"legacy\", \"p2sh-segwit\", and \"bech32\"."},
                },
                RPCResult{
            "{\n"
            "  \"address\":\"multisigaddress\",    (string) The value of the new multisig address.\n"
            "  \"redeemScript\":\"script\"         (string) The string value of the hex-encoded redemption script.\n"
            "}\n"
                },
                RPCExamples{
            "\nAdd a multisig address from 2 addresses\n"
            + HelpExampleCli("addmultisigaddress", "2 \"[\\\"N2xHFZ8NWNkGuuXfDxv8iMXdQGMd3tjZXX\\\",\\\"NDLTK7j8CzK5YAbpCdUxC3Gi1bXGDCdVXX\\\"]\"") +
            "\nAs a JSON-RPC call\n"
            + HelpExampleRpc("addmultisigaddress", "2, \"[\\\"N2xHFZ8NWNkGuuXfDxv8iMXdQGMd3tjZXX\\\",\\\"NDLTK7j8CzK5YAbpCdUxC3Gi1bXGDCdVXX\\\"]\"")
                },
            }.ToString();
        throw std::runtime_error(msg);
    }

    auto locked_chain = pwallet->chain().lock();
    LOCK(pwallet->cs_wallet);

    std::string label;
    if (!request.params[2].isNull())
        label = LabelFromValue(request.params[2]);

    int required = request.params[0].get_int();

    // Get the public keys
    const UniValue& keys_or_addrs = request.params[1].get_array();
    std::vector<CPubKey> pubkeys;
    for (unsigned int i = 0; i < keys_or_addrs.size(); ++i) {
        if (IsHex(keys_or_addrs[i].get_str()) && (keys_or_addrs[i].get_str().length() == 66 || keys_or_addrs[i].get_str().length() == 130)) {
            pubkeys.push_back(HexToPubKey(keys_or_addrs[i].get_str()));
        } else {
            pubkeys.push_back(AddrToPubKey(pwallet, keys_or_addrs[i].get_str()));
        }
    }

    OutputType output_type = pwallet->m_default_address_type;
    if (!request.params[3].isNull()) {
        if (!ParseOutputType(request.params[3].get_str(), output_type)) {
            throw JSONRPCError(RPC_INVALID_ADDRESS_OR_KEY, strprintf("Unknown address type '%s'", request.params[3].get_str()));
        }
    }

    // Construct using pay-to-script-hash:
    CScript inner = CreateMultisigRedeemscript(required, pubkeys);
    CTxDestination dest = AddAndGetDestinationForScript(*pwallet, inner, output_type);
    pwallet->SetAddressBook(dest, label, "send");

    UniValue result(UniValue::VOBJ);
    result.pushKV("address", EncodeDestination(dest));
    result.pushKV("redeemScript", HexStr(inner.begin(), inner.end()));
    return result;
}

struct tallyitem
{
    CAmount nAmount{0};
    int nConf{std::numeric_limits<int>::max()};
    std::vector<uint256> txids;
    bool fIsWatchonly{false};
    tallyitem()
    {
    }
};

static UniValue ListReceived(interfaces::Chain::Lock& locked_chain, CWallet * const pwallet, const UniValue& params, bool by_label) EXCLUSIVE_LOCKS_REQUIRED(pwallet->cs_wallet)
{
    LockAnnotation lock(::cs_main); // Temporary, for CheckFinalTx below. Removed in upcoming commit.

    // Minimum confirmations
    int nMinDepth = 1;
    if (!params[0].isNull())
        nMinDepth = params[0].get_int();

    // Whether to include empty labels
    bool fIncludeEmpty = false;
    if (!params[1].isNull())
        fIncludeEmpty = params[1].get_bool();

    isminefilter filter = ISMINE_SPENDABLE;
    if(!params[2].isNull())
        if(params[2].get_bool())
            filter = filter | ISMINE_WATCH_ONLY;

    bool has_filtered_address = false;
    CTxDestination filtered_address = CNoDestination();
    if (!by_label && params.size() > 3) {
        if (!IsValidDestinationString(params[3].get_str())) {
            throw JSONRPCError(RPC_WALLET_ERROR, "address_filter parameter was invalid");
        }
        filtered_address = DecodeDestination(params[3].get_str());
        has_filtered_address = true;
    }

    // Tally
    std::map<CTxDestination, tallyitem> mapTally;
    for (const std::pair<const uint256, CWalletTx>& pairWtx : pwallet->mapWallet) {
        const CWalletTx& wtx = pairWtx.second;

        if (wtx.IsCoinBase() || !CheckFinalTx(*wtx.tx))
            continue;

        int nDepth = wtx.GetDepthInMainChain(locked_chain);
        if (nDepth < nMinDepth)
            continue;

        for (const CTxOut& txout : wtx.tx->vout)
        {
            CTxDestination address;
            if (!ExtractDestination(txout.scriptPubKey, address))
                continue;

            if (has_filtered_address && !(filtered_address == address)) {
                continue;
            }

            isminefilter mine = IsMine(*pwallet, address);
            if(!(mine & filter))
                continue;

            tallyitem& item = mapTally[address];
            item.nAmount += txout.nValue;
            item.nConf = std::min(item.nConf, nDepth);
            item.txids.push_back(wtx.GetHash());
            if (mine & ISMINE_WATCH_ONLY)
                item.fIsWatchonly = true;
        }
    }

    // Reply
    UniValue ret(UniValue::VARR);
    std::map<std::string, tallyitem> label_tally;

    // Create mapAddressBook iterator
    // If we aren't filtering, go from begin() to end()
    auto start = pwallet->mapAddressBook.begin();
    auto end = pwallet->mapAddressBook.end();
    // If we are filtering, find() the applicable entry
    if (has_filtered_address) {
        start = pwallet->mapAddressBook.find(filtered_address);
        if (start != end) {
            end = std::next(start);
        }
    }

    for (auto item_it = start; item_it != end; ++item_it)
    {
        const CTxDestination& address = item_it->first;
        const std::string& label = item_it->second.name;
        auto it = mapTally.find(address);
        if (it == mapTally.end() && !fIncludeEmpty)
            continue;

        CAmount nAmount = 0;
        int nConf = std::numeric_limits<int>::max();
        bool fIsWatchonly = false;
        if (it != mapTally.end())
        {
            nAmount = (*it).second.nAmount;
            nConf = (*it).second.nConf;
            fIsWatchonly = (*it).second.fIsWatchonly;
        }

        if (by_label)
        {
            tallyitem& _item = label_tally[label];
            _item.nAmount += nAmount;
            _item.nConf = std::min(_item.nConf, nConf);
            _item.fIsWatchonly = fIsWatchonly;
        }
        else
        {
            UniValue obj(UniValue::VOBJ);
            if(fIsWatchonly)
                obj.pushKV("involvesWatchonly", true);
            obj.pushKV("address",       EncodeDestination(address));
            obj.pushKV("amount",        ValueFromAmount(nAmount));
            obj.pushKV("confirmations", (nConf == std::numeric_limits<int>::max() ? 0 : nConf));
            obj.pushKV("label", label);
            UniValue transactions(UniValue::VARR);
            if (it != mapTally.end())
            {
                for (const uint256& _item : (*it).second.txids)
                {
                    transactions.push_back(_item.GetHex());
                }
            }
            obj.pushKV("txids", transactions);
            ret.push_back(obj);
        }
    }

    if (by_label)
    {
        for (const auto& entry : label_tally)
        {
            CAmount nAmount = entry.second.nAmount;
            int nConf = entry.second.nConf;
            UniValue obj(UniValue::VOBJ);
            if (entry.second.fIsWatchonly)
                obj.pushKV("involvesWatchonly", true);
            obj.pushKV("amount",        ValueFromAmount(nAmount));
            obj.pushKV("confirmations", (nConf == std::numeric_limits<int>::max() ? 0 : nConf));
            obj.pushKV("label",         entry.first);
            ret.push_back(obj);
        }
    }

    return ret;
}

static UniValue listreceivedbyaddress(const JSONRPCRequest& request)
{
    std::shared_ptr<CWallet> const wallet = GetWalletForJSONRPCRequest(request);
    CWallet* const pwallet = wallet.get();

    if (!EnsureWalletIsAvailable(pwallet, request.fHelp)) {
        return NullUniValue;
    }

    if (request.fHelp || request.params.size() > 4)
        throw std::runtime_error(
            RPCHelpMan{"listreceivedbyaddress",
                "\nList balances by receiving address.\n",
                {
                    {"minconf", RPCArg::Type::NUM, /* default */ "1", "The minimum number of confirmations before payments are included."},
                    {"include_empty", RPCArg::Type::BOOL, /* default */ "false", "Whether to include addresses that haven't received any payments."},
                    {"include_watchonly", RPCArg::Type::BOOL, /* default */ "false", "Whether to include watch-only addresses (see 'importaddress')."},
                    {"address_filter", RPCArg::Type::STR, RPCArg::Optional::OMITTED_NAMED_ARG, "If present, only return information on this address."},
                },
                RPCResult{
            "[\n"
            "  {\n"
            "    \"involvesWatchonly\" : true,        (bool) Only returned if imported addresses were involved in transaction\n"
            "    \"address\" : \"receivingaddress\",  (string) The receiving address\n"
            "    \"amount\" : x.xxx,                  (numeric) The total amount in " + CURRENCY_UNIT + " received by the address\n"
            "    \"confirmations\" : n,               (numeric) The number of confirmations of the most recent transaction included\n"
            "    \"label\" : \"label\",               (string) The label of the receiving address. The default label is \"\".\n"
            "    \"txids\": [\n"
            "       \"txid\",                         (string) The ids of transactions received with the address \n"
            "       ...\n"
            "    ]\n"
            "  }\n"
            "  ,...\n"
            "]\n"
                },
                RPCExamples{
                    HelpExampleCli("listreceivedbyaddress", "")
            + HelpExampleCli("listreceivedbyaddress", "6 true")
            + HelpExampleRpc("listreceivedbyaddress", "6, true, true")
            + HelpExampleRpc("listreceivedbyaddress", "6, true, true, \"1M72Sfpbz1BPpXFHz9m3CdqATR44Jvaydd\"")
                },
            }.ToString());

    // Make sure the results are valid at least up to the most recent block
    // the user could have gotten from another RPC command prior to now
    pwallet->BlockUntilSyncedToCurrentChain();

    auto locked_chain = pwallet->chain().lock();
    LOCK(pwallet->cs_wallet);

    return ListReceived(*locked_chain, pwallet, request.params, false);
}

static UniValue listreceivedbylabel(const JSONRPCRequest& request)
{
    std::shared_ptr<CWallet> const wallet = GetWalletForJSONRPCRequest(request);
    CWallet* const pwallet = wallet.get();

    if (!EnsureWalletIsAvailable(pwallet, request.fHelp)) {
        return NullUniValue;
    }

    if (request.fHelp || request.params.size() > 3)
        throw std::runtime_error(
            RPCHelpMan{"listreceivedbylabel",
                "\nList received transactions by label.\n",
                {
                    {"minconf", RPCArg::Type::NUM, /* default */ "1", "The minimum number of confirmations before payments are included."},
                    {"include_empty", RPCArg::Type::BOOL, /* default */ "false", "Whether to include labels that haven't received any payments."},
                    {"include_watchonly", RPCArg::Type::BOOL, /* default */ "false", "Whether to include watch-only addresses (see 'importaddress')."},
                },
                RPCResult{
            "[\n"
            "  {\n"
            "    \"involvesWatchonly\" : true,   (bool) Only returned if imported addresses were involved in transaction\n"
            "    \"amount\" : x.xxx,             (numeric) The total amount received by addresses with this label\n"
            "    \"confirmations\" : n,          (numeric) The number of confirmations of the most recent transaction included\n"
            "    \"label\" : \"label\"           (string) The label of the receiving address. The default label is \"\".\n"
            "  }\n"
            "  ,...\n"
            "]\n"
                },
                RPCExamples{
                    HelpExampleCli("listreceivedbylabel", "")
            + HelpExampleCli("listreceivedbylabel", "6 true")
            + HelpExampleRpc("listreceivedbylabel", "6, true, true")
                },
            }.ToString());

    // Make sure the results are valid at least up to the most recent block
    // the user could have gotten from another RPC command prior to now
    pwallet->BlockUntilSyncedToCurrentChain();

    auto locked_chain = pwallet->chain().lock();
    LOCK(pwallet->cs_wallet);

    return ListReceived(*locked_chain, pwallet, request.params, true);
}

static void MaybePushAddress(UniValue & entry, const CTxDestination &dest)
{
    if (IsValidDestination(dest)) {
        entry.pushKV("address", EncodeDestination(dest));
    }
}

/**
 * List transactions based on the given criteria.
 *
 * @param  pwallet        The wallet.
 * @param  wtx            The wallet transaction.
 * @param  nMinDepth      The minimum confirmation depth.
 * @param  fLong          Whether to include the JSON version of the transaction.
 * @param  ret            The UniValue into which the result is stored.
 * @param  filter_ismine  The "is mine" filter flags.
 * @param  filter_label   Optional label string to filter incoming transactions.
 */
static void ListTransactions(interfaces::Chain::Lock& locked_chain, CWallet* const pwallet, const CWalletTx& wtx, int nMinDepth, bool fLong, UniValue& ret, const isminefilter& filter_ismine, const std::string* filter_label) EXCLUSIVE_LOCKS_REQUIRED(pwallet->cs_wallet)
{
    CAmount nFee;
    std::list<COutputEntry> listReceived;
    std::list<COutputEntry> listSent;

    wtx.GetAmounts(listReceived, listSent, nFee, filter_ismine);

    bool involvesWatchonly = wtx.IsFromMe(ISMINE_WATCH_ONLY);

    // Sent
    if (!filter_label)
    {
        for (const COutputEntry& s : listSent)
        {
            UniValue entry(UniValue::VOBJ);
            if (involvesWatchonly || (::IsMine(*pwallet, s.destination) & ISMINE_WATCH_ONLY)) {
                entry.pushKV("involvesWatchonly", true);
            }
            MaybePushAddress(entry, s.destination);
            if(!s.nameOp.empty())
                entry.pushKV("name", s.nameOp);
            entry.pushKV("category", "send");
            entry.pushKV("amount", ValueFromAmount(-s.amount));
            if (pwallet->mapAddressBook.count(s.destination)) {
                entry.pushKV("label", pwallet->mapAddressBook[s.destination].name);
            }
            entry.pushKV("vout", s.vout);
            entry.pushKV("fee", ValueFromAmount(-nFee));
            if (fLong)
                WalletTxToJSON(pwallet->chain(), locked_chain, wtx, entry);
            entry.pushKV("abandoned", wtx.isAbandoned());
            ret.push_back(entry);
        }
    }

    // Received
    if (listReceived.size() > 0 && wtx.GetDepthInMainChain(locked_chain) >= nMinDepth)
    {
        for (const COutputEntry& r : listReceived)
        {
            std::string label;
            if (pwallet->mapAddressBook.count(r.destination)) {
                label = pwallet->mapAddressBook[r.destination].name;
            }
            if (filter_label && label != *filter_label) {
                continue;
            }
            UniValue entry(UniValue::VOBJ);
            if (involvesWatchonly || (::IsMine(*pwallet, r.destination) & ISMINE_WATCH_ONLY)) {
                entry.pushKV("involvesWatchonly", true);
            }
            if(!r.nameOp.empty())
                entry.pushKV("name", r.nameOp);
            MaybePushAddress(entry, r.destination);
            if (wtx.IsCoinBase())
            {
                if (wtx.GetDepthInMainChain(locked_chain) < 1)
                    entry.pushKV("category", "orphan");
                else if (wtx.IsImmatureCoinBase(locked_chain))
                    entry.pushKV("category", "immature");
                else
                    entry.pushKV("category", "generate");
            }
            else
            {
                entry.pushKV("category", "receive");
            }
            entry.pushKV("amount", ValueFromAmount(r.amount));
            if (pwallet->mapAddressBook.count(r.destination)) {
                entry.pushKV("label", label);
            }
            entry.pushKV("vout", r.vout);
            if (fLong)
                WalletTxToJSON(pwallet->chain(), locked_chain, wtx, entry);
            ret.push_back(entry);
        }
    }
}

UniValue listtransactions(const JSONRPCRequest& request)
{
    std::shared_ptr<CWallet> const wallet = GetWalletForJSONRPCRequest(request);
    CWallet* const pwallet = wallet.get();

    if (!EnsureWalletIsAvailable(pwallet, request.fHelp)) {
        return NullUniValue;
    }

    if (request.fHelp || request.params.size() > 4)
        throw std::runtime_error(
            RPCHelpMan{"listtransactions",
                "\nIf a label name is provided, this will return only incoming transactions paying to addresses with the specified label.\n"
                "\nReturns up to 'count' most recent transactions skipping the first 'from' transactions.\n",
                {
                    {"label", RPCArg::Type::STR, RPCArg::Optional::OMITTED_NAMED_ARG, "If set, should be a valid label name to return only incoming transactions\n"
            "              with the specified label, or \"*\" to disable filtering and return all transactions."},
                    {"count", RPCArg::Type::NUM, /* default */ "10", "The number of transactions to return"},
                    {"skip", RPCArg::Type::NUM, /* default */ "0", "The number of transactions to skip"},
                    {"include_watchonly", RPCArg::Type::BOOL, /* default */ "false", "Include transactions to watch-only addresses (see 'importaddress')"},
                },
                RPCResult{
            "[\n"
            "  {\n"
            "    \"address\":\"address\",    (string) The address of the transaction.\n"
            "    \"category\":               (string) The transaction category.\n"
            "                \"send\"                  Transactions sent.\n"
            "                \"receive\"               Non-coinbase transactions received.\n"
            "                \"generate\"              Coinbase transactions received with more than 100 confirmations.\n"
            "                \"immature\"              Coinbase transactions received with 100 or fewer confirmations.\n"
            "                \"orphan\"                Orphaned coinbase transactions received.\n"
            "    \"amount\": x.xxx,          (numeric) The amount in " + CURRENCY_UNIT + ". This is negative for the 'send' category, and is positive\n"
            "                                        for all other categories\n"
            "    \"label\": \"label\",       (string) A comment for the address/transaction, if any\n"
            "    \"vout\": n,                (numeric) the vout value\n"
            "    \"fee\": x.xxx,             (numeric) The amount of the fee in " + CURRENCY_UNIT + ". This is negative and only available for the \n"
            "                                         'send' category of transactions.\n"
            "    \"confirmations\": n,       (numeric) The number of confirmations for the transaction. Negative confirmations indicate the\n"
            "                                         transaction conflicts with the block chain\n"
            "    \"trusted\": xxx,           (bool) Whether we consider the outputs of this unconfirmed transaction safe to spend.\n"
            "    \"blockhash\": \"hashvalue\", (string) The block hash containing the transaction.\n"
            "    \"blockindex\": n,          (numeric) The index of the transaction in the block that includes it.\n"
            "    \"blocktime\": xxx,         (numeric) The block time in seconds since epoch (1 Jan 1970 GMT).\n"
            "    \"txid\": \"transactionid\", (string) The transaction id.\n"
            "    \"time\": xxx,              (numeric) The transaction time in seconds since epoch (midnight Jan 1 1970 GMT).\n"
            "    \"timereceived\": xxx,      (numeric) The time received in seconds since epoch (midnight Jan 1 1970 GMT).\n"
            "    \"comment\": \"...\",       (string) If a comment is associated with the transaction.\n"
            "    \"bip125-replaceable\": \"yes|no|unknown\",  (string) Whether this transaction could be replaced due to BIP125 (replace-by-fee);\n"
            "                                                     may be unknown for unconfirmed transactions not in the mempool\n"
            "    \"abandoned\": xxx          (bool) 'true' if the transaction has been abandoned (inputs are respendable). Only available for the \n"
            "                                         'send' category of transactions.\n"
            "  }\n"
            "]\n"
                },
                RPCExamples{
            "\nList the most recent 10 transactions in the systems\n"
            + HelpExampleCli("listtransactions", "") +
            "\nList transactions 100 to 120\n"
            + HelpExampleCli("listtransactions", "\"*\" 20 100") +
            "\nAs a JSON-RPC call\n"
            + HelpExampleRpc("listtransactions", "\"*\", 20, 100")
                },
            }.ToString());

    // Make sure the results are valid at least up to the most recent block
    // the user could have gotten from another RPC command prior to now
    pwallet->BlockUntilSyncedToCurrentChain();

    const std::string* filter_label = nullptr;
    if (!request.params[0].isNull() && request.params[0].get_str() != "*") {
        filter_label = &request.params[0].get_str();
        if (filter_label->empty()) {
            throw JSONRPCError(RPC_INVALID_PARAMETER, "Label argument must be a valid label name or \"*\".");
        }
    }
    int nCount = 10;
    if (!request.params[1].isNull())
        nCount = request.params[1].get_int();
    int nFrom = 0;
    if (!request.params[2].isNull())
        nFrom = request.params[2].get_int();
    isminefilter filter = ISMINE_SPENDABLE;
    if(!request.params[3].isNull())
        if(request.params[3].get_bool())
            filter = filter | ISMINE_WATCH_ONLY;

    if (nCount < 0)
        throw JSONRPCError(RPC_INVALID_PARAMETER, "Negative count");
    if (nFrom < 0)
        throw JSONRPCError(RPC_INVALID_PARAMETER, "Negative from");

    UniValue ret(UniValue::VARR);

    {
        auto locked_chain = pwallet->chain().lock();
        LOCK(pwallet->cs_wallet);

        const CWallet::TxItems & txOrdered = pwallet->wtxOrdered;

        // iterate backwards until we have nCount items to return:
        for (CWallet::TxItems::const_reverse_iterator it = txOrdered.rbegin(); it != txOrdered.rend(); ++it)
        {
            CWalletTx *const pwtx = (*it).second;
            ListTransactions(*locked_chain, pwallet, *pwtx, 0, true, ret, filter, filter_label);
            if ((int)ret.size() >= (nCount+nFrom)) break;
        }
    }

    // ret is newest to oldest

    if (nFrom > (int)ret.size())
        nFrom = ret.size();
    if ((nFrom + nCount) > (int)ret.size())
        nCount = ret.size() - nFrom;

    std::vector<UniValue> arrTmp = ret.getValues();

    std::vector<UniValue>::iterator first = arrTmp.begin();
    std::advance(first, nFrom);
    std::vector<UniValue>::iterator last = arrTmp.begin();
    std::advance(last, nFrom+nCount);

    if (last != arrTmp.end()) arrTmp.erase(last, arrTmp.end());
    if (first != arrTmp.begin()) arrTmp.erase(arrTmp.begin(), first);

    std::reverse(arrTmp.begin(), arrTmp.end()); // Return oldest to newest

    ret.clear();
    ret.setArray();
    ret.push_backV(arrTmp);

    return ret;
}

static UniValue listsinceblock(const JSONRPCRequest& request)
{
    std::shared_ptr<CWallet> const wallet = GetWalletForJSONRPCRequest(request);
    CWallet* const pwallet = wallet.get();

    if (!EnsureWalletIsAvailable(pwallet, request.fHelp)) {
        return NullUniValue;
    }

    if (request.fHelp || request.params.size() > 4)
        throw std::runtime_error(
            RPCHelpMan{"listsinceblock",
                "\nGet all transactions in blocks since block [blockhash], or all transactions if omitted.\n"
                "If \"blockhash\" is no longer a part of the main chain, transactions from the fork point onward are included.\n"
                "Additionally, if include_removed is set, transactions affecting the wallet which were removed are returned in the \"removed\" array.\n",
                {
                    {"blockhash", RPCArg::Type::STR, RPCArg::Optional::OMITTED_NAMED_ARG, "If set, the block hash to list transactions since, otherwise list all transactions."},
                    {"target_confirmations", RPCArg::Type::NUM, /* default */ "1", "Return the nth block hash from the main chain. e.g. 1 would mean the best block hash. Note: this is not used as a filter, but only affects [lastblock] in the return value"},
                    {"include_watchonly", RPCArg::Type::BOOL, /* default */ "false", "Include transactions to watch-only addresses (see 'importaddress')"},
                    {"include_removed", RPCArg::Type::BOOL, /* default */ "true", "Show transactions that were removed due to a reorg in the \"removed\" array\n"
            "                                                           (not guaranteed to work on pruned nodes)"},
                },
                RPCResult{
            "{\n"
            "  \"transactions\": [\n"
            "    \"address\":\"address\",    (string) The address of the transaction.\n"
            "    \"category\":               (string) The transaction category.\n"
            "                \"send\"                  Transactions sent.\n"
            "                \"receive\"               Non-coinbase transactions received.\n"
            "                \"generate\"              Coinbase transactions received with more than 100 confirmations.\n"
            "                \"immature\"              Coinbase transactions received with 100 or fewer confirmations.\n"
            "                \"orphan\"                Orphaned coinbase transactions received.\n"
            "    \"amount\": x.xxx,          (numeric) The amount in " + CURRENCY_UNIT + ". This is negative for the 'send' category, and is positive\n"
            "                                         for all other categories\n"
            "    \"vout\" : n,               (numeric) the vout value\n"
            "    \"fee\": x.xxx,             (numeric) The amount of the fee in " + CURRENCY_UNIT + ". This is negative and only available for the 'send' category of transactions.\n"
            "    \"confirmations\": n,       (numeric) The number of confirmations for the transaction.\n"
            "                                          When it's < 0, it means the transaction conflicted that many blocks ago.\n"
            "    \"blockhash\": \"hashvalue\",     (string) The block hash containing the transaction.\n"
            "    \"blockindex\": n,          (numeric) The index of the transaction in the block that includes it.\n"
            "    \"blocktime\": xxx,         (numeric) The block time in seconds since epoch (1 Jan 1970 GMT).\n"
            "    \"txid\": \"transactionid\",  (string) The transaction id.\n"
            "    \"time\": xxx,              (numeric) The transaction time in seconds since epoch (Jan 1 1970 GMT).\n"
            "    \"timereceived\": xxx,      (numeric) The time received in seconds since epoch (Jan 1 1970 GMT).\n"
            "    \"bip125-replaceable\": \"yes|no|unknown\",  (string) Whether this transaction could be replaced due to BIP125 (replace-by-fee);\n"
            "                                                   may be unknown for unconfirmed transactions not in the mempool\n"
            "    \"abandoned\": xxx,         (bool) 'true' if the transaction has been abandoned (inputs are respendable). Only available for the 'send' category of transactions.\n"
            "    \"comment\": \"...\",       (string) If a comment is associated with the transaction.\n"
            "    \"label\" : \"label\"       (string) A comment for the address/transaction, if any\n"
            "    \"to\": \"...\",            (string) If a comment to is associated with the transaction.\n"
            "  ],\n"
            "  \"removed\": [\n"
            "    <structure is the same as \"transactions\" above, only present if include_removed=true>\n"
            "    Note: transactions that were re-added in the active chain will appear as-is in this array, and may thus have a positive confirmation count.\n"
            "  ],\n"
            "  \"lastblock\": \"lastblockhash\"     (string) The hash of the block (target_confirmations-1) from the best block on the main chain. This is typically used to feed back into listsinceblock the next time you call it. So you would generally use a target_confirmations of say 6, so you will be continually re-notified of transactions until they've reached 6 confirmations plus any new ones\n"
            "}\n"
                },
                RPCExamples{
                    HelpExampleCli("listsinceblock", "")
            + HelpExampleCli("listsinceblock", "\"000000000000000bacf66f7497b7dc45ef753ee9a7d38571037cdb1a57f663ad\" 6")
            + HelpExampleRpc("listsinceblock", "\"000000000000000bacf66f7497b7dc45ef753ee9a7d38571037cdb1a57f663ad\", 6")
                },
            }.ToString());

    // Make sure the results are valid at least up to the most recent block
    // the user could have gotten from another RPC command prior to now
    pwallet->BlockUntilSyncedToCurrentChain();

    auto locked_chain = pwallet->chain().lock();
    LOCK(pwallet->cs_wallet);

    // The way the 'height' is initialized is just a workaround for the gcc bug #47679 since version 4.6.0.
    Optional<int> height = MakeOptional(false, int()); // Height of the specified block or the common ancestor, if the block provided was in a deactivated chain.
    Optional<int> altheight; // Height of the specified block, even if it's in a deactivated chain.
    int target_confirms = 1;
    isminefilter filter = ISMINE_SPENDABLE;

    uint256 blockId;
    if (!request.params[0].isNull() && !request.params[0].get_str().empty()) {
        blockId = ParseHashV(request.params[0], "blockhash");
        height = locked_chain->findFork(blockId, &altheight);
        if (!height) {
            throw JSONRPCError(RPC_INVALID_ADDRESS_OR_KEY, "Block not found");
        }
    }

    if (!request.params[1].isNull()) {
        target_confirms = request.params[1].get_int();

        if (target_confirms < 1) {
            throw JSONRPCError(RPC_INVALID_PARAMETER, "Invalid parameter");
        }
    }

    if (!request.params[2].isNull() && request.params[2].get_bool()) {
        filter = filter | ISMINE_WATCH_ONLY;
    }

    bool include_removed = (request.params[3].isNull() || request.params[3].get_bool());

    const Optional<int> tip_height = locked_chain->getHeight();
    int depth = tip_height && height ? (1 + *tip_height - *height) : -1;

    UniValue transactions(UniValue::VARR);

    for (const std::pair<const uint256, CWalletTx>& pairWtx : pwallet->mapWallet) {
        CWalletTx tx = pairWtx.second;

        if (depth == -1 || tx.GetDepthInMainChain(*locked_chain) < depth) {
            ListTransactions(*locked_chain, pwallet, tx, 0, true, transactions, filter, nullptr /* filter_label */);
        }
    }

    // when a reorg'd block is requested, we also list any relevant transactions
    // in the blocks of the chain that was detached
    UniValue removed(UniValue::VARR);
    while (include_removed && altheight && *altheight > *height) {
        CBlock block;
        if (!pwallet->chain().findBlock(blockId, &block) || block.IsNull()) {
            throw JSONRPCError(RPC_INTERNAL_ERROR, "Can't read block from disk");
        }
        for (const CTransactionRef& tx : block.vtx) {
            auto it = pwallet->mapWallet.find(tx->GetHash());
            if (it != pwallet->mapWallet.end()) {
                // We want all transactions regardless of confirmation count to appear here,
                // even negative confirmation ones, hence the big negative.
                ListTransactions(*locked_chain, pwallet, it->second, -100000000, true, removed, filter, nullptr /* filter_label */);
            }
        }
        blockId = block.hashPrevBlock;
        --*altheight;
    }

    int last_height = tip_height ? *tip_height + 1 - target_confirms : -1;
    uint256 lastblock = last_height >= 0 ? locked_chain->getBlockHash(last_height) : uint256();

    UniValue ret(UniValue::VOBJ);
    ret.pushKV("transactions", transactions);
    if (include_removed) ret.pushKV("removed", removed);
    ret.pushKV("lastblock", lastblock.GetHex());

    return ret;
}

static UniValue gettransaction(const JSONRPCRequest& request)
{
    std::shared_ptr<CWallet> const wallet = GetWalletForJSONRPCRequest(request);
    CWallet* const pwallet = wallet.get();

    if (!EnsureWalletIsAvailable(pwallet, request.fHelp)) {
        return NullUniValue;
    }

    if (request.fHelp || request.params.size() < 1 || request.params.size() > 2)
        throw std::runtime_error(
            RPCHelpMan{"gettransaction",
                "\nGet detailed information about in-wallet transaction <txid>\n",
                {
                    {"txid", RPCArg::Type::STR, RPCArg::Optional::NO, "The transaction id"},
                    {"include_watchonly", RPCArg::Type::BOOL, /* default */ "false", "Whether to include watch-only addresses in balance calculation and details[]"},
                },
                RPCResult{
            "{\n"
            "  \"amount\" : x.xxx,        (numeric) The transaction amount in " + CURRENCY_UNIT + "\n"
            "  \"fee\": x.xxx,            (numeric) The amount of the fee in " + CURRENCY_UNIT + ". This is negative and only available for the \n"
            "                              'send' category of transactions.\n"
            "  \"confirmations\" : n,     (numeric) The number of confirmations\n"
            "  \"blockhash\" : \"hash\",  (string) The block hash\n"
            "  \"blockindex\" : xx,       (numeric) The index of the transaction in the block that includes it\n"
            "  \"blocktime\" : ttt,       (numeric) The time in seconds since epoch (1 Jan 1970 GMT)\n"
            "  \"txid\" : \"transactionid\",   (string) The transaction id.\n"
            "  \"time\" : ttt,            (numeric) The transaction time in seconds since epoch (1 Jan 1970 GMT)\n"
            "  \"timereceived\" : ttt,    (numeric) The time received in seconds since epoch (1 Jan 1970 GMT)\n"
            "  \"bip125-replaceable\": \"yes|no|unknown\",  (string) Whether this transaction could be replaced due to BIP125 (replace-by-fee);\n"
            "                                                   may be unknown for unconfirmed transactions not in the mempool\n"
            "  \"details\" : [\n"
            "    {\n"
            "      \"address\" : \"address\",          (string) The address involved in the transaction\n"
            "      \"category\" :                      (string) The transaction category.\n"
            "                   \"send\"                  Transactions sent.\n"
            "                   \"receive\"               Non-coinbase transactions received.\n"
            "                   \"generate\"              Coinbase transactions received with more than 100 confirmations.\n"
            "                   \"immature\"              Coinbase transactions received with 100 or fewer confirmations.\n"
            "                   \"orphan\"                Orphaned coinbase transactions received.\n"
            "      \"amount\" : x.xxx,                 (numeric) The amount in " + CURRENCY_UNIT + "\n"
            "      \"label\" : \"label\",              (string) A comment for the address/transaction, if any\n"
            "      \"vout\" : n,                       (numeric) the vout value\n"
            "      \"fee\": x.xxx,                     (numeric) The amount of the fee in " + CURRENCY_UNIT + ". This is negative and only available for the \n"
            "                                           'send' category of transactions.\n"
            "      \"abandoned\": xxx                  (bool) 'true' if the transaction has been abandoned (inputs are respendable). Only available for the \n"
            "                                           'send' category of transactions.\n"
            "    }\n"
            "    ,...\n"
            "  ],\n"
            "  \"hex\" : \"data\"         (string) Raw data for transaction\n"
            "}\n"
                },
                RPCExamples{
                    HelpExampleCli("gettransaction", "\"1075db55d416d3ca199f55b6084e2115b9345e16c5cf302fc80e9d5fbf5d48d\"")
            + HelpExampleCli("gettransaction", "\"1075db55d416d3ca199f55b6084e2115b9345e16c5cf302fc80e9d5fbf5d48d\" true")
            + HelpExampleRpc("gettransaction", "\"1075db55d416d3ca199f55b6084e2115b9345e16c5cf302fc80e9d5fbf5d48d\"")
                },
            }.ToString());

    // Make sure the results are valid at least up to the most recent block
    // the user could have gotten from another RPC command prior to now
    pwallet->BlockUntilSyncedToCurrentChain();

    auto locked_chain = pwallet->chain().lock();
    LOCK(pwallet->cs_wallet);

    uint256 hash(ParseHashV(request.params[0], "txid"));

    isminefilter filter = ISMINE_SPENDABLE;
    if(!request.params[1].isNull())
        if(request.params[1].get_bool())
            filter = filter | ISMINE_WATCH_ONLY;

    UniValue entry(UniValue::VOBJ);
    auto it = pwallet->mapWallet.find(hash);
    if (it == pwallet->mapWallet.end()) {
        throw JSONRPCError(RPC_INVALID_ADDRESS_OR_KEY, "Invalid or non-wallet transaction id");
    }
    const CWalletTx& wtx = it->second;

    CAmount nCredit = wtx.GetCredit(*locked_chain, filter);
    CAmount nDebit = wtx.GetDebit(filter);
    CAmount nNet = nCredit - nDebit;
    CAmount nFee = (wtx.IsFromMe(filter) ? wtx.tx->GetValueOut(true) - nDebit : 0);

    entry.pushKV("amount", ValueFromAmount(nNet - nFee));
    if (wtx.IsFromMe(filter))
        entry.pushKV("fee", ValueFromAmount(nFee));

    WalletTxToJSON(pwallet->chain(), *locked_chain, wtx, entry);

    UniValue details(UniValue::VARR);
    ListTransactions(*locked_chain, pwallet, wtx, 0, false, details, filter, nullptr /* filter_label */);
    entry.pushKV("details", details);

    std::string strHex = EncodeHexTx(*wtx.tx, RPCSerializationFlags());
    entry.pushKV("hex", strHex);

    return entry;
}

static UniValue abandontransaction(const JSONRPCRequest& request)
{
    std::shared_ptr<CWallet> const wallet = GetWalletForJSONRPCRequest(request);
    CWallet* const pwallet = wallet.get();

    if (!EnsureWalletIsAvailable(pwallet, request.fHelp)) {
        return NullUniValue;
    }

    if (request.fHelp || request.params.size() != 1) {
        throw std::runtime_error(
            RPCHelpMan{"abandontransaction",
                "\nMark in-wallet transaction <txid> as abandoned\n"
                "This will mark this transaction and all its in-wallet descendants as abandoned which will allow\n"
                "for their inputs to be respent.  It can be used to replace \"stuck\" or evicted transactions.\n"
                "It only works on transactions which are not included in a block and are not currently in the mempool.\n"
                "It has no effect on transactions which are already abandoned.\n",
                {
                    {"txid", RPCArg::Type::STR_HEX, RPCArg::Optional::NO, "The transaction id"},
                },
                RPCResults{},
                RPCExamples{
                    HelpExampleCli("abandontransaction", "\"1075db55d416d3ca199f55b6084e2115b9345e16c5cf302fc80e9d5fbf5d48d\"")
            + HelpExampleRpc("abandontransaction", "\"1075db55d416d3ca199f55b6084e2115b9345e16c5cf302fc80e9d5fbf5d48d\"")
                },
            }.ToString());
    }

    // Make sure the results are valid at least up to the most recent block
    // the user could have gotten from another RPC command prior to now
    pwallet->BlockUntilSyncedToCurrentChain();

    auto locked_chain = pwallet->chain().lock();
    LOCK(pwallet->cs_wallet);

    uint256 hash(ParseHashV(request.params[0], "txid"));

    if (!pwallet->mapWallet.count(hash)) {
        throw JSONRPCError(RPC_INVALID_ADDRESS_OR_KEY, "Invalid or non-wallet transaction id");
    }
    if (!pwallet->AbandonTransaction(*locked_chain, hash)) {
        throw JSONRPCError(RPC_INVALID_ADDRESS_OR_KEY, "Transaction not eligible for abandonment");
    }

    return NullUniValue;
}


static UniValue backupwallet(const JSONRPCRequest& request)
{
    std::shared_ptr<CWallet> const wallet = GetWalletForJSONRPCRequest(request);
    CWallet* const pwallet = wallet.get();

    if (!EnsureWalletIsAvailable(pwallet, request.fHelp)) {
        return NullUniValue;
    }

    if (request.fHelp || request.params.size() != 1)
        throw std::runtime_error(
            RPCHelpMan{"backupwallet",
                "\nSafely copies current wallet file to destination, which can be a directory or a path with filename.\n",
                {
                    {"destination", RPCArg::Type::STR, RPCArg::Optional::NO, "The destination directory or file"},
                },
                RPCResults{},
                RPCExamples{
                    HelpExampleCli("backupwallet", "\"backup.dat\"")
            + HelpExampleRpc("backupwallet", "\"backup.dat\"")
                },
            }.ToString());

    // Make sure the results are valid at least up to the most recent block
    // the user could have gotten from another RPC command prior to now
    pwallet->BlockUntilSyncedToCurrentChain();

    auto locked_chain = pwallet->chain().lock();
    LOCK(pwallet->cs_wallet);

    std::string strDest = request.params[0].get_str();
    if (!pwallet->BackupWallet(strDest)) {
        throw JSONRPCError(RPC_WALLET_ERROR, "Error: Wallet backup failed!");
    }

    return NullUniValue;
}


static UniValue keypoolrefill(const JSONRPCRequest& request)
{
    std::shared_ptr<CWallet> const wallet = GetWalletForJSONRPCRequest(request);
    CWallet* const pwallet = wallet.get();

    if (!EnsureWalletIsAvailable(pwallet, request.fHelp)) {
        return NullUniValue;
    }

    if (request.fHelp || request.params.size() > 1)
        throw std::runtime_error(
            RPCHelpMan{"keypoolrefill",
                "\nFills the keypool."+
                    HelpRequiringPassphrase(pwallet) + "\n",
                {
                    {"newsize", RPCArg::Type::NUM, /* default */ "100", "The new keypool size"},
                },
                RPCResults{},
                RPCExamples{
                    HelpExampleCli("keypoolrefill", "")
            + HelpExampleRpc("keypoolrefill", "")
                },
            }.ToString());

    if (pwallet->IsWalletFlagSet(WALLET_FLAG_DISABLE_PRIVATE_KEYS)) {
        throw JSONRPCError(RPC_WALLET_ERROR, "Error: Private keys are disabled for this wallet");
    }

    auto locked_chain = pwallet->chain().lock();
    LOCK(pwallet->cs_wallet);

    // 0 is interpreted by TopUpKeyPool() as the default keypool size given by -keypool
    unsigned int kpSize = 0;
    if (!request.params[0].isNull()) {
        if (request.params[0].get_int() < 0)
            throw JSONRPCError(RPC_INVALID_PARAMETER, "Invalid parameter, expected valid size.");
        kpSize = (unsigned int)request.params[0].get_int();
    }

    EnsureWalletIsUnlocked(pwallet);
    pwallet->TopUpKeyPool(kpSize);

    if (pwallet->GetKeyPoolSize() < kpSize) {
        throw JSONRPCError(RPC_WALLET_ERROR, "Error refreshing keypool.");
    }

    return NullUniValue;
}


static UniValue walletpassphrase(const JSONRPCRequest& request)
{
    std::shared_ptr<CWallet> const wallet = GetWalletForJSONRPCRequest(request);
    CWallet* const pwallet = wallet.get();

    if (!EnsureWalletIsAvailable(pwallet, request.fHelp)) {
        return NullUniValue;
    }

    if (request.fHelp || request.params.size() != 2) {
        throw std::runtime_error(
            RPCHelpMan{"walletpassphrase",
                "\nStores the wallet decryption key in memory for 'timeout' seconds.\n"
                "This is needed prior to performing transactions related to private keys such as sending coins\n"
            "\nNote:\n"
            "Issuing the walletpassphrase command while the wallet is already unlocked will set a new unlock\n"
            "time that overrides the old one.\n",
                {
                    {"passphrase", RPCArg::Type::STR, RPCArg::Optional::NO, "The wallet passphrase"},
                    {"timeout", RPCArg::Type::NUM, RPCArg::Optional::NO, "The time to keep the decryption key in seconds; capped at 100000000 (~3 years)."},
                },
                RPCResults{},
                RPCExamples{
            "\nUnlock the wallet for 60 seconds\n"
            + HelpExampleCli("walletpassphrase", "\"my pass phrase\" 60") +
            "\nLock the wallet again (before 60 seconds)\n"
            + HelpExampleCli("walletlock", "") +
            "\nAs a JSON-RPC call\n"
            + HelpExampleRpc("walletpassphrase", "\"my pass phrase\", 60")
                },
            }.ToString());
    }

    auto locked_chain = pwallet->chain().lock();
    LOCK(pwallet->cs_wallet);

    if (!pwallet->IsCrypted()) {
        throw JSONRPCError(RPC_WALLET_WRONG_ENC_STATE, "Error: running with an unencrypted wallet, but walletpassphrase was called.");
    }

    // Note that the walletpassphrase is stored in request.params[0] which is not mlock()ed
    SecureString strWalletPass;
    strWalletPass.reserve(100);
    // TODO: get rid of this .c_str() by implementing SecureString::operator=(std::string)
    // Alternately, find a way to make request.params[0] mlock()'d to begin with.
    strWalletPass = request.params[0].get_str().c_str();

    // Get the timeout
    int64_t nSleepTime = request.params[1].get_int64();
    // Timeout cannot be negative, otherwise it will relock immediately
    if (nSleepTime < 0) {
        throw JSONRPCError(RPC_INVALID_PARAMETER, "Timeout cannot be negative.");
    }
    // Clamp timeout
    constexpr int64_t MAX_SLEEP_TIME = 100000000; // larger values trigger a macos/libevent bug?
    if (nSleepTime > MAX_SLEEP_TIME) {
        nSleepTime = MAX_SLEEP_TIME;
    }

    if (strWalletPass.empty()) {
        throw JSONRPCError(RPC_INVALID_PARAMETER, "passphrase can not be empty");
    }

    if (!pwallet->Unlock(strWalletPass)) {
        throw JSONRPCError(RPC_WALLET_PASSPHRASE_INCORRECT, "Error: The wallet passphrase entered was incorrect.");
    }

    pwallet->TopUpKeyPool();

    pwallet->nRelockTime = GetTime() + nSleepTime;

    // Keep a weak pointer to the wallet so that it is possible to unload the
    // wallet before the following callback is called. If a valid shared pointer
    // is acquired in the callback then the wallet is still loaded.
    std::weak_ptr<CWallet> weak_wallet = wallet;
    RPCRunLater(strprintf("lockwallet(%s)", pwallet->GetName()), [weak_wallet] {
        if (auto shared_wallet = weak_wallet.lock()) {
            LOCK(shared_wallet->cs_wallet);
            shared_wallet->Lock();
            shared_wallet->nRelockTime = 0;
        }
    }, nSleepTime);

    return NullUniValue;
}


static UniValue walletpassphrasechange(const JSONRPCRequest& request)
{
    std::shared_ptr<CWallet> const wallet = GetWalletForJSONRPCRequest(request);
    CWallet* const pwallet = wallet.get();

    if (!EnsureWalletIsAvailable(pwallet, request.fHelp)) {
        return NullUniValue;
    }

    if (request.fHelp || request.params.size() != 2) {
        throw std::runtime_error(
            RPCHelpMan{"walletpassphrasechange",
                "\nChanges the wallet passphrase from 'oldpassphrase' to 'newpassphrase'.\n",
                {
                    {"oldpassphrase", RPCArg::Type::STR, RPCArg::Optional::NO, "The current passphrase"},
                    {"newpassphrase", RPCArg::Type::STR, RPCArg::Optional::NO, "The new passphrase"},
                },
                RPCResults{},
                RPCExamples{
                    HelpExampleCli("walletpassphrasechange", "\"old one\" \"new one\"")
            + HelpExampleRpc("walletpassphrasechange", "\"old one\", \"new one\"")
                },
            }.ToString());
    }

    auto locked_chain = pwallet->chain().lock();
    LOCK(pwallet->cs_wallet);

    if (!pwallet->IsCrypted()) {
        throw JSONRPCError(RPC_WALLET_WRONG_ENC_STATE, "Error: running with an unencrypted wallet, but walletpassphrasechange was called.");
    }

    // TODO: get rid of these .c_str() calls by implementing SecureString::operator=(std::string)
    // Alternately, find a way to make request.params[0] mlock()'d to begin with.
    SecureString strOldWalletPass;
    strOldWalletPass.reserve(100);
    strOldWalletPass = request.params[0].get_str().c_str();

    SecureString strNewWalletPass;
    strNewWalletPass.reserve(100);
    strNewWalletPass = request.params[1].get_str().c_str();

    if (strOldWalletPass.empty() || strNewWalletPass.empty()) {
        throw JSONRPCError(RPC_INVALID_PARAMETER, "passphrase can not be empty");
    }

    if (!pwallet->ChangeWalletPassphrase(strOldWalletPass, strNewWalletPass)) {
        throw JSONRPCError(RPC_WALLET_PASSPHRASE_INCORRECT, "Error: The wallet passphrase entered was incorrect.");
    }

    return NullUniValue;
}


static UniValue walletlock(const JSONRPCRequest& request)
{
    std::shared_ptr<CWallet> const wallet = GetWalletForJSONRPCRequest(request);
    CWallet* const pwallet = wallet.get();

    if (!EnsureWalletIsAvailable(pwallet, request.fHelp)) {
        return NullUniValue;
    }

    if (request.fHelp || request.params.size() != 0) {
        throw std::runtime_error(
            RPCHelpMan{"walletlock",
                "\nRemoves the wallet encryption key from memory, locking the wallet.\n"
                "After calling this method, you will need to call walletpassphrase again\n"
                "before being able to call any methods which require the wallet to be unlocked.\n",
                {},
                RPCResults{},
                RPCExamples{
            "\nSet the passphrase for 2 minutes to perform a transaction\n"
            + HelpExampleCli("walletpassphrase", "\"my pass phrase\" 120") +
            "\nPerform a send (requires passphrase set)\n"
            + HelpExampleCli("sendtoaddress", "\"1M72Sfpbz1BPpXFHz9m3CdqATR44Jvaydd\" 1.0") +
            "\nClear the passphrase since we are done before 2 minutes is up\n"
            + HelpExampleCli("walletlock", "") +
            "\nAs a JSON-RPC call\n"
            + HelpExampleRpc("walletlock", "")
                },
            }.ToString());
    }

    auto locked_chain = pwallet->chain().lock();
    LOCK(pwallet->cs_wallet);

    if (!pwallet->IsCrypted()) {
        throw JSONRPCError(RPC_WALLET_WRONG_ENC_STATE, "Error: running with an unencrypted wallet, but walletlock was called.");
    }

    pwallet->Lock();
    pwallet->nRelockTime = 0;

    return NullUniValue;
}


static UniValue encryptwallet(const JSONRPCRequest& request)
{
    std::shared_ptr<CWallet> const wallet = GetWalletForJSONRPCRequest(request);
    CWallet* const pwallet = wallet.get();

    if (!EnsureWalletIsAvailable(pwallet, request.fHelp)) {
        return NullUniValue;
    }

    if (request.fHelp || request.params.size() != 1) {
        throw std::runtime_error(
            RPCHelpMan{"encryptwallet",
                "\nEncrypts the wallet with 'passphrase'. This is for first time encryption.\n"
                "After this, any calls that interact with private keys such as sending or signing \n"
                "will require the passphrase to be set prior the making these calls.\n"
                "Use the walletpassphrase call for this, and then walletlock call.\n"
                "If the wallet is already encrypted, use the walletpassphrasechange call.\n",
                {
                    {"passphrase", RPCArg::Type::STR, RPCArg::Optional::NO, "The pass phrase to encrypt the wallet with. It must be at least 1 character, but should be long."},
                },
                RPCResults{},
                RPCExamples{
            "\nEncrypt your wallet\n"
            + HelpExampleCli("encryptwallet", "\"my pass phrase\"") +
            "\nNow set the passphrase to use the wallet, such as for signing or sending namecoin\n"
            + HelpExampleCli("walletpassphrase", "\"my pass phrase\"") +
            "\nNow we can do something like sign\n"
            + HelpExampleCli("signmessage", "\"address\" \"test message\"") +
            "\nNow lock the wallet again by removing the passphrase\n"
            + HelpExampleCli("walletlock", "") +
            "\nAs a JSON-RPC call\n"
            + HelpExampleRpc("encryptwallet", "\"my pass phrase\"")
                },
            }.ToString());
    }

    auto locked_chain = pwallet->chain().lock();
    LOCK(pwallet->cs_wallet);

    if (pwallet->IsCrypted()) {
        throw JSONRPCError(RPC_WALLET_WRONG_ENC_STATE, "Error: running with an encrypted wallet, but encryptwallet was called.");
    }

    // TODO: get rid of this .c_str() by implementing SecureString::operator=(std::string)
    // Alternately, find a way to make request.params[0] mlock()'d to begin with.
    SecureString strWalletPass;
    strWalletPass.reserve(100);
    strWalletPass = request.params[0].get_str().c_str();

    if (strWalletPass.empty()) {
        throw JSONRPCError(RPC_INVALID_PARAMETER, "passphrase can not be empty");
    }

    if (!pwallet->EncryptWallet(strWalletPass)) {
        throw JSONRPCError(RPC_WALLET_ENCRYPTION_FAILED, "Error: Failed to encrypt the wallet.");
    }

    return "wallet encrypted; The keypool has been flushed and a new HD seed was generated (if you are using HD). You need to make a new backup.";
}

static UniValue lockunspent(const JSONRPCRequest& request)
{
    std::shared_ptr<CWallet> const wallet = GetWalletForJSONRPCRequest(request);
    CWallet* const pwallet = wallet.get();

    if (!EnsureWalletIsAvailable(pwallet, request.fHelp)) {
        return NullUniValue;
    }

    if (request.fHelp || request.params.size() < 1 || request.params.size() > 2)
        throw std::runtime_error(
            RPCHelpMan{"lockunspent",
                "\nUpdates list of temporarily unspendable outputs.\n"
                "Temporarily lock (unlock=false) or unlock (unlock=true) specified transaction outputs.\n"
                "If no transaction outputs are specified when unlocking then all current locked transaction outputs are unlocked.\n"
                "A locked transaction output will not be chosen by automatic coin selection, when spending coins.\n"
                "Locks are stored in memory only. Nodes start with zero locked outputs, and the locked output list\n"
                "is always cleared (by virtue of process exit) when a node stops or fails.\n"
                "Also see the listunspent call\n",
                {
                    {"unlock", RPCArg::Type::BOOL, RPCArg::Optional::NO, "Whether to unlock (true) or lock (false) the specified transactions"},
                    {"transactions", RPCArg::Type::ARR, /* default */ "empty array", "A json array of objects. Each object the txid (string) vout (numeric).",
                        {
                            {"", RPCArg::Type::OBJ, RPCArg::Optional::OMITTED, "",
                                {
                                    {"txid", RPCArg::Type::STR_HEX, RPCArg::Optional::NO, "The transaction id"},
                                    {"vout", RPCArg::Type::NUM, RPCArg::Optional::NO, "The output number"},
                                },
                            },
                        },
                    },
                },
                RPCResult{
            "true|false    (boolean) Whether the command was successful or not\n"
                },
                RPCExamples{
            "\nList the unspent transactions\n"
            + HelpExampleCli("listunspent", "") +
            "\nLock an unspent transaction\n"
            + HelpExampleCli("lockunspent", "false \"[{\\\"txid\\\":\\\"a08e6907dbbd3d809776dbfc5d82e371b764ed838b5655e72f463568df1aadf0\\\",\\\"vout\\\":1}]\"") +
            "\nList the locked transactions\n"
            + HelpExampleCli("listlockunspent", "") +
            "\nUnlock the transaction again\n"
            + HelpExampleCli("lockunspent", "true \"[{\\\"txid\\\":\\\"a08e6907dbbd3d809776dbfc5d82e371b764ed838b5655e72f463568df1aadf0\\\",\\\"vout\\\":1}]\"") +
            "\nAs a JSON-RPC call\n"
            + HelpExampleRpc("lockunspent", "false, \"[{\\\"txid\\\":\\\"a08e6907dbbd3d809776dbfc5d82e371b764ed838b5655e72f463568df1aadf0\\\",\\\"vout\\\":1}]\"")
                },
            }.ToString());

    // Make sure the results are valid at least up to the most recent block
    // the user could have gotten from another RPC command prior to now
    pwallet->BlockUntilSyncedToCurrentChain();

    auto locked_chain = pwallet->chain().lock();
    LOCK(pwallet->cs_wallet);

    RPCTypeCheckArgument(request.params[0], UniValue::VBOOL);

    bool fUnlock = request.params[0].get_bool();

    if (request.params[1].isNull()) {
        if (fUnlock)
            pwallet->UnlockAllCoins();
        return true;
    }

    RPCTypeCheckArgument(request.params[1], UniValue::VARR);

    const UniValue& output_params = request.params[1];

    // Create and validate the COutPoints first.

    std::vector<COutPoint> outputs;
    outputs.reserve(output_params.size());

    for (unsigned int idx = 0; idx < output_params.size(); idx++) {
        const UniValue& o = output_params[idx].get_obj();

        RPCTypeCheckObj(o,
            {
                {"txid", UniValueType(UniValue::VSTR)},
                {"vout", UniValueType(UniValue::VNUM)},
            });

        const uint256 txid(ParseHashO(o, "txid"));
        const int nOutput = find_value(o, "vout").get_int();
        if (nOutput < 0) {
            throw JSONRPCError(RPC_INVALID_PARAMETER, "Invalid parameter, vout must be positive");
        }

        const COutPoint outpt(txid, nOutput);

        const auto it = pwallet->mapWallet.find(outpt.hash);
        if (it == pwallet->mapWallet.end()) {
            throw JSONRPCError(RPC_INVALID_PARAMETER, "Invalid parameter, unknown transaction");
        }

        const CWalletTx& trans = it->second;

        if (outpt.n >= trans.tx->vout.size()) {
            throw JSONRPCError(RPC_INVALID_PARAMETER, "Invalid parameter, vout index out of bounds");
        }

        if (pwallet->IsSpent(*locked_chain, outpt.hash, outpt.n)) {
            throw JSONRPCError(RPC_INVALID_PARAMETER, "Invalid parameter, expected unspent output");
        }

        const bool is_locked = pwallet->IsLockedCoin(outpt.hash, outpt.n);

        if (fUnlock && !is_locked) {
            throw JSONRPCError(RPC_INVALID_PARAMETER, "Invalid parameter, expected locked output");
        }

        if (!fUnlock && is_locked) {
            throw JSONRPCError(RPC_INVALID_PARAMETER, "Invalid parameter, output already locked");
        }

        outputs.push_back(outpt);
    }

    // Atomically set (un)locked status for the outputs.
    for (const COutPoint& outpt : outputs) {
        if (fUnlock) pwallet->UnlockCoin(outpt);
        else pwallet->LockCoin(outpt);
    }

    return true;
}

static UniValue listlockunspent(const JSONRPCRequest& request)
{
    std::shared_ptr<CWallet> const wallet = GetWalletForJSONRPCRequest(request);
    CWallet* const pwallet = wallet.get();

    if (!EnsureWalletIsAvailable(pwallet, request.fHelp)) {
        return NullUniValue;
    }

    if (request.fHelp || request.params.size() > 0)
        throw std::runtime_error(
            RPCHelpMan{"listlockunspent",
                "\nReturns list of temporarily unspendable outputs.\n"
                "See the lockunspent call to lock and unlock transactions for spending.\n",
                {},
                RPCResult{
            "[\n"
            "  {\n"
            "    \"txid\" : \"transactionid\",     (string) The transaction id locked\n"
            "    \"vout\" : n                      (numeric) The vout value\n"
            "  }\n"
            "  ,...\n"
            "]\n"
                },
                RPCExamples{
            "\nList the unspent transactions\n"
            + HelpExampleCli("listunspent", "") +
            "\nLock an unspent transaction\n"
            + HelpExampleCli("lockunspent", "false \"[{\\\"txid\\\":\\\"a08e6907dbbd3d809776dbfc5d82e371b764ed838b5655e72f463568df1aadf0\\\",\\\"vout\\\":1}]\"") +
            "\nList the locked transactions\n"
            + HelpExampleCli("listlockunspent", "") +
            "\nUnlock the transaction again\n"
            + HelpExampleCli("lockunspent", "true \"[{\\\"txid\\\":\\\"a08e6907dbbd3d809776dbfc5d82e371b764ed838b5655e72f463568df1aadf0\\\",\\\"vout\\\":1}]\"") +
            "\nAs a JSON-RPC call\n"
            + HelpExampleRpc("listlockunspent", "")
                },
            }.ToString());

    auto locked_chain = pwallet->chain().lock();
    LOCK(pwallet->cs_wallet);

    std::vector<COutPoint> vOutpts;
    pwallet->ListLockedCoins(vOutpts);

    UniValue ret(UniValue::VARR);

    for (const COutPoint& outpt : vOutpts) {
        UniValue o(UniValue::VOBJ);

        o.pushKV("txid", outpt.hash.GetHex());
        o.pushKV("vout", (int)outpt.n);
        ret.push_back(o);
    }

    return ret;
}

static UniValue settxfee(const JSONRPCRequest& request)
{
    std::shared_ptr<CWallet> const wallet = GetWalletForJSONRPCRequest(request);
    CWallet* const pwallet = wallet.get();

    if (!EnsureWalletIsAvailable(pwallet, request.fHelp)) {
        return NullUniValue;
    }

    if (request.fHelp || request.params.size() < 1 || request.params.size() > 1) {
        throw std::runtime_error(
            RPCHelpMan{"settxfee",
                "\nSet the transaction fee per kB for this wallet. Overrides the global -paytxfee command line parameter.\n",
                {
                    {"amount", RPCArg::Type::AMOUNT, RPCArg::Optional::NO, "The transaction fee in " + CURRENCY_UNIT + "/kB"},
                },
                RPCResult{
            "true|false        (boolean) Returns true if successful\n"
                },
                RPCExamples{
                    HelpExampleCli("settxfee", "0.00001")
            + HelpExampleRpc("settxfee", "0.00001")
                },
            }.ToString());
    }

    auto locked_chain = pwallet->chain().lock();
    LOCK(pwallet->cs_wallet);

    CAmount nAmount = AmountFromValue(request.params[0]);
    CFeeRate tx_fee_rate(nAmount, 1000);
    if (tx_fee_rate == 0) {
        // automatic selection
    } else if (tx_fee_rate < ::minRelayTxFee) {
        throw JSONRPCError(RPC_INVALID_PARAMETER, strprintf("txfee cannot be less than min relay tx fee (%s)", ::minRelayTxFee.ToString()));
    } else if (tx_fee_rate < pwallet->m_min_fee) {
        throw JSONRPCError(RPC_INVALID_PARAMETER, strprintf("txfee cannot be less than wallet min fee (%s)", pwallet->m_min_fee.ToString()));
    }

    pwallet->m_pay_tx_fee = tx_fee_rate;
    return true;
}

static UniValue getwalletinfo(const JSONRPCRequest& request)
{
    std::shared_ptr<CWallet> const wallet = GetWalletForJSONRPCRequest(request);
    CWallet* const pwallet = wallet.get();

    if (!EnsureWalletIsAvailable(pwallet, request.fHelp)) {
        return NullUniValue;
    }

    if (request.fHelp || request.params.size() != 0)
        throw std::runtime_error(
            RPCHelpMan{"getwalletinfo",
                "Returns an object containing various wallet state info.\n",
                {},
                RPCResult{
            "{\n"
            "  \"walletname\": xxxxx,               (string) the wallet name\n"
            "  \"walletversion\": xxxxx,            (numeric) the wallet version\n"
            "  \"balance\": xxxxxxx,                (numeric) the total confirmed balance of the wallet in " + CURRENCY_UNIT + "\n"
            "  \"unconfirmed_balance\": xxx,        (numeric) the total unconfirmed balance of the wallet in " + CURRENCY_UNIT + "\n"
            "  \"immature_balance\": xxxxxx,        (numeric) the total immature balance of the wallet in " + CURRENCY_UNIT + "\n"
            "  \"txcount\": xxxxxxx,                (numeric) the total number of transactions in the wallet\n"
            "  \"keypoololdest\": xxxxxx,           (numeric) the timestamp (seconds since Unix epoch) of the oldest pre-generated key in the key pool\n"
            "  \"keypoolsize\": xxxx,               (numeric) how many new keys are pre-generated (only counts external keys)\n"
            "  \"keypoolsize_hd_internal\": xxxx,   (numeric) how many new keys are pre-generated for internal use (used for change outputs, only appears if the wallet is using this feature, otherwise external keys are used)\n"
            "  \"unlocked_until\": ttt,             (numeric) the timestamp in seconds since epoch (midnight Jan 1 1970 GMT) that the wallet is unlocked for transfers, or 0 if the wallet is locked\n"
            "  \"paytxfee\": x.xxxx,                (numeric) the transaction fee configuration, set in " + CURRENCY_UNIT + "/kB\n"
            "  \"hdseedid\": \"<hash160>\"            (string, optional) the Hash160 of the HD seed (only present when HD is enabled)\n"
            "  \"private_keys_enabled\": true|false (boolean) false if privatekeys are disabled for this wallet (enforced watch-only wallet)\n"
            "}\n"
                },
                RPCExamples{
                    HelpExampleCli("getwalletinfo", "")
            + HelpExampleRpc("getwalletinfo", "")
                },
            }.ToString());

    // Make sure the results are valid at least up to the most recent block
    // the user could have gotten from another RPC command prior to now
    pwallet->BlockUntilSyncedToCurrentChain();

    auto locked_chain = pwallet->chain().lock();
    LOCK(pwallet->cs_wallet);

    UniValue obj(UniValue::VOBJ);

    size_t kpExternalSize = pwallet->KeypoolCountExternalKeys();
    obj.pushKV("walletname", pwallet->GetName());
    obj.pushKV("walletversion", pwallet->GetVersion());
    obj.pushKV("balance",       ValueFromAmount(pwallet->GetBalance()));
    obj.pushKV("unconfirmed_balance", ValueFromAmount(pwallet->GetUnconfirmedBalance()));
    obj.pushKV("immature_balance",    ValueFromAmount(pwallet->GetImmatureBalance()));
    obj.pushKV("txcount",       (int)pwallet->mapWallet.size());
    obj.pushKV("keypoololdest", pwallet->GetOldestKeyPoolTime());
    obj.pushKV("keypoolsize", (int64_t)kpExternalSize);
    CKeyID seed_id = pwallet->GetHDChain().seed_id;
    if (pwallet->CanSupportFeature(FEATURE_HD_SPLIT)) {
        obj.pushKV("keypoolsize_hd_internal",   (int64_t)(pwallet->GetKeyPoolSize() - kpExternalSize));
    }
    if (pwallet->IsCrypted()) {
        obj.pushKV("unlocked_until", pwallet->nRelockTime);
    }
    obj.pushKV("paytxfee", ValueFromAmount(pwallet->m_pay_tx_fee.GetFeePerK()));
    if (!seed_id.IsNull()) {
        obj.pushKV("hdseedid", seed_id.GetHex());
    }
    obj.pushKV("private_keys_enabled", !pwallet->IsWalletFlagSet(WALLET_FLAG_DISABLE_PRIVATE_KEYS));
    return obj;
}

static UniValue listwalletdir(const JSONRPCRequest& request)
{
    if (request.fHelp || request.params.size() != 0) {
        throw std::runtime_error(
            RPCHelpMan{"listwalletdir",
                "Returns a list of wallets in the wallet directory.\n",
                {},
                RPCResult{
            "{\n"
            "  \"wallets\" : [                (json array of objects)\n"
            "    {\n"
            "      \"name\" : \"name\"          (string) The wallet name\n"
            "    }\n"
            "    ,...\n"
            "  ]\n"
            "}\n"
                },
                RPCExamples{
                    HelpExampleCli("listwalletdir", "")
            + HelpExampleRpc("listwalletdir", "")
                },
            }.ToString());
    }

    UniValue wallets(UniValue::VARR);
    for (const auto& path : ListWalletDir()) {
        UniValue wallet(UniValue::VOBJ);
        wallet.pushKV("name", path.string());
        wallets.push_back(wallet);
    }

    UniValue result(UniValue::VOBJ);
    result.pushKV("wallets", wallets);
    return result;
}

static UniValue listwallets(const JSONRPCRequest& request)
{
    if (request.fHelp || request.params.size() != 0)
        throw std::runtime_error(
            RPCHelpMan{"listwallets",
                "Returns a list of currently loaded wallets.\n"
                "For full information on the wallet, use \"getwalletinfo\"\n",
                {},
                RPCResult{
            "[                         (json array of strings)\n"
            "  \"walletname\"            (string) the wallet name\n"
            "   ...\n"
            "]\n"
                },
                RPCExamples{
                    HelpExampleCli("listwallets", "")
            + HelpExampleRpc("listwallets", "")
                },
            }.ToString());

    UniValue obj(UniValue::VARR);

    for (const std::shared_ptr<CWallet>& wallet : GetWallets()) {
        if (!EnsureWalletIsAvailable(wallet.get(), request.fHelp)) {
            return NullUniValue;
        }

        LOCK(wallet->cs_wallet);

        obj.push_back(wallet->GetName());
    }

    return obj;
}

static UniValue loadwallet(const JSONRPCRequest& request)
{
    if (request.fHelp || request.params.size() != 1)
        throw std::runtime_error(
            RPCHelpMan{"loadwallet",
                "\nLoads a wallet from a wallet file or directory."
                "\nNote that all wallet command-line options used when starting namecoind will be"
                "\napplied to the new wallet (eg -zapwallettxes, upgradewallet, rescan, etc).\n",
                {
                    {"filename", RPCArg::Type::STR, RPCArg::Optional::NO, "The wallet directory or .dat file."},
                },
                RPCResult{
            "{\n"
            "  \"name\" :    <wallet_name>,        (string) The wallet name if loaded successfully.\n"
            "  \"warning\" : <warning>,            (string) Warning message if wallet was not loaded cleanly.\n"
            "}\n"
                },
                RPCExamples{
                    HelpExampleCli("loadwallet", "\"test.dat\"")
            + HelpExampleRpc("loadwallet", "\"test.dat\"")
                },
            }.ToString());

    WalletLocation location(request.params[0].get_str());

    if (!location.Exists()) {
        throw JSONRPCError(RPC_WALLET_NOT_FOUND, "Wallet " + location.GetName() + " not found.");
    } else if (fs::is_directory(location.GetPath())) {
        // The given filename is a directory. Check that there's a wallet.dat file.
        fs::path wallet_dat_file = location.GetPath() / "wallet.dat";
        if (fs::symlink_status(wallet_dat_file).type() == fs::file_not_found) {
            throw JSONRPCError(RPC_WALLET_NOT_FOUND, "Directory " + location.GetName() + " does not contain a wallet.dat file.");
        }
    }

    std::string error, warning;
    std::shared_ptr<CWallet> const wallet = LoadWallet(*g_rpc_interfaces->chain, location, error, warning);
    if (!wallet) throw JSONRPCError(RPC_WALLET_ERROR, error);

    UniValue obj(UniValue::VOBJ);
    obj.pushKV("name", wallet->GetName());
    obj.pushKV("warning", warning);

    return obj;
}

static UniValue createwallet(const JSONRPCRequest& request)
{
    if (request.fHelp || request.params.size() < 1 || request.params.size() > 3) {
        throw std::runtime_error(
            RPCHelpMan{"createwallet",
                "\nCreates and loads a new wallet.\n",
                {
                    {"wallet_name", RPCArg::Type::STR, RPCArg::Optional::NO, "The name for the new wallet. If this is a path, the wallet will be created at the path location."},
                    {"disable_private_keys", RPCArg::Type::BOOL, /* default */ "false", "Disable the possibility of private keys (only watchonlys are possible in this mode)."},
                    {"blank", RPCArg::Type::BOOL, /* default */ "false", "Create a blank wallet. A blank wallet has no keys or HD seed. One can be set using sethdseed."},
                },
                RPCResult{
            "{\n"
            "  \"name\" :    <wallet_name>,        (string) The wallet name if created successfully. If the wallet was created using a full path, the wallet_name will be the full path.\n"
            "  \"warning\" : <warning>,            (string) Warning message if wallet was not loaded cleanly.\n"
            "}\n"
                },
                RPCExamples{
                    HelpExampleCli("createwallet", "\"testwallet\"")
            + HelpExampleRpc("createwallet", "\"testwallet\"")
                },
            }.ToString());
    }
    std::string error;
    std::string warning;

    uint64_t flags = 0;
    if (!request.params[1].isNull() && request.params[1].get_bool()) {
        flags |= WALLET_FLAG_DISABLE_PRIVATE_KEYS;
    }

    if (!request.params[2].isNull() && request.params[2].get_bool()) {
        flags |= WALLET_FLAG_BLANK_WALLET;
    }

    WalletLocation location(request.params[0].get_str());
    if (location.Exists()) {
        throw JSONRPCError(RPC_WALLET_ERROR, "Wallet " + location.GetName() + " already exists.");
    }

    // Wallet::Verify will check if we're trying to create a wallet with a duplication name.
    if (!CWallet::Verify(*g_rpc_interfaces->chain, location, false, error, warning)) {
        throw JSONRPCError(RPC_WALLET_ERROR, "Wallet file verification failed: " + error);
    }

    std::shared_ptr<CWallet> const wallet = CWallet::CreateWalletFromFile(*g_rpc_interfaces->chain, location, flags);
    if (!wallet) {
        throw JSONRPCError(RPC_WALLET_ERROR, "Wallet creation failed.");
    }
    AddWallet(wallet);

    wallet->postInitProcess();

    UniValue obj(UniValue::VOBJ);
    obj.pushKV("name", wallet->GetName());
    obj.pushKV("warning", warning);

    return obj;
}

static UniValue unloadwallet(const JSONRPCRequest& request)
{
    if (request.fHelp || request.params.size() > 1) {
        throw std::runtime_error(
            RPCHelpMan{"unloadwallet",
                "Unloads the wallet referenced by the request endpoint otherwise unloads the wallet specified in the argument.\n"
                "Specifying the wallet name on a wallet endpoint is invalid.",
                {
                    {"wallet_name", RPCArg::Type::STR, /* default */ "the wallet name from the RPC request", "The name of the wallet to unload."},
                },
                RPCResults{},
                RPCExamples{
                    HelpExampleCli("unloadwallet", "wallet_name")
            + HelpExampleRpc("unloadwallet", "wallet_name")
                },
            }.ToString());
    }

    std::string wallet_name;
    if (GetWalletNameFromJSONRPCRequest(request, wallet_name)) {
        if (!request.params[0].isNull()) {
            throw JSONRPCError(RPC_INVALID_PARAMETER, "Cannot unload the requested wallet");
        }
    } else {
        wallet_name = request.params[0].get_str();
    }

    std::shared_ptr<CWallet> wallet = GetWallet(wallet_name);
    if (!wallet) {
        throw JSONRPCError(RPC_WALLET_NOT_FOUND, "Requested wallet does not exist or is not loaded");
    }

    // Release the "main" shared pointer and prevent further notifications.
    // Note that any attempt to load the same wallet would fail until the wallet
    // is destroyed (see CheckUniqueFileid).
    if (!RemoveWallet(wallet)) {
        throw JSONRPCError(RPC_MISC_ERROR, "Requested wallet already unloaded");
    }

    UnloadWallet(std::move(wallet));

    return NullUniValue;
}

static UniValue resendwallettransactions(const JSONRPCRequest& request)
{
    std::shared_ptr<CWallet> const wallet = GetWalletForJSONRPCRequest(request);
    CWallet* const pwallet = wallet.get();

    if (!EnsureWalletIsAvailable(pwallet, request.fHelp)) {
        return NullUniValue;
    }

    if (request.fHelp || request.params.size() != 0)
        throw std::runtime_error(
            RPCHelpMan{"resendwallettransactions",
                "Immediately re-broadcast unconfirmed wallet transactions to all peers.\n"
                "Intended only for testing; the wallet code periodically re-broadcasts\n"
                "automatically.\n",
                {},
                RPCResult{
            "Returns an RPC error if -walletbroadcast is set to false.\n"
            "Returns array of transaction ids that were re-broadcast.\n"
                },
                 RPCExamples{""},
             }.ToString()
            );

    if (!g_connman)
        throw JSONRPCError(RPC_CLIENT_P2P_DISABLED, "Error: Peer-to-peer functionality missing or disabled");

    auto locked_chain = pwallet->chain().lock();
    LOCK(pwallet->cs_wallet);

    if (!pwallet->GetBroadcastTransactions()) {
        throw JSONRPCError(RPC_WALLET_ERROR, "Error: Wallet transaction broadcasting is disabled with -walletbroadcast");
    }

    std::vector<uint256> txids = pwallet->ResendWalletTransactionsBefore(*locked_chain, GetTime(), g_connman.get());
    UniValue result(UniValue::VARR);
    for (const uint256& txid : txids)
    {
        result.push_back(txid.ToString());
    }
    return result;
}

static UniValue listunspent(const JSONRPCRequest& request)
{
    std::shared_ptr<CWallet> const wallet = GetWalletForJSONRPCRequest(request);
    CWallet* const pwallet = wallet.get();

    if (!EnsureWalletIsAvailable(pwallet, request.fHelp)) {
        return NullUniValue;
    }

    if (request.fHelp || request.params.size() > 5)
        throw std::runtime_error(
            RPCHelpMan{"listunspent",
                "\nReturns array of unspent transaction outputs\n"
                "with between minconf and maxconf (inclusive) confirmations.\n"
                "Optionally filter to only include txouts paid to specified addresses.\n",
                {
<<<<<<< HEAD
                    {"minconf", RPCArg::Type::NUM, /* opt */ true, /* default_val */ "1", "The minimum confirmations to filter"},
                    {"maxconf", RPCArg::Type::NUM, /* opt */ true, /* default_val */ "9999999", "The maximum confirmations to filter"},
                    {"addresses", RPCArg::Type::ARR, /* opt */ true, /* default_val */ "empty array", "A json array of addresses to filter",
                        {
                            {"address", RPCArg::Type::STR, /* opt */ true, /* default_val */ "", "address"},
=======
                    {"minconf", RPCArg::Type::NUM, /* default */ "1", "The minimum confirmations to filter"},
                    {"maxconf", RPCArg::Type::NUM, /* default */ "9999999", "The maximum confirmations to filter"},
                    {"addresses", RPCArg::Type::ARR, /* default */ "empty array", "A json array of bitcoin addresses to filter",
                        {
                            {"address", RPCArg::Type::STR, RPCArg::Optional::OMITTED, "bitcoin address"},
>>>>>>> 51ddc2e8
                        },
                    },
                    {"include_unsafe", RPCArg::Type::BOOL, /* default */ "true", "Include outputs that are not safe to spend\n"
            "                  See description of \"safe\" attribute below."},
                    {"query_options", RPCArg::Type::OBJ, RPCArg::Optional::OMITTED_NAMED_ARG, "JSON with query options",
                        {
                            {"minimumAmount", RPCArg::Type::AMOUNT, /* default */ "0", "Minimum value of each UTXO in " + CURRENCY_UNIT + ""},
                            {"maximumAmount", RPCArg::Type::AMOUNT, /* default */ "unlimited", "Maximum value of each UTXO in " + CURRENCY_UNIT + ""},
                            {"maximumCount", RPCArg::Type::NUM, /* default */ "unlimited", "Maximum number of UTXOs"},
                            {"minimumSumAmount", RPCArg::Type::AMOUNT, /* default */ "unlimited", "Minimum sum value of all UTXOs in " + CURRENCY_UNIT + ""},
                        },
                        "query_options"},
                },
                RPCResult{
            "[                   (array of json object)\n"
            "  {\n"
            "    \"txid\" : \"txid\",          (string) the transaction id \n"
            "    \"vout\" : n,               (numeric) the vout value\n"
            "    \"address\" : \"address\",    (string) the namecoin address\n"
            "    \"label\" : \"label\",        (string) The associated label, or \"\" for the default label\n"
            "    \"scriptPubKey\" : \"key\",   (string) the script key\n"
            "    \"amount\" : x.xxx,         (numeric) the transaction output amount in " + CURRENCY_UNIT + "\n"
            "    \"confirmations\" : n,      (numeric) The number of confirmations\n"
            "    \"redeemScript\" : \"script\" (string) The redeemScript if scriptPubKey is P2SH\n"
            "    \"witnessScript\" : \"script\" (string) witnessScript if the scriptPubKey is P2WSH or P2SH-P2WSH\n"
            "    \"spendable\" : xxx,        (bool) Whether we have the private keys to spend this output\n"
            "    \"solvable\" : xxx,         (bool) Whether we know how to spend this output, ignoring the lack of keys\n"
            "    \"desc\" : xxx,             (string, only when solvable) A descriptor for spending this output\n"
            "    \"safe\" : xxx              (bool) Whether this output is considered safe to spend. Unconfirmed transactions\n"
            "                              from outside keys and unconfirmed replacement transactions are considered unsafe\n"
            "                              and are not eligible for spending by fundrawtransaction and sendtoaddress.\n"
            "  }\n"
            "  ,...\n"
            "]\n"
                },
                RPCExamples{
                    HelpExampleCli("listunspent", "")
            + HelpExampleCli("listunspent", "6 9999999 \"[\\\"NDLTK7j8CzK5YAbpCdUxC3Gi1bXGDCdV5h\\\",\\\"N2xHFZ8NWNkGuuXfDxv8iMXdQGMd3tjZfx\\\"]\"")
            + HelpExampleRpc("listunspent", "6, 9999999 \"[\\\"NDLTK7j8CzK5YAbpCdUxC3Gi1bXGDCdV5h\\\",\\\"N2xHFZ8NWNkGuuXfDxv8iMXdQGMd3tjZfx\\\"]\"")
            + HelpExampleCli("listunspent", "6 9999999 '[]' true '{ \"minimumAmount\": 0.005 }'")
            + HelpExampleRpc("listunspent", "6, 9999999, [] , true, { \"minimumAmount\": 0.005 } ")
                },
            }.ToString());

    int nMinDepth = 1;
    if (!request.params[0].isNull()) {
        RPCTypeCheckArgument(request.params[0], UniValue::VNUM);
        nMinDepth = request.params[0].get_int();
    }

    int nMaxDepth = 9999999;
    if (!request.params[1].isNull()) {
        RPCTypeCheckArgument(request.params[1], UniValue::VNUM);
        nMaxDepth = request.params[1].get_int();
    }

    std::set<CTxDestination> destinations;
    if (!request.params[2].isNull()) {
        RPCTypeCheckArgument(request.params[2], UniValue::VARR);
        UniValue inputs = request.params[2].get_array();
        for (unsigned int idx = 0; idx < inputs.size(); idx++) {
            const UniValue& input = inputs[idx];
            CTxDestination dest = DecodeDestination(input.get_str());
            if (!IsValidDestination(dest)) {
                throw JSONRPCError(RPC_INVALID_ADDRESS_OR_KEY, std::string("Invalid Namecoin address: ") + input.get_str());
            }
            if (!destinations.insert(dest).second) {
                throw JSONRPCError(RPC_INVALID_PARAMETER, std::string("Invalid parameter, duplicated address: ") + input.get_str());
            }
        }
    }

    bool include_unsafe = true;
    if (!request.params[3].isNull()) {
        RPCTypeCheckArgument(request.params[3], UniValue::VBOOL);
        include_unsafe = request.params[3].get_bool();
    }

    CAmount nMinimumAmount = 0;
    CAmount nMaximumAmount = MAX_MONEY;
    CAmount nMinimumSumAmount = MAX_MONEY;
    uint64_t nMaximumCount = 0;
    bool includeNames = false;

    if (!request.params[4].isNull()) {
        const UniValue& options = request.params[4].get_obj();

        if (options.exists("minimumAmount"))
            nMinimumAmount = AmountFromValue(options["minimumAmount"]);

        if (options.exists("maximumAmount"))
            nMaximumAmount = AmountFromValue(options["maximumAmount"]);

        if (options.exists("minimumSumAmount"))
            nMinimumSumAmount = AmountFromValue(options["minimumSumAmount"]);

        if (options.exists("maximumCount"))
            nMaximumCount = options["maximumCount"].get_int64();

        if (options.exists("includeNames"))
            includeNames = options["includeNames"].get_bool();
    }

    // Make sure the results are valid at least up to the most recent block
    // the user could have gotten from another RPC command prior to now
    pwallet->BlockUntilSyncedToCurrentChain();

    UniValue results(UniValue::VARR);
    std::vector<COutput> vecOutputs;
    int expireDepth;
    {
        auto locked_chain = pwallet->chain().lock();
        LOCK(pwallet->cs_wallet);
        pwallet->AvailableCoins(*locked_chain, vecOutputs, !include_unsafe, nullptr, nMinimumAmount, nMaximumAmount, nMinimumSumAmount, nMaximumCount, nMinDepth, nMaxDepth);

        /* Retrieve and store "current" expiration depth.  We use that later
           to determine, based on confirmations, whether or not names
           are expired.  */
        expireDepth = Params().GetConsensus()
                        .rules->NameExpirationDepth(chainActive.Height());
    }

    LOCK(pwallet->cs_wallet);

    for (const COutput& out : vecOutputs) {
        CTxDestination address;
        const CScript& scriptPubKey = out.tx->tx->vout[out.i].scriptPubKey;
        bool fValidAddress = ExtractDestination(scriptPubKey, address);

        if (destinations.size() && (!fValidAddress || !destinations.count(address)))
            continue;

        /* Check if this is a name output.  If it is, we have to apply
           additional rules:  If the name is already expired, then the output
           is definitely unspendable; in that case, exclude it always.
           Otherwise, we may include the output only if the user opted to
           receive also name outputs.  */
        const CNameScript nameOp(scriptPubKey);
        if (nameOp.isNameOp ())
          {
            if (!includeNames)
              continue;

            /* Name new's don't expire, so check for being an actual update.  */
            if (nameOp.isAnyUpdate () && out.nDepth > expireDepth)
              continue;
          }

        UniValue entry(UniValue::VOBJ);
        entry.pushKV("txid", out.tx->GetHash().GetHex());
        entry.pushKV("vout", out.i);

        if (nameOp.isNameOp())
            entry.pushKV("nameOp", NameOpToUniv(nameOp));

        if (fValidAddress) {
            entry.pushKV("address", EncodeDestination(address));

            auto i = pwallet->mapAddressBook.find(address);
            if (i != pwallet->mapAddressBook.end()) {
                entry.pushKV("label", i->second.name);
            }

            if (scriptPubKey.IsPayToScriptHash(true)) {
                const CScriptID& hash = boost::get<CScriptID>(address);
                CScript redeemScript;
                if (pwallet->GetCScript(hash, redeemScript)) {
                    entry.pushKV("redeemScript", HexStr(redeemScript.begin(), redeemScript.end()));
                    // Now check if the redeemScript is actually a P2WSH script
                    CTxDestination witness_destination;
                    if (redeemScript.IsPayToWitnessScriptHash()) {
                        bool extracted = ExtractDestination(redeemScript, witness_destination);
                        assert(extracted);
                        // Also return the witness script
                        const WitnessV0ScriptHash& whash = boost::get<WitnessV0ScriptHash>(witness_destination);
                        CScriptID id;
                        CRIPEMD160().Write(whash.begin(), whash.size()).Finalize(id.begin());
                        CScript witnessScript;
                        if (pwallet->GetCScript(id, witnessScript)) {
                            entry.pushKV("witnessScript", HexStr(witnessScript.begin(), witnessScript.end()));
                        }
                    }
                }
            } else if (scriptPubKey.IsPayToWitnessScriptHash()) {
                const WitnessV0ScriptHash& whash = boost::get<WitnessV0ScriptHash>(address);
                CScriptID id;
                CRIPEMD160().Write(whash.begin(), whash.size()).Finalize(id.begin());
                CScript witnessScript;
                if (pwallet->GetCScript(id, witnessScript)) {
                    entry.pushKV("witnessScript", HexStr(witnessScript.begin(), witnessScript.end()));
                }
            }
        }

        entry.pushKV("scriptPubKey", HexStr(scriptPubKey.begin(), scriptPubKey.end()));
        entry.pushKV("amount", ValueFromAmount(out.tx->tx->vout[out.i].nValue));
        entry.pushKV("confirmations", out.nDepth);
        entry.pushKV("spendable", out.fSpendable);
        entry.pushKV("solvable", out.fSolvable);
        if (out.fSolvable) {
            auto descriptor = InferDescriptor(scriptPubKey, *pwallet);
            entry.pushKV("desc", descriptor->ToString());
        }
        entry.pushKV("safe", out.fSafe);
        results.push_back(entry);
    }

    return results;
}

void FundTransaction(CWallet* const pwallet, CMutableTransaction& tx, CAmount& fee_out, int& change_position, UniValue options)
{
    // Make sure the results are valid at least up to the most recent block
    // the user could have gotten from another RPC command prior to now
    pwallet->BlockUntilSyncedToCurrentChain();

    CCoinControl coinControl;
    change_position = -1;
    bool lockUnspents = false;
    UniValue subtractFeeFromOutputs;
    std::set<int> setSubtractFeeFromOutputs;

    if (!options.isNull()) {
      if (options.type() == UniValue::VBOOL) {
        // backward compatibility bool only fallback
        coinControl.fAllowWatchOnly = options.get_bool();
      }
      else {
        RPCTypeCheckArgument(options, UniValue::VOBJ);
        RPCTypeCheckObj(options,
            {
                {"changeAddress", UniValueType(UniValue::VSTR)},
                {"changePosition", UniValueType(UniValue::VNUM)},
                {"change_type", UniValueType(UniValue::VSTR)},
                {"includeWatching", UniValueType(UniValue::VBOOL)},
                {"lockUnspents", UniValueType(UniValue::VBOOL)},
                {"feeRate", UniValueType()}, // will be checked below
                {"subtractFeeFromOutputs", UniValueType(UniValue::VARR)},
                {"replaceable", UniValueType(UniValue::VBOOL)},
                {"conf_target", UniValueType(UniValue::VNUM)},
                {"estimate_mode", UniValueType(UniValue::VSTR)},
            },
            true, true);

        if (options.exists("changeAddress")) {
            CTxDestination dest = DecodeDestination(options["changeAddress"].get_str());

            if (!IsValidDestination(dest)) {
                throw JSONRPCError(RPC_INVALID_ADDRESS_OR_KEY, "changeAddress must be a valid namecoin address");
            }

            coinControl.destChange = dest;
        }

        if (options.exists("changePosition"))
            change_position = options["changePosition"].get_int();

        if (options.exists("change_type")) {
            if (options.exists("changeAddress")) {
                throw JSONRPCError(RPC_INVALID_PARAMETER, "Cannot specify both changeAddress and address_type options");
            }
            coinControl.m_change_type = pwallet->m_default_change_type;
            if (!ParseOutputType(options["change_type"].get_str(), *coinControl.m_change_type)) {
                throw JSONRPCError(RPC_INVALID_ADDRESS_OR_KEY, strprintf("Unknown change type '%s'", options["change_type"].get_str()));
            }
        }

        if (options.exists("includeWatching"))
            coinControl.fAllowWatchOnly = options["includeWatching"].get_bool();

        if (options.exists("lockUnspents"))
            lockUnspents = options["lockUnspents"].get_bool();

        if (options.exists("feeRate"))
        {
            coinControl.m_feerate = CFeeRate(AmountFromValue(options["feeRate"]));
            coinControl.fOverrideFeeRate = true;
        }

        if (options.exists("subtractFeeFromOutputs"))
            subtractFeeFromOutputs = options["subtractFeeFromOutputs"].get_array();

        if (options.exists("replaceable")) {
            coinControl.m_signal_bip125_rbf = options["replaceable"].get_bool();
        }
        if (options.exists("conf_target")) {
            if (options.exists("feeRate")) {
                throw JSONRPCError(RPC_INVALID_PARAMETER, "Cannot specify both conf_target and feeRate");
            }
            coinControl.m_confirm_target = ParseConfirmTarget(options["conf_target"]);
        }
        if (options.exists("estimate_mode")) {
            if (options.exists("feeRate")) {
                throw JSONRPCError(RPC_INVALID_PARAMETER, "Cannot specify both estimate_mode and feeRate");
            }
            if (!FeeModeFromString(options["estimate_mode"].get_str(), coinControl.m_fee_mode)) {
                throw JSONRPCError(RPC_INVALID_PARAMETER, "Invalid estimate_mode parameter");
            }
        }
      }
    }

    if (tx.vout.size() == 0)
        throw JSONRPCError(RPC_INVALID_PARAMETER, "TX must have at least one output");

    if (change_position != -1 && (change_position < 0 || (unsigned int)change_position > tx.vout.size()))
        throw JSONRPCError(RPC_INVALID_PARAMETER, "changePosition out of bounds");

    for (unsigned int idx = 0; idx < subtractFeeFromOutputs.size(); idx++) {
        int pos = subtractFeeFromOutputs[idx].get_int();
        if (setSubtractFeeFromOutputs.count(pos))
            throw JSONRPCError(RPC_INVALID_PARAMETER, strprintf("Invalid parameter, duplicated position: %d", pos));
        if (pos < 0)
            throw JSONRPCError(RPC_INVALID_PARAMETER, strprintf("Invalid parameter, negative position: %d", pos));
        if (pos >= int(tx.vout.size()))
            throw JSONRPCError(RPC_INVALID_PARAMETER, strprintf("Invalid parameter, position too large: %d", pos));
        setSubtractFeeFromOutputs.insert(pos);
    }

    std::string strFailReason;

    if (!pwallet->FundTransaction(tx, fee_out, change_position, strFailReason, lockUnspents, setSubtractFeeFromOutputs, coinControl)) {
        throw JSONRPCError(RPC_WALLET_ERROR, strFailReason);
    }
}

static UniValue fundrawtransaction(const JSONRPCRequest& request)
{
    std::shared_ptr<CWallet> const wallet = GetWalletForJSONRPCRequest(request);
    CWallet* const pwallet = wallet.get();

    if (!EnsureWalletIsAvailable(pwallet, request.fHelp)) {
        return NullUniValue;
    }

    if (request.fHelp || request.params.size() < 1 || request.params.size() > 3)
        throw std::runtime_error(
            RPCHelpMan{"fundrawtransaction",
                "\nAdd inputs to a transaction until it has enough in value to meet its out value.\n"
                "This will not modify existing inputs, and will add at most one change output to the outputs.\n"
                "No existing outputs will be modified unless \"subtractFeeFromOutputs\" is specified.\n"
                "Note that inputs which were signed may need to be resigned after completion since in/outputs have been added.\n"
                "The inputs added will not be signed, use signrawtransactionwithkey\n"
                " or signrawtransactionwithwallet for that.\n"
                "Note that all existing inputs must have their previous output transaction be in the wallet.\n"
                "Note that all inputs selected must be of standard form and P2SH scripts must be\n"
                "in the wallet using importaddress or addmultisigaddress (to calculate fees).\n"
                "You can see whether this is the case by checking the \"solvable\" field in the listunspent output.\n"
                "Only pay-to-pubkey, multisig, and P2SH versions thereof are currently supported for watch-only\n",
                {
                    {"hexstring", RPCArg::Type::STR_HEX, RPCArg::Optional::NO, "The hex string of the raw transaction"},
                    {"options", RPCArg::Type::OBJ, RPCArg::Optional::OMITTED_NAMED_ARG, "for backward compatibility: passing in a true instead of an object will result in {\"includeWatching\":true}",
                        {
<<<<<<< HEAD
                            {"changeAddress", RPCArg::Type::STR, /* opt */ true, /* default_val */ "pool address", "The address to receive the change"},
                            {"changePosition", RPCArg::Type::NUM, /* opt */ true, /* default_val */ "random", "The index of the change output"},
                            {"change_type", RPCArg::Type::STR, /* opt */ true, /* default_val */ "set by -changetype", "The output type to use. Only valid if changeAddress is not specified. Options are \"legacy\", \"p2sh-segwit\", and \"bech32\"."},
                            {"includeWatching", RPCArg::Type::BOOL, /* opt */ true, /* default_val */ "false", "Also select inputs which are watch only"},
                            {"lockUnspents", RPCArg::Type::BOOL, /* opt */ true, /* default_val */ "false", "Lock selected unspent outputs"},
                            {"feeRate", RPCArg::Type::AMOUNT, /* opt */ true, /* default_val */ "not set: makes wallet determine the fee", "Set a specific fee rate in " + CURRENCY_UNIT + "/kB"},
                            {"subtractFeeFromOutputs", RPCArg::Type::ARR, /* opt */ true, /* default_val */ "empty array", "A json array of integers.\n"
=======
                            {"changeAddress", RPCArg::Type::STR, /* default */ "pool address", "The bitcoin address to receive the change"},
                            {"changePosition", RPCArg::Type::NUM, /* default */ "random", "The index of the change output"},
                            {"change_type", RPCArg::Type::STR, /* default */ "set by -changetype", "The output type to use. Only valid if changeAddress is not specified. Options are \"legacy\", \"p2sh-segwit\", and \"bech32\"."},
                            {"includeWatching", RPCArg::Type::BOOL, /* default */ "false", "Also select inputs which are watch only"},
                            {"lockUnspents", RPCArg::Type::BOOL, /* default */ "false", "Lock selected unspent outputs"},
                            {"feeRate", RPCArg::Type::AMOUNT, /* default */ "not set: makes wallet determine the fee", "Set a specific fee rate in " + CURRENCY_UNIT + "/kB"},
                            {"subtractFeeFromOutputs", RPCArg::Type::ARR, /* default */ "empty array", "A json array of integers.\n"
>>>>>>> 51ddc2e8
                            "                              The fee will be equally deducted from the amount of each specified output.\n"
                            "                              Those recipients will receive less coins than you enter in their corresponding amount field.\n"
                            "                              If no outputs are specified here, the sender pays the fee.",
                                {
                                    {"vout_index", RPCArg::Type::NUM, RPCArg::Optional::OMITTED, "The zero-based output index, before a change output is added."},
                                },
                            },
                            {"replaceable", RPCArg::Type::BOOL, /* default */ "fallback to wallet's default", "Marks this transaction as BIP125 replaceable.\n"
                            "                              Allows this transaction to be replaced by a transaction with higher fees"},
                            {"conf_target", RPCArg::Type::NUM, /* default */ "fallback to wallet's default", "Confirmation target (in blocks)"},
                            {"estimate_mode", RPCArg::Type::STR, /* default */ "UNSET", "The fee estimate mode, must be one of:\n"
                            "         \"UNSET\"\n"
                            "         \"ECONOMICAL\"\n"
                            "         \"CONSERVATIVE\""},
                        },
                        "options"},
                    {"iswitness", RPCArg::Type::BOOL, /* default */ "depends on heuristic tests", "Whether the transaction hex is a serialized witness transaction \n"
                            "                              If iswitness is not present, heuristic tests will be used in decoding"},
                },
                RPCResult{
                            "{\n"
                            "  \"hex\":       \"value\", (string)  The resulting raw transaction (hex-encoded string)\n"
                            "  \"fee\":       n,         (numeric) Fee in " + CURRENCY_UNIT + " the resulting transaction pays\n"
                            "  \"changepos\": n          (numeric) The position of the added change output, or -1\n"
                            "}\n"
                                },
                                RPCExamples{
                            "\nCreate a transaction with no inputs\n"
                            + HelpExampleCli("createrawtransaction", "\"[]\" \"{\\\"myaddress\\\":0.01}\"") +
                            "\nAdd sufficient unsigned inputs to meet the output value\n"
                            + HelpExampleCli("fundrawtransaction", "\"rawtransactionhex\"") +
                            "\nSign the transaction\n"
                            + HelpExampleCli("signrawtransactionwithwallet", "\"fundedtransactionhex\"") +
                            "\nSend the transaction\n"
                            + HelpExampleCli("sendrawtransaction", "\"signedtransactionhex\"")
                                },
                            }.ToString());

    RPCTypeCheck(request.params, {UniValue::VSTR, UniValueType(), UniValue::VBOOL});

    // parse hex string from parameter
    CMutableTransaction tx;
    bool try_witness = request.params[2].isNull() ? true : request.params[2].get_bool();
    bool try_no_witness = request.params[2].isNull() ? true : !request.params[2].get_bool();
    if (!DecodeHexTx(tx, request.params[0].get_str(), try_no_witness, try_witness)) {
        throw JSONRPCError(RPC_DESERIALIZATION_ERROR, "TX decode failed");
    }

    CAmount fee;
    int change_position;
    FundTransaction(pwallet, tx, fee, change_position, request.params[1]);

    UniValue result(UniValue::VOBJ);
    result.pushKV("hex", EncodeHexTx(CTransaction(tx)));
    result.pushKV("fee", ValueFromAmount(fee));
    result.pushKV("changepos", change_position);

    return result;
}

UniValue signrawtransactionwithwallet(const JSONRPCRequest& request)
{
    std::shared_ptr<CWallet> const wallet = GetWalletForJSONRPCRequest(request);
    CWallet* const pwallet = wallet.get();

    if (!EnsureWalletIsAvailable(pwallet, request.fHelp)) {
        return NullUniValue;
    }

    if (request.fHelp || request.params.size() < 1 || request.params.size() > 3)
        throw std::runtime_error(
            RPCHelpMan{"signrawtransactionwithwallet",
                "\nSign inputs for raw transaction (serialized, hex-encoded).\n"
                "The second optional argument (may be null) is an array of previous transaction outputs that\n"
                "this transaction depends on but may not yet be in the block chain." +
                    HelpRequiringPassphrase(pwallet) + "\n",
                {
                    {"hexstring", RPCArg::Type::STR, RPCArg::Optional::NO, "The transaction hex string"},
                    {"prevtxs", RPCArg::Type::ARR, RPCArg::Optional::OMITTED_NAMED_ARG, "A json array of previous dependent transaction outputs",
                        {
                            {"", RPCArg::Type::OBJ, RPCArg::Optional::OMITTED, "",
                                {
                                    {"txid", RPCArg::Type::STR_HEX, RPCArg::Optional::NO, "The transaction id"},
                                    {"vout", RPCArg::Type::NUM, RPCArg::Optional::NO, "The output number"},
                                    {"scriptPubKey", RPCArg::Type::STR_HEX, RPCArg::Optional::NO, "script key"},
                                    {"redeemScript", RPCArg::Type::STR_HEX, RPCArg::Optional::OMITTED, "(required for P2SH) redeem script"},
                                    {"witnessScript", RPCArg::Type::STR_HEX, RPCArg::Optional::OMITTED, "(required for P2WSH or P2SH-P2WSH) witness script"},
                                    {"amount", RPCArg::Type::AMOUNT, RPCArg::Optional::NO, "The amount spent"},
                                },
                            },
                        },
                    },
                    {"sighashtype", RPCArg::Type::STR, /* default */ "ALL", "The signature hash type. Must be one of\n"
            "       \"ALL\"\n"
            "       \"NONE\"\n"
            "       \"SINGLE\"\n"
            "       \"ALL|ANYONECANPAY\"\n"
            "       \"NONE|ANYONECANPAY\"\n"
            "       \"SINGLE|ANYONECANPAY\""},
                },
                RPCResult{
            "{\n"
            "  \"hex\" : \"value\",                  (string) The hex-encoded raw transaction with signature(s)\n"
            "  \"complete\" : true|false,          (boolean) If the transaction has a complete set of signatures\n"
            "  \"errors\" : [                      (json array of objects) Script verification errors (if there are any)\n"
            "    {\n"
            "      \"txid\" : \"hash\",              (string) The hash of the referenced, previous transaction\n"
            "      \"vout\" : n,                   (numeric) The index of the output to spent and used as input\n"
            "      \"scriptSig\" : \"hex\",          (string) The hex-encoded signature script\n"
            "      \"sequence\" : n,               (numeric) Script sequence number\n"
            "      \"error\" : \"text\"              (string) Verification or signing error related to the input\n"
            "    }\n"
            "    ,...\n"
            "  ]\n"
            "}\n"
                },
                RPCExamples{
                    HelpExampleCli("signrawtransactionwithwallet", "\"myhex\"")
            + HelpExampleRpc("signrawtransactionwithwallet", "\"myhex\"")
                },
            }.ToString());

    RPCTypeCheck(request.params, {UniValue::VSTR, UniValue::VARR, UniValue::VSTR}, true);

    CMutableTransaction mtx;
    if (!DecodeHexTx(mtx, request.params[0].get_str(), true)) {
        throw JSONRPCError(RPC_DESERIALIZATION_ERROR, "TX decode failed");
    }

    // Sign the transaction
    auto locked_chain = pwallet->chain().lock();
    LOCK(pwallet->cs_wallet);
    EnsureWalletIsUnlocked(pwallet);

    return SignTransaction(pwallet->chain(), mtx, request.params[1], pwallet, false, request.params[2]);
}

static UniValue bumpfee(const JSONRPCRequest& request)
{
    std::shared_ptr<CWallet> const wallet = GetWalletForJSONRPCRequest(request);
    CWallet* const pwallet = wallet.get();


    if (!EnsureWalletIsAvailable(pwallet, request.fHelp))
        return NullUniValue;

    if (request.fHelp || request.params.size() < 1 || request.params.size() > 2) {
        throw std::runtime_error(
            RPCHelpMan{"bumpfee",
                "\nBumps the fee of an opt-in-RBF transaction T, replacing it with a new transaction B.\n"
                "An opt-in RBF transaction with the given txid must be in the wallet.\n"
                "The command will pay the additional fee by decreasing (or perhaps removing) its change output.\n"
                "If the change output is not big enough to cover the increased fee, the command will currently fail\n"
                "instead of adding new inputs to compensate. (A future implementation could improve this.)\n"
                "The command will fail if the wallet or mempool contains a transaction that spends one of T's outputs.\n"
                "By default, the new fee will be calculated automatically using estimatesmartfee.\n"
                "The user can specify a confirmation target for estimatesmartfee.\n"
                "Alternatively, the user can specify totalFee, or use RPC settxfee to set a higher fee rate.\n"
                "At a minimum, the new fee rate must be high enough to pay an additional new relay fee (incrementalfee\n"
                "returned by getnetworkinfo) to enter the node's mempool.\n",
                {
                    {"txid", RPCArg::Type::STR_HEX, RPCArg::Optional::NO, "The txid to be bumped"},
                    {"options", RPCArg::Type::OBJ, RPCArg::Optional::OMITTED_NAMED_ARG, "",
                        {
                            {"confTarget", RPCArg::Type::NUM, /* default */ "fallback to wallet's default", "Confirmation target (in blocks)"},
                            {"totalFee", RPCArg::Type::NUM, /* default */ "fallback to 'confTarget'", "Total fee (NOT feerate) to pay, in satoshis.\n"
            "                         In rare cases, the actual fee paid might be slightly higher than the specified\n"
            "                         totalFee if the tx change output has to be removed because it is too close to\n"
            "                         the dust threshold."},
                            {"replaceable", RPCArg::Type::BOOL, /* default */ "true", "Whether the new transaction should still be\n"
            "                         marked bip-125 replaceable. If true, the sequence numbers in the transaction will\n"
            "                         be left unchanged from the original. If false, any input sequence numbers in the\n"
            "                         original transaction that were less than 0xfffffffe will be increased to 0xfffffffe\n"
            "                         so the new transaction will not be explicitly bip-125 replaceable (though it may\n"
            "                         still be replaceable in practice, for example if it has unconfirmed ancestors which\n"
            "                         are replaceable)."},
                            {"estimate_mode", RPCArg::Type::STR, /* default */ "UNSET", "The fee estimate mode, must be one of:\n"
            "         \"UNSET\"\n"
            "         \"ECONOMICAL\"\n"
            "         \"CONSERVATIVE\""},
                        },
                        "options"},
                },
                RPCResult{
            "{\n"
            "  \"txid\":    \"value\",   (string)  The id of the new transaction\n"
            "  \"origfee\":  n,         (numeric) Fee of the replaced transaction\n"
            "  \"fee\":      n,         (numeric) Fee of the new transaction\n"
            "  \"errors\":  [ str... ] (json array of strings) Errors encountered during processing (may be empty)\n"
            "}\n"
                },
                RPCExamples{
            "\nBump the fee, get the new transaction\'s txid\n" +
                    HelpExampleCli("bumpfee", "<txid>")
                },
            }.ToString());
    }

    RPCTypeCheck(request.params, {UniValue::VSTR, UniValue::VOBJ});
    uint256 hash(ParseHashV(request.params[0], "txid"));

    // optional parameters
    CAmount totalFee = 0;
    CCoinControl coin_control;
    coin_control.m_signal_bip125_rbf = true;
    if (!request.params[1].isNull()) {
        UniValue options = request.params[1];
        RPCTypeCheckObj(options,
            {
                {"confTarget", UniValueType(UniValue::VNUM)},
                {"totalFee", UniValueType(UniValue::VNUM)},
                {"replaceable", UniValueType(UniValue::VBOOL)},
                {"estimate_mode", UniValueType(UniValue::VSTR)},
            },
            true, true);

        if (options.exists("confTarget") && options.exists("totalFee")) {
            throw JSONRPCError(RPC_INVALID_PARAMETER, "confTarget and totalFee options should not both be set. Please provide either a confirmation target for fee estimation or an explicit total fee for the transaction.");
        } else if (options.exists("confTarget")) { // TODO: alias this to conf_target
            coin_control.m_confirm_target = ParseConfirmTarget(options["confTarget"]);
        } else if (options.exists("totalFee")) {
            totalFee = options["totalFee"].get_int64();
            if (totalFee <= 0) {
                throw JSONRPCError(RPC_INVALID_PARAMETER, strprintf("Invalid totalFee %s (must be greater than 0)", FormatMoney(totalFee)));
            }
        }

        if (options.exists("replaceable")) {
            coin_control.m_signal_bip125_rbf = options["replaceable"].get_bool();
        }
        if (options.exists("estimate_mode")) {
            if (!FeeModeFromString(options["estimate_mode"].get_str(), coin_control.m_fee_mode)) {
                throw JSONRPCError(RPC_INVALID_PARAMETER, "Invalid estimate_mode parameter");
            }
        }
    }

    // Make sure the results are valid at least up to the most recent block
    // the user could have gotten from another RPC command prior to now
    pwallet->BlockUntilSyncedToCurrentChain();

    auto locked_chain = pwallet->chain().lock();
    LOCK(pwallet->cs_wallet);
    EnsureWalletIsUnlocked(pwallet);


    std::vector<std::string> errors;
    CAmount old_fee;
    CAmount new_fee;
    CMutableTransaction mtx;
    feebumper::Result res = feebumper::CreateTransaction(pwallet, hash, coin_control, totalFee, errors, old_fee, new_fee, mtx);
    if (res != feebumper::Result::OK) {
        switch(res) {
            case feebumper::Result::INVALID_ADDRESS_OR_KEY:
                throw JSONRPCError(RPC_INVALID_ADDRESS_OR_KEY, errors[0]);
                break;
            case feebumper::Result::INVALID_REQUEST:
                throw JSONRPCError(RPC_INVALID_REQUEST, errors[0]);
                break;
            case feebumper::Result::INVALID_PARAMETER:
                throw JSONRPCError(RPC_INVALID_PARAMETER, errors[0]);
                break;
            case feebumper::Result::WALLET_ERROR:
                throw JSONRPCError(RPC_WALLET_ERROR, errors[0]);
                break;
            default:
                throw JSONRPCError(RPC_MISC_ERROR, errors[0]);
                break;
        }
    }

    // sign bumped transaction
    if (!feebumper::SignTransaction(pwallet, mtx)) {
        throw JSONRPCError(RPC_WALLET_ERROR, "Can't sign transaction.");
    }
    // commit the bumped transaction
    uint256 txid;
    if (feebumper::CommitTransaction(pwallet, hash, std::move(mtx), errors, txid) != feebumper::Result::OK) {
        throw JSONRPCError(RPC_WALLET_ERROR, errors[0]);
    }
    UniValue result(UniValue::VOBJ);
    result.pushKV("txid", txid.GetHex());
    result.pushKV("origfee", ValueFromAmount(old_fee));
    result.pushKV("fee", ValueFromAmount(new_fee));
    UniValue result_errors(UniValue::VARR);
    for (const std::string& error : errors) {
        result_errors.push_back(error);
    }
    result.pushKV("errors", result_errors);

    return result;
}

UniValue generate(const JSONRPCRequest& request)
{
    std::shared_ptr<CWallet> const wallet = GetWalletForJSONRPCRequest(request);
    CWallet* const pwallet = wallet.get();


    if (!EnsureWalletIsAvailable(pwallet, request.fHelp)) {
        return NullUniValue;
    }

    if (request.fHelp || request.params.size() < 1 || request.params.size() > 2) {
        throw std::runtime_error(
            RPCHelpMan{"generate",
                "\nMine up to nblocks blocks immediately (before the RPC call returns) to an address in the wallet.\n",
                {
                    {"nblocks", RPCArg::Type::NUM, RPCArg::Optional::NO, "How many blocks are generated immediately."},
                    {"maxtries", RPCArg::Type::NUM, /* default */ "1000000", "How many iterations to try."},
                },
                RPCResult{
            "[ blockhashes ]     (array) hashes of blocks generated\n"
                },
                RPCExamples{
            "\nGenerate 11 blocks\n"
            + HelpExampleCli("generate", "11")
                },
            }.ToString());
    }

    if (!IsDeprecatedRPCEnabled("generate")) {
        throw JSONRPCError(RPC_METHOD_DEPRECATED, "The wallet generate rpc method is deprecated and will be fully removed in v0.19. "
            "To use generate in v0.18, restart bitcoind with -deprecatedrpc=generate.\n"
            "Clients should transition to using the node rpc method generatetoaddress\n");
    }

    int num_generate = request.params[0].get_int();
    uint64_t max_tries = 1000000;
    if (!request.params[1].isNull()) {
        max_tries = request.params[1].get_int();
    }

    std::shared_ptr<CReserveScript> coinbase_script;
    pwallet->GetScriptForMining(coinbase_script);

    // If the keypool is exhausted, no script is returned at all.  Catch this.
    if (!coinbase_script) {
        throw JSONRPCError(RPC_WALLET_KEYPOOL_RAN_OUT, "Error: Keypool ran out, please call keypoolrefill first");
    }

    //throw an error if no script was provided
    if (coinbase_script->reserveScript.empty()) {
        throw JSONRPCError(RPC_INTERNAL_ERROR, "No coinbase script available");
    }

    return generateBlocks(coinbase_script, num_generate, max_tries, true);
}

UniValue rescanblockchain(const JSONRPCRequest& request)
{
    std::shared_ptr<CWallet> const wallet = GetWalletForJSONRPCRequest(request);
    CWallet* const pwallet = wallet.get();

    if (!EnsureWalletIsAvailable(pwallet, request.fHelp)) {
        return NullUniValue;
    }

    if (request.fHelp || request.params.size() > 2) {
        throw std::runtime_error(
            RPCHelpMan{"rescanblockchain",
                "\nRescan the local blockchain for wallet related transactions.\n",
                {
                    {"start_height", RPCArg::Type::NUM, /* default */ "0", "block height where the rescan should start"},
                    {"stop_height", RPCArg::Type::NUM, RPCArg::Optional::OMITTED_NAMED_ARG, "the last block height that should be scanned. If none is provided it will rescan up to the tip at return time of this call."},
                },
                RPCResult{
            "{\n"
            "  \"start_height\"     (numeric) The block height where the rescan started (the requested height or 0)\n"
            "  \"stop_height\"      (numeric) The height of the last rescanned block. May be null in rare cases if there was a reorg and the call didn't scan any blocks because they were already scanned in the background.\n"
            "}\n"
                },
                RPCExamples{
                    HelpExampleCli("rescanblockchain", "100000 120000")
            + HelpExampleRpc("rescanblockchain", "100000, 120000")
                },
            }.ToString());
    }

    WalletRescanReserver reserver(pwallet);
    if (!reserver.reserve()) {
        throw JSONRPCError(RPC_WALLET_ERROR, "Wallet is currently rescanning. Abort existing rescan or wait.");
    }

    int start_height = 0;
    uint256 start_block, stop_block;
    {
        auto locked_chain = pwallet->chain().lock();
        Optional<int> tip_height = locked_chain->getHeight();

        if (!request.params[0].isNull()) {
            start_height = request.params[0].get_int();
            if (start_height < 0 || !tip_height || start_height > *tip_height) {
                throw JSONRPCError(RPC_INVALID_PARAMETER, "Invalid start_height");
            }
        }

        Optional<int> stop_height;
        if (!request.params[1].isNull()) {
            stop_height = request.params[1].get_int();
            if (*stop_height < 0 || !tip_height || *stop_height > *tip_height) {
                throw JSONRPCError(RPC_INVALID_PARAMETER, "Invalid stop_height");
            }
            else if (*stop_height < start_height) {
                throw JSONRPCError(RPC_INVALID_PARAMETER, "stop_height must be greater than start_height");
            }
        }

        // We can't rescan beyond non-pruned blocks, stop and throw an error
        if (locked_chain->findPruned(start_height, stop_height)) {
            throw JSONRPCError(RPC_MISC_ERROR, "Can't rescan beyond pruned data. Use RPC call getblockchaininfo to determine your pruned height.");
        }

        if (tip_height) {
            start_block = locked_chain->getBlockHash(start_height);
            // If called with a stop_height, set the stop_height here to
            // trigger a rescan to that height.
            // If called without a stop height, leave stop_height as null here
            // so rescan continues to the tip (even if the tip advances during
            // rescan).
            if (stop_height) {
                stop_block = locked_chain->getBlockHash(*stop_height);
            }
        }
    }

    CWallet::ScanResult result =
        pwallet->ScanForWalletTransactions(start_block, stop_block, reserver, true /* fUpdate */);
    switch (result.status) {
    case CWallet::ScanResult::SUCCESS:
        break;
    case CWallet::ScanResult::FAILURE:
        throw JSONRPCError(RPC_MISC_ERROR, "Rescan failed. Potentially corrupted data files.");
    case CWallet::ScanResult::USER_ABORT:
        throw JSONRPCError(RPC_MISC_ERROR, "Rescan aborted.");
        // no default case, so the compiler can warn about missing cases
    }
    UniValue response(UniValue::VOBJ);
    response.pushKV("start_height", start_height);
    response.pushKV("stop_height", result.last_scanned_height ? *result.last_scanned_height : UniValue());
    return response;
}

class DescribeWalletAddressVisitor : public boost::static_visitor<UniValue>
{
public:
    CWallet * const pwallet;

    void ProcessSubScript(const CScript& subscript, UniValue& obj, bool include_addresses = false) const
    {
        // Always present: script type and redeemscript
        std::vector<std::vector<unsigned char>> solutions_data;
        txnouttype which_type = Solver(subscript, solutions_data);
        obj.pushKV("script", GetTxnOutputType(which_type));
        obj.pushKV("hex", HexStr(subscript.begin(), subscript.end()));

        CTxDestination embedded;
        UniValue a(UniValue::VARR);
        if (ExtractDestination(subscript, embedded)) {
            // Only when the script corresponds to an address.
            UniValue subobj(UniValue::VOBJ);
            UniValue detail = DescribeAddress(embedded);
            subobj.pushKVs(detail);
            UniValue wallet_detail = boost::apply_visitor(*this, embedded);
            subobj.pushKVs(wallet_detail);
            subobj.pushKV("address", EncodeDestination(embedded));
            subobj.pushKV("scriptPubKey", HexStr(subscript.begin(), subscript.end()));
            // Always report the pubkey at the top level, so that `getnewaddress()['pubkey']` always works.
            if (subobj.exists("pubkey")) obj.pushKV("pubkey", subobj["pubkey"]);
            obj.pushKV("embedded", std::move(subobj));
            if (include_addresses) a.push_back(EncodeDestination(embedded));
        } else if (which_type == TX_MULTISIG) {
            // Also report some information on multisig scripts (which do not have a corresponding address).
            // TODO: abstract out the common functionality between this logic and ExtractDestinations.
            obj.pushKV("sigsrequired", solutions_data[0][0]);
            UniValue pubkeys(UniValue::VARR);
            for (size_t i = 1; i < solutions_data.size() - 1; ++i) {
                CPubKey key(solutions_data[i].begin(), solutions_data[i].end());
                if (include_addresses) a.push_back(EncodeDestination(key.GetID()));
                pubkeys.push_back(HexStr(key.begin(), key.end()));
            }
            obj.pushKV("pubkeys", std::move(pubkeys));
        }

        // The "addresses" field is confusing because it refers to public keys using their P2PKH address.
        // For that reason, only add the 'addresses' field when needed for backward compatibility. New applications
        // can use the 'embedded'->'address' field for P2SH or P2WSH wrapped addresses, and 'pubkeys' for
        // inspecting multisig participants.
        if (include_addresses) obj.pushKV("addresses", std::move(a));
    }

    explicit DescribeWalletAddressVisitor(CWallet* _pwallet) : pwallet(_pwallet) {}

    UniValue operator()(const CNoDestination& dest) const { return UniValue(UniValue::VOBJ); }

    UniValue operator()(const CKeyID& keyID) const
    {
        UniValue obj(UniValue::VOBJ);
        CPubKey vchPubKey;
        if (pwallet && pwallet->GetPubKey(keyID, vchPubKey)) {
            obj.pushKV("pubkey", HexStr(vchPubKey));
            obj.pushKV("iscompressed", vchPubKey.IsCompressed());
        }
        return obj;
    }

    UniValue operator()(const CScriptID& scriptID) const
    {
        UniValue obj(UniValue::VOBJ);
        CScript subscript;
        if (pwallet && pwallet->GetCScript(scriptID, subscript)) {
            ProcessSubScript(subscript, obj, IsDeprecatedRPCEnabled("validateaddress"));
        }
        return obj;
    }

    UniValue operator()(const WitnessV0KeyHash& id) const
    {
        UniValue obj(UniValue::VOBJ);
        CPubKey pubkey;
        if (pwallet && pwallet->GetPubKey(CKeyID(id), pubkey)) {
            obj.pushKV("pubkey", HexStr(pubkey));
        }
        return obj;
    }

    UniValue operator()(const WitnessV0ScriptHash& id) const
    {
        UniValue obj(UniValue::VOBJ);
        CScript subscript;
        CRIPEMD160 hasher;
        uint160 hash;
        hasher.Write(id.begin(), 32).Finalize(hash.begin());
        if (pwallet && pwallet->GetCScript(CScriptID(hash), subscript)) {
            ProcessSubScript(subscript, obj);
        }
        return obj;
    }

    UniValue operator()(const WitnessUnknown& id) const { return UniValue(UniValue::VOBJ); }
};

static UniValue DescribeWalletAddress(CWallet* pwallet, const CTxDestination& dest)
{
    UniValue ret(UniValue::VOBJ);
    UniValue detail = DescribeAddress(dest);
    ret.pushKVs(detail);
    ret.pushKVs(boost::apply_visitor(DescribeWalletAddressVisitor(pwallet), dest));
    return ret;
}

/** Convert CAddressBookData to JSON record.  */
static UniValue AddressBookDataToJSON(const CAddressBookData& data, const bool verbose)
{
    UniValue ret(UniValue::VOBJ);
    if (verbose) {
        ret.pushKV("name", data.name);
    }
    ret.pushKV("purpose", data.purpose);
    return ret;
}

UniValue getaddressinfo(const JSONRPCRequest& request)
{
    std::shared_ptr<CWallet> const wallet = GetWalletForJSONRPCRequest(request);
    CWallet* const pwallet = wallet.get();

    if (!EnsureWalletIsAvailable(pwallet, request.fHelp)) {
        return NullUniValue;
    }

    if (request.fHelp || request.params.size() != 1) {
        throw std::runtime_error(
            RPCHelpMan{"getaddressinfo",
                "\nReturn information about the given address. Some information requires the address\n"
                "to be in the wallet.\n",
                {
<<<<<<< HEAD
                    {"address", RPCArg::Type::STR, /* opt */ false, /* default_val */ "", "The address to get the information of."},
=======
                    {"address", RPCArg::Type::STR, RPCArg::Optional::NO, "The bitcoin address to get the information of."},
>>>>>>> 51ddc2e8
                },
                RPCResult{
            "{\n"
            "  \"address\" : \"address\",        (string) The address validated\n"
            "  \"scriptPubKey\" : \"hex\",       (string) The hex-encoded scriptPubKey generated by the address\n"
            "  \"ismine\" : true|false,        (boolean) If the address is yours or not\n"
            "  \"iswatchonly\" : true|false,   (boolean) If the address is watchonly\n"
            "  \"solvable\" : true|false,      (boolean) Whether we know how to spend coins sent to this address, ignoring the possible lack of private keys\n"
            "  \"desc\" : \"desc\",            (string, optional) A descriptor for spending coins sent to this address (only when solvable)\n"
            "  \"isscript\" : true|false,      (boolean) If the key is a script\n"
            "  \"ischange\" : true|false,      (boolean) If the address was used for change output\n"
            "  \"iswitness\" : true|false,     (boolean) If the address is a witness address\n"
            "  \"witness_version\" : version   (numeric, optional) The version number of the witness program\n"
            "  \"witness_program\" : \"hex\"     (string, optional) The hex value of the witness program\n"
            "  \"script\" : \"type\"             (string, optional) The output script type. Only if \"isscript\" is true and the redeemscript is known. Possible types: nonstandard, pubkey, pubkeyhash, scripthash, multisig, nulldata, witness_v0_keyhash, witness_v0_scripthash, witness_unknown\n"
            "  \"hex\" : \"hex\",                (string, optional) The redeemscript for the p2sh address\n"
            "  \"pubkeys\"                     (string, optional) Array of pubkeys associated with the known redeemscript (only if \"script\" is \"multisig\")\n"
            "    [\n"
            "      \"pubkey\"\n"
            "      ,...\n"
            "    ]\n"
            "  \"sigsrequired\" : xxxxx        (numeric, optional) Number of signatures required to spend multisig output (only if \"script\" is \"multisig\")\n"
            "  \"pubkey\" : \"publickeyhex\",    (string, optional) The hex value of the raw public key, for single-key addresses (possibly embedded in P2SH or P2WSH)\n"
            "  \"embedded\" : {...},           (object, optional) Information about the address embedded in P2SH or P2WSH, if relevant and known. It includes all getaddressinfo output fields for the embedded address, excluding metadata (\"timestamp\", \"hdkeypath\", \"hdseedid\") and relation to the wallet (\"ismine\", \"iswatchonly\").\n"
            "  \"iscompressed\" : true|false,  (boolean, optional) If the pubkey is compressed\n"
            "  \"label\" :  \"label\"         (string) The label associated with the address, \"\" is the default label\n"
            "  \"timestamp\" : timestamp,      (number, optional) The creation time of the key if available in seconds since epoch (Jan 1 1970 GMT)\n"
            "  \"hdkeypath\" : \"keypath\"       (string, optional) The HD keypath if the key is HD and available\n"
            "  \"hdseedid\" : \"<hash160>\"      (string, optional) The Hash160 of the HD seed\n"
            "  \"hdmasterfingerprint\" : \"<hash160>\" (string, optional) The fingperint of the master key.\n"
            "  \"labels\"                      (object) Array of labels associated with the address.\n"
            "    [\n"
            "      { (json object of label data)\n"
            "        \"name\": \"labelname\" (string) The label\n"
            "        \"purpose\": \"string\" (string) Purpose of address (\"send\" for sending address, \"receive\" for receiving address)\n"
            "      },...\n"
            "    ]\n"
            "}\n"
                },
                RPCExamples{
                    HelpExampleCli("getaddressinfo", "\"1PSSGeFHDnKNxiEyFrD1wcEaHr9hrQDDWc\"")
            + HelpExampleRpc("getaddressinfo", "\"1PSSGeFHDnKNxiEyFrD1wcEaHr9hrQDDWc\"")
                },
            }.ToString());
    }

    LOCK(pwallet->cs_wallet);

    UniValue ret(UniValue::VOBJ);
    CTxDestination dest = DecodeDestination(request.params[0].get_str());

    // Make sure the destination is valid
    if (!IsValidDestination(dest)) {
        throw JSONRPCError(RPC_INVALID_ADDRESS_OR_KEY, "Invalid address");
    }

    std::string currentAddress = EncodeDestination(dest);
    ret.pushKV("address", currentAddress);

    CScript scriptPubKey = GetScriptForDestination(dest);
    ret.pushKV("scriptPubKey", HexStr(scriptPubKey.begin(), scriptPubKey.end()));

    isminetype mine = IsMine(*pwallet, dest);
    ret.pushKV("ismine", bool(mine & ISMINE_SPENDABLE));
    bool solvable = IsSolvable(*pwallet, scriptPubKey);
    ret.pushKV("solvable", solvable);
    if (solvable) {
       ret.pushKV("desc", InferDescriptor(scriptPubKey, *pwallet)->ToString());
    }
    ret.pushKV("iswatchonly", bool(mine & ISMINE_WATCH_ONLY));
    UniValue detail = DescribeWalletAddress(pwallet, dest);
    ret.pushKVs(detail);
    if (pwallet->mapAddressBook.count(dest)) {
        ret.pushKV("label", pwallet->mapAddressBook[dest].name);
    }
    ret.pushKV("ischange", pwallet->IsChange(scriptPubKey));
    const CKeyMetadata* meta = nullptr;
    CKeyID key_id = GetKeyForDestination(*pwallet, dest);
    if (!key_id.IsNull()) {
        auto it = pwallet->mapKeyMetadata.find(key_id);
        if (it != pwallet->mapKeyMetadata.end()) {
            meta = &it->second;
        }
    }
    if (!meta) {
        auto it = pwallet->m_script_metadata.find(CScriptID(scriptPubKey));
        if (it != pwallet->m_script_metadata.end()) {
            meta = &it->second;
        }
    }
    if (meta) {
        ret.pushKV("timestamp", meta->nCreateTime);
        if (meta->has_key_origin) {
            ret.pushKV("hdkeypath", WriteHDKeypath(meta->key_origin.path));
            ret.pushKV("hdseedid", meta->hd_seed_id.GetHex());
            ret.pushKV("hdmasterfingerprint", HexStr(meta->key_origin.fingerprint, meta->key_origin.fingerprint + 4));
        }
    }

    // Currently only one label can be associated with an address, return an array
    // so the API remains stable if we allow multiple labels to be associated with
    // an address.
    UniValue labels(UniValue::VARR);
    std::map<CTxDestination, CAddressBookData>::iterator mi = pwallet->mapAddressBook.find(dest);
    if (mi != pwallet->mapAddressBook.end()) {
        labels.push_back(AddressBookDataToJSON(mi->second, true));
    }
    ret.pushKV("labels", std::move(labels));

    return ret;
}

static UniValue getaddressesbylabel(const JSONRPCRequest& request)
{
    std::shared_ptr<CWallet> const wallet = GetWalletForJSONRPCRequest(request);
    CWallet* const pwallet = wallet.get();

    if (!EnsureWalletIsAvailable(pwallet, request.fHelp)) {
        return NullUniValue;
    }

    if (request.fHelp || request.params.size() != 1)
        throw std::runtime_error(
            RPCHelpMan{"getaddressesbylabel",
                "\nReturns the list of addresses assigned the specified label.\n",
                {
                    {"label", RPCArg::Type::STR, RPCArg::Optional::NO, "The label."},
                },
                RPCResult{
            "{ (json object with addresses as keys)\n"
            "  \"address\": { (json object with information about address)\n"
            "    \"purpose\": \"string\" (string)  Purpose of address (\"send\" for sending address, \"receive\" for receiving address)\n"
            "  },...\n"
            "}\n"
                },
                RPCExamples{
                    HelpExampleCli("getaddressesbylabel", "\"tabby\"")
            + HelpExampleRpc("getaddressesbylabel", "\"tabby\"")
                },
            }.ToString());

    LOCK(pwallet->cs_wallet);

    std::string label = LabelFromValue(request.params[0]);

    // Find all addresses that have the given label
    UniValue ret(UniValue::VOBJ);
    for (const std::pair<const CTxDestination, CAddressBookData>& item : pwallet->mapAddressBook) {
        if (item.second.name == label) {
            ret.pushKV(EncodeDestination(item.first), AddressBookDataToJSON(item.second, false));
        }
    }

    if (ret.empty()) {
        throw JSONRPCError(RPC_WALLET_INVALID_LABEL_NAME, std::string("No addresses with label " + label));
    }

    return ret;
}

static UniValue listlabels(const JSONRPCRequest& request)
{
    std::shared_ptr<CWallet> const wallet = GetWalletForJSONRPCRequest(request);
    CWallet* const pwallet = wallet.get();

    if (!EnsureWalletIsAvailable(pwallet, request.fHelp)) {
        return NullUniValue;
    }

    if (request.fHelp || request.params.size() > 1)
        throw std::runtime_error(
            RPCHelpMan{"listlabels",
                "\nReturns the list of all labels, or labels that are assigned to addresses with a specific purpose.\n",
                {
                    {"purpose", RPCArg::Type::STR, RPCArg::Optional::OMITTED_NAMED_ARG, "Address purpose to list labels for ('send','receive'). An empty string is the same as not providing this argument."},
                },
                RPCResult{
            "[               (json array of string)\n"
            "  \"label\",      (string) Label name\n"
            "  ...\n"
            "]\n"
                },
                RPCExamples{
            "\nList all labels\n"
            + HelpExampleCli("listlabels", "") +
            "\nList labels that have receiving addresses\n"
            + HelpExampleCli("listlabels", "receive") +
            "\nList labels that have sending addresses\n"
            + HelpExampleCli("listlabels", "send") +
            "\nAs a JSON-RPC call\n"
            + HelpExampleRpc("listlabels", "receive")
                },
            }.ToString());

    LOCK(pwallet->cs_wallet);

    std::string purpose;
    if (!request.params[0].isNull()) {
        purpose = request.params[0].get_str();
    }

    // Add to a set to sort by label name, then insert into Univalue array
    std::set<std::string> label_set;
    for (const std::pair<const CTxDestination, CAddressBookData>& entry : pwallet->mapAddressBook) {
        if (purpose.empty() || entry.second.purpose == purpose) {
            label_set.insert(entry.second.name);
        }
    }

    UniValue ret(UniValue::VARR);
    for (const std::string& name : label_set) {
        ret.push_back(name);
    }

    return ret;
}

UniValue sethdseed(const JSONRPCRequest& request)
{
    std::shared_ptr<CWallet> const wallet = GetWalletForJSONRPCRequest(request);
    CWallet* const pwallet = wallet.get();

    if (!EnsureWalletIsAvailable(pwallet, request.fHelp)) {
        return NullUniValue;
    }

    if (request.fHelp || request.params.size() > 2) {
        throw std::runtime_error(
            RPCHelpMan{"sethdseed",
                "\nSet or generate a new HD wallet seed. Non-HD wallets will not be upgraded to being a HD wallet. Wallets that are already\n"
                "HD will have a new HD seed set so that new keys added to the keypool will be derived from this new seed.\n"
                "\nNote that you will need to MAKE A NEW BACKUP of your wallet after setting the HD wallet seed." +
                    HelpRequiringPassphrase(pwallet) + "\n",
                {
                    {"newkeypool", RPCArg::Type::BOOL, /* default */ "true", "Whether to flush old unused addresses, including change addresses, from the keypool and regenerate it.\n"
            "                             If true, the next address from getnewaddress and change address from getrawchangeaddress will be from this new seed.\n"
            "                             If false, addresses (including change addresses if the wallet already had HD Chain Split enabled) from the existing\n"
            "                             keypool will be used until it has been depleted."},
                    {"seed", RPCArg::Type::STR, /* default */ "random seed", "The WIF private key to use as the new HD seed.\n"
            "                             The seed value can be retrieved using the dumpwallet command. It is the private key marked hdseed=1"},
                },
                RPCResults{},
                RPCExamples{
                    HelpExampleCli("sethdseed", "")
            + HelpExampleCli("sethdseed", "false")
            + HelpExampleCli("sethdseed", "true \"wifkey\"")
            + HelpExampleRpc("sethdseed", "true, \"wifkey\"")
                },
            }.ToString());
    }

    if (IsInitialBlockDownload()) {
        throw JSONRPCError(RPC_CLIENT_IN_INITIAL_DOWNLOAD, "Cannot set a new HD seed while still in Initial Block Download");
    }

    if (pwallet->IsWalletFlagSet(WALLET_FLAG_DISABLE_PRIVATE_KEYS)) {
        throw JSONRPCError(RPC_WALLET_ERROR, "Cannot set a HD seed to a wallet with private keys disabled");
    }

    auto locked_chain = pwallet->chain().lock();
    LOCK(pwallet->cs_wallet);

    // Do not do anything to non-HD wallets
    if (!pwallet->CanSupportFeature(FEATURE_HD)) {
        throw JSONRPCError(RPC_WALLET_ERROR, "Cannot set a HD seed on a non-HD wallet. Start with -upgradewallet in order to upgrade a non-HD wallet to HD");
    }

    EnsureWalletIsUnlocked(pwallet);

    bool flush_key_pool = true;
    if (!request.params[0].isNull()) {
        flush_key_pool = request.params[0].get_bool();
    }

    CPubKey master_pub_key;
    if (request.params[1].isNull()) {
        master_pub_key = pwallet->GenerateNewSeed();
    } else {
        CKey key = DecodeSecret(request.params[1].get_str());
        if (!key.IsValid()) {
            throw JSONRPCError(RPC_INVALID_ADDRESS_OR_KEY, "Invalid private key");
        }

        if (HaveKey(*pwallet, key)) {
            throw JSONRPCError(RPC_INVALID_ADDRESS_OR_KEY, "Already have this key (either as an HD seed or as a loose private key)");
        }

        master_pub_key = pwallet->DeriveNewSeed(key);
    }

    pwallet->SetHDSeed(master_pub_key);
    if (flush_key_pool) pwallet->NewKeyPool();

    return NullUniValue;
}

void AddKeypathToMap(const CWallet* pwallet, const CKeyID& keyID, std::map<CPubKey, KeyOriginInfo>& hd_keypaths)
{
    CPubKey vchPubKey;
    if (!pwallet->GetPubKey(keyID, vchPubKey)) {
        return;
    }
    KeyOriginInfo info;
    if (!pwallet->GetKeyOrigin(keyID, info)) {
        throw JSONRPCError(RPC_INTERNAL_ERROR, "Internal keypath is broken");
    }
    hd_keypaths.emplace(vchPubKey, std::move(info));
}

UniValue walletprocesspsbt(const JSONRPCRequest& request)
{
    std::shared_ptr<CWallet> const wallet = GetWalletForJSONRPCRequest(request);
    CWallet* const pwallet = wallet.get();

    if (!EnsureWalletIsAvailable(pwallet, request.fHelp)) {
        return NullUniValue;
    }

    if (request.fHelp || request.params.size() < 1 || request.params.size() > 4)
        throw std::runtime_error(
            RPCHelpMan{"walletprocesspsbt",
                "\nUpdate a PSBT with input information from our wallet and then sign inputs\n"
                "that we can sign for." +
                    HelpRequiringPassphrase(pwallet) + "\n",
                {
                    {"psbt", RPCArg::Type::STR, RPCArg::Optional::NO, "The transaction base64 string"},
                    {"sign", RPCArg::Type::BOOL, /* default */ "true", "Also sign the transaction when updating"},
                    {"sighashtype", RPCArg::Type::STR, /* default */ "ALL", "The signature hash type to sign with if not specified by the PSBT. Must be one of\n"
            "       \"ALL\"\n"
            "       \"NONE\"\n"
            "       \"SINGLE\"\n"
            "       \"ALL|ANYONECANPAY\"\n"
            "       \"NONE|ANYONECANPAY\"\n"
            "       \"SINGLE|ANYONECANPAY\""},
                    {"bip32derivs", RPCArg::Type::BOOL, /* default */ "false", "If true, includes the BIP 32 derivation paths for public keys if we know them"},
                },
                RPCResult{
            "{\n"
            "  \"psbt\" : \"value\",          (string) The base64-encoded partially signed transaction\n"
            "  \"complete\" : true|false,   (boolean) If the transaction has a complete set of signatures\n"
            "  ]\n"
            "}\n"
                },
                RPCExamples{
                    HelpExampleCli("walletprocesspsbt", "\"psbt\"")
                },
            }.ToString());

    RPCTypeCheck(request.params, {UniValue::VSTR, UniValue::VBOOL, UniValue::VSTR});

    // Unserialize the transaction
    PartiallySignedTransaction psbtx;
    std::string error;
    if (!DecodeBase64PSBT(psbtx, request.params[0].get_str(), error)) {
        throw JSONRPCError(RPC_DESERIALIZATION_ERROR, strprintf("TX decode failed %s", error));
    }

    // Get the sighash type
    int nHashType = ParseSighashString(request.params[2]);

    // Fill transaction with our data and also sign
    bool sign = request.params[1].isNull() ? true : request.params[1].get_bool();
    bool bip32derivs = request.params[3].isNull() ? false : request.params[3].get_bool();
    bool complete = true;
    TransactionError err;
    if (!FillPSBT(pwallet, psbtx, err, complete, nHashType, sign, bip32derivs)) {
        throw JSONRPCTransactionError(err);
    }

    UniValue result(UniValue::VOBJ);
    CDataStream ssTx(SER_NETWORK, PROTOCOL_VERSION);
    ssTx << psbtx;
    result.pushKV("psbt", EncodeBase64(ssTx.str()));
    result.pushKV("complete", complete);

    return result;
}

UniValue walletcreatefundedpsbt(const JSONRPCRequest& request)
{
    std::shared_ptr<CWallet> const wallet = GetWalletForJSONRPCRequest(request);
    CWallet* const pwallet = wallet.get();

    if (!EnsureWalletIsAvailable(pwallet, request.fHelp)) {
        return NullUniValue;
    }

    if (request.fHelp || request.params.size() < 2 || request.params.size() > 5)
        throw std::runtime_error(
            RPCHelpMan{"walletcreatefundedpsbt",
                "\nCreates and funds a transaction in the Partially Signed Transaction format. Inputs will be added if supplied inputs are not enough\n"
                "Implements the Creator and Updater roles.\n",
                {
                    {"inputs", RPCArg::Type::ARR, RPCArg::Optional::NO, "A json array of json objects",
                        {
                            {"", RPCArg::Type::OBJ, RPCArg::Optional::OMITTED, "",
                                {
                                    {"txid", RPCArg::Type::STR_HEX, RPCArg::Optional::NO, "The transaction id"},
                                    {"vout", RPCArg::Type::NUM, RPCArg::Optional::NO, "The output number"},
                                    {"sequence", RPCArg::Type::NUM, RPCArg::Optional::NO, "The sequence number"},
                                },
                            },
                        },
                        },
                    {"outputs", RPCArg::Type::ARR, RPCArg::Optional::NO, "a json array with outputs (key-value pairs), where none of the keys are duplicated.\n"
                            "That is, each address can only appear once and there can only be one 'data' object.\n"
                            "For compatibility reasons, a dictionary, which holds the key-value pairs directly, is also\n"
                            "                             accepted as second parameter.",
                        {
                            {"", RPCArg::Type::OBJ, RPCArg::Optional::OMITTED, "",
                                {
<<<<<<< HEAD
                                    {"address", RPCArg::Type::AMOUNT, /* opt */ false, /* default_val */ "", "A key-value pair. The key (string) is the address, the value (float or string) is the amount in " + CURRENCY_UNIT + ""},
=======
                                    {"address", RPCArg::Type::AMOUNT, RPCArg::Optional::NO, "A key-value pair. The key (string) is the bitcoin address, the value (float or string) is the amount in " + CURRENCY_UNIT + ""},
>>>>>>> 51ddc2e8
                                },
                                },
                            {"", RPCArg::Type::OBJ, RPCArg::Optional::OMITTED, "",
                                {
                                    {"data", RPCArg::Type::STR_HEX, RPCArg::Optional::NO, "A key-value pair. The key must be \"data\", the value is hex-encoded data"},
                                },
                            },
                        },
                    },
                    {"locktime", RPCArg::Type::NUM, /* default */ "0", "Raw locktime. Non-0 value also locktime-activates inputs"},
                    {"options", RPCArg::Type::OBJ, RPCArg::Optional::OMITTED_NAMED_ARG, "",
                        {
<<<<<<< HEAD
                            {"changeAddress", RPCArg::Type::STR_HEX, /* opt */ true, /* default_val */ "pool address", "The address to receive the change"},
                            {"changePosition", RPCArg::Type::NUM, /* opt */ true, /* default_val */ "random", "The index of the change output"},
                            {"change_type", RPCArg::Type::STR, /* opt */ true, /* default_val */ "set by -changetype", "The output type to use. Only valid if changeAddress is not specified. Options are \"legacy\", \"p2sh-segwit\", and \"bech32\"."},
                            {"includeWatching", RPCArg::Type::BOOL, /* opt */ true, /* default_val */ "false", "Also select inputs which are watch only"},
                            {"lockUnspents", RPCArg::Type::BOOL, /* opt */ true, /* default_val */ "false", "Lock selected unspent outputs"},
                            {"feeRate", RPCArg::Type::AMOUNT, /* opt */ true, /* default_val */ "not set: makes wallet determine the fee", "Set a specific fee rate in " + CURRENCY_UNIT + "/kB"},
                            {"subtractFeeFromOutputs", RPCArg::Type::ARR, /* opt */ true, /* default_val */ "empty array", "A json array of integers.\n"
=======
                            {"changeAddress", RPCArg::Type::STR_HEX, /* default */ "pool address", "The bitcoin address to receive the change"},
                            {"changePosition", RPCArg::Type::NUM, /* default */ "random", "The index of the change output"},
                            {"change_type", RPCArg::Type::STR, /* default */ "set by -changetype", "The output type to use. Only valid if changeAddress is not specified. Options are \"legacy\", \"p2sh-segwit\", and \"bech32\"."},
                            {"includeWatching", RPCArg::Type::BOOL, /* default */ "false", "Also select inputs which are watch only"},
                            {"lockUnspents", RPCArg::Type::BOOL, /* default */ "false", "Lock selected unspent outputs"},
                            {"feeRate", RPCArg::Type::AMOUNT, /* default */ "not set: makes wallet determine the fee", "Set a specific fee rate in " + CURRENCY_UNIT + "/kB"},
                            {"subtractFeeFromOutputs", RPCArg::Type::ARR, /* default */ "empty array", "A json array of integers.\n"
>>>>>>> 51ddc2e8
                            "                              The fee will be equally deducted from the amount of each specified output.\n"
                            "                              Those recipients will receive less coins than you enter in their corresponding amount field.\n"
                            "                              If no outputs are specified here, the sender pays the fee.",
                                {
                                    {"vout_index", RPCArg::Type::NUM, RPCArg::Optional::OMITTED, "The zero-based output index, before a change output is added."},
                                },
                            },
                            {"replaceable", RPCArg::Type::BOOL, /* default */ "false", "Marks this transaction as BIP125 replaceable.\n"
                            "                              Allows this transaction to be replaced by a transaction with higher fees"},
                            {"conf_target", RPCArg::Type::NUM, /* default */ "Fallback to wallet's confirmation target", "Confirmation target (in blocks)"},
                            {"estimate_mode", RPCArg::Type::STR, /* default */ "UNSET", "The fee estimate mode, must be one of:\n"
                            "         \"UNSET\"\n"
                            "         \"ECONOMICAL\"\n"
                            "         \"CONSERVATIVE\""},
                        },
                        "options"},
                    {"bip32derivs", RPCArg::Type::BOOL, /* default */ "false", "If true, includes the BIP 32 derivation paths for public keys if we know them"},
                },
                RPCResult{
                            "{\n"
                            "  \"psbt\": \"value\",        (string)  The resulting raw transaction (base64-encoded string)\n"
                            "  \"fee\":       n,         (numeric) Fee in " + CURRENCY_UNIT + " the resulting transaction pays\n"
                            "  \"changepos\": n          (numeric) The position of the added change output, or -1\n"
                            "}\n"
                                },
                                RPCExamples{
                            "\nCreate a transaction with no inputs\n"
                            + HelpExampleCli("walletcreatefundedpsbt", "\"[{\\\"txid\\\":\\\"myid\\\",\\\"vout\\\":0}]\" \"[{\\\"data\\\":\\\"00010203\\\"}]\"")
                                },
                            }.ToString());

    RPCTypeCheck(request.params, {
        UniValue::VARR,
        UniValueType(), // ARR or OBJ, checked later
        UniValue::VNUM,
        UniValue::VOBJ,
        UniValue::VBOOL
        }, true
    );

    CAmount fee;
    int change_position;
    CMutableTransaction rawTx = ConstructTransaction(request.params[0], request.params[1], request.params[2], request.params[3]["replaceable"]);
    FundTransaction(pwallet, rawTx, fee, change_position, request.params[3]);

    // Make a blank psbt
    PartiallySignedTransaction psbtx(rawTx);

    // Fill transaction with out data but don't sign
    bool bip32derivs = request.params[4].isNull() ? false : request.params[4].get_bool();
    bool complete = true;
    TransactionError err;
    if (!FillPSBT(pwallet, psbtx, err, complete, 1, false, bip32derivs)) {
        throw JSONRPCTransactionError(err);
    }

    // Serialize the PSBT
    CDataStream ssTx(SER_NETWORK, PROTOCOL_VERSION);
    ssTx << psbtx;

    UniValue result(UniValue::VOBJ);
    result.pushKV("psbt", EncodeBase64(ssTx.str()));
    result.pushKV("fee", ValueFromAmount(fee));
    result.pushKV("changepos", change_position);
    return result;
}

UniValue getauxblock(const JSONRPCRequest& request)
{
    std::shared_ptr<CWallet> const wallet = GetWalletForJSONRPCRequest(request);
    CWallet* const pwallet = wallet.get();

    if (!EnsureWalletIsAvailable(pwallet, request.fHelp)) {
        return NullUniValue;
    }

    if (request.fHelp
          || (request.params.size() != 0 && request.params.size() != 2))
        throw std::runtime_error(
            RPCHelpMan{"getauxblock",
                "\nCreates or submits a merge-mined block.\n"
                "\nWithout arguments, creates a new block and returns information\n"
                "required to merge-mine it.  With arguments, submits a solved\n"
                "auxpow for a previously returned block.\n",
                {
                    {"hash", RPCArg::Type::STR_HEX, RPCArg::Optional::OMITTED_NAMED_ARG, "Hash of the block to submit"},
                    {"auxpow", RPCArg::Type::STR_HEX, RPCArg::Optional::OMITTED_NAMED_ARG, "Serialised auxpow found"},
                },
                RPCResults{
                  {"without arguments",
                      "{\n"
                      "  \"hash\"               (string) hash of the created block\n"
                      "  \"chainid\"            (numeric) chain ID for this block\n"
                      "  \"previousblockhash\"  (string) hash of the previous block\n"
                      "  \"coinbasevalue\"      (numeric) value of the block's coinbase\n"
                      "  \"bits\"               (string) compressed target of the block\n"
                      "  \"height\"             (numeric) height of the block\n"
                      "  \"_target\"            (string) target in reversed byte order, deprecated\n"
                      "}\n"
                  },
                  {"with arguments",
                      "xxxxx        (boolean) whether the submitted block was correct\n"
                  },
                },
                RPCExamples{
                    HelpExampleCli("getauxblock", "")
                    + HelpExampleCli("getauxblock", "\"hash\" \"serialised auxpow\"")
                    + HelpExampleRpc("getauxblock", "")
                },
            }.ToString());

    if (pwallet->IsWalletFlagSet(WALLET_FLAG_DISABLE_PRIVATE_KEYS)) {
        throw JSONRPCError(RPC_WALLET_ERROR, "Error: Private keys are disabled for this wallet");
    }

    std::shared_ptr<CReserveScript> coinbaseScript;
    pwallet->GetScriptForMining(coinbaseScript);

    /* If the keypool is exhausted, no script is returned at all.
       Catch this.  */
    if (!coinbaseScript)
        throw JSONRPCError(RPC_WALLET_KEYPOOL_RAN_OUT, "Error: Keypool ran out, please call keypoolrefill first");

    /* Throw an error if no script was provided.  */
    if (!coinbaseScript->reserveScript.size())
        throw JSONRPCError(RPC_INTERNAL_ERROR, "No coinbase script available (mining requires a wallet)");

    /* Create a new block */
    if (request.params.size() == 0)
        return g_auxpow_miner->createAuxBlock(coinbaseScript->reserveScript);

    /* Submit a block instead.  */
    assert(request.params.size() == 2);
    bool fAccepted
        = g_auxpow_miner->submitAuxBlock(request.params[0].get_str(),
                                         request.params[1].get_str());
    if (fAccepted)
        coinbaseScript->KeepScript();

    return fAccepted;
}

UniValue abortrescan(const JSONRPCRequest& request); // in rpcdump.cpp
UniValue dumpprivkey(const JSONRPCRequest& request); // in rpcdump.cpp
UniValue importprivkey(const JSONRPCRequest& request);
UniValue importaddress(const JSONRPCRequest& request);
UniValue importpubkey(const JSONRPCRequest& request);
UniValue dumpwallet(const JSONRPCRequest& request);
UniValue importwallet(const JSONRPCRequest& request);
UniValue importprunedfunds(const JSONRPCRequest& request);
UniValue removeprunedfunds(const JSONRPCRequest& request);
UniValue importmulti(const JSONRPCRequest& request);

extern UniValue name_list(const JSONRPCRequest& request); // in rpcnames.cpp
extern UniValue name_new(const JSONRPCRequest& request);
extern UniValue name_firstupdate(const JSONRPCRequest& request);
extern UniValue name_update(const JSONRPCRequest& request);
extern UniValue sendtoname(const JSONRPCRequest& request);

// clang-format off
static const CRPCCommand commands[] =
{ //  category              name                                actor (function)                argNames
    //  --------------------- ------------------------          -----------------------         ----------
    { "generating",         "generate",                         &generate,                      {"nblocks","maxtries"} },
    { "hidden",             "resendwallettransactions",         &resendwallettransactions,      {} },
    { "rawtransactions",    "fundrawtransaction",               &fundrawtransaction,            {"hexstring","options","iswitness"} },
    { "wallet",             "abandontransaction",               &abandontransaction,            {"txid"} },
    { "wallet",             "abortrescan",                      &abortrescan,                   {} },
    { "wallet",             "addmultisigaddress",               &addmultisigaddress,            {"nrequired","keys","label","address_type"} },
    { "wallet",             "backupwallet",                     &backupwallet,                  {"destination"} },
    { "wallet",             "bumpfee",                          &bumpfee,                       {"txid", "options"} },
    { "wallet",             "createwallet",                     &createwallet,                  {"wallet_name", "disable_private_keys", "blank"} },
    { "wallet",             "dumpprivkey",                      &dumpprivkey,                   {"address"}  },
    { "wallet",             "dumpwallet",                       &dumpwallet,                    {"filename"} },
    { "wallet",             "encryptwallet",                    &encryptwallet,                 {"passphrase"} },
    { "wallet",             "getaddressesbylabel",              &getaddressesbylabel,           {"label"} },
    { "wallet",             "getaddressinfo",                   &getaddressinfo,                {"address"} },
    { "wallet",             "getbalance",                       &getbalance,                    {"dummy","minconf","include_watchonly"} },
    { "wallet",             "getnewaddress",                    &getnewaddress,                 {"label","address_type"} },
    { "wallet",             "getrawchangeaddress",              &getrawchangeaddress,           {"address_type"} },
    { "wallet",             "getreceivedbyaddress",             &getreceivedbyaddress,          {"address","minconf"} },
    { "wallet",             "getreceivedbylabel",               &getreceivedbylabel,            {"label","minconf"} },
    { "wallet",             "gettransaction",                   &gettransaction,                {"txid","include_watchonly"} },
    { "wallet",             "getunconfirmedbalance",            &getunconfirmedbalance,         {} },
    { "wallet",             "getwalletinfo",                    &getwalletinfo,                 {} },
    { "wallet",             "importaddress",                    &importaddress,                 {"address","label","rescan","p2sh"} },
    { "wallet",             "importmulti",                      &importmulti,                   {"requests","options"} },
    { "wallet",             "importprivkey",                    &importprivkey,                 {"privkey","label","rescan"} },
    { "wallet",             "importprunedfunds",                &importprunedfunds,             {"rawtransaction","txoutproof"} },
    { "wallet",             "importpubkey",                     &importpubkey,                  {"pubkey","label","rescan"} },
    { "wallet",             "importwallet",                     &importwallet,                  {"filename"} },
    { "wallet",             "keypoolrefill",                    &keypoolrefill,                 {"newsize"} },
    { "wallet",             "listaddressgroupings",             &listaddressgroupings,          {} },
    { "wallet",             "listlabels",                       &listlabels,                    {"purpose"} },
    { "wallet",             "listlockunspent",                  &listlockunspent,               {} },
    { "wallet",             "listreceivedbyaddress",            &listreceivedbyaddress,         {"minconf","include_empty","include_watchonly","address_filter"} },
    { "wallet",             "listreceivedbylabel",              &listreceivedbylabel,           {"minconf","include_empty","include_watchonly"} },
    { "wallet",             "listsinceblock",                   &listsinceblock,                {"blockhash","target_confirmations","include_watchonly","include_removed"} },
    { "wallet",             "listtransactions",                 &listtransactions,              {"label|dummy","count","skip","include_watchonly"} },
    { "wallet",             "listunspent",                      &listunspent,                   {"minconf","maxconf","addresses","include_unsafe","query_options"} },
    { "wallet",             "listwalletdir",                    &listwalletdir,                 {} },
    { "wallet",             "listwallets",                      &listwallets,                   {} },
    { "wallet",             "loadwallet",                       &loadwallet,                    {"filename"} },
    { "wallet",             "lockunspent",                      &lockunspent,                   {"unlock","transactions"} },
    { "wallet",             "removeprunedfunds",                &removeprunedfunds,             {"txid"} },
    { "wallet",             "rescanblockchain",                 &rescanblockchain,              {"start_height", "stop_height"} },
    { "wallet",             "sendmany",                         &sendmany,                      {"dummy","amounts","minconf","comment","subtractfeefrom","replaceable","conf_target","estimate_mode"} },
    { "wallet",             "sendtoaddress",                    &sendtoaddress,                 {"address","amount","comment","comment_to","subtractfeefromamount","replaceable","conf_target","estimate_mode"} },
    { "wallet",             "sethdseed",                        &sethdseed,                     {"newkeypool","seed"} },
    { "wallet",             "setlabel",                         &setlabel,                      {"address","label"} },
    { "wallet",             "settxfee",                         &settxfee,                      {"amount"} },
    { "wallet",             "signmessage",                      &signmessage,                   {"address","message"} },
    { "wallet",             "signrawtransactionwithwallet",     &signrawtransactionwithwallet,  {"hexstring","prevtxs","sighashtype"} },
    { "wallet",             "unloadwallet",                     &unloadwallet,                  {"wallet_name"} },
    { "wallet",             "walletcreatefundedpsbt",           &walletcreatefundedpsbt,        {"inputs","outputs","locktime","options","bip32derivs"} },
    { "wallet",             "walletlock",                       &walletlock,                    {} },
    { "wallet",             "walletpassphrase",                 &walletpassphrase,              {"passphrase","timeout"} },
    { "wallet",             "walletpassphrasechange",           &walletpassphrasechange,        {"oldpassphrase","newpassphrase"} },
    { "wallet",             "walletprocesspsbt",                &walletprocesspsbt,             {"psbt","sign","sighashtype","bip32derivs"} },

    /** Auxpow wallet functions */
    { "mining",             "getauxblock",                      &getauxblock,                   {"hash","auxpow"} },

    // Name-related wallet calls.
    { "names",              "name_list",                        &name_list,                     {"name","options"} },
    { "names",              "name_new",                         &name_new,                      {"name","options"} },
    { "names",              "name_firstupdate",                 &name_firstupdate,              {"name","rand","tx","value","options","allow_active"} },
    { "names",              "name_update",                      &name_update,                   {"name","value","options"} },
    { "names",              "sendtoname",                       &sendtoname,                    {"name","amount","comment","comment_to","subtractfeefromamount"} },
};
// clang-format on

void RegisterWalletRPCCommands(CRPCTable &t)
{
    for (unsigned int vcidx = 0; vcidx < ARRAYLEN(commands); vcidx++)
        t.appendCommand(commands[vcidx].name, &commands[vcidx]);
}<|MERGE_RESOLUTION|>--- conflicted
+++ resolved
@@ -280,13 +280,8 @@
             RPCHelpMan{"setlabel",
                 "\nSets the label associated with the given address.\n",
                 {
-<<<<<<< HEAD
-                    {"address", RPCArg::Type::STR, /* opt */ false, /* default_val */ "", "The address to be associated with a label."},
-                    {"label", RPCArg::Type::STR, /* opt */ false, /* default_val */ "", "The label to assign to the address."},
-=======
-                    {"address", RPCArg::Type::STR, RPCArg::Optional::NO, "The bitcoin address to be associated with a label."},
+                    {"address", RPCArg::Type::STR, RPCArg::Optional::NO, "The address to be associated with a label."},
                     {"label", RPCArg::Type::STR, RPCArg::Optional::NO, "The label to assign to the address."},
->>>>>>> 51ddc2e8
                 },
                 RPCResults{},
                 RPCExamples{
@@ -391,32 +386,18 @@
                 "\nSend an amount to a given address." +
                     HelpRequiringPassphrase(pwallet) + "\n",
                 {
-<<<<<<< HEAD
-                    {"address", RPCArg::Type::STR, /* opt */ false, /* default_val */ "", "The address to send to."},
-                    {"amount", RPCArg::Type::AMOUNT, /* opt */ false, /* default_val */ "", "The amount in " + CURRENCY_UNIT + " to send. eg 0.1"},
-                    {"comment", RPCArg::Type::STR, /* opt */ true, /* default_val */ "null", "A comment used to store what the transaction is for.\n"
-=======
-                    {"address", RPCArg::Type::STR, RPCArg::Optional::NO, "The bitcoin address to send to."},
+                    {"address", RPCArg::Type::STR, RPCArg::Optional::NO, "The address to send to."},
                     {"amount", RPCArg::Type::AMOUNT, RPCArg::Optional::NO, "The amount in " + CURRENCY_UNIT + " to send. eg 0.1"},
                     {"comment", RPCArg::Type::STR, RPCArg::Optional::OMITTED_NAMED_ARG, "A comment used to store what the transaction is for.\n"
->>>>>>> 51ddc2e8
             "                             This is not part of the transaction, just kept in your wallet."},
                     {"comment_to", RPCArg::Type::STR, RPCArg::Optional::OMITTED_NAMED_ARG, "A comment to store the name of the person or organization\n"
             "                             to which you're sending the transaction. This is not part of the \n"
             "                             transaction, just kept in your wallet."},
-<<<<<<< HEAD
-                    {"subtractfeefromamount", RPCArg::Type::BOOL, /* opt */ true, /* default_val */ "false", "The fee will be deducted from the amount being sent.\n"
+                    {"subtractfeefromamount", RPCArg::Type::BOOL, /* default */ "false", "The fee will be deducted from the amount being sent.\n"
             "                             The recipient will receive less coins than you enter in the amount field."},
-                    {"replaceable", RPCArg::Type::BOOL, /* opt */ true, /* default_val */ "fallback to wallet's default", "Allow this transaction to be replaced by a transaction with higher fees via BIP 125"},
-                    {"conf_target", RPCArg::Type::NUM, /* opt */ true, /* default_val */ "fallback to wallet's default", "Confirmation target (in blocks)"},
-                    {"estimate_mode", RPCArg::Type::STR, /* opt */ true, /* default_val */ "UNSET", "The fee estimate mode, must be one of:\n"
-=======
-                    {"subtractfeefromamount", RPCArg::Type::BOOL, /* default */ "false", "The fee will be deducted from the amount being sent.\n"
-            "                             The recipient will receive less bitcoins than you enter in the amount field."},
                     {"replaceable", RPCArg::Type::BOOL, /* default */ "fallback to wallet's default", "Allow this transaction to be replaced by a transaction with higher fees via BIP 125"},
                     {"conf_target", RPCArg::Type::NUM, /* default */ "fallback to wallet's default", "Confirmation target (in blocks)"},
                     {"estimate_mode", RPCArg::Type::STR, /* default */ "UNSET", "The fee estimate mode, must be one of:\n"
->>>>>>> 51ddc2e8
             "       \"UNSET\"\n"
             "       \"ECONOMICAL\"\n"
             "       \"CONSERVATIVE\""},
@@ -564,13 +545,8 @@
                 "\nSign a message with the private key of an address" +
                     HelpRequiringPassphrase(pwallet) + "\n",
                 {
-<<<<<<< HEAD
-                    {"address", RPCArg::Type::STR, /* opt */ false, /* default_val */ "", "The address to use for the private key."},
-                    {"message", RPCArg::Type::STR, /* opt */ false, /* default_val */ "", "The message to create a signature of."},
-=======
-                    {"address", RPCArg::Type::STR, RPCArg::Optional::NO, "The bitcoin address to use for the private key."},
+                    {"address", RPCArg::Type::STR, RPCArg::Optional::NO, "The address to use for the private key."},
                     {"message", RPCArg::Type::STR, RPCArg::Optional::NO, "The message to create a signature of."},
->>>>>>> 51ddc2e8
                 },
                 RPCResult{
             "\"signature\"          (string) The signature of the message encoded in base 64\n"
@@ -635,13 +611,8 @@
             RPCHelpMan{"getreceivedbyaddress",
                 "\nReturns the total amount received by the given address in transactions with at least minconf confirmations.\n",
                 {
-<<<<<<< HEAD
-                    {"address", RPCArg::Type::STR, /* opt */ false, /* default_val */ "", "The address for transactions."},
-                    {"minconf", RPCArg::Type::NUM, /* opt */ true, /* default_val */ "1", "Only include transactions confirmed at least this many times."},
-=======
-                    {"address", RPCArg::Type::STR, RPCArg::Optional::NO, "The bitcoin address for transactions."},
+                    {"address", RPCArg::Type::STR, RPCArg::Optional::NO, "The address for transactions."},
                     {"minconf", RPCArg::Type::NUM, /* default */ "1", "Only include transactions confirmed at least this many times."},
->>>>>>> 51ddc2e8
                 },
                 RPCResult{
             "amount   (numeric) The total amount in " + CURRENCY_UNIT + " received at this address.\n"
@@ -873,11 +844,7 @@
                     {"dummy", RPCArg::Type::STR, RPCArg::Optional::NO, "Must be set to \"\" for backwards compatibility.", "\"\""},
                     {"amounts", RPCArg::Type::OBJ, RPCArg::Optional::NO, "A json object with addresses and amounts",
                         {
-<<<<<<< HEAD
-                            {"address", RPCArg::Type::AMOUNT, /* opt */ false, /* default_val */ "", "The address is the key, the numeric amount (can be string) in " + CURRENCY_UNIT + " is the value"},
-=======
-                            {"address", RPCArg::Type::AMOUNT, RPCArg::Optional::NO, "The bitcoin address is the key, the numeric amount (can be string) in " + CURRENCY_UNIT + " is the value"},
->>>>>>> 51ddc2e8
+                            {"address", RPCArg::Type::AMOUNT, RPCArg::Optional::NO, "The address is the key, the numeric amount (can be string) in " + CURRENCY_UNIT + " is the value"},
                         },
                     },
                     {"minconf", RPCArg::Type::NUM, /* default */ "1", "Only use the balance confirmed at least this many times."},
@@ -1034,17 +1001,10 @@
                 "See `importaddress` for watchonly p2sh address support.\n"
                 "If 'label' is specified, assign address to that label.\n",
                 {
-<<<<<<< HEAD
-                    {"nrequired", RPCArg::Type::NUM, /* opt */ false, /* default_val */ "", "The number of required signatures out of the n keys or addresses."},
-                    {"keys", RPCArg::Type::ARR, /* opt */ false, /* default_val */ "", "A json array of addresses or hex-encoded public keys",
+                    {"nrequired", RPCArg::Type::NUM, RPCArg::Optional::NO, "The number of required signatures out of the n keys or addresses."},
+                    {"keys", RPCArg::Type::ARR, RPCArg::Optional::NO, "A json array of addresses or hex-encoded public keys",
                         {
-                            {"key", RPCArg::Type::STR, /* opt */ false, /* default_val */ "", "address or hex-encoded public key"},
-=======
-                    {"nrequired", RPCArg::Type::NUM, RPCArg::Optional::NO, "The number of required signatures out of the n keys or addresses."},
-                    {"keys", RPCArg::Type::ARR, RPCArg::Optional::NO, "A json array of bitcoin addresses or hex-encoded public keys",
-                        {
-                            {"key", RPCArg::Type::STR, RPCArg::Optional::OMITTED, "bitcoin address or hex-encoded public key"},
->>>>>>> 51ddc2e8
+                            {"key", RPCArg::Type::STR, RPCArg::Optional::OMITTED, "address or hex-encoded public key"},
                         },
                         },
                     {"label", RPCArg::Type::STR, RPCArg::Optional::OMITTED_NAMED_ARG, "A label to assign the addresses to."},
@@ -2800,19 +2760,11 @@
                 "with between minconf and maxconf (inclusive) confirmations.\n"
                 "Optionally filter to only include txouts paid to specified addresses.\n",
                 {
-<<<<<<< HEAD
-                    {"minconf", RPCArg::Type::NUM, /* opt */ true, /* default_val */ "1", "The minimum confirmations to filter"},
-                    {"maxconf", RPCArg::Type::NUM, /* opt */ true, /* default_val */ "9999999", "The maximum confirmations to filter"},
-                    {"addresses", RPCArg::Type::ARR, /* opt */ true, /* default_val */ "empty array", "A json array of addresses to filter",
-                        {
-                            {"address", RPCArg::Type::STR, /* opt */ true, /* default_val */ "", "address"},
-=======
                     {"minconf", RPCArg::Type::NUM, /* default */ "1", "The minimum confirmations to filter"},
                     {"maxconf", RPCArg::Type::NUM, /* default */ "9999999", "The maximum confirmations to filter"},
-                    {"addresses", RPCArg::Type::ARR, /* default */ "empty array", "A json array of bitcoin addresses to filter",
+                    {"addresses", RPCArg::Type::ARR, /* default */ "empty array", "A json array of addresses to filter",
                         {
-                            {"address", RPCArg::Type::STR, RPCArg::Optional::OMITTED, "bitcoin address"},
->>>>>>> 51ddc2e8
+                            {"address", RPCArg::Type::STR, RPCArg::Optional::OMITTED, "address"},
                         },
                     },
                     {"include_unsafe", RPCArg::Type::BOOL, /* default */ "true", "Include outputs that are not safe to spend\n"
@@ -2983,7 +2935,7 @@
                     entry.pushKV("redeemScript", HexStr(redeemScript.begin(), redeemScript.end()));
                     // Now check if the redeemScript is actually a P2WSH script
                     CTxDestination witness_destination;
-                    if (redeemScript.IsPayToWitnessScriptHash()) {
+                    if (redeemScript.IsPayToWitnessScriptHash(false)) {
                         bool extracted = ExtractDestination(redeemScript, witness_destination);
                         assert(extracted);
                         // Also return the witness script
@@ -2996,7 +2948,7 @@
                         }
                     }
                 }
-            } else if (scriptPubKey.IsPayToWitnessScriptHash()) {
+            } else if (scriptPubKey.IsPayToWitnessScriptHash(true)) {
                 const WitnessV0ScriptHash& whash = boost::get<WitnessV0ScriptHash>(address);
                 CScriptID id;
                 CRIPEMD160().Write(whash.begin(), whash.size()).Finalize(id.begin());
@@ -3166,23 +3118,13 @@
                     {"hexstring", RPCArg::Type::STR_HEX, RPCArg::Optional::NO, "The hex string of the raw transaction"},
                     {"options", RPCArg::Type::OBJ, RPCArg::Optional::OMITTED_NAMED_ARG, "for backward compatibility: passing in a true instead of an object will result in {\"includeWatching\":true}",
                         {
-<<<<<<< HEAD
-                            {"changeAddress", RPCArg::Type::STR, /* opt */ true, /* default_val */ "pool address", "The address to receive the change"},
-                            {"changePosition", RPCArg::Type::NUM, /* opt */ true, /* default_val */ "random", "The index of the change output"},
-                            {"change_type", RPCArg::Type::STR, /* opt */ true, /* default_val */ "set by -changetype", "The output type to use. Only valid if changeAddress is not specified. Options are \"legacy\", \"p2sh-segwit\", and \"bech32\"."},
-                            {"includeWatching", RPCArg::Type::BOOL, /* opt */ true, /* default_val */ "false", "Also select inputs which are watch only"},
-                            {"lockUnspents", RPCArg::Type::BOOL, /* opt */ true, /* default_val */ "false", "Lock selected unspent outputs"},
-                            {"feeRate", RPCArg::Type::AMOUNT, /* opt */ true, /* default_val */ "not set: makes wallet determine the fee", "Set a specific fee rate in " + CURRENCY_UNIT + "/kB"},
-                            {"subtractFeeFromOutputs", RPCArg::Type::ARR, /* opt */ true, /* default_val */ "empty array", "A json array of integers.\n"
-=======
-                            {"changeAddress", RPCArg::Type::STR, /* default */ "pool address", "The bitcoin address to receive the change"},
+                            {"changeAddress", RPCArg::Type::STR, /* default */ "pool address", "The address to receive the change"},
                             {"changePosition", RPCArg::Type::NUM, /* default */ "random", "The index of the change output"},
                             {"change_type", RPCArg::Type::STR, /* default */ "set by -changetype", "The output type to use. Only valid if changeAddress is not specified. Options are \"legacy\", \"p2sh-segwit\", and \"bech32\"."},
                             {"includeWatching", RPCArg::Type::BOOL, /* default */ "false", "Also select inputs which are watch only"},
                             {"lockUnspents", RPCArg::Type::BOOL, /* default */ "false", "Lock selected unspent outputs"},
                             {"feeRate", RPCArg::Type::AMOUNT, /* default */ "not set: makes wallet determine the fee", "Set a specific fee rate in " + CURRENCY_UNIT + "/kB"},
                             {"subtractFeeFromOutputs", RPCArg::Type::ARR, /* default */ "empty array", "A json array of integers.\n"
->>>>>>> 51ddc2e8
                             "                              The fee will be equally deducted from the amount of each specified output.\n"
                             "                              Those recipients will receive less coins than you enter in their corresponding amount field.\n"
                             "                              If no outputs are specified here, the sender pays the fee.",
@@ -3506,7 +3448,7 @@
 
     if (!IsDeprecatedRPCEnabled("generate")) {
         throw JSONRPCError(RPC_METHOD_DEPRECATED, "The wallet generate rpc method is deprecated and will be fully removed in v0.19. "
-            "To use generate in v0.18, restart bitcoind with -deprecatedrpc=generate.\n"
+            "To use generate in v0.18, restart namecoind with -deprecatedrpc=generate.\n"
             "Clients should transition to using the node rpc method generatetoaddress\n");
     }
 
@@ -3760,11 +3702,7 @@
                 "\nReturn information about the given address. Some information requires the address\n"
                 "to be in the wallet.\n",
                 {
-<<<<<<< HEAD
-                    {"address", RPCArg::Type::STR, /* opt */ false, /* default_val */ "", "The address to get the information of."},
-=======
-                    {"address", RPCArg::Type::STR, RPCArg::Optional::NO, "The bitcoin address to get the information of."},
->>>>>>> 51ddc2e8
+                    {"address", RPCArg::Type::STR, RPCArg::Optional::NO, "The address to get the information of."},
                 },
                 RPCResult{
             "{\n"
@@ -4176,11 +4114,7 @@
                         {
                             {"", RPCArg::Type::OBJ, RPCArg::Optional::OMITTED, "",
                                 {
-<<<<<<< HEAD
-                                    {"address", RPCArg::Type::AMOUNT, /* opt */ false, /* default_val */ "", "A key-value pair. The key (string) is the address, the value (float or string) is the amount in " + CURRENCY_UNIT + ""},
-=======
-                                    {"address", RPCArg::Type::AMOUNT, RPCArg::Optional::NO, "A key-value pair. The key (string) is the bitcoin address, the value (float or string) is the amount in " + CURRENCY_UNIT + ""},
->>>>>>> 51ddc2e8
+                                    {"address", RPCArg::Type::AMOUNT, RPCArg::Optional::NO, "A key-value pair. The key (string) is the address, the value (float or string) is the amount in " + CURRENCY_UNIT + ""},
                                 },
                                 },
                             {"", RPCArg::Type::OBJ, RPCArg::Optional::OMITTED, "",
@@ -4193,23 +4127,13 @@
                     {"locktime", RPCArg::Type::NUM, /* default */ "0", "Raw locktime. Non-0 value also locktime-activates inputs"},
                     {"options", RPCArg::Type::OBJ, RPCArg::Optional::OMITTED_NAMED_ARG, "",
                         {
-<<<<<<< HEAD
-                            {"changeAddress", RPCArg::Type::STR_HEX, /* opt */ true, /* default_val */ "pool address", "The address to receive the change"},
-                            {"changePosition", RPCArg::Type::NUM, /* opt */ true, /* default_val */ "random", "The index of the change output"},
-                            {"change_type", RPCArg::Type::STR, /* opt */ true, /* default_val */ "set by -changetype", "The output type to use. Only valid if changeAddress is not specified. Options are \"legacy\", \"p2sh-segwit\", and \"bech32\"."},
-                            {"includeWatching", RPCArg::Type::BOOL, /* opt */ true, /* default_val */ "false", "Also select inputs which are watch only"},
-                            {"lockUnspents", RPCArg::Type::BOOL, /* opt */ true, /* default_val */ "false", "Lock selected unspent outputs"},
-                            {"feeRate", RPCArg::Type::AMOUNT, /* opt */ true, /* default_val */ "not set: makes wallet determine the fee", "Set a specific fee rate in " + CURRENCY_UNIT + "/kB"},
-                            {"subtractFeeFromOutputs", RPCArg::Type::ARR, /* opt */ true, /* default_val */ "empty array", "A json array of integers.\n"
-=======
-                            {"changeAddress", RPCArg::Type::STR_HEX, /* default */ "pool address", "The bitcoin address to receive the change"},
+                            {"changeAddress", RPCArg::Type::STR_HEX, /* default */ "pool address", "The address to receive the change"},
                             {"changePosition", RPCArg::Type::NUM, /* default */ "random", "The index of the change output"},
                             {"change_type", RPCArg::Type::STR, /* default */ "set by -changetype", "The output type to use. Only valid if changeAddress is not specified. Options are \"legacy\", \"p2sh-segwit\", and \"bech32\"."},
                             {"includeWatching", RPCArg::Type::BOOL, /* default */ "false", "Also select inputs which are watch only"},
                             {"lockUnspents", RPCArg::Type::BOOL, /* default */ "false", "Lock selected unspent outputs"},
                             {"feeRate", RPCArg::Type::AMOUNT, /* default */ "not set: makes wallet determine the fee", "Set a specific fee rate in " + CURRENCY_UNIT + "/kB"},
                             {"subtractFeeFromOutputs", RPCArg::Type::ARR, /* default */ "empty array", "A json array of integers.\n"
->>>>>>> 51ddc2e8
                             "                              The fee will be equally deducted from the amount of each specified output.\n"
                             "                              Those recipients will receive less coins than you enter in their corresponding amount field.\n"
                             "                              If no outputs are specified here, the sender pays the fee.",
