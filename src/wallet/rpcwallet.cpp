--- conflicted
+++ resolved
@@ -431,11 +431,7 @@
     bilingual_str error;
     CTransactionRef tx;
     FeeCalculation fee_calc_out;
-<<<<<<< HEAD
-    const bool fCreated = wallet.CreateTransaction(recipients, withInput, tx, nFeeRequired, nChangePosRet, error, coin_control, fee_calc_out, true);
-=======
-    const bool fCreated = CreateTransaction(wallet, recipients, tx, nFeeRequired, nChangePosRet, error, coin_control, fee_calc_out, true);
->>>>>>> 499a6fcf
+    const bool fCreated = CreateTransaction(wallet, recipients, withInput, tx, nFeeRequired, nChangePosRet, error, coin_control, fee_calc_out, true);
     if (!fCreated) {
         throw JSONRPCError(RPC_WALLET_INSUFFICIENT_FUNDS, error.original);
     }
@@ -1755,11 +1751,7 @@
     CAmount nCredit = CachedTxGetCredit(*pwallet, wtx, filter);
     CAmount nDebit = CachedTxGetDebit(*pwallet, wtx, filter);
     CAmount nNet = nCredit - nDebit;
-<<<<<<< HEAD
-    CAmount nFee = (wtx.IsFromMe(filter) ? wtx.tx->GetValueOut(true) - nDebit : 0);
-=======
-    CAmount nFee = (CachedTxIsFromMe(*pwallet, wtx, filter) ? wtx.tx->GetValueOut() - nDebit : 0);
->>>>>>> 499a6fcf
+    CAmount nFee = (CachedTxIsFromMe(*pwallet, wtx, filter) ? wtx.tx->GetValueOut(true) - nDebit : 0);
 
     entry.pushKV("amount", ValueFromAmount(nNet - nFee));
     if (CachedTxIsFromMe(*pwallet, wtx, filter))
@@ -3087,17 +3079,13 @@
         cctl.m_max_depth = nMaxDepth;
         cctl.m_include_unsafe_inputs = include_unsafe;
         LOCK(pwallet->cs_wallet);
-<<<<<<< HEAD
 
         /* Retrieve and store "current" expiration depth.  We use that later
            to determine, based on confirmations, whether or not names
            are expired.  */
         expireDepth = Params().GetConsensus()
                         .rules->NameExpirationDepth(chainman.ActiveHeight());
-        pwallet->AvailableCoins(vecOutputs, &cctl, nMinimumAmount, nMaximumAmount, nMinimumSumAmount, nMaximumCount);
-=======
         AvailableCoins(*pwallet, vecOutputs, &cctl, nMinimumAmount, nMaximumAmount, nMinimumSumAmount, nMaximumCount);
->>>>>>> 499a6fcf
     }
 
     LOCK(pwallet->cs_wallet);
