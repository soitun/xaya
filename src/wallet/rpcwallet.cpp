--- conflicted
+++ resolved
@@ -218,9 +218,9 @@
 
     if (!IsDeprecatedRPCEnabled("accounts")) {
         if (request.fHelp) {
-            throw std::runtime_error("getaccountaddress (Deprecated, will be removed in V0.18. To use this command, start namecoind with -deprecatedrpc=accounts)");
-        }
-        throw JSONRPCError(RPC_METHOD_DEPRECATED, "getaccountaddress is deprecated and will be removed in V0.18. To use this command, start namecoind with -deprecatedrpc=accounts.");
+            throw std::runtime_error("getaccountaddress (Deprecated, will be removed in V0.18. To use this command, start xayad with -deprecatedrpc=accounts)");
+        }
+        throw JSONRPCError(RPC_METHOD_DEPRECATED, "getaccountaddress is deprecated and will be removed in V0.18. To use this command, start xayad with -deprecatedrpc=accounts.");
     }
 
     if (request.fHelp || request.params.size() != 1)
@@ -230,7 +230,7 @@
             "\nArguments:\n"
             "1. \"account\"       (string, required) The account for the address. It can also be set to the empty string \"\" to represent the default account. The account does not need to exist, it will be created and a new address created  if there is no account by the given name.\n"
             "\nResult:\n"
-            "\"address\"          (string) The account namecoin address\n"
+            "\"address\"          (string) The account Xaya address\n"
             "\nExamples:\n"
             + HelpExampleCli("getaccountaddress", "")
             + HelpExampleCli("getaccountaddress", "\"\"")
@@ -315,9 +315,9 @@
 
     if (!IsDeprecatedRPCEnabled("accounts") && request.strMethod == "setaccount") {
         if (request.fHelp) {
-            throw std::runtime_error("setaccount (Deprecated, will be removed in V0.18. To use this command, start namecoind with -deprecatedrpc=accounts)");
-        }
-        throw JSONRPCError(RPC_METHOD_DEPRECATED, "setaccount is deprecated and will be removed in V0.18. To use this command, start namecoind with -deprecatedrpc=accounts.");
+            throw std::runtime_error("setaccount (Deprecated, will be removed in V0.18. To use this command, start xayad with -deprecatedrpc=accounts)");
+        }
+        throw JSONRPCError(RPC_METHOD_DEPRECATED, "setaccount is deprecated and will be removed in V0.18. To use this command, start xayad with -deprecatedrpc=accounts.");
     }
 
     if (request.fHelp || request.params.size() != 2)
@@ -381,9 +381,9 @@
 
     if (!IsDeprecatedRPCEnabled("accounts")) {
         if (request.fHelp) {
-            throw std::runtime_error("getaccount (Deprecated, will be removed in V0.18. To use this command, start namecoind with -deprecatedrpc=accounts)");
-        }
-        throw JSONRPCError(RPC_METHOD_DEPRECATED, "getaccount is deprecated and will be removed in V0.18. To use this command, start namecoind with -deprecatedrpc=accounts.");
+            throw std::runtime_error("getaccount (Deprecated, will be removed in V0.18. To use this command, start xayad with -deprecatedrpc=accounts)");
+        }
+        throw JSONRPCError(RPC_METHOD_DEPRECATED, "getaccount is deprecated and will be removed in V0.18. To use this command, start xayad with -deprecatedrpc=accounts.");
     }
 
     if (request.fHelp || request.params.size() != 1)
@@ -426,9 +426,9 @@
 
     if (!IsDeprecatedRPCEnabled("accounts")) {
         if (request.fHelp) {
-            throw std::runtime_error("getaddressbyaccount (Deprecated, will be removed in V0.18. To use this command, start namecoind with -deprecatedrpc=accounts)");
-        }
-        throw JSONRPCError(RPC_METHOD_DEPRECATED, "getaddressesbyaccount is deprecated and will be removed in V0.18. To use this command, start namecoind with -deprecatedrpc=accounts.");
+            throw std::runtime_error("getaddressbyaccount (Deprecated, will be removed in V0.18. To use this command, start xayad with -deprecatedrpc=accounts)");
+        }
+        throw JSONRPCError(RPC_METHOD_DEPRECATED, "getaddressesbyaccount is deprecated and will be removed in V0.18. To use this command, start xayad with -deprecatedrpc=accounts.");
     }
 
     if (request.fHelp || request.params.size() != 1)
@@ -817,9 +817,9 @@
 
     if (!IsDeprecatedRPCEnabled("accounts") && request.strMethod == "getreceivedbyaccount") {
         if (request.fHelp) {
-            throw std::runtime_error("getreceivedbyaccount (Deprecated, will be removed in V0.18. To use this command, start namecoind with -deprecatedrpc=accounts)");
-        }
-        throw JSONRPCError(RPC_METHOD_DEPRECATED, "getreceivedbyaccount is deprecated and will be removed in V0.18. To use this command, start namecoind with -deprecatedrpc=accounts.");
+            throw std::runtime_error("getreceivedbyaccount (Deprecated, will be removed in V0.18. To use this command, start xayad with -deprecatedrpc=accounts)");
+        }
+        throw JSONRPCError(RPC_METHOD_DEPRECATED, "getreceivedbyaccount is deprecated and will be removed in V0.18. To use this command, start xayad with -deprecatedrpc=accounts.");
     }
 
     if (request.fHelp || request.params.size() < 1 || request.params.size() > 2)
@@ -899,7 +899,7 @@
             "The server total may be different to the balance in the default \"\" account.\n"
             "\nArguments:\n"
             "1. \"account\"         (string, optional) DEPRECATED. This argument will be removed in V0.18. \n"
-            "                     To use this deprecated argument, start namecoind with -deprecatedrpc=accounts. The account string may be given as a\n"
+            "                     To use this deprecated argument, start xayad with -deprecatedrpc=accounts. The account string may be given as a\n"
             "                     specific account name to find the balance associated with wallet keys in\n"
             "                     a named account, or as the empty string (\"\") to find the balance\n"
             "                     associated with wallet keys not in any named account, or as \"*\" to find\n"
@@ -1005,9 +1005,9 @@
 
     if (!IsDeprecatedRPCEnabled("accounts")) {
         if (request.fHelp) {
-            throw std::runtime_error("move (Deprecated, will be removed in V0.18. To use this command, start namecoind with -deprecatedrpc=accounts)");
-        }
-        throw JSONRPCError(RPC_METHOD_DEPRECATED, "move is deprecated and will be removed in V0.18. To use this command, start namecoind with -deprecatedrpc=accounts.");
+            throw std::runtime_error("move (Deprecated, will be removed in V0.18. To use this command, start xayad with -deprecatedrpc=accounts)");
+        }
+        throw JSONRPCError(RPC_METHOD_DEPRECATED, "move is deprecated and will be removed in V0.18. To use this command, start xayad with -deprecatedrpc=accounts.");
     }
 
     if (request.fHelp || request.params.size() < 3 || request.params.size() > 5)
@@ -1064,16 +1064,16 @@
 
     if (!IsDeprecatedRPCEnabled("accounts")) {
         if (request.fHelp) {
-            throw std::runtime_error("sendfrom (Deprecated, will be removed in V0.18. To use this command, start namecoind with -deprecatedrpc=accounts)");
-        }
-        throw JSONRPCError(RPC_METHOD_DEPRECATED, "sendfrom is deprecated and will be removed in V0.18. To use this command, start namecoind with -deprecatedrpc=accounts.");
+            throw std::runtime_error("sendfrom (Deprecated, will be removed in V0.18. To use this command, start xayad with -deprecatedrpc=accounts)");
+        }
+        throw JSONRPCError(RPC_METHOD_DEPRECATED, "sendfrom is deprecated and will be removed in V0.18. To use this command, start xayad with -deprecatedrpc=accounts.");
     }
 
 
     if (request.fHelp || request.params.size() < 3 || request.params.size() > 6)
         throw std::runtime_error(
             "sendfrom \"fromaccount\" \"toaddress\" amount ( minconf \"comment\" \"comment_to\" )\n"
-            "\nDEPRECATED (use sendtoaddress). Sent an amount from an account to a namecoin address."
+            "\nDEPRECATED (use sendtoaddress). Sent an amount from an account to a Xaya address."
             + HelpRequiringPassphrase(pwallet) + "\n"
             "\nArguments:\n"
             "1. \"fromaccount\"       (string, required) The name of the account to send funds from. May be the default account using \"\".\n"
@@ -1150,20 +1150,20 @@
         help_text = "sendmany \"\" {\"address\":amount,...} ( minconf \"comment\" [\"address\",...] replaceable conf_target \"estimate_mode\")\n"
             "\nSend multiple times. Amounts are double-precision floating point numbers.\n"
             "Note that the \"fromaccount\" argument has been removed in V0.17. To use this RPC with a \"fromaccount\" argument, restart\n"
-            "namecoind with -deprecatedrpc=accounts\n"
+            "xayad with -deprecatedrpc=accounts\n"
             + HelpRequiringPassphrase(pwallet) + "\n"
             "\nArguments:\n"
             "1. \"dummy\"               (string, required) Must be set to \"\" for backwards compatibility.\n"
             "2. \"amounts\"             (string, required) A json object with addresses and amounts\n"
             "    {\n"
-            "      \"address\":amount   (numeric or string) The namecoin address is the key, the numeric amount (can be string) in " + CURRENCY_UNIT + " is the value\n"
+            "      \"address\":amount   (numeric or string) The Xaya address is the key, the numeric amount (can be string) in " + CURRENCY_UNIT + " is the value\n"
             "      ,...\n"
             "    }\n"
             "3. minconf                 (numeric, optional, default=1) Only use the balance confirmed at least this many times.\n"
             "4. \"comment\"             (string, optional) A comment\n"
             "5. subtractfeefrom         (array, optional) A json array with addresses.\n"
             "                           The fee will be equally deducted from the amount of each selected address.\n"
-            "                           Those recipients will receive less namecoins than you enter in their corresponding amount field.\n"
+            "                           Those recipients will receive less CHI than you enter in their corresponding amount field.\n"
             "                           If no addresses are specified here, the sender pays the fee.\n"
             "    [\n"
             "      \"address\"          (string) Subtract fee from this address\n"
@@ -1500,7 +1500,7 @@
 
     if (!IsDeprecatedRPCEnabled("addwitnessaddress")) {
         throw JSONRPCError(RPC_METHOD_DEPRECATED, "addwitnessaddress is deprecated and will be fully removed in v0.17. "
-            "To use addwitnessaddress in v0.16, restart namecoind with -deprecatedrpc=addwitnessaddress.\n"
+            "To use addwitnessaddress in v0.16, restart xayad with -deprecatedrpc=addwitnessaddress.\n"
             "Projects should transition to using the address_type argument of getnewaddress, or option -addresstype=[bech32|p2sh-segwit] instead.\n");
     }
 
@@ -1760,9 +1760,9 @@
 
     if (!IsDeprecatedRPCEnabled("accounts") && request.strMethod == "listreceivedbyaccount") {
         if (request.fHelp) {
-            throw std::runtime_error("listreceivedbyaccount (Deprecated, will be removed in V0.18. To use this command, start namecoind with -deprecatedrpc=accounts)");
-        }
-        throw JSONRPCError(RPC_METHOD_DEPRECATED, "listreceivedbyaccount is deprecated and will be removed in V0.18. To use this command, start namecoind with -deprecatedrpc=accounts.");
+            throw std::runtime_error("listreceivedbyaccount (Deprecated, will be removed in V0.18. To use this command, start xayad with -deprecatedrpc=accounts)");
+        }
+        throw JSONRPCError(RPC_METHOD_DEPRECATED, "listreceivedbyaccount is deprecated and will be removed in V0.18. To use this command, start xayad with -deprecatedrpc=accounts.");
     }
 
     if (request.fHelp || request.params.size() > 3)
@@ -1934,7 +1934,7 @@
         help_text = "listtransactions (dummy count skip include_watchonly)\n"
             "\nReturns up to 'count' most recent transactions skipping the first 'from' transactions for account 'account'.\n"
             "Note that the \"account\" argument and \"otheraccount\" return value have been removed in V0.17. To use this RPC with an \"account\" argument, restart\n"
-            "namecoind with -deprecatedrpc=accounts\n"
+            "xayad with -deprecatedrpc=accounts\n"
             "\nArguments:\n"
             "1. \"dummy\"    (string, optional) If set, should be \"*\" for backwards compatibility.\n"
             "2. count          (numeric, optional, default=10) The number of transactions to return\n"
@@ -1943,7 +1943,7 @@
             "\nResult:\n"
             "[\n"
             "  {\n"
-            "    \"address\":\"address\",    (string) The namecoin address of the transaction.\n"
+            "    \"address\":\"address\",    (string) The Xaya address of the transaction.\n"
             "    \"category\":\"send|receive\", (string) The transaction category.\n"
             "    \"amount\": x.xxx,          (numeric) The amount in " + CURRENCY_UNIT + ". This is negative for the 'send' category, and is positive\n"
             "                                        for the 'receive' category,\n"
@@ -2121,9 +2121,9 @@
 
     if (!IsDeprecatedRPCEnabled("accounts")) {
         if (request.fHelp) {
-            throw std::runtime_error("listaccounts (Deprecated, will be removed in V0.18. To use this command, start namecoind with -deprecatedrpc=accounts)");
-        }
-        throw JSONRPCError(RPC_METHOD_DEPRECATED, "listaccounts is deprecated and will be removed in V0.18. To use this command, start namecoind with -deprecatedrpc=accounts.");
+            throw std::runtime_error("listaccounts (Deprecated, will be removed in V0.18. To use this command, start xayad with -deprecatedrpc=accounts)");
+        }
+        throw JSONRPCError(RPC_METHOD_DEPRECATED, "listaccounts is deprecated and will be removed in V0.18. To use this command, start xayad with -deprecatedrpc=accounts.");
     }
 
     if (request.fHelp || request.params.size() > 2)
@@ -2229,13 +2229,8 @@
             "\nResult:\n"
             "{\n"
             "  \"transactions\": [\n"
-<<<<<<< HEAD
-            "    \"account\":\"accountname\",       (string) DEPRECATED. This field will be removed in V0.18. To see this deprecated field, start bitcoind with -deprecatedrpc=accounts. The account name associated with the transaction. Will be \"\" for the default account.\n"
+            "    \"account\":\"accountname\",       (string) DEPRECATED. This field will be removed in V0.18. To see this deprecated field, start xayad with -deprecatedrpc=accounts. The account name associated with the transaction. Will be \"\" for the default account.\n"
             "    \"address\":\"address\",    (string) The Xaya address of the transaction. Not present for move transactions (category = move).\n"
-=======
-            "    \"account\":\"accountname\",       (string) DEPRECATED. This field will be removed in V0.18. To see this deprecated field, start namecoind with -deprecatedrpc=accounts. The account name associated with the transaction. Will be \"\" for the default account.\n"
-            "    \"address\":\"address\",    (string) The namecoin address of the transaction. Not present for move transactions (category = move).\n"
->>>>>>> 0d996799
             "    \"category\":\"send|receive\",     (string) The transaction category. 'send' has negative amounts, 'receive' has positive amounts.\n"
             "    \"amount\": x.xxx,          (numeric) The amount in " + CURRENCY_UNIT + ". This is negative for the 'send' category, and for the 'move' category for moves \n"
             "                                          outbound. It is positive for the 'receive' category, and for the 'move' category for inbound funds.\n"
@@ -2383,13 +2378,8 @@
             "                                                   may be unknown for unconfirmed transactions not in the mempool\n"
             "  \"details\" : [\n"
             "    {\n"
-<<<<<<< HEAD
-            "      \"account\" : \"accountname\",      (string) DEPRECATED. This field will be removed in a V0.18. To see this deprecated field, start bitcoind with -deprecatedrpc=accounts. The account name involved in the transaction, can be \"\" for the default account.\n"
+            "      \"account\" : \"accountname\",      (string) DEPRECATED. This field will be removed in a V0.18. To see this deprecated field, start xayad with -deprecatedrpc=accounts. The account name involved in the transaction, can be \"\" for the default account.\n"
             "      \"address\" : \"address\",          (string) The Xaya address involved in the transaction\n"
-=======
-            "      \"account\" : \"accountname\",      (string) DEPRECATED. This field will be removed in a V0.18. To see this deprecated field, start namecoind with -deprecatedrpc=accounts. The account name involved in the transaction, can be \"\" for the default account.\n"
-            "      \"address\" : \"address\",          (string) The namecoin address involved in the transaction\n"
->>>>>>> 0d996799
             "      \"category\" : \"send|receive\",    (string) The category, either 'send' or 'receive'\n"
             "      \"amount\" : x.xxx,                 (numeric) The amount in " + CURRENCY_UNIT + "\n"
             "      \"label\" : \"label\",              (string) A comment for the address/transaction, if any\n"
@@ -3133,7 +3123,7 @@
         throw std::runtime_error(
             "loadwallet \"filename\"\n"
             "\nLoads a wallet from a wallet file or directory."
-            "\nNote that all wallet command-line options used when starting namecoind will be"
+            "\nNote that all wallet command-line options used when starting xayad will be"
             "\napplied to the new wallet (eg -zapwallettxes, upgradewallet, rescan, etc).\n"
             "\nArguments:\n"
             "1. \"filename\"    (string, required) The wallet directory or .dat file.\n"
@@ -3359,7 +3349,7 @@
             "    \"vout\" : n,               (numeric) the vout value\n"
             "    \"address\" : \"address\",    (string) the Xaya address\n"
             "    \"label\" : \"label\",        (string) The associated label, or \"\" for the default label\n"
-            "    \"account\" : \"account\",    (string) DEPRECATED. This field will be removed in V0.18. To see this deprecated field, start namecoind with -deprecatedrpc=accounts. The associated account, or \"\" for the default account\n"
+            "    \"account\" : \"account\",    (string) DEPRECATED. This field will be removed in V0.18. To see this deprecated field, start xayad with -deprecatedrpc=accounts. The associated account, or \"\" for the default account\n"
             "    \"scriptPubKey\" : \"key\",   (string) the script key\n"
             "    \"amount\" : x.xxx,         (numeric) the transaction output amount in " + CURRENCY_UNIT + "\n"
             "    \"confirmations\" : n,      (numeric) The number of confirmations\n"
@@ -3550,7 +3540,7 @@
             CTxDestination dest = DecodeDestination(options["changeAddress"].get_str());
 
             if (!IsValidDestination(dest)) {
-                throw JSONRPCError(RPC_INVALID_ADDRESS_OR_KEY, "changeAddress must be a valid namecoin address");
+                throw JSONRPCError(RPC_INVALID_ADDRESS_OR_KEY, "changeAddress must be a valid Xaya address");
             }
 
             coinControl.destChange = dest;
@@ -3654,7 +3644,7 @@
                             "1. \"hexstring\"           (string, required) The hex string of the raw transaction\n"
                             "2. options                 (object, optional)\n"
                             "   {\n"
-                            "     \"changeAddress\"          (string, optional, default pool address) The namecoin address to receive the change\n"
+                            "     \"changeAddress\"          (string, optional, default pool address) The Xaya address to receive the change\n"
                             "     \"changePosition\"         (numeric, optional, default random) The index of the change output\n"
                             "     \"change_type\"            (string, optional) The output type to use. Only valid if changeAddress is not specified. Options are \"legacy\", \"p2sh-segwit\", and \"bech32\". Default is set by -changetype.\n"
                             "     \"includeWatching\"        (boolean, optional, default false) Also select inputs which are watch only\n"
@@ -3663,7 +3653,7 @@
                             "     \"subtractFeeFromOutputs\" (array, optional) A json array of integers.\n"
                             "                              The fee will be equally deducted from the amount of each specified output.\n"
                             "                              The outputs are specified by their zero-based index, before any change output is added.\n"
-                            "                              Those recipients will receive less namecoins than you enter in their corresponding amount field.\n"
+                            "                              Those recipients will receive less CHI than you enter in their corresponding amount field.\n"
                             "                              If no outputs are specified here, the sender pays the fee.\n"
                             "                                  [vout_index,...]\n"
                             "     \"replaceable\"            (boolean, optional) Marks this transaction as BIP125 replaceable.\n"
@@ -4206,13 +4196,13 @@
     if (request.fHelp || request.params.size() != 1) {
         throw std::runtime_error(
             "getaddressinfo \"address\"\n"
-            "\nReturn information about the given namecoin address. Some information requires the address\n"
+            "\nReturn information about the given Xaya address. Some information requires the address\n"
             "to be in the wallet.\n"
             "\nArguments:\n"
-            "1. \"address\"                    (string, required) The namecoin address to get the information of.\n"
+            "1. \"address\"                    (string, required) The Xaya address to get the information of.\n"
             "\nResult:\n"
             "{\n"
-            "  \"address\" : \"address\",        (string) The namecoin address validated\n"
+            "  \"address\" : \"address\",        (string) The Xaya address validated\n"
             "  \"scriptPubKey\" : \"hex\",       (string) The hex encoded scriptPubKey generated by the address\n"
             "  \"ismine\" : true|false,        (boolean) If the address is yours or not\n"
             "  \"iswatchonly\" : true|false,   (boolean) If the address is watchonly\n"
@@ -4232,7 +4222,7 @@
             "  \"embedded\" : {...},           (object, optional) Information about the address embedded in P2SH or P2WSH, if relevant and known. It includes all getaddressinfo output fields for the embedded address, excluding metadata (\"timestamp\", \"hdkeypath\", \"hdseedid\") and relation to the wallet (\"ismine\", \"iswatchonly\", \"account\").\n"
             "  \"iscompressed\" : true|false,  (boolean) If the address is compressed\n"
             "  \"label\" :  \"label\"         (string) The label associated with the address, \"\" is the default account\n"
-            "  \"account\" : \"account\"         (string) DEPRECATED. This field will be removed in V0.18. To see this deprecated field, start namecoind with -deprecatedrpc=accounts. The account associated with the address, \"\" is the default account\n"
+            "  \"account\" : \"account\"         (string) DEPRECATED. This field will be removed in V0.18. To see this deprecated field, start xayad with -deprecatedrpc=accounts. The account associated with the address, \"\" is the default account\n"
             "  \"timestamp\" : timestamp,      (number, optional) The creation time of the key if available in seconds since epoch (Jan 1 1970 GMT)\n"
             "  \"hdkeypath\" : \"keypath\"       (string, optional) The HD keypath if the key is HD and available\n"
             "  \"hdseedid\" : \"<hash160>\"      (string, optional) The Hash160 of the HD seed\n"
@@ -4724,7 +4714,7 @@
                             "2. \"outputs\"               (array, required) a json array with outputs (key-value pairs)\n"
                             "   [\n"
                             "    {\n"
-                            "      \"address\": x.xxx,    (obj, optional) A key-value pair. The key (string) is the namecoin address, the value (float or string) is the amount in " + CURRENCY_UNIT + "\n"
+                            "      \"address\": x.xxx,    (obj, optional) A key-value pair. The key (string) is the Xaya address, the value (float or string) is the amount in " + CURRENCY_UNIT + "\n"
                             "    },\n"
                             "    {\n"
                             "      \"data\": \"hex\"        (obj, optional) A key-value pair. The key must be \"data\", the value is hex encoded data\n"
@@ -4737,7 +4727,7 @@
                             "                             Allows this transaction to be replaced by a transaction with higher fees. If provided, it is an error if explicit sequence numbers are incompatible.\n"
                             "5. options                 (object, optional)\n"
                             "   {\n"
-                            "     \"changeAddress\"          (string, optional, default pool address) The namecoin address to receive the change\n"
+                            "     \"changeAddress\"          (string, optional, default pool address) The Xaya address to receive the change\n"
                             "     \"changePosition\"         (numeric, optional, default random) The index of the change output\n"
                             "     \"change_type\"            (string, optional) The output type to use. Only valid if changeAddress is not specified. Options are \"legacy\", \"p2sh-segwit\", and \"bech32\". Default is set by -changetype.\n"
                             "     \"includeWatching\"        (boolean, optional, default false) Also select inputs which are watch only\n"
@@ -4746,7 +4736,7 @@
                             "     \"subtractFeeFromOutputs\" (array, optional) A json array of integers.\n"
                             "                              The fee will be equally deducted from the amount of each specified output.\n"
                             "                              The outputs are specified by their zero-based index, before any change output is added.\n"
-                            "                              Those recipients will receive less namecoins than you enter in their corresponding amount field.\n"
+                            "                              Those recipients will receive less CHI than you enter in their corresponding amount field.\n"
                             "                              If no outputs are specified here, the sender pays the fee.\n"
                             "                                  [vout_index,...]\n"
                             "     \"replaceable\"            (boolean, optional) Marks this transaction as BIP125 replaceable.\n"
