// Copyright (c) 2010 Satoshi Nakamoto
// Copyright (c) 2009-2018 The Bitcoin Core developers
// Distributed under the MIT software license, see the accompanying
// file COPYING or http://www.opensource.org/licenses/mit-license.php.

#include <amount.h>
#include <chain.h>
#include <consensus/validation.h>
#include <core_io.h>
#include <httpserver.h>
#include <init.h>
#include <interfaces/chain.h>
#include <validation.h>
#include <key_io.h>
#include <net.h>
#include <outputtype.h>
#include <policy/feerate.h>
#include <policy/fees.h>
#include <policy/policy.h>
#include <policy/rbf.h>
#include <rpc/auxpow_miner.h>
#include <rpc/mining.h>
#include <rpc/rawtransaction.h>
#include <rpc/server.h>
#include <rpc/util.h>
#include <script/descriptor.h>
#include <script/names.h>
#include <script/sign.h>
#include <shutdown.h>
#include <timedata.h>
#include <util/system.h>
#include <util/moneystr.h>
#include <wallet/coincontrol.h>
#include <wallet/feebumper.h>
#include <wallet/rpcwallet.h>
#include <wallet/walletdb.h>
#include <wallet/walletutil.h>

#include <stdint.h>

#include <univalue.h>

#include <functional>

static const std::string WALLET_ENDPOINT_BASE = "/wallet/";

bool GetWalletNameFromJSONRPCRequest(const JSONRPCRequest& request, std::string& wallet_name)
{
    if (request.URI.substr(0, WALLET_ENDPOINT_BASE.size()) == WALLET_ENDPOINT_BASE) {
        // wallet endpoint was used
        wallet_name = urlDecode(request.URI.substr(WALLET_ENDPOINT_BASE.size()));
        return true;
    }
    return false;
}

std::shared_ptr<CWallet> GetWalletForJSONRPCRequest(const JSONRPCRequest& request)
{
    std::string wallet_name;
    if (GetWalletNameFromJSONRPCRequest(request, wallet_name)) {
        std::shared_ptr<CWallet> pwallet = GetWallet(wallet_name);
        if (!pwallet) throw JSONRPCError(RPC_WALLET_NOT_FOUND, "Requested wallet does not exist or is not loaded");
        return pwallet;
    }

    std::vector<std::shared_ptr<CWallet>> wallets = GetWallets();
    return wallets.size() == 1 || (request.fHelp && wallets.size() > 0) ? wallets[0] : nullptr;
}

std::string HelpRequiringPassphrase(CWallet * const pwallet)
{
    return pwallet && pwallet->IsCrypted()
        ? "\nRequires wallet passphrase to be set with walletpassphrase call."
        : "";
}

bool EnsureWalletIsAvailable(CWallet * const pwallet, bool avoidException)
{
    if (pwallet) return true;
    if (avoidException) return false;
    if (!HasWallets()) {
        throw JSONRPCError(
            RPC_METHOD_NOT_FOUND, "Method not found (wallet method is disabled because no wallet is loaded)");
    }
    throw JSONRPCError(RPC_WALLET_NOT_SPECIFIED,
        "Wallet file not specified (must request wallet RPC through /wallet/<filename> uri-path).");
}

void EnsureWalletIsUnlocked(CWallet * const pwallet)
{
    if (pwallet->IsLocked()) {
        throw JSONRPCError(RPC_WALLET_UNLOCK_NEEDED, "Error: Please enter the wallet passphrase with walletpassphrase first.");
    }
}

static void WalletTxToJSON(interfaces::Chain& chain, interfaces::Chain::Lock& locked_chain, const CWalletTx& wtx, UniValue& entry)
{
    int confirms = wtx.GetDepthInMainChain(locked_chain);
    entry.pushKV("confirmations", confirms);
    if (wtx.IsCoinBase())
        entry.pushKV("generated", true);
    if (confirms > 0)
    {
        entry.pushKV("blockhash", wtx.hashBlock.GetHex());
        entry.pushKV("blockindex", wtx.nIndex);
        int64_t block_time;
        bool found_block = chain.findBlock(wtx.hashBlock, nullptr /* block */, &block_time);
        assert(found_block);
        entry.pushKV("blocktime", block_time);
    } else {
        entry.pushKV("trusted", wtx.IsTrusted(locked_chain));
    }
    uint256 hash = wtx.GetHash();
    entry.pushKV("txid", hash.GetHex());
    UniValue conflicts(UniValue::VARR);
    for (const uint256& conflict : wtx.GetConflicts())
        conflicts.push_back(conflict.GetHex());
    entry.pushKV("walletconflicts", conflicts);
    entry.pushKV("time", wtx.GetTxTime());
    entry.pushKV("timereceived", (int64_t)wtx.nTimeReceived);

    // Add opt-in RBF status
    std::string rbfStatus = "no";
    if (confirms <= 0) {
        LOCK(mempool.cs);
        RBFTransactionState rbfState = IsRBFOptIn(*wtx.tx, mempool);
        if (rbfState == RBFTransactionState::UNKNOWN)
            rbfStatus = "unknown";
        else if (rbfState == RBFTransactionState::REPLACEABLE_BIP125)
            rbfStatus = "yes";
    }
    entry.pushKV("bip125-replaceable", rbfStatus);

    for (const std::pair<const std::string, std::string>& item : wtx.mapValue)
        entry.pushKV(item.first, item.second);
}

static std::string LabelFromValue(const UniValue& value)
{
    std::string label = value.get_str();
    if (label == "*")
        throw JSONRPCError(RPC_WALLET_INVALID_LABEL_NAME, "Invalid label name");
    return label;
}

static UniValue getnewaddress(const JSONRPCRequest& request)
{
    std::shared_ptr<CWallet> const wallet = GetWalletForJSONRPCRequest(request);
    CWallet* const pwallet = wallet.get();

    if (!EnsureWalletIsAvailable(pwallet, request.fHelp)) {
        return NullUniValue;
    }

    if (request.fHelp || request.params.size() > 2)
        throw std::runtime_error(
            RPCHelpMan{"getnewaddress",
                "\nReturns a new address for receiving payments.\n"
                "If 'label' is specified, it is added to the address book \n"
                "so payments received with the address will be associated with 'label'.\n",
                {
                    {"label", RPCArg::Type::STR, /* opt */ true, /* default_val */ "null", "The label name for the address to be linked to. If not provided, the default label \"\" is used. It can also be set to the empty string \"\" to represent the default label. The label does not need to exist, it will be created if there is no label by the given name."},
                    {"address_type", RPCArg::Type::STR, /* opt */ true, /* default_val */ "set by -addresstype", "The address type to use. Options are \"legacy\", \"p2sh-segwit\", and \"bech32\"."},
                },
                RPCResult{
            "\"address\"    (string) The new address\n"
                },
                RPCExamples{
                    HelpExampleCli("getnewaddress", "")
            + HelpExampleRpc("getnewaddress", "")
                },
            }.ToString());

    // Belt and suspenders check for disabled private keys
    if (pwallet->IsWalletFlagSet(WALLET_FLAG_DISABLE_PRIVATE_KEYS)) {
        throw JSONRPCError(RPC_WALLET_ERROR, "Error: Private keys are disabled for this wallet");
    }

    LOCK(pwallet->cs_wallet);

    if (!pwallet->CanGetAddresses()) {
        throw JSONRPCError(RPC_WALLET_ERROR, "Error: This wallet has no available keys");
    }


    // Parse the label first so we don't generate a key if there's an error
    std::string label;
    if (!request.params[0].isNull())
        label = LabelFromValue(request.params[0]);

    OutputType output_type = pwallet->m_default_address_type;
    if (!request.params[1].isNull()) {
        if (!ParseOutputType(request.params[1].get_str(), output_type)) {
            throw JSONRPCError(RPC_INVALID_ADDRESS_OR_KEY, strprintf("Unknown address type '%s'", request.params[1].get_str()));
        }
    }

    if (!pwallet->IsLocked()) {
        pwallet->TopUpKeyPool();
    }

    // Generate a new key that is added to wallet
    CPubKey newKey;
    if (!pwallet->GetKeyFromPool(newKey)) {
        throw JSONRPCError(RPC_WALLET_KEYPOOL_RAN_OUT, "Error: Keypool ran out, please call keypoolrefill first");
    }
    pwallet->LearnRelatedScripts(newKey, output_type);
    CTxDestination dest = GetDestinationForKey(newKey, output_type);

    pwallet->SetAddressBook(dest, label, "receive");

    return EncodeDestination(dest);
}

static UniValue getrawchangeaddress(const JSONRPCRequest& request)
{
    std::shared_ptr<CWallet> const wallet = GetWalletForJSONRPCRequest(request);
    CWallet* const pwallet = wallet.get();

    if (!EnsureWalletIsAvailable(pwallet, request.fHelp)) {
        return NullUniValue;
    }

    if (request.fHelp || request.params.size() > 1)
        throw std::runtime_error(
            RPCHelpMan{"getrawchangeaddress",
                "\nReturns a new address, for receiving change.\n"
                "This is for use with raw transactions, NOT normal use.\n",
                {
                    {"address_type", RPCArg::Type::STR, /* opt */ true, /* default_val */ "set by -changetype", "The address type to use. Options are \"legacy\", \"p2sh-segwit\", and \"bech32\"."},
                },
                RPCResult{
            "\"address\"    (string) The address\n"
                },
                RPCExamples{
                    HelpExampleCli("getrawchangeaddress", "")
            + HelpExampleRpc("getrawchangeaddress", "")
                },
            }.ToString());

    // Belt and suspenders check for disabled private keys
    if (pwallet->IsWalletFlagSet(WALLET_FLAG_DISABLE_PRIVATE_KEYS)) {
        throw JSONRPCError(RPC_WALLET_ERROR, "Error: Private keys are disabled for this wallet");
    }

    LOCK(pwallet->cs_wallet);

    if (!pwallet->CanGetAddresses(true)) {
        throw JSONRPCError(RPC_WALLET_ERROR, "Error: This wallet has no available keys");
    }

    if (!pwallet->IsLocked()) {
        pwallet->TopUpKeyPool();
    }

    OutputType output_type = pwallet->m_default_change_type != OutputType::CHANGE_AUTO ? pwallet->m_default_change_type : pwallet->m_default_address_type;
    if (!request.params[0].isNull()) {
        if (!ParseOutputType(request.params[0].get_str(), output_type)) {
            throw JSONRPCError(RPC_INVALID_ADDRESS_OR_KEY, strprintf("Unknown address type '%s'", request.params[0].get_str()));
        }
    }

    CReserveKey reservekey(pwallet);
    CPubKey vchPubKey;
    if (!reservekey.GetReservedKey(vchPubKey, true))
        throw JSONRPCError(RPC_WALLET_KEYPOOL_RAN_OUT, "Error: Keypool ran out, please call keypoolrefill first");

    reservekey.KeepKey();

    pwallet->LearnRelatedScripts(vchPubKey, output_type);
    CTxDestination dest = GetDestinationForKey(vchPubKey, output_type);

    return EncodeDestination(dest);
}


static UniValue setlabel(const JSONRPCRequest& request)
{
    std::shared_ptr<CWallet> const wallet = GetWalletForJSONRPCRequest(request);
    CWallet* const pwallet = wallet.get();

    if (!EnsureWalletIsAvailable(pwallet, request.fHelp)) {
        return NullUniValue;
    }

    if (request.fHelp || request.params.size() != 2)
        throw std::runtime_error(
            RPCHelpMan{"setlabel",
                "\nSets the label associated with the given address.\n",
                {
                    {"address", RPCArg::Type::STR, /* opt */ false, /* default_val */ "", "The address to be associated with a label."},
                    {"label", RPCArg::Type::STR, /* opt */ false, /* default_val */ "", "The label to assign to the address."},
                },
                RPCResults{},
                RPCExamples{
                    HelpExampleCli("setlabel", "\"CeLpk96XKcgSpMNk3NVLSDNFUmur17Ng5S\" \"tabby\"")
            + HelpExampleRpc("setlabel", "\"CeLpk96XKcgSpMNk3NVLSDNFUmur17Ng5S\", \"tabby\"")
                },
            }.ToString());

    LOCK(pwallet->cs_wallet);

    CTxDestination dest = DecodeDestination(request.params[0].get_str());
    if (!IsValidDestination(dest)) {
        throw JSONRPCError(RPC_INVALID_ADDRESS_OR_KEY, "Invalid Xaya address");
    }

    std::string label = LabelFromValue(request.params[1]);

    if (IsMine(*pwallet, dest)) {
        pwallet->SetAddressBook(dest, label, "receive");
    } else {
        pwallet->SetAddressBook(dest, label, "send");
    }

    return NullUniValue;
}


static CTransactionRef SendMoney(interfaces::Chain::Lock& locked_chain, CWallet * const pwallet, const CTxDestination &address, CAmount nValue, bool fSubtractFeeFromAmount, const CCoinControl& coin_control, mapValue_t mapValue)
{
    // Parse Bitcoin address
    CScript scriptPubKey = GetScriptForDestination(address);

    return SendMoneyToScript(locked_chain, pwallet, scriptPubKey, nullptr, nValue, fSubtractFeeFromAmount, coin_control, std::move(mapValue));
}

CTransactionRef SendMoneyToScript(
    interfaces::Chain::Lock& locked_chain,
    CWallet* const pwallet, const CScript &scriptPubKey,
    const CTxIn* withInput, CAmount nValue, bool fSubtractFeeFromAmount,
    const CCoinControl& coin_control, mapValue_t mapValue)
{
    CAmount curBalance = pwallet->GetBalance();

    // Check amount
    if (nValue <= 0)
        throw JSONRPCError(RPC_INVALID_PARAMETER, "Invalid amount");

    /* If we have an additional input that is a name, we have to take this
       name's value into account as well for the balance check.  Otherwise one
       sees spurious "Insufficient funds" errors when updating names when the
       wallet's balance it smaller than the amount locked in the name.  */
    CAmount lockedValue = 0;
    std::string strError;
    if (withInput)
      {
        const CWalletTx* dummyWalletTx;
        if (!pwallet->FindValueInNameInput (*withInput, lockedValue,
                                            dummyWalletTx, strError))
          throw JSONRPCError(RPC_WALLET_ERROR, strError);
      }

    if (nValue > curBalance + lockedValue)
        throw JSONRPCError(RPC_WALLET_INSUFFICIENT_FUNDS, "Insufficient funds");

    if (pwallet->GetBroadcastTransactions() && !g_connman) {
        throw JSONRPCError(RPC_CLIENT_P2P_DISABLED, "Error: Peer-to-peer functionality missing or disabled");
    }

    // Create and send the transaction
    CReserveKey reservekey(pwallet);
    CAmount nFeeRequired;
    std::vector<CRecipient> vecSend;
    int nChangePosRet = -1;
    CRecipient recipient = {scriptPubKey, nValue, fSubtractFeeFromAmount};
    vecSend.push_back(recipient);
    CTransactionRef tx;
    if (!pwallet->CreateTransaction(locked_chain, vecSend, withInput, tx, reservekey, nFeeRequired, nChangePosRet, strError, coin_control)) {
        if (!fSubtractFeeFromAmount && nValue + nFeeRequired > curBalance)
            strError = strprintf("Error: This transaction requires a transaction fee of at least %s", FormatMoney(nFeeRequired));
        throw JSONRPCError(RPC_WALLET_ERROR, strError);
    }
    CValidationState state;
    if (!pwallet->CommitTransaction(tx, std::move(mapValue), {} /* orderForm */, reservekey, g_connman.get(), state)) {
        strError = strprintf("Error: The transaction was rejected! Reason given: %s", FormatStateMessage(state));
        throw JSONRPCError(RPC_WALLET_ERROR, strError);
    }
    return tx;
}

static UniValue sendtoaddress(const JSONRPCRequest& request)
{
    std::shared_ptr<CWallet> const wallet = GetWalletForJSONRPCRequest(request);
    CWallet* const pwallet = wallet.get();

    if (!EnsureWalletIsAvailable(pwallet, request.fHelp)) {
        return NullUniValue;
    }

    if (request.fHelp || request.params.size() < 2 || request.params.size() > 8)
        throw std::runtime_error(
            RPCHelpMan{"sendtoaddress",
                "\nSend an amount to a given address." +
                    HelpRequiringPassphrase(pwallet) + "\n",
                {
                    {"address", RPCArg::Type::STR, /* opt */ false, /* default_val */ "", "The address to send to."},
                    {"amount", RPCArg::Type::AMOUNT, /* opt */ false, /* default_val */ "", "The amount in " + CURRENCY_UNIT + " to send. eg 0.1"},
                    {"comment", RPCArg::Type::STR, /* opt */ true, /* default_val */ "null", "A comment used to store what the transaction is for.\n"
            "                             This is not part of the transaction, just kept in your wallet."},
                    {"comment_to", RPCArg::Type::STR, /* opt */ true, /* default_val */ "null", "A comment to store the name of the person or organization\n"
            "                             to which you're sending the transaction. This is not part of the \n"
            "                             transaction, just kept in your wallet."},
                    {"subtractfeefromamount", RPCArg::Type::BOOL, /* opt */ true, /* default_val */ "false", "The fee will be deducted from the amount being sent.\n"
            "                             The recipient will receive less coins than you enter in the amount field."},
                    {"replaceable", RPCArg::Type::BOOL, /* opt */ true, /* default_val */ "fallback to wallet's default", "Allow this transaction to be replaced by a transaction with higher fees via BIP 125"},
                    {"conf_target", RPCArg::Type::NUM, /* opt */ true, /* default_val */ "fallback to wallet's default", "Confirmation target (in blocks)"},
                    {"estimate_mode", RPCArg::Type::STR, /* opt */ true, /* default_val */ "UNSET", "The fee estimate mode, must be one of:\n"
            "       \"UNSET\"\n"
            "       \"ECONOMICAL\"\n"
            "       \"CONSERVATIVE\""},
                },
                RPCResult{
            "\"txid\"                  (string) The transaction id.\n"
                },
                RPCExamples{
                    HelpExampleCli("sendtoaddress", "\"CJDPZBVLi6tx2mST1Z4BSANNeztHunz9LT\" 0.1")
            + HelpExampleCli("sendtoaddress", "\"CJDPZBVLi6tx2mST1Z4BSANNeztHunz9LT\" 0.1 \"donation\" \"seans outpost\"")
            + HelpExampleCli("sendtoaddress", "\"CJDPZBVLi6tx2mST1Z4BSANNeztHunz9LT\" 0.1 \"\" \"\" true")
            + HelpExampleRpc("sendtoaddress", "\"CJDPZBVLi6tx2mST1Z4BSANNeztHunz9LT\", 0.1, \"donation\", \"seans outpost\"")
                },
            }.ToString());

    // Make sure the results are valid at least up to the most recent block
    // the user could have gotten from another RPC command prior to now
    pwallet->BlockUntilSyncedToCurrentChain();

    auto locked_chain = pwallet->chain().lock();
    LOCK(pwallet->cs_wallet);

    CTxDestination dest = DecodeDestination(request.params[0].get_str());
    if (!IsValidDestination(dest)) {
        throw JSONRPCError(RPC_INVALID_ADDRESS_OR_KEY, "Invalid address");
    }

    /* Note that the code below is duplicated in sendtoname.  Make sure
       to update it accordingly with changes made here.  */

    // Amount
    CAmount nAmount = AmountFromValue(request.params[1]);
    if (nAmount <= 0)
        throw JSONRPCError(RPC_TYPE_ERROR, "Invalid amount for send");

    // Wallet comments
    mapValue_t mapValue;
    if (!request.params[2].isNull() && !request.params[2].get_str().empty())
        mapValue["comment"] = request.params[2].get_str();
    if (!request.params[3].isNull() && !request.params[3].get_str().empty())
        mapValue["to"] = request.params[3].get_str();

    bool fSubtractFeeFromAmount = false;
    if (!request.params[4].isNull()) {
        fSubtractFeeFromAmount = request.params[4].get_bool();
    }

    CCoinControl coin_control;
    if (!request.params[5].isNull()) {
        coin_control.m_signal_bip125_rbf = request.params[5].get_bool();
    }

    if (!request.params[6].isNull()) {
        coin_control.m_confirm_target = ParseConfirmTarget(request.params[6]);
    }

    if (!request.params[7].isNull()) {
        if (!FeeModeFromString(request.params[7].get_str(), coin_control.m_fee_mode)) {
            throw JSONRPCError(RPC_INVALID_PARAMETER, "Invalid estimate_mode parameter");
        }
    }


    EnsureWalletIsUnlocked(pwallet);

    CTransactionRef tx = SendMoney(*locked_chain, pwallet, dest, nAmount, fSubtractFeeFromAmount, coin_control, std::move(mapValue));
    return tx->GetHash().GetHex();
}

static UniValue listaddressgroupings(const JSONRPCRequest& request)
{
    std::shared_ptr<CWallet> const wallet = GetWalletForJSONRPCRequest(request);
    CWallet* const pwallet = wallet.get();

    if (!EnsureWalletIsAvailable(pwallet, request.fHelp)) {
        return NullUniValue;
    }

    if (request.fHelp || request.params.size() != 0)
        throw std::runtime_error(
            RPCHelpMan{"listaddressgroupings",
                "\nLists groups of addresses which have had their common ownership\n"
                "made public by common use as inputs or as the resulting change\n"
                "in past transactions\n",
                {},
                RPCResult{
            "[\n"
            "  [\n"
            "    [\n"
            "      \"address\",            (string) The xaya address\n"
            "      amount,                 (numeric) The amount in " + CURRENCY_UNIT + "\n"
            "      \"label\"               (string, optional) The label\n"
            "    ]\n"
            "    ,...\n"
            "  ]\n"
            "  ,...\n"
            "]\n"
                },
                RPCExamples{
                    HelpExampleCli("listaddressgroupings", "")
            + HelpExampleRpc("listaddressgroupings", "")
                },
            }.ToString());

    // Make sure the results are valid at least up to the most recent block
    // the user could have gotten from another RPC command prior to now
    pwallet->BlockUntilSyncedToCurrentChain();

    auto locked_chain = pwallet->chain().lock();
    LOCK(pwallet->cs_wallet);

    UniValue jsonGroupings(UniValue::VARR);
    std::map<CTxDestination, CAmount> balances = pwallet->GetAddressBalances(*locked_chain);
    for (const std::set<CTxDestination>& grouping : pwallet->GetAddressGroupings()) {
        UniValue jsonGrouping(UniValue::VARR);
        for (const CTxDestination& address : grouping)
        {
            UniValue addressInfo(UniValue::VARR);
            addressInfo.push_back(EncodeDestination(address));
            addressInfo.push_back(ValueFromAmount(balances[address]));
            {
                if (pwallet->mapAddressBook.find(address) != pwallet->mapAddressBook.end()) {
                    addressInfo.push_back(pwallet->mapAddressBook.find(address)->second.name);
                }
            }
            jsonGrouping.push_back(addressInfo);
        }
        jsonGroupings.push_back(jsonGrouping);
    }
    return jsonGroupings;
}

static UniValue signmessage(const JSONRPCRequest& request)
{
    std::shared_ptr<CWallet> const wallet = GetWalletForJSONRPCRequest(request);
    CWallet* const pwallet = wallet.get();

    if (!EnsureWalletIsAvailable(pwallet, request.fHelp)) {
        return NullUniValue;
    }

    if (request.fHelp || request.params.size() != 2)
        throw std::runtime_error(
            RPCHelpMan{"signmessage",
                "\nSign a message with the private key of an address" +
                    HelpRequiringPassphrase(pwallet) + "\n",
                {
                    {"address", RPCArg::Type::STR, /* opt */ false, /* default_val */ "", "The address to use for the private key."},
                    {"message", RPCArg::Type::STR, /* opt */ false, /* default_val */ "", "The message to create a signature of."},
                },
                RPCResult{
            "\"signature\"          (string) The signature of the message encoded in base 64\n"
                },
                RPCExamples{
            "\nUnlock the wallet for 30 seconds\n"
            + HelpExampleCli("walletpassphrase", "\"mypassphrase\" 30") +
            "\nCreate the signature\n"
            + HelpExampleCli("signmessage", "\"CJDPZBVLi6tx2mST1Z4BSANNeztHunz9LT\" \"my message\"") +
            "\nVerify the signature\n"
            + HelpExampleCli("verifymessage", "\"CJDPZBVLi6tx2mST1Z4BSANNeztHunz9LT\" \"signature\" \"my message\"") +
            "\nAs a JSON-RPC call\n"
            + HelpExampleRpc("signmessage", "\"CeLpk96XKcgSpMNk3NVLSDNFUmur17Ng5S\", \"my message\"")
                },
            }.ToString());

    auto locked_chain = pwallet->chain().lock();
    LOCK(pwallet->cs_wallet);

    EnsureWalletIsUnlocked(pwallet);

    std::string strAddress = request.params[0].get_str();
    std::string strMessage = request.params[1].get_str();

    CTxDestination dest = DecodeDestination(strAddress);
    if (!IsValidDestination(dest)) {
        throw JSONRPCError(RPC_TYPE_ERROR, "Invalid address");
    }

    const CKeyID *keyID = boost::get<CKeyID>(&dest);
    if (!keyID) {
        throw JSONRPCError(RPC_TYPE_ERROR, "Address does not refer to key");
    }

    CKey key;
    if (!pwallet->GetKey(*keyID, key)) {
        throw JSONRPCError(RPC_WALLET_ERROR, "Private key not available");
    }

    CHashWriter ss(SER_GETHASH, 0);
    ss << strMessageMagic;
    ss << strMessage;

    std::vector<unsigned char> vchSig;
    if (!key.SignCompact(ss.GetHash(), vchSig))
        throw JSONRPCError(RPC_INVALID_ADDRESS_OR_KEY, "Sign failed");

    return EncodeBase64(vchSig.data(), vchSig.size());
}

static UniValue getreceivedbyaddress(const JSONRPCRequest& request)
{
    std::shared_ptr<CWallet> const wallet = GetWalletForJSONRPCRequest(request);
    CWallet* const pwallet = wallet.get();

    if (!EnsureWalletIsAvailable(pwallet, request.fHelp)) {
        return NullUniValue;
    }

    if (request.fHelp || request.params.size() < 1 || request.params.size() > 2)
        throw std::runtime_error(
            RPCHelpMan{"getreceivedbyaddress",
                "\nReturns the total amount received by the given address in transactions with at least minconf confirmations.\n",
                {
                    {"address", RPCArg::Type::STR, /* opt */ false, /* default_val */ "", "The address for transactions."},
                    {"minconf", RPCArg::Type::NUM, /* opt */ true, /* default_val */ "1", "Only include transactions confirmed at least this many times."},
                },
                RPCResult{
            "amount   (numeric) The total amount in " + CURRENCY_UNIT + " received at this address.\n"
                },
                RPCExamples{
            "\nThe amount from transactions with at least 1 confirmation\n"
            + HelpExampleCli("getreceivedbyaddress", "\"CJDPZBVLi6tx2mST1Z4BSANNeztHunz9LT\"") +
            "\nThe amount including unconfirmed transactions, zero confirmations\n"
            + HelpExampleCli("getreceivedbyaddress", "\"CJDPZBVLi6tx2mST1Z4BSANNeztHunz9LT\" 0") +
            "\nThe amount with at least 6 confirmations\n"
            + HelpExampleCli("getreceivedbyaddress", "\"CJDPZBVLi6tx2mST1Z4BSANNeztHunz9LT\" 6") +
            "\nAs a JSON-RPC call\n"
            + HelpExampleRpc("getreceivedbyaddress", "\"CeLpk96XKcgSpMNk3NVLSDNFUmur17Ng5S\", 6")
                },
            }.ToString());

    // Make sure the results are valid at least up to the most recent block
    // the user could have gotten from another RPC command prior to now
    pwallet->BlockUntilSyncedToCurrentChain();

    LockAnnotation lock(::cs_main); // Temporary, for CheckFinalTx below. Removed in upcoming commit.
    auto locked_chain = pwallet->chain().lock();
    LOCK(pwallet->cs_wallet);

    // Bitcoin address
    CTxDestination dest = DecodeDestination(request.params[0].get_str());
    if (!IsValidDestination(dest)) {
        throw JSONRPCError(RPC_INVALID_ADDRESS_OR_KEY, "Invalid Xaya address");
    }
    CScript scriptPubKey = GetScriptForDestination(dest);
    if (!IsMine(*pwallet, scriptPubKey)) {
        throw JSONRPCError(RPC_WALLET_ERROR, "Address not found in wallet");
    }

    // Minimum confirmations
    int nMinDepth = 1;
    if (!request.params[1].isNull())
        nMinDepth = request.params[1].get_int();

    // Tally
    CAmount nAmount = 0;
    for (const std::pair<const uint256, CWalletTx>& pairWtx : pwallet->mapWallet) {
        const CWalletTx& wtx = pairWtx.second;
        if (wtx.IsCoinBase() || !CheckFinalTx(*wtx.tx))
            continue;

        for (const CTxOut& txout : wtx.tx->vout)
            if (txout.scriptPubKey == scriptPubKey)
                if (wtx.GetDepthInMainChain(*locked_chain) >= nMinDepth)
                    nAmount += txout.nValue;
    }

    return  ValueFromAmount(nAmount);
}


static UniValue getreceivedbylabel(const JSONRPCRequest& request)
{
    std::shared_ptr<CWallet> const wallet = GetWalletForJSONRPCRequest(request);
    CWallet* const pwallet = wallet.get();

    if (!EnsureWalletIsAvailable(pwallet, request.fHelp)) {
        return NullUniValue;
    }

    if (request.fHelp || request.params.size() < 1 || request.params.size() > 2)
        throw std::runtime_error(
            RPCHelpMan{"getreceivedbylabel",
                "\nReturns the total amount received by addresses with <label> in transactions with at least [minconf] confirmations.\n",
                {
                    {"label", RPCArg::Type::STR, /* opt */ false, /* default_val */ "", "The selected label, may be the default label using \"\"."},
                    {"minconf", RPCArg::Type::NUM, /* opt */ true, /* default_val */ "1", "Only include transactions confirmed at least this many times."},
                },
                RPCResult{
            "amount              (numeric) The total amount in " + CURRENCY_UNIT + " received for this label.\n"
                },
                RPCExamples{
            "\nAmount received by the default label with at least 1 confirmation\n"
            + HelpExampleCli("getreceivedbylabel", "\"\"") +
            "\nAmount received at the tabby label including unconfirmed amounts with zero confirmations\n"
            + HelpExampleCli("getreceivedbylabel", "\"tabby\" 0") +
            "\nThe amount with at least 6 confirmations\n"
            + HelpExampleCli("getreceivedbylabel", "\"tabby\" 6") +
            "\nAs a JSON-RPC call\n"
            + HelpExampleRpc("getreceivedbylabel", "\"tabby\", 6")
                },
            }.ToString());

    // Make sure the results are valid at least up to the most recent block
    // the user could have gotten from another RPC command prior to now
    pwallet->BlockUntilSyncedToCurrentChain();

    LockAnnotation lock(::cs_main); // Temporary, for CheckFinalTx below. Removed in upcoming commit.
    auto locked_chain = pwallet->chain().lock();
    LOCK(pwallet->cs_wallet);

    // Minimum confirmations
    int nMinDepth = 1;
    if (!request.params[1].isNull())
        nMinDepth = request.params[1].get_int();

    // Get the set of pub keys assigned to label
    std::string label = LabelFromValue(request.params[0]);
    std::set<CTxDestination> setAddress = pwallet->GetLabelAddresses(label);

    // Tally
    CAmount nAmount = 0;
    for (const std::pair<const uint256, CWalletTx>& pairWtx : pwallet->mapWallet) {
        const CWalletTx& wtx = pairWtx.second;
        if (wtx.IsCoinBase() || !CheckFinalTx(*wtx.tx))
            continue;

        for (const CTxOut& txout : wtx.tx->vout)
        {
            CTxDestination address;
            if (ExtractDestination(txout.scriptPubKey, address) && IsMine(*pwallet, address) && setAddress.count(address)) {
                if (wtx.GetDepthInMainChain(*locked_chain) >= nMinDepth)
                    nAmount += txout.nValue;
            }
        }
    }

    return ValueFromAmount(nAmount);
}


static UniValue getbalance(const JSONRPCRequest& request)
{
    std::shared_ptr<CWallet> const wallet = GetWalletForJSONRPCRequest(request);
    CWallet* const pwallet = wallet.get();

    if (!EnsureWalletIsAvailable(pwallet, request.fHelp)) {
        return NullUniValue;
    }

    if (request.fHelp || (request.params.size() > 3 ))
        throw std::runtime_error(
            RPCHelpMan{"getbalance",
                "\nReturns the total available balance.\n"
                "The available balance is what the wallet considers currently spendable, and is\n"
                "thus affected by options which limit spendability such as -spendzeroconfchange.\n",
                {
                    {"dummy", RPCArg::Type::STR, /* opt */ true, /* default_val */ "null", "Remains for backward compatibility. Must be excluded or set to \"*\"."},
                    {"minconf", RPCArg::Type::NUM, /* opt */ true, /* default_val */ "0", "Only include transactions confirmed at least this many times."},
                    {"include_watchonly", RPCArg::Type::BOOL, /* opt */ true, /* default_val */ "false", "Also include balance in watch-only addresses (see 'importaddress')"},
                },
                RPCResult{
            "amount              (numeric) The total amount in " + CURRENCY_UNIT + " received for this wallet.\n"
                },
                RPCExamples{
            "\nThe total amount in the wallet with 1 or more confirmations\n"
            + HelpExampleCli("getbalance", "") +
            "\nThe total amount in the wallet at least 6 blocks confirmed\n"
            + HelpExampleCli("getbalance", "\"*\" 6") +
            "\nAs a JSON-RPC call\n"
            + HelpExampleRpc("getbalance", "\"*\", 6")
                },
            }.ToString());

    // Make sure the results are valid at least up to the most recent block
    // the user could have gotten from another RPC command prior to now
    pwallet->BlockUntilSyncedToCurrentChain();

    auto locked_chain = pwallet->chain().lock();
    LOCK(pwallet->cs_wallet);

    const UniValue& dummy_value = request.params[0];
    if (!dummy_value.isNull() && dummy_value.get_str() != "*") {
        throw JSONRPCError(RPC_METHOD_DEPRECATED, "dummy first argument must be excluded or set to \"*\".");
    }

    int min_depth = 0;
    if (!request.params[1].isNull()) {
        min_depth = request.params[1].get_int();
    }

    isminefilter filter = ISMINE_SPENDABLE;
    if (!request.params[2].isNull() && request.params[2].get_bool()) {
        filter = filter | ISMINE_WATCH_ONLY;
    }

    return ValueFromAmount(pwallet->GetBalance(filter, min_depth));
}

static UniValue getunconfirmedbalance(const JSONRPCRequest &request)
{
    std::shared_ptr<CWallet> const wallet = GetWalletForJSONRPCRequest(request);
    CWallet* const pwallet = wallet.get();

    if (!EnsureWalletIsAvailable(pwallet, request.fHelp)) {
        return NullUniValue;
    }

    if (request.fHelp || request.params.size() > 0)
        throw std::runtime_error(
            RPCHelpMan{"getunconfirmedbalance",
                "Returns the server's total unconfirmed balance\n",
                {},
                RPCResults{},
                RPCExamples{""},
            }.ToString());

    // Make sure the results are valid at least up to the most recent block
    // the user could have gotten from another RPC command prior to now
    pwallet->BlockUntilSyncedToCurrentChain();

    auto locked_chain = pwallet->chain().lock();
    LOCK(pwallet->cs_wallet);

    return ValueFromAmount(pwallet->GetUnconfirmedBalance());
}


static UniValue sendmany(const JSONRPCRequest& request)
{
    std::shared_ptr<CWallet> const wallet = GetWalletForJSONRPCRequest(request);
    CWallet* const pwallet = wallet.get();

    if (!EnsureWalletIsAvailable(pwallet, request.fHelp)) {
        return NullUniValue;
    }

    if (request.fHelp || request.params.size() < 2 || request.params.size() > 8)
        throw std::runtime_error(
            RPCHelpMan{"sendmany",
                "\nSend multiple times. Amounts are double-precision floating point numbers." +
                    HelpRequiringPassphrase(pwallet) + "\n",
                {
                    {"dummy", RPCArg::Type::STR, /* opt */ false, /* default_val */ "", "Must be set to \"\" for backwards compatibility.", "\"\""},
                    {"amounts", RPCArg::Type::OBJ, /* opt */ false, /* default_val */ "", "A json object with addresses and amounts",
                        {
                            {"address", RPCArg::Type::AMOUNT, /* opt */ false, /* default_val */ "", "The address is the key, the numeric amount (can be string) in " + CURRENCY_UNIT + " is the value"},
                        },
                    },
                    {"minconf", RPCArg::Type::NUM, /* opt */ true, /* default_val */ "1", "Only use the balance confirmed at least this many times."},
                    {"comment", RPCArg::Type::STR, /* opt */ true, /* default_val */ "null", "A comment"},
                    {"subtractfeefrom", RPCArg::Type::ARR, /* opt */ true, /* default_val */ "null", "A json array with addresses.\n"
            "                           The fee will be equally deducted from the amount of each selected address.\n"
            "                           Those recipients will receive less coins than you enter in their corresponding amount field.\n"
            "                           If no addresses are specified here, the sender pays the fee.",
                        {
                            {"address", RPCArg::Type::STR, /* opt */ true, /* default_val */ "", "Subtract fee from this address"},
                        },
                    },
                    {"replaceable", RPCArg::Type::BOOL, /* opt */ true, /* default_val */ "fallback to wallet's default", "Allow this transaction to be replaced by a transaction with higher fees via BIP 125"},
                    {"conf_target", RPCArg::Type::NUM, /* opt */ true, /* default_val */ "fallback to wallet's default", "Confirmation target (in blocks)"},
                    {"estimate_mode", RPCArg::Type::STR, /* opt */ true, /* default_val */ "UNSET", "The fee estimate mode, must be one of:\n"
            "       \"UNSET\"\n"
            "       \"ECONOMICAL\"\n"
            "       \"CONSERVATIVE\""},
                },
                 RPCResult{
            "\"txid\"                   (string) The transaction id for the send. Only 1 transaction is created regardless of \n"
            "                                    the number of addresses.\n"
                 },
                RPCExamples{
            "\nSend two amounts to two different addresses:\n"
            + HelpExampleCli("sendmany", "\"\" \"{\\\"CeLpk96XKcgSpMNk3NVLSDNFUmur17Ng5S\\\":0.01,\\\"CJ12BVLi6tx2mST1Z4BSANNeztHunz9LT\\\":0.02}\"") +
            "\nSend two amounts to two different addresses setting the confirmation and comment:\n"
            + HelpExampleCli("sendmany", "\"\" \"{\\\"CeLpk96XKcgSpMNk3NVLSDNFUmur17Ng5S\\\":0.01,\\\"CJ12BVLi6tx2mST1Z4BSANNeztHunz9LT\\\":0.02}\" 6 \"testing\"") +
            "\nSend two amounts to two different addresses, subtract fee from amount:\n"
            + HelpExampleCli("sendmany", "\"\" \"{\\\"CJDPZBVLi6tx2mST1Z4BSANNeztHunz9LT\\\":0.01,\\\"CJ12BVLi6tx2mST1Z4BSANNeztHunz9LT\\\":0.02}\" 1 \"\" \"[\\\"CJDPZBVLi6tx2mST1Z4BSANNeztHunz9LT\\\",\\\"CJ12BVLi6tx2mST1Z4BSANNeztHunz9LT\\\"]\"") +
            "\nAs a JSON-RPC call\n"
            + HelpExampleRpc("sendmany", "\"\", {\"CeLpk96XKcgSpMNk3NVLSDNFUmur17Ng5S\":0.01,\"CJ12BVLi6tx2mST1Z4BSANNeztHunz9LT\":0.02}, 6, \"testing\"")
                },
            }.ToString());

    // Make sure the results are valid at least up to the most recent block
    // the user could have gotten from another RPC command prior to now
    pwallet->BlockUntilSyncedToCurrentChain();

    auto locked_chain = pwallet->chain().lock();
    LOCK(pwallet->cs_wallet);

    if (pwallet->GetBroadcastTransactions() && !g_connman) {
        throw JSONRPCError(RPC_CLIENT_P2P_DISABLED, "Error: Peer-to-peer functionality missing or disabled");
    }

    if (!request.params[0].isNull() && !request.params[0].get_str().empty()) {
        throw JSONRPCError(RPC_INVALID_PARAMETER, "Dummy value must be set to \"\"");
    }
    UniValue sendTo = request.params[1].get_obj();
    int nMinDepth = 1;
    if (!request.params[2].isNull())
        nMinDepth = request.params[2].get_int();

    mapValue_t mapValue;
    if (!request.params[3].isNull() && !request.params[3].get_str().empty())
        mapValue["comment"] = request.params[3].get_str();

    UniValue subtractFeeFromAmount(UniValue::VARR);
    if (!request.params[4].isNull())
        subtractFeeFromAmount = request.params[4].get_array();

    CCoinControl coin_control;
    if (!request.params[5].isNull()) {
        coin_control.m_signal_bip125_rbf = request.params[5].get_bool();
    }

    if (!request.params[6].isNull()) {
        coin_control.m_confirm_target = ParseConfirmTarget(request.params[6]);
    }

    if (!request.params[7].isNull()) {
        if (!FeeModeFromString(request.params[7].get_str(), coin_control.m_fee_mode)) {
            throw JSONRPCError(RPC_INVALID_PARAMETER, "Invalid estimate_mode parameter");
        }
    }

    std::set<CTxDestination> destinations;
    std::vector<CRecipient> vecSend;

    CAmount totalAmount = 0;
    std::vector<std::string> keys = sendTo.getKeys();
    for (const std::string& name_ : keys) {
        CTxDestination dest = DecodeDestination(name_);
        if (!IsValidDestination(dest)) {
            throw JSONRPCError(RPC_INVALID_ADDRESS_OR_KEY, std::string("Invalid Xaya address: ") + name_);
        }

        if (destinations.count(dest)) {
            throw JSONRPCError(RPC_INVALID_PARAMETER, std::string("Invalid parameter, duplicated address: ") + name_);
        }
        destinations.insert(dest);

        CScript scriptPubKey = GetScriptForDestination(dest);
        CAmount nAmount = AmountFromValue(sendTo[name_]);
        if (nAmount <= 0)
            throw JSONRPCError(RPC_TYPE_ERROR, "Invalid amount for send");
        totalAmount += nAmount;

        bool fSubtractFeeFromAmount = false;
        for (unsigned int idx = 0; idx < subtractFeeFromAmount.size(); idx++) {
            const UniValue& addr = subtractFeeFromAmount[idx];
            if (addr.get_str() == name_)
                fSubtractFeeFromAmount = true;
        }

        CRecipient recipient = {scriptPubKey, nAmount, fSubtractFeeFromAmount};
        vecSend.push_back(recipient);
    }

    EnsureWalletIsUnlocked(pwallet);

    // Check funds
    if (totalAmount > pwallet->GetLegacyBalance(ISMINE_SPENDABLE, nMinDepth)) {
        throw JSONRPCError(RPC_WALLET_INSUFFICIENT_FUNDS, "Wallet has insufficient funds");
    }

    // Shuffle recipient list
    std::shuffle(vecSend.begin(), vecSend.end(), FastRandomContext());

    // Send
    CReserveKey keyChange(pwallet);
    CAmount nFeeRequired = 0;
    int nChangePosRet = -1;
    std::string strFailReason;
    CTransactionRef tx;
    bool fCreated = pwallet->CreateTransaction(*locked_chain, vecSend, nullptr, tx, keyChange, nFeeRequired, nChangePosRet, strFailReason, coin_control);
    if (!fCreated)
        throw JSONRPCError(RPC_WALLET_INSUFFICIENT_FUNDS, strFailReason);
    CValidationState state;
    if (!pwallet->CommitTransaction(tx, std::move(mapValue), {} /* orderForm */, keyChange, g_connman.get(), state)) {
        strFailReason = strprintf("Transaction commit failed:: %s", FormatStateMessage(state));
        throw JSONRPCError(RPC_WALLET_ERROR, strFailReason);
    }

    return tx->GetHash().GetHex();
}

static UniValue addmultisigaddress(const JSONRPCRequest& request)
{
    std::shared_ptr<CWallet> const wallet = GetWalletForJSONRPCRequest(request);
    CWallet* const pwallet = wallet.get();

    if (!EnsureWalletIsAvailable(pwallet, request.fHelp)) {
        return NullUniValue;
    }

    if (request.fHelp || request.params.size() < 2 || request.params.size() > 4) {
        std::string msg =
            RPCHelpMan{"addmultisigaddress",
                "\nAdd a nrequired-to-sign multisignature address to the wallet. Requires a new wallet backup.\n"
                "Each key is a address or hex-encoded public key.\n"
                "This functionality is only intended for use with non-watchonly addresses.\n"
                "See `importaddress` for watchonly p2sh address support.\n"
                "If 'label' is specified, assign address to that label.\n",
                {
                    {"nrequired", RPCArg::Type::NUM, /* opt */ false, /* default_val */ "", "The number of required signatures out of the n keys or addresses."},
                    {"keys", RPCArg::Type::ARR, /* opt */ false, /* default_val */ "", "A json array of addresses or hex-encoded public keys",
                        {
                            {"key", RPCArg::Type::STR, /* opt */ false, /* default_val */ "", "address or hex-encoded public key"},
                        },
                        },
                    {"label", RPCArg::Type::STR, /* opt */ true, /* default_val */ "null", "A label to assign the addresses to."},
                    {"address_type", RPCArg::Type::STR, /* opt */ true, /* default_val */ "set by -addresstype", "The address type to use. Options are \"legacy\", \"p2sh-segwit\", and \"bech32\"."},
                },
                RPCResult{
            "{\n"
            "  \"address\":\"multisigaddress\",    (string) The value of the new multisig address.\n"
            "  \"redeemScript\":\"script\"         (string) The string value of the hex-encoded redemption script.\n"
            "}\n"
                },
                RPCExamples{
            "\nAdd a multisig address from 2 addresses\n"
            + HelpExampleCli("addmultisigaddress", "2 \"[\\\"CJDPZBVLi6tx2mST1Z4BSANNeztHunz9LT\\\",\\\"CJ12BVLi6tx2mST1Z4BSANNeztHunz9LT\\\"]\"") +
            "\nAs a JSON-RPC call\n"
            + HelpExampleRpc("addmultisigaddress", "2, \"[\\\"CeLpk96XKcgSpMNk3NVLSDNFUmur17Ng5S\\\",\\\"CJ12BVLi6tx2mST1Z4BSANNeztHunz9LT\\\"]\"")
                },
            }.ToString();
        throw std::runtime_error(msg);
    }

    auto locked_chain = pwallet->chain().lock();
    LOCK(pwallet->cs_wallet);

    std::string label;
    if (!request.params[2].isNull())
        label = LabelFromValue(request.params[2]);

    int required = request.params[0].get_int();

    // Get the public keys
    const UniValue& keys_or_addrs = request.params[1].get_array();
    std::vector<CPubKey> pubkeys;
    for (unsigned int i = 0; i < keys_or_addrs.size(); ++i) {
        if (IsHex(keys_or_addrs[i].get_str()) && (keys_or_addrs[i].get_str().length() == 66 || keys_or_addrs[i].get_str().length() == 130)) {
            pubkeys.push_back(HexToPubKey(keys_or_addrs[i].get_str()));
        } else {
            pubkeys.push_back(AddrToPubKey(pwallet, keys_or_addrs[i].get_str()));
        }
    }

    OutputType output_type = pwallet->m_default_address_type;
    if (!request.params[3].isNull()) {
        if (!ParseOutputType(request.params[3].get_str(), output_type)) {
            throw JSONRPCError(RPC_INVALID_ADDRESS_OR_KEY, strprintf("Unknown address type '%s'", request.params[3].get_str()));
        }
    }

    // Construct using pay-to-script-hash:
    CScript inner = CreateMultisigRedeemscript(required, pubkeys);
    CTxDestination dest = AddAndGetDestinationForScript(*pwallet, inner, output_type);
    pwallet->SetAddressBook(dest, label, "send");

    UniValue result(UniValue::VOBJ);
    result.pushKV("address", EncodeDestination(dest));
    result.pushKV("redeemScript", HexStr(inner.begin(), inner.end()));
    return result;
}

struct tallyitem
{
    CAmount nAmount{0};
    int nConf{std::numeric_limits<int>::max()};
    std::vector<uint256> txids;
    bool fIsWatchonly{false};
    tallyitem()
    {
    }
};

static UniValue ListReceived(interfaces::Chain::Lock& locked_chain, CWallet * const pwallet, const UniValue& params, bool by_label) EXCLUSIVE_LOCKS_REQUIRED(pwallet->cs_wallet)
{
    LockAnnotation lock(::cs_main); // Temporary, for CheckFinalTx below. Removed in upcoming commit.

    // Minimum confirmations
    int nMinDepth = 1;
    if (!params[0].isNull())
        nMinDepth = params[0].get_int();

    // Whether to include empty labels
    bool fIncludeEmpty = false;
    if (!params[1].isNull())
        fIncludeEmpty = params[1].get_bool();

    isminefilter filter = ISMINE_SPENDABLE;
    if(!params[2].isNull())
        if(params[2].get_bool())
            filter = filter | ISMINE_WATCH_ONLY;

    bool has_filtered_address = false;
    CTxDestination filtered_address = CNoDestination();
    if (!by_label && params.size() > 3) {
        if (!IsValidDestinationString(params[3].get_str())) {
            throw JSONRPCError(RPC_WALLET_ERROR, "address_filter parameter was invalid");
        }
        filtered_address = DecodeDestination(params[3].get_str());
        has_filtered_address = true;
    }

    // Tally
    std::map<CTxDestination, tallyitem> mapTally;
    for (const std::pair<const uint256, CWalletTx>& pairWtx : pwallet->mapWallet) {
        const CWalletTx& wtx = pairWtx.second;

        if (wtx.IsCoinBase() || !CheckFinalTx(*wtx.tx))
            continue;

        int nDepth = wtx.GetDepthInMainChain(locked_chain);
        if (nDepth < nMinDepth)
            continue;

        for (const CTxOut& txout : wtx.tx->vout)
        {
            CTxDestination address;
            if (!ExtractDestination(txout.scriptPubKey, address))
                continue;

            if (has_filtered_address && !(filtered_address == address)) {
                continue;
            }

            isminefilter mine = IsMine(*pwallet, address);
            if(!(mine & filter))
                continue;

            tallyitem& item = mapTally[address];
            item.nAmount += txout.nValue;
            item.nConf = std::min(item.nConf, nDepth);
            item.txids.push_back(wtx.GetHash());
            if (mine & ISMINE_WATCH_ONLY)
                item.fIsWatchonly = true;
        }
    }

    // Reply
    UniValue ret(UniValue::VARR);
    std::map<std::string, tallyitem> label_tally;

    // Create mapAddressBook iterator
    // If we aren't filtering, go from begin() to end()
    auto start = pwallet->mapAddressBook.begin();
    auto end = pwallet->mapAddressBook.end();
    // If we are filtering, find() the applicable entry
    if (has_filtered_address) {
        start = pwallet->mapAddressBook.find(filtered_address);
        if (start != end) {
            end = std::next(start);
        }
    }

    for (auto item_it = start; item_it != end; ++item_it)
    {
        const CTxDestination& address = item_it->first;
        const std::string& label = item_it->second.name;
        auto it = mapTally.find(address);
        if (it == mapTally.end() && !fIncludeEmpty)
            continue;

        CAmount nAmount = 0;
        int nConf = std::numeric_limits<int>::max();
        bool fIsWatchonly = false;
        if (it != mapTally.end())
        {
            nAmount = (*it).second.nAmount;
            nConf = (*it).second.nConf;
            fIsWatchonly = (*it).second.fIsWatchonly;
        }

        if (by_label)
        {
            tallyitem& _item = label_tally[label];
            _item.nAmount += nAmount;
            _item.nConf = std::min(_item.nConf, nConf);
            _item.fIsWatchonly = fIsWatchonly;
        }
        else
        {
            UniValue obj(UniValue::VOBJ);
            if(fIsWatchonly)
                obj.pushKV("involvesWatchonly", true);
            obj.pushKV("address",       EncodeDestination(address));
            obj.pushKV("amount",        ValueFromAmount(nAmount));
            obj.pushKV("confirmations", (nConf == std::numeric_limits<int>::max() ? 0 : nConf));
            obj.pushKV("label", label);
            UniValue transactions(UniValue::VARR);
            if (it != mapTally.end())
            {
                for (const uint256& _item : (*it).second.txids)
                {
                    transactions.push_back(_item.GetHex());
                }
            }
            obj.pushKV("txids", transactions);
            ret.push_back(obj);
        }
    }

    if (by_label)
    {
        for (const auto& entry : label_tally)
        {
            CAmount nAmount = entry.second.nAmount;
            int nConf = entry.second.nConf;
            UniValue obj(UniValue::VOBJ);
            if (entry.second.fIsWatchonly)
                obj.pushKV("involvesWatchonly", true);
            obj.pushKV("amount",        ValueFromAmount(nAmount));
            obj.pushKV("confirmations", (nConf == std::numeric_limits<int>::max() ? 0 : nConf));
            obj.pushKV("label",         entry.first);
            ret.push_back(obj);
        }
    }

    return ret;
}

static UniValue listreceivedbyaddress(const JSONRPCRequest& request)
{
    std::shared_ptr<CWallet> const wallet = GetWalletForJSONRPCRequest(request);
    CWallet* const pwallet = wallet.get();

    if (!EnsureWalletIsAvailable(pwallet, request.fHelp)) {
        return NullUniValue;
    }

    if (request.fHelp || request.params.size() > 4)
        throw std::runtime_error(
            RPCHelpMan{"listreceivedbyaddress",
                "\nList balances by receiving address.\n",
                {
                    {"minconf", RPCArg::Type::NUM, /* opt */ true, /* default_val */ "1", "The minimum number of confirmations before payments are included."},
                    {"include_empty", RPCArg::Type::BOOL, /* opt */ true, /* default_val */ "false", "Whether to include addresses that haven't received any payments."},
                    {"include_watchonly", RPCArg::Type::BOOL, /* opt */ true, /* default_val */ "false", "Whether to include watch-only addresses (see 'importaddress')."},
                    {"address_filter", RPCArg::Type::STR, /* opt */ true, /* default_val */ "null", "If present, only return information on this address."},
                },
                RPCResult{
            "[\n"
            "  {\n"
            "    \"involvesWatchonly\" : true,        (bool) Only returned if imported addresses were involved in transaction\n"
            "    \"address\" : \"receivingaddress\",  (string) The receiving address\n"
            "    \"amount\" : x.xxx,                  (numeric) The total amount in " + CURRENCY_UNIT + " received by the address\n"
            "    \"confirmations\" : n,               (numeric) The number of confirmations of the most recent transaction included\n"
            "    \"label\" : \"label\",               (string) The label of the receiving address. The default label is \"\".\n"
            "    \"txids\": [\n"
            "       \"txid\",                         (string) The ids of transactions received with the address \n"
            "       ...\n"
            "    ]\n"
            "  }\n"
            "  ,...\n"
            "]\n"
                },
                RPCExamples{
                    HelpExampleCli("listreceivedbyaddress", "")
            + HelpExampleCli("listreceivedbyaddress", "6 true")
            + HelpExampleRpc("listreceivedbyaddress", "6, true, true")
            + HelpExampleRpc("listreceivedbyaddress", "6, true, true, \"CJDPZBVLi6tx2mST1Z4BSANNeztHunz9LT\"")
                },
            }.ToString());

    // Make sure the results are valid at least up to the most recent block
    // the user could have gotten from another RPC command prior to now
    pwallet->BlockUntilSyncedToCurrentChain();

    auto locked_chain = pwallet->chain().lock();
    LOCK(pwallet->cs_wallet);

    return ListReceived(*locked_chain, pwallet, request.params, false);
}

static UniValue listreceivedbylabel(const JSONRPCRequest& request)
{
    std::shared_ptr<CWallet> const wallet = GetWalletForJSONRPCRequest(request);
    CWallet* const pwallet = wallet.get();

    if (!EnsureWalletIsAvailable(pwallet, request.fHelp)) {
        return NullUniValue;
    }

    if (request.fHelp || request.params.size() > 3)
        throw std::runtime_error(
            RPCHelpMan{"listreceivedbylabel",
                "\nList received transactions by label.\n",
                {
                    {"minconf", RPCArg::Type::NUM, /* opt */ true, /* default_val */ "1", "The minimum number of confirmations before payments are included."},
                    {"include_empty", RPCArg::Type::BOOL, /* opt */ true, /* default_val */ "false", "Whether to include labels that haven't received any payments."},
                    {"include_watchonly", RPCArg::Type::BOOL, /* opt */ true, /* default_val */ "false", "Whether to include watch-only addresses (see 'importaddress')."},
                },
                RPCResult{
            "[\n"
            "  {\n"
            "    \"involvesWatchonly\" : true,   (bool) Only returned if imported addresses were involved in transaction\n"
            "    \"amount\" : x.xxx,             (numeric) The total amount received by addresses with this label\n"
            "    \"confirmations\" : n,          (numeric) The number of confirmations of the most recent transaction included\n"
            "    \"label\" : \"label\"           (string) The label of the receiving address. The default label is \"\".\n"
            "  }\n"
            "  ,...\n"
            "]\n"
                },
                RPCExamples{
                    HelpExampleCli("listreceivedbylabel", "")
            + HelpExampleCli("listreceivedbylabel", "6 true")
            + HelpExampleRpc("listreceivedbylabel", "6, true, true")
                },
            }.ToString());

    // Make sure the results are valid at least up to the most recent block
    // the user could have gotten from another RPC command prior to now
    pwallet->BlockUntilSyncedToCurrentChain();

    auto locked_chain = pwallet->chain().lock();
    LOCK(pwallet->cs_wallet);

    return ListReceived(*locked_chain, pwallet, request.params, true);
}

static void MaybePushAddress(UniValue & entry, const CTxDestination &dest)
{
    if (IsValidDestination(dest)) {
        entry.pushKV("address", EncodeDestination(dest));
    }
}

/**
 * List transactions based on the given criteria.
 *
 * @param  pwallet        The wallet.
 * @param  wtx            The wallet transaction.
 * @param  nMinDepth      The minimum confirmation depth.
 * @param  fLong          Whether to include the JSON version of the transaction.
 * @param  ret            The UniValue into which the result is stored.
 * @param  filter_ismine  The "is mine" filter flags.
 * @param  filter_label   Optional label string to filter incoming transactions.
 */
static void ListTransactions(interfaces::Chain::Lock& locked_chain, CWallet* const pwallet, const CWalletTx& wtx, int nMinDepth, bool fLong, UniValue& ret, const isminefilter& filter_ismine, const std::string* filter_label) EXCLUSIVE_LOCKS_REQUIRED(pwallet->cs_wallet)
{
    CAmount nFee;
    std::list<COutputEntry> listReceived;
    std::list<COutputEntry> listSent;

    wtx.GetAmounts(listReceived, listSent, nFee, filter_ismine);

    bool involvesWatchonly = wtx.IsFromMe(ISMINE_WATCH_ONLY);

    // Sent
    if (!filter_label)
    {
        for (const COutputEntry& s : listSent)
        {
            UniValue entry(UniValue::VOBJ);
            if (involvesWatchonly || (::IsMine(*pwallet, s.destination) & ISMINE_WATCH_ONLY)) {
                entry.pushKV("involvesWatchonly", true);
            }
            MaybePushAddress(entry, s.destination);
            if(!s.nameOp.empty())
                entry.pushKV("name", s.nameOp);
            entry.pushKV("category", "send");
            entry.pushKV("amount", ValueFromAmount(-s.amount));
            if (pwallet->mapAddressBook.count(s.destination)) {
                entry.pushKV("label", pwallet->mapAddressBook[s.destination].name);
            }
            entry.pushKV("vout", s.vout);
            entry.pushKV("fee", ValueFromAmount(-nFee));
            if (fLong)
                WalletTxToJSON(pwallet->chain(), locked_chain, wtx, entry);
            entry.pushKV("abandoned", wtx.isAbandoned());
            ret.push_back(entry);
        }
    }

    // Received
    if (listReceived.size() > 0 && wtx.GetDepthInMainChain(locked_chain) >= nMinDepth)
    {
        for (const COutputEntry& r : listReceived)
        {
            std::string label;
            if (pwallet->mapAddressBook.count(r.destination)) {
                label = pwallet->mapAddressBook[r.destination].name;
            }
            if (filter_label && label != *filter_label) {
                continue;
            }
            UniValue entry(UniValue::VOBJ);
            if (involvesWatchonly || (::IsMine(*pwallet, r.destination) & ISMINE_WATCH_ONLY)) {
                entry.pushKV("involvesWatchonly", true);
            }
            if(!r.nameOp.empty())
                entry.pushKV("name", r.nameOp);
            MaybePushAddress(entry, r.destination);
            if (wtx.IsCoinBase())
            {
                if (wtx.GetDepthInMainChain(locked_chain) < 1)
                    entry.pushKV("category", "orphan");
                else if (wtx.IsImmatureCoinBase(locked_chain))
                    entry.pushKV("category", "immature");
                else
                    entry.pushKV("category", "generate");
            }
            else
            {
                entry.pushKV("category", "receive");
            }
            entry.pushKV("amount", ValueFromAmount(r.amount));
            if (pwallet->mapAddressBook.count(r.destination)) {
                entry.pushKV("label", label);
            }
            entry.pushKV("vout", r.vout);
            if (fLong)
                WalletTxToJSON(pwallet->chain(), locked_chain, wtx, entry);
            ret.push_back(entry);
        }
    }
}

UniValue listtransactions(const JSONRPCRequest& request)
{
    std::shared_ptr<CWallet> const wallet = GetWalletForJSONRPCRequest(request);
    CWallet* const pwallet = wallet.get();

    if (!EnsureWalletIsAvailable(pwallet, request.fHelp)) {
        return NullUniValue;
    }

    if (request.fHelp || request.params.size() > 4)
        throw std::runtime_error(
            RPCHelpMan{"listtransactions",
                "\nIf a label name is provided, this will return only incoming transactions paying to addresses with the specified label.\n"
                "\nReturns up to 'count' most recent transactions skipping the first 'from' transactions.\n",
                {
                    {"label", RPCArg::Type::STR, /* opt */ true, /* default_val */ "null", "If set, should be a valid label name to return only incoming transactions\n"
            "              with the specified label, or \"*\" to disable filtering and return all transactions."},
                    {"count", RPCArg::Type::NUM, /* opt */ true, /* default_val */ "10", "The number of transactions to return"},
                    {"skip", RPCArg::Type::NUM, /* opt */ true, /* default_val */ "0", "The number of transactions to skip"},
                    {"include_watchonly", RPCArg::Type::BOOL, /* opt */ true, /* default_val */ "false", "Include transactions to watch-only addresses (see 'importaddress')"},
                },
                RPCResult{
            "[\n"
            "  {\n"
            "    \"address\":\"address\",    (string) The address of the transaction.\n"
            "    \"category\":               (string) The transaction category.\n"
            "                \"send\"                  Transactions sent.\n"
            "                \"receive\"               Non-coinbase transactions received.\n"
            "                \"generate\"              Coinbase transactions received with more than 100 confirmations.\n"
            "                \"immature\"              Coinbase transactions received with 100 or fewer confirmations.\n"
            "                \"orphan\"                Orphaned coinbase transactions received.\n"
            "    \"amount\": x.xxx,          (numeric) The amount in " + CURRENCY_UNIT + ". This is negative for the 'send' category, and is positive\n"
            "                                        for all other categories\n"
            "    \"label\": \"label\",       (string) A comment for the address/transaction, if any\n"
            "    \"vout\": n,                (numeric) the vout value\n"
            "    \"fee\": x.xxx,             (numeric) The amount of the fee in " + CURRENCY_UNIT + ". This is negative and only available for the \n"
            "                                         'send' category of transactions.\n"
            "    \"confirmations\": n,       (numeric) The number of confirmations for the transaction. Negative confirmations indicate the\n"
            "                                         transaction conflicts with the block chain\n"
            "    \"trusted\": xxx,           (bool) Whether we consider the outputs of this unconfirmed transaction safe to spend.\n"
            "    \"blockhash\": \"hashvalue\", (string) The block hash containing the transaction.\n"
            "    \"blockindex\": n,          (numeric) The index of the transaction in the block that includes it.\n"
            "    \"blocktime\": xxx,         (numeric) The block time in seconds since epoch (1 Jan 1970 GMT).\n"
            "    \"txid\": \"transactionid\", (string) The transaction id.\n"
            "    \"time\": xxx,              (numeric) The transaction time in seconds since epoch (midnight Jan 1 1970 GMT).\n"
            "    \"timereceived\": xxx,      (numeric) The time received in seconds since epoch (midnight Jan 1 1970 GMT).\n"
            "    \"comment\": \"...\",       (string) If a comment is associated with the transaction.\n"
            "    \"bip125-replaceable\": \"yes|no|unknown\",  (string) Whether this transaction could be replaced due to BIP125 (replace-by-fee);\n"
            "                                                     may be unknown for unconfirmed transactions not in the mempool\n"
            "    \"abandoned\": xxx          (bool) 'true' if the transaction has been abandoned (inputs are respendable). Only available for the \n"
            "                                         'send' category of transactions.\n"
            "  }\n"
            "]\n"
                },
                RPCExamples{
            "\nList the most recent 10 transactions in the systems\n"
            + HelpExampleCli("listtransactions", "") +
            "\nList transactions 100 to 120\n"
            + HelpExampleCli("listtransactions", "\"*\" 20 100") +
            "\nAs a JSON-RPC call\n"
            + HelpExampleRpc("listtransactions", "\"*\", 20, 100")
                },
            }.ToString());

    // Make sure the results are valid at least up to the most recent block
    // the user could have gotten from another RPC command prior to now
    pwallet->BlockUntilSyncedToCurrentChain();

    const std::string* filter_label = nullptr;
    if (!request.params[0].isNull() && request.params[0].get_str() != "*") {
        filter_label = &request.params[0].get_str();
        if (filter_label->empty()) {
            throw JSONRPCError(RPC_INVALID_PARAMETER, "Label argument must be a valid label name or \"*\".");
        }
    }
    int nCount = 10;
    if (!request.params[1].isNull())
        nCount = request.params[1].get_int();
    int nFrom = 0;
    if (!request.params[2].isNull())
        nFrom = request.params[2].get_int();
    isminefilter filter = ISMINE_SPENDABLE;
    if(!request.params[3].isNull())
        if(request.params[3].get_bool())
            filter = filter | ISMINE_WATCH_ONLY;

    if (nCount < 0)
        throw JSONRPCError(RPC_INVALID_PARAMETER, "Negative count");
    if (nFrom < 0)
        throw JSONRPCError(RPC_INVALID_PARAMETER, "Negative from");

    UniValue ret(UniValue::VARR);

    {
        auto locked_chain = pwallet->chain().lock();
        LOCK(pwallet->cs_wallet);

        const CWallet::TxItems & txOrdered = pwallet->wtxOrdered;

        // iterate backwards until we have nCount items to return:
        for (CWallet::TxItems::const_reverse_iterator it = txOrdered.rbegin(); it != txOrdered.rend(); ++it)
        {
            CWalletTx *const pwtx = (*it).second;
            ListTransactions(*locked_chain, pwallet, *pwtx, 0, true, ret, filter, filter_label);
            if ((int)ret.size() >= (nCount+nFrom)) break;
        }
    }

    // ret is newest to oldest

    if (nFrom > (int)ret.size())
        nFrom = ret.size();
    if ((nFrom + nCount) > (int)ret.size())
        nCount = ret.size() - nFrom;

    std::vector<UniValue> arrTmp = ret.getValues();

    std::vector<UniValue>::iterator first = arrTmp.begin();
    std::advance(first, nFrom);
    std::vector<UniValue>::iterator last = arrTmp.begin();
    std::advance(last, nFrom+nCount);

    if (last != arrTmp.end()) arrTmp.erase(last, arrTmp.end());
    if (first != arrTmp.begin()) arrTmp.erase(arrTmp.begin(), first);

    std::reverse(arrTmp.begin(), arrTmp.end()); // Return oldest to newest

    ret.clear();
    ret.setArray();
    ret.push_backV(arrTmp);

    return ret;
}

static UniValue listsinceblock(const JSONRPCRequest& request)
{
    std::shared_ptr<CWallet> const wallet = GetWalletForJSONRPCRequest(request);
    CWallet* const pwallet = wallet.get();

    if (!EnsureWalletIsAvailable(pwallet, request.fHelp)) {
        return NullUniValue;
    }

    if (request.fHelp || request.params.size() > 4)
        throw std::runtime_error(
            RPCHelpMan{"listsinceblock",
                "\nGet all transactions in blocks since block [blockhash], or all transactions if omitted.\n"
                "If \"blockhash\" is no longer a part of the main chain, transactions from the fork point onward are included.\n"
                "Additionally, if include_removed is set, transactions affecting the wallet which were removed are returned in the \"removed\" array.\n",
                {
                    {"blockhash", RPCArg::Type::STR, /* opt */ true, /* default_val */ "null", "If set, the block hash to list transactions since, otherwise list all transactions."},
                    {"target_confirmations", RPCArg::Type::NUM, /* opt */ true, /* default_val */ "1", "Return the nth block hash from the main chain. e.g. 1 would mean the best block hash. Note: this is not used as a filter, but only affects [lastblock] in the return value"},
                    {"include_watchonly", RPCArg::Type::BOOL, /* opt */ true, /* default_val */ "false", "Include transactions to watch-only addresses (see 'importaddress')"},
                    {"include_removed", RPCArg::Type::BOOL, /* opt */ true, /* default_val */ "true", "Show transactions that were removed due to a reorg in the \"removed\" array\n"
            "                                                           (not guaranteed to work on pruned nodes)"},
                },
                RPCResult{
            "{\n"
            "  \"transactions\": [\n"
            "    \"address\":\"address\",    (string) The address of the transaction.\n"
            "    \"category\":               (string) The transaction category.\n"
            "                \"send\"                  Transactions sent.\n"
            "                \"receive\"               Non-coinbase transactions received.\n"
            "                \"generate\"              Coinbase transactions received with more than 100 confirmations.\n"
            "                \"immature\"              Coinbase transactions received with 100 or fewer confirmations.\n"
            "                \"orphan\"                Orphaned coinbase transactions received.\n"
            "    \"amount\": x.xxx,          (numeric) The amount in " + CURRENCY_UNIT + ". This is negative for the 'send' category, and is positive\n"
            "                                         for all other categories\n"
            "    \"vout\" : n,               (numeric) the vout value\n"
            "    \"fee\": x.xxx,             (numeric) The amount of the fee in " + CURRENCY_UNIT + ". This is negative and only available for the 'send' category of transactions.\n"
            "    \"confirmations\": n,       (numeric) The number of confirmations for the transaction.\n"
            "                                          When it's < 0, it means the transaction conflicted that many blocks ago.\n"
            "    \"blockhash\": \"hashvalue\",     (string) The block hash containing the transaction.\n"
            "    \"blockindex\": n,          (numeric) The index of the transaction in the block that includes it.\n"
            "    \"blocktime\": xxx,         (numeric) The block time in seconds since epoch (1 Jan 1970 GMT).\n"
            "    \"txid\": \"transactionid\",  (string) The transaction id.\n"
            "    \"time\": xxx,              (numeric) The transaction time in seconds since epoch (Jan 1 1970 GMT).\n"
            "    \"timereceived\": xxx,      (numeric) The time received in seconds since epoch (Jan 1 1970 GMT).\n"
            "    \"bip125-replaceable\": \"yes|no|unknown\",  (string) Whether this transaction could be replaced due to BIP125 (replace-by-fee);\n"
            "                                                   may be unknown for unconfirmed transactions not in the mempool\n"
            "    \"abandoned\": xxx,         (bool) 'true' if the transaction has been abandoned (inputs are respendable). Only available for the 'send' category of transactions.\n"
            "    \"comment\": \"...\",       (string) If a comment is associated with the transaction.\n"
            "    \"label\" : \"label\"       (string) A comment for the address/transaction, if any\n"
            "    \"to\": \"...\",            (string) If a comment to is associated with the transaction.\n"
            "  ],\n"
            "  \"removed\": [\n"
            "    <structure is the same as \"transactions\" above, only present if include_removed=true>\n"
            "    Note: transactions that were re-added in the active chain will appear as-is in this array, and may thus have a positive confirmation count.\n"
            "  ],\n"
            "  \"lastblock\": \"lastblockhash\"     (string) The hash of the block (target_confirmations-1) from the best block on the main chain. This is typically used to feed back into listsinceblock the next time you call it. So you would generally use a target_confirmations of say 6, so you will be continually re-notified of transactions until they've reached 6 confirmations plus any new ones\n"
            "}\n"
                },
                RPCExamples{
                    HelpExampleCli("listsinceblock", "")
            + HelpExampleCli("listsinceblock", "\"000000000000000bacf66f7497b7dc45ef753ee9a7d38571037cdb1a57f663ad\" 6")
            + HelpExampleRpc("listsinceblock", "\"000000000000000bacf66f7497b7dc45ef753ee9a7d38571037cdb1a57f663ad\", 6")
                },
            }.ToString());

    // Make sure the results are valid at least up to the most recent block
    // the user could have gotten from another RPC command prior to now
    pwallet->BlockUntilSyncedToCurrentChain();

    auto locked_chain = pwallet->chain().lock();
    LOCK(pwallet->cs_wallet);

    // The way the 'height' is initialized is just a workaround for the gcc bug #47679 since version 4.6.0.
    Optional<int> height = MakeOptional(false, int()); // Height of the specified block or the common ancestor, if the block provided was in a deactivated chain.
    Optional<int> altheight; // Height of the specified block, even if it's in a deactivated chain.
    int target_confirms = 1;
    isminefilter filter = ISMINE_SPENDABLE;

    uint256 blockId;
    if (!request.params[0].isNull() && !request.params[0].get_str().empty()) {
        blockId = ParseHashV(request.params[0], "blockhash");
        height = locked_chain->findFork(blockId, &altheight);
        if (!height) {
            throw JSONRPCError(RPC_INVALID_ADDRESS_OR_KEY, "Block not found");
        }
    }

    if (!request.params[1].isNull()) {
        target_confirms = request.params[1].get_int();

        if (target_confirms < 1) {
            throw JSONRPCError(RPC_INVALID_PARAMETER, "Invalid parameter");
        }
    }

    if (!request.params[2].isNull() && request.params[2].get_bool()) {
        filter = filter | ISMINE_WATCH_ONLY;
    }

    bool include_removed = (request.params[3].isNull() || request.params[3].get_bool());

    const Optional<int> tip_height = locked_chain->getHeight();
    int depth = tip_height && height ? (1 + *tip_height - *height) : -1;

    UniValue transactions(UniValue::VARR);

    for (const std::pair<const uint256, CWalletTx>& pairWtx : pwallet->mapWallet) {
        CWalletTx tx = pairWtx.second;

        if (depth == -1 || tx.GetDepthInMainChain(*locked_chain) < depth) {
            ListTransactions(*locked_chain, pwallet, tx, 0, true, transactions, filter, nullptr /* filter_label */);
        }
    }

    // when a reorg'd block is requested, we also list any relevant transactions
    // in the blocks of the chain that was detached
    UniValue removed(UniValue::VARR);
    while (include_removed && altheight && *altheight > *height) {
        CBlock block;
        if (!pwallet->chain().findBlock(blockId, &block) || block.IsNull()) {
            throw JSONRPCError(RPC_INTERNAL_ERROR, "Can't read block from disk");
        }
        for (const CTransactionRef& tx : block.vtx) {
            auto it = pwallet->mapWallet.find(tx->GetHash());
            if (it != pwallet->mapWallet.end()) {
                // We want all transactions regardless of confirmation count to appear here,
                // even negative confirmation ones, hence the big negative.
                ListTransactions(*locked_chain, pwallet, it->second, -100000000, true, removed, filter, nullptr /* filter_label */);
            }
        }
        blockId = block.hashPrevBlock;
        --*altheight;
    }

    int last_height = tip_height ? *tip_height + 1 - target_confirms : -1;
    uint256 lastblock = last_height >= 0 ? locked_chain->getBlockHash(last_height) : uint256();

    UniValue ret(UniValue::VOBJ);
    ret.pushKV("transactions", transactions);
    if (include_removed) ret.pushKV("removed", removed);
    ret.pushKV("lastblock", lastblock.GetHex());

    return ret;
}

static UniValue gettransaction(const JSONRPCRequest& request)
{
    std::shared_ptr<CWallet> const wallet = GetWalletForJSONRPCRequest(request);
    CWallet* const pwallet = wallet.get();

    if (!EnsureWalletIsAvailable(pwallet, request.fHelp)) {
        return NullUniValue;
    }

    if (request.fHelp || request.params.size() < 1 || request.params.size() > 2)
        throw std::runtime_error(
            RPCHelpMan{"gettransaction",
                "\nGet detailed information about in-wallet transaction <txid>\n",
                {
                    {"txid", RPCArg::Type::STR, /* opt */ false, /* default_val */ "", "The transaction id"},
                    {"include_watchonly", RPCArg::Type::BOOL, /* opt */ true, /* default_val */ "false", "Whether to include watch-only addresses in balance calculation and details[]"},
                },
                RPCResult{
            "{\n"
            "  \"amount\" : x.xxx,        (numeric) The transaction amount in " + CURRENCY_UNIT + "\n"
            "  \"fee\": x.xxx,            (numeric) The amount of the fee in " + CURRENCY_UNIT + ". This is negative and only available for the \n"
            "                              'send' category of transactions.\n"
            "  \"confirmations\" : n,     (numeric) The number of confirmations\n"
            "  \"blockhash\" : \"hash\",  (string) The block hash\n"
            "  \"blockindex\" : xx,       (numeric) The index of the transaction in the block that includes it\n"
            "  \"blocktime\" : ttt,       (numeric) The time in seconds since epoch (1 Jan 1970 GMT)\n"
            "  \"txid\" : \"transactionid\",   (string) The transaction id.\n"
            "  \"time\" : ttt,            (numeric) The transaction time in seconds since epoch (1 Jan 1970 GMT)\n"
            "  \"timereceived\" : ttt,    (numeric) The time received in seconds since epoch (1 Jan 1970 GMT)\n"
            "  \"bip125-replaceable\": \"yes|no|unknown\",  (string) Whether this transaction could be replaced due to BIP125 (replace-by-fee);\n"
            "                                                   may be unknown for unconfirmed transactions not in the mempool\n"
            "  \"details\" : [\n"
            "    {\n"
            "      \"address\" : \"address\",          (string) The address involved in the transaction\n"
            "      \"category\" :                      (string) The transaction category.\n"
            "                   \"send\"                  Transactions sent.\n"
            "                   \"receive\"               Non-coinbase transactions received.\n"
            "                   \"generate\"              Coinbase transactions received with more than 100 confirmations.\n"
            "                   \"immature\"              Coinbase transactions received with 100 or fewer confirmations.\n"
            "                   \"orphan\"                Orphaned coinbase transactions received.\n"
            "      \"amount\" : x.xxx,                 (numeric) The amount in " + CURRENCY_UNIT + "\n"
            "      \"label\" : \"label\",              (string) A comment for the address/transaction, if any\n"
            "      \"vout\" : n,                       (numeric) the vout value\n"
            "      \"fee\": x.xxx,                     (numeric) The amount of the fee in " + CURRENCY_UNIT + ". This is negative and only available for the \n"
            "                                           'send' category of transactions.\n"
            "      \"abandoned\": xxx                  (bool) 'true' if the transaction has been abandoned (inputs are respendable). Only available for the \n"
            "                                           'send' category of transactions.\n"
            "    }\n"
            "    ,...\n"
            "  ],\n"
            "  \"hex\" : \"data\"         (string) Raw data for transaction\n"
            "}\n"
                },
                RPCExamples{
                    HelpExampleCli("gettransaction", "\"1075db55d416d3ca199f55b6084e2115b9345e16c5cf302fc80e9d5fbf5d48d\"")
            + HelpExampleCli("gettransaction", "\"1075db55d416d3ca199f55b6084e2115b9345e16c5cf302fc80e9d5fbf5d48d\" true")
            + HelpExampleRpc("gettransaction", "\"1075db55d416d3ca199f55b6084e2115b9345e16c5cf302fc80e9d5fbf5d48d\"")
                },
            }.ToString());

    // Make sure the results are valid at least up to the most recent block
    // the user could have gotten from another RPC command prior to now
    pwallet->BlockUntilSyncedToCurrentChain();

    auto locked_chain = pwallet->chain().lock();
    LOCK(pwallet->cs_wallet);

    uint256 hash(ParseHashV(request.params[0], "txid"));

    isminefilter filter = ISMINE_SPENDABLE;
    if(!request.params[1].isNull())
        if(request.params[1].get_bool())
            filter = filter | ISMINE_WATCH_ONLY;

    UniValue entry(UniValue::VOBJ);
    auto it = pwallet->mapWallet.find(hash);
    if (it == pwallet->mapWallet.end()) {
        throw JSONRPCError(RPC_INVALID_ADDRESS_OR_KEY, "Invalid or non-wallet transaction id");
    }
    const CWalletTx& wtx = it->second;

    CAmount nCredit = wtx.GetCredit(*locked_chain, filter);
    CAmount nDebit = wtx.GetDebit(filter);
    CAmount nNet = nCredit - nDebit;
    CAmount nFee = (wtx.IsFromMe(filter) ? wtx.tx->GetValueOut(true) - nDebit : 0);

    entry.pushKV("amount", ValueFromAmount(nNet - nFee));
    if (wtx.IsFromMe(filter))
        entry.pushKV("fee", ValueFromAmount(nFee));

    WalletTxToJSON(pwallet->chain(), *locked_chain, wtx, entry);

    UniValue details(UniValue::VARR);
    ListTransactions(*locked_chain, pwallet, wtx, 0, false, details, filter, nullptr /* filter_label */);
    entry.pushKV("details", details);

    std::string strHex = EncodeHexTx(*wtx.tx, RPCSerializationFlags());
    entry.pushKV("hex", strHex);

    return entry;
}

static UniValue abandontransaction(const JSONRPCRequest& request)
{
    std::shared_ptr<CWallet> const wallet = GetWalletForJSONRPCRequest(request);
    CWallet* const pwallet = wallet.get();

    if (!EnsureWalletIsAvailable(pwallet, request.fHelp)) {
        return NullUniValue;
    }

    if (request.fHelp || request.params.size() != 1) {
        throw std::runtime_error(
            RPCHelpMan{"abandontransaction",
                "\nMark in-wallet transaction <txid> as abandoned\n"
                "This will mark this transaction and all its in-wallet descendants as abandoned which will allow\n"
                "for their inputs to be respent.  It can be used to replace \"stuck\" or evicted transactions.\n"
                "It only works on transactions which are not included in a block and are not currently in the mempool.\n"
                "It has no effect on transactions which are already abandoned.\n",
                {
                    {"txid", RPCArg::Type::STR_HEX, /* opt */ false, /* default_val */ "", "The transaction id"},
                },
                RPCResults{},
                RPCExamples{
                    HelpExampleCli("abandontransaction", "\"1075db55d416d3ca199f55b6084e2115b9345e16c5cf302fc80e9d5fbf5d48d\"")
            + HelpExampleRpc("abandontransaction", "\"1075db55d416d3ca199f55b6084e2115b9345e16c5cf302fc80e9d5fbf5d48d\"")
                },
            }.ToString());
    }

    // Make sure the results are valid at least up to the most recent block
    // the user could have gotten from another RPC command prior to now
    pwallet->BlockUntilSyncedToCurrentChain();

    auto locked_chain = pwallet->chain().lock();
    LOCK(pwallet->cs_wallet);

    uint256 hash(ParseHashV(request.params[0], "txid"));

    if (!pwallet->mapWallet.count(hash)) {
        throw JSONRPCError(RPC_INVALID_ADDRESS_OR_KEY, "Invalid or non-wallet transaction id");
    }
    if (!pwallet->AbandonTransaction(*locked_chain, hash)) {
        throw JSONRPCError(RPC_INVALID_ADDRESS_OR_KEY, "Transaction not eligible for abandonment");
    }

    return NullUniValue;
}


static UniValue backupwallet(const JSONRPCRequest& request)
{
    std::shared_ptr<CWallet> const wallet = GetWalletForJSONRPCRequest(request);
    CWallet* const pwallet = wallet.get();

    if (!EnsureWalletIsAvailable(pwallet, request.fHelp)) {
        return NullUniValue;
    }

    if (request.fHelp || request.params.size() != 1)
        throw std::runtime_error(
            RPCHelpMan{"backupwallet",
                "\nSafely copies current wallet file to destination, which can be a directory or a path with filename.\n",
                {
                    {"destination", RPCArg::Type::STR, /* opt */ false, /* default_val */ "", "The destination directory or file"},
                },
                RPCResults{},
                RPCExamples{
                    HelpExampleCli("backupwallet", "\"backup.dat\"")
            + HelpExampleRpc("backupwallet", "\"backup.dat\"")
                },
            }.ToString());

    // Make sure the results are valid at least up to the most recent block
    // the user could have gotten from another RPC command prior to now
    pwallet->BlockUntilSyncedToCurrentChain();

    auto locked_chain = pwallet->chain().lock();
    LOCK(pwallet->cs_wallet);

    std::string strDest = request.params[0].get_str();
    if (!pwallet->BackupWallet(strDest)) {
        throw JSONRPCError(RPC_WALLET_ERROR, "Error: Wallet backup failed!");
    }

    return NullUniValue;
}


static UniValue keypoolrefill(const JSONRPCRequest& request)
{
    std::shared_ptr<CWallet> const wallet = GetWalletForJSONRPCRequest(request);
    CWallet* const pwallet = wallet.get();

    if (!EnsureWalletIsAvailable(pwallet, request.fHelp)) {
        return NullUniValue;
    }

    if (request.fHelp || request.params.size() > 1)
        throw std::runtime_error(
            RPCHelpMan{"keypoolrefill",
                "\nFills the keypool."+
                    HelpRequiringPassphrase(pwallet) + "\n",
                {
                    {"newsize", RPCArg::Type::NUM, /* opt */ true, /* default_val */ "100", "The new keypool size"},
                },
                RPCResults{},
                RPCExamples{
                    HelpExampleCli("keypoolrefill", "")
            + HelpExampleRpc("keypoolrefill", "")
                },
            }.ToString());

    if (pwallet->IsWalletFlagSet(WALLET_FLAG_DISABLE_PRIVATE_KEYS)) {
        throw JSONRPCError(RPC_WALLET_ERROR, "Error: Private keys are disabled for this wallet");
    }

    auto locked_chain = pwallet->chain().lock();
    LOCK(pwallet->cs_wallet);

    // 0 is interpreted by TopUpKeyPool() as the default keypool size given by -keypool
    unsigned int kpSize = 0;
    if (!request.params[0].isNull()) {
        if (request.params[0].get_int() < 0)
            throw JSONRPCError(RPC_INVALID_PARAMETER, "Invalid parameter, expected valid size.");
        kpSize = (unsigned int)request.params[0].get_int();
    }

    EnsureWalletIsUnlocked(pwallet);
    pwallet->TopUpKeyPool(kpSize);

    if (pwallet->GetKeyPoolSize() < kpSize) {
        throw JSONRPCError(RPC_WALLET_ERROR, "Error refreshing keypool.");
    }

    return NullUniValue;
}


static UniValue walletpassphrase(const JSONRPCRequest& request)
{
    std::shared_ptr<CWallet> const wallet = GetWalletForJSONRPCRequest(request);
    CWallet* const pwallet = wallet.get();

    if (!EnsureWalletIsAvailable(pwallet, request.fHelp)) {
        return NullUniValue;
    }

    if (request.fHelp || request.params.size() != 2) {
        throw std::runtime_error(
            RPCHelpMan{"walletpassphrase",
                "\nStores the wallet decryption key in memory for 'timeout' seconds.\n"
                "This is needed prior to performing transactions related to private keys such as sending coins\n"
            "\nNote:\n"
            "Issuing the walletpassphrase command while the wallet is already unlocked will set a new unlock\n"
            "time that overrides the old one.\n",
                {
                    {"passphrase", RPCArg::Type::STR, /* opt */ false, /* default_val */ "", "The wallet passphrase"},
                    {"timeout", RPCArg::Type::NUM, /* opt */ false, /* default_val */ "", "The time to keep the decryption key in seconds; capped at 100000000 (~3 years)."},
                },
                RPCResults{},
                RPCExamples{
            "\nUnlock the wallet for 60 seconds\n"
            + HelpExampleCli("walletpassphrase", "\"my pass phrase\" 60") +
            "\nLock the wallet again (before 60 seconds)\n"
            + HelpExampleCli("walletlock", "") +
            "\nAs a JSON-RPC call\n"
            + HelpExampleRpc("walletpassphrase", "\"my pass phrase\", 60")
                },
            }.ToString());
    }

    auto locked_chain = pwallet->chain().lock();
    LOCK(pwallet->cs_wallet);

    if (!pwallet->IsCrypted()) {
        throw JSONRPCError(RPC_WALLET_WRONG_ENC_STATE, "Error: running with an unencrypted wallet, but walletpassphrase was called.");
    }

    // Note that the walletpassphrase is stored in request.params[0] which is not mlock()ed
    SecureString strWalletPass;
    strWalletPass.reserve(100);
    // TODO: get rid of this .c_str() by implementing SecureString::operator=(std::string)
    // Alternately, find a way to make request.params[0] mlock()'d to begin with.
    strWalletPass = request.params[0].get_str().c_str();

    // Get the timeout
    int64_t nSleepTime = request.params[1].get_int64();
    // Timeout cannot be negative, otherwise it will relock immediately
    if (nSleepTime < 0) {
        throw JSONRPCError(RPC_INVALID_PARAMETER, "Timeout cannot be negative.");
    }
    // Clamp timeout
    constexpr int64_t MAX_SLEEP_TIME = 100000000; // larger values trigger a macos/libevent bug?
    if (nSleepTime > MAX_SLEEP_TIME) {
        nSleepTime = MAX_SLEEP_TIME;
    }

    if (strWalletPass.empty()) {
        throw JSONRPCError(RPC_INVALID_PARAMETER, "passphrase can not be empty");
    }

    if (!pwallet->Unlock(strWalletPass)) {
        throw JSONRPCError(RPC_WALLET_PASSPHRASE_INCORRECT, "Error: The wallet passphrase entered was incorrect.");
    }

    pwallet->TopUpKeyPool();

    pwallet->nRelockTime = GetTime() + nSleepTime;

    // Keep a weak pointer to the wallet so that it is possible to unload the
    // wallet before the following callback is called. If a valid shared pointer
    // is acquired in the callback then the wallet is still loaded.
    std::weak_ptr<CWallet> weak_wallet = wallet;
    RPCRunLater(strprintf("lockwallet(%s)", pwallet->GetName()), [weak_wallet] {
        if (auto shared_wallet = weak_wallet.lock()) {
            LOCK(shared_wallet->cs_wallet);
            shared_wallet->Lock();
            shared_wallet->nRelockTime = 0;
        }
    }, nSleepTime);

    return NullUniValue;
}


static UniValue walletpassphrasechange(const JSONRPCRequest& request)
{
    std::shared_ptr<CWallet> const wallet = GetWalletForJSONRPCRequest(request);
    CWallet* const pwallet = wallet.get();

    if (!EnsureWalletIsAvailable(pwallet, request.fHelp)) {
        return NullUniValue;
    }

    if (request.fHelp || request.params.size() != 2) {
        throw std::runtime_error(
            RPCHelpMan{"walletpassphrasechange",
                "\nChanges the wallet passphrase from 'oldpassphrase' to 'newpassphrase'.\n",
                {
                    {"oldpassphrase", RPCArg::Type::STR, /* opt */ false, /* default_val */ "", "The current passphrase"},
                    {"newpassphrase", RPCArg::Type::STR, /* opt */ false, /* default_val */ "", "The new passphrase"},
                },
                RPCResults{},
                RPCExamples{
                    HelpExampleCli("walletpassphrasechange", "\"old one\" \"new one\"")
            + HelpExampleRpc("walletpassphrasechange", "\"old one\", \"new one\"")
                },
            }.ToString());
    }

    auto locked_chain = pwallet->chain().lock();
    LOCK(pwallet->cs_wallet);

    if (!pwallet->IsCrypted()) {
        throw JSONRPCError(RPC_WALLET_WRONG_ENC_STATE, "Error: running with an unencrypted wallet, but walletpassphrasechange was called.");
    }

    // TODO: get rid of these .c_str() calls by implementing SecureString::operator=(std::string)
    // Alternately, find a way to make request.params[0] mlock()'d to begin with.
    SecureString strOldWalletPass;
    strOldWalletPass.reserve(100);
    strOldWalletPass = request.params[0].get_str().c_str();

    SecureString strNewWalletPass;
    strNewWalletPass.reserve(100);
    strNewWalletPass = request.params[1].get_str().c_str();

    if (strOldWalletPass.empty() || strNewWalletPass.empty()) {
        throw JSONRPCError(RPC_INVALID_PARAMETER, "passphrase can not be empty");
    }

    if (!pwallet->ChangeWalletPassphrase(strOldWalletPass, strNewWalletPass)) {
        throw JSONRPCError(RPC_WALLET_PASSPHRASE_INCORRECT, "Error: The wallet passphrase entered was incorrect.");
    }

    return NullUniValue;
}


static UniValue walletlock(const JSONRPCRequest& request)
{
    std::shared_ptr<CWallet> const wallet = GetWalletForJSONRPCRequest(request);
    CWallet* const pwallet = wallet.get();

    if (!EnsureWalletIsAvailable(pwallet, request.fHelp)) {
        return NullUniValue;
    }

    if (request.fHelp || request.params.size() != 0) {
        throw std::runtime_error(
            RPCHelpMan{"walletlock",
                "\nRemoves the wallet encryption key from memory, locking the wallet.\n"
                "After calling this method, you will need to call walletpassphrase again\n"
                "before being able to call any methods which require the wallet to be unlocked.\n",
                {},
                RPCResults{},
                RPCExamples{
            "\nSet the passphrase for 2 minutes to perform a transaction\n"
            + HelpExampleCli("walletpassphrase", "\"my pass phrase\" 120") +
            "\nPerform a send (requires passphrase set)\n"
            + HelpExampleCli("sendtoaddress", "\"CJDPZBVLi6tx2mST1Z4BSANNeztHunz9LT\" 1.0") +
            "\nClear the passphrase since we are done before 2 minutes is up\n"
            + HelpExampleCli("walletlock", "") +
            "\nAs a JSON-RPC call\n"
            + HelpExampleRpc("walletlock", "")
                },
            }.ToString());
    }

    auto locked_chain = pwallet->chain().lock();
    LOCK(pwallet->cs_wallet);

    if (!pwallet->IsCrypted()) {
        throw JSONRPCError(RPC_WALLET_WRONG_ENC_STATE, "Error: running with an unencrypted wallet, but walletlock was called.");
    }

    pwallet->Lock();
    pwallet->nRelockTime = 0;

    return NullUniValue;
}


static UniValue encryptwallet(const JSONRPCRequest& request)
{
    std::shared_ptr<CWallet> const wallet = GetWalletForJSONRPCRequest(request);
    CWallet* const pwallet = wallet.get();

    if (!EnsureWalletIsAvailable(pwallet, request.fHelp)) {
        return NullUniValue;
    }

    if (request.fHelp || request.params.size() != 1) {
        throw std::runtime_error(
            RPCHelpMan{"encryptwallet",
                "\nEncrypts the wallet with 'passphrase'. This is for first time encryption.\n"
                "After this, any calls that interact with private keys such as sending or signing \n"
                "will require the passphrase to be set prior the making these calls.\n"
                "Use the walletpassphrase call for this, and then walletlock call.\n"
                "If the wallet is already encrypted, use the walletpassphrasechange call.\n",
                {
                    {"passphrase", RPCArg::Type::STR, /* opt */ false, /* default_val */ "", "The pass phrase to encrypt the wallet with. It must be at least 1 character, but should be long."},
                },
                RPCResults{},
                RPCExamples{
            "\nEncrypt your wallet\n"
            + HelpExampleCli("encryptwallet", "\"my pass phrase\"") +
            "\nNow set the passphrase to use the wallet, such as for signing or sending CHI\n"
            + HelpExampleCli("walletpassphrase", "\"my pass phrase\"") +
            "\nNow we can do something like sign\n"
            + HelpExampleCli("signmessage", "\"address\" \"test message\"") +
            "\nNow lock the wallet again by removing the passphrase\n"
            + HelpExampleCli("walletlock", "") +
            "\nAs a JSON-RPC call\n"
            + HelpExampleRpc("encryptwallet", "\"my pass phrase\"")
                },
            }.ToString());
    }

    auto locked_chain = pwallet->chain().lock();
    LOCK(pwallet->cs_wallet);

    if (pwallet->IsCrypted()) {
        throw JSONRPCError(RPC_WALLET_WRONG_ENC_STATE, "Error: running with an encrypted wallet, but encryptwallet was called.");
    }

    // TODO: get rid of this .c_str() by implementing SecureString::operator=(std::string)
    // Alternately, find a way to make request.params[0] mlock()'d to begin with.
    SecureString strWalletPass;
    strWalletPass.reserve(100);
    strWalletPass = request.params[0].get_str().c_str();

    if (strWalletPass.empty()) {
        throw JSONRPCError(RPC_INVALID_PARAMETER, "passphrase can not be empty");
    }

    if (!pwallet->EncryptWallet(strWalletPass)) {
        throw JSONRPCError(RPC_WALLET_ENCRYPTION_FAILED, "Error: Failed to encrypt the wallet.");
    }

    return "wallet encrypted; The keypool has been flushed and a new HD seed was generated (if you are using HD). You need to make a new backup.";
}

static UniValue lockunspent(const JSONRPCRequest& request)
{
    std::shared_ptr<CWallet> const wallet = GetWalletForJSONRPCRequest(request);
    CWallet* const pwallet = wallet.get();

    if (!EnsureWalletIsAvailable(pwallet, request.fHelp)) {
        return NullUniValue;
    }

    if (request.fHelp || request.params.size() < 1 || request.params.size() > 2)
        throw std::runtime_error(
            RPCHelpMan{"lockunspent",
                "\nUpdates list of temporarily unspendable outputs.\n"
                "Temporarily lock (unlock=false) or unlock (unlock=true) specified transaction outputs.\n"
                "If no transaction outputs are specified when unlocking then all current locked transaction outputs are unlocked.\n"
                "A locked transaction output will not be chosen by automatic coin selection, when spending coins.\n"
                "Locks are stored in memory only. Nodes start with zero locked outputs, and the locked output list\n"
                "is always cleared (by virtue of process exit) when a node stops or fails.\n"
                "Also see the listunspent call\n",
                {
                    {"unlock", RPCArg::Type::BOOL, /* opt */ false, /* default_val */ "", "Whether to unlock (true) or lock (false) the specified transactions"},
                    {"transactions", RPCArg::Type::ARR, /* opt */ true, /* default_val */ "empty array", "A json array of objects. Each object the txid (string) vout (numeric).",
                        {
                            {"", RPCArg::Type::OBJ, /* opt */ true, /* default_val */ "", "",
                                {
                                    {"txid", RPCArg::Type::STR_HEX, /* opt */ false, /* default_val */ "", "The transaction id"},
                                    {"vout", RPCArg::Type::NUM, /* opt */ false, /* default_val */ "", "The output number"},
                                },
                            },
                        },
                    },
                },
                RPCResult{
            "true|false    (boolean) Whether the command was successful or not\n"
                },
                RPCExamples{
            "\nList the unspent transactions\n"
            + HelpExampleCli("listunspent", "") +
            "\nLock an unspent transaction\n"
            + HelpExampleCli("lockunspent", "false \"[{\\\"txid\\\":\\\"a08e6907dbbd3d809776dbfc5d82e371b764ed838b5655e72f463568df1aadf0\\\",\\\"vout\\\":1}]\"") +
            "\nList the locked transactions\n"
            + HelpExampleCli("listlockunspent", "") +
            "\nUnlock the transaction again\n"
            + HelpExampleCli("lockunspent", "true \"[{\\\"txid\\\":\\\"a08e6907dbbd3d809776dbfc5d82e371b764ed838b5655e72f463568df1aadf0\\\",\\\"vout\\\":1}]\"") +
            "\nAs a JSON-RPC call\n"
            + HelpExampleRpc("lockunspent", "false, \"[{\\\"txid\\\":\\\"a08e6907dbbd3d809776dbfc5d82e371b764ed838b5655e72f463568df1aadf0\\\",\\\"vout\\\":1}]\"")
                },
            }.ToString());

    // Make sure the results are valid at least up to the most recent block
    // the user could have gotten from another RPC command prior to now
    pwallet->BlockUntilSyncedToCurrentChain();

    auto locked_chain = pwallet->chain().lock();
    LOCK(pwallet->cs_wallet);

    RPCTypeCheckArgument(request.params[0], UniValue::VBOOL);

    bool fUnlock = request.params[0].get_bool();

    if (request.params[1].isNull()) {
        if (fUnlock)
            pwallet->UnlockAllCoins();
        return true;
    }

    RPCTypeCheckArgument(request.params[1], UniValue::VARR);

    const UniValue& output_params = request.params[1];

    // Create and validate the COutPoints first.

    std::vector<COutPoint> outputs;
    outputs.reserve(output_params.size());

    for (unsigned int idx = 0; idx < output_params.size(); idx++) {
        const UniValue& o = output_params[idx].get_obj();

        RPCTypeCheckObj(o,
            {
                {"txid", UniValueType(UniValue::VSTR)},
                {"vout", UniValueType(UniValue::VNUM)},
            });

        const uint256 txid(ParseHashO(o, "txid"));
        const int nOutput = find_value(o, "vout").get_int();
        if (nOutput < 0) {
            throw JSONRPCError(RPC_INVALID_PARAMETER, "Invalid parameter, vout must be positive");
        }

        const COutPoint outpt(txid, nOutput);

        const auto it = pwallet->mapWallet.find(outpt.hash);
        if (it == pwallet->mapWallet.end()) {
            throw JSONRPCError(RPC_INVALID_PARAMETER, "Invalid parameter, unknown transaction");
        }

        const CWalletTx& trans = it->second;

        if (outpt.n >= trans.tx->vout.size()) {
            throw JSONRPCError(RPC_INVALID_PARAMETER, "Invalid parameter, vout index out of bounds");
        }

        if (pwallet->IsSpent(*locked_chain, outpt.hash, outpt.n)) {
            throw JSONRPCError(RPC_INVALID_PARAMETER, "Invalid parameter, expected unspent output");
        }

        const bool is_locked = pwallet->IsLockedCoin(outpt.hash, outpt.n);

        if (fUnlock && !is_locked) {
            throw JSONRPCError(RPC_INVALID_PARAMETER, "Invalid parameter, expected locked output");
        }

        if (!fUnlock && is_locked) {
            throw JSONRPCError(RPC_INVALID_PARAMETER, "Invalid parameter, output already locked");
        }

        outputs.push_back(outpt);
    }

    // Atomically set (un)locked status for the outputs.
    for (const COutPoint& outpt : outputs) {
        if (fUnlock) pwallet->UnlockCoin(outpt);
        else pwallet->LockCoin(outpt);
    }

    return true;
}

static UniValue listlockunspent(const JSONRPCRequest& request)
{
    std::shared_ptr<CWallet> const wallet = GetWalletForJSONRPCRequest(request);
    CWallet* const pwallet = wallet.get();

    if (!EnsureWalletIsAvailable(pwallet, request.fHelp)) {
        return NullUniValue;
    }

    if (request.fHelp || request.params.size() > 0)
        throw std::runtime_error(
            RPCHelpMan{"listlockunspent",
                "\nReturns list of temporarily unspendable outputs.\n"
                "See the lockunspent call to lock and unlock transactions for spending.\n",
                {},
                RPCResult{
            "[\n"
            "  {\n"
            "    \"txid\" : \"transactionid\",     (string) The transaction id locked\n"
            "    \"vout\" : n                      (numeric) The vout value\n"
            "  }\n"
            "  ,...\n"
            "]\n"
                },
                RPCExamples{
            "\nList the unspent transactions\n"
            + HelpExampleCli("listunspent", "") +
            "\nLock an unspent transaction\n"
            + HelpExampleCli("lockunspent", "false \"[{\\\"txid\\\":\\\"a08e6907dbbd3d809776dbfc5d82e371b764ed838b5655e72f463568df1aadf0\\\",\\\"vout\\\":1}]\"") +
            "\nList the locked transactions\n"
            + HelpExampleCli("listlockunspent", "") +
            "\nUnlock the transaction again\n"
            + HelpExampleCli("lockunspent", "true \"[{\\\"txid\\\":\\\"a08e6907dbbd3d809776dbfc5d82e371b764ed838b5655e72f463568df1aadf0\\\",\\\"vout\\\":1}]\"") +
            "\nAs a JSON-RPC call\n"
            + HelpExampleRpc("listlockunspent", "")
                },
            }.ToString());

    auto locked_chain = pwallet->chain().lock();
    LOCK(pwallet->cs_wallet);

    std::vector<COutPoint> vOutpts;
    pwallet->ListLockedCoins(vOutpts);

    UniValue ret(UniValue::VARR);

    for (const COutPoint& outpt : vOutpts) {
        UniValue o(UniValue::VOBJ);

        o.pushKV("txid", outpt.hash.GetHex());
        o.pushKV("vout", (int)outpt.n);
        ret.push_back(o);
    }

    return ret;
}

static UniValue settxfee(const JSONRPCRequest& request)
{
    std::shared_ptr<CWallet> const wallet = GetWalletForJSONRPCRequest(request);
    CWallet* const pwallet = wallet.get();

    if (!EnsureWalletIsAvailable(pwallet, request.fHelp)) {
        return NullUniValue;
    }

    if (request.fHelp || request.params.size() < 1 || request.params.size() > 1) {
        throw std::runtime_error(
            RPCHelpMan{"settxfee",
                "\nSet the transaction fee per kB for this wallet. Overrides the global -paytxfee command line parameter.\n",
                {
                    {"amount", RPCArg::Type::AMOUNT, /* opt */ false, /* default_val */ "", "The transaction fee in " + CURRENCY_UNIT + "/kB"},
                },
                RPCResult{
            "true|false        (boolean) Returns true if successful\n"
                },
                RPCExamples{
                    HelpExampleCli("settxfee", "0.00001")
            + HelpExampleRpc("settxfee", "0.00001")
                },
            }.ToString());
    }

    auto locked_chain = pwallet->chain().lock();
    LOCK(pwallet->cs_wallet);

    CAmount nAmount = AmountFromValue(request.params[0]);
    CFeeRate tx_fee_rate(nAmount, 1000);
    if (tx_fee_rate == 0) {
        // automatic selection
    } else if (tx_fee_rate < ::minRelayTxFee) {
        throw JSONRPCError(RPC_INVALID_PARAMETER, strprintf("txfee cannot be less than min relay tx fee (%s)", ::minRelayTxFee.ToString()));
    } else if (tx_fee_rate < pwallet->m_min_fee) {
        throw JSONRPCError(RPC_INVALID_PARAMETER, strprintf("txfee cannot be less than wallet min fee (%s)", pwallet->m_min_fee.ToString()));
    }

    pwallet->m_pay_tx_fee = tx_fee_rate;
    return true;
}

static UniValue getwalletinfo(const JSONRPCRequest& request)
{
    std::shared_ptr<CWallet> const wallet = GetWalletForJSONRPCRequest(request);
    CWallet* const pwallet = wallet.get();

    if (!EnsureWalletIsAvailable(pwallet, request.fHelp)) {
        return NullUniValue;
    }

    if (request.fHelp || request.params.size() != 0)
        throw std::runtime_error(
            RPCHelpMan{"getwalletinfo",
                "Returns an object containing various wallet state info.\n",
                {},
                RPCResult{
            "{\n"
            "  \"walletname\": xxxxx,               (string) the wallet name\n"
            "  \"walletversion\": xxxxx,            (numeric) the wallet version\n"
            "  \"balance\": xxxxxxx,                (numeric) the total confirmed balance of the wallet in " + CURRENCY_UNIT + "\n"
            "  \"unconfirmed_balance\": xxx,        (numeric) the total unconfirmed balance of the wallet in " + CURRENCY_UNIT + "\n"
            "  \"immature_balance\": xxxxxx,        (numeric) the total immature balance of the wallet in " + CURRENCY_UNIT + "\n"
            "  \"txcount\": xxxxxxx,                (numeric) the total number of transactions in the wallet\n"
            "  \"keypoololdest\": xxxxxx,           (numeric) the timestamp (seconds since Unix epoch) of the oldest pre-generated key in the key pool\n"
            "  \"keypoolsize\": xxxx,               (numeric) how many new keys are pre-generated (only counts external keys)\n"
            "  \"keypoolsize_hd_internal\": xxxx,   (numeric) how many new keys are pre-generated for internal use (used for change outputs, only appears if the wallet is using this feature, otherwise external keys are used)\n"
            "  \"unlocked_until\": ttt,             (numeric) the timestamp in seconds since epoch (midnight Jan 1 1970 GMT) that the wallet is unlocked for transfers, or 0 if the wallet is locked\n"
            "  \"paytxfee\": x.xxxx,                (numeric) the transaction fee configuration, set in " + CURRENCY_UNIT + "/kB\n"
            "  \"hdseedid\": \"<hash160>\"            (string, optional) the Hash160 of the HD seed (only present when HD is enabled)\n"
            "  \"hdmasterkeyid\": \"<hash160>\"       (string, optional) alias for hdseedid retained for backwards-compatibility. Will be removed in V0.18.\n"
            "  \"private_keys_enabled\": true|false (boolean) false if privatekeys are disabled for this wallet (enforced watch-only wallet)\n"
            "}\n"
                },
                RPCExamples{
                    HelpExampleCli("getwalletinfo", "")
            + HelpExampleRpc("getwalletinfo", "")
                },
            }.ToString());

    // Make sure the results are valid at least up to the most recent block
    // the user could have gotten from another RPC command prior to now
    pwallet->BlockUntilSyncedToCurrentChain();

    auto locked_chain = pwallet->chain().lock();
    LOCK(pwallet->cs_wallet);

    UniValue obj(UniValue::VOBJ);

    size_t kpExternalSize = pwallet->KeypoolCountExternalKeys();
    obj.pushKV("walletname", pwallet->GetName());
    obj.pushKV("walletversion", pwallet->GetVersion());
    obj.pushKV("balance",       ValueFromAmount(pwallet->GetBalance()));
    obj.pushKV("unconfirmed_balance", ValueFromAmount(pwallet->GetUnconfirmedBalance()));
    obj.pushKV("immature_balance",    ValueFromAmount(pwallet->GetImmatureBalance()));
    obj.pushKV("txcount",       (int)pwallet->mapWallet.size());
    obj.pushKV("keypoololdest", pwallet->GetOldestKeyPoolTime());
    obj.pushKV("keypoolsize", (int64_t)kpExternalSize);
    CKeyID seed_id = pwallet->GetHDChain().seed_id;
    if (!seed_id.IsNull() && pwallet->CanSupportFeature(FEATURE_HD_SPLIT)) {
        obj.pushKV("keypoolsize_hd_internal",   (int64_t)(pwallet->GetKeyPoolSize() - kpExternalSize));
    }
    if (pwallet->IsCrypted()) {
        obj.pushKV("unlocked_until", pwallet->nRelockTime);
    }
    obj.pushKV("paytxfee", ValueFromAmount(pwallet->m_pay_tx_fee.GetFeePerK()));
    if (!seed_id.IsNull()) {
        obj.pushKV("hdseedid", seed_id.GetHex());
        obj.pushKV("hdmasterkeyid", seed_id.GetHex());
    }
    obj.pushKV("private_keys_enabled", !pwallet->IsWalletFlagSet(WALLET_FLAG_DISABLE_PRIVATE_KEYS));
    return obj;
}

static UniValue listwalletdir(const JSONRPCRequest& request)
{
    if (request.fHelp || request.params.size() != 0) {
        throw std::runtime_error(
            RPCHelpMan{"listwalletdir",
                "Returns a list of wallets in the wallet directory.\n",
                {},
                RPCResult{
            "{\n"
            "  \"wallets\" : [                (json array of objects)\n"
            "    {\n"
            "      \"name\" : \"name\"          (string) The wallet name\n"
            "    }\n"
            "    ,...\n"
            "  ]\n"
            "}\n"
                },
                RPCExamples{
                    HelpExampleCli("listwalletdir", "")
            + HelpExampleRpc("listwalletdir", "")
                },
            }.ToString());
    }

    UniValue wallets(UniValue::VARR);
    for (const auto& path : ListWalletDir()) {
        UniValue wallet(UniValue::VOBJ);
        wallet.pushKV("name", path.string());
        wallets.push_back(wallet);
    }

    UniValue result(UniValue::VOBJ);
    result.pushKV("wallets", wallets);
    return result;
}

static UniValue listwallets(const JSONRPCRequest& request)
{
    if (request.fHelp || request.params.size() != 0)
        throw std::runtime_error(
            RPCHelpMan{"listwallets",
                "Returns a list of currently loaded wallets.\n"
                "For full information on the wallet, use \"getwalletinfo\"\n",
                {},
                RPCResult{
            "[                         (json array of strings)\n"
            "  \"walletname\"            (string) the wallet name\n"
            "   ...\n"
            "]\n"
                },
                RPCExamples{
                    HelpExampleCli("listwallets", "")
            + HelpExampleRpc("listwallets", "")
                },
            }.ToString());

    UniValue obj(UniValue::VARR);

    for (const std::shared_ptr<CWallet>& wallet : GetWallets()) {
        if (!EnsureWalletIsAvailable(wallet.get(), request.fHelp)) {
            return NullUniValue;
        }

        LOCK(wallet->cs_wallet);

        obj.push_back(wallet->GetName());
    }

    return obj;
}

static UniValue loadwallet(const JSONRPCRequest& request)
{
    if (request.fHelp || request.params.size() != 1)
        throw std::runtime_error(
            RPCHelpMan{"loadwallet",
                "\nLoads a wallet from a wallet file or directory."
                "\nNote that all wallet command-line options used when starting xayad will be"
                "\napplied to the new wallet (eg -zapwallettxes, upgradewallet, rescan, etc).\n",
                {
                    {"filename", RPCArg::Type::STR, /* opt */ false, /* default_val */ "", "The wallet directory or .dat file."},
                },
                RPCResult{
            "{\n"
            "  \"name\" :    <wallet_name>,        (string) The wallet name if loaded successfully.\n"
            "  \"warning\" : <warning>,            (string) Warning message if wallet was not loaded cleanly.\n"
            "}\n"
                },
                RPCExamples{
                    HelpExampleCli("loadwallet", "\"test.dat\"")
            + HelpExampleRpc("loadwallet", "\"test.dat\"")
                },
            }.ToString());

    WalletLocation location(request.params[0].get_str());
    std::string error;

    if (!location.Exists()) {
        throw JSONRPCError(RPC_WALLET_NOT_FOUND, "Wallet " + location.GetName() + " not found.");
    } else if (fs::is_directory(location.GetPath())) {
        // The given filename is a directory. Check that there's a wallet.dat file.
        fs::path wallet_dat_file = location.GetPath() / "wallet.dat";
        if (fs::symlink_status(wallet_dat_file).type() == fs::file_not_found) {
            throw JSONRPCError(RPC_WALLET_NOT_FOUND, "Directory " + location.GetName() + " does not contain a wallet.dat file.");
        }
    }

    std::string warning;
    if (!CWallet::Verify(*g_rpc_interfaces->chain, location, false, error, warning)) {
        throw JSONRPCError(RPC_WALLET_ERROR, "Wallet file verification failed: " + error);
    }

    std::shared_ptr<CWallet> const wallet = CWallet::CreateWalletFromFile(*g_rpc_interfaces->chain, location);
    if (!wallet) {
        throw JSONRPCError(RPC_WALLET_ERROR, "Wallet loading failed.");
    }
    AddWallet(wallet);

    wallet->postInitProcess();

    UniValue obj(UniValue::VOBJ);
    obj.pushKV("name", wallet->GetName());
    obj.pushKV("warning", warning);

    return obj;
}

static UniValue createwallet(const JSONRPCRequest& request)
{
    if (request.fHelp || request.params.size() < 1 || request.params.size() > 3) {
        throw std::runtime_error(
            RPCHelpMan{"createwallet",
                "\nCreates and loads a new wallet.\n",
                {
                    {"wallet_name", RPCArg::Type::STR, /* opt */ false, /* default_val */ "", "The name for the new wallet. If this is a path, the wallet will be created at the path location."},
                    {"disable_private_keys", RPCArg::Type::BOOL, /* opt */ true, /* default_val */ "false", "Disable the possibility of private keys (only watchonlys are possible in this mode)."},
                    {"blank", RPCArg::Type::BOOL, /* opt */ true, /* default_val */ "false", "Create a blank wallet. A blank wallet has no keys or HD seed. One can be set using sethdseed."},
                },
                RPCResult{
            "{\n"
            "  \"name\" :    <wallet_name>,        (string) The wallet name if created successfully. If the wallet was created using a full path, the wallet_name will be the full path.\n"
            "  \"warning\" : <warning>,            (string) Warning message if wallet was not loaded cleanly.\n"
            "}\n"
                },
                RPCExamples{
                    HelpExampleCli("createwallet", "\"testwallet\"")
            + HelpExampleRpc("createwallet", "\"testwallet\"")
                },
            }.ToString());
    }
    std::string error;
    std::string warning;

    uint64_t flags = 0;
    if (!request.params[1].isNull() && request.params[1].get_bool()) {
        flags |= WALLET_FLAG_DISABLE_PRIVATE_KEYS;
    }

    if (!request.params[2].isNull() && request.params[2].get_bool()) {
        flags |= WALLET_FLAG_BLANK_WALLET;
    }

    WalletLocation location(request.params[0].get_str());
    if (location.Exists()) {
        throw JSONRPCError(RPC_WALLET_ERROR, "Wallet " + location.GetName() + " already exists.");
    }

    // Wallet::Verify will check if we're trying to create a wallet with a duplication name.
    if (!CWallet::Verify(*g_rpc_interfaces->chain, location, false, error, warning)) {
        throw JSONRPCError(RPC_WALLET_ERROR, "Wallet file verification failed: " + error);
    }

    std::shared_ptr<CWallet> const wallet = CWallet::CreateWalletFromFile(*g_rpc_interfaces->chain, location, flags);
    if (!wallet) {
        throw JSONRPCError(RPC_WALLET_ERROR, "Wallet creation failed.");
    }
    AddWallet(wallet);

    wallet->postInitProcess();

    UniValue obj(UniValue::VOBJ);
    obj.pushKV("name", wallet->GetName());
    obj.pushKV("warning", warning);

    return obj;
}

static UniValue unloadwallet(const JSONRPCRequest& request)
{
    if (request.fHelp || request.params.size() > 1) {
        throw std::runtime_error(
            RPCHelpMan{"unloadwallet",
                "Unloads the wallet referenced by the request endpoint otherwise unloads the wallet specified in the argument.\n"
                "Specifying the wallet name on a wallet endpoint is invalid.",
                {
                    {"wallet_name", RPCArg::Type::STR, /* opt */ true, /* default_val */ "the wallet name from the RPC request", "The name of the wallet to unload."},
                },
                RPCResults{},
                RPCExamples{
                    HelpExampleCli("unloadwallet", "wallet_name")
            + HelpExampleRpc("unloadwallet", "wallet_name")
                },
            }.ToString());
    }

    std::string wallet_name;
    if (GetWalletNameFromJSONRPCRequest(request, wallet_name)) {
        if (!request.params[0].isNull()) {
            throw JSONRPCError(RPC_INVALID_PARAMETER, "Cannot unload the requested wallet");
        }
    } else {
        wallet_name = request.params[0].get_str();
    }

    std::shared_ptr<CWallet> wallet = GetWallet(wallet_name);
    if (!wallet) {
        throw JSONRPCError(RPC_WALLET_NOT_FOUND, "Requested wallet does not exist or is not loaded");
    }

    // Release the "main" shared pointer and prevent further notifications.
    // Note that any attempt to load the same wallet would fail until the wallet
    // is destroyed (see CheckUniqueFileid).
    if (!RemoveWallet(wallet)) {
        throw JSONRPCError(RPC_MISC_ERROR, "Requested wallet already unloaded");
    }

    UnloadWallet(std::move(wallet));

    return NullUniValue;
}

static UniValue resendwallettransactions(const JSONRPCRequest& request)
{
    std::shared_ptr<CWallet> const wallet = GetWalletForJSONRPCRequest(request);
    CWallet* const pwallet = wallet.get();

    if (!EnsureWalletIsAvailable(pwallet, request.fHelp)) {
        return NullUniValue;
    }

    if (request.fHelp || request.params.size() != 0)
        throw std::runtime_error(
            RPCHelpMan{"resendwallettransactions",
                "Immediately re-broadcast unconfirmed wallet transactions to all peers.\n"
                "Intended only for testing; the wallet code periodically re-broadcasts\n"
                "automatically.\n",
                {},
                RPCResult{
            "Returns an RPC error if -walletbroadcast is set to false.\n"
            "Returns array of transaction ids that were re-broadcast.\n"
                },
                 RPCExamples{""},
             }.ToString()
            );

    if (!g_connman)
        throw JSONRPCError(RPC_CLIENT_P2P_DISABLED, "Error: Peer-to-peer functionality missing or disabled");

    auto locked_chain = pwallet->chain().lock();
    LOCK(pwallet->cs_wallet);

    if (!pwallet->GetBroadcastTransactions()) {
        throw JSONRPCError(RPC_WALLET_ERROR, "Error: Wallet transaction broadcasting is disabled with -walletbroadcast");
    }

    std::vector<uint256> txids = pwallet->ResendWalletTransactionsBefore(*locked_chain, GetTime(), g_connman.get());
    UniValue result(UniValue::VARR);
    for (const uint256& txid : txids)
    {
        result.push_back(txid.ToString());
    }
    return result;
}

static UniValue listunspent(const JSONRPCRequest& request)
{
    std::shared_ptr<CWallet> const wallet = GetWalletForJSONRPCRequest(request);
    CWallet* const pwallet = wallet.get();

    if (!EnsureWalletIsAvailable(pwallet, request.fHelp)) {
        return NullUniValue;
    }

    if (request.fHelp || request.params.size() > 5)
        throw std::runtime_error(
            RPCHelpMan{"listunspent",
                "\nReturns array of unspent transaction outputs\n"
                "with between minconf and maxconf (inclusive) confirmations.\n"
                "Optionally filter to only include txouts paid to specified addresses.\n",
                {
                    {"minconf", RPCArg::Type::NUM, /* opt */ true, /* default_val */ "1", "The minimum confirmations to filter"},
                    {"maxconf", RPCArg::Type::NUM, /* opt */ true, /* default_val */ "9999999", "The maximum confirmations to filter"},
                    {"addresses", RPCArg::Type::ARR, /* opt */ true, /* default_val */ "empty array", "A json array of addresses to filter",
                        {
                            {"address", RPCArg::Type::STR, /* opt */ true, /* default_val */ "", "address"},
                        },
                    },
                    {"include_unsafe", RPCArg::Type::BOOL, /* opt */ true, /* default_val */ "true", "Include outputs that are not safe to spend\n"
            "                  See description of \"safe\" attribute below."},
                    {"query_options", RPCArg::Type::OBJ, /* opt */ true, /* default_val */ "null", "JSON with query options",
                        {
                            {"minimumAmount", RPCArg::Type::AMOUNT, /* opt */ true, /* default_val */ "0", "Minimum value of each UTXO in " + CURRENCY_UNIT + ""},
                            {"maximumAmount", RPCArg::Type::AMOUNT, /* opt */ true, /* default_val */ "unlimited", "Maximum value of each UTXO in " + CURRENCY_UNIT + ""},
                            {"maximumCount", RPCArg::Type::NUM, /* opt */ true, /* default_val */ "unlimited", "Maximum number of UTXOs"},
                            {"minimumSumAmount", RPCArg::Type::AMOUNT, /* opt */ true, /* default_val */ "unlimited", "Minimum sum value of all UTXOs in " + CURRENCY_UNIT + ""},
                        },
                        "query_options"},
                },
                RPCResult{
            "[                   (array of json object)\n"
            "  {\n"
            "    \"txid\" : \"txid\",          (string) the transaction id \n"
            "    \"vout\" : n,               (numeric) the vout value\n"
            "    \"address\" : \"address\",    (string) the Xaya address\n"
            "    \"label\" : \"label\",        (string) The associated label, or \"\" for the default label\n"
            "    \"scriptPubKey\" : \"key\",   (string) the script key\n"
            "    \"amount\" : x.xxx,         (numeric) the transaction output amount in " + CURRENCY_UNIT + "\n"
            "    \"confirmations\" : n,      (numeric) The number of confirmations\n"
            "    \"redeemScript\" : n        (string) The redeemScript if scriptPubKey is P2SH\n"
            "    \"spendable\" : xxx,        (bool) Whether we have the private keys to spend this output\n"
            "    \"solvable\" : xxx,         (bool) Whether we know how to spend this output, ignoring the lack of keys\n"
            "    \"desc\" : xxx,             (string, only when solvable) A descriptor for spending this output\n"
            "    \"safe\" : xxx              (bool) Whether this output is considered safe to spend. Unconfirmed transactions\n"
            "                              from outside keys and unconfirmed replacement transactions are considered unsafe\n"
            "                              and are not eligible for spending by fundrawtransaction and sendtoaddress.\n"
            "  }\n"
            "  ,...\n"
            "]\n"
                },
                RPCExamples{
                    HelpExampleCli("listunspent", "")
            + HelpExampleCli("listunspent", "6 9999999 \"[\\\"CZDygWaDAfC3umFjcZVJZ2jpuVLd9n6VWg\\\",\\\"CJDPZBVLi6tx2mST1Z4BSANNeztHunz9LT\\\"]\"")
            + HelpExampleRpc("listunspent", "6, 9999999 \"[\\\"CZDygWaDAfC3umFjcZVJZ2jpuVLd9n6VWg\\\",\\\"CJDPZBVLi6tx2mST1Z4BSANNeztHunz9LT\\\"]\"")
            + HelpExampleCli("listunspent", "6 9999999 '[]' true '{ \"minimumAmount\": 0.005 }'")
            + HelpExampleRpc("listunspent", "6, 9999999, [] , true, { \"minimumAmount\": 0.005 } ")
                },
            }.ToString());

    int nMinDepth = 1;
    if (!request.params[0].isNull()) {
        RPCTypeCheckArgument(request.params[0], UniValue::VNUM);
        nMinDepth = request.params[0].get_int();
    }

    int nMaxDepth = 9999999;
    if (!request.params[1].isNull()) {
        RPCTypeCheckArgument(request.params[1], UniValue::VNUM);
        nMaxDepth = request.params[1].get_int();
    }

    std::set<CTxDestination> destinations;
    if (!request.params[2].isNull()) {
        RPCTypeCheckArgument(request.params[2], UniValue::VARR);
        UniValue inputs = request.params[2].get_array();
        for (unsigned int idx = 0; idx < inputs.size(); idx++) {
            const UniValue& input = inputs[idx];
            CTxDestination dest = DecodeDestination(input.get_str());
            if (!IsValidDestination(dest)) {
                throw JSONRPCError(RPC_INVALID_ADDRESS_OR_KEY, std::string("Invalid Xaya address: ") + input.get_str());
            }
            if (!destinations.insert(dest).second) {
                throw JSONRPCError(RPC_INVALID_PARAMETER, std::string("Invalid parameter, duplicated address: ") + input.get_str());
            }
        }
    }

    bool include_unsafe = true;
    if (!request.params[3].isNull()) {
        RPCTypeCheckArgument(request.params[3], UniValue::VBOOL);
        include_unsafe = request.params[3].get_bool();
    }

    CAmount nMinimumAmount = 0;
    CAmount nMaximumAmount = MAX_MONEY;
    CAmount nMinimumSumAmount = MAX_MONEY;
    uint64_t nMaximumCount = 0;
    bool includeNames = false;

    if (!request.params[4].isNull()) {
        const UniValue& options = request.params[4].get_obj();

        if (options.exists("minimumAmount"))
            nMinimumAmount = AmountFromValue(options["minimumAmount"]);

        if (options.exists("maximumAmount"))
            nMaximumAmount = AmountFromValue(options["maximumAmount"]);

        if (options.exists("minimumSumAmount"))
            nMinimumSumAmount = AmountFromValue(options["minimumSumAmount"]);

        if (options.exists("maximumCount"))
            nMaximumCount = options["maximumCount"].get_int64();

        if (options.exists("includeNames"))
            includeNames = options["includeNames"].get_bool();
    }

    // Make sure the results are valid at least up to the most recent block
    // the user could have gotten from another RPC command prior to now
    pwallet->BlockUntilSyncedToCurrentChain();

    UniValue results(UniValue::VARR);
    std::vector<COutput> vecOutputs;
    {
        auto locked_chain = pwallet->chain().lock();
        LOCK(pwallet->cs_wallet);
        pwallet->AvailableCoins(*locked_chain, vecOutputs, !include_unsafe, nullptr, nMinimumAmount, nMaximumAmount, nMinimumSumAmount, nMaximumCount, nMinDepth, nMaxDepth);
    }

    LOCK(pwallet->cs_wallet);

    for (const COutput& out : vecOutputs) {
        CTxDestination address;
        const CScript& scriptPubKey = out.tx->tx->vout[out.i].scriptPubKey;
        bool fValidAddress = ExtractDestination(scriptPubKey, address);

        if (destinations.size() && (!fValidAddress || !destinations.count(address)))
            continue;

        /* Check if this is a name output.  If it is, we have to apply
           additional rules:  If the name is already expired, then the output
           is definitely unspendable; in that case, exclude it always.
           Otherwise, we may include the output only if the user opted to
           receive also name outputs.  */
        const CNameScript nameOp(scriptPubKey);
        if (nameOp.isNameOp ())
          {
            if (!includeNames)
              continue;
          }

        UniValue entry(UniValue::VOBJ);
        entry.pushKV("txid", out.tx->GetHash().GetHex());
        entry.pushKV("vout", out.i);

        if (nameOp.isNameOp())
            entry.pushKV("nameOp", NameOpToUniv(nameOp));

        if (fValidAddress) {
            entry.pushKV("address", EncodeDestination(address));

            auto i = pwallet->mapAddressBook.find(address);
            if (i != pwallet->mapAddressBook.end()) {
                entry.pushKV("label", i->second.name);
            }

            if (scriptPubKey.IsPayToScriptHash(true)) {
                const CScriptID& hash = boost::get<CScriptID>(address);
                CScript redeemScript;
                if (pwallet->GetCScript(hash, redeemScript)) {
                    entry.pushKV("redeemScript", HexStr(redeemScript.begin(), redeemScript.end()));
                }
            }
        }

        entry.pushKV("scriptPubKey", HexStr(scriptPubKey.begin(), scriptPubKey.end()));
        entry.pushKV("amount", ValueFromAmount(out.tx->tx->vout[out.i].nValue));
        entry.pushKV("confirmations", out.nDepth);
        entry.pushKV("spendable", out.fSpendable);
        entry.pushKV("solvable", out.fSolvable);
        if (out.fSolvable) {
            auto descriptor = InferDescriptor(scriptPubKey, *pwallet);
            entry.pushKV("desc", descriptor->ToString());
        }
        entry.pushKV("safe", out.fSafe);
        results.push_back(entry);
    }

    return results;
}

void FundTransaction(CWallet* const pwallet, CMutableTransaction& tx, CAmount& fee_out, int& change_position, UniValue options)
{
    // Make sure the results are valid at least up to the most recent block
    // the user could have gotten from another RPC command prior to now
    pwallet->BlockUntilSyncedToCurrentChain();

    CCoinControl coinControl;
    change_position = -1;
    bool lockUnspents = false;
    UniValue subtractFeeFromOutputs;
    std::set<int> setSubtractFeeFromOutputs;

    if (!options.isNull()) {
      if (options.type() == UniValue::VBOOL) {
        // backward compatibility bool only fallback
        coinControl.fAllowWatchOnly = options.get_bool();
      }
      else {
        RPCTypeCheckArgument(options, UniValue::VOBJ);
        RPCTypeCheckObj(options,
            {
                {"changeAddress", UniValueType(UniValue::VSTR)},
                {"changePosition", UniValueType(UniValue::VNUM)},
                {"change_type", UniValueType(UniValue::VSTR)},
                {"includeWatching", UniValueType(UniValue::VBOOL)},
                {"lockUnspents", UniValueType(UniValue::VBOOL)},
                {"feeRate", UniValueType()}, // will be checked below
                {"subtractFeeFromOutputs", UniValueType(UniValue::VARR)},
                {"replaceable", UniValueType(UniValue::VBOOL)},
                {"conf_target", UniValueType(UniValue::VNUM)},
                {"estimate_mode", UniValueType(UniValue::VSTR)},
            },
            true, true);

        if (options.exists("changeAddress")) {
            CTxDestination dest = DecodeDestination(options["changeAddress"].get_str());

            if (!IsValidDestination(dest)) {
                throw JSONRPCError(RPC_INVALID_ADDRESS_OR_KEY, "changeAddress must be a valid Xaya address");
            }

            coinControl.destChange = dest;
        }

        if (options.exists("changePosition"))
            change_position = options["changePosition"].get_int();

        if (options.exists("change_type")) {
            if (options.exists("changeAddress")) {
                throw JSONRPCError(RPC_INVALID_PARAMETER, "Cannot specify both changeAddress and address_type options");
            }
            coinControl.m_change_type = pwallet->m_default_change_type;
            if (!ParseOutputType(options["change_type"].get_str(), *coinControl.m_change_type)) {
                throw JSONRPCError(RPC_INVALID_ADDRESS_OR_KEY, strprintf("Unknown change type '%s'", options["change_type"].get_str()));
            }
        }

        if (options.exists("includeWatching"))
            coinControl.fAllowWatchOnly = options["includeWatching"].get_bool();

        if (options.exists("lockUnspents"))
            lockUnspents = options["lockUnspents"].get_bool();

        if (options.exists("feeRate"))
        {
            coinControl.m_feerate = CFeeRate(AmountFromValue(options["feeRate"]));
            coinControl.fOverrideFeeRate = true;
        }

        if (options.exists("subtractFeeFromOutputs"))
            subtractFeeFromOutputs = options["subtractFeeFromOutputs"].get_array();

        if (options.exists("replaceable")) {
            coinControl.m_signal_bip125_rbf = options["replaceable"].get_bool();
        }
        if (options.exists("conf_target")) {
            if (options.exists("feeRate")) {
                throw JSONRPCError(RPC_INVALID_PARAMETER, "Cannot specify both conf_target and feeRate");
            }
            coinControl.m_confirm_target = ParseConfirmTarget(options["conf_target"]);
        }
        if (options.exists("estimate_mode")) {
            if (options.exists("feeRate")) {
                throw JSONRPCError(RPC_INVALID_PARAMETER, "Cannot specify both estimate_mode and feeRate");
            }
            if (!FeeModeFromString(options["estimate_mode"].get_str(), coinControl.m_fee_mode)) {
                throw JSONRPCError(RPC_INVALID_PARAMETER, "Invalid estimate_mode parameter");
            }
        }
      }
    }

    if (tx.vout.size() == 0)
        throw JSONRPCError(RPC_INVALID_PARAMETER, "TX must have at least one output");

    if (change_position != -1 && (change_position < 0 || (unsigned int)change_position > tx.vout.size()))
        throw JSONRPCError(RPC_INVALID_PARAMETER, "changePosition out of bounds");

    for (unsigned int idx = 0; idx < subtractFeeFromOutputs.size(); idx++) {
        int pos = subtractFeeFromOutputs[idx].get_int();
        if (setSubtractFeeFromOutputs.count(pos))
            throw JSONRPCError(RPC_INVALID_PARAMETER, strprintf("Invalid parameter, duplicated position: %d", pos));
        if (pos < 0)
            throw JSONRPCError(RPC_INVALID_PARAMETER, strprintf("Invalid parameter, negative position: %d", pos));
        if (pos >= int(tx.vout.size()))
            throw JSONRPCError(RPC_INVALID_PARAMETER, strprintf("Invalid parameter, position too large: %d", pos));
        setSubtractFeeFromOutputs.insert(pos);
    }

    std::string strFailReason;

    if (!pwallet->FundTransaction(tx, fee_out, change_position, strFailReason, lockUnspents, setSubtractFeeFromOutputs, coinControl)) {
        throw JSONRPCError(RPC_WALLET_ERROR, strFailReason);
    }
}

static UniValue fundrawtransaction(const JSONRPCRequest& request)
{
    std::shared_ptr<CWallet> const wallet = GetWalletForJSONRPCRequest(request);
    CWallet* const pwallet = wallet.get();

    if (!EnsureWalletIsAvailable(pwallet, request.fHelp)) {
        return NullUniValue;
    }

    if (request.fHelp || request.params.size() < 1 || request.params.size() > 3)
        throw std::runtime_error(
            RPCHelpMan{"fundrawtransaction",
                "\nAdd inputs to a transaction until it has enough in value to meet its out value.\n"
                "This will not modify existing inputs, and will add at most one change output to the outputs.\n"
                "No existing outputs will be modified unless \"subtractFeeFromOutputs\" is specified.\n"
                "Note that inputs which were signed may need to be resigned after completion since in/outputs have been added.\n"
                "The inputs added will not be signed, use signrawtransactionwithkey\n"
                " or signrawtransactionwithwallet for that.\n"
                "Note that all existing inputs must have their previous output transaction be in the wallet.\n"
                "Note that all inputs selected must be of standard form and P2SH scripts must be\n"
                "in the wallet using importaddress or addmultisigaddress (to calculate fees).\n"
                "You can see whether this is the case by checking the \"solvable\" field in the listunspent output.\n"
                "Only pay-to-pubkey, multisig, and P2SH versions thereof are currently supported for watch-only\n",
                {
                    {"hexstring", RPCArg::Type::STR_HEX, /* opt */ false, /* default_val */ "", "The hex string of the raw transaction"},
                    {"options", RPCArg::Type::OBJ, /* opt */ true, /* default_val */ "null", "for backward compatibility: passing in a true instead of an object will result in {\"includeWatching\":true}",
                        {
                            {"changeAddress", RPCArg::Type::STR, /* opt */ true, /* default_val */ "pool address", "The address to receive the change"},
                            {"changePosition", RPCArg::Type::NUM, /* opt */ true, /* default_val */ "random", "The index of the change output"},
                            {"change_type", RPCArg::Type::STR, /* opt */ true, /* default_val */ "set by -changetype", "The output type to use. Only valid if changeAddress is not specified. Options are \"legacy\", \"p2sh-segwit\", and \"bech32\"."},
                            {"includeWatching", RPCArg::Type::BOOL, /* opt */ true, /* default_val */ "false", "Also select inputs which are watch only"},
                            {"lockUnspents", RPCArg::Type::BOOL, /* opt */ true, /* default_val */ "false", "Lock selected unspent outputs"},
                            {"feeRate", RPCArg::Type::AMOUNT, /* opt */ true, /* default_val */ "not set: makes wallet determine the fee", "Set a specific fee rate in " + CURRENCY_UNIT + "/kB"},
                            {"subtractFeeFromOutputs", RPCArg::Type::ARR, /* opt */ true, /* default_val */ "empty array", "A json array of integers.\n"
                            "                              The fee will be equally deducted from the amount of each specified output.\n"
                            "                              Those recipients will receive less coins than you enter in their corresponding amount field.\n"
                            "                              If no outputs are specified here, the sender pays the fee.",
                                {
                                    {"vout_index", RPCArg::Type::NUM, /* opt */ true, /* default_val */ "", "The zero-based output index, before a change output is added."},
                                },
                            },
                            {"replaceable", RPCArg::Type::BOOL, /* opt */ true, /* default_val */ "fallback to wallet's default", "Marks this transaction as BIP125 replaceable.\n"
                            "                              Allows this transaction to be replaced by a transaction with higher fees"},
                            {"conf_target", RPCArg::Type::NUM, /* opt */ true, /* default_val */ "fallback to wallet's default", "Confirmation target (in blocks)"},
                            {"estimate_mode", RPCArg::Type::STR, /* opt */ true, /* default_val */ "UNSET", "The fee estimate mode, must be one of:\n"
                            "         \"UNSET\"\n"
                            "         \"ECONOMICAL\"\n"
                            "         \"CONSERVATIVE\""},
                        },
                        "options"},
                    {"iswitness", RPCArg::Type::BOOL, /* opt */ true, /* default_val */ "depends on heuristic tests", "Whether the transaction hex is a serialized witness transaction \n"
                            "                              If iswitness is not present, heuristic tests will be used in decoding"},
                },
                RPCResult{
                            "{\n"
                            "  \"hex\":       \"value\", (string)  The resulting raw transaction (hex-encoded string)\n"
                            "  \"fee\":       n,         (numeric) Fee in " + CURRENCY_UNIT + " the resulting transaction pays\n"
                            "  \"changepos\": n          (numeric) The position of the added change output, or -1\n"
                            "}\n"
                                },
                                RPCExamples{
                            "\nCreate a transaction with no inputs\n"
                            + HelpExampleCli("createrawtransaction", "\"[]\" \"{\\\"myaddress\\\":0.01}\"") +
                            "\nAdd sufficient unsigned inputs to meet the output value\n"
                            + HelpExampleCli("fundrawtransaction", "\"rawtransactionhex\"") +
                            "\nSign the transaction\n"
                            + HelpExampleCli("signrawtransactionwithwallet", "\"fundedtransactionhex\"") +
                            "\nSend the transaction\n"
                            + HelpExampleCli("sendrawtransaction", "\"signedtransactionhex\"")
                                },
                            }.ToString());

    RPCTypeCheck(request.params, {UniValue::VSTR, UniValueType(), UniValue::VBOOL});

    // parse hex string from parameter
    CMutableTransaction tx;
    bool try_witness = request.params[2].isNull() ? true : request.params[2].get_bool();
    bool try_no_witness = request.params[2].isNull() ? true : !request.params[2].get_bool();
    if (!DecodeHexTx(tx, request.params[0].get_str(), try_no_witness, try_witness)) {
        throw JSONRPCError(RPC_DESERIALIZATION_ERROR, "TX decode failed");
    }

    CAmount fee;
    int change_position;
    FundTransaction(pwallet, tx, fee, change_position, request.params[1]);

    UniValue result(UniValue::VOBJ);
    result.pushKV("hex", EncodeHexTx(CTransaction(tx)));
    result.pushKV("fee", ValueFromAmount(fee));
    result.pushKV("changepos", change_position);

    return result;
}

UniValue signrawtransactionwithwallet(const JSONRPCRequest& request)
{
    std::shared_ptr<CWallet> const wallet = GetWalletForJSONRPCRequest(request);
    CWallet* const pwallet = wallet.get();

    if (!EnsureWalletIsAvailable(pwallet, request.fHelp)) {
        return NullUniValue;
    }

    if (request.fHelp || request.params.size() < 1 || request.params.size() > 3)
        throw std::runtime_error(
            RPCHelpMan{"signrawtransactionwithwallet",
                "\nSign inputs for raw transaction (serialized, hex-encoded).\n"
                "The second optional argument (may be null) is an array of previous transaction outputs that\n"
                "this transaction depends on but may not yet be in the block chain." +
                    HelpRequiringPassphrase(pwallet) + "\n",
                {
                    {"hexstring", RPCArg::Type::STR, /* opt */ false, /* default_val */ "", "The transaction hex string"},
                    {"prevtxs", RPCArg::Type::ARR, /* opt */ true, /* default_val */ "null", "A json array of previous dependent transaction outputs",
                        {
                            {"", RPCArg::Type::OBJ, /* opt */ false, /* default_val */ "", "",
                                {
                                    {"txid", RPCArg::Type::STR_HEX, /* opt */ false, /* default_val */ "", "The transaction id"},
                                    {"vout", RPCArg::Type::NUM, /* opt */ false, /* default_val */ "", "The output number"},
                                    {"scriptPubKey", RPCArg::Type::STR_HEX, /* opt */ false, /* default_val */ "", "script key"},
                                    {"redeemScript", RPCArg::Type::STR_HEX, /* opt */ true, /* default_val */ "omitted", "(required for P2SH or P2WSH)"},
                                    {"amount", RPCArg::Type::AMOUNT, /* opt */ false, /* default_val */ "", "The amount spent"},
                                },
                            },
                        },
                    },
                    {"sighashtype", RPCArg::Type::STR, /* opt */ true, /* default_val */ "ALL", "The signature hash type. Must be one of\n"
            "       \"ALL\"\n"
            "       \"NONE\"\n"
            "       \"SINGLE\"\n"
            "       \"ALL|ANYONECANPAY\"\n"
            "       \"NONE|ANYONECANPAY\"\n"
            "       \"SINGLE|ANYONECANPAY\""},
                },
                RPCResult{
            "{\n"
            "  \"hex\" : \"value\",                  (string) The hex-encoded raw transaction with signature(s)\n"
            "  \"complete\" : true|false,          (boolean) If the transaction has a complete set of signatures\n"
            "  \"errors\" : [                      (json array of objects) Script verification errors (if there are any)\n"
            "    {\n"
            "      \"txid\" : \"hash\",              (string) The hash of the referenced, previous transaction\n"
            "      \"vout\" : n,                   (numeric) The index of the output to spent and used as input\n"
            "      \"scriptSig\" : \"hex\",          (string) The hex-encoded signature script\n"
            "      \"sequence\" : n,               (numeric) Script sequence number\n"
            "      \"error\" : \"text\"              (string) Verification or signing error related to the input\n"
            "    }\n"
            "    ,...\n"
            "  ]\n"
            "}\n"
                },
                RPCExamples{
                    HelpExampleCli("signrawtransactionwithwallet", "\"myhex\"")
            + HelpExampleRpc("signrawtransactionwithwallet", "\"myhex\"")
                },
            }.ToString());

    RPCTypeCheck(request.params, {UniValue::VSTR, UniValue::VARR, UniValue::VSTR}, true);

    CMutableTransaction mtx;
    if (!DecodeHexTx(mtx, request.params[0].get_str(), true)) {
        throw JSONRPCError(RPC_DESERIALIZATION_ERROR, "TX decode failed");
    }

    // Sign the transaction
    auto locked_chain = pwallet->chain().lock();
    LOCK(pwallet->cs_wallet);
    EnsureWalletIsUnlocked(pwallet);

    return SignTransaction(pwallet->chain(), mtx, request.params[1], pwallet, false, request.params[2]);
}

static UniValue bumpfee(const JSONRPCRequest& request)
{
    std::shared_ptr<CWallet> const wallet = GetWalletForJSONRPCRequest(request);
    CWallet* const pwallet = wallet.get();


    if (!EnsureWalletIsAvailable(pwallet, request.fHelp))
        return NullUniValue;

    if (request.fHelp || request.params.size() < 1 || request.params.size() > 2) {
        throw std::runtime_error(
            RPCHelpMan{"bumpfee",
                "\nBumps the fee of an opt-in-RBF transaction T, replacing it with a new transaction B.\n"
                "An opt-in RBF transaction with the given txid must be in the wallet.\n"
                "The command will pay the additional fee by decreasing (or perhaps removing) its change output.\n"
                "If the change output is not big enough to cover the increased fee, the command will currently fail\n"
                "instead of adding new inputs to compensate. (A future implementation could improve this.)\n"
                "The command will fail if the wallet or mempool contains a transaction that spends one of T's outputs.\n"
                "By default, the new fee will be calculated automatically using estimatesmartfee.\n"
                "The user can specify a confirmation target for estimatesmartfee.\n"
                "Alternatively, the user can specify totalFee, or use RPC settxfee to set a higher fee rate.\n"
                "At a minimum, the new fee rate must be high enough to pay an additional new relay fee (incrementalfee\n"
                "returned by getnetworkinfo) to enter the node's mempool.\n",
                {
                    {"txid", RPCArg::Type::STR_HEX, /* opt */ false, /* default_val */ "", "The txid to be bumped"},
                    {"options", RPCArg::Type::OBJ, /* opt */ true, /* default_val */ "null", "",
                        {
                            {"confTarget", RPCArg::Type::NUM, /* opt */ true, /* default_val */ "fallback to wallet's default", "Confirmation target (in blocks)"},
                            {"totalFee", RPCArg::Type::NUM, /* opt */ true, /* default_val */ "fallback to 'confTarget'", "Total fee (NOT feerate) to pay, in satoshis.\n"
            "                         In rare cases, the actual fee paid might be slightly higher than the specified\n"
            "                         totalFee if the tx change output has to be removed because it is too close to\n"
            "                         the dust threshold."},
                            {"replaceable", RPCArg::Type::BOOL, /* opt */ true, /* default_val */ "true", "Whether the new transaction should still be\n"
            "                         marked bip-125 replaceable. If true, the sequence numbers in the transaction will\n"
            "                         be left unchanged from the original. If false, any input sequence numbers in the\n"
            "                         original transaction that were less than 0xfffffffe will be increased to 0xfffffffe\n"
            "                         so the new transaction will not be explicitly bip-125 replaceable (though it may\n"
            "                         still be replaceable in practice, for example if it has unconfirmed ancestors which\n"
            "                         are replaceable)."},
                            {"estimate_mode", RPCArg::Type::STR, /* opt */ true, /* default_val */ "UNSET", "The fee estimate mode, must be one of:\n"
            "         \"UNSET\"\n"
            "         \"ECONOMICAL\"\n"
            "         \"CONSERVATIVE\""},
                        },
                        "options"},
                },
                RPCResult{
            "{\n"
            "  \"txid\":    \"value\",   (string)  The id of the new transaction\n"
            "  \"origfee\":  n,         (numeric) Fee of the replaced transaction\n"
            "  \"fee\":      n,         (numeric) Fee of the new transaction\n"
            "  \"errors\":  [ str... ] (json array of strings) Errors encountered during processing (may be empty)\n"
            "}\n"
                },
                RPCExamples{
            "\nBump the fee, get the new transaction\'s txid\n" +
                    HelpExampleCli("bumpfee", "<txid>")
                },
            }.ToString());
    }

    RPCTypeCheck(request.params, {UniValue::VSTR, UniValue::VOBJ});
    uint256 hash(ParseHashV(request.params[0], "txid"));

    // optional parameters
    CAmount totalFee = 0;
    CCoinControl coin_control;
    coin_control.m_signal_bip125_rbf = true;
    if (!request.params[1].isNull()) {
        UniValue options = request.params[1];
        RPCTypeCheckObj(options,
            {
                {"confTarget", UniValueType(UniValue::VNUM)},
                {"totalFee", UniValueType(UniValue::VNUM)},
                {"replaceable", UniValueType(UniValue::VBOOL)},
                {"estimate_mode", UniValueType(UniValue::VSTR)},
            },
            true, true);

        if (options.exists("confTarget") && options.exists("totalFee")) {
            throw JSONRPCError(RPC_INVALID_PARAMETER, "confTarget and totalFee options should not both be set. Please provide either a confirmation target for fee estimation or an explicit total fee for the transaction.");
        } else if (options.exists("confTarget")) { // TODO: alias this to conf_target
            coin_control.m_confirm_target = ParseConfirmTarget(options["confTarget"]);
        } else if (options.exists("totalFee")) {
            totalFee = options["totalFee"].get_int64();
            if (totalFee <= 0) {
                throw JSONRPCError(RPC_INVALID_PARAMETER, strprintf("Invalid totalFee %s (must be greater than 0)", FormatMoney(totalFee)));
            }
        }

        if (options.exists("replaceable")) {
            coin_control.m_signal_bip125_rbf = options["replaceable"].get_bool();
        }
        if (options.exists("estimate_mode")) {
            if (!FeeModeFromString(options["estimate_mode"].get_str(), coin_control.m_fee_mode)) {
                throw JSONRPCError(RPC_INVALID_PARAMETER, "Invalid estimate_mode parameter");
            }
        }
    }

    // Make sure the results are valid at least up to the most recent block
    // the user could have gotten from another RPC command prior to now
    pwallet->BlockUntilSyncedToCurrentChain();

    auto locked_chain = pwallet->chain().lock();
    LOCK(pwallet->cs_wallet);
    EnsureWalletIsUnlocked(pwallet);


    std::vector<std::string> errors;
    CAmount old_fee;
    CAmount new_fee;
    CMutableTransaction mtx;
    feebumper::Result res = feebumper::CreateTransaction(pwallet, hash, coin_control, totalFee, errors, old_fee, new_fee, mtx);
    if (res != feebumper::Result::OK) {
        switch(res) {
            case feebumper::Result::INVALID_ADDRESS_OR_KEY:
                throw JSONRPCError(RPC_INVALID_ADDRESS_OR_KEY, errors[0]);
                break;
            case feebumper::Result::INVALID_REQUEST:
                throw JSONRPCError(RPC_INVALID_REQUEST, errors[0]);
                break;
            case feebumper::Result::INVALID_PARAMETER:
                throw JSONRPCError(RPC_INVALID_PARAMETER, errors[0]);
                break;
            case feebumper::Result::WALLET_ERROR:
                throw JSONRPCError(RPC_WALLET_ERROR, errors[0]);
                break;
            default:
                throw JSONRPCError(RPC_MISC_ERROR, errors[0]);
                break;
        }
    }

    // sign bumped transaction
    if (!feebumper::SignTransaction(pwallet, mtx)) {
        throw JSONRPCError(RPC_WALLET_ERROR, "Can't sign transaction.");
    }
    // commit the bumped transaction
    uint256 txid;
    if (feebumper::CommitTransaction(pwallet, hash, std::move(mtx), errors, txid) != feebumper::Result::OK) {
        throw JSONRPCError(RPC_WALLET_ERROR, errors[0]);
    }
    UniValue result(UniValue::VOBJ);
    result.pushKV("txid", txid.GetHex());
    result.pushKV("origfee", ValueFromAmount(old_fee));
    result.pushKV("fee", ValueFromAmount(new_fee));
    UniValue result_errors(UniValue::VARR);
    for (const std::string& error : errors) {
        result_errors.push_back(error);
    }
    result.pushKV("errors", result_errors);

    return result;
}

UniValue generate(const JSONRPCRequest& request)
{
    std::shared_ptr<CWallet> const wallet = GetWalletForJSONRPCRequest(request);
    CWallet* const pwallet = wallet.get();


    if (!EnsureWalletIsAvailable(pwallet, request.fHelp)) {
        return NullUniValue;
    }

    if (request.fHelp || request.params.size() < 1 || request.params.size() > 3) {
        throw std::runtime_error(
            RPCHelpMan{"generate",
                "\nMine up to nblocks blocks immediately (before the RPC call returns) to an address in the wallet.\n",
                {
                    {"nblocks", RPCArg::Type::NUM, /* opt */ false, /* default_val */ "", "How many blocks are generated immediately."},
                    {"maxtries", RPCArg::Type::NUM, /* opt */ true, /* default_val */ "1000000", "How many iterations to try."},
                    {"algo", RPCArg::Type::STR, /* opt */ true, /* default_val */ "neoscrypt", "Which mining algorithm to use."},
                },
                RPCResult{
            "[ blockhashes ]     (array) hashes of blocks generated\n"
                },
                RPCExamples{
            "\nGenerate 11 blocks\n"
            + HelpExampleCli("generate", "11")
                },
            }.ToString());
    }

    if (!IsDeprecatedRPCEnabled("generate")) {
        throw JSONRPCError(RPC_METHOD_DEPRECATED, "The wallet generate rpc method is deprecated and will be fully removed in v0.19. "
            "To use generate in v0.18, restart bitcoind with -deprecatedrpc=generate.\n"
            "Clients should transition to using the node rpc method generatetoaddress\n");
    }

    int num_generate = request.params[0].get_int();
    uint64_t max_tries = 1000000;
    if (!request.params[1].isNull()) {
        max_tries = request.params[1].get_int();
    }

    std::shared_ptr<CReserveScript> coinbase_script;
    pwallet->GetScriptForMining(coinbase_script);

    // If the keypool is exhausted, no script is returned at all.  Catch this.
    if (!coinbase_script) {
        throw JSONRPCError(RPC_WALLET_KEYPOOL_RAN_OUT, "Error: Keypool ran out, please call keypoolrefill first");
    }

    //throw an error if no script was provided
    if (coinbase_script->reserveScript.empty()) {
        throw JSONRPCError(RPC_INTERNAL_ERROR, "No coinbase script available");
    }

    return generateBlocks(coinbase_script, num_generate, max_tries, request.params[2], true);
}

UniValue rescanblockchain(const JSONRPCRequest& request)
{
    std::shared_ptr<CWallet> const wallet = GetWalletForJSONRPCRequest(request);
    CWallet* const pwallet = wallet.get();

    if (!EnsureWalletIsAvailable(pwallet, request.fHelp)) {
        return NullUniValue;
    }

    if (request.fHelp || request.params.size() > 2) {
        throw std::runtime_error(
            RPCHelpMan{"rescanblockchain",
                "\nRescan the local blockchain for wallet related transactions.\n",
                {
                    {"start_height", RPCArg::Type::NUM, /* opt */ true, /* default_val */ "0", "block height where the rescan should start"},
                    {"stop_height", RPCArg::Type::NUM, /* opt */ true, /* default_val */ "", "the last block height that should be scanned. If none is provided it will rescan up to the tip at return time of this call."},
                },
                RPCResult{
            "{\n"
            "  \"start_height\"     (numeric) The block height where the rescan started (the requested height or 0)\n"
            "  \"stop_height\"      (numeric) The height of the last rescanned block. May be null in rare cases if there was a reorg and the call didn't scan any blocks because they were already scanned in the background.\n"
            "}\n"
                },
                RPCExamples{
                    HelpExampleCli("rescanblockchain", "100000 120000")
            + HelpExampleRpc("rescanblockchain", "100000, 120000")
                },
            }.ToString());
    }

    WalletRescanReserver reserver(pwallet);
    if (!reserver.reserve()) {
        throw JSONRPCError(RPC_WALLET_ERROR, "Wallet is currently rescanning. Abort existing rescan or wait.");
    }

    int start_height = 0;
    uint256 start_block, stop_block;
    {
        auto locked_chain = pwallet->chain().lock();
        Optional<int> tip_height = locked_chain->getHeight();

        if (!request.params[0].isNull()) {
            start_height = request.params[0].get_int();
            if (start_height < 0 || !tip_height || start_height > *tip_height) {
                throw JSONRPCError(RPC_INVALID_PARAMETER, "Invalid start_height");
            }
        }

        Optional<int> stop_height;
        if (!request.params[1].isNull()) {
            stop_height = request.params[1].get_int();
            if (*stop_height < 0 || !tip_height || *stop_height > *tip_height) {
                throw JSONRPCError(RPC_INVALID_PARAMETER, "Invalid stop_height");
            }
            else if (*stop_height < start_height) {
                throw JSONRPCError(RPC_INVALID_PARAMETER, "stop_height must be greater than start_height");
            }
        }

        // We can't rescan beyond non-pruned blocks, stop and throw an error
        if (locked_chain->findPruned(start_height, stop_height)) {
            throw JSONRPCError(RPC_MISC_ERROR, "Can't rescan beyond pruned data. Use RPC call getblockchaininfo to determine your pruned height.");
        }

        if (tip_height) {
            start_block = locked_chain->getBlockHash(start_height);
            // If called with a stop_height, set the stop_height here to
            // trigger a rescan to that height.
            // If called without a stop height, leave stop_height as null here
            // so rescan continues to the tip (even if the tip advances during
            // rescan).
            if (stop_height) {
                stop_block = locked_chain->getBlockHash(*stop_height);
            }
        }
    }

    CWallet::ScanResult result =
        pwallet->ScanForWalletTransactions(start_block, stop_block, reserver, true /* fUpdate */);
    switch (result.status) {
    case CWallet::ScanResult::SUCCESS:
        break;
    case CWallet::ScanResult::FAILURE:
        throw JSONRPCError(RPC_MISC_ERROR, "Rescan failed. Potentially corrupted data files.");
    case CWallet::ScanResult::USER_ABORT:
        throw JSONRPCError(RPC_MISC_ERROR, "Rescan aborted.");
        // no default case, so the compiler can warn about missing cases
    }
    UniValue response(UniValue::VOBJ);
    response.pushKV("start_height", start_height);
    response.pushKV("stop_height", result.last_scanned_height ? *result.last_scanned_height : UniValue());
    return response;
}

class DescribeWalletAddressVisitor : public boost::static_visitor<UniValue>
{
public:
    CWallet * const pwallet;

    void ProcessSubScript(const CScript& subscript, UniValue& obj, bool include_addresses = false) const
    {
        // Always present: script type and redeemscript
        std::vector<std::vector<unsigned char>> solutions_data;
        txnouttype which_type = Solver(subscript, solutions_data);
        obj.pushKV("script", GetTxnOutputType(which_type));
        obj.pushKV("hex", HexStr(subscript.begin(), subscript.end()));

        CTxDestination embedded;
        UniValue a(UniValue::VARR);
        if (ExtractDestination(subscript, embedded)) {
            // Only when the script corresponds to an address.
            UniValue subobj(UniValue::VOBJ);
            UniValue detail = DescribeAddress(embedded);
            subobj.pushKVs(detail);
            UniValue wallet_detail = boost::apply_visitor(*this, embedded);
            subobj.pushKVs(wallet_detail);
            subobj.pushKV("address", EncodeDestination(embedded));
            subobj.pushKV("scriptPubKey", HexStr(subscript.begin(), subscript.end()));
            // Always report the pubkey at the top level, so that `getnewaddress()['pubkey']` always works.
            if (subobj.exists("pubkey")) obj.pushKV("pubkey", subobj["pubkey"]);
            obj.pushKV("embedded", std::move(subobj));
            if (include_addresses) a.push_back(EncodeDestination(embedded));
        } else if (which_type == TX_MULTISIG) {
            // Also report some information on multisig scripts (which do not have a corresponding address).
            // TODO: abstract out the common functionality between this logic and ExtractDestinations.
            obj.pushKV("sigsrequired", solutions_data[0][0]);
            UniValue pubkeys(UniValue::VARR);
            for (size_t i = 1; i < solutions_data.size() - 1; ++i) {
                CPubKey key(solutions_data[i].begin(), solutions_data[i].end());
                if (include_addresses) a.push_back(EncodeDestination(key.GetID()));
                pubkeys.push_back(HexStr(key.begin(), key.end()));
            }
            obj.pushKV("pubkeys", std::move(pubkeys));
        }

        // The "addresses" field is confusing because it refers to public keys using their P2PKH address.
        // For that reason, only add the 'addresses' field when needed for backward compatibility. New applications
        // can use the 'embedded'->'address' field for P2SH or P2WSH wrapped addresses, and 'pubkeys' for
        // inspecting multisig participants.
        if (include_addresses) obj.pushKV("addresses", std::move(a));
    }

    explicit DescribeWalletAddressVisitor(CWallet* _pwallet) : pwallet(_pwallet) {}

    UniValue operator()(const CNoDestination& dest) const { return UniValue(UniValue::VOBJ); }

    UniValue operator()(const CKeyID& keyID) const
    {
        UniValue obj(UniValue::VOBJ);
        CPubKey vchPubKey;
        if (pwallet && pwallet->GetPubKey(keyID, vchPubKey)) {
            obj.pushKV("pubkey", HexStr(vchPubKey));
            obj.pushKV("iscompressed", vchPubKey.IsCompressed());
        }
        return obj;
    }

    UniValue operator()(const CScriptID& scriptID) const
    {
        UniValue obj(UniValue::VOBJ);
        CScript subscript;
        if (pwallet && pwallet->GetCScript(scriptID, subscript)) {
            ProcessSubScript(subscript, obj, IsDeprecatedRPCEnabled("validateaddress"));
        }
        return obj;
    }

    UniValue operator()(const WitnessV0KeyHash& id) const
    {
        UniValue obj(UniValue::VOBJ);
        CPubKey pubkey;
        if (pwallet && pwallet->GetPubKey(CKeyID(id), pubkey)) {
            obj.pushKV("pubkey", HexStr(pubkey));
        }
        return obj;
    }

    UniValue operator()(const WitnessV0ScriptHash& id) const
    {
        UniValue obj(UniValue::VOBJ);
        CScript subscript;
        CRIPEMD160 hasher;
        uint160 hash;
        hasher.Write(id.begin(), 32).Finalize(hash.begin());
        if (pwallet && pwallet->GetCScript(CScriptID(hash), subscript)) {
            ProcessSubScript(subscript, obj);
        }
        return obj;
    }

    UniValue operator()(const WitnessUnknown& id) const { return UniValue(UniValue::VOBJ); }
};

static UniValue DescribeWalletAddress(CWallet* pwallet, const CTxDestination& dest)
{
    UniValue ret(UniValue::VOBJ);
    UniValue detail = DescribeAddress(dest);
    ret.pushKVs(detail);
    ret.pushKVs(boost::apply_visitor(DescribeWalletAddressVisitor(pwallet), dest));
    return ret;
}

/** Convert CAddressBookData to JSON record.  */
static UniValue AddressBookDataToJSON(const CAddressBookData& data, const bool verbose)
{
    UniValue ret(UniValue::VOBJ);
    if (verbose) {
        ret.pushKV("name", data.name);
    }
    ret.pushKV("purpose", data.purpose);
    return ret;
}

UniValue getaddressinfo(const JSONRPCRequest& request)
{
    std::shared_ptr<CWallet> const wallet = GetWalletForJSONRPCRequest(request);
    CWallet* const pwallet = wallet.get();

    if (!EnsureWalletIsAvailable(pwallet, request.fHelp)) {
        return NullUniValue;
    }

    if (request.fHelp || request.params.size() != 1) {
        throw std::runtime_error(
            RPCHelpMan{"getaddressinfo",
                "\nReturn information about the given address. Some information requires the address\n"
                "to be in the wallet.\n",
                {
                    {"address", RPCArg::Type::STR, /* opt */ false, /* default_val */ "", "The address to get the information of."},
                },
                RPCResult{
            "{\n"
            "  \"address\" : \"address\",        (string) The address validated\n"
            "  \"scriptPubKey\" : \"hex\",       (string) The hex-encoded scriptPubKey generated by the address\n"
            "  \"ismine\" : true|false,        (boolean) If the address is yours or not\n"
            "  \"iswatchonly\" : true|false,   (boolean) If the address is watchonly\n"
            "  \"solvable\" : true|false,      (boolean) Whether we know how to spend coins sent to this address, ignoring the possible lack of private keys\n"
            "  \"desc\" : \"desc\",            (string, optional) A descriptor for spending coins sent to this address (only when solvable)\n"
            "  \"isscript\" : true|false,      (boolean) If the key is a script\n"
            "  \"ischange\" : true|false,      (boolean) If the address was used for change output\n"
            "  \"iswitness\" : true|false,     (boolean) If the address is a witness address\n"
            "  \"witness_version\" : version   (numeric, optional) The version number of the witness program\n"
            "  \"witness_program\" : \"hex\"     (string, optional) The hex value of the witness program\n"
            "  \"script\" : \"type\"             (string, optional) The output script type. Only if \"isscript\" is true and the redeemscript is known. Possible types: nonstandard, pubkey, pubkeyhash, scripthash, multisig, nulldata, witness_v0_keyhash, witness_v0_scripthash, witness_unknown\n"
            "  \"hex\" : \"hex\",                (string, optional) The redeemscript for the p2sh address\n"
            "  \"pubkeys\"                     (string, optional) Array of pubkeys associated with the known redeemscript (only if \"script\" is \"multisig\")\n"
            "    [\n"
            "      \"pubkey\"\n"
            "      ,...\n"
            "    ]\n"
            "  \"sigsrequired\" : xxxxx        (numeric, optional) Number of signatures required to spend multisig output (only if \"script\" is \"multisig\")\n"
            "  \"pubkey\" : \"publickeyhex\",    (string, optional) The hex value of the raw public key, for single-key addresses (possibly embedded in P2SH or P2WSH)\n"
            "  \"embedded\" : {...},           (object, optional) Information about the address embedded in P2SH or P2WSH, if relevant and known. It includes all getaddressinfo output fields for the embedded address, excluding metadata (\"timestamp\", \"hdkeypath\", \"hdseedid\") and relation to the wallet (\"ismine\", \"iswatchonly\").\n"
            "  \"iscompressed\" : true|false,  (boolean, optional) If the pubkey is compressed\n"
            "  \"label\" :  \"label\"         (string) The label associated with the address, \"\" is the default label\n"
            "  \"timestamp\" : timestamp,      (number, optional) The creation time of the key if available in seconds since epoch (Jan 1 1970 GMT)\n"
            "  \"hdkeypath\" : \"keypath\"       (string, optional) The HD keypath if the key is HD and available\n"
            "  \"hdseedid\" : \"<hash160>\"      (string, optional) The Hash160 of the HD seed\n"
            "  \"hdmasterkeyid\" : \"<hash160>\" (string, optional) alias for hdseedid maintained for backwards compatibility. Will be removed in V0.18.\n"
            "  \"labels\"                      (object) Array of labels associated with the address.\n"
            "    [\n"
            "      { (json object of label data)\n"
            "        \"name\": \"labelname\" (string) The label\n"
            "        \"purpose\": \"string\" (string) Purpose of address (\"send\" for sending address, \"receive\" for receiving address)\n"
            "      },...\n"
            "    ]\n"
            "}\n"
                },
                RPCExamples{
                    HelpExampleCli("getaddressinfo", "\"1PSSGeFHDnKNxiEyFrD1wcEaHr9hrQDDWc\"")
            + HelpExampleRpc("getaddressinfo", "\"1PSSGeFHDnKNxiEyFrD1wcEaHr9hrQDDWc\"")
                },
            }.ToString());
    }

    LOCK(pwallet->cs_wallet);

    UniValue ret(UniValue::VOBJ);
    CTxDestination dest = DecodeDestination(request.params[0].get_str());

    // Make sure the destination is valid
    if (!IsValidDestination(dest)) {
        throw JSONRPCError(RPC_INVALID_ADDRESS_OR_KEY, "Invalid address");
    }

    std::string currentAddress = EncodeDestination(dest);
    ret.pushKV("address", currentAddress);

    CScript scriptPubKey = GetScriptForDestination(dest);
    ret.pushKV("scriptPubKey", HexStr(scriptPubKey.begin(), scriptPubKey.end()));

    isminetype mine = IsMine(*pwallet, dest);
    ret.pushKV("ismine", bool(mine & ISMINE_SPENDABLE));
    bool solvable = IsSolvable(*pwallet, scriptPubKey);
    ret.pushKV("solvable", solvable);
    if (solvable) {
       ret.pushKV("desc", InferDescriptor(scriptPubKey, *pwallet)->ToString());
    }
    ret.pushKV("iswatchonly", bool(mine & ISMINE_WATCH_ONLY));
    UniValue detail = DescribeWalletAddress(pwallet, dest);
    ret.pushKVs(detail);
    if (pwallet->mapAddressBook.count(dest)) {
        ret.pushKV("label", pwallet->mapAddressBook[dest].name);
    }
    ret.pushKV("ischange", pwallet->IsChange(scriptPubKey));
    const CKeyMetadata* meta = nullptr;
    CKeyID key_id = GetKeyForDestination(*pwallet, dest);
    if (!key_id.IsNull()) {
        auto it = pwallet->mapKeyMetadata.find(key_id);
        if (it != pwallet->mapKeyMetadata.end()) {
            meta = &it->second;
        }
    }
    if (!meta) {
        auto it = pwallet->m_script_metadata.find(CScriptID(scriptPubKey));
        if (it != pwallet->m_script_metadata.end()) {
            meta = &it->second;
        }
    }
    if (meta) {
        ret.pushKV("timestamp", meta->nCreateTime);
        if (!meta->hdKeypath.empty()) {
            ret.pushKV("hdkeypath", meta->hdKeypath);
            ret.pushKV("hdseedid", meta->hd_seed_id.GetHex());
            ret.pushKV("hdmasterkeyid", meta->hd_seed_id.GetHex());
        }
    }

    // Currently only one label can be associated with an address, return an array
    // so the API remains stable if we allow multiple labels to be associated with
    // an address.
    UniValue labels(UniValue::VARR);
    std::map<CTxDestination, CAddressBookData>::iterator mi = pwallet->mapAddressBook.find(dest);
    if (mi != pwallet->mapAddressBook.end()) {
        labels.push_back(AddressBookDataToJSON(mi->second, true));
    }
    ret.pushKV("labels", std::move(labels));

    return ret;
}

static UniValue getaddressesbylabel(const JSONRPCRequest& request)
{
    std::shared_ptr<CWallet> const wallet = GetWalletForJSONRPCRequest(request);
    CWallet* const pwallet = wallet.get();

    if (!EnsureWalletIsAvailable(pwallet, request.fHelp)) {
        return NullUniValue;
    }

    if (request.fHelp || request.params.size() != 1)
        throw std::runtime_error(
            RPCHelpMan{"getaddressesbylabel",
                "\nReturns the list of addresses assigned the specified label.\n",
                {
                    {"label", RPCArg::Type::STR, /* opt */ false, /* default_val */ "", "The label."},
                },
                RPCResult{
            "{ (json object with addresses as keys)\n"
            "  \"address\": { (json object with information about address)\n"
            "    \"purpose\": \"string\" (string)  Purpose of address (\"send\" for sending address, \"receive\" for receiving address)\n"
            "  },...\n"
            "}\n"
                },
                RPCExamples{
                    HelpExampleCli("getaddressesbylabel", "\"tabby\"")
            + HelpExampleRpc("getaddressesbylabel", "\"tabby\"")
                },
            }.ToString());

    LOCK(pwallet->cs_wallet);

    std::string label = LabelFromValue(request.params[0]);

    // Find all addresses that have the given label
    UniValue ret(UniValue::VOBJ);
    for (const std::pair<const CTxDestination, CAddressBookData>& item : pwallet->mapAddressBook) {
        if (item.second.name == label) {
            ret.pushKV(EncodeDestination(item.first), AddressBookDataToJSON(item.second, false));
        }
    }

    if (ret.empty()) {
        throw JSONRPCError(RPC_WALLET_INVALID_LABEL_NAME, std::string("No addresses with label " + label));
    }

    return ret;
}

static UniValue listlabels(const JSONRPCRequest& request)
{
    std::shared_ptr<CWallet> const wallet = GetWalletForJSONRPCRequest(request);
    CWallet* const pwallet = wallet.get();

    if (!EnsureWalletIsAvailable(pwallet, request.fHelp)) {
        return NullUniValue;
    }

    if (request.fHelp || request.params.size() > 1)
        throw std::runtime_error(
            RPCHelpMan{"listlabels",
                "\nReturns the list of all labels, or labels that are assigned to addresses with a specific purpose.\n",
                {
                    {"purpose", RPCArg::Type::STR, /* opt */ true, /* default_val */ "null", "Address purpose to list labels for ('send','receive'). An empty string is the same as not providing this argument."},
                },
                RPCResult{
            "[               (json array of string)\n"
            "  \"label\",      (string) Label name\n"
            "  ...\n"
            "]\n"
                },
                RPCExamples{
            "\nList all labels\n"
            + HelpExampleCli("listlabels", "") +
            "\nList labels that have receiving addresses\n"
            + HelpExampleCli("listlabels", "receive") +
            "\nList labels that have sending addresses\n"
            + HelpExampleCli("listlabels", "send") +
            "\nAs a JSON-RPC call\n"
            + HelpExampleRpc("listlabels", "receive")
                },
            }.ToString());

    LOCK(pwallet->cs_wallet);

    std::string purpose;
    if (!request.params[0].isNull()) {
        purpose = request.params[0].get_str();
    }

    // Add to a set to sort by label name, then insert into Univalue array
    std::set<std::string> label_set;
    for (const std::pair<const CTxDestination, CAddressBookData>& entry : pwallet->mapAddressBook) {
        if (purpose.empty() || entry.second.purpose == purpose) {
            label_set.insert(entry.second.name);
        }
    }

    UniValue ret(UniValue::VARR);
    for (const std::string& name : label_set) {
        ret.push_back(name);
    }

    return ret;
}

UniValue sethdseed(const JSONRPCRequest& request)
{
    std::shared_ptr<CWallet> const wallet = GetWalletForJSONRPCRequest(request);
    CWallet* const pwallet = wallet.get();

    if (!EnsureWalletIsAvailable(pwallet, request.fHelp)) {
        return NullUniValue;
    }

    if (request.fHelp || request.params.size() > 2) {
        throw std::runtime_error(
            RPCHelpMan{"sethdseed",
                "\nSet or generate a new HD wallet seed. Non-HD wallets will not be upgraded to being a HD wallet. Wallets that are already\n"
                "HD will have a new HD seed set so that new keys added to the keypool will be derived from this new seed.\n"
                "\nNote that you will need to MAKE A NEW BACKUP of your wallet after setting the HD wallet seed." +
                    HelpRequiringPassphrase(pwallet) + "\n",
                {
                    {"newkeypool", RPCArg::Type::BOOL, /* opt */ true, /* default_val */ "true", "Whether to flush old unused addresses, including change addresses, from the keypool and regenerate it.\n"
            "                             If true, the next address from getnewaddress and change address from getrawchangeaddress will be from this new seed.\n"
            "                             If false, addresses (including change addresses if the wallet already had HD Chain Split enabled) from the existing\n"
            "                             keypool will be used until it has been depleted."},
                    {"seed", RPCArg::Type::STR, /* opt */ true, /* default_val */ "random seed", "The WIF private key to use as the new HD seed.\n"
            "                             The seed value can be retrieved using the dumpwallet command. It is the private key marked hdseed=1"},
                },
                RPCResults{},
                RPCExamples{
                    HelpExampleCli("sethdseed", "")
            + HelpExampleCli("sethdseed", "false")
            + HelpExampleCli("sethdseed", "true \"wifkey\"")
            + HelpExampleRpc("sethdseed", "true, \"wifkey\"")
                },
            }.ToString());
    }

    if (IsInitialBlockDownload()) {
        throw JSONRPCError(RPC_CLIENT_IN_INITIAL_DOWNLOAD, "Cannot set a new HD seed while still in Initial Block Download");
    }

    if (pwallet->IsWalletFlagSet(WALLET_FLAG_DISABLE_PRIVATE_KEYS)) {
        throw JSONRPCError(RPC_WALLET_ERROR, "Cannot set a HD seed to a wallet with private keys disabled");
    }

    auto locked_chain = pwallet->chain().lock();
    LOCK(pwallet->cs_wallet);

    // Do not do anything to non-HD wallets
    if (!pwallet->CanSupportFeature(FEATURE_HD)) {
        throw JSONRPCError(RPC_WALLET_ERROR, "Cannot set a HD seed on a non-HD wallet. Start with -upgradewallet in order to upgrade a non-HD wallet to HD");
    }

    EnsureWalletIsUnlocked(pwallet);

    bool flush_key_pool = true;
    if (!request.params[0].isNull()) {
        flush_key_pool = request.params[0].get_bool();
    }

    CPubKey master_pub_key;
    if (request.params[1].isNull()) {
        master_pub_key = pwallet->GenerateNewSeed();
    } else {
        CKey key = DecodeSecret(request.params[1].get_str());
        if (!key.IsValid()) {
            throw JSONRPCError(RPC_INVALID_ADDRESS_OR_KEY, "Invalid private key");
        }

        if (HaveKey(*pwallet, key)) {
            throw JSONRPCError(RPC_INVALID_ADDRESS_OR_KEY, "Already have this key (either as an HD seed or as a loose private key)");
        }

        master_pub_key = pwallet->DeriveNewSeed(key);
    }

    pwallet->SetHDSeed(master_pub_key);
    if (flush_key_pool) pwallet->NewKeyPool();

    return NullUniValue;
}

void AddKeypathToMap(const CWallet* pwallet, const CKeyID& keyID, std::map<CPubKey, KeyOriginInfo>& hd_keypaths)
{
    CPubKey vchPubKey;
    if (!pwallet->GetPubKey(keyID, vchPubKey)) {
        return;
    }
    KeyOriginInfo info;
    if (!pwallet->GetKeyOrigin(keyID, info)) {
        throw JSONRPCError(RPC_INTERNAL_ERROR, "Internal keypath is broken");
    }
    hd_keypaths.emplace(vchPubKey, std::move(info));
}

bool FillPSBT(const CWallet* pwallet, PartiallySignedTransaction& psbtx, int sighash_type, bool sign, bool bip32derivs)
{
    LOCK(pwallet->cs_wallet);
    // Get all of the previous transactions
    bool complete = true;
    for (unsigned int i = 0; i < psbtx.tx->vin.size(); ++i) {
        const CTxIn& txin = psbtx.tx->vin[i];
        PSBTInput& input = psbtx.inputs.at(i);

        if (PSBTInputSigned(input)) {
            continue;
        }

        // Verify input looks sane. This will check that we have at most one uxto, witness or non-witness.
        if (!input.IsSane()) {
            throw JSONRPCError(RPC_DESERIALIZATION_ERROR, "PSBT input is not sane.");
        }

        // If we have no utxo, grab it from the wallet.
        if (!input.non_witness_utxo && input.witness_utxo.IsNull()) {
            const uint256& txhash = txin.prevout.hash;
            const auto it = pwallet->mapWallet.find(txhash);
            if (it != pwallet->mapWallet.end()) {
                const CWalletTx& wtx = it->second;
                // We only need the non_witness_utxo, which is a superset of the witness_utxo.
                //   The signing code will switch to the smaller witness_utxo if this is ok.
                input.non_witness_utxo = wtx.tx;
            }
        }

        // Get the Sighash type
        if (sign && input.sighash_type > 0 && input.sighash_type != sighash_type) {
            throw JSONRPCError(RPC_DESERIALIZATION_ERROR, "Specified Sighash and sighash in PSBT do not match.");
        }

        complete &= SignPSBTInput(HidingSigningProvider(pwallet, !sign, !bip32derivs), psbtx, i, sighash_type);
    }

    // Fill in the bip32 keypaths and redeemscripts for the outputs so that hardware wallets can identify change
    for (unsigned int i = 0; i < psbtx.tx->vout.size(); ++i) {
        const CTxOut& out = psbtx.tx->vout.at(i);
        PSBTOutput& psbt_out = psbtx.outputs.at(i);

        // Fill a SignatureData with output info
        SignatureData sigdata;
        psbt_out.FillSignatureData(sigdata);

        MutableTransactionSignatureCreator creator(psbtx.tx.get_ptr(), 0, out.nValue, 1);
        ProduceSignature(HidingSigningProvider(pwallet, true, !bip32derivs), creator, out.scriptPubKey, sigdata);
        psbt_out.FromSignatureData(sigdata);
    }
    return complete;
}

UniValue walletprocesspsbt(const JSONRPCRequest& request)
{
    std::shared_ptr<CWallet> const wallet = GetWalletForJSONRPCRequest(request);
    CWallet* const pwallet = wallet.get();

    if (!EnsureWalletIsAvailable(pwallet, request.fHelp)) {
        return NullUniValue;
    }

    if (request.fHelp || request.params.size() < 1 || request.params.size() > 4)
        throw std::runtime_error(
            RPCHelpMan{"walletprocesspsbt",
                "\nUpdate a PSBT with input information from our wallet and then sign inputs\n"
                "that we can sign for." +
                    HelpRequiringPassphrase(pwallet) + "\n",
                {
                    {"psbt", RPCArg::Type::STR, /* opt */ false, /* default_val */ "", "The transaction base64 string"},
                    {"sign", RPCArg::Type::BOOL, /* opt */ true, /* default_val */ "true", "Also sign the transaction when updating"},
                    {"sighashtype", RPCArg::Type::STR, /* opt */ true, /* default_val */ "ALL", "The signature hash type to sign with if not specified by the PSBT. Must be one of\n"
            "       \"ALL\"\n"
            "       \"NONE\"\n"
            "       \"SINGLE\"\n"
            "       \"ALL|ANYONECANPAY\"\n"
            "       \"NONE|ANYONECANPAY\"\n"
            "       \"SINGLE|ANYONECANPAY\""},
                    {"bip32derivs", RPCArg::Type::BOOL, /* opt */ true, /* default_val */ "false", "If true, includes the BIP 32 derivation paths for public keys if we know them"},
                },
                RPCResult{
            "{\n"
            "  \"psbt\" : \"value\",          (string) The base64-encoded partially signed transaction\n"
            "  \"complete\" : true|false,   (boolean) If the transaction has a complete set of signatures\n"
            "  ]\n"
            "}\n"
                },
                RPCExamples{
                    HelpExampleCli("walletprocesspsbt", "\"psbt\"")
                },
            }.ToString());

    RPCTypeCheck(request.params, {UniValue::VSTR, UniValue::VBOOL, UniValue::VSTR});

    // Unserialize the transaction
    PartiallySignedTransaction psbtx;
    std::string error;
    if (!DecodePSBT(psbtx, request.params[0].get_str(), error)) {
        throw JSONRPCError(RPC_DESERIALIZATION_ERROR, strprintf("TX decode failed %s", error));
    }

    // Get the sighash type
    int nHashType = ParseSighashString(request.params[2]);

    // Fill transaction with our data and also sign
    bool sign = request.params[1].isNull() ? true : request.params[1].get_bool();
    bool bip32derivs = request.params[3].isNull() ? false : request.params[3].get_bool();
    bool complete = FillPSBT(pwallet, psbtx, nHashType, sign, bip32derivs);

    UniValue result(UniValue::VOBJ);
    CDataStream ssTx(SER_NETWORK, PROTOCOL_VERSION);
    ssTx << psbtx;
    result.pushKV("psbt", EncodeBase64(ssTx.str()));
    result.pushKV("complete", complete);

    return result;
}

UniValue walletcreatefundedpsbt(const JSONRPCRequest& request)
{
    std::shared_ptr<CWallet> const wallet = GetWalletForJSONRPCRequest(request);
    CWallet* const pwallet = wallet.get();

    if (!EnsureWalletIsAvailable(pwallet, request.fHelp)) {
        return NullUniValue;
    }

    if (request.fHelp || request.params.size() < 2 || request.params.size() > 5)
        throw std::runtime_error(
            RPCHelpMan{"walletcreatefundedpsbt",
                "\nCreates and funds a transaction in the Partially Signed Transaction format. Inputs will be added if supplied inputs are not enough\n"
                "Implements the Creator and Updater roles.\n",
                {
                    {"inputs", RPCArg::Type::ARR, /* opt */ false, /* default_val */ "", "A json array of json objects",
                        {
                            {"", RPCArg::Type::OBJ, /* opt */ false, /* default_val */ "", "",
                                {
                                    {"txid", RPCArg::Type::STR_HEX, /* opt */ false, /* default_val */ "", "The transaction id"},
                                    {"vout", RPCArg::Type::NUM, /* opt */ false, /* default_val */ "", "The output number"},
                                    {"sequence", RPCArg::Type::NUM, /* opt */ false, /* default_val */ "", "The sequence number"},
                                },
                            },
                        },
                        },
                    {"outputs", RPCArg::Type::ARR, /* opt */ false, /* default_val */ "", "a json array with outputs (key-value pairs), where none of the keys are duplicated.\n"
                            "That is, each address can only appear once and there can only be one 'data' object.\n"
                            "For compatibility reasons, a dictionary, which holds the key-value pairs directly, is also\n"
                            "                             accepted as second parameter.",
                        {
                            {"", RPCArg::Type::OBJ, /* opt */ true, /* default_val */ "", "",
                                {
                                    {"address", RPCArg::Type::AMOUNT, /* opt */ false, /* default_val */ "", "A key-value pair. The key (string) is the address, the value (float or string) is the amount in " + CURRENCY_UNIT + ""},
                                },
                                },
                            {"", RPCArg::Type::OBJ, /* opt */ true, /* default_val */ "", "",
                                {
                                    {"data", RPCArg::Type::STR_HEX, /* opt */ false, /* default_val */ "", "A key-value pair. The key must be \"data\", the value is hex-encoded data"},
                                },
                            },
                        },
                    },
                    {"locktime", RPCArg::Type::NUM, /* opt */ true, /* default_val */ "0", "Raw locktime. Non-0 value also locktime-activates inputs"},
                    {"options", RPCArg::Type::OBJ, /* opt */ true, /* default_val */ "null", "",
                        {
                            {"changeAddress", RPCArg::Type::STR_HEX, /* opt */ true, /* default_val */ "pool address", "The address to receive the change"},
                            {"changePosition", RPCArg::Type::NUM, /* opt */ true, /* default_val */ "random", "The index of the change output"},
                            {"change_type", RPCArg::Type::STR, /* opt */ true, /* default_val */ "set by -changetype", "The output type to use. Only valid if changeAddress is not specified. Options are \"legacy\", \"p2sh-segwit\", and \"bech32\"."},
                            {"includeWatching", RPCArg::Type::BOOL, /* opt */ true, /* default_val */ "false", "Also select inputs which are watch only"},
                            {"lockUnspents", RPCArg::Type::BOOL, /* opt */ true, /* default_val */ "false", "Lock selected unspent outputs"},
                            {"feeRate", RPCArg::Type::AMOUNT, /* opt */ true, /* default_val */ "not set: makes wallet determine the fee", "Set a specific fee rate in " + CURRENCY_UNIT + "/kB"},
                            {"subtractFeeFromOutputs", RPCArg::Type::ARR, /* opt */ true, /* default_val */ "empty array", "A json array of integers.\n"
                            "                              The fee will be equally deducted from the amount of each specified output.\n"
                            "                              Those recipients will receive less coins than you enter in their corresponding amount field.\n"
                            "                              If no outputs are specified here, the sender pays the fee.",
                                {
                                    {"vout_index", RPCArg::Type::NUM, /* opt */ true, /* default_val */ "", "The zero-based output index, before a change output is added."},
                                },
                            },
                            {"replaceable", RPCArg::Type::BOOL, /* opt */ true, /* default_val */ "false", "Marks this transaction as BIP125 replaceable.\n"
                            "                              Allows this transaction to be replaced by a transaction with higher fees"},
                            {"conf_target", RPCArg::Type::NUM, /* opt */ true, /* default_val */ "Fallback to wallet's confirmation target", "Confirmation target (in blocks)"},
                            {"estimate_mode", RPCArg::Type::STR, /* opt */ true, /* default_val */ "UNSET", "The fee estimate mode, must be one of:\n"
                            "         \"UNSET\"\n"
                            "         \"ECONOMICAL\"\n"
                            "         \"CONSERVATIVE\""},
                        },
                        "options"},
                    {"bip32derivs", RPCArg::Type::BOOL, /* opt */ true, /* default_val */ "false", "If true, includes the BIP 32 derivation paths for public keys if we know them"},
                },
                RPCResult{
                            "{\n"
                            "  \"psbt\": \"value\",        (string)  The resulting raw transaction (base64-encoded string)\n"
                            "  \"fee\":       n,         (numeric) Fee in " + CURRENCY_UNIT + " the resulting transaction pays\n"
                            "  \"changepos\": n          (numeric) The position of the added change output, or -1\n"
                            "}\n"
                                },
                                RPCExamples{
                            "\nCreate a transaction with no inputs\n"
                            + HelpExampleCli("walletcreatefundedpsbt", "\"[{\\\"txid\\\":\\\"myid\\\",\\\"vout\\\":0}]\" \"[{\\\"data\\\":\\\"00010203\\\"}]\"")
                                },
                            }.ToString());

    RPCTypeCheck(request.params, {
        UniValue::VARR,
        UniValueType(), // ARR or OBJ, checked later
        UniValue::VNUM,
        UniValue::VOBJ,
        UniValue::VBOOL
        }, true
    );

    CAmount fee;
    int change_position;
    CMutableTransaction rawTx = ConstructTransaction(request.params[0], request.params[1], request.params[2], request.params[3]["replaceable"]);
    FundTransaction(pwallet, rawTx, fee, change_position, request.params[3]);

    // Make a blank psbt
    PartiallySignedTransaction psbtx(rawTx);

    // Fill transaction with out data but don't sign
    bool bip32derivs = request.params[4].isNull() ? false : request.params[4].get_bool();
    FillPSBT(pwallet, psbtx, 1, false, bip32derivs);

    // Serialize the PSBT
    CDataStream ssTx(SER_NETWORK, PROTOCOL_VERSION);
    ssTx << psbtx;

    UniValue result(UniValue::VOBJ);
    result.pushKV("psbt", EncodeBase64(ssTx.str()));
    result.pushKV("fee", ValueFromAmount(fee));
    result.pushKV("changepos", change_position);
    return result;
}

UniValue getauxblock(const JSONRPCRequest& request)
{
    std::shared_ptr<CWallet> const wallet = GetWalletForJSONRPCRequest(request);
    CWallet* const pwallet = wallet.get();

    if (!EnsureWalletIsAvailable(pwallet, request.fHelp)) {
        return NullUniValue;
    }

    if (request.fHelp
          || (request.params.size() != 0 && request.params.size() != 2))
        throw std::runtime_error(
            RPCHelpMan{"getauxblock",
                "\nCreates or submits a merge-mined block.\n"
                "\nWithout arguments, creates a new block and returns information\n"
                "required to merge-mine it.  With arguments, submits a solved\n"
                "auxpow for a previously returned block.\n",
                {
                    {"hash", RPCArg::Type::STR_HEX, /* opt */ true, /* default_val */ "", "Hash of the block to submit"},
                    {"auxpow", RPCArg::Type::STR_HEX, /* opt */ true, /* default_val */ "", "Serialised auxpow found"},
                },
<<<<<<< HEAD
                RPCResult{
            "\nWithout arguments:\n"
            "{\n"
            "  \"hash\"               (string) hash of the created block\n"
            "  \"chainid\"            (numeric) chain ID for this block\n"
            "  \"algo\": \"sha256d\"\n"
            "  \"previousblockhash\"  (string) hash of the previous block\n"
            "  \"coinbasevalue\"      (numeric) value of the block's coinbase\n"
            "  \"bits\"               (string) compressed target of the block\n"
            "  \"height\"             (numeric) height of the block\n"
            "  \"_target\"            (string) target in reversed byte order, deprecated\n"
            "}\n"
            "\nWith arguments:\n"
            "xxxxx        (boolean) whether the submitted block was correct\n"
=======
                RPCResults{
                  {"without arguments",
                      "{\n"
                      "  \"hash\"               (string) hash of the created block\n"
                      "  \"chainid\"            (numeric) chain ID for this block\n"
                      "  \"previousblockhash\"  (string) hash of the previous block\n"
                      "  \"coinbasevalue\"      (numeric) value of the block's coinbase\n"
                      "  \"bits\"               (string) compressed target of the block\n"
                      "  \"height\"             (numeric) height of the block\n"
                      "  \"_target\"            (string) target in reversed byte order, deprecated\n"
                      "}\n"
                  },
                  {"with arguments",
                      "xxxxx        (boolean) whether the submitted block was correct\n"
                  },
>>>>>>> f23c97ab
                },
                RPCExamples{
                    HelpExampleCli("getauxblock", "")
                    + HelpExampleCli("getauxblock", "\"hash\" \"serialised auxpow\"")
                    + HelpExampleRpc("getauxblock", "")
                },
            }.ToString());

    if (pwallet->IsWalletFlagSet(WALLET_FLAG_DISABLE_PRIVATE_KEYS)) {
        throw JSONRPCError(RPC_WALLET_ERROR, "Error: Private keys are disabled for this wallet");
    }

    std::shared_ptr<CReserveScript> coinbaseScript;
    pwallet->GetScriptForMining(coinbaseScript);

    /* If the keypool is exhausted, no script is returned at all.
       Catch this.  */
    if (!coinbaseScript)
        throw JSONRPCError(RPC_WALLET_KEYPOOL_RAN_OUT, "Error: Keypool ran out, please call keypoolrefill first");

    /* Throw an error if no script was provided.  */
    if (!coinbaseScript->reserveScript.size())
        throw JSONRPCError(RPC_INTERNAL_ERROR, "No coinbase script available (mining requires a wallet)");

    /* Create a new block */
    if (request.params.size() == 0)
        return g_auxpow_miner->createAuxBlock(coinbaseScript->reserveScript);

    /* Submit a block instead.  */
    assert(request.params.size() == 2);
    bool fAccepted
        = g_auxpow_miner->submitAuxBlock(request.params[0].get_str(),
                                         request.params[1].get_str());
    if (fAccepted)
        coinbaseScript->KeepScript();

    return fAccepted;
}

UniValue getwork(const JSONRPCRequest& request)
{
    std::shared_ptr<CWallet> const wallet = GetWalletForJSONRPCRequest(request);
    CWallet* const pwallet = wallet.get();

    if (!EnsureWalletIsAvailable(pwallet, request.fHelp)) {
        return NullUniValue;
    }

    if (request.fHelp || request.params.size() > 2)
        throw std::runtime_error(
            RPCHelpMan{"getwork",
                "\nCreates or submits a stand-alone mined block.\n"
                "\nWithout arguments, creates a new block and returns information required to solve it.\n"
                "\nWith arguments, submits a solved PoW for a previously-returned block.\n"
                "\nDEPRECATED: If hash is not given, it will be deduced from data.  Prefer to add an explicit hash.\n",
                {
                    {"hash", RPCArg::Type::STR_HEX, /* opt */ true, /* default_val */ "", "Hash of the block to submit"},
                    {"data", RPCArg::Type::STR_HEX, /* opt */ true, /* default_val */ "", "Solved block header data"},
                },
                RPCResults{
                  {"without arguments",
                      "{\n"
                      "  \"hash\"               (string) hash of the created block\n"
                      "  \"data\"               (string) data to solve (hex encoded)\n"
                      "  \"algo\": \"neoscrypt\"\n"
                      "  \"previousblockhash\"  (string) hash of the previous block\n"
                      "  \"coinbasevalue\"      (numeric) value of the block's coinbase\n"
                      "  \"bits\"               (string) compressed target of the block\n"
                      "  \"height\"             (numeric) height of the block\n"
                      "  \"target\"             (string) target in reversed byte order, deprecated\n"
                      "}\n"
                  },
                  {"with arguments",
                      "xxxxx        (boolean) whether the submitted block was correct\n"
                  },
                },
                RPCExamples{
                    HelpExampleCli("getwork", "")
                  + HelpExampleCli("getwork", "\"hash\" \"solved data\"")
                  + HelpExampleRpc("getwork", "")
                },
            }.ToString());

    std::shared_ptr<CReserveScript> coinbaseScript;
    pwallet->GetScriptForMining(coinbaseScript);

    /* If the keypool is exhausted, no script is returned at all.
       Catch this.  */
    if (!coinbaseScript)
        throw JSONRPCError(RPC_WALLET_KEYPOOL_RAN_OUT, "Error: Keypool ran out, please call keypoolrefill first");

    /* Throw an error if no script was provided.  */
    if (!coinbaseScript->reserveScript.size())
        throw JSONRPCError(RPC_INTERNAL_ERROR, "No coinbase script available (mining requires a wallet)");

    /* Create a new block */
    if (request.params.size() == 0)
        return g_auxpow_miner->createWork(coinbaseScript->reserveScript);

    /* Submit a block instead.  */

    std::string hashHex;
    std::string dataHex;
    if (request.params.size() == 1)
      dataHex = request.params[0].get_str();
    else
      {
        hashHex = request.params[0].get_str();
        dataHex = request.params[1].get_str();
      }

    const bool fAccepted = g_auxpow_miner->submitWork(hashHex, dataHex);
    if (fAccepted)
        coinbaseScript->KeepScript();

    return fAccepted;
}

UniValue abortrescan(const JSONRPCRequest& request); // in rpcdump.cpp
UniValue dumpprivkey(const JSONRPCRequest& request); // in rpcdump.cpp
UniValue importprivkey(const JSONRPCRequest& request);
UniValue importaddress(const JSONRPCRequest& request);
UniValue importpubkey(const JSONRPCRequest& request);
UniValue dumpwallet(const JSONRPCRequest& request);
UniValue importwallet(const JSONRPCRequest& request);
UniValue importprunedfunds(const JSONRPCRequest& request);
UniValue removeprunedfunds(const JSONRPCRequest& request);
UniValue importmulti(const JSONRPCRequest& request);

extern UniValue name_list(const JSONRPCRequest& request); // in rpcnames.cpp
extern UniValue name_register(const JSONRPCRequest& request);
extern UniValue name_update(const JSONRPCRequest& request);
extern UniValue sendtoname(const JSONRPCRequest& request);

// clang-format off
static const CRPCCommand commands[] =
{ //  category              name                                actor (function)                argNames
    //  --------------------- ------------------------          -----------------------         ----------
    { "generating",         "generate",                         &generate,                      {"nblocks","maxtries"} },
    { "hidden",             "resendwallettransactions",         &resendwallettransactions,      {} },
    { "rawtransactions",    "fundrawtransaction",               &fundrawtransaction,            {"hexstring","options","iswitness"} },
    { "wallet",             "abandontransaction",               &abandontransaction,            {"txid"} },
    { "wallet",             "abortrescan",                      &abortrescan,                   {} },
    { "wallet",             "addmultisigaddress",               &addmultisigaddress,            {"nrequired","keys","label","address_type"} },
    { "wallet",             "backupwallet",                     &backupwallet,                  {"destination"} },
    { "wallet",             "bumpfee",                          &bumpfee,                       {"txid", "options"} },
    { "wallet",             "createwallet",                     &createwallet,                  {"wallet_name", "disable_private_keys", "blank"} },
    { "wallet",             "dumpprivkey",                      &dumpprivkey,                   {"address"}  },
    { "wallet",             "dumpwallet",                       &dumpwallet,                    {"filename"} },
    { "wallet",             "encryptwallet",                    &encryptwallet,                 {"passphrase"} },
    { "wallet",             "getaddressesbylabel",              &getaddressesbylabel,           {"label"} },
    { "wallet",             "getaddressinfo",                   &getaddressinfo,                {"address"} },
    { "wallet",             "getbalance",                       &getbalance,                    {"dummy","minconf","include_watchonly"} },
    { "wallet",             "getnewaddress",                    &getnewaddress,                 {"label","address_type"} },
    { "wallet",             "getrawchangeaddress",              &getrawchangeaddress,           {"address_type"} },
    { "wallet",             "getreceivedbyaddress",             &getreceivedbyaddress,          {"address","minconf"} },
    { "wallet",             "getreceivedbylabel",               &getreceivedbylabel,            {"label","minconf"} },
    { "wallet",             "gettransaction",                   &gettransaction,                {"txid","include_watchonly"} },
    { "wallet",             "getunconfirmedbalance",            &getunconfirmedbalance,         {} },
    { "wallet",             "getwalletinfo",                    &getwalletinfo,                 {} },
    { "wallet",             "importaddress",                    &importaddress,                 {"address","label","rescan","p2sh"} },
    { "wallet",             "importmulti",                      &importmulti,                   {"requests","options"} },
    { "wallet",             "importprivkey",                    &importprivkey,                 {"privkey","label","rescan"} },
    { "wallet",             "importprunedfunds",                &importprunedfunds,             {"rawtransaction","txoutproof"} },
    { "wallet",             "importpubkey",                     &importpubkey,                  {"pubkey","label","rescan"} },
    { "wallet",             "importwallet",                     &importwallet,                  {"filename"} },
    { "wallet",             "keypoolrefill",                    &keypoolrefill,                 {"newsize"} },
    { "wallet",             "listaddressgroupings",             &listaddressgroupings,          {} },
    { "wallet",             "listlabels",                       &listlabels,                    {"purpose"} },
    { "wallet",             "listlockunspent",                  &listlockunspent,               {} },
    { "wallet",             "listreceivedbyaddress",            &listreceivedbyaddress,         {"minconf","include_empty","include_watchonly","address_filter"} },
    { "wallet",             "listreceivedbylabel",              &listreceivedbylabel,           {"minconf","include_empty","include_watchonly"} },
    { "wallet",             "listsinceblock",                   &listsinceblock,                {"blockhash","target_confirmations","include_watchonly","include_removed"} },
    { "wallet",             "listtransactions",                 &listtransactions,              {"label|dummy","count","skip","include_watchonly"} },
    { "wallet",             "listunspent",                      &listunspent,                   {"minconf","maxconf","addresses","include_unsafe","query_options"} },
    { "wallet",             "listwalletdir",                    &listwalletdir,                 {} },
    { "wallet",             "listwallets",                      &listwallets,                   {} },
    { "wallet",             "loadwallet",                       &loadwallet,                    {"filename"} },
    { "wallet",             "lockunspent",                      &lockunspent,                   {"unlock","transactions"} },
    { "wallet",             "removeprunedfunds",                &removeprunedfunds,             {"txid"} },
    { "wallet",             "rescanblockchain",                 &rescanblockchain,              {"start_height", "stop_height"} },
    { "wallet",             "sendmany",                         &sendmany,                      {"dummy","amounts","minconf","comment","subtractfeefrom","replaceable","conf_target","estimate_mode"} },
    { "wallet",             "sendtoaddress",                    &sendtoaddress,                 {"address","amount","comment","comment_to","subtractfeefromamount","replaceable","conf_target","estimate_mode"} },
    { "wallet",             "sethdseed",                        &sethdseed,                     {"newkeypool","seed"} },
    { "wallet",             "setlabel",                         &setlabel,                      {"address","label"} },
    { "wallet",             "settxfee",                         &settxfee,                      {"amount"} },
    { "wallet",             "signmessage",                      &signmessage,                   {"address","message"} },
    { "wallet",             "signrawtransactionwithwallet",     &signrawtransactionwithwallet,  {"hexstring","prevtxs","sighashtype"} },
    { "wallet",             "unloadwallet",                     &unloadwallet,                  {"wallet_name"} },
    { "wallet",             "walletcreatefundedpsbt",           &walletcreatefundedpsbt,        {"inputs","outputs","locktime","options","bip32derivs"} },
    { "wallet",             "walletlock",                       &walletlock,                    {} },
    { "wallet",             "walletpassphrase",                 &walletpassphrase,              {"passphrase","timeout"} },
    { "wallet",             "walletpassphrasechange",           &walletpassphrasechange,        {"oldpassphrase","newpassphrase"} },
    { "wallet",             "walletprocesspsbt",                &walletprocesspsbt,             {"psbt","sign","sighashtype","bip32derivs"} },

    /** Auxpow wallet functions */
    { "mining",             "getauxblock",                      &getauxblock,                   {"hash","auxpow"} },
    { "mining",             "getwork",                          &getwork,                       {"hash","data"} },

    // Name-related wallet calls.
    { "names",              "name_list",                        &name_list,                     {"name","options"} },
    { "names",              "name_register",                    &name_register,                 {"name","value","options"} },
    { "names",              "name_update",                      &name_update,                   {"name","value","options"} },
    { "names",              "sendtoname",                       &sendtoname,                    {"name","amount","comment","comment_to","subtractfeefromamount"} },
};
// clang-format on

void RegisterWalletRPCCommands(CRPCTable &t)
{
    for (unsigned int vcidx = 0; vcidx < ARRAYLEN(commands); vcidx++)
        t.appendCommand(commands[vcidx].name, &commands[vcidx]);
}<|MERGE_RESOLUTION|>--- conflicted
+++ resolved
@@ -4254,27 +4254,12 @@
                     {"hash", RPCArg::Type::STR_HEX, /* opt */ true, /* default_val */ "", "Hash of the block to submit"},
                     {"auxpow", RPCArg::Type::STR_HEX, /* opt */ true, /* default_val */ "", "Serialised auxpow found"},
                 },
-<<<<<<< HEAD
-                RPCResult{
-            "\nWithout arguments:\n"
-            "{\n"
-            "  \"hash\"               (string) hash of the created block\n"
-            "  \"chainid\"            (numeric) chain ID for this block\n"
-            "  \"algo\": \"sha256d\"\n"
-            "  \"previousblockhash\"  (string) hash of the previous block\n"
-            "  \"coinbasevalue\"      (numeric) value of the block's coinbase\n"
-            "  \"bits\"               (string) compressed target of the block\n"
-            "  \"height\"             (numeric) height of the block\n"
-            "  \"_target\"            (string) target in reversed byte order, deprecated\n"
-            "}\n"
-            "\nWith arguments:\n"
-            "xxxxx        (boolean) whether the submitted block was correct\n"
-=======
                 RPCResults{
                   {"without arguments",
                       "{\n"
                       "  \"hash\"               (string) hash of the created block\n"
                       "  \"chainid\"            (numeric) chain ID for this block\n"
+                      "  \"algo\": \"sha256d\"\n"
                       "  \"previousblockhash\"  (string) hash of the previous block\n"
                       "  \"coinbasevalue\"      (numeric) value of the block's coinbase\n"
                       "  \"bits\"               (string) compressed target of the block\n"
@@ -4285,7 +4270,6 @@
                   {"with arguments",
                       "xxxxx        (boolean) whether the submitted block was correct\n"
                   },
->>>>>>> f23c97ab
                 },
                 RPCExamples{
                     HelpExampleCli("getauxblock", "")
