--- conflicted
+++ resolved
@@ -1062,11 +1062,7 @@
             "\nSend two amounts to two different addresses, subtract fee from amount:\n"
             + HelpExampleCli("sendmany", "\"\" \"{\\\"CeLpk96XKcgSpMNk3NVLSDNFUmur17Ng5S\\\":0.01,\\\"CJ12BVLi6tx2mST1Z4BSANNeztHunz9LT\\\":0.02}\" 1 \"\" \"[\\\"CeLpk96XKcgSpMNk3NVLSDNFUmur17Ng5S\\\",\\\"CJ12BVLi6tx2mST1Z4BSANNeztHunz9LT\\\"]\"") +
             "\nAs a json rpc call\n"
-<<<<<<< HEAD
-            + HelpExampleRpc("sendmany", "\"\", \"{\\\"CeLpk96XKcgSpMNk3NVLSDNFUmur17Ng5S\\\":0.01,\\\"CJ12BVLi6tx2mST1Z4BSANNeztHunz9LT\\\":0.02}\", 6, \"testing\"")
-=======
-            + HelpExampleRpc("sendmany", "\"\", {\"N2xHFZ8NWNkGuuXfDxv8iMXdQGMd3tjZXX\":0.01,\"NDLTK7j8CzK5YAbpCdUxC3Gi1bXGDCdVXX\":0.02}, 6, \"testing\"")
->>>>>>> 60b5fb93
+            + HelpExampleRpc("sendmany", "\"\", {\"CeLpk96XKcgSpMNk3NVLSDNFUmur17Ng5S\":0.01,\"CJ12BVLi6tx2mST1Z4BSANNeztHunz9LT\":0.02}, 6, \"testing\"")
         );
 
     ObserveSafeMode();
