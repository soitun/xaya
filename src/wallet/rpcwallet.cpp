--- conflicted
+++ resolved
@@ -2989,15 +2989,6 @@
         cctl.m_max_depth = nMaxDepth;
         cctl.m_include_unsafe_inputs = include_unsafe;
         LOCK(pwallet->cs_wallet);
-<<<<<<< HEAD
-=======
-
-        /* Retrieve and store "current" expiration depth.  We use that later
-           to determine, based on confirmations, whether or not names
-           are expired.  */
-        expireDepth = Params().GetConsensus()
-                        .rules->NameExpirationDepth(chainman.ActiveHeight());
->>>>>>> 189f7295
         pwallet->AvailableCoins(vecOutputs, &cctl, nMinimumAmount, nMaximumAmount, nMinimumSumAmount, nMaximumCount);
     }
 
