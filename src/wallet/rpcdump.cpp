// Copyright (c) 2009-2017 The Bitcoin Core developers
// Distributed under the MIT software license, see the accompanying
// file COPYING or http://www.opensource.org/licenses/mit-license.php.

#include <base58.h>
#include <chain.h>
#include <rpc/safemode.h>
#include <rpc/server.h>
#include <wallet/init.h>
#include <validation.h>
#include <script/script.h>
#include <script/standard.h>
#include <sync.h>
#include <util.h>
#include <utiltime.h>
#include <wallet/wallet.h>
#include <merkleblock.h>
#include <core_io.h>

#include <wallet/rpcwallet.h>

#include <fstream>
#include <stdint.h>

#include <boost/algorithm/string.hpp>
#include <boost/date_time/posix_time/posix_time.hpp>

#include <univalue.h>


std::string static EncodeDumpTime(int64_t nTime) {
    return DateTimeStrFormat("%Y-%m-%dT%H:%M:%SZ", nTime);
}

int64_t static DecodeDumpTime(const std::string &str) {
    static const boost::posix_time::ptime epoch = boost::posix_time::from_time_t(0);
    static const std::locale loc(std::locale::classic(),
        new boost::posix_time::time_input_facet("%Y-%m-%dT%H:%M:%SZ"));
    std::istringstream iss(str);
    iss.imbue(loc);
    boost::posix_time::ptime ptime(boost::date_time::not_a_date_time);
    iss >> ptime;
    if (ptime.is_not_a_date_time())
        return 0;
    return (ptime - epoch).total_seconds();
}

std::string static EncodeDumpString(const std::string &str) {
    std::stringstream ret;
    for (unsigned char c : str) {
        if (c <= 32 || c >= 128 || c == '%') {
            ret << '%' << HexStr(&c, &c + 1);
        } else {
            ret << c;
        }
    }
    return ret.str();
}

std::string DecodeDumpString(const std::string &str) {
    std::stringstream ret;
    for (unsigned int pos = 0; pos < str.length(); pos++) {
        unsigned char c = str[pos];
        if (c == '%' && pos+2 < str.length()) {
            c = (((str[pos+1]>>6)*9+((str[pos+1]-'0')&15)) << 4) | 
                ((str[pos+2]>>6)*9+((str[pos+2]-'0')&15));
            pos += 2;
        }
        ret << c;
    }
    return ret.str();
}

UniValue importprivkey(const JSONRPCRequest& request)
{
    CWallet * const pwallet = GetWalletForJSONRPCRequest(request);
    if (!EnsureWalletIsAvailable(pwallet, request.fHelp)) {
        return NullUniValue;
    }

    if (request.fHelp || request.params.size() < 1 || request.params.size() > 3)
        throw std::runtime_error(
            "importprivkey \"privkey\" ( \"label\" ) ( rescan )\n"
            "\nAdds a private key (as returned by dumpprivkey) to your wallet. Requires a new wallet backup.\n"
            "\nArguments:\n"
            "1. \"privkey\"          (string, required) The private key (see dumpprivkey)\n"
            "2. \"label\"            (string, optional, default=\"\") An optional label\n"
            "3. rescan               (boolean, optional, default=true) Rescan the wallet for transactions\n"
            "\nNote: This call can take minutes to complete if rescan is true, during that time, other rpc calls\n"
            "may report that the imported key exists but related transactions are still missing, leading to temporarily incorrect/bogus balances and unspent outputs until rescan completes.\n"
            "\nExamples:\n"
            "\nDump a private key\n"
            + HelpExampleCli("dumpprivkey", "\"myaddress\"") +
            "\nImport the private key with rescan\n"
            + HelpExampleCli("importprivkey", "\"mykey\"") +
            "\nImport using a label and without rescan\n"
            + HelpExampleCli("importprivkey", "\"mykey\" \"testing\" false") +
            "\nImport using default blank label and without rescan\n"
            + HelpExampleCli("importprivkey", "\"mykey\" \"\" false") +
            "\nAs a JSON-RPC call\n"
            + HelpExampleRpc("importprivkey", "\"mykey\", \"testing\", false")
        );


    WalletRescanReserver reserver(pwallet);
    bool fRescan = true;
    {
        LOCK2(cs_main, pwallet->cs_wallet);

        EnsureWalletIsUnlocked(pwallet);

        std::string strSecret = request.params[0].get_str();
        std::string strLabel = "";
        if (!request.params[1].isNull())
            strLabel = request.params[1].get_str();

        // Whether to perform rescan after import
        if (!request.params[2].isNull())
            fRescan = request.params[2].get_bool();

        if (fRescan && fPruneMode)
            throw JSONRPCError(RPC_WALLET_ERROR, "Rescan is disabled in pruned mode");

        if (fRescan && !reserver.reserve()) {
            throw JSONRPCError(RPC_WALLET_ERROR, "Wallet is currently rescanning. Abort existing rescan or wait.");
        }

        CBitcoinSecret vchSecret;
        bool fGood = vchSecret.SetString(strSecret);

        if (!fGood) throw JSONRPCError(RPC_INVALID_ADDRESS_OR_KEY, "Invalid private key encoding");

        CKey key = vchSecret.GetKey();
        if (!key.IsValid()) throw JSONRPCError(RPC_INVALID_ADDRESS_OR_KEY, "Private key outside allowed range");

        CPubKey pubkey = key.GetPubKey();
        assert(key.VerifyPubKey(pubkey));
        CKeyID vchAddress = pubkey.GetID();
        {
            pwallet->MarkDirty();
            // We don't know which corresponding address will be used; label them all
            for (const auto& dest : GetAllDestinationsForKey(pubkey)) {
                pwallet->SetAddressBook(dest, strLabel, "receive");
            }

            // Don't throw error in case a key is already there
            if (pwallet->HaveKey(vchAddress)) {
                return NullUniValue;
            }

            // whenever a key is imported, we need to scan the whole chain
            pwallet->UpdateTimeFirstKey(1);
            pwallet->mapKeyMetadata[vchAddress].nCreateTime = 1;

            if (!pwallet->AddKeyPubKey(key, pubkey)) {
                throw JSONRPCError(RPC_WALLET_ERROR, "Error adding key to wallet");
            }
            pwallet->LearnAllRelatedScripts(pubkey);
        }
    }
    if (fRescan) {
        pwallet->RescanFromTime(TIMESTAMP_MIN, reserver, true /* update */);
    }

    return NullUniValue;
}

UniValue abortrescan(const JSONRPCRequest& request)
{
    CWallet* const pwallet = GetWalletForJSONRPCRequest(request);
    if (!EnsureWalletIsAvailable(pwallet, request.fHelp)) {
        return NullUniValue;
    }

    if (request.fHelp || request.params.size() > 0)
        throw std::runtime_error(
            "abortrescan\n"
            "\nStops current wallet rescan triggered by an RPC call, e.g. by an importprivkey call.\n"
            "\nExamples:\n"
            "\nImport a private key\n"
            + HelpExampleCli("importprivkey", "\"mykey\"") +
            "\nAbort the running wallet rescan\n"
            + HelpExampleCli("abortrescan", "") +
            "\nAs a JSON-RPC call\n"
            + HelpExampleRpc("abortrescan", "")
        );

    ObserveSafeMode();
    if (!pwallet->IsScanning() || pwallet->IsAbortingRescan()) return false;
    pwallet->AbortRescan();
    return true;
}

void ImportAddress(CWallet*, const CTxDestination& dest, const std::string& strLabel);
void ImportScript(CWallet* const pwallet, const CScript& script, const std::string& strLabel, bool isRedeemScript)
{
    if (!isRedeemScript && ::IsMine(*pwallet, script) == ISMINE_SPENDABLE) {
        throw JSONRPCError(RPC_WALLET_ERROR, "The wallet already contains the private key for this address or script");
    }

    pwallet->MarkDirty();

    if (!pwallet->HaveWatchOnly(script) && !pwallet->AddWatchOnly(script, 0 /* nCreateTime */)) {
        throw JSONRPCError(RPC_WALLET_ERROR, "Error adding address to wallet");
    }

    if (isRedeemScript) {
        if (!pwallet->HaveCScript(script) && !pwallet->AddCScript(script)) {
            throw JSONRPCError(RPC_WALLET_ERROR, "Error adding p2sh redeemScript to wallet");
        }
        ImportAddress(pwallet, CScriptID(script), strLabel);
    } else {
        CTxDestination destination;
        if (ExtractDestination(script, destination)) {
            pwallet->SetAddressBook(destination, strLabel, "receive");
        }
    }
}

void ImportAddress(CWallet* const pwallet, const CTxDestination& dest, const std::string& strLabel)
{
    CScript script = GetScriptForDestination(dest);
    ImportScript(pwallet, script, strLabel, false);
    // add to address book or update label
    if (IsValidDestination(dest))
        pwallet->SetAddressBook(dest, strLabel, "receive");
}

UniValue importaddress(const JSONRPCRequest& request)
{
    CWallet * const pwallet = GetWalletForJSONRPCRequest(request);
    if (!EnsureWalletIsAvailable(pwallet, request.fHelp)) {
        return NullUniValue;
    }

    if (request.fHelp || request.params.size() < 1 || request.params.size() > 4)
        throw std::runtime_error(
            "importaddress \"address\" ( \"label\" rescan p2sh )\n"
            "\nAdds a script (in hex) or address that can be watched as if it were in your wallet but cannot be used to spend. Requires a new wallet backup.\n"
            "\nArguments:\n"
            "1. \"script\"           (string, required) The hex-encoded script (or address)\n"
            "2. \"label\"            (string, optional, default=\"\") An optional label\n"
            "3. rescan               (boolean, optional, default=true) Rescan the wallet for transactions\n"
            "4. p2sh                 (boolean, optional, default=false) Add the P2SH version of the script as well\n"
            "\nNote: This call can take minutes to complete if rescan is true, during that time, other rpc calls\n"
            "may report that the imported address exists but related transactions are still missing, leading to temporarily incorrect/bogus balances and unspent outputs until rescan completes.\n"
            "If you have the full public key, you should call importpubkey instead of this.\n"
            "\nNote: If you import a non-standard raw script in hex form, outputs sending to it will be treated\n"
            "as change, and not show up in many RPCs.\n"
            "\nExamples:\n"
            "\nImport a script with rescan\n"
            + HelpExampleCli("importaddress", "\"myscript\"") +
            "\nImport using a label without rescan\n"
            + HelpExampleCli("importaddress", "\"myscript\" \"testing\" false") +
            "\nAs a JSON-RPC call\n"
            + HelpExampleRpc("importaddress", "\"myscript\", \"testing\", false")
        );


    std::string strLabel = "";
    if (!request.params[1].isNull())
        strLabel = request.params[1].get_str();

    // Whether to perform rescan after import
    bool fRescan = true;
    if (!request.params[2].isNull())
        fRescan = request.params[2].get_bool();

    if (fRescan && fPruneMode)
        throw JSONRPCError(RPC_WALLET_ERROR, "Rescan is disabled in pruned mode");

    WalletRescanReserver reserver(pwallet);
    if (fRescan && !reserver.reserve()) {
        throw JSONRPCError(RPC_WALLET_ERROR, "Wallet is currently rescanning. Abort existing rescan or wait.");
    }

    // Whether to import a p2sh version, too
    bool fP2SH = false;
    if (!request.params[3].isNull())
        fP2SH = request.params[3].get_bool();

    {
        LOCK2(cs_main, pwallet->cs_wallet);

        CTxDestination dest = DecodeDestination(request.params[0].get_str());
        if (IsValidDestination(dest)) {
            if (fP2SH) {
                throw JSONRPCError(RPC_INVALID_ADDRESS_OR_KEY, "Cannot use the p2sh flag with an address - use a script instead");
            }
            ImportAddress(pwallet, dest, strLabel);
        } else if (IsHex(request.params[0].get_str())) {
            std::vector<unsigned char> data(ParseHex(request.params[0].get_str()));
            ImportScript(pwallet, CScript(data.begin(), data.end()), strLabel, fP2SH);
        } else {
            throw JSONRPCError(RPC_INVALID_ADDRESS_OR_KEY, "Invalid Bitcoin address or script");
        }
<<<<<<< HEAD
        ImportAddress(pwallet, dest, strLabel);
    } else if (IsHex(request.params[0].get_str())) {
        std::vector<unsigned char> data(ParseHex(request.params[0].get_str()));
        ImportScript(pwallet, CScript(data.begin(), data.end()), strLabel, fP2SH);
    } else {
        throw JSONRPCError(RPC_INVALID_ADDRESS_OR_KEY, "Invalid Namecoin address or script");
=======
>>>>>>> 6d044080
    }
    if (fRescan)
    {
        pwallet->RescanFromTime(TIMESTAMP_MIN, reserver, true /* update */);
        pwallet->ReacceptWalletTransactions();
    }

    return NullUniValue;
}

UniValue importprunedfunds(const JSONRPCRequest& request)
{
    CWallet * const pwallet = GetWalletForJSONRPCRequest(request);
    if (!EnsureWalletIsAvailable(pwallet, request.fHelp)) {
        return NullUniValue;
    }

    if (request.fHelp || request.params.size() != 2)
        throw std::runtime_error(
            "importprunedfunds\n"
            "\nImports funds without rescan. Corresponding address or script must previously be included in wallet. Aimed towards pruned wallets. The end-user is responsible to import additional transactions that subsequently spend the imported outputs or rescan after the point in the blockchain the transaction is included.\n"
            "\nArguments:\n"
            "1. \"rawtransaction\" (string, required) A raw transaction in hex funding an already-existing address in wallet\n"
            "2. \"txoutproof\"     (string, required) The hex output from gettxoutproof that contains the transaction\n"
        );

    CMutableTransaction tx;
    if (!DecodeHexTx(tx, request.params[0].get_str()))
        throw JSONRPCError(RPC_DESERIALIZATION_ERROR, "TX decode failed");
    uint256 hashTx = tx.GetHash();
    CWalletTx wtx(pwallet, MakeTransactionRef(std::move(tx)));

    CDataStream ssMB(ParseHexV(request.params[1], "proof"), SER_NETWORK, PROTOCOL_VERSION);
    CMerkleBlock merkleBlock;
    ssMB >> merkleBlock;

    //Search partial merkle tree in proof for our transaction and index in valid block
    std::vector<uint256> vMatch;
    std::vector<unsigned int> vIndex;
    unsigned int txnIndex = 0;
    if (merkleBlock.txn.ExtractMatches(vMatch, vIndex) == merkleBlock.header.hashMerkleRoot) {

        LOCK(cs_main);

        if (!mapBlockIndex.count(merkleBlock.header.GetHash()) || !chainActive.Contains(mapBlockIndex[merkleBlock.header.GetHash()]))
            throw JSONRPCError(RPC_INVALID_ADDRESS_OR_KEY, "Block not found in chain");

        std::vector<uint256>::const_iterator it;
        if ((it = std::find(vMatch.begin(), vMatch.end(), hashTx))==vMatch.end()) {
            throw JSONRPCError(RPC_INVALID_ADDRESS_OR_KEY, "Transaction given doesn't exist in proof");
        }

        txnIndex = vIndex[it - vMatch.begin()];
    }
    else {
        throw JSONRPCError(RPC_INVALID_ADDRESS_OR_KEY, "Something wrong with merkleblock");
    }

    wtx.nIndex = txnIndex;
    wtx.hashBlock = merkleBlock.header.GetHash();

    LOCK2(cs_main, pwallet->cs_wallet);

    if (pwallet->IsMine(*wtx.tx)) {
        pwallet->AddToWallet(wtx, false);
        return NullUniValue;
    }

    throw JSONRPCError(RPC_INVALID_ADDRESS_OR_KEY, "No addresses in wallet correspond to included transaction");
}

UniValue removeprunedfunds(const JSONRPCRequest& request)
{
    CWallet * const pwallet = GetWalletForJSONRPCRequest(request);
    if (!EnsureWalletIsAvailable(pwallet, request.fHelp)) {
        return NullUniValue;
    }

    if (request.fHelp || request.params.size() != 1)
        throw std::runtime_error(
            "removeprunedfunds \"txid\"\n"
            "\nDeletes the specified transaction from the wallet. Meant for use with pruned wallets and as a companion to importprunedfunds. This will affect wallet balances.\n"
            "\nArguments:\n"
            "1. \"txid\"           (string, required) The hex-encoded id of the transaction you are deleting\n"
            "\nExamples:\n"
            + HelpExampleCli("removeprunedfunds", "\"a8d0c0184dde994a09ec054286f1ce581bebf46446a512166eae7628734ea0a5\"") +
            "\nAs a JSON-RPC call\n"
            + HelpExampleRpc("removeprunedfunds", "\"a8d0c0184dde994a09ec054286f1ce581bebf46446a512166eae7628734ea0a5\"")
        );

    LOCK2(cs_main, pwallet->cs_wallet);

    uint256 hash;
    hash.SetHex(request.params[0].get_str());
    std::vector<uint256> vHash;
    vHash.push_back(hash);
    std::vector<uint256> vHashOut;

    if (pwallet->ZapSelectTx(vHash, vHashOut) != DB_LOAD_OK) {
        throw JSONRPCError(RPC_WALLET_ERROR, "Could not properly delete the transaction.");
    }

    if(vHashOut.empty()) {
        throw JSONRPCError(RPC_INVALID_PARAMETER, "Transaction does not exist in wallet.");
    }

    return NullUniValue;
}

UniValue importpubkey(const JSONRPCRequest& request)
{
    CWallet * const pwallet = GetWalletForJSONRPCRequest(request);
    if (!EnsureWalletIsAvailable(pwallet, request.fHelp)) {
        return NullUniValue;
    }

    if (request.fHelp || request.params.size() < 1 || request.params.size() > 4)
        throw std::runtime_error(
            "importpubkey \"pubkey\" ( \"label\" rescan )\n"
            "\nAdds a public key (in hex) that can be watched as if it were in your wallet but cannot be used to spend. Requires a new wallet backup.\n"
            "\nArguments:\n"
            "1. \"pubkey\"           (string, required) The hex-encoded public key\n"
            "2. \"label\"            (string, optional, default=\"\") An optional label\n"
            "3. rescan               (boolean, optional, default=true) Rescan the wallet for transactions\n"
            "\nNote: This call can take minutes to complete if rescan is true, during that time, other rpc calls\n"
            "may report that the imported pubkey exists but related transactions are still missing, leading to temporarily incorrect/bogus balances and unspent outputs until rescan completes.\n"
            "\nExamples:\n"
            "\nImport a public key with rescan\n"
            + HelpExampleCli("importpubkey", "\"mypubkey\"") +
            "\nImport using a label without rescan\n"
            + HelpExampleCli("importpubkey", "\"mypubkey\" \"testing\" false") +
            "\nAs a JSON-RPC call\n"
            + HelpExampleRpc("importpubkey", "\"mypubkey\", \"testing\", false")
        );


    std::string strLabel = "";
    if (!request.params[1].isNull())
        strLabel = request.params[1].get_str();

    // Whether to perform rescan after import
    bool fRescan = true;
    if (!request.params[2].isNull())
        fRescan = request.params[2].get_bool();

    if (fRescan && fPruneMode)
        throw JSONRPCError(RPC_WALLET_ERROR, "Rescan is disabled in pruned mode");

    WalletRescanReserver reserver(pwallet);
    if (fRescan && !reserver.reserve()) {
        throw JSONRPCError(RPC_WALLET_ERROR, "Wallet is currently rescanning. Abort existing rescan or wait.");
    }

    if (!IsHex(request.params[0].get_str()))
        throw JSONRPCError(RPC_INVALID_ADDRESS_OR_KEY, "Pubkey must be a hex string");
    std::vector<unsigned char> data(ParseHex(request.params[0].get_str()));
    CPubKey pubKey(data.begin(), data.end());
    if (!pubKey.IsFullyValid())
        throw JSONRPCError(RPC_INVALID_ADDRESS_OR_KEY, "Pubkey is not a valid public key");

    {
        LOCK2(cs_main, pwallet->cs_wallet);

        for (const auto& dest : GetAllDestinationsForKey(pubKey)) {
            ImportAddress(pwallet, dest, strLabel);
        }
        ImportScript(pwallet, GetScriptForRawPubKey(pubKey), strLabel, false);
        pwallet->LearnAllRelatedScripts(pubKey);
    }
    if (fRescan)
    {
        pwallet->RescanFromTime(TIMESTAMP_MIN, reserver, true /* update */);
        pwallet->ReacceptWalletTransactions();
    }

    return NullUniValue;
}


UniValue importwallet(const JSONRPCRequest& request)
{
    CWallet * const pwallet = GetWalletForJSONRPCRequest(request);
    if (!EnsureWalletIsAvailable(pwallet, request.fHelp)) {
        return NullUniValue;
    }

    if (request.fHelp || request.params.size() != 1)
        throw std::runtime_error(
            "importwallet \"filename\"\n"
            "\nImports keys from a wallet dump file (see dumpwallet). Requires a new wallet backup to include imported keys.\n"
            "\nArguments:\n"
            "1. \"filename\"    (string, required) The wallet file\n"
            "\nExamples:\n"
            "\nDump the wallet\n"
            + HelpExampleCli("dumpwallet", "\"test\"") +
            "\nImport the wallet\n"
            + HelpExampleCli("importwallet", "\"test\"") +
            "\nImport using the json rpc call\n"
            + HelpExampleRpc("importwallet", "\"test\"")
        );

    if (fPruneMode)
        throw JSONRPCError(RPC_WALLET_ERROR, "Importing wallets is disabled in pruned mode");

    WalletRescanReserver reserver(pwallet);
    if (!reserver.reserve()) {
        throw JSONRPCError(RPC_WALLET_ERROR, "Wallet is currently rescanning. Abort existing rescan or wait.");
    }

    int64_t nTimeBegin = 0;
    bool fGood = true;
    {
        LOCK2(cs_main, pwallet->cs_wallet);

        EnsureWalletIsUnlocked(pwallet);

        std::ifstream file;
        file.open(request.params[0].get_str().c_str(), std::ios::in | std::ios::ate);
        if (!file.is_open()) {
            throw JSONRPCError(RPC_INVALID_PARAMETER, "Cannot open wallet dump file");
        }
        nTimeBegin = chainActive.Tip()->GetBlockTime();

        int64_t nFilesize = std::max((int64_t)1, (int64_t)file.tellg());
        file.seekg(0, file.beg);

        pwallet->ShowProgress(_("Importing..."), 0); // show progress dialog in GUI
        while (file.good()) {
            pwallet->ShowProgress("", std::max(1, std::min(99, (int)(((double)file.tellg() / (double)nFilesize) * 100))));
            std::string line;
            std::getline(file, line);
            if (line.empty() || line[0] == '#')
                continue;

            std::vector<std::string> vstr;
            boost::split(vstr, line, boost::is_any_of(" "));
            if (vstr.size() < 2)
                continue;
            CBitcoinSecret vchSecret;
            if (vchSecret.SetString(vstr[0])) {
                CKey key = vchSecret.GetKey();
                CPubKey pubkey = key.GetPubKey();
                assert(key.VerifyPubKey(pubkey));
                CKeyID keyid = pubkey.GetID();
                if (pwallet->HaveKey(keyid)) {
                    LogPrintf("Skipping import of %s (key already present)\n", EncodeDestination(keyid));
                    continue;
                }
                int64_t nTime = DecodeDumpTime(vstr[1]);
                std::string strLabel;
                bool fLabel = true;
                for (unsigned int nStr = 2; nStr < vstr.size(); nStr++) {
                    if (boost::algorithm::starts_with(vstr[nStr], "#"))
                        break;
                    if (vstr[nStr] == "change=1")
                        fLabel = false;
                    if (vstr[nStr] == "reserve=1")
                        fLabel = false;
                    if (boost::algorithm::starts_with(vstr[nStr], "label=")) {
                        strLabel = DecodeDumpString(vstr[nStr].substr(6));
                        fLabel = true;
                    }
                }
                LogPrintf("Importing %s...\n", EncodeDestination(keyid));
                if (!pwallet->AddKeyPubKey(key, pubkey)) {
                    fGood = false;
                    continue;
                }
                pwallet->mapKeyMetadata[keyid].nCreateTime = nTime;
                if (fLabel)
                    pwallet->SetAddressBook(keyid, strLabel, "receive");
                nTimeBegin = std::min(nTimeBegin, nTime);
            } else if(IsHex(vstr[0])) {
               std::vector<unsigned char> vData(ParseHex(vstr[0]));
               CScript script = CScript(vData.begin(), vData.end());
               if (pwallet->HaveCScript(script)) {
                   LogPrintf("Skipping import of %s (script already present)\n", vstr[0]);
                   continue;
               }
               if(!pwallet->AddCScript(script)) {
                   LogPrintf("Error importing script %s\n", vstr[0]);
                   fGood = false;
                   continue;
               }
               int64_t birth_time = DecodeDumpTime(vstr[1]);
               if (birth_time > 0) {
                   pwallet->m_script_metadata[CScriptID(script)].nCreateTime = birth_time;
                   nTimeBegin = std::min(nTimeBegin, birth_time);
               }
            }
        }
        file.close();
        pwallet->ShowProgress("", 100); // hide progress dialog in GUI
        pwallet->UpdateTimeFirstKey(nTimeBegin);
    }
    pwallet->RescanFromTime(nTimeBegin, reserver, false /* update */);
    pwallet->MarkDirty();

    if (!fGood)
        throw JSONRPCError(RPC_WALLET_ERROR, "Error adding some keys/scripts to wallet");

    return NullUniValue;
}

UniValue dumpprivkey(const JSONRPCRequest& request)
{
    CWallet * const pwallet = GetWalletForJSONRPCRequest(request);
    if (!EnsureWalletIsAvailable(pwallet, request.fHelp)) {
        return NullUniValue;
    }

    if (request.fHelp || request.params.size() != 1)
        throw std::runtime_error(
            "dumpprivkey \"address\"\n"
            "\nReveals the private key corresponding to 'address'.\n"
            "Then the importprivkey can be used with this output\n"
            "\nArguments:\n"
            "1. \"address\"   (string, required) The namecoin address for the private key\n"
            "\nResult:\n"
            "\"key\"                (string) The private key\n"
            "\nExamples:\n"
            + HelpExampleCli("dumpprivkey", "\"myaddress\"")
            + HelpExampleCli("importprivkey", "\"mykey\"")
            + HelpExampleRpc("dumpprivkey", "\"myaddress\"")
        );

    LOCK2(cs_main, pwallet->cs_wallet);

    EnsureWalletIsUnlocked(pwallet);

    std::string strAddress = request.params[0].get_str();
    CTxDestination dest = DecodeDestination(strAddress);
    if (!IsValidDestination(dest)) {
        throw JSONRPCError(RPC_INVALID_ADDRESS_OR_KEY, "Invalid Bitcoin address");
    }
    auto keyid = GetKeyForDestination(*pwallet, dest);
    if (keyid.IsNull()) {
        throw JSONRPCError(RPC_TYPE_ERROR, "Address does not refer to a key");
    }
    CKey vchSecret;
    if (!pwallet->GetKey(keyid, vchSecret)) {
        throw JSONRPCError(RPC_WALLET_ERROR, "Private key for address " + strAddress + " is not known");
    }
    return CBitcoinSecret(vchSecret).ToString();
}


UniValue dumpwallet(const JSONRPCRequest& request)
{
    CWallet * const pwallet = GetWalletForJSONRPCRequest(request);
    if (!EnsureWalletIsAvailable(pwallet, request.fHelp)) {
        return NullUniValue;
    }

    if (request.fHelp || request.params.size() != 1)
        throw std::runtime_error(
            "dumpwallet \"filename\"\n"
            "\nDumps all wallet keys in a human-readable format to a server-side file. This does not allow overwriting existing files.\n"
            "Imported scripts are included in the dumpfile, but corresponding BIP173 addresses, etc. may not be added automatically by importwallet.\n"
            "Note that if your wallet contains keys which are not derived from your HD seed (e.g. imported keys), these are not covered by\n"
            "only backing up the seed itself, and must be backed up too (e.g. ensure you back up the whole dumpfile).\n"
            "\nArguments:\n"
            "1. \"filename\"    (string, required) The filename with path (either absolute or relative to bitcoind)\n"
            "\nResult:\n"
            "{                           (json object)\n"
            "  \"filename\" : {        (string) The filename with full absolute path\n"
            "}\n"
            "\nExamples:\n"
            + HelpExampleCli("dumpwallet", "\"test\"")
            + HelpExampleRpc("dumpwallet", "\"test\"")
        );

    LOCK2(cs_main, pwallet->cs_wallet);

    EnsureWalletIsUnlocked(pwallet);

    boost::filesystem::path filepath = request.params[0].get_str();
    filepath = boost::filesystem::absolute(filepath);

    /* Prevent arbitrary files from being overwritten. There have been reports
     * that users have overwritten wallet files this way:
     * https://github.com/bitcoin/bitcoin/issues/9934
     * It may also avoid other security issues.
     */
    if (boost::filesystem::exists(filepath)) {
        throw JSONRPCError(RPC_INVALID_PARAMETER, filepath.string() + " already exists. If you are sure this is what you want, move it out of the way first");
    }

    std::ofstream file;
    file.open(filepath.string().c_str());
    if (!file.is_open())
        throw JSONRPCError(RPC_INVALID_PARAMETER, "Cannot open wallet dump file");

    std::map<CTxDestination, int64_t> mapKeyBirth;
    const std::map<CKeyID, int64_t>& mapKeyPool = pwallet->GetAllReserveKeys();
    pwallet->GetKeyBirthTimes(mapKeyBirth);

    std::set<CScriptID> scripts = pwallet->GetCScripts();
    // TODO: include scripts in GetKeyBirthTimes() output instead of separate

    // sort time/key pairs
    std::vector<std::pair<int64_t, CKeyID> > vKeyBirth;
    for (const auto& entry : mapKeyBirth) {
        if (const CKeyID* keyID = boost::get<CKeyID>(&entry.first)) { // set and test
            vKeyBirth.push_back(std::make_pair(entry.second, *keyID));
        }
    }
    mapKeyBirth.clear();
    std::sort(vKeyBirth.begin(), vKeyBirth.end());

    // produce output
    file << strprintf("# Wallet dump created by Namecoin %s\n", CLIENT_BUILD);
    file << strprintf("# * Created on %s\n", EncodeDumpTime(GetTime()));
    file << strprintf("# * Best block at time of backup was %i (%s),\n", chainActive.Height(), chainActive.Tip()->GetBlockHash().ToString());
    file << strprintf("#   mined on %s\n", EncodeDumpTime(chainActive.Tip()->GetBlockTime()));
    file << "\n";

    // add the base58check encoded extended master if the wallet uses HD
    CKeyID masterKeyID = pwallet->GetHDChain().masterKeyID;
    if (!masterKeyID.IsNull())
    {
        CKey key;
        if (pwallet->GetKey(masterKeyID, key)) {
            CExtKey masterKey;
            masterKey.SetMaster(key.begin(), key.size());

            CBitcoinExtKey b58extkey;
            b58extkey.SetKey(masterKey);

            file << "# extended private masterkey: " << b58extkey.ToString() << "\n\n";
        }
    }
    for (std::vector<std::pair<int64_t, CKeyID> >::const_iterator it = vKeyBirth.begin(); it != vKeyBirth.end(); it++) {
        const CKeyID &keyid = it->second;
        std::string strTime = EncodeDumpTime(it->first);
        std::string strAddr = EncodeDestination(keyid);
        CKey key;
        if (pwallet->GetKey(keyid, key)) {
            file << strprintf("%s %s ", CBitcoinSecret(key).ToString(), strTime);
            if (pwallet->mapAddressBook.count(keyid)) {
                file << strprintf("label=%s", EncodeDumpString(pwallet->mapAddressBook[keyid].name));
            } else if (keyid == masterKeyID) {
                file << "hdmaster=1";
            } else if (mapKeyPool.count(keyid)) {
                file << "reserve=1";
            } else if (pwallet->mapKeyMetadata[keyid].hdKeypath == "m") {
                file << "inactivehdmaster=1";
            } else {
                file << "change=1";
            }
            file << strprintf(" # addr=%s%s\n", strAddr, (pwallet->mapKeyMetadata[keyid].hdKeypath.size() > 0 ? " hdkeypath="+pwallet->mapKeyMetadata[keyid].hdKeypath : ""));
        }
    }
    file << "\n";
    for (const CScriptID &scriptid : scripts) {
        CScript script;
        std::string create_time = "0";
        std::string address = EncodeDestination(scriptid);
        // get birth times for scripts with metadata
        auto it = pwallet->m_script_metadata.find(scriptid);
        if (it != pwallet->m_script_metadata.end()) {
            create_time = EncodeDumpTime(it->second.nCreateTime);
        }
        if(pwallet->GetCScript(scriptid, script)) {
            file << strprintf("%s %s script=1", HexStr(script.begin(), script.end()), create_time);
            file << strprintf(" # addr=%s\n", address);
        }
    }
    file << "\n";
    file << "# End of dump\n";
    file.close();

    UniValue reply(UniValue::VOBJ);
    reply.push_back(Pair("filename", filepath.string()));

    return reply;
}


UniValue ProcessImport(CWallet * const pwallet, const UniValue& data, const int64_t timestamp)
{
    try {
        bool success = false;

        // Required fields.
        const UniValue& scriptPubKey = data["scriptPubKey"];

        // Should have script or JSON with "address".
        if (!(scriptPubKey.getType() == UniValue::VOBJ && scriptPubKey.exists("address")) && !(scriptPubKey.getType() == UniValue::VSTR)) {
            throw JSONRPCError(RPC_INVALID_PARAMETER, "Invalid scriptPubKey");
        }

        // Optional fields.
        const std::string& strRedeemScript = data.exists("redeemscript") ? data["redeemscript"].get_str() : "";
        const UniValue& pubKeys = data.exists("pubkeys") ? data["pubkeys"].get_array() : UniValue();
        const UniValue& keys = data.exists("keys") ? data["keys"].get_array() : UniValue();
        const bool internal = data.exists("internal") ? data["internal"].get_bool() : false;
        const bool watchOnly = data.exists("watchonly") ? data["watchonly"].get_bool() : false;
        const std::string& label = data.exists("label") && !internal ? data["label"].get_str() : "";

        bool isScript = scriptPubKey.getType() == UniValue::VSTR;
        bool isP2SH = strRedeemScript.length() > 0;
        const std::string& output = isScript ? scriptPubKey.get_str() : scriptPubKey["address"].get_str();

        // Parse the output.
        CScript script;
        CTxDestination dest;

        if (!isScript) {
            dest = DecodeDestination(output);
            if (!IsValidDestination(dest)) {
                throw JSONRPCError(RPC_INVALID_ADDRESS_OR_KEY, "Invalid address");
            }
            script = GetScriptForDestination(dest);
        } else {
            if (!IsHex(output)) {
                throw JSONRPCError(RPC_INVALID_ADDRESS_OR_KEY, "Invalid scriptPubKey");
            }

            std::vector<unsigned char> vData(ParseHex(output));
            script = CScript(vData.begin(), vData.end());
        }

        // Watchonly and private keys
        if (watchOnly && keys.size()) {
            throw JSONRPCError(RPC_INVALID_PARAMETER, "Incompatibility found between watchonly and keys");
        }

        // Internal + Label
        if (internal && data.exists("label")) {
            throw JSONRPCError(RPC_INVALID_PARAMETER, "Incompatibility found between internal and label");
        }

        // Not having Internal + Script
        if (!internal && isScript) {
            throw JSONRPCError(RPC_INVALID_PARAMETER, "Internal must be set for hex scriptPubKey");
        }

        // Keys / PubKeys size check.
        if (!isP2SH && (keys.size() > 1 || pubKeys.size() > 1)) { // Address / scriptPubKey
            throw JSONRPCError(RPC_INVALID_PARAMETER, "More than private key given for one address");
        }

        // Invalid P2SH redeemScript
        if (isP2SH && !IsHex(strRedeemScript)) {
            throw JSONRPCError(RPC_INVALID_ADDRESS_OR_KEY, "Invalid redeem script");
        }

        // Process. //

        // P2SH
        if (isP2SH) {
            // Import redeem script.
            std::vector<unsigned char> vData(ParseHex(strRedeemScript));
            CScript redeemScript = CScript(vData.begin(), vData.end());

            // Invalid P2SH address
            if (!script.IsPayToScriptHash(true)) {
                throw JSONRPCError(RPC_INVALID_ADDRESS_OR_KEY, "Invalid P2SH address / script");
            }

            pwallet->MarkDirty();

            if (!pwallet->AddWatchOnly(redeemScript, timestamp)) {
                throw JSONRPCError(RPC_WALLET_ERROR, "Error adding address to wallet");
            }

            if (!pwallet->HaveCScript(redeemScript) && !pwallet->AddCScript(redeemScript)) {
                throw JSONRPCError(RPC_WALLET_ERROR, "Error adding p2sh redeemScript to wallet");
            }

            CTxDestination redeem_dest = CScriptID(redeemScript);
            CScript redeemDestination = GetScriptForDestination(redeem_dest);

            if (::IsMine(*pwallet, redeemDestination) == ISMINE_SPENDABLE) {
                throw JSONRPCError(RPC_WALLET_ERROR, "The wallet already contains the private key for this address or script");
            }

            pwallet->MarkDirty();

            if (!pwallet->AddWatchOnly(redeemDestination, timestamp)) {
                throw JSONRPCError(RPC_WALLET_ERROR, "Error adding address to wallet");
            }

            // add to address book or update label
            if (IsValidDestination(dest)) {
                pwallet->SetAddressBook(dest, label, "receive");
            }

            // Import private keys.
            if (keys.size()) {
                for (size_t i = 0; i < keys.size(); i++) {
                    const std::string& privkey = keys[i].get_str();

                    CBitcoinSecret vchSecret;
                    bool fGood = vchSecret.SetString(privkey);

                    if (!fGood) {
                        throw JSONRPCError(RPC_INVALID_ADDRESS_OR_KEY, "Invalid private key encoding");
                    }

                    CKey key = vchSecret.GetKey();

                    if (!key.IsValid()) {
                        throw JSONRPCError(RPC_INVALID_ADDRESS_OR_KEY, "Private key outside allowed range");
                    }

                    CPubKey pubkey = key.GetPubKey();
                    assert(key.VerifyPubKey(pubkey));

                    CKeyID vchAddress = pubkey.GetID();
                    pwallet->MarkDirty();
                    pwallet->SetAddressBook(vchAddress, label, "receive");

                    if (pwallet->HaveKey(vchAddress)) {
                        throw JSONRPCError(RPC_INVALID_ADDRESS_OR_KEY, "Already have this key");
                    }

                    pwallet->mapKeyMetadata[vchAddress].nCreateTime = timestamp;

                    if (!pwallet->AddKeyPubKey(key, pubkey)) {
                        throw JSONRPCError(RPC_WALLET_ERROR, "Error adding key to wallet");
                    }

                    pwallet->UpdateTimeFirstKey(timestamp);
                }
            }

            success = true;
        } else {
            // Import public keys.
            if (pubKeys.size() && keys.size() == 0) {
                const std::string& strPubKey = pubKeys[0].get_str();

                if (!IsHex(strPubKey)) {
                    throw JSONRPCError(RPC_INVALID_ADDRESS_OR_KEY, "Pubkey must be a hex string");
                }

                std::vector<unsigned char> vData(ParseHex(strPubKey));
                CPubKey pubKey(vData.begin(), vData.end());

                if (!pubKey.IsFullyValid()) {
                    throw JSONRPCError(RPC_INVALID_ADDRESS_OR_KEY, "Pubkey is not a valid public key");
                }

                CTxDestination pubkey_dest = pubKey.GetID();

                // Consistency check.
                if (!isScript && !(pubkey_dest == dest)) {
                    throw JSONRPCError(RPC_INVALID_ADDRESS_OR_KEY, "Consistency check failed");
                }

                // Consistency check.
                if (isScript) {
                    CTxDestination destination;

                    if (ExtractDestination(script, destination)) {
                        if (!(destination == pubkey_dest)) {
                            throw JSONRPCError(RPC_INVALID_ADDRESS_OR_KEY, "Consistency check failed");
                        }
                    }
                }

                CScript pubKeyScript = GetScriptForDestination(pubkey_dest);

                if (::IsMine(*pwallet, pubKeyScript) == ISMINE_SPENDABLE) {
                    throw JSONRPCError(RPC_WALLET_ERROR, "The wallet already contains the private key for this address or script");
                }

                pwallet->MarkDirty();

                if (!pwallet->AddWatchOnly(pubKeyScript, timestamp)) {
                    throw JSONRPCError(RPC_WALLET_ERROR, "Error adding address to wallet");
                }

                // add to address book or update label
                if (IsValidDestination(pubkey_dest)) {
                    pwallet->SetAddressBook(pubkey_dest, label, "receive");
                }

                // TODO Is this necessary?
                CScript scriptRawPubKey = GetScriptForRawPubKey(pubKey);

                if (::IsMine(*pwallet, scriptRawPubKey) == ISMINE_SPENDABLE) {
                    throw JSONRPCError(RPC_WALLET_ERROR, "The wallet already contains the private key for this address or script");
                }

                pwallet->MarkDirty();

                if (!pwallet->AddWatchOnly(scriptRawPubKey, timestamp)) {
                    throw JSONRPCError(RPC_WALLET_ERROR, "Error adding address to wallet");
                }

                success = true;
            }

            // Import private keys.
            if (keys.size()) {
                const std::string& strPrivkey = keys[0].get_str();

                // Checks.
                CBitcoinSecret vchSecret;
                bool fGood = vchSecret.SetString(strPrivkey);

                if (!fGood) {
                    throw JSONRPCError(RPC_INVALID_ADDRESS_OR_KEY, "Invalid private key encoding");
                }

                CKey key = vchSecret.GetKey();
                if (!key.IsValid()) {
                    throw JSONRPCError(RPC_INVALID_ADDRESS_OR_KEY, "Private key outside allowed range");
                }

                CPubKey pubKey = key.GetPubKey();
                assert(key.VerifyPubKey(pubKey));

                CTxDestination pubkey_dest = pubKey.GetID();

                // Consistency check.
                if (!isScript && !(pubkey_dest == dest)) {
                    throw JSONRPCError(RPC_INVALID_ADDRESS_OR_KEY, "Consistency check failed");
                }

                // Consistency check.
                if (isScript) {
                    CTxDestination destination;

                    if (ExtractDestination(script, destination)) {
                        if (!(destination == pubkey_dest)) {
                            throw JSONRPCError(RPC_INVALID_ADDRESS_OR_KEY, "Consistency check failed");
                        }
                    }
                }

                CKeyID vchAddress = pubKey.GetID();
                pwallet->MarkDirty();
                pwallet->SetAddressBook(vchAddress, label, "receive");

                if (pwallet->HaveKey(vchAddress)) {
                    throw JSONRPCError(RPC_WALLET_ERROR, "The wallet already contains the private key for this address or script");
                }

                pwallet->mapKeyMetadata[vchAddress].nCreateTime = timestamp;

                if (!pwallet->AddKeyPubKey(key, pubKey)) {
                    throw JSONRPCError(RPC_WALLET_ERROR, "Error adding key to wallet");
                }

                pwallet->UpdateTimeFirstKey(timestamp);

                success = true;
            }

            // Import scriptPubKey only.
            if (pubKeys.size() == 0 && keys.size() == 0) {
                if (::IsMine(*pwallet, script) == ISMINE_SPENDABLE) {
                    throw JSONRPCError(RPC_WALLET_ERROR, "The wallet already contains the private key for this address or script");
                }

                pwallet->MarkDirty();

                if (!pwallet->AddWatchOnly(script, timestamp)) {
                    throw JSONRPCError(RPC_WALLET_ERROR, "Error adding address to wallet");
                }

                if (scriptPubKey.getType() == UniValue::VOBJ) {
                    // add to address book or update label
                    if (IsValidDestination(dest)) {
                        pwallet->SetAddressBook(dest, label, "receive");
                    }
                }

                success = true;
            }
        }

        UniValue result = UniValue(UniValue::VOBJ);
        result.pushKV("success", UniValue(success));
        return result;
    } catch (const UniValue& e) {
        UniValue result = UniValue(UniValue::VOBJ);
        result.pushKV("success", UniValue(false));
        result.pushKV("error", e);
        return result;
    } catch (...) {
        UniValue result = UniValue(UniValue::VOBJ);
        result.pushKV("success", UniValue(false));
        result.pushKV("error", JSONRPCError(RPC_MISC_ERROR, "Missing required fields"));
        return result;
    }
}

int64_t GetImportTimestamp(const UniValue& data, int64_t now)
{
    if (data.exists("timestamp")) {
        const UniValue& timestamp = data["timestamp"];
        if (timestamp.isNum()) {
            return timestamp.get_int64();
        } else if (timestamp.isStr() && timestamp.get_str() == "now") {
            return now;
        }
        throw JSONRPCError(RPC_TYPE_ERROR, strprintf("Expected number or \"now\" timestamp value for key. got type %s", uvTypeName(timestamp.type())));
    }
    throw JSONRPCError(RPC_TYPE_ERROR, "Missing required timestamp field for key");
}

UniValue importmulti(const JSONRPCRequest& mainRequest)
{
    CWallet * const pwallet = GetWalletForJSONRPCRequest(mainRequest);
    if (!EnsureWalletIsAvailable(pwallet, mainRequest.fHelp)) {
        return NullUniValue;
    }

    // clang-format off
    if (mainRequest.fHelp || mainRequest.params.size() < 1 || mainRequest.params.size() > 2)
        throw std::runtime_error(
            "importmulti \"requests\" ( \"options\" )\n\n"
            "Import addresses/scripts (with private or public keys, redeem script (P2SH)), rescanning all addresses in one-shot-only (rescan can be disabled via options). Requires a new wallet backup.\n\n"
            "Arguments:\n"
            "1. requests     (array, required) Data to be imported\n"
            "  [     (array of json objects)\n"
            "    {\n"
            "      \"scriptPubKey\": \"<script>\" | { \"address\":\"<address>\" }, (string / json, required) Type of scriptPubKey (string for script, json for address)\n"
            "      \"timestamp\": timestamp | \"now\"                        , (integer / string, required) Creation time of the key in seconds since epoch (Jan 1 1970 GMT),\n"
            "                                                              or the string \"now\" to substitute the current synced blockchain time. The timestamp of the oldest\n"
            "                                                              key will determine how far back blockchain rescans need to begin for missing wallet transactions.\n"
            "                                                              \"now\" can be specified to bypass scanning, for keys which are known to never have been used, and\n"
            "                                                              0 can be specified to scan the entire blockchain. Blocks up to 2 hours before the earliest key\n"
            "                                                              creation time of all keys being imported by the importmulti call will be scanned.\n"
            "      \"redeemscript\": \"<script>\"                            , (string, optional) Allowed only if the scriptPubKey is a P2SH address or a P2SH scriptPubKey\n"
            "      \"pubkeys\": [\"<pubKey>\", ... ]                         , (array, optional) Array of strings giving pubkeys that must occur in the output or redeemscript\n"
            "      \"keys\": [\"<key>\", ... ]                               , (array, optional) Array of strings giving private keys whose corresponding public keys must occur in the output or redeemscript\n"
            "      \"internal\": <true>                                    , (boolean, optional, default: false) Stating whether matching outputs should be treated as not incoming payments\n"
            "      \"watchonly\": <true>                                   , (boolean, optional, default: false) Stating whether matching outputs should be considered watched even when they're not spendable, only allowed if keys are empty\n"
            "      \"label\": <label>                                      , (string, optional, default: '') Label to assign to the address (aka account name, for now), only allowed with internal=false\n"
            "    }\n"
            "  ,...\n"
            "  ]\n"
            "2. options                 (json, optional)\n"
            "  {\n"
            "     \"rescan\": <false>,         (boolean, optional, default: true) Stating if should rescan the blockchain after all imports\n"
            "  }\n"
            "\nNote: This call can take minutes to complete if rescan is true, during that time, other rpc calls\n"
            "may report that the imported keys, addresses or scripts exists but related transactions are still missing.\n"
            "\nExamples:\n" +
            HelpExampleCli("importmulti", "'[{ \"scriptPubKey\": { \"address\": \"<my address>\" }, \"timestamp\":1455191478 }, "
                                          "{ \"scriptPubKey\": { \"address\": \"<my 2nd address>\" }, \"label\": \"example 2\", \"timestamp\": 1455191480 }]'") +
            HelpExampleCli("importmulti", "'[{ \"scriptPubKey\": { \"address\": \"<my address>\" }, \"timestamp\":1455191478 }]' '{ \"rescan\": false}'") +

            "\nResponse is an array with the same size as the input that has the execution result :\n"
            "  [{ \"success\": true } , { \"success\": false, \"error\": { \"code\": -1, \"message\": \"Internal Server Error\"} }, ... ]\n");

    // clang-format on

    RPCTypeCheck(mainRequest.params, {UniValue::VARR, UniValue::VOBJ});

    const UniValue& requests = mainRequest.params[0];

    //Default options
    bool fRescan = true;

    if (!mainRequest.params[1].isNull()) {
        const UniValue& options = mainRequest.params[1];

        if (options.exists("rescan")) {
            fRescan = options["rescan"].get_bool();
        }
    }

    WalletRescanReserver reserver(pwallet);
    if (fRescan && !reserver.reserve()) {
        throw JSONRPCError(RPC_WALLET_ERROR, "Wallet is currently rescanning. Abort existing rescan or wait.");
    }

    int64_t now = 0;
    bool fRunScan = false;
    int64_t nLowestTimestamp = 0;
    UniValue response(UniValue::VARR);
    {
        LOCK2(cs_main, pwallet->cs_wallet);
        EnsureWalletIsUnlocked(pwallet);

        // Verify all timestamps are present before importing any keys.
        now = chainActive.Tip() ? chainActive.Tip()->GetMedianTimePast() : 0;
        for (const UniValue& data : requests.getValues()) {
            GetImportTimestamp(data, now);
        }

        const int64_t minimumTimestamp = 1;

        if (fRescan && chainActive.Tip()) {
            nLowestTimestamp = chainActive.Tip()->GetBlockTime();
        } else {
            fRescan = false;
        }

        for (const UniValue& data : requests.getValues()) {
            const int64_t timestamp = std::max(GetImportTimestamp(data, now), minimumTimestamp);
            const UniValue result = ProcessImport(pwallet, data, timestamp);
            response.push_back(result);

            if (!fRescan) {
                continue;
            }

            // If at least one request was successful then allow rescan.
            if (result["success"].get_bool()) {
                fRunScan = true;
            }

            // Get the lowest timestamp.
            if (timestamp < nLowestTimestamp) {
                nLowestTimestamp = timestamp;
            }
        }
    }
    if (fRescan && fRunScan && requests.size()) {
        int64_t scannedTime = pwallet->RescanFromTime(nLowestTimestamp, reserver, true /* update */);
        pwallet->ReacceptWalletTransactions();

        if (scannedTime > nLowestTimestamp) {
            std::vector<UniValue> results = response.getValues();
            response.clear();
            response.setArray();
            size_t i = 0;
            for (const UniValue& request : requests.getValues()) {
                // If key creation date is within the successfully scanned
                // range, or if the import result already has an error set, let
                // the result stand unmodified. Otherwise replace the result
                // with an error message.
                if (scannedTime <= GetImportTimestamp(request, now) || results.at(i).exists("error")) {
                    response.push_back(results.at(i));
                } else {
                    UniValue result = UniValue(UniValue::VOBJ);
                    result.pushKV("success", UniValue(false));
                    result.pushKV(
                        "error",
                        JSONRPCError(
                            RPC_MISC_ERROR,
                            strprintf("Rescan failed for key with creation timestamp %d. There was an error reading a "
                                      "block from time %d, which is after or within %d seconds of key creation, and "
                                      "could contain transactions pertaining to the key. As a result, transactions "
                                      "and coins using this key may not appear in the wallet. This error could be "
                                      "caused by pruning or data corruption (see bitcoind log for details) and could "
                                      "be dealt with by downloading and rescanning the relevant blocks (see -reindex "
                                      "and -rescan options).",
                                GetImportTimestamp(request, now), scannedTime - TIMESTAMP_WINDOW - 1, TIMESTAMP_WINDOW)));
                    response.push_back(std::move(result));
                }
                ++i;
            }
        }
    }

    return response;
}<|MERGE_RESOLUTION|>--- conflicted
+++ resolved
@@ -292,17 +292,8 @@
             std::vector<unsigned char> data(ParseHex(request.params[0].get_str()));
             ImportScript(pwallet, CScript(data.begin(), data.end()), strLabel, fP2SH);
         } else {
-            throw JSONRPCError(RPC_INVALID_ADDRESS_OR_KEY, "Invalid Bitcoin address or script");
-        }
-<<<<<<< HEAD
-        ImportAddress(pwallet, dest, strLabel);
-    } else if (IsHex(request.params[0].get_str())) {
-        std::vector<unsigned char> data(ParseHex(request.params[0].get_str()));
-        ImportScript(pwallet, CScript(data.begin(), data.end()), strLabel, fP2SH);
-    } else {
-        throw JSONRPCError(RPC_INVALID_ADDRESS_OR_KEY, "Invalid Namecoin address or script");
-=======
->>>>>>> 6d044080
+            throw JSONRPCError(RPC_INVALID_ADDRESS_OR_KEY, "Invalid Namecoin address or script");
+        }
     }
     if (fRescan)
     {
