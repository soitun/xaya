// Copyright (c) 2016 The Bitcoin Core developers
// Distributed under the MIT software license, see the accompanying
// file COPYING or http://www.opensource.org/licenses/mit-license.php.

#ifndef BITCOIN_WALLET_RPCWALLET_H
#define BITCOIN_WALLET_RPCWALLET_H

<<<<<<< HEAD
class CCoinControl;
class CRPCTable;
class CWalletTx;
=======
#include <string>

class CRPCTable;
class CWallet;
>>>>>>> 32c7be54
class JSONRPCRequest;

void RegisterWalletRPCCommands(CRPCTable &t);

/**
 * Figures out what wallet, if any, to use for a JSONRPCRequest.
 *
 * @param[in] request JSONRPCRequest that wishes to access a wallet
 * @return nullptr if no wallet should be used, or a pointer to the CWallet
 */
CWallet *GetWalletForJSONRPCRequest(const JSONRPCRequest& request);

std::string HelpRequiringPassphrase(CWallet *);
void EnsureWalletIsUnlocked(CWallet *);
bool EnsureWalletIsAvailable(CWallet *, bool avoidException);
void SendMoneyToScript(CWallet* pwallet, const CScript& scriptPubKey,
                       const CTxIn* withInput, CAmount nValue,
                       bool fSubtractFeeFromAmount, CWalletTx& wtxNew,
                       const CCoinControl& coin_control);

#endif //BITCOIN_WALLET_RPCWALLET_H<|MERGE_RESOLUTION|>--- conflicted
+++ resolved
@@ -5,16 +5,12 @@
 #ifndef BITCOIN_WALLET_RPCWALLET_H
 #define BITCOIN_WALLET_RPCWALLET_H
 
-<<<<<<< HEAD
+#include <string>
+
 class CCoinControl;
 class CRPCTable;
+class CWallet;
 class CWalletTx;
-=======
-#include <string>
-
-class CRPCTable;
-class CWallet;
->>>>>>> 32c7be54
 class JSONRPCRequest;
 
 void RegisterWalletRPCCommands(CRPCTable &t);
