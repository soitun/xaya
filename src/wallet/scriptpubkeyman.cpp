// Copyright (c) 2019-2022 The Bitcoin Core developers
// Distributed under the MIT software license, see the accompanying
// file COPYING or http://www.opensource.org/licenses/mit-license.php.

#include <hash.h>
#include <key_io.h>
#include <logging.h>
#include <outputtype.h>
#include <script/descriptor.h>
#include <script/names.h>
#include <script/sign.h>
#include <util/bip32.h>
#include <util/strencodings.h>
#include <util/string.h>
#include <util/time.h>
#include <util/translation.h>
#include <wallet/scriptpubkeyman.h>

#include <optional>

namespace wallet {
//! Value for the first BIP 32 hardened derivation. Can be used as a bit mask and as a value. See BIP 32 for more details.
const uint32_t BIP32_HARDENED_KEY_LIMIT = 0x80000000;

util::Result<CTxDestination> LegacyScriptPubKeyMan::GetNewDestination(const OutputType type)
{
    if (LEGACY_OUTPUT_TYPES.count(type) == 0) {
        return util::Error{_("Error: Legacy wallets only support the \"legacy\", \"p2sh-segwit\", and \"bech32\" address types")};
    }
    assert(type != OutputType::BECH32M);

    // Fill-up keypool if needed
    TopUp();

    LOCK(cs_KeyStore);

    // Generate a new key that is added to wallet
    CPubKey new_key;
    if (!GetKeyFromPool(new_key, type)) {
        return util::Error{_("Error: Keypool ran out, please call keypoolrefill first")};
    }
    LearnRelatedScripts(new_key, type);
    return GetDestinationForKey(new_key, type);
}

typedef std::vector<unsigned char> valtype;

namespace {

/**
 * This is an enum that tracks the execution context of a script, similar to
 * SigVersion in script/interpreter. It is separate however because we want to
 * distinguish between top-level scriptPubKey execution and P2SH redeemScript
 * execution (a distinction that has no impact on consensus rules).
 */
enum class IsMineSigVersion
{
    TOP = 0,        //!< scriptPubKey execution
    P2SH = 1,       //!< P2SH redeemScript
    WITNESS_V0 = 2, //!< P2WSH witness script execution
};

/**
 * This is an internal representation of isminetype + invalidity.
 * Its order is significant, as we return the max of all explored
 * possibilities.
 */
enum class IsMineResult
{
    NO = 0,         //!< Not ours
    WATCH_ONLY = 1, //!< Included in watch-only balance
    SPENDABLE = 2,  //!< Included in all balances
    INVALID = 3,    //!< Not spendable by anyone (uncompressed pubkey in segwit, P2SH inside P2SH or witness, witness inside witness)
};

bool PermitsUncompressed(IsMineSigVersion sigversion)
{
    return sigversion == IsMineSigVersion::TOP || sigversion == IsMineSigVersion::P2SH;
}

bool HaveKeys(const std::vector<valtype>& pubkeys, const LegacyScriptPubKeyMan& keystore)
{
    for (const valtype& pubkey : pubkeys) {
        CKeyID keyID = CPubKey(pubkey).GetID();
        if (!keystore.HaveKey(keyID)) return false;
    }
    return true;
}

//! Recursively solve script and return spendable/watchonly/invalid status.
//!
//! @param keystore            legacy key and script store
//! @param scriptPubKey        script to solve
//! @param sigversion          script type (top-level / redeemscript / witnessscript)
//! @param recurse_scripthash  whether to recurse into nested p2sh and p2wsh
//!                            scripts or simply treat any script that has been
//!                            stored in the keystore as spendable
IsMineResult IsMineInner(const LegacyScriptPubKeyMan& keystore, const CScript& scriptPubKey, IsMineSigVersion sigversion, bool recurse_scripthash=true)
{
    IsMineResult ret = IsMineResult::NO;

    std::vector<valtype> vSolutions;
    TxoutType whichType = Solver(scriptPubKey, vSolutions);

    CKeyID keyID;
    switch (whichType) {
    case TxoutType::NONSTANDARD:
    case TxoutType::NULL_DATA:
    case TxoutType::WITNESS_UNKNOWN:
    case TxoutType::WITNESS_V1_TAPROOT:
        break;
    case TxoutType::PUBKEY:
        keyID = CPubKey(vSolutions[0]).GetID();
        if (!PermitsUncompressed(sigversion) && vSolutions[0].size() != 33) {
            return IsMineResult::INVALID;
        }
        if (keystore.HaveKey(keyID)) {
            ret = std::max(ret, IsMineResult::SPENDABLE);
        }
        break;
    case TxoutType::WITNESS_V0_KEYHASH:
    {
        if (sigversion == IsMineSigVersion::WITNESS_V0) {
            // P2WPKH inside P2WSH is invalid.
            return IsMineResult::INVALID;
        }
        if (sigversion == IsMineSigVersion::TOP && !keystore.HaveCScript(CScriptID(CScript() << OP_0 << vSolutions[0]))) {
            // We do not support bare witness outputs unless the P2SH version of it would be
            // acceptable as well. This protects against matching before segwit activates.
            // This also applies to the P2WSH case.
            break;
        }
        ret = std::max(ret, IsMineInner(keystore, GetScriptForDestination(PKHash(uint160(vSolutions[0]))), IsMineSigVersion::WITNESS_V0));
        break;
    }
    case TxoutType::PUBKEYHASH:
        keyID = CKeyID(uint160(vSolutions[0]));
        if (!PermitsUncompressed(sigversion)) {
            CPubKey pubkey;
            if (keystore.GetPubKey(keyID, pubkey) && !pubkey.IsCompressed()) {
                return IsMineResult::INVALID;
            }
        }
        if (keystore.HaveKey(keyID)) {
            ret = std::max(ret, IsMineResult::SPENDABLE);
        }
        break;
    case TxoutType::SCRIPTHASH:
    {
        if (sigversion != IsMineSigVersion::TOP) {
            // P2SH inside P2WSH or P2SH is invalid.
            return IsMineResult::INVALID;
        }
        CScriptID scriptID = CScriptID(uint160(vSolutions[0]));
        CScript subscript;
        if (keystore.GetCScript(scriptID, subscript)) {
            ret = std::max(ret, recurse_scripthash ? IsMineInner(keystore, subscript, IsMineSigVersion::P2SH) : IsMineResult::SPENDABLE);
        }
        break;
    }
    case TxoutType::WITNESS_V0_SCRIPTHASH:
    {
        if (sigversion == IsMineSigVersion::WITNESS_V0) {
            // P2WSH inside P2WSH is invalid.
            return IsMineResult::INVALID;
        }
        if (sigversion == IsMineSigVersion::TOP && !keystore.HaveCScript(CScriptID(CScript() << OP_0 << vSolutions[0]))) {
            break;
        }
        CScriptID scriptID{RIPEMD160(vSolutions[0])};
        CScript subscript;
        if (keystore.GetCScript(scriptID, subscript)) {
            ret = std::max(ret, recurse_scripthash ? IsMineInner(keystore, subscript, IsMineSigVersion::WITNESS_V0) : IsMineResult::SPENDABLE);
        }
        break;
    }

    case TxoutType::MULTISIG:
    {
        // Never treat bare multisig outputs as ours (they can still be made watchonly-though)
        if (sigversion == IsMineSigVersion::TOP) {
            break;
        }

        // Only consider transactions "mine" if we own ALL the
        // keys involved. Multi-signature transactions that are
        // partially owned (somebody else has a key that can spend
        // them) enable spend-out-from-under-you attacks, especially
        // in shared-wallet situations.
        std::vector<valtype> keys(vSolutions.begin()+1, vSolutions.begin()+vSolutions.size()-1);
        if (!PermitsUncompressed(sigversion)) {
            for (size_t i = 0; i < keys.size(); i++) {
                if (keys[i].size() != 33) {
                    return IsMineResult::INVALID;
                }
            }
        }
        if (HaveKeys(keys, keystore)) {
            ret = std::max(ret, IsMineResult::SPENDABLE);
        }
        break;
    }
    } // no default case, so the compiler can warn about missing cases

    if (ret == IsMineResult::NO && keystore.HaveWatchOnly(scriptPubKey)) {
        ret = std::max(ret, IsMineResult::WATCH_ONLY);
    }
    return ret;
}

} // namespace

isminetype LegacyScriptPubKeyMan::IsMine(const CScript& script) const
{
    switch (IsMineInner(*this, script, IsMineSigVersion::TOP)) {
    case IsMineResult::INVALID:
    case IsMineResult::NO:
        return ISMINE_NO;
    case IsMineResult::WATCH_ONLY:
        return ISMINE_WATCH_ONLY;
    case IsMineResult::SPENDABLE:
        return ISMINE_SPENDABLE;
    }
    assert(false);
}

bool LegacyScriptPubKeyMan::CheckDecryptionKey(const CKeyingMaterial& master_key, bool accept_no_keys)
{
    {
        LOCK(cs_KeyStore);
        assert(mapKeys.empty());

        bool keyPass = mapCryptedKeys.empty(); // Always pass when there are no encrypted keys
        bool keyFail = false;
        CryptedKeyMap::const_iterator mi = mapCryptedKeys.begin();
        WalletBatch batch(m_storage.GetDatabase());
        for (; mi != mapCryptedKeys.end(); ++mi)
        {
            const CPubKey &vchPubKey = (*mi).second.first;
            const std::vector<unsigned char> &vchCryptedSecret = (*mi).second.second;
            CKey key;
            if (!DecryptKey(master_key, vchCryptedSecret, vchPubKey, key))
            {
                keyFail = true;
                break;
            }
            keyPass = true;
            if (fDecryptionThoroughlyChecked)
                break;
            else {
                // Rewrite these encrypted keys with checksums
                batch.WriteCryptedKey(vchPubKey, vchCryptedSecret, mapKeyMetadata[vchPubKey.GetID()]);
            }
        }
        if (keyPass && keyFail)
        {
            LogPrintf("The wallet is probably corrupted: Some keys decrypt but not all.\n");
            throw std::runtime_error("Error unlocking wallet: some keys decrypt but not all. Your wallet file may be corrupt.");
        }
        if (keyFail || (!keyPass && !accept_no_keys))
            return false;
        fDecryptionThoroughlyChecked = true;
    }
    return true;
}

bool LegacyScriptPubKeyMan::Encrypt(const CKeyingMaterial& master_key, WalletBatch* batch)
{
    LOCK(cs_KeyStore);
    encrypted_batch = batch;
    if (!mapCryptedKeys.empty()) {
        encrypted_batch = nullptr;
        return false;
    }

    KeyMap keys_to_encrypt;
    keys_to_encrypt.swap(mapKeys); // Clear mapKeys so AddCryptedKeyInner will succeed.
    for (const KeyMap::value_type& mKey : keys_to_encrypt)
    {
        const CKey &key = mKey.second;
        CPubKey vchPubKey = key.GetPubKey();
        CKeyingMaterial vchSecret(key.begin(), key.end());
        std::vector<unsigned char> vchCryptedSecret;
        if (!EncryptSecret(master_key, vchSecret, vchPubKey.GetHash(), vchCryptedSecret)) {
            encrypted_batch = nullptr;
            return false;
        }
        if (!AddCryptedKey(vchPubKey, vchCryptedSecret)) {
            encrypted_batch = nullptr;
            return false;
        }
    }
    encrypted_batch = nullptr;
    return true;
}

util::Result<CTxDestination> LegacyScriptPubKeyMan::GetReservedDestination(const OutputType type, bool internal, int64_t& index, CKeyPool& keypool)
{
    if (LEGACY_OUTPUT_TYPES.count(type) == 0) {
        return util::Error{_("Error: Legacy wallets only support the \"legacy\", \"p2sh-segwit\", and \"bech32\" address types")};
    }
    assert(type != OutputType::BECH32M);

    LOCK(cs_KeyStore);
    if (!CanGetAddresses(internal)) {
        return util::Error{_("Error: Keypool ran out, please call keypoolrefill first")};
    }

    // Fill-up keypool if needed
    TopUp();

    if (!ReserveKeyFromKeyPool(index, keypool, internal)) {
        return util::Error{_("Error: Keypool ran out, please call keypoolrefill first")};
    }
    return GetDestinationForKey(keypool.vchPubKey, type);
}

bool LegacyScriptPubKeyMan::TopUpInactiveHDChain(const CKeyID seed_id, int64_t index, bool internal)
{
    LOCK(cs_KeyStore);

    auto it = m_inactive_hd_chains.find(seed_id);
    if (it == m_inactive_hd_chains.end()) {
        return false;
    }

    CHDChain& chain = it->second;

    if (internal) {
        chain.m_next_internal_index = std::max(chain.m_next_internal_index, index + 1);
    } else {
        chain.m_next_external_index = std::max(chain.m_next_external_index, index + 1);
    }

    TopUpChain(chain, 0);

    return true;
}

std::vector<WalletDestination> LegacyScriptPubKeyMan::MarkUnusedAddresses(const CScript& script)
{
    LOCK(cs_KeyStore);
    std::vector<WalletDestination> result;
    // extract addresses and check if they match with an unused keypool key
    for (const auto& keyid : GetAffectedKeys(script, *this)) {
        std::map<CKeyID, int64_t>::const_iterator mi = m_pool_key_to_index.find(keyid);
        if (mi != m_pool_key_to_index.end()) {
            WalletLogPrintf("%s: Detected a used keypool key, mark all keypool keys up to this key as used\n", __func__);
            for (const auto& keypool : MarkReserveKeysAsUsed(mi->second)) {
                // derive all possible destinations as any of them could have been used
                for (const auto& type : LEGACY_OUTPUT_TYPES) {
                    const auto& dest = GetDestinationForKey(keypool.vchPubKey, type);
                    result.push_back({dest, keypool.fInternal});
                }
            }

            if (!TopUp()) {
                WalletLogPrintf("%s: Topping up keypool failed (locked wallet)\n", __func__);
            }
        }

        // Find the key's metadata and check if it's seed id (if it has one) is inactive, i.e. it is not the current m_hd_chain seed id.
        // If so, TopUp the inactive hd chain
        auto it = mapKeyMetadata.find(keyid);
        if (it != mapKeyMetadata.end()){
            CKeyMetadata meta = it->second;
            if (!meta.hd_seed_id.IsNull() && meta.hd_seed_id != m_hd_chain.seed_id) {
                std::vector<uint32_t> path;
                if (meta.has_key_origin) {
                    path = meta.key_origin.path;
                } else if (!ParseHDKeypath(meta.hdKeypath, path)) {
                    WalletLogPrintf("%s: Adding inactive seed keys failed, invalid hdKeypath: %s\n",
                                    __func__,
                                    meta.hdKeypath);
                }
                if (path.size() != 3) {
                    WalletLogPrintf("%s: Adding inactive seed keys failed, invalid path size: %d, has_key_origin: %s\n",
                                    __func__,
                                    path.size(),
                                    meta.has_key_origin);
                } else {
                    bool internal = (path[1] & ~BIP32_HARDENED_KEY_LIMIT) != 0;
                    int64_t index = path[2] & ~BIP32_HARDENED_KEY_LIMIT;

                    if (!TopUpInactiveHDChain(meta.hd_seed_id, index, internal)) {
                        WalletLogPrintf("%s: Adding inactive seed keys failed\n", __func__);
                    }
                }
            }
        }
    }

    return result;
}

void LegacyScriptPubKeyMan::UpgradeKeyMetadata()
{
    LOCK(cs_KeyStore);
    if (m_storage.IsLocked() || m_storage.IsWalletFlagSet(WALLET_FLAG_KEY_ORIGIN_METADATA)) {
        return;
    }

    std::unique_ptr<WalletBatch> batch = std::make_unique<WalletBatch>(m_storage.GetDatabase());
    for (auto& meta_pair : mapKeyMetadata) {
        CKeyMetadata& meta = meta_pair.second;
        if (!meta.hd_seed_id.IsNull() && !meta.has_key_origin && meta.hdKeypath != "s") { // If the hdKeypath is "s", that's the seed and it doesn't have a key origin
            CKey key;
            GetKey(meta.hd_seed_id, key);
            CExtKey masterKey;
            masterKey.SetSeed(key);
            // Add to map
            CKeyID master_id = masterKey.key.GetPubKey().GetID();
            std::copy(master_id.begin(), master_id.begin() + 4, meta.key_origin.fingerprint);
            if (!ParseHDKeypath(meta.hdKeypath, meta.key_origin.path)) {
                throw std::runtime_error("Invalid stored hdKeypath");
            }
            meta.has_key_origin = true;
            if (meta.nVersion < CKeyMetadata::VERSION_WITH_KEY_ORIGIN) {
                meta.nVersion = CKeyMetadata::VERSION_WITH_KEY_ORIGIN;
            }

            // Write meta to wallet
            CPubKey pubkey;
            if (GetPubKey(meta_pair.first, pubkey)) {
                batch->WriteKeyMetadata(meta, pubkey, true);
            }
        }
    }
}

bool LegacyScriptPubKeyMan::SetupGeneration(bool force)
{
    if ((CanGenerateKeys() && !force) || m_storage.IsLocked()) {
        return false;
    }

    SetHDSeed(GenerateNewSeed());
    if (!NewKeyPool()) {
        return false;
    }
    return true;
}

bool LegacyScriptPubKeyMan::IsHDEnabled() const
{
    return !m_hd_chain.seed_id.IsNull();
}

bool LegacyScriptPubKeyMan::CanGetAddresses(bool internal) const
{
    LOCK(cs_KeyStore);
    // Check if the keypool has keys
    bool keypool_has_keys;
    if (internal && m_storage.CanSupportFeature(FEATURE_HD_SPLIT)) {
        keypool_has_keys = setInternalKeyPool.size() > 0;
    } else {
        keypool_has_keys = KeypoolCountExternalKeys() > 0;
    }
    // If the keypool doesn't have keys, check if we can generate them
    if (!keypool_has_keys) {
        return CanGenerateKeys();
    }
    return keypool_has_keys;
}

bool LegacyScriptPubKeyMan::Upgrade(int prev_version, int new_version, bilingual_str& error)
{
    LOCK(cs_KeyStore);

    if (m_storage.IsWalletFlagSet(WALLET_FLAG_DISABLE_PRIVATE_KEYS)) {
        // Nothing to do here if private keys are not enabled
        return true;
    }

    bool hd_upgrade = false;
    bool split_upgrade = false;
    if (IsFeatureSupported(new_version, FEATURE_HD) && !IsHDEnabled()) {
        WalletLogPrintf("Upgrading wallet to HD\n");
        m_storage.SetMinVersion(FEATURE_HD);

        // generate a new master key
        CPubKey masterPubKey = GenerateNewSeed();
        SetHDSeed(masterPubKey);
        hd_upgrade = true;
    }
    // Upgrade to HD chain split if necessary
    if (!IsFeatureSupported(prev_version, FEATURE_HD_SPLIT) && IsFeatureSupported(new_version, FEATURE_HD_SPLIT)) {
        WalletLogPrintf("Upgrading wallet to use HD chain split\n");
        m_storage.SetMinVersion(FEATURE_PRE_SPLIT_KEYPOOL);
        split_upgrade = FEATURE_HD_SPLIT > prev_version;
        // Upgrade the HDChain
        if (m_hd_chain.nVersion < CHDChain::VERSION_HD_CHAIN_SPLIT) {
            m_hd_chain.nVersion = CHDChain::VERSION_HD_CHAIN_SPLIT;
            if (!WalletBatch(m_storage.GetDatabase()).WriteHDChain(m_hd_chain)) {
                throw std::runtime_error(std::string(__func__) + ": writing chain failed");
            }
        }
    }
    // Mark all keys currently in the keypool as pre-split
    if (split_upgrade) {
        MarkPreSplitKeys();
    }
    // Regenerate the keypool if upgraded to HD
    if (hd_upgrade) {
        if (!NewKeyPool()) {
            error = _("Unable to generate keys");
            return false;
        }
    }
    return true;
}

bool LegacyScriptPubKeyMan::HavePrivateKeys() const
{
    LOCK(cs_KeyStore);
    return !mapKeys.empty() || !mapCryptedKeys.empty();
}

void LegacyScriptPubKeyMan::RewriteDB()
{
    LOCK(cs_KeyStore);
    setInternalKeyPool.clear();
    setExternalKeyPool.clear();
    m_pool_key_to_index.clear();
    // Note: can't top-up keypool here, because wallet is locked.
    // User will be prompted to unlock wallet the next operation
    // that requires a new key.
}

static int64_t GetOldestKeyTimeInPool(const std::set<int64_t>& setKeyPool, WalletBatch& batch) {
    if (setKeyPool.empty()) {
        return GetTime();
    }

    CKeyPool keypool;
    int64_t nIndex = *(setKeyPool.begin());
    if (!batch.ReadPool(nIndex, keypool)) {
        throw std::runtime_error(std::string(__func__) + ": read oldest key in keypool failed");
    }
    assert(keypool.vchPubKey.IsValid());
    return keypool.nTime;
}

std::optional<int64_t> LegacyScriptPubKeyMan::GetOldestKeyPoolTime() const
{
    LOCK(cs_KeyStore);

    WalletBatch batch(m_storage.GetDatabase());

    // load oldest key from keypool, get time and return
    int64_t oldestKey = GetOldestKeyTimeInPool(setExternalKeyPool, batch);
    if (IsHDEnabled() && m_storage.CanSupportFeature(FEATURE_HD_SPLIT)) {
        oldestKey = std::max(GetOldestKeyTimeInPool(setInternalKeyPool, batch), oldestKey);
        if (!set_pre_split_keypool.empty()) {
            oldestKey = std::max(GetOldestKeyTimeInPool(set_pre_split_keypool, batch), oldestKey);
        }
    }

    return oldestKey;
}

size_t LegacyScriptPubKeyMan::KeypoolCountExternalKeys() const
{
    LOCK(cs_KeyStore);
    return setExternalKeyPool.size() + set_pre_split_keypool.size();
}

unsigned int LegacyScriptPubKeyMan::GetKeyPoolSize() const
{
    LOCK(cs_KeyStore);
    return setInternalKeyPool.size() + setExternalKeyPool.size() + set_pre_split_keypool.size();
}

int64_t LegacyScriptPubKeyMan::GetTimeFirstKey() const
{
    LOCK(cs_KeyStore);
    return nTimeFirstKey;
}

std::unique_ptr<SigningProvider> LegacyScriptPubKeyMan::GetSolvingProvider(const CScript& script) const
{
    return std::make_unique<LegacySigningProvider>(*this);
}

std::unique_ptr<SigningProvider> LegacyScriptPubKeyMan::GetSigningProviderWithKeys(const CScript& script) const
{
    return std::make_unique<LegacySigningProvider>(*this);
}

bool LegacyScriptPubKeyMan::CanProvide(const CScript& script, SignatureData& sigdata)
{
    IsMineResult ismine = IsMineInner(*this, script, IsMineSigVersion::TOP, /* recurse_scripthash= */ false);
    if (ismine == IsMineResult::SPENDABLE || ismine == IsMineResult::WATCH_ONLY) {
        // If ismine, it means we recognize keys or script ids in the script, or
        // are watching the script itself, and we can at least provide metadata
        // or solving information, even if not able to sign fully.
        return true;
    } else {
        // If, given the stuff in sigdata, we could make a valid signature, then we can provide for this script
        ProduceSignature(*this, DUMMY_SIGNATURE_CREATOR, script, sigdata);
        if (!sigdata.signatures.empty()) {
            // If we could make signatures, make sure we have a private key to actually make a signature
            bool has_privkeys = false;
            for (const auto& key_sig_pair : sigdata.signatures) {
                has_privkeys |= HaveKey(key_sig_pair.first);
            }
            return has_privkeys;
        }
        return false;
    }
}

bool LegacyScriptPubKeyMan::SignTransaction(CMutableTransaction& tx, const std::map<COutPoint, Coin>& coins, int sighash, std::map<int, bilingual_str>& input_errors) const
{
    return ::SignTransaction(tx, this, coins, sighash, input_errors);
}

SigningResult LegacyScriptPubKeyMan::SignMessage(const std::string& message, const PKHash& pkhash, std::string& str_sig) const
{
    CKey key;
    if (!GetKey(ToKeyID(pkhash), key)) {
        return SigningResult::PRIVATE_KEY_NOT_AVAILABLE;
    }

    if (MessageSign(key, message, str_sig)) {
        return SigningResult::OK;
    }
    return SigningResult::SIGNING_FAILED;
}

TransactionError LegacyScriptPubKeyMan::FillPSBT(PartiallySignedTransaction& psbtx, const PrecomputedTransactionData& txdata, int sighash_type, bool sign, bool bip32derivs, int* n_signed, bool finalize) const
{
    if (n_signed) {
        *n_signed = 0;
    }
    for (unsigned int i = 0; i < psbtx.tx->vin.size(); ++i) {
        const CTxIn& txin = psbtx.tx->vin[i];
        PSBTInput& input = psbtx.inputs.at(i);

        if (PSBTInputSigned(input)) {
            continue;
        }

        // Get the Sighash type
        if (sign && input.sighash_type != std::nullopt && *input.sighash_type != sighash_type) {
            return TransactionError::SIGHASH_MISMATCH;
        }

        // Check non_witness_utxo has specified prevout
        if (input.non_witness_utxo) {
            if (txin.prevout.n >= input.non_witness_utxo->vout.size()) {
                return TransactionError::MISSING_INPUTS;
            }
        } else if (input.witness_utxo.IsNull()) {
            // There's no UTXO so we can just skip this now
            continue;
        }
        SignatureData sigdata;
        input.FillSignatureData(sigdata);
        SignPSBTInput(HidingSigningProvider(this, !sign, !bip32derivs), psbtx, i, &txdata, sighash_type, nullptr, finalize);

        bool signed_one = PSBTInputSigned(input);
        if (n_signed && (signed_one || !sign)) {
            // If sign is false, we assume that we _could_ sign if we get here. This
            // will never have false negatives; it is hard to tell under what i
            // circumstances it could have false positives.
            (*n_signed)++;
        }
    }

    // Fill in the bip32 keypaths and redeemscripts for the outputs so that hardware wallets can identify change
    for (unsigned int i = 0; i < psbtx.tx->vout.size(); ++i) {
        UpdatePSBTOutput(HidingSigningProvider(this, true, !bip32derivs), psbtx, i);
    }

    return TransactionError::OK;
}

std::unique_ptr<CKeyMetadata> LegacyScriptPubKeyMan::GetMetadata(const CTxDestination& dest) const
{
    LOCK(cs_KeyStore);

    CKeyID key_id = GetKeyForDestination(*this, dest);
    if (!key_id.IsNull()) {
        auto it = mapKeyMetadata.find(key_id);
        if (it != mapKeyMetadata.end()) {
            return std::make_unique<CKeyMetadata>(it->second);
        }
    }

    CScript scriptPubKey = GetScriptForDestination(dest);
    auto it = m_script_metadata.find(CScriptID(scriptPubKey));
    if (it != m_script_metadata.end()) {
        return std::make_unique<CKeyMetadata>(it->second);
    }

    return nullptr;
}

uint256 LegacyScriptPubKeyMan::GetID() const
{
    return uint256::ONE;
}

/**
 * Update wallet first key creation time. This should be called whenever keys
 * are added to the wallet, with the oldest key creation time.
 */
void LegacyScriptPubKeyMan::UpdateTimeFirstKey(int64_t nCreateTime)
{
    AssertLockHeld(cs_KeyStore);
    if (nCreateTime <= 1) {
        // Cannot determine birthday information, so set the wallet birthday to
        // the beginning of time.
        nTimeFirstKey = 1;
    } else if (!nTimeFirstKey || nCreateTime < nTimeFirstKey) {
        nTimeFirstKey = nCreateTime;
    }
}

bool LegacyScriptPubKeyMan::LoadKey(const CKey& key, const CPubKey &pubkey)
{
    return AddKeyPubKeyInner(key, pubkey);
}

bool LegacyScriptPubKeyMan::AddKeyPubKey(const CKey& secret, const CPubKey &pubkey)
{
    LOCK(cs_KeyStore);
    WalletBatch batch(m_storage.GetDatabase());
    return LegacyScriptPubKeyMan::AddKeyPubKeyWithDB(batch, secret, pubkey);
}

bool LegacyScriptPubKeyMan::AddKeyPubKeyWithDB(WalletBatch& batch, const CKey& secret, const CPubKey& pubkey)
{
    AssertLockHeld(cs_KeyStore);

    // Make sure we aren't adding private keys to private key disabled wallets
    assert(!m_storage.IsWalletFlagSet(WALLET_FLAG_DISABLE_PRIVATE_KEYS));

    // FillableSigningProvider has no concept of wallet databases, but calls AddCryptedKey
    // which is overridden below.  To avoid flushes, the database handle is
    // tunneled through to it.
    bool needsDB = !encrypted_batch;
    if (needsDB) {
        encrypted_batch = &batch;
    }
    if (!AddKeyPubKeyInner(secret, pubkey)) {
        if (needsDB) encrypted_batch = nullptr;
        return false;
    }
    if (needsDB) encrypted_batch = nullptr;

    // check if we need to remove from watch-only
    CScript script;
    script = GetScriptForDestination(PKHash(pubkey));
    if (HaveWatchOnly(script)) {
        RemoveWatchOnly(script);
    }
    script = GetScriptForRawPubKey(pubkey);
    if (HaveWatchOnly(script)) {
        RemoveWatchOnly(script);
    }

    if (!m_storage.HasEncryptionKeys()) {
        return batch.WriteKey(pubkey,
                                                 secret.GetPrivKey(),
                                                 mapKeyMetadata[pubkey.GetID()]);
    }
    m_storage.UnsetBlankWalletFlag(batch);
    return true;
}

bool LegacyScriptPubKeyMan::LoadCScript(const CScript& redeemScript)
{
    /* A sanity check was added in pull #3843 to avoid adding redeemScripts
     * that never can be redeemed. However, old wallets may still contain
     * these. Do not add them to the wallet and warn. */
    if (redeemScript.size() > MAX_SCRIPT_ELEMENT_SIZE)
    {
        std::string strAddr = EncodeDestination(ScriptHash(redeemScript));
        WalletLogPrintf("%s: Warning: This wallet contains a redeemScript of size %i which exceeds maximum size %i thus can never be redeemed. Do not use address %s.\n", __func__, redeemScript.size(), MAX_SCRIPT_ELEMENT_SIZE, strAddr);
        return true;
    }

    return FillableSigningProvider::AddCScript(redeemScript);
}

void LegacyScriptPubKeyMan::LoadKeyMetadata(const CKeyID& keyID, const CKeyMetadata& meta)
{
    LOCK(cs_KeyStore);
    UpdateTimeFirstKey(meta.nCreateTime);
    mapKeyMetadata[keyID] = meta;
}

void LegacyScriptPubKeyMan::LoadScriptMetadata(const CScriptID& script_id, const CKeyMetadata& meta)
{
    LOCK(cs_KeyStore);
    UpdateTimeFirstKey(meta.nCreateTime);
    m_script_metadata[script_id] = meta;
}

bool LegacyScriptPubKeyMan::AddKeyPubKeyInner(const CKey& key, const CPubKey &pubkey)
{
    LOCK(cs_KeyStore);
    if (!m_storage.HasEncryptionKeys()) {
        return FillableSigningProvider::AddKeyPubKey(key, pubkey);
    }

    if (m_storage.IsLocked()) {
        return false;
    }

    std::vector<unsigned char> vchCryptedSecret;
    CKeyingMaterial vchSecret(key.begin(), key.end());
    if (!EncryptSecret(m_storage.GetEncryptionKey(), vchSecret, pubkey.GetHash(), vchCryptedSecret)) {
        return false;
    }

    if (!AddCryptedKey(pubkey, vchCryptedSecret)) {
        return false;
    }
    return true;
}

bool LegacyScriptPubKeyMan::LoadCryptedKey(const CPubKey &vchPubKey, const std::vector<unsigned char> &vchCryptedSecret, bool checksum_valid)
{
    // Set fDecryptionThoroughlyChecked to false when the checksum is invalid
    if (!checksum_valid) {
        fDecryptionThoroughlyChecked = false;
    }

    return AddCryptedKeyInner(vchPubKey, vchCryptedSecret);
}

bool LegacyScriptPubKeyMan::AddCryptedKeyInner(const CPubKey &vchPubKey, const std::vector<unsigned char> &vchCryptedSecret)
{
    LOCK(cs_KeyStore);
    assert(mapKeys.empty());

    mapCryptedKeys[vchPubKey.GetID()] = make_pair(vchPubKey, vchCryptedSecret);
    ImplicitlyLearnRelatedKeyScripts(vchPubKey);
    return true;
}

bool LegacyScriptPubKeyMan::AddCryptedKey(const CPubKey &vchPubKey,
                            const std::vector<unsigned char> &vchCryptedSecret)
{
    if (!AddCryptedKeyInner(vchPubKey, vchCryptedSecret))
        return false;
    {
        LOCK(cs_KeyStore);
        if (encrypted_batch)
            return encrypted_batch->WriteCryptedKey(vchPubKey,
                                                        vchCryptedSecret,
                                                        mapKeyMetadata[vchPubKey.GetID()]);
        else
            return WalletBatch(m_storage.GetDatabase()).WriteCryptedKey(vchPubKey,
                                                            vchCryptedSecret,
                                                            mapKeyMetadata[vchPubKey.GetID()]);
    }
}

bool LegacyScriptPubKeyMan::HaveWatchOnly(const CScript &dest) const
{
    LOCK(cs_KeyStore);
    return setWatchOnly.count(dest) > 0;
}

bool LegacyScriptPubKeyMan::HaveWatchOnly() const
{
    LOCK(cs_KeyStore);
    return (!setWatchOnly.empty());
}

static bool ExtractPubKey(const CScript &dest, CPubKey& pubKeyOut)
{
    std::vector<std::vector<unsigned char>> solutions;
    return Solver(dest, solutions) == TxoutType::PUBKEY &&
        (pubKeyOut = CPubKey(solutions[0])).IsFullyValid();
}

bool LegacyScriptPubKeyMan::RemoveWatchOnly(const CScript &dest)
{
    {
        LOCK(cs_KeyStore);
        setWatchOnly.erase(dest);
        CPubKey pubKey;
        if (ExtractPubKey(dest, pubKey)) {
            mapWatchKeys.erase(pubKey.GetID());
        }
        // Related CScripts are not removed; having superfluous scripts around is
        // harmless (see comment in ImplicitlyLearnRelatedKeyScripts).
    }

    if (!HaveWatchOnly())
        NotifyWatchonlyChanged(false);
    if (!WalletBatch(m_storage.GetDatabase()).EraseWatchOnly(dest))
        return false;

    return true;
}

bool LegacyScriptPubKeyMan::LoadWatchOnly(const CScript &dest)
{
    return AddWatchOnlyInMem(dest);
}

bool LegacyScriptPubKeyMan::AddWatchOnlyInMem(const CScript &dest)
{
    LOCK(cs_KeyStore);
    setWatchOnly.insert(dest);
    CPubKey pubKey;
    if (ExtractPubKey(dest, pubKey)) {
        mapWatchKeys[pubKey.GetID()] = pubKey;
        ImplicitlyLearnRelatedKeyScripts(pubKey);
    }
    return true;
}

bool LegacyScriptPubKeyMan::AddWatchOnlyWithDB(WalletBatch &batch, const CScript& dest)
{
    if (!AddWatchOnlyInMem(dest))
        return false;
    const CKeyMetadata& meta = m_script_metadata[CScriptID(dest)];
    UpdateTimeFirstKey(meta.nCreateTime);
    NotifyWatchonlyChanged(true);
    if (batch.WriteWatchOnly(dest, meta)) {
        m_storage.UnsetBlankWalletFlag(batch);
        return true;
    }
    return false;
}

bool LegacyScriptPubKeyMan::AddWatchOnlyWithDB(WalletBatch &batch, const CScript& dest, int64_t create_time)
{
    m_script_metadata[CScriptID(dest)].nCreateTime = create_time;
    return AddWatchOnlyWithDB(batch, dest);
}

bool LegacyScriptPubKeyMan::AddWatchOnly(const CScript& dest)
{
    WalletBatch batch(m_storage.GetDatabase());
    return AddWatchOnlyWithDB(batch, dest);
}

bool LegacyScriptPubKeyMan::AddWatchOnly(const CScript& dest, int64_t nCreateTime)
{
    m_script_metadata[CScriptID(dest)].nCreateTime = nCreateTime;
    return AddWatchOnly(dest);
}

void LegacyScriptPubKeyMan::LoadHDChain(const CHDChain& chain)
{
    LOCK(cs_KeyStore);
    m_hd_chain = chain;
}

void LegacyScriptPubKeyMan::AddHDChain(const CHDChain& chain)
{
    LOCK(cs_KeyStore);
    // Store the new chain
    if (!WalletBatch(m_storage.GetDatabase()).WriteHDChain(chain)) {
        throw std::runtime_error(std::string(__func__) + ": writing chain failed");
    }
    // When there's an old chain, add it as an inactive chain as we are now rotating hd chains
    if (!m_hd_chain.seed_id.IsNull()) {
        AddInactiveHDChain(m_hd_chain);
    }

    m_hd_chain = chain;
}

void LegacyScriptPubKeyMan::AddInactiveHDChain(const CHDChain& chain)
{
    LOCK(cs_KeyStore);
    assert(!chain.seed_id.IsNull());
    m_inactive_hd_chains[chain.seed_id] = chain;
}

bool LegacyScriptPubKeyMan::HaveKey(const CKeyID &address) const
{
    LOCK(cs_KeyStore);
    if (!m_storage.HasEncryptionKeys()) {
        return FillableSigningProvider::HaveKey(address);
    }
    return mapCryptedKeys.count(address) > 0;
}

bool LegacyScriptPubKeyMan::GetKey(const CKeyID &address, CKey& keyOut) const
{
    LOCK(cs_KeyStore);
    if (!m_storage.HasEncryptionKeys()) {
        return FillableSigningProvider::GetKey(address, keyOut);
    }

    CryptedKeyMap::const_iterator mi = mapCryptedKeys.find(address);
    if (mi != mapCryptedKeys.end())
    {
        const CPubKey &vchPubKey = (*mi).second.first;
        const std::vector<unsigned char> &vchCryptedSecret = (*mi).second.second;
        return DecryptKey(m_storage.GetEncryptionKey(), vchCryptedSecret, vchPubKey, keyOut);
    }
    return false;
}

bool LegacyScriptPubKeyMan::GetKeyOrigin(const CKeyID& keyID, KeyOriginInfo& info) const
{
    CKeyMetadata meta;
    {
        LOCK(cs_KeyStore);
        auto it = mapKeyMetadata.find(keyID);
        if (it == mapKeyMetadata.end()) {
            return false;
        }
        meta = it->second;
    }
    if (meta.has_key_origin) {
        std::copy(meta.key_origin.fingerprint, meta.key_origin.fingerprint + 4, info.fingerprint);
        info.path = meta.key_origin.path;
    } else { // Single pubkeys get the master fingerprint of themselves
        std::copy(keyID.begin(), keyID.begin() + 4, info.fingerprint);
    }
    return true;
}

bool LegacyScriptPubKeyMan::GetWatchPubKey(const CKeyID &address, CPubKey &pubkey_out) const
{
    LOCK(cs_KeyStore);
    WatchKeyMap::const_iterator it = mapWatchKeys.find(address);
    if (it != mapWatchKeys.end()) {
        pubkey_out = it->second;
        return true;
    }
    return false;
}

bool LegacyScriptPubKeyMan::GetPubKey(const CKeyID &address, CPubKey& vchPubKeyOut) const
{
    LOCK(cs_KeyStore);
    if (!m_storage.HasEncryptionKeys()) {
        if (!FillableSigningProvider::GetPubKey(address, vchPubKeyOut)) {
            return GetWatchPubKey(address, vchPubKeyOut);
        }
        return true;
    }

    CryptedKeyMap::const_iterator mi = mapCryptedKeys.find(address);
    if (mi != mapCryptedKeys.end())
    {
        vchPubKeyOut = (*mi).second.first;
        return true;
    }
    // Check for watch-only pubkeys
    return GetWatchPubKey(address, vchPubKeyOut);
}

CPubKey LegacyScriptPubKeyMan::GenerateNewKey(WalletBatch &batch, CHDChain& hd_chain, bool internal)
{
    assert(!m_storage.IsWalletFlagSet(WALLET_FLAG_DISABLE_PRIVATE_KEYS));
    assert(!m_storage.IsWalletFlagSet(WALLET_FLAG_BLANK_WALLET));
    AssertLockHeld(cs_KeyStore);
    bool fCompressed = m_storage.CanSupportFeature(FEATURE_COMPRPUBKEY); // default to compressed public keys if we want 0.6.0 wallets

    CKey secret;

    // Create new metadata
    int64_t nCreationTime = GetTime();
    CKeyMetadata metadata(nCreationTime);

    // use HD key derivation if HD was enabled during wallet creation and a seed is present
    if (IsHDEnabled()) {
        DeriveNewChildKey(batch, metadata, secret, hd_chain, (m_storage.CanSupportFeature(FEATURE_HD_SPLIT) ? internal : false));
    } else {
        secret.MakeNewKey(fCompressed);
    }

    // Compressed public keys were introduced in version 0.6.0
    if (fCompressed) {
        m_storage.SetMinVersion(FEATURE_COMPRPUBKEY);
    }

    CPubKey pubkey = secret.GetPubKey();
    assert(secret.VerifyPubKey(pubkey));

    mapKeyMetadata[pubkey.GetID()] = metadata;
    UpdateTimeFirstKey(nCreationTime);

    if (!AddKeyPubKeyWithDB(batch, secret, pubkey)) {
        throw std::runtime_error(std::string(__func__) + ": AddKey failed");
    }
    return pubkey;
}

//! Try to derive an extended key, throw if it fails.
static void DeriveExtKey(CExtKey& key_in, unsigned int index, CExtKey& key_out) {
    if (!key_in.Derive(key_out, index)) {
        throw std::runtime_error("Could not derive extended key");
    }
}

void LegacyScriptPubKeyMan::DeriveNewChildKey(WalletBatch &batch, CKeyMetadata& metadata, CKey& secret, CHDChain& hd_chain, bool internal)
{
    // for now we use a fixed keypath scheme of m/0'/0'/k
    CKey seed;                     //seed (256bit)
    CExtKey masterKey;             //hd master key
    CExtKey accountKey;            //key at m/0'
    CExtKey chainChildKey;         //key at m/0'/0' (external) or m/0'/1' (internal)
    CExtKey childKey;              //key at m/0'/0'/<n>'

    // try to get the seed
    if (!GetKey(hd_chain.seed_id, seed))
        throw std::runtime_error(std::string(__func__) + ": seed not found");

    masterKey.SetSeed(seed);

    // derive m/0'
    // use hardened derivation (child keys >= 0x80000000 are hardened after bip32)
    DeriveExtKey(masterKey, BIP32_HARDENED_KEY_LIMIT, accountKey);

    // derive m/0'/0' (external chain) OR m/0'/1' (internal chain)
    assert(internal ? m_storage.CanSupportFeature(FEATURE_HD_SPLIT) : true);
    DeriveExtKey(accountKey, BIP32_HARDENED_KEY_LIMIT+(internal ? 1 : 0), chainChildKey);

    // derive child key at next index, skip keys already known to the wallet
    do {
        // always derive hardened keys
        // childIndex | BIP32_HARDENED_KEY_LIMIT = derive childIndex in hardened child-index-range
        // example: 1 | BIP32_HARDENED_KEY_LIMIT == 0x80000001 == 2147483649
        if (internal) {
            DeriveExtKey(chainChildKey, hd_chain.nInternalChainCounter | BIP32_HARDENED_KEY_LIMIT, childKey);
            metadata.hdKeypath = "m/0'/1'/" + ToString(hd_chain.nInternalChainCounter) + "'";
            metadata.key_origin.path.push_back(0 | BIP32_HARDENED_KEY_LIMIT);
            metadata.key_origin.path.push_back(1 | BIP32_HARDENED_KEY_LIMIT);
            metadata.key_origin.path.push_back(hd_chain.nInternalChainCounter | BIP32_HARDENED_KEY_LIMIT);
            hd_chain.nInternalChainCounter++;
        }
        else {
            DeriveExtKey(chainChildKey, hd_chain.nExternalChainCounter | BIP32_HARDENED_KEY_LIMIT, childKey);
            metadata.hdKeypath = "m/0'/0'/" + ToString(hd_chain.nExternalChainCounter) + "'";
            metadata.key_origin.path.push_back(0 | BIP32_HARDENED_KEY_LIMIT);
            metadata.key_origin.path.push_back(0 | BIP32_HARDENED_KEY_LIMIT);
            metadata.key_origin.path.push_back(hd_chain.nExternalChainCounter | BIP32_HARDENED_KEY_LIMIT);
            hd_chain.nExternalChainCounter++;
        }
    } while (HaveKey(childKey.key.GetPubKey().GetID()));
    secret = childKey.key;
    metadata.hd_seed_id = hd_chain.seed_id;
    CKeyID master_id = masterKey.key.GetPubKey().GetID();
    std::copy(master_id.begin(), master_id.begin() + 4, metadata.key_origin.fingerprint);
    metadata.has_key_origin = true;
    // update the chain model in the database
    if (hd_chain.seed_id == m_hd_chain.seed_id && !batch.WriteHDChain(hd_chain))
        throw std::runtime_error(std::string(__func__) + ": writing HD chain model failed");
}

void LegacyScriptPubKeyMan::LoadKeyPool(int64_t nIndex, const CKeyPool &keypool)
{
    LOCK(cs_KeyStore);
    if (keypool.m_pre_split) {
        set_pre_split_keypool.insert(nIndex);
    } else if (keypool.fInternal) {
        setInternalKeyPool.insert(nIndex);
    } else {
        setExternalKeyPool.insert(nIndex);
    }
    m_max_keypool_index = std::max(m_max_keypool_index, nIndex);
    m_pool_key_to_index[keypool.vchPubKey.GetID()] = nIndex;

    // If no metadata exists yet, create a default with the pool key's
    // creation time. Note that this may be overwritten by actually
    // stored metadata for that key later, which is fine.
    CKeyID keyid = keypool.vchPubKey.GetID();
    if (mapKeyMetadata.count(keyid) == 0)
        mapKeyMetadata[keyid] = CKeyMetadata(keypool.nTime);
}

bool LegacyScriptPubKeyMan::CanGenerateKeys() const
{
    // A wallet can generate keys if it has an HD seed (IsHDEnabled) or it is a non-HD wallet (pre FEATURE_HD)
    LOCK(cs_KeyStore);
    return IsHDEnabled() || !m_storage.CanSupportFeature(FEATURE_HD);
}

CPubKey LegacyScriptPubKeyMan::GenerateNewSeed()
{
    assert(!m_storage.IsWalletFlagSet(WALLET_FLAG_DISABLE_PRIVATE_KEYS));
    CKey key;
    key.MakeNewKey(true);
    return DeriveNewSeed(key);
}

CPubKey LegacyScriptPubKeyMan::DeriveNewSeed(const CKey& key)
{
    int64_t nCreationTime = GetTime();
    CKeyMetadata metadata(nCreationTime);

    // calculate the seed
    CPubKey seed = key.GetPubKey();
    assert(key.VerifyPubKey(seed));

    // set the hd keypath to "s" -> Seed, refers the seed to itself
    metadata.hdKeypath     = "s";
    metadata.has_key_origin = false;
    metadata.hd_seed_id = seed.GetID();

    {
        LOCK(cs_KeyStore);

        // mem store the metadata
        mapKeyMetadata[seed.GetID()] = metadata;

        // write the key&metadata to the database
        if (!AddKeyPubKey(key, seed))
            throw std::runtime_error(std::string(__func__) + ": AddKeyPubKey failed");
    }

    return seed;
}

void LegacyScriptPubKeyMan::SetHDSeed(const CPubKey& seed)
{
    LOCK(cs_KeyStore);
    // store the keyid (hash160) together with
    // the child index counter in the database
    // as a hdchain object
    CHDChain newHdChain;
    newHdChain.nVersion = m_storage.CanSupportFeature(FEATURE_HD_SPLIT) ? CHDChain::VERSION_HD_CHAIN_SPLIT : CHDChain::VERSION_HD_BASE;
    newHdChain.seed_id = seed.GetID();
    AddHDChain(newHdChain);
    NotifyCanGetAddressesChanged();
    WalletBatch batch(m_storage.GetDatabase());
    m_storage.UnsetBlankWalletFlag(batch);
}

/**
 * Mark old keypool keys as used,
 * and generate all new keys
 */
bool LegacyScriptPubKeyMan::NewKeyPool()
{
    if (m_storage.IsWalletFlagSet(WALLET_FLAG_DISABLE_PRIVATE_KEYS)) {
        return false;
    }
    {
        LOCK(cs_KeyStore);
        WalletBatch batch(m_storage.GetDatabase());

        for (const int64_t nIndex : setInternalKeyPool) {
            batch.ErasePool(nIndex);
        }
        setInternalKeyPool.clear();

        for (const int64_t nIndex : setExternalKeyPool) {
            batch.ErasePool(nIndex);
        }
        setExternalKeyPool.clear();

        for (const int64_t nIndex : set_pre_split_keypool) {
            batch.ErasePool(nIndex);
        }
        set_pre_split_keypool.clear();

        m_pool_key_to_index.clear();

        if (!TopUp()) {
            return false;
        }
        WalletLogPrintf("LegacyScriptPubKeyMan::NewKeyPool rewrote keypool\n");
    }
    return true;
}

bool LegacyScriptPubKeyMan::TopUp(unsigned int kpSize)
{
    if (!CanGenerateKeys()) {
        return false;
    }

    if (!TopUpChain(m_hd_chain, kpSize)) {
        return false;
    }
    for (auto& [chain_id, chain] : m_inactive_hd_chains) {
        if (!TopUpChain(chain, kpSize)) {
            return false;
        }
    }
    NotifyCanGetAddressesChanged();
    return true;
}

bool LegacyScriptPubKeyMan::TopUpChain(CHDChain& chain, unsigned int kpSize)
{
    LOCK(cs_KeyStore);

    if (m_storage.IsLocked()) return false;

    // Top up key pool
    unsigned int nTargetSize;
    if (kpSize > 0) {
        nTargetSize = kpSize;
    } else {
        nTargetSize = m_keypool_size;
    }
    int64_t target = std::max((int64_t) nTargetSize, int64_t{1});

    // count amount of available keys (internal, external)
    // make sure the keypool of external and internal keys fits the user selected target (-keypool)
    int64_t missingExternal;
    int64_t missingInternal;
    if (chain == m_hd_chain) {
        missingExternal = std::max(target - (int64_t)setExternalKeyPool.size(), int64_t{0});
        missingInternal = std::max(target - (int64_t)setInternalKeyPool.size(), int64_t{0});
    } else {
        missingExternal = std::max(target - (chain.nExternalChainCounter - chain.m_next_external_index), int64_t{0});
        missingInternal = std::max(target - (chain.nInternalChainCounter - chain.m_next_internal_index), int64_t{0});
    }

    if (!IsHDEnabled() || !m_storage.CanSupportFeature(FEATURE_HD_SPLIT)) {
        // don't create extra internal keys
        missingInternal = 0;
    }
    bool internal = false;
    WalletBatch batch(m_storage.GetDatabase());
    for (int64_t i = missingInternal + missingExternal; i--;) {
        if (i < missingInternal) {
            internal = true;
        }

        CPubKey pubkey(GenerateNewKey(batch, chain, internal));
        if (chain == m_hd_chain) {
            AddKeypoolPubkeyWithDB(pubkey, internal, batch);
        }
    }
    if (missingInternal + missingExternal > 0) {
        if (chain == m_hd_chain) {
            WalletLogPrintf("keypool added %d keys (%d internal), size=%u (%u internal)\n", missingInternal + missingExternal, missingInternal, setInternalKeyPool.size() + setExternalKeyPool.size() + set_pre_split_keypool.size(), setInternalKeyPool.size());
        } else {
            WalletLogPrintf("inactive seed with id %s added %d external keys, %d internal keys\n", HexStr(chain.seed_id), missingExternal, missingInternal);
        }
    }
    return true;
}

void LegacyScriptPubKeyMan::AddKeypoolPubkeyWithDB(const CPubKey& pubkey, const bool internal, WalletBatch& batch)
{
    LOCK(cs_KeyStore);
    assert(m_max_keypool_index < std::numeric_limits<int64_t>::max()); // How in the hell did you use so many keys?
    int64_t index = ++m_max_keypool_index;
    if (!batch.WritePool(index, CKeyPool(pubkey, internal))) {
        throw std::runtime_error(std::string(__func__) + ": writing imported pubkey failed");
    }
    if (internal) {
        setInternalKeyPool.insert(index);
    } else {
        setExternalKeyPool.insert(index);
    }
    m_pool_key_to_index[pubkey.GetID()] = index;
}

void LegacyScriptPubKeyMan::KeepDestination(int64_t nIndex, const OutputType& type)
{
    assert(type != OutputType::BECH32M);
    // Remove from key pool
    WalletBatch batch(m_storage.GetDatabase());
    batch.ErasePool(nIndex);
    CPubKey pubkey;
    bool have_pk = GetPubKey(m_index_to_reserved_key.at(nIndex), pubkey);
    assert(have_pk);
    LearnRelatedScripts(pubkey, type);
    m_index_to_reserved_key.erase(nIndex);
    WalletLogPrintf("keypool keep %d\n", nIndex);
}

void LegacyScriptPubKeyMan::ReturnDestination(int64_t nIndex, bool fInternal, const CTxDestination&)
{
    // Return to key pool
    {
        LOCK(cs_KeyStore);
        if (fInternal) {
            setInternalKeyPool.insert(nIndex);
        } else if (!set_pre_split_keypool.empty()) {
            set_pre_split_keypool.insert(nIndex);
        } else {
            setExternalKeyPool.insert(nIndex);
        }
        CKeyID& pubkey_id = m_index_to_reserved_key.at(nIndex);
        m_pool_key_to_index[pubkey_id] = nIndex;
        m_index_to_reserved_key.erase(nIndex);
        NotifyCanGetAddressesChanged();
    }
    WalletLogPrintf("keypool return %d\n", nIndex);
}

bool LegacyScriptPubKeyMan::GetKeyFromPool(CPubKey& result, const OutputType type)
{
    assert(type != OutputType::BECH32M);
    if (!CanGetAddresses(/*internal=*/ false)) {
        return false;
    }

    CKeyPool keypool;
    {
        LOCK(cs_KeyStore);
        int64_t nIndex;
        if (!ReserveKeyFromKeyPool(nIndex, keypool, /*fRequestedInternal=*/ false) && !m_storage.IsWalletFlagSet(WALLET_FLAG_DISABLE_PRIVATE_KEYS)) {
            if (m_storage.IsLocked()) return false;
            WalletBatch batch(m_storage.GetDatabase());
            result = GenerateNewKey(batch, m_hd_chain, /*internal=*/ false);
            return true;
        }
        KeepDestination(nIndex, type);
        result = keypool.vchPubKey;
    }
    return true;
}

bool LegacyScriptPubKeyMan::ReserveKeyFromKeyPool(int64_t& nIndex, CKeyPool& keypool, bool fRequestedInternal)
{
    nIndex = -1;
    keypool.vchPubKey = CPubKey();
    {
        LOCK(cs_KeyStore);

        bool fReturningInternal = fRequestedInternal;
        fReturningInternal &= (IsHDEnabled() && m_storage.CanSupportFeature(FEATURE_HD_SPLIT)) || m_storage.IsWalletFlagSet(WALLET_FLAG_DISABLE_PRIVATE_KEYS);
        bool use_split_keypool = set_pre_split_keypool.empty();
        std::set<int64_t>& setKeyPool = use_split_keypool ? (fReturningInternal ? setInternalKeyPool : setExternalKeyPool) : set_pre_split_keypool;

        // Get the oldest key
        if (setKeyPool.empty()) {
            return false;
        }

        WalletBatch batch(m_storage.GetDatabase());

        auto it = setKeyPool.begin();
        nIndex = *it;
        setKeyPool.erase(it);
        if (!batch.ReadPool(nIndex, keypool)) {
            throw std::runtime_error(std::string(__func__) + ": read failed");
        }
        CPubKey pk;
        if (!GetPubKey(keypool.vchPubKey.GetID(), pk)) {
            throw std::runtime_error(std::string(__func__) + ": unknown key in key pool");
        }
        // If the key was pre-split keypool, we don't care about what type it is
        if (use_split_keypool && keypool.fInternal != fReturningInternal) {
            throw std::runtime_error(std::string(__func__) + ": keypool entry misclassified");
        }
        if (!keypool.vchPubKey.IsValid()) {
            throw std::runtime_error(std::string(__func__) + ": keypool entry invalid");
        }

        assert(m_index_to_reserved_key.count(nIndex) == 0);
        m_index_to_reserved_key[nIndex] = keypool.vchPubKey.GetID();
        m_pool_key_to_index.erase(keypool.vchPubKey.GetID());
        WalletLogPrintf("keypool reserve %d\n", nIndex);
    }
    NotifyCanGetAddressesChanged();
    return true;
}

void LegacyScriptPubKeyMan::LearnRelatedScripts(const CPubKey& key, OutputType type)
{
    assert(type != OutputType::BECH32M);
    if (key.IsCompressed() && (type == OutputType::P2SH_SEGWIT || type == OutputType::BECH32)) {
        CTxDestination witdest = WitnessV0KeyHash(key.GetID());
        CScript witprog = GetScriptForDestination(witdest);
        // Make sure the resulting program is solvable.
        const auto desc = InferDescriptor(witprog, *this);
        assert(desc && desc->IsSolvable());
        AddCScript(witprog);
    }
}

void LegacyScriptPubKeyMan::LearnAllRelatedScripts(const CPubKey& key)
{
    // OutputType::P2SH_SEGWIT always adds all necessary scripts for all types.
    LearnRelatedScripts(key, OutputType::P2SH_SEGWIT);
}

std::vector<CKeyPool> LegacyScriptPubKeyMan::MarkReserveKeysAsUsed(int64_t keypool_id)
{
    AssertLockHeld(cs_KeyStore);
    bool internal = setInternalKeyPool.count(keypool_id);
    if (!internal) assert(setExternalKeyPool.count(keypool_id) || set_pre_split_keypool.count(keypool_id));
    std::set<int64_t> *setKeyPool = internal ? &setInternalKeyPool : (set_pre_split_keypool.empty() ? &setExternalKeyPool : &set_pre_split_keypool);
    auto it = setKeyPool->begin();

    std::vector<CKeyPool> result;
    WalletBatch batch(m_storage.GetDatabase());
    while (it != std::end(*setKeyPool)) {
        const int64_t& index = *(it);
        if (index > keypool_id) break; // set*KeyPool is ordered

        CKeyPool keypool;
        if (batch.ReadPool(index, keypool)) { //TODO: This should be unnecessary
            m_pool_key_to_index.erase(keypool.vchPubKey.GetID());
        }
        LearnAllRelatedScripts(keypool.vchPubKey);
        batch.ErasePool(index);
        WalletLogPrintf("keypool index %d removed\n", index);
        it = setKeyPool->erase(it);
        result.push_back(std::move(keypool));
    }

    return result;
}

std::vector<CKeyID> GetAffectedKeys(const CScript& spk, const SigningProvider& provider)
{
    std::vector<CScript> dummy;
    FlatSigningProvider out;
    InferDescriptor(spk, provider)->Expand(0, DUMMY_SIGNING_PROVIDER, dummy, out);
    std::vector<CKeyID> ret;
    ret.reserve(out.pubkeys.size());
    for (const auto& entry : out.pubkeys) {
        ret.push_back(entry.first);
    }
    return ret;
}

void LegacyScriptPubKeyMan::MarkPreSplitKeys()
{
    WalletBatch batch(m_storage.GetDatabase());
    for (auto it = setExternalKeyPool.begin(); it != setExternalKeyPool.end();) {
        int64_t index = *it;
        CKeyPool keypool;
        if (!batch.ReadPool(index, keypool)) {
            throw std::runtime_error(std::string(__func__) + ": read keypool entry failed");
        }
        keypool.m_pre_split = true;
        if (!batch.WritePool(index, keypool)) {
            throw std::runtime_error(std::string(__func__) + ": writing modified keypool entry failed");
        }
        set_pre_split_keypool.insert(index);
        it = setExternalKeyPool.erase(it);
    }
}

bool LegacyScriptPubKeyMan::AddCScript(const CScript& redeemScript)
{
    WalletBatch batch(m_storage.GetDatabase());
    return AddCScriptWithDB(batch, redeemScript);
}

bool LegacyScriptPubKeyMan::AddCScriptWithDB(WalletBatch& batch, const CScript& redeemScript)
{
    if (!FillableSigningProvider::AddCScript(redeemScript))
        return false;
    if (batch.WriteCScript(Hash160(redeemScript), redeemScript)) {
        m_storage.UnsetBlankWalletFlag(batch);
        return true;
    }
    return false;
}

bool LegacyScriptPubKeyMan::AddKeyOriginWithDB(WalletBatch& batch, const CPubKey& pubkey, const KeyOriginInfo& info)
{
    LOCK(cs_KeyStore);
    std::copy(info.fingerprint, info.fingerprint + 4, mapKeyMetadata[pubkey.GetID()].key_origin.fingerprint);
    mapKeyMetadata[pubkey.GetID()].key_origin.path = info.path;
    mapKeyMetadata[pubkey.GetID()].has_key_origin = true;
    mapKeyMetadata[pubkey.GetID()].hdKeypath = WriteHDKeypath(info.path, /*apostrophe=*/true);
    return batch.WriteKeyMetadata(mapKeyMetadata[pubkey.GetID()], pubkey, true);
}

bool LegacyScriptPubKeyMan::ImportScripts(const std::set<CScript> scripts, int64_t timestamp)
{
    WalletBatch batch(m_storage.GetDatabase());
    for (const auto& entry : scripts) {
        CScriptID id(entry);
        if (HaveCScript(id)) {
            WalletLogPrintf("Already have script %s, skipping\n", HexStr(entry));
            continue;
        }
        if (!AddCScriptWithDB(batch, entry)) {
            return false;
        }

        if (timestamp > 0) {
            m_script_metadata[CScriptID(entry)].nCreateTime = timestamp;
        }
    }
    if (timestamp > 0) {
        UpdateTimeFirstKey(timestamp);
    }

    return true;
}

bool LegacyScriptPubKeyMan::ImportPrivKeys(const std::map<CKeyID, CKey>& privkey_map, const int64_t timestamp)
{
    WalletBatch batch(m_storage.GetDatabase());
    for (const auto& entry : privkey_map) {
        const CKey& key = entry.second;
        CPubKey pubkey = key.GetPubKey();
        const CKeyID& id = entry.first;
        assert(key.VerifyPubKey(pubkey));
        // Skip if we already have the key
        if (HaveKey(id)) {
            WalletLogPrintf("Already have key with pubkey %s, skipping\n", HexStr(pubkey));
            continue;
        }
        mapKeyMetadata[id].nCreateTime = timestamp;
        // If the private key is not present in the wallet, insert it.
        if (!AddKeyPubKeyWithDB(batch, key, pubkey)) {
            return false;
        }
        UpdateTimeFirstKey(timestamp);
    }
    return true;
}

bool LegacyScriptPubKeyMan::ImportPubKeys(const std::vector<CKeyID>& ordered_pubkeys, const std::map<CKeyID, CPubKey>& pubkey_map, const std::map<CKeyID, std::pair<CPubKey, KeyOriginInfo>>& key_origins, const bool add_keypool, const bool internal, const int64_t timestamp)
{
    WalletBatch batch(m_storage.GetDatabase());
    for (const auto& entry : key_origins) {
        AddKeyOriginWithDB(batch, entry.second.first, entry.second.second);
    }
    for (const CKeyID& id : ordered_pubkeys) {
        auto entry = pubkey_map.find(id);
        if (entry == pubkey_map.end()) {
            continue;
        }
        const CPubKey& pubkey = entry->second;
        CPubKey temp;
        if (GetPubKey(id, temp)) {
            // Already have pubkey, skipping
            WalletLogPrintf("Already have pubkey %s, skipping\n", HexStr(temp));
            continue;
        }
        if (!AddWatchOnlyWithDB(batch, GetScriptForRawPubKey(pubkey), timestamp)) {
            return false;
        }
        mapKeyMetadata[id].nCreateTime = timestamp;

        // Add to keypool only works with pubkeys
        if (add_keypool) {
            AddKeypoolPubkeyWithDB(pubkey, internal, batch);
            NotifyCanGetAddressesChanged();
        }
    }
    return true;
}

bool LegacyScriptPubKeyMan::ImportScriptPubKeys(const std::set<CScript>& script_pub_keys, const bool have_solving_data, const int64_t timestamp)
{
    WalletBatch batch(m_storage.GetDatabase());
    for (const CScript& script : script_pub_keys) {
        if (!have_solving_data || !IsMine(script)) { // Always call AddWatchOnly for non-solvable watch-only, so that watch timestamp gets updated
            if (!AddWatchOnlyWithDB(batch, script, timestamp)) {
                return false;
            }
        }
    }
    return true;
}

std::set<CKeyID> LegacyScriptPubKeyMan::GetKeys() const
{
    LOCK(cs_KeyStore);
    if (!m_storage.HasEncryptionKeys()) {
        return FillableSigningProvider::GetKeys();
    }
    std::set<CKeyID> set_address;
    for (const auto& mi : mapCryptedKeys) {
        set_address.insert(mi.first);
    }
    return set_address;
}

std::unordered_set<CScript, SaltedSipHasher> LegacyScriptPubKeyMan::GetScriptPubKeys() const
{
    LOCK(cs_KeyStore);
    std::unordered_set<CScript, SaltedSipHasher> spks;

    // All keys have at least P2PK and P2PKH
    for (const auto& key_pair : mapKeys) {
        const CPubKey& pub = key_pair.second.GetPubKey();
        spks.insert(GetScriptForRawPubKey(pub));
        spks.insert(GetScriptForDestination(PKHash(pub)));
    }
    for (const auto& key_pair : mapCryptedKeys) {
        const CPubKey& pub = key_pair.second.first;
        spks.insert(GetScriptForRawPubKey(pub));
        spks.insert(GetScriptForDestination(PKHash(pub)));
    }

    // For every script in mapScript, only the ISMINE_SPENDABLE ones are being tracked.
    // The watchonly ones will be in setWatchOnly which we deal with later
    // For all keys, if they have segwit scripts, those scripts will end up in mapScripts
    for (const auto& script_pair : mapScripts) {
        const CScript& script = script_pair.second;
        if (IsMine(script) == ISMINE_SPENDABLE) {
            // Add ScriptHash for scripts that are not already P2SH
            if (!script.IsPayToScriptHash(false)) {
                spks.insert(GetScriptForDestination(ScriptHash(script)));
            }
            // For segwit scripts, we only consider them spendable if we have the segwit spk
            int wit_ver = -1;
            std::vector<unsigned char> witprog;
            if (script.IsWitnessProgram(false, wit_ver, witprog) && wit_ver == 0) {
                spks.insert(script);
            }
        } else {
            // Multisigs are special. They don't show up as ISMINE_SPENDABLE unless they are in a P2SH
            // So check the P2SH of a multisig to see if we should insert it
            std::vector<std::vector<unsigned char>> sols;
            TxoutType type = Solver(script, sols);
            if (type == TxoutType::MULTISIG) {
                CScript ms_spk = GetScriptForDestination(ScriptHash(script));
                if (IsMine(ms_spk) != ISMINE_NO) {
                    spks.insert(ms_spk);
                }
            }
        }
    }

    // All watchonly scripts are raw
    spks.insert(setWatchOnly.begin(), setWatchOnly.end());

    return spks;
}

std::optional<MigrationData> LegacyScriptPubKeyMan::MigrateToDescriptor()
{
    LOCK(cs_KeyStore);
    if (m_storage.IsLocked()) {
        return std::nullopt;
    }

    MigrationData out;

    std::unordered_set<CScript, SaltedSipHasher> spks{GetScriptPubKeys()};

    // Get all key ids
    std::set<CKeyID> keyids;
    for (const auto& key_pair : mapKeys) {
        keyids.insert(key_pair.first);
    }
    for (const auto& key_pair : mapCryptedKeys) {
        keyids.insert(key_pair.first);
    }

    // Get key metadata and figure out which keys don't have a seed
    // Note that we do not ignore the seeds themselves because they are considered IsMine!
    for (auto keyid_it = keyids.begin(); keyid_it != keyids.end();) {
        const CKeyID& keyid = *keyid_it;
        const auto& it = mapKeyMetadata.find(keyid);
        if (it != mapKeyMetadata.end()) {
            const CKeyMetadata& meta = it->second;
            if (meta.hdKeypath == "s" || meta.hdKeypath == "m") {
                keyid_it++;
                continue;
            }
            if (m_hd_chain.seed_id == meta.hd_seed_id || m_inactive_hd_chains.count(meta.hd_seed_id) > 0) {
                keyid_it = keyids.erase(keyid_it);
                continue;
            }
        }
        keyid_it++;
    }

    // keyids is now all non-HD keys. Each key will have its own combo descriptor
    for (const CKeyID& keyid : keyids) {
        CKey key;
        if (!GetKey(keyid, key)) {
            assert(false);
        }

        // Get birthdate from key meta
        uint64_t creation_time = 0;
        const auto& it = mapKeyMetadata.find(keyid);
        if (it != mapKeyMetadata.end()) {
            creation_time = it->second.nCreateTime;
        }

        // Get the key origin
        // Maybe this doesn't matter because floating keys here shouldn't have origins
        KeyOriginInfo info;
        bool has_info = GetKeyOrigin(keyid, info);
        std::string origin_str = has_info ? "[" + HexStr(info.fingerprint) + FormatHDKeypath(info.path) + "]" : "";

        // Construct the combo descriptor
        std::string desc_str = "combo(" + origin_str + HexStr(key.GetPubKey()) + ")";
        FlatSigningProvider keys;
        std::string error;
        std::unique_ptr<Descriptor> desc = Parse(desc_str, keys, error, false);
        WalletDescriptor w_desc(std::move(desc), creation_time, 0, 0, 0);

        // Make the DescriptorScriptPubKeyMan and get the scriptPubKeys
        auto desc_spk_man = std::unique_ptr<DescriptorScriptPubKeyMan>(new DescriptorScriptPubKeyMan(m_storage, w_desc, m_keypool_size));
        desc_spk_man->AddDescriptorKey(key, key.GetPubKey());
        desc_spk_man->TopUp();
        auto desc_spks = desc_spk_man->GetScriptPubKeys();

        // Remove the scriptPubKeys from our current set
        for (const CScript& spk : desc_spks) {
            size_t erased = spks.erase(spk);
            assert(erased == 1);
            assert(IsMine(spk) == ISMINE_SPENDABLE);
        }

        out.desc_spkms.push_back(std::move(desc_spk_man));
    }

    // Handle HD keys by using the CHDChains
    std::vector<CHDChain> chains;
    chains.push_back(m_hd_chain);
    for (const auto& chain_pair : m_inactive_hd_chains) {
        chains.push_back(chain_pair.second);
    }
    for (const CHDChain& chain : chains) {
        for (int i = 0; i < 2; ++i) {
            // Skip if doing internal chain and split chain is not supported
            if (chain.seed_id.IsNull() || (i == 1 && !m_storage.CanSupportFeature(FEATURE_HD_SPLIT))) {
                continue;
            }
            // Get the master xprv
            CKey seed_key;
            if (!GetKey(chain.seed_id, seed_key)) {
                assert(false);
            }
            CExtKey master_key;
            master_key.SetSeed(seed_key);

            // Make the combo descriptor
            std::string xpub = EncodeExtPubKey(master_key.Neuter());
            std::string desc_str = "combo(" + xpub + "/0h/" + ToString(i) + "h/*h)";
            FlatSigningProvider keys;
            std::string error;
            std::unique_ptr<Descriptor> desc = Parse(desc_str, keys, error, false);
            uint32_t chain_counter = std::max((i == 1 ? chain.nInternalChainCounter : chain.nExternalChainCounter), (uint32_t)0);
            WalletDescriptor w_desc(std::move(desc), 0, 0, chain_counter, 0);

            // Make the DescriptorScriptPubKeyMan and get the scriptPubKeys
            auto desc_spk_man = std::unique_ptr<DescriptorScriptPubKeyMan>(new DescriptorScriptPubKeyMan(m_storage, w_desc, m_keypool_size));
            desc_spk_man->AddDescriptorKey(master_key.key, master_key.key.GetPubKey());
            desc_spk_man->TopUp();
            auto desc_spks = desc_spk_man->GetScriptPubKeys();

            // Remove the scriptPubKeys from our current set
            for (const CScript& spk : desc_spks) {
                size_t erased = spks.erase(spk);
                assert(erased == 1);
                assert(IsMine(spk) == ISMINE_SPENDABLE);
            }

            out.desc_spkms.push_back(std::move(desc_spk_man));
        }
    }
    // Add the current master seed to the migration data
    if (!m_hd_chain.seed_id.IsNull()) {
        CKey seed_key;
        if (!GetKey(m_hd_chain.seed_id, seed_key)) {
            assert(false);
        }
        out.master_key.SetSeed(seed_key);
    }

    // Handle the rest of the scriptPubKeys which must be imports and may not have all info
    for (auto it = spks.begin(); it != spks.end();) {
        const CScript& spk = *it;

        // Get birthdate from script meta
        uint64_t creation_time = 0;
        const auto& mit = m_script_metadata.find(CScriptID(spk));
        if (mit != m_script_metadata.end()) {
            creation_time = mit->second.nCreateTime;
        }

        // InferDescriptor as that will get us all the solving info if it is there
        std::unique_ptr<Descriptor> desc = InferDescriptor(spk, *GetSolvingProvider(spk));
        // Get the private keys for this descriptor
        std::vector<CScript> scripts;
        FlatSigningProvider keys;
        if (!desc->Expand(0, DUMMY_SIGNING_PROVIDER, scripts, keys)) {
            assert(false);
        }
        std::set<CKeyID> privkeyids;
        for (const auto& key_orig_pair : keys.origins) {
            privkeyids.insert(key_orig_pair.first);
        }

        std::vector<CScript> desc_spks;

        // Make the descriptor string with private keys
        std::string desc_str;
        bool watchonly = !desc->ToPrivateString(*this, desc_str);
        if (watchonly && !m_storage.IsWalletFlagSet(WALLET_FLAG_DISABLE_PRIVATE_KEYS)) {
            out.watch_descs.push_back({desc->ToString(), creation_time});

            // Get the scriptPubKeys without writing this to the wallet
            FlatSigningProvider provider;
            desc->Expand(0, provider, desc_spks, provider);
        } else {
            // Make the DescriptorScriptPubKeyMan and get the scriptPubKeys
            WalletDescriptor w_desc(std::move(desc), creation_time, 0, 0, 0);
            auto desc_spk_man = std::unique_ptr<DescriptorScriptPubKeyMan>(new DescriptorScriptPubKeyMan(m_storage, w_desc, m_keypool_size));
            for (const auto& keyid : privkeyids) {
                CKey key;
                if (!GetKey(keyid, key)) {
                    continue;
                }
                desc_spk_man->AddDescriptorKey(key, key.GetPubKey());
            }
            desc_spk_man->TopUp();
            auto desc_spks_set = desc_spk_man->GetScriptPubKeys();
            desc_spks.insert(desc_spks.end(), desc_spks_set.begin(), desc_spks_set.end());

            out.desc_spkms.push_back(std::move(desc_spk_man));
        }

        // Remove the scriptPubKeys from our current set
        for (const CScript& desc_spk : desc_spks) {
            auto del_it = spks.find(desc_spk);
            assert(del_it != spks.end());
            assert(IsMine(desc_spk) != ISMINE_NO);
            it = spks.erase(del_it);
        }
    }

    // Multisigs are special. They don't show up as ISMINE_SPENDABLE unless they are in a P2SH
    // So we have to check if any of our scripts are a multisig and if so, add the P2SH
    for (const auto& script_pair : mapScripts) {
        const CScript script = script_pair.second;

        // Get birthdate from script meta
        uint64_t creation_time = 0;
        const auto& it = m_script_metadata.find(CScriptID(script));
        if (it != m_script_metadata.end()) {
            creation_time = it->second.nCreateTime;
        }

        std::vector<std::vector<unsigned char>> sols;
        TxoutType type = Solver(script, sols);
        if (type == TxoutType::MULTISIG) {
            CScript sh_spk = GetScriptForDestination(ScriptHash(script));
            CTxDestination witdest = WitnessV0ScriptHash(script);
            CScript witprog = GetScriptForDestination(witdest);
            CScript sh_wsh_spk = GetScriptForDestination(ScriptHash(witprog));

            // We only want the multisigs that we have not already seen, i.e. they are not watchonly and not spendable
            // For P2SH, a multisig is not ISMINE_NO when:
            // * All keys are in the wallet
            // * The multisig itself is watch only
            // * The P2SH is watch only
            // For P2SH-P2WSH, if the script is in the wallet, then it will have the same conditions as P2SH.
            // For P2WSH, a multisig is not ISMINE_NO when, other than the P2SH conditions:
            // * The P2WSH script is in the wallet and it is being watched
            std::vector<std::vector<unsigned char>> keys(sols.begin() + 1, sols.begin() + sols.size() - 1);
            if (HaveWatchOnly(sh_spk) || HaveWatchOnly(script) || HaveKeys(keys, *this) || (HaveCScript(CScriptID(witprog)) && HaveWatchOnly(witprog))) {
                // The above emulates IsMine for these 3 scriptPubKeys, so double check that by running IsMine
                assert(IsMine(sh_spk) != ISMINE_NO || IsMine(witprog) != ISMINE_NO || IsMine(sh_wsh_spk) != ISMINE_NO);
                continue;
            }
            assert(IsMine(sh_spk) == ISMINE_NO && IsMine(witprog) == ISMINE_NO && IsMine(sh_wsh_spk) == ISMINE_NO);

            std::unique_ptr<Descriptor> sh_desc = InferDescriptor(sh_spk, *GetSolvingProvider(sh_spk));
            out.solvable_descs.push_back({sh_desc->ToString(), creation_time});

            const auto desc = InferDescriptor(witprog, *this);
            if (desc->IsSolvable()) {
                std::unique_ptr<Descriptor> wsh_desc = InferDescriptor(witprog, *GetSolvingProvider(witprog));
                out.solvable_descs.push_back({wsh_desc->ToString(), creation_time});
                std::unique_ptr<Descriptor> sh_wsh_desc = InferDescriptor(sh_wsh_spk, *GetSolvingProvider(sh_wsh_spk));
                out.solvable_descs.push_back({sh_wsh_desc->ToString(), creation_time});
            }
        }
    }

    // Make sure that we have accounted for all scriptPubKeys
    assert(spks.size() == 0);
    return out;
}

bool LegacyScriptPubKeyMan::DeleteRecords()
{
    LOCK(cs_KeyStore);
    WalletBatch batch(m_storage.GetDatabase());
    return batch.EraseRecords(DBKeys::LEGACY_TYPES);
}

util::Result<CTxDestination> DescriptorScriptPubKeyMan::GetNewDestination(const OutputType type)
{
    // Returns true if this descriptor supports getting new addresses. Conditions where we may be unable to fetch them (e.g. locked) are caught later
    if (!CanGetAddresses()) {
        return util::Error{_("No addresses available")};
    }
    {
        LOCK(cs_desc_man);
        assert(m_wallet_descriptor.descriptor->IsSingleType()); // This is a combo descriptor which should not be an active descriptor
        std::optional<OutputType> desc_addr_type = m_wallet_descriptor.descriptor->GetOutputType();
        assert(desc_addr_type);
        if (type != *desc_addr_type) {
            throw std::runtime_error(std::string(__func__) + ": Types are inconsistent. Stored type does not match type of newly generated address");
        }

        TopUp();

        // Get the scriptPubKey from the descriptor
        FlatSigningProvider out_keys;
        std::vector<CScript> scripts_temp;
        if (m_wallet_descriptor.range_end <= m_max_cached_index && !TopUp(1)) {
            // We can't generate anymore keys
            return util::Error{_("Error: Keypool ran out, please call keypoolrefill first")};
        }
        if (!m_wallet_descriptor.descriptor->ExpandFromCache(m_wallet_descriptor.next_index, m_wallet_descriptor.cache, scripts_temp, out_keys)) {
            // We can't generate anymore keys
            return util::Error{_("Error: Keypool ran out, please call keypoolrefill first")};
        }

        CTxDestination dest;
        if (!ExtractDestination(scripts_temp[0], dest)) {
            return util::Error{_("Error: Cannot extract destination from the generated scriptpubkey")}; // shouldn't happen
        }
        m_wallet_descriptor.next_index++;
        WalletBatch(m_storage.GetDatabase()).WriteDescriptor(GetID(), m_wallet_descriptor);
        return dest;
    }
}

isminetype DescriptorScriptPubKeyMan::IsMine(const CScript& script) const
{
    // If we have a name script, strip the prefix.  Typically this is handled
    // by Solver, but here we don't go through the Solver so need to manage
    // name prefixes separately.
    const CNameScript nameOp(script);
    const CScript& baseScript = nameOp.getAddress();

    LOCK(cs_desc_man);
    if (m_map_script_pub_keys.count(baseScript) > 0) {
        return ISMINE_SPENDABLE;
    }
    return ISMINE_NO;
}

bool DescriptorScriptPubKeyMan::CheckDecryptionKey(const CKeyingMaterial& master_key, bool accept_no_keys)
{
    LOCK(cs_desc_man);
    if (!m_map_keys.empty()) {
        return false;
    }

    bool keyPass = m_map_crypted_keys.empty(); // Always pass when there are no encrypted keys
    bool keyFail = false;
    for (const auto& mi : m_map_crypted_keys) {
        const CPubKey &pubkey = mi.second.first;
        const std::vector<unsigned char> &crypted_secret = mi.second.second;
        CKey key;
        if (!DecryptKey(master_key, crypted_secret, pubkey, key)) {
            keyFail = true;
            break;
        }
        keyPass = true;
        if (m_decryption_thoroughly_checked)
            break;
    }
    if (keyPass && keyFail) {
        LogPrintf("The wallet is probably corrupted: Some keys decrypt but not all.\n");
        throw std::runtime_error("Error unlocking wallet: some keys decrypt but not all. Your wallet file may be corrupt.");
    }
    if (keyFail || (!keyPass && !accept_no_keys)) {
        return false;
    }
    m_decryption_thoroughly_checked = true;
    return true;
}

bool DescriptorScriptPubKeyMan::Encrypt(const CKeyingMaterial& master_key, WalletBatch* batch)
{
    LOCK(cs_desc_man);
    if (!m_map_crypted_keys.empty()) {
        return false;
    }

    for (const KeyMap::value_type& key_in : m_map_keys)
    {
        const CKey &key = key_in.second;
        CPubKey pubkey = key.GetPubKey();
        CKeyingMaterial secret(key.begin(), key.end());
        std::vector<unsigned char> crypted_secret;
        if (!EncryptSecret(master_key, secret, pubkey.GetHash(), crypted_secret)) {
            return false;
        }
        m_map_crypted_keys[pubkey.GetID()] = make_pair(pubkey, crypted_secret);
        batch->WriteCryptedDescriptorKey(GetID(), pubkey, crypted_secret);
    }
    m_map_keys.clear();
    return true;
}

util::Result<CTxDestination> DescriptorScriptPubKeyMan::GetReservedDestination(const OutputType type, bool internal, int64_t& index, CKeyPool& keypool)
{
    LOCK(cs_desc_man);
    auto op_dest = GetNewDestination(type);
    index = m_wallet_descriptor.next_index - 1;
    return op_dest;
}

void DescriptorScriptPubKeyMan::ReturnDestination(int64_t index, bool internal, const CTxDestination& addr)
{
    LOCK(cs_desc_man);
    // Only return when the index was the most recent
    if (m_wallet_descriptor.next_index - 1 == index) {
        m_wallet_descriptor.next_index--;
    }
    WalletBatch(m_storage.GetDatabase()).WriteDescriptor(GetID(), m_wallet_descriptor);
    NotifyCanGetAddressesChanged();
}

std::map<CKeyID, CKey> DescriptorScriptPubKeyMan::GetKeys() const
{
    AssertLockHeld(cs_desc_man);
    if (m_storage.HasEncryptionKeys() && !m_storage.IsLocked()) {
        KeyMap keys;
        for (const auto& key_pair : m_map_crypted_keys) {
            const CPubKey& pubkey = key_pair.second.first;
            const std::vector<unsigned char>& crypted_secret = key_pair.second.second;
            CKey key;
            DecryptKey(m_storage.GetEncryptionKey(), crypted_secret, pubkey, key);
            keys[pubkey.GetID()] = key;
        }
        return keys;
    }
    return m_map_keys;
}

bool DescriptorScriptPubKeyMan::TopUp(unsigned int size)
{
    LOCK(cs_desc_man);
    unsigned int target_size;
    if (size > 0) {
        target_size = size;
    } else {
        target_size = m_keypool_size;
    }

    // Calculate the new range_end
    int32_t new_range_end = std::max(m_wallet_descriptor.next_index + (int32_t)target_size, m_wallet_descriptor.range_end);

    // If the descriptor is not ranged, we actually just want to fill the first cache item
    if (!m_wallet_descriptor.descriptor->IsRange()) {
        new_range_end = 1;
        m_wallet_descriptor.range_end = 1;
        m_wallet_descriptor.range_start = 0;
    }

    FlatSigningProvider provider;
    provider.keys = GetKeys();

    WalletBatch batch(m_storage.GetDatabase());
    uint256 id = GetID();
    for (int32_t i = m_max_cached_index + 1; i < new_range_end; ++i) {
        FlatSigningProvider out_keys;
        std::vector<CScript> scripts_temp;
        DescriptorCache temp_cache;
        // Maybe we have a cached xpub and we can expand from the cache first
        if (!m_wallet_descriptor.descriptor->ExpandFromCache(i, m_wallet_descriptor.cache, scripts_temp, out_keys)) {
            if (!m_wallet_descriptor.descriptor->Expand(i, provider, scripts_temp, out_keys, &temp_cache)) return false;
        }
        // Add all of the scriptPubKeys to the scriptPubKey set
        for (const CScript& script : scripts_temp) {
            m_map_script_pub_keys[script] = i;
        }
        for (const auto& pk_pair : out_keys.pubkeys) {
            const CPubKey& pubkey = pk_pair.second;
            if (m_map_pubkeys.count(pubkey) != 0) {
                // We don't need to give an error here.
                // It doesn't matter which of many valid indexes the pubkey has, we just need an index where we can derive it and it's private key
                continue;
            }
            m_map_pubkeys[pubkey] = i;
        }
        // Merge and write the cache
        DescriptorCache new_items = m_wallet_descriptor.cache.MergeAndDiff(temp_cache);
        if (!batch.WriteDescriptorCacheItems(id, new_items)) {
            throw std::runtime_error(std::string(__func__) + ": writing cache items failed");
        }
        m_max_cached_index++;
    }
    m_wallet_descriptor.range_end = new_range_end;
    batch.WriteDescriptor(GetID(), m_wallet_descriptor);

    // By this point, the cache size should be the size of the entire range
    assert(m_wallet_descriptor.range_end - 1 == m_max_cached_index);

    NotifyCanGetAddressesChanged();
    return true;
}

std::vector<WalletDestination> DescriptorScriptPubKeyMan::MarkUnusedAddresses(const CScript& script)
{
    LOCK(cs_desc_man);
    std::vector<WalletDestination> result;
    if (IsMine(script)) {
        int32_t index = m_map_script_pub_keys[script];
        if (index >= m_wallet_descriptor.next_index) {
            WalletLogPrintf("%s: Detected a used keypool item at index %d, mark all keypool items up to this item as used\n", __func__, index);
            auto out_keys = std::make_unique<FlatSigningProvider>();
            std::vector<CScript> scripts_temp;
            while (index >= m_wallet_descriptor.next_index) {
                if (!m_wallet_descriptor.descriptor->ExpandFromCache(m_wallet_descriptor.next_index, m_wallet_descriptor.cache, scripts_temp, *out_keys)) {
                    throw std::runtime_error(std::string(__func__) + ": Unable to expand descriptor from cache");
                }
                CTxDestination dest;
                ExtractDestination(scripts_temp[0], dest);
                result.push_back({dest, std::nullopt});
                m_wallet_descriptor.next_index++;
            }
        }
        if (!TopUp()) {
            WalletLogPrintf("%s: Topping up keypool failed (locked wallet)\n", __func__);
        }
    }

    return result;
}

void DescriptorScriptPubKeyMan::AddDescriptorKey(const CKey& key, const CPubKey &pubkey)
{
    LOCK(cs_desc_man);
    WalletBatch batch(m_storage.GetDatabase());
    if (!AddDescriptorKeyWithDB(batch, key, pubkey)) {
        throw std::runtime_error(std::string(__func__) + ": writing descriptor private key failed");
    }
}

bool DescriptorScriptPubKeyMan::AddDescriptorKeyWithDB(WalletBatch& batch, const CKey& key, const CPubKey &pubkey)
{
    AssertLockHeld(cs_desc_man);
    assert(!m_storage.IsWalletFlagSet(WALLET_FLAG_DISABLE_PRIVATE_KEYS));

    // Check if provided key already exists
    if (m_map_keys.find(pubkey.GetID()) != m_map_keys.end() ||
        m_map_crypted_keys.find(pubkey.GetID()) != m_map_crypted_keys.end()) {
        return true;
    }

    if (m_storage.HasEncryptionKeys()) {
        if (m_storage.IsLocked()) {
            return false;
        }

        std::vector<unsigned char> crypted_secret;
        CKeyingMaterial secret(key.begin(), key.end());
        if (!EncryptSecret(m_storage.GetEncryptionKey(), secret, pubkey.GetHash(), crypted_secret)) {
            return false;
        }

        m_map_crypted_keys[pubkey.GetID()] = make_pair(pubkey, crypted_secret);
        return batch.WriteCryptedDescriptorKey(GetID(), pubkey, crypted_secret);
    } else {
        m_map_keys[pubkey.GetID()] = key;
        return batch.WriteDescriptorKey(GetID(), pubkey, key.GetPrivKey());
    }
}

bool DescriptorScriptPubKeyMan::SetupDescriptorGeneration(const CExtKey& master_key, OutputType addr_type, bool internal)
{
    LOCK(cs_desc_man);
    assert(m_storage.IsWalletFlagSet(WALLET_FLAG_DESCRIPTORS));

    // Ignore when there is already a descriptor
    if (m_wallet_descriptor.descriptor) {
        return false;
    }

    int64_t creation_time = GetTime();

    std::string xpub = EncodeExtPubKey(master_key.Neuter());

    // Build descriptor string
    std::string desc_prefix;
    std::string desc_suffix = "/*)";
    switch (addr_type) {
    case OutputType::LEGACY: {
        desc_prefix = "pkh(" + xpub + "/44h";
        break;
    }
    case OutputType::P2SH_SEGWIT: {
        desc_prefix = "sh(wpkh(" + xpub + "/49h";
        desc_suffix += ")";
        break;
    }
    case OutputType::BECH32: {
        desc_prefix = "wpkh(" + xpub + "/84h";
        break;
    }
    case OutputType::BECH32M: {
        desc_prefix = "tr(" + xpub + "/86h";
        break;
    }
    case OutputType::UNKNOWN: {
        // We should never have a DescriptorScriptPubKeyMan for an UNKNOWN OutputType,
        // so if we get to this point something is wrong
        assert(false);
    }
    } // no default case, so the compiler can warn about missing cases
    assert(!desc_prefix.empty());

    // Mainnet derives at 509', testnet and regtest derive at 1'
    if (Params().IsTestChain()) {
        desc_prefix += "/1h";
    } else {
<<<<<<< HEAD
        desc_prefix += "/509'";
=======
        desc_prefix += "/7h";
>>>>>>> 94804261
    }

    std::string internal_path = internal ? "/1" : "/0";
    std::string desc_str = desc_prefix + "/0h" + internal_path + desc_suffix;

    // Make the descriptor
    FlatSigningProvider keys;
    std::string error;
    std::unique_ptr<Descriptor> desc = Parse(desc_str, keys, error, false);
    WalletDescriptor w_desc(std::move(desc), creation_time, 0, 0, 0);
    m_wallet_descriptor = w_desc;

    // Store the master private key, and descriptor
    WalletBatch batch(m_storage.GetDatabase());
    if (!AddDescriptorKeyWithDB(batch, master_key.key, master_key.key.GetPubKey())) {
        throw std::runtime_error(std::string(__func__) + ": writing descriptor master private key failed");
    }
    if (!batch.WriteDescriptor(GetID(), m_wallet_descriptor)) {
        throw std::runtime_error(std::string(__func__) + ": writing descriptor failed");
    }

    // TopUp
    TopUp();

    m_storage.UnsetBlankWalletFlag(batch);
    return true;
}

bool DescriptorScriptPubKeyMan::IsHDEnabled() const
{
    LOCK(cs_desc_man);
    return m_wallet_descriptor.descriptor->IsRange();
}

bool DescriptorScriptPubKeyMan::CanGetAddresses(bool internal) const
{
    // We can only give out addresses from descriptors that are single type (not combo), ranged,
    // and either have cached keys or can generate more keys (ignoring encryption)
    LOCK(cs_desc_man);
    return m_wallet_descriptor.descriptor->IsSingleType() &&
           m_wallet_descriptor.descriptor->IsRange() &&
           (HavePrivateKeys() || m_wallet_descriptor.next_index < m_wallet_descriptor.range_end);
}

bool DescriptorScriptPubKeyMan::HavePrivateKeys() const
{
    LOCK(cs_desc_man);
    return m_map_keys.size() > 0 || m_map_crypted_keys.size() > 0;
}

std::optional<int64_t> DescriptorScriptPubKeyMan::GetOldestKeyPoolTime() const
{
    // This is only used for getwalletinfo output and isn't relevant to descriptor wallets.
    return std::nullopt;
}


unsigned int DescriptorScriptPubKeyMan::GetKeyPoolSize() const
{
    LOCK(cs_desc_man);
    return m_wallet_descriptor.range_end - m_wallet_descriptor.next_index;
}

int64_t DescriptorScriptPubKeyMan::GetTimeFirstKey() const
{
    LOCK(cs_desc_man);
    return m_wallet_descriptor.creation_time;
}

std::unique_ptr<FlatSigningProvider> DescriptorScriptPubKeyMan::GetSigningProvider(const CScript& script, bool include_private) const
{
    // If we have a name script, strip the prefix.  Typically this is handled
    // by Solver, but here we don't go through the Solver so need to manage
    // name prefixes separately.
    const CNameScript nameOp(script);
    const CScript& baseScript = nameOp.getAddress();

    LOCK(cs_desc_man);

    // Find the index of the script
    auto it = m_map_script_pub_keys.find(baseScript);
    if (it == m_map_script_pub_keys.end()) {
        return nullptr;
    }
    int32_t index = it->second;

    return GetSigningProvider(index, include_private);
}

std::unique_ptr<FlatSigningProvider> DescriptorScriptPubKeyMan::GetSigningProvider(const CPubKey& pubkey) const
{
    LOCK(cs_desc_man);

    // Find index of the pubkey
    auto it = m_map_pubkeys.find(pubkey);
    if (it == m_map_pubkeys.end()) {
        return nullptr;
    }
    int32_t index = it->second;

    // Always try to get the signing provider with private keys. This function should only be called during signing anyways
    return GetSigningProvider(index, true);
}

std::unique_ptr<FlatSigningProvider> DescriptorScriptPubKeyMan::GetSigningProvider(int32_t index, bool include_private) const
{
    AssertLockHeld(cs_desc_man);

    std::unique_ptr<FlatSigningProvider> out_keys = std::make_unique<FlatSigningProvider>();

    // Fetch SigningProvider from cache to avoid re-deriving
    auto it = m_map_signing_providers.find(index);
    if (it != m_map_signing_providers.end()) {
        out_keys->Merge(FlatSigningProvider{it->second});
    } else {
        // Get the scripts, keys, and key origins for this script
        std::vector<CScript> scripts_temp;
        if (!m_wallet_descriptor.descriptor->ExpandFromCache(index, m_wallet_descriptor.cache, scripts_temp, *out_keys)) return nullptr;

        // Cache SigningProvider so we don't need to re-derive if we need this SigningProvider again
        m_map_signing_providers[index] = *out_keys;
    }

    if (HavePrivateKeys() && include_private) {
        FlatSigningProvider master_provider;
        master_provider.keys = GetKeys();
        m_wallet_descriptor.descriptor->ExpandPrivate(index, master_provider, *out_keys);
    }

    return out_keys;
}

std::unique_ptr<SigningProvider> DescriptorScriptPubKeyMan::GetSigningProviderWithKeys(const CScript& output) const
{
    return std::unique_ptr<SigningProvider>(GetSigningProvider(output, true).release());
}

std::unique_ptr<SigningProvider> DescriptorScriptPubKeyMan::GetSolvingProvider(const CScript& script) const
{
    return GetSigningProvider(script, false);
}

bool DescriptorScriptPubKeyMan::CanProvide(const CScript& script, SignatureData& sigdata)
{
    return IsMine(script);
}

bool DescriptorScriptPubKeyMan::SignTransaction(CMutableTransaction& tx, const std::map<COutPoint, Coin>& coins, int sighash, std::map<int, bilingual_str>& input_errors) const
{
    std::unique_ptr<FlatSigningProvider> keys = std::make_unique<FlatSigningProvider>();
    for (const auto& coin_pair : coins) {
        std::unique_ptr<FlatSigningProvider> coin_keys = GetSigningProvider(coin_pair.second.out.scriptPubKey, true);
        if (!coin_keys) {
            continue;
        }
        keys->Merge(std::move(*coin_keys));
    }

    return ::SignTransaction(tx, keys.get(), coins, sighash, input_errors);
}

SigningResult DescriptorScriptPubKeyMan::SignMessage(const std::string& message, const PKHash& pkhash, std::string& str_sig) const
{
    std::unique_ptr<FlatSigningProvider> keys = GetSigningProvider(GetScriptForDestination(pkhash), true);
    if (!keys) {
        return SigningResult::PRIVATE_KEY_NOT_AVAILABLE;
    }

    CKey key;
    if (!keys->GetKey(ToKeyID(pkhash), key)) {
        return SigningResult::PRIVATE_KEY_NOT_AVAILABLE;
    }

    if (!MessageSign(key, message, str_sig)) {
        return SigningResult::SIGNING_FAILED;
    }
    return SigningResult::OK;
}

TransactionError DescriptorScriptPubKeyMan::FillPSBT(PartiallySignedTransaction& psbtx, const PrecomputedTransactionData& txdata, int sighash_type, bool sign, bool bip32derivs, int* n_signed, bool finalize) const
{
    if (n_signed) {
        *n_signed = 0;
    }
    for (unsigned int i = 0; i < psbtx.tx->vin.size(); ++i) {
        const CTxIn& txin = psbtx.tx->vin[i];
        PSBTInput& input = psbtx.inputs.at(i);

        if (PSBTInputSigned(input)) {
            continue;
        }

        // Get the Sighash type
        if (sign && input.sighash_type != std::nullopt && *input.sighash_type != sighash_type) {
            return TransactionError::SIGHASH_MISMATCH;
        }

        // Get the scriptPubKey to know which SigningProvider to use
        CScript script;
        if (!input.witness_utxo.IsNull()) {
            script = input.witness_utxo.scriptPubKey;
        } else if (input.non_witness_utxo) {
            if (txin.prevout.n >= input.non_witness_utxo->vout.size()) {
                return TransactionError::MISSING_INPUTS;
            }
            script = input.non_witness_utxo->vout[txin.prevout.n].scriptPubKey;
        } else {
            // There's no UTXO so we can just skip this now
            continue;
        }
        SignatureData sigdata;
        input.FillSignatureData(sigdata);

        std::unique_ptr<FlatSigningProvider> keys = std::make_unique<FlatSigningProvider>();
        std::unique_ptr<FlatSigningProvider> script_keys = GetSigningProvider(script, /*include_private=*/sign);
        if (script_keys) {
            keys->Merge(std::move(*script_keys));
        } else {
            // Maybe there are pubkeys listed that we can sign for
            std::vector<CPubKey> pubkeys;
            pubkeys.reserve(input.hd_keypaths.size() + 2);

            // ECDSA Pubkeys
            for (const auto& [pk, _] : input.hd_keypaths) {
                pubkeys.push_back(pk);
            }

            // Taproot output pubkey
            std::vector<std::vector<unsigned char>> sols;
            if (Solver(script, sols) == TxoutType::WITNESS_V1_TAPROOT) {
                sols[0].insert(sols[0].begin(), 0x02);
                pubkeys.emplace_back(sols[0]);
                sols[0][0] = 0x03;
                pubkeys.emplace_back(sols[0]);
            }

            // Taproot pubkeys
            for (const auto& pk_pair : input.m_tap_bip32_paths) {
                const XOnlyPubKey& pubkey = pk_pair.first;
                for (unsigned char prefix : {0x02, 0x03}) {
                    unsigned char b[33] = {prefix};
                    std::copy(pubkey.begin(), pubkey.end(), b + 1);
                    CPubKey fullpubkey;
                    fullpubkey.Set(b, b + 33);
                    pubkeys.push_back(fullpubkey);
                }
            }

            for (const auto& pubkey : pubkeys) {
                std::unique_ptr<FlatSigningProvider> pk_keys = GetSigningProvider(pubkey);
                if (pk_keys) {
                    keys->Merge(std::move(*pk_keys));
                }
            }
        }

        SignPSBTInput(HidingSigningProvider(keys.get(), /*hide_secret=*/!sign, /*hide_origin=*/!bip32derivs), psbtx, i, &txdata, sighash_type, nullptr, finalize);

        bool signed_one = PSBTInputSigned(input);
        if (n_signed && (signed_one || !sign)) {
            // If sign is false, we assume that we _could_ sign if we get here. This
            // will never have false negatives; it is hard to tell under what i
            // circumstances it could have false positives.
            (*n_signed)++;
        }
    }

    // Fill in the bip32 keypaths and redeemscripts for the outputs so that hardware wallets can identify change
    for (unsigned int i = 0; i < psbtx.tx->vout.size(); ++i) {
        std::unique_ptr<SigningProvider> keys = GetSolvingProvider(psbtx.tx->vout.at(i).scriptPubKey);
        if (!keys) {
            continue;
        }
        UpdatePSBTOutput(HidingSigningProvider(keys.get(), /*hide_secret=*/true, /*hide_origin=*/!bip32derivs), psbtx, i);
    }

    return TransactionError::OK;
}

std::unique_ptr<CKeyMetadata> DescriptorScriptPubKeyMan::GetMetadata(const CTxDestination& dest) const
{
    std::unique_ptr<SigningProvider> provider = GetSigningProvider(GetScriptForDestination(dest));
    if (provider) {
        KeyOriginInfo orig;
        CKeyID key_id = GetKeyForDestination(*provider, dest);
        if (provider->GetKeyOrigin(key_id, orig)) {
            LOCK(cs_desc_man);
            std::unique_ptr<CKeyMetadata> meta = std::make_unique<CKeyMetadata>();
            meta->key_origin = orig;
            meta->has_key_origin = true;
            meta->nCreateTime = m_wallet_descriptor.creation_time;
            return meta;
        }
    }
    return nullptr;
}

uint256 DescriptorScriptPubKeyMan::GetID() const
{
    LOCK(cs_desc_man);
    std::string desc_str = m_wallet_descriptor.descriptor->ToString();
    uint256 id;
    CSHA256().Write((unsigned char*)desc_str.data(), desc_str.size()).Finalize(id.begin());
    return id;
}

void DescriptorScriptPubKeyMan::SetCache(const DescriptorCache& cache)
{
    LOCK(cs_desc_man);
    m_wallet_descriptor.cache = cache;
    for (int32_t i = m_wallet_descriptor.range_start; i < m_wallet_descriptor.range_end; ++i) {
        FlatSigningProvider out_keys;
        std::vector<CScript> scripts_temp;
        if (!m_wallet_descriptor.descriptor->ExpandFromCache(i, m_wallet_descriptor.cache, scripts_temp, out_keys)) {
            throw std::runtime_error("Error: Unable to expand wallet descriptor from cache");
        }
        // Add all of the scriptPubKeys to the scriptPubKey set
        for (const CScript& script : scripts_temp) {
            if (m_map_script_pub_keys.count(script) != 0) {
                throw std::runtime_error(strprintf("Error: Already loaded script at index %d as being at index %d", i, m_map_script_pub_keys[script]));
            }
            m_map_script_pub_keys[script] = i;
        }
        for (const auto& pk_pair : out_keys.pubkeys) {
            const CPubKey& pubkey = pk_pair.second;
            if (m_map_pubkeys.count(pubkey) != 0) {
                // We don't need to give an error here.
                // It doesn't matter which of many valid indexes the pubkey has, we just need an index where we can derive it and it's private key
                continue;
            }
            m_map_pubkeys[pubkey] = i;
        }
        m_max_cached_index++;
    }
}

bool DescriptorScriptPubKeyMan::AddKey(const CKeyID& key_id, const CKey& key)
{
    LOCK(cs_desc_man);
    m_map_keys[key_id] = key;
    return true;
}

bool DescriptorScriptPubKeyMan::AddCryptedKey(const CKeyID& key_id, const CPubKey& pubkey, const std::vector<unsigned char>& crypted_key)
{
    LOCK(cs_desc_man);
    if (!m_map_keys.empty()) {
        return false;
    }

    m_map_crypted_keys[key_id] = make_pair(pubkey, crypted_key);
    return true;
}

bool DescriptorScriptPubKeyMan::HasWalletDescriptor(const WalletDescriptor& desc) const
{
    LOCK(cs_desc_man);
    return m_wallet_descriptor.descriptor != nullptr && desc.descriptor != nullptr && m_wallet_descriptor.descriptor->ToString() == desc.descriptor->ToString();
}

void DescriptorScriptPubKeyMan::WriteDescriptor()
{
    LOCK(cs_desc_man);
    WalletBatch batch(m_storage.GetDatabase());
    if (!batch.WriteDescriptor(GetID(), m_wallet_descriptor)) {
        throw std::runtime_error(std::string(__func__) + ": writing descriptor failed");
    }
}

WalletDescriptor DescriptorScriptPubKeyMan::GetWalletDescriptor() const
{
    return m_wallet_descriptor;
}

std::unordered_set<CScript, SaltedSipHasher> DescriptorScriptPubKeyMan::GetScriptPubKeys() const
{
    return GetScriptPubKeys(0);
}

std::unordered_set<CScript, SaltedSipHasher> DescriptorScriptPubKeyMan::GetScriptPubKeys(int32_t minimum_index) const
{
    LOCK(cs_desc_man);
    std::unordered_set<CScript, SaltedSipHasher> script_pub_keys;
    script_pub_keys.reserve(m_map_script_pub_keys.size());

    for (auto const& [script_pub_key, index] : m_map_script_pub_keys) {
        if (index >= minimum_index) script_pub_keys.insert(script_pub_key);
    }
    return script_pub_keys;
}

int32_t DescriptorScriptPubKeyMan::GetEndRange() const
{
    return m_max_cached_index + 1;
}

bool DescriptorScriptPubKeyMan::GetDescriptorString(std::string& out, const bool priv) const
{
    LOCK(cs_desc_man);

    FlatSigningProvider provider;
    provider.keys = GetKeys();

    if (priv) {
        // For the private version, always return the master key to avoid
        // exposing child private keys. The risk implications of exposing child
        // private keys together with the parent xpub may be non-obvious for users.
        return m_wallet_descriptor.descriptor->ToPrivateString(provider, out);
    }

    return m_wallet_descriptor.descriptor->ToNormalizedString(provider, out, &m_wallet_descriptor.cache);
}

void DescriptorScriptPubKeyMan::UpgradeDescriptorCache()
{
    LOCK(cs_desc_man);
    if (m_storage.IsLocked() || m_storage.IsWalletFlagSet(WALLET_FLAG_LAST_HARDENED_XPUB_CACHED)) {
        return;
    }

    // Skip if we have the last hardened xpub cache
    if (m_wallet_descriptor.cache.GetCachedLastHardenedExtPubKeys().size() > 0) {
        return;
    }

    // Expand the descriptor
    FlatSigningProvider provider;
    provider.keys = GetKeys();
    FlatSigningProvider out_keys;
    std::vector<CScript> scripts_temp;
    DescriptorCache temp_cache;
    if (!m_wallet_descriptor.descriptor->Expand(0, provider, scripts_temp, out_keys, &temp_cache)){
        throw std::runtime_error("Unable to expand descriptor");
    }

    // Cache the last hardened xpubs
    DescriptorCache diff = m_wallet_descriptor.cache.MergeAndDiff(temp_cache);
    if (!WalletBatch(m_storage.GetDatabase()).WriteDescriptorCacheItems(GetID(), diff)) {
        throw std::runtime_error(std::string(__func__) + ": writing cache items failed");
    }
}

void DescriptorScriptPubKeyMan::UpdateWalletDescriptor(WalletDescriptor& descriptor)
{
    LOCK(cs_desc_man);
    std::string error;
    if (!CanUpdateToWalletDescriptor(descriptor, error)) {
        throw std::runtime_error(std::string(__func__) + ": " + error);
    }

    m_map_pubkeys.clear();
    m_map_script_pub_keys.clear();
    m_max_cached_index = -1;
    m_wallet_descriptor = descriptor;
}

bool DescriptorScriptPubKeyMan::CanUpdateToWalletDescriptor(const WalletDescriptor& descriptor, std::string& error)
{
    LOCK(cs_desc_man);
    if (!HasWalletDescriptor(descriptor)) {
        error = "can only update matching descriptor";
        return false;
    }

    if (descriptor.range_start > m_wallet_descriptor.range_start ||
        descriptor.range_end < m_wallet_descriptor.range_end) {
        // Use inclusive range for error
        error = strprintf("new range must include current range = [%d,%d]",
                          m_wallet_descriptor.range_start,
                          m_wallet_descriptor.range_end - 1);
        return false;
    }

    return true;
}
} // namespace wallet<|MERGE_RESOLUTION|>--- conflicted
+++ resolved
@@ -2304,11 +2304,7 @@
     if (Params().IsTestChain()) {
         desc_prefix += "/1h";
     } else {
-<<<<<<< HEAD
-        desc_prefix += "/509'";
-=======
-        desc_prefix += "/7h";
->>>>>>> 94804261
+        desc_prefix += "/509h";
     }
 
     std::string internal_path = internal ? "/1" : "/0";
