// Copyright (c) 2017-2021 The Bitcoin Core developers
// Distributed under the MIT software license, see the accompanying
// file COPYING or http://www.opensource.org/licenses/mit-license.php.

#ifndef BITCOIN_WALLET_WALLETUTIL_H
#define BITCOIN_WALLET_WALLETUTIL_H

#include <script/descriptor.h>
#include <util/fs.h>

#include <map>
#include <string>
#include <vector>

namespace wallet {
<<<<<<< HEAD
/** (client) version numbers for particular wallet features */
enum WalletFeature
{
    FEATURE_BASE = 10000, // the earliest version new wallets supports (only useful for getwalletinfo's clientversion output)

    FEATURE_WALLETCRYPT = 10000, // wallet encryption
    FEATURE_COMPRPUBKEY = 10000, // compressed public keys

    FEATURE_HD = 10000, // Hierarchical key derivation after BIP32 (HD Wallet)

    FEATURE_HD_SPLIT = 10000, // Wallet with HD chain split (change outputs will use m/0'/1'/k)

    FEATURE_NO_DEFAULT_KEY = 10000, // Wallet without a default key written

    FEATURE_PRE_SPLIT_KEYPOOL = 10000, // Upgraded to HD SPLIT and can have a pre-split keypool

    FEATURE_LATEST = FEATURE_PRE_SPLIT_KEYPOOL
};

bool IsFeatureSupported(int wallet_version, int feature_version);
WalletFeature GetClosestWalletFeature(int version);
=======
>>>>>>> 095937e7

enum WalletFlags : uint64_t {
    // wallet flags in the upper section (> 1 << 31) will lead to not opening the wallet if flag is unknown
    // unknown wallet flags in the lower section <= (1 << 31) will be tolerated

    // will categorize coins as clean (not reused) and dirty (reused), and handle
    // them with privacy considerations in mind
    WALLET_FLAG_AVOID_REUSE = (1ULL << 0),

    // Indicates that the metadata has already been upgraded to contain key origins
    WALLET_FLAG_KEY_ORIGIN_METADATA = (1ULL << 1),

    // Indicates that the descriptor cache has been upgraded to cache last hardened xpubs
    WALLET_FLAG_LAST_HARDENED_XPUB_CACHED = (1ULL << 2),

    // will enforce the rule that the wallet can't contain any private keys (only watch-only/pubkeys)
    WALLET_FLAG_DISABLE_PRIVATE_KEYS = (1ULL << 32),

    //! Flag set when a wallet contains no HD seed and no private keys, scripts,
    //! addresses, and other watch only things, and is therefore "blank."
    //!
    //! The main function this flag serves is to distinguish a blank wallet from
    //! a newly created wallet when the wallet database is loaded, to avoid
    //! initialization that should only happen on first run.
    //!
    //! A secondary function of this flag, which applies to descriptor wallets
    //! only, is to serve as an ongoing indication that descriptors in the
    //! wallet should be created manually, and that the wallet should not
    //! generate automatically generate new descriptors if it is later
    //! encrypted. To support this behavior, descriptor wallets unlike legacy
    //! wallets do not automatically unset the BLANK flag when things are
    //! imported.
    //!
    //! This flag is also a mandatory flag to prevent previous versions of
    //! bitcoin from opening the wallet, thinking it was newly created, and
    //! then improperly reinitializing it.
    WALLET_FLAG_BLANK_WALLET = (1ULL << 33),

    //! Indicate that this wallet supports DescriptorScriptPubKeyMan
    WALLET_FLAG_DESCRIPTORS = (1ULL << 34),

    //! Indicates that the wallet needs an external signer
    WALLET_FLAG_EXTERNAL_SIGNER = (1ULL << 35),
};

//! Get the path of the wallet directory.
fs::path GetWalletDir();

/** Descriptor with some wallet metadata */
class WalletDescriptor
{
public:
    std::shared_ptr<Descriptor> descriptor;
    uint256 id; // Descriptor ID (calculated once at descriptor initialization/deserialization)
    uint64_t creation_time = 0;
    int32_t range_start = 0; // First item in range; start of range, inclusive, i.e. [range_start, range_end). This never changes.
    int32_t range_end = 0; // Item after the last; end of range, exclusive, i.e. [range_start, range_end). This will increment with each TopUp()
    int32_t next_index = 0; // Position of the next item to generate
    DescriptorCache cache;

    void DeserializeDescriptor(const std::string& str)
    {
        std::string error;
        FlatSigningProvider keys;
        auto descs = Parse(str, keys, error, true);
        if (descs.empty()) {
            throw std::ios_base::failure("Invalid descriptor: " + error);
        }
        if (descs.size() > 1) {
            throw std::ios_base::failure("Can't load a multipath descriptor from databases");
        }
        descriptor = std::move(descs.at(0));
        id = DescriptorID(*descriptor);
    }

    SERIALIZE_METHODS(WalletDescriptor, obj)
    {
        std::string descriptor_str;
        SER_WRITE(obj, descriptor_str = obj.descriptor->ToString());
        READWRITE(descriptor_str, obj.creation_time, obj.next_index, obj.range_start, obj.range_end);
        SER_READ(obj, obj.DeserializeDescriptor(descriptor_str));
    }

    WalletDescriptor() = default;
    WalletDescriptor(std::shared_ptr<Descriptor> descriptor, uint64_t creation_time, int32_t range_start, int32_t range_end, int32_t next_index) : descriptor(descriptor), id(DescriptorID(*descriptor)), creation_time(creation_time), range_start(range_start), range_end(range_end), next_index(next_index) { }
};

WalletDescriptor GenerateWalletDescriptor(const CExtPubKey& master_key, const OutputType& output_type, bool internal);
} // namespace wallet

typedef std::map<std::string, std::string> mapValue_t;

#endif // BITCOIN_WALLET_WALLETUTIL_H<|MERGE_RESOLUTION|>--- conflicted
+++ resolved
@@ -13,30 +13,6 @@
 #include <vector>
 
 namespace wallet {
-<<<<<<< HEAD
-/** (client) version numbers for particular wallet features */
-enum WalletFeature
-{
-    FEATURE_BASE = 10000, // the earliest version new wallets supports (only useful for getwalletinfo's clientversion output)
-
-    FEATURE_WALLETCRYPT = 10000, // wallet encryption
-    FEATURE_COMPRPUBKEY = 10000, // compressed public keys
-
-    FEATURE_HD = 10000, // Hierarchical key derivation after BIP32 (HD Wallet)
-
-    FEATURE_HD_SPLIT = 10000, // Wallet with HD chain split (change outputs will use m/0'/1'/k)
-
-    FEATURE_NO_DEFAULT_KEY = 10000, // Wallet without a default key written
-
-    FEATURE_PRE_SPLIT_KEYPOOL = 10000, // Upgraded to HD SPLIT and can have a pre-split keypool
-
-    FEATURE_LATEST = FEATURE_PRE_SPLIT_KEYPOOL
-};
-
-bool IsFeatureSupported(int wallet_version, int feature_version);
-WalletFeature GetClosestWalletFeature(int version);
-=======
->>>>>>> 095937e7
 
 enum WalletFlags : uint64_t {
     // wallet flags in the upper section (> 1 << 31) will lead to not opening the wallet if flag is unknown
