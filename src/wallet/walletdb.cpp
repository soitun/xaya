// Copyright (c) 2009-2010 Satoshi Nakamoto
// Copyright (c) 2009-2022 The Bitcoin Core developers
// Distributed under the MIT software license, see the accompanying
// file COPYING or http://www.opensource.org/licenses/mit-license.php.

#include <bitcoin-build-config.h> // IWYU pragma: keep

#include <wallet/walletdb.h>

#include <common/system.h>
#include <key_io.h>
<<<<<<< HEAD
#include <names/common.h>
=======
#include <primitives/transaction_identifier.h>
>>>>>>> f07c3213
#include <protocol.h>
#include <script/script.h>
#include <serialize.h>
#include <sync.h>
#include <util/bip32.h>
#include <util/check.h>
#include <util/fs.h>
#include <util/time.h>
#include <util/translation.h>
#include <wallet/migrate.h>
#include <wallet/sqlite.h>
#include <wallet/wallet.h>

#include <atomic>
#include <optional>
#include <string>

namespace wallet {
namespace DBKeys {
const std::string ACENTRY{"acentry"};
const std::string ACTIVEEXTERNALSPK{"activeexternalspk"};
const std::string ACTIVEINTERNALSPK{"activeinternalspk"};
const std::string BESTBLOCK_NOMERKLE{"bestblock_nomerkle"};
const std::string BESTBLOCK{"bestblock"};
const std::string CRYPTED_KEY{"ckey"};
const std::string CSCRIPT{"cscript"};
const std::string DEFAULTKEY{"defaultkey"};
const std::string DESTDATA{"destdata"};
const std::string FLAGS{"flags"};
const std::string HDCHAIN{"hdchain"};
const std::string KEYMETA{"keymeta"};
const std::string KEY{"key"};
const std::string LOCKED_UTXO{"lockedutxo"};
const std::string MASTER_KEY{"mkey"};
const std::string MINVERSION{"minversion"};
const std::string NAME{"name"};
const std::string OLD_KEY{"wkey"};
const std::string ORDERPOSNEXT{"orderposnext"};
const std::string POOL{"pool"};
const std::string PURPOSE{"purpose"};
const std::string QUEUED_TX{"queued_tx"};
const std::string SETTINGS{"settings"};
const std::string TX{"tx"};
const std::string VERSION{"version"};
const std::string WALLETDESCRIPTOR{"walletdescriptor"};
const std::string WALLETDESCRIPTORCACHE{"walletdescriptorcache"};
const std::string WALLETDESCRIPTORLHCACHE{"walletdescriptorlhcache"};
const std::string WALLETDESCRIPTORCKEY{"walletdescriptorckey"};
const std::string WALLETDESCRIPTORKEY{"walletdescriptorkey"};
const std::string WATCHMETA{"watchmeta"};
const std::string WATCHS{"watchs"};
const std::unordered_set<std::string> LEGACY_TYPES{CRYPTED_KEY, CSCRIPT, DEFAULTKEY, HDCHAIN, KEYMETA, KEY, OLD_KEY, POOL, WATCHMETA, WATCHS};
} // namespace DBKeys

//
// WalletBatch
//

bool WalletBatch::WriteName(const std::string& strAddress, const std::string& strName)
{
    return WriteIC(std::make_pair(DBKeys::NAME, strAddress), strName);
}

bool WalletBatch::EraseName(const std::string& strAddress)
{
    // This should only be used for sending addresses, never for receiving addresses,
    // receiving addresses must always have an address book entry if they're not change return.
    return EraseIC(std::make_pair(DBKeys::NAME, strAddress));
}

bool WalletBatch::WritePurpose(const std::string& strAddress, const std::string& strPurpose)
{
    return WriteIC(std::make_pair(DBKeys::PURPOSE, strAddress), strPurpose);
}

bool WalletBatch::ErasePurpose(const std::string& strAddress)
{
    return EraseIC(std::make_pair(DBKeys::PURPOSE, strAddress));
}

bool WalletBatch::WriteTx(const CWalletTx& wtx)
{
    return WriteIC(std::make_pair(DBKeys::TX, wtx.GetHash()), wtx);
}

bool WalletBatch::EraseTx(Txid hash)
{
    return EraseIC(std::make_pair(DBKeys::TX, hash.ToUint256()));
}

bool WalletBatch::WriteKeyMetadata(const CKeyMetadata& meta, const CPubKey& pubkey, const bool overwrite)
{
    return WriteIC(std::make_pair(DBKeys::KEYMETA, pubkey), meta, overwrite);
}

bool WalletBatch::WriteKey(const CPubKey& vchPubKey, const CPrivKey& vchPrivKey, const CKeyMetadata& keyMeta)
{
    if (!WriteKeyMetadata(keyMeta, vchPubKey, false)) {
        return false;
    }

    // hash pubkey/privkey to accelerate wallet load
    std::vector<unsigned char> vchKey;
    vchKey.reserve(vchPubKey.size() + vchPrivKey.size());
    vchKey.insert(vchKey.end(), vchPubKey.begin(), vchPubKey.end());
    vchKey.insert(vchKey.end(), vchPrivKey.begin(), vchPrivKey.end());

    return WriteIC(std::make_pair(DBKeys::KEY, vchPubKey), std::make_pair(vchPrivKey, Hash(vchKey)), false);
}

bool WalletBatch::WriteCryptedKey(const CPubKey& vchPubKey,
                                const std::vector<unsigned char>& vchCryptedSecret,
                                const CKeyMetadata &keyMeta)
{
    if (!WriteKeyMetadata(keyMeta, vchPubKey, true)) {
        return false;
    }

    // Compute a checksum of the encrypted key
    uint256 checksum = Hash(vchCryptedSecret);

    const auto key = std::make_pair(DBKeys::CRYPTED_KEY, vchPubKey);
    if (!WriteIC(key, std::make_pair(vchCryptedSecret, checksum), false)) {
        // It may already exist, so try writing just the checksum
        std::vector<unsigned char> val;
        if (!m_batch->Read(key, val)) {
            return false;
        }
        if (!WriteIC(key, std::make_pair(val, checksum), true)) {
            return false;
        }
    }
    EraseIC(std::make_pair(DBKeys::KEY, vchPubKey));
    return true;
}

bool WalletBatch::WriteMasterKey(unsigned int nID, const CMasterKey& kMasterKey)
{
    return WriteIC(std::make_pair(DBKeys::MASTER_KEY, nID), kMasterKey, true);
}

bool WalletBatch::EraseMasterKey(unsigned int id)
{
    return EraseIC(std::make_pair(DBKeys::MASTER_KEY, id));
}

bool WalletBatch::WriteWatchOnly(const CScript &dest, const CKeyMetadata& keyMeta)
{
    if (!WriteIC(std::make_pair(DBKeys::WATCHMETA, dest), keyMeta)) {
        return false;
    }
    return WriteIC(std::make_pair(DBKeys::WATCHS, dest), uint8_t{'1'});
}

bool WalletBatch::EraseWatchOnly(const CScript &dest)
{
    if (!EraseIC(std::make_pair(DBKeys::WATCHMETA, dest))) {
        return false;
    }
    return EraseIC(std::make_pair(DBKeys::WATCHS, dest));
}

bool WalletBatch::WriteBestBlock(const CBlockLocator& locator)
{
    WriteIC(DBKeys::BESTBLOCK, CBlockLocator()); // Write empty block locator so versions that require a merkle branch automatically rescan
    return WriteIC(DBKeys::BESTBLOCK_NOMERKLE, locator);
}

bool WalletBatch::ReadBestBlock(CBlockLocator& locator)
{
    if (m_batch->Read(DBKeys::BESTBLOCK, locator) && !locator.vHave.empty()) return true;
    return m_batch->Read(DBKeys::BESTBLOCK_NOMERKLE, locator);
}

bool WalletBatch::IsEncrypted()
{
    DataStream prefix;
    prefix << DBKeys::MASTER_KEY;
    if (auto cursor = m_batch->GetNewPrefixCursor(prefix)) {
        DataStream k, v;
        if (cursor->Next(k, v) == DatabaseCursor::Status::MORE) return true;
    }
    return false;
}

bool WalletBatch::WriteOrderPosNext(int64_t nOrderPosNext)
{
    return WriteIC(DBKeys::ORDERPOSNEXT, nOrderPosNext);
}

bool WalletBatch::WriteActiveScriptPubKeyMan(uint8_t type, const uint256& id, bool internal)
{
    std::string key = internal ? DBKeys::ACTIVEINTERNALSPK : DBKeys::ACTIVEEXTERNALSPK;
    return WriteIC(make_pair(key, type), id);
}

bool WalletBatch::EraseActiveScriptPubKeyMan(uint8_t type, bool internal)
{
    const std::string key{internal ? DBKeys::ACTIVEINTERNALSPK : DBKeys::ACTIVEEXTERNALSPK};
    return EraseIC(make_pair(key, type));
}

bool WalletBatch::WriteDescriptorKey(const uint256& desc_id, const CPubKey& pubkey, const CPrivKey& privkey)
{
    // hash pubkey/privkey to accelerate wallet load
    std::vector<unsigned char> key;
    key.reserve(pubkey.size() + privkey.size());
    key.insert(key.end(), pubkey.begin(), pubkey.end());
    key.insert(key.end(), privkey.begin(), privkey.end());

    return WriteIC(std::make_pair(DBKeys::WALLETDESCRIPTORKEY, std::make_pair(desc_id, pubkey)), std::make_pair(privkey, Hash(key)), false);
}

bool WalletBatch::WriteCryptedDescriptorKey(const uint256& desc_id, const CPubKey& pubkey, const std::vector<unsigned char>& secret)
{
    if (!WriteIC(std::make_pair(DBKeys::WALLETDESCRIPTORCKEY, std::make_pair(desc_id, pubkey)), secret, false)) {
        return false;
    }
    EraseIC(std::make_pair(DBKeys::WALLETDESCRIPTORKEY, std::make_pair(desc_id, pubkey)));
    return true;
}

bool WalletBatch::WriteDescriptor(const uint256& desc_id, const WalletDescriptor& descriptor)
{
    return WriteIC(make_pair(DBKeys::WALLETDESCRIPTOR, desc_id), descriptor);
}

bool WalletBatch::WriteDescriptorDerivedCache(const CExtPubKey& xpub, const uint256& desc_id, uint32_t key_exp_index, uint32_t der_index)
{
    std::vector<unsigned char> ser_xpub(BIP32_EXTKEY_SIZE);
    xpub.Encode(ser_xpub.data());
    return WriteIC(std::make_pair(std::make_pair(DBKeys::WALLETDESCRIPTORCACHE, desc_id), std::make_pair(key_exp_index, der_index)), ser_xpub);
}

bool WalletBatch::WriteDescriptorParentCache(const CExtPubKey& xpub, const uint256& desc_id, uint32_t key_exp_index)
{
    std::vector<unsigned char> ser_xpub(BIP32_EXTKEY_SIZE);
    xpub.Encode(ser_xpub.data());
    return WriteIC(std::make_pair(std::make_pair(DBKeys::WALLETDESCRIPTORCACHE, desc_id), key_exp_index), ser_xpub);
}

bool WalletBatch::WriteDescriptorLastHardenedCache(const CExtPubKey& xpub, const uint256& desc_id, uint32_t key_exp_index)
{
    std::vector<unsigned char> ser_xpub(BIP32_EXTKEY_SIZE);
    xpub.Encode(ser_xpub.data());
    return WriteIC(std::make_pair(std::make_pair(DBKeys::WALLETDESCRIPTORLHCACHE, desc_id), key_exp_index), ser_xpub);
}

bool WalletBatch::WriteDescriptorCacheItems(const uint256& desc_id, const DescriptorCache& cache)
{
    for (const auto& parent_xpub_pair : cache.GetCachedParentExtPubKeys()) {
        if (!WriteDescriptorParentCache(parent_xpub_pair.second, desc_id, parent_xpub_pair.first)) {
            return false;
        }
    }
    for (const auto& derived_xpub_map_pair : cache.GetCachedDerivedExtPubKeys()) {
        for (const auto& derived_xpub_pair : derived_xpub_map_pair.second) {
            if (!WriteDescriptorDerivedCache(derived_xpub_pair.second, desc_id, derived_xpub_map_pair.first, derived_xpub_pair.first)) {
                return false;
            }
        }
    }
    for (const auto& lh_xpub_pair : cache.GetCachedLastHardenedExtPubKeys()) {
        if (!WriteDescriptorLastHardenedCache(lh_xpub_pair.second, desc_id, lh_xpub_pair.first)) {
            return false;
        }
    }
    return true;
}

bool WalletBatch::WriteLockedUTXO(const COutPoint& output)
{
    return WriteIC(std::make_pair(DBKeys::LOCKED_UTXO, std::make_pair(output.hash, output.n)), uint8_t{'1'});
}

bool WalletBatch::EraseLockedUTXO(const COutPoint& output)
{
    return EraseIC(std::make_pair(DBKeys::LOCKED_UTXO, std::make_pair(output.hash, output.n)));
}

bool WalletBatch::WriteQueuedTransaction(const uint256& txid, const CMutableTransaction& tx)
{
    return WriteIC(std::make_pair(DBKeys::QUEUED_TX, txid), TX_WITH_WITNESS (tx));
}

bool WalletBatch::EraseQueuedTransaction(const uint256& txid)
{
    return EraseIC(std::make_pair(DBKeys::QUEUED_TX, txid));
}

bool LoadKey(CWallet* pwallet, DataStream& ssKey, DataStream& ssValue, std::string& strErr)
{
    LOCK(pwallet->cs_wallet);
    try {
        CPubKey vchPubKey;
        ssKey >> vchPubKey;
        if (!vchPubKey.IsValid())
        {
            strErr = "Error reading wallet database: CPubKey corrupt";
            return false;
        }
        CKey key;
        CPrivKey pkey;
        uint256 hash;

        ssValue >> pkey;

        // Old wallets store keys as DBKeys::KEY [pubkey] => [privkey]
        // ... which was slow for wallets with lots of keys, because the public key is re-derived from the private key
        // using EC operations as a checksum.
        // Newer wallets store keys as DBKeys::KEY [pubkey] => [privkey][hash(pubkey,privkey)], which is much faster while
        // remaining backwards-compatible.
        try
        {
            ssValue >> hash;
        }
        catch (const std::ios_base::failure&) {}

        bool fSkipCheck = false;

        if (!hash.IsNull())
        {
            // hash pubkey/privkey to accelerate wallet load
            std::vector<unsigned char> vchKey;
            vchKey.reserve(vchPubKey.size() + pkey.size());
            vchKey.insert(vchKey.end(), vchPubKey.begin(), vchPubKey.end());
            vchKey.insert(vchKey.end(), pkey.begin(), pkey.end());

            if (Hash(vchKey) != hash)
            {
                strErr = "Error reading wallet database: CPubKey/CPrivKey corrupt";
                return false;
            }

            fSkipCheck = true;
        }

        if (!key.Load(pkey, vchPubKey, fSkipCheck))
        {
            strErr = "Error reading wallet database: CPrivKey corrupt";
            return false;
        }
        if (!pwallet->GetOrCreateLegacyDataSPKM()->LoadKey(key, vchPubKey))
        {
            strErr = "Error reading wallet database: LegacyDataSPKM::LoadKey failed";
            return false;
        }
    } catch (const std::exception& e) {
        if (strErr.empty()) {
            strErr = e.what();
        }
        return false;
    }
    return true;
}

bool LoadCryptedKey(CWallet* pwallet, DataStream& ssKey, DataStream& ssValue, std::string& strErr)
{
    LOCK(pwallet->cs_wallet);
    try {
        CPubKey vchPubKey;
        ssKey >> vchPubKey;
        if (!vchPubKey.IsValid())
        {
            strErr = "Error reading wallet database: CPubKey corrupt";
            return false;
        }
        std::vector<unsigned char> vchPrivKey;
        ssValue >> vchPrivKey;

        // Get the checksum and check it
        bool checksum_valid = false;
        if (!ssValue.eof()) {
            uint256 checksum;
            ssValue >> checksum;
            if (!(checksum_valid = Hash(vchPrivKey) == checksum)) {
                strErr = "Error reading wallet database: Encrypted key corrupt";
                return false;
            }
        }

        if (!pwallet->GetOrCreateLegacyDataSPKM()->LoadCryptedKey(vchPubKey, vchPrivKey, checksum_valid))
        {
            strErr = "Error reading wallet database: LegacyDataSPKM::LoadCryptedKey failed";
            return false;
        }
    } catch (const std::exception& e) {
        if (strErr.empty()) {
            strErr = e.what();
        }
        return false;
    }
    return true;
}

bool LoadEncryptionKey(CWallet* pwallet, DataStream& ssKey, DataStream& ssValue, std::string& strErr)
{
    LOCK(pwallet->cs_wallet);
    try {
        // Master encryption key is loaded into only the wallet and not any of the ScriptPubKeyMans.
        unsigned int nID;
        ssKey >> nID;
        CMasterKey kMasterKey;
        ssValue >> kMasterKey;
        if(pwallet->mapMasterKeys.count(nID) != 0)
        {
            strErr = strprintf("Error reading wallet database: duplicate CMasterKey id %u", nID);
            return false;
        }
        pwallet->mapMasterKeys[nID] = kMasterKey;
        if (pwallet->nMasterKeyMaxID < nID)
            pwallet->nMasterKeyMaxID = nID;

    } catch (const std::exception& e) {
        if (strErr.empty()) {
            strErr = e.what();
        }
        return false;
    }
    return true;
}

bool LoadHDChain(CWallet* pwallet, DataStream& ssValue, std::string& strErr)
{
    LOCK(pwallet->cs_wallet);
    try {
        CHDChain chain;
        ssValue >> chain;
        pwallet->GetOrCreateLegacyDataSPKM()->LoadHDChain(chain);
    } catch (const std::exception& e) {
        if (strErr.empty()) {
            strErr = e.what();
        }
        return false;
    }
    return true;
}

static DBErrors LoadWalletFlags(CWallet* pwallet, DatabaseBatch& batch) EXCLUSIVE_LOCKS_REQUIRED(pwallet->cs_wallet)
{
    AssertLockHeld(pwallet->cs_wallet);
    uint64_t flags;
    if (batch.Read(DBKeys::FLAGS, flags)) {
        if (!pwallet->LoadWalletFlags(flags)) {
            pwallet->WalletLogPrintf("Error reading wallet database: Unknown non-tolerable wallet flags found\n");
            return DBErrors::TOO_NEW;
        }
        // All wallets must be descriptor wallets unless opened with a bdb_ro db
        // bdb_ro is only used for legacy to descriptor migration.
        if (pwallet->GetDatabase().Format() != "bdb_ro" && !pwallet->IsWalletFlagSet(WALLET_FLAG_DESCRIPTORS)) {
            return DBErrors::LEGACY_WALLET;
        }
    }
    return DBErrors::LOAD_OK;
}

struct LoadResult
{
    DBErrors m_result{DBErrors::LOAD_OK};
    int m_records{0};
};

using LoadFunc = std::function<DBErrors(CWallet* pwallet, DataStream& key, DataStream& value, std::string& err)>;
static LoadResult LoadRecords(CWallet* pwallet, DatabaseBatch& batch, const std::string& key, DataStream& prefix, LoadFunc load_func)
{
    LoadResult result;
    DataStream ssKey;
    DataStream ssValue{};

    Assume(!prefix.empty());
    std::unique_ptr<DatabaseCursor> cursor = batch.GetNewPrefixCursor(prefix);
    if (!cursor) {
        pwallet->WalletLogPrintf("Error getting database cursor for '%s' records\n", key);
        result.m_result = DBErrors::CORRUPT;
        return result;
    }

    while (true) {
        DatabaseCursor::Status status = cursor->Next(ssKey, ssValue);
        if (status == DatabaseCursor::Status::DONE) {
            break;
        } else if (status == DatabaseCursor::Status::FAIL) {
            pwallet->WalletLogPrintf("Error reading next '%s' record for wallet database\n", key);
            result.m_result = DBErrors::CORRUPT;
            return result;
        }
        std::string type;
        ssKey >> type;
        assert(type == key);
        std::string error;
        DBErrors record_res = load_func(pwallet, ssKey, ssValue, error);
        if (record_res != DBErrors::LOAD_OK) {
            pwallet->WalletLogPrintf("%s\n", error);
        }
        result.m_result = std::max(result.m_result, record_res);
        ++result.m_records;
    }
    return result;
}

static LoadResult LoadRecords(CWallet* pwallet, DatabaseBatch& batch, const std::string& key, LoadFunc load_func)
{
    DataStream prefix;
    prefix << key;
    return LoadRecords(pwallet, batch, key, prefix, load_func);
}

bool HasLegacyRecords(CWallet& wallet)
{
    const auto& batch = wallet.GetDatabase().MakeBatch();
    return HasLegacyRecords(wallet, *batch);
}

bool HasLegacyRecords(CWallet& wallet, DatabaseBatch& batch)
{
    for (const auto& type : DBKeys::LEGACY_TYPES) {
        DataStream key;
        DataStream value{};
        DataStream prefix;

        prefix << type;
        std::unique_ptr<DatabaseCursor> cursor = batch.GetNewPrefixCursor(prefix);
        if (!cursor) {
            // Could only happen on a closed db, which means there is an error in the code flow.
            throw std::runtime_error(strprintf("Error getting database cursor for '%s' records", type));
        }

        DatabaseCursor::Status status = cursor->Next(key, value);
        if (status != DatabaseCursor::Status::DONE) {
            return true;
        }
    }
    return false;
}

static DBErrors LoadLegacyWalletRecords(CWallet* pwallet, DatabaseBatch& batch, int last_client) EXCLUSIVE_LOCKS_REQUIRED(pwallet->cs_wallet)
{
    AssertLockHeld(pwallet->cs_wallet);
    DBErrors result = DBErrors::LOAD_OK;

    // Make sure descriptor wallets don't have any legacy records
    if (pwallet->IsWalletFlagSet(WALLET_FLAG_DESCRIPTORS)) {
        if (HasLegacyRecords(*pwallet, batch)) {
            pwallet->WalletLogPrintf("Error: Unexpected legacy entry found in descriptor wallet %s. The wallet might have been tampered with or created with malicious intent.\n", pwallet->GetName());
            return DBErrors::UNEXPECTED_LEGACY_ENTRY;
        }

        return DBErrors::LOAD_OK;
    }

    // Load HD Chain
    // Note: There should only be one HDCHAIN record with no data following the type
    LoadResult hd_chain_res = LoadRecords(pwallet, batch, DBKeys::HDCHAIN,
        [] (CWallet* pwallet, DataStream& key, DataStream& value, std::string& err) {
        return LoadHDChain(pwallet, value, err) ? DBErrors:: LOAD_OK : DBErrors::CORRUPT;
    });
    result = std::max(result, hd_chain_res.m_result);

    // Load unencrypted keys
    LoadResult key_res = LoadRecords(pwallet, batch, DBKeys::KEY,
        [] (CWallet* pwallet, DataStream& key, DataStream& value, std::string& err) {
        return LoadKey(pwallet, key, value, err) ? DBErrors::LOAD_OK : DBErrors::CORRUPT;
    });
    result = std::max(result, key_res.m_result);

    // Load encrypted keys
    LoadResult ckey_res = LoadRecords(pwallet, batch, DBKeys::CRYPTED_KEY,
        [] (CWallet* pwallet, DataStream& key, DataStream& value, std::string& err) {
        return LoadCryptedKey(pwallet, key, value, err) ? DBErrors::LOAD_OK : DBErrors::CORRUPT;
    });
    result = std::max(result, ckey_res.m_result);

    // Load scripts
    LoadResult script_res = LoadRecords(pwallet, batch, DBKeys::CSCRIPT,
        [] (CWallet* pwallet, DataStream& key, DataStream& value, std::string& strErr) {
        uint160 hash;
        key >> hash;
        CScript script;
        value >> script;
        if (!pwallet->GetOrCreateLegacyDataSPKM()->LoadCScript(script))
        {
            strErr = "Error reading wallet database: LegacyDataSPKM::LoadCScript failed";
            return DBErrors::NONCRITICAL_ERROR;
        }
        return DBErrors::LOAD_OK;
    });
    result = std::max(result, script_res.m_result);

    // Check whether rewrite is needed
    if (ckey_res.m_records > 0) {
        // Rewrite encrypted wallets of versions 0.4.0 and 0.5.0rc:
        if (last_client == 40000 || last_client == 50000) result = std::max(result, DBErrors::NEED_REWRITE);
    }

    // Load keymeta
    std::map<uint160, CHDChain> hd_chains;
    LoadResult keymeta_res = LoadRecords(pwallet, batch, DBKeys::KEYMETA,
        [&hd_chains] (CWallet* pwallet, DataStream& key, DataStream& value, std::string& strErr) {
        CPubKey vchPubKey;
        key >> vchPubKey;
        CKeyMetadata keyMeta;
        value >> keyMeta;
        pwallet->GetOrCreateLegacyDataSPKM()->LoadKeyMetadata(vchPubKey.GetID(), keyMeta);

        // Extract some CHDChain info from this metadata if it has any
        if (keyMeta.nVersion >= CKeyMetadata::VERSION_WITH_HDDATA && !keyMeta.hd_seed_id.IsNull() && keyMeta.hdKeypath.size() > 0) {
            // Get the path from the key origin or from the path string
            // Not applicable when path is "s" or "m" as those indicate a seed
            // See https://github.com/bitcoin/bitcoin/pull/12924
            bool internal = false;
            uint32_t index = 0;
            if (keyMeta.hdKeypath != "s" && keyMeta.hdKeypath != "m") {
                std::vector<uint32_t> path;
                if (keyMeta.has_key_origin) {
                    // We have a key origin, so pull it from its path vector
                    path = keyMeta.key_origin.path;
                } else {
                    // No key origin, have to parse the string
                    if (!ParseHDKeypath(keyMeta.hdKeypath, path)) {
                        strErr = "Error reading wallet database: keymeta with invalid HD keypath";
                        return DBErrors::NONCRITICAL_ERROR;
                    }
                }

                // Extract the index and internal from the path
                // Path string is m/0'/k'/i'
                // Path vector is [0', k', i'] (but as ints OR'd with the hardened bit
                // k == 0 for external, 1 for internal. i is the index
                if (path.size() != 3) {
                    strErr = "Error reading wallet database: keymeta found with unexpected path";
                    return DBErrors::NONCRITICAL_ERROR;
                }
                if (path[0] != 0x80000000) {
                    strErr = strprintf("Unexpected path index of 0x%08x (expected 0x80000000) for the element at index 0", path[0]);
                    return DBErrors::NONCRITICAL_ERROR;
                }
                if (path[1] != 0x80000000 && path[1] != (1 | 0x80000000)) {
                    strErr = strprintf("Unexpected path index of 0x%08x (expected 0x80000000 or 0x80000001) for the element at index 1", path[1]);
                    return DBErrors::NONCRITICAL_ERROR;
                }
                if ((path[2] & 0x80000000) == 0) {
                    strErr = strprintf("Unexpected path index of 0x%08x (expected to be greater than or equal to 0x80000000)", path[2]);
                    return DBErrors::NONCRITICAL_ERROR;
                }
                internal = path[1] == (1 | 0x80000000);
                index = path[2] & ~0x80000000;
            }

            // Insert a new CHDChain, or get the one that already exists
            auto [ins, inserted] = hd_chains.emplace(keyMeta.hd_seed_id, CHDChain());
            CHDChain& chain = ins->second;
            if (inserted) {
                // For new chains, we want to default to VERSION_HD_BASE until we see an internal
                chain.nVersion = CHDChain::VERSION_HD_BASE;
                chain.seed_id = keyMeta.hd_seed_id;
            }
            if (internal) {
                chain.nVersion = CHDChain::VERSION_HD_CHAIN_SPLIT;
                chain.nInternalChainCounter = std::max(chain.nInternalChainCounter, index + 1);
            } else {
                chain.nExternalChainCounter = std::max(chain.nExternalChainCounter, index + 1);
            }
        }
        return DBErrors::LOAD_OK;
    });
    result = std::max(result, keymeta_res.m_result);

    // Set inactive chains
    if (!hd_chains.empty()) {
        LegacyDataSPKM* legacy_spkm = pwallet->GetLegacyDataSPKM();
        if (legacy_spkm) {
            for (const auto& [hd_seed_id, chain] : hd_chains) {
                if (hd_seed_id != legacy_spkm->GetHDChain().seed_id) {
                    legacy_spkm->AddInactiveHDChain(chain);
                }
            }
        } else {
            pwallet->WalletLogPrintf("Inactive HD Chains found but no Legacy ScriptPubKeyMan\n");
            result = DBErrors::CORRUPT;
        }
    }

    // Load watchonly scripts
    LoadResult watch_script_res = LoadRecords(pwallet, batch, DBKeys::WATCHS,
        [] (CWallet* pwallet, DataStream& key, DataStream& value, std::string& err) {
        CScript script;
        key >> script;
        uint8_t fYes;
        value >> fYes;
        if (fYes == '1') {
            pwallet->GetOrCreateLegacyDataSPKM()->LoadWatchOnly(script);
        }
        return DBErrors::LOAD_OK;
    });
    result = std::max(result, watch_script_res.m_result);

    // Load watchonly meta
    LoadResult watch_meta_res = LoadRecords(pwallet, batch, DBKeys::WATCHMETA,
        [] (CWallet* pwallet, DataStream& key, DataStream& value, std::string& err) {
        CScript script;
        key >> script;
        CKeyMetadata keyMeta;
        value >> keyMeta;
        pwallet->GetOrCreateLegacyDataSPKM()->LoadScriptMetadata(CScriptID(script), keyMeta);
        return DBErrors::LOAD_OK;
    });
    result = std::max(result, watch_meta_res.m_result);

    // Load queued transactions
    LoadResult queued_res = LoadRecords(pwallet, batch, DBKeys::QUEUED_TX,
        [] (CWallet* pwallet, DataStream& key, DataStream& value, std::string& err) {
        std::string strTxid;
        key >> strTxid;

        const auto u256Txid = uint256::FromHex(strTxid);
        if (!u256Txid)
            return DBErrors::CORRUPT;

        CMutableTransaction pending;
        value >> TX_WITH_WITNESS (pending);

        pwallet->queuedTransactionMap[*u256Txid] = pending;

        return DBErrors::LOAD_OK;
    });
    result = std::max(result, queued_res.m_result);

    // Deal with old "wkey" and "defaultkey" records.
    // These are not actually loaded, but we need to check for them

    // We don't want or need the default key, but if there is one set,
    // we want to make sure that it is valid so that we can detect corruption
    // Note: There should only be one DEFAULTKEY with nothing trailing the type
    LoadResult default_key_res = LoadRecords(pwallet, batch, DBKeys::DEFAULTKEY,
        [] (CWallet* pwallet, DataStream& key, DataStream& value, std::string& err) {
        CPubKey default_pubkey;
        try {
            value >> default_pubkey;
        } catch (const std::exception& e) {
            err = e.what();
            return DBErrors::CORRUPT;
        }
        if (!default_pubkey.IsValid()) {
            err = "Error reading wallet database: Default Key corrupt";
            return DBErrors::CORRUPT;
        }
        return DBErrors::LOAD_OK;
    });
    result = std::max(result, default_key_res.m_result);

    // "wkey" records are unsupported, if we see any, throw an error
    LoadResult wkey_res = LoadRecords(pwallet, batch, DBKeys::OLD_KEY,
        [] (CWallet* pwallet, DataStream& key, DataStream& value, std::string& err) {
        err = "Found unsupported 'wkey' record, try loading with version 0.18";
        return DBErrors::LOAD_FAIL;
    });
    result = std::max(result, wkey_res.m_result);

    if (result <= DBErrors::NONCRITICAL_ERROR) {
        // Only do logging and time first key update if there were no critical errors
        pwallet->WalletLogPrintf("Legacy Wallet Keys: %u plaintext, %u encrypted, %u w/ metadata, %u total.\n",
               key_res.m_records, ckey_res.m_records, keymeta_res.m_records, key_res.m_records + ckey_res.m_records);
    }

    return result;
}

template<typename... Args>
static DataStream PrefixStream(const Args&... args)
{
    DataStream prefix;
    SerializeMany(prefix, args...);
    return prefix;
}

static DBErrors LoadDescriptorWalletRecords(CWallet* pwallet, DatabaseBatch& batch, int last_client) EXCLUSIVE_LOCKS_REQUIRED(pwallet->cs_wallet)
{
    AssertLockHeld(pwallet->cs_wallet);

    // Load descriptor record
    int num_keys = 0;
    int num_ckeys= 0;
    LoadResult desc_res = LoadRecords(pwallet, batch, DBKeys::WALLETDESCRIPTOR,
        [&batch, &num_keys, &num_ckeys, &last_client] (CWallet* pwallet, DataStream& key, DataStream& value, std::string& strErr) {
        DBErrors result = DBErrors::LOAD_OK;

        uint256 id;
        key >> id;
        WalletDescriptor desc;
        try {
            value >> desc;
        } catch (const std::ios_base::failure& e) {
            strErr = strprintf("Error: Unrecognized descriptor found in wallet %s. ", pwallet->GetName());
            strErr += (last_client > CLIENT_VERSION) ? "The wallet might have been created on a newer version. " :
                    "The database might be corrupted or the software version is not compatible with one of your wallet descriptors. ";
            strErr += "Please try running the latest software version";
            // Also include error details
            strErr = strprintf("%s\nDetails: %s", strErr, e.what());
            return DBErrors::UNKNOWN_DESCRIPTOR;
        }
        DescriptorScriptPubKeyMan& spkm = pwallet->LoadDescriptorScriptPubKeyMan(id, desc);

        // Prior to doing anything with this spkm, verify ID compatibility
        if (id != spkm.GetID()) {
            strErr = "The descriptor ID calculated by the wallet differs from the one in DB";
            return DBErrors::CORRUPT;
        }

        DescriptorCache cache;

        // Get key cache for this descriptor
        DataStream prefix = PrefixStream(DBKeys::WALLETDESCRIPTORCACHE, id);
        LoadResult key_cache_res = LoadRecords(pwallet, batch, DBKeys::WALLETDESCRIPTORCACHE, prefix,
            [&id, &cache] (CWallet* pwallet, DataStream& key, DataStream& value, std::string& err) {
            bool parent = true;
            uint256 desc_id;
            uint32_t key_exp_index;
            uint32_t der_index;
            key >> desc_id;
            assert(desc_id == id);
            key >> key_exp_index;

            // if the der_index exists, it's a derived xpub
            try
            {
                key >> der_index;
                parent = false;
            }
            catch (...) {}

            std::vector<unsigned char> ser_xpub(BIP32_EXTKEY_SIZE);
            value >> ser_xpub;
            CExtPubKey xpub;
            xpub.Decode(ser_xpub.data());
            if (parent) {
                cache.CacheParentExtPubKey(key_exp_index, xpub);
            } else {
                cache.CacheDerivedExtPubKey(key_exp_index, der_index, xpub);
            }
            return DBErrors::LOAD_OK;
        });
        result = std::max(result, key_cache_res.m_result);

        // Get last hardened cache for this descriptor
        prefix = PrefixStream(DBKeys::WALLETDESCRIPTORLHCACHE, id);
        LoadResult lh_cache_res = LoadRecords(pwallet, batch, DBKeys::WALLETDESCRIPTORLHCACHE, prefix,
            [&id, &cache] (CWallet* pwallet, DataStream& key, DataStream& value, std::string& err) {
            uint256 desc_id;
            uint32_t key_exp_index;
            key >> desc_id;
            assert(desc_id == id);
            key >> key_exp_index;

            std::vector<unsigned char> ser_xpub(BIP32_EXTKEY_SIZE);
            value >> ser_xpub;
            CExtPubKey xpub;
            xpub.Decode(ser_xpub.data());
            cache.CacheLastHardenedExtPubKey(key_exp_index, xpub);
            return DBErrors::LOAD_OK;
        });
        result = std::max(result, lh_cache_res.m_result);

        // Set the cache for this descriptor
        auto spk_man = (DescriptorScriptPubKeyMan*)pwallet->GetScriptPubKeyMan(id);
        assert(spk_man);
        spk_man->SetCache(cache);

        // Get unencrypted keys
        prefix = PrefixStream(DBKeys::WALLETDESCRIPTORKEY, id);
        LoadResult key_res = LoadRecords(pwallet, batch, DBKeys::WALLETDESCRIPTORKEY, prefix,
            [&id, &spk_man] (CWallet* pwallet, DataStream& key, DataStream& value, std::string& strErr) {
            uint256 desc_id;
            CPubKey pubkey;
            key >> desc_id;
            assert(desc_id == id);
            key >> pubkey;
            if (!pubkey.IsValid())
            {
                strErr = "Error reading wallet database: descriptor unencrypted key CPubKey corrupt";
                return DBErrors::CORRUPT;
            }
            CKey privkey;
            CPrivKey pkey;
            uint256 hash;

            value >> pkey;
            value >> hash;

            // hash pubkey/privkey to accelerate wallet load
            std::vector<unsigned char> to_hash;
            to_hash.reserve(pubkey.size() + pkey.size());
            to_hash.insert(to_hash.end(), pubkey.begin(), pubkey.end());
            to_hash.insert(to_hash.end(), pkey.begin(), pkey.end());

            if (Hash(to_hash) != hash)
            {
                strErr = "Error reading wallet database: descriptor unencrypted key CPubKey/CPrivKey corrupt";
                return DBErrors::CORRUPT;
            }

            if (!privkey.Load(pkey, pubkey, true))
            {
                strErr = "Error reading wallet database: descriptor unencrypted key CPrivKey corrupt";
                return DBErrors::CORRUPT;
            }
            spk_man->AddKey(pubkey.GetID(), privkey);
            return DBErrors::LOAD_OK;
        });
        result = std::max(result, key_res.m_result);
        num_keys = key_res.m_records;

        // Get encrypted keys
        prefix = PrefixStream(DBKeys::WALLETDESCRIPTORCKEY, id);
        LoadResult ckey_res = LoadRecords(pwallet, batch, DBKeys::WALLETDESCRIPTORCKEY, prefix,
            [&id, &spk_man] (CWallet* pwallet, DataStream& key, DataStream& value, std::string& err) {
            uint256 desc_id;
            CPubKey pubkey;
            key >> desc_id;
            assert(desc_id == id);
            key >> pubkey;
            if (!pubkey.IsValid())
            {
                err = "Error reading wallet database: descriptor encrypted key CPubKey corrupt";
                return DBErrors::CORRUPT;
            }
            std::vector<unsigned char> privkey;
            value >> privkey;

            spk_man->AddCryptedKey(pubkey.GetID(), pubkey, privkey);
            return DBErrors::LOAD_OK;
        });
        result = std::max(result, ckey_res.m_result);
        num_ckeys = ckey_res.m_records;

        return result;
    });

    if (desc_res.m_result <= DBErrors::NONCRITICAL_ERROR) {
        // Only log if there are no critical errors
        pwallet->WalletLogPrintf("Descriptors: %u, Descriptor Keys: %u plaintext, %u encrypted, %u total.\n",
               desc_res.m_records, num_keys, num_ckeys, num_keys + num_ckeys);
    }

    return desc_res.m_result;
}

static DBErrors LoadAddressBookRecords(CWallet* pwallet, DatabaseBatch& batch) EXCLUSIVE_LOCKS_REQUIRED(pwallet->cs_wallet)
{
    AssertLockHeld(pwallet->cs_wallet);
    DBErrors result = DBErrors::LOAD_OK;

    // Load name record
    LoadResult name_res = LoadRecords(pwallet, batch, DBKeys::NAME,
        [] (CWallet* pwallet, DataStream& key, DataStream& value, std::string& err) EXCLUSIVE_LOCKS_REQUIRED(pwallet->cs_wallet) {
        std::string strAddress;
        key >> strAddress;
        std::string label;
        value >> label;
        pwallet->m_address_book[DecodeDestination(strAddress)].SetLabel(label);
        return DBErrors::LOAD_OK;
    });
    result = std::max(result, name_res.m_result);

    // Load purpose record
    LoadResult purpose_res = LoadRecords(pwallet, batch, DBKeys::PURPOSE,
        [] (CWallet* pwallet, DataStream& key, DataStream& value, std::string& err) EXCLUSIVE_LOCKS_REQUIRED(pwallet->cs_wallet) {
        std::string strAddress;
        key >> strAddress;
        std::string purpose_str;
        value >> purpose_str;
        std::optional<AddressPurpose> purpose{PurposeFromString(purpose_str)};
        if (!purpose) {
            pwallet->WalletLogPrintf("Warning: nonstandard purpose string '%s' for address '%s'\n", purpose_str, strAddress);
        }
        pwallet->m_address_book[DecodeDestination(strAddress)].purpose = purpose;
        return DBErrors::LOAD_OK;
    });
    result = std::max(result, purpose_res.m_result);

    // Load destination data record
    LoadResult dest_res = LoadRecords(pwallet, batch, DBKeys::DESTDATA,
        [] (CWallet* pwallet, DataStream& key, DataStream& value, std::string& err) EXCLUSIVE_LOCKS_REQUIRED(pwallet->cs_wallet) {
        std::string strAddress, strKey, strValue;
        key >> strAddress;
        key >> strKey;
        value >> strValue;
        const CTxDestination& dest{DecodeDestination(strAddress)};
        if (strKey.compare("used") == 0) {
            // Load "used" key indicating if an IsMine address has
            // previously been spent from with avoid_reuse option enabled.
            // The strValue is not used for anything currently, but could
            // hold more information in the future. Current values are just
            // "1" or "p" for present (which was written prior to
            // f5ba424cd44619d9b9be88b8593d69a7ba96db26).
            pwallet->LoadAddressPreviouslySpent(dest);
        } else if (strKey.starts_with("rr")) {
            // Load "rr##" keys where ## is a decimal number, and strValue
            // is a serialized RecentRequestEntry object.
            pwallet->LoadAddressReceiveRequest(dest, strKey.substr(2), strValue);
        }
        return DBErrors::LOAD_OK;
    });
    result = std::max(result, dest_res.m_result);

    return result;
}

static DBErrors LoadTxRecords(CWallet* pwallet, DatabaseBatch& batch, bool& any_unordered) EXCLUSIVE_LOCKS_REQUIRED(pwallet->cs_wallet)
{
    AssertLockHeld(pwallet->cs_wallet);
    DBErrors result = DBErrors::LOAD_OK;

    // Load tx record
    any_unordered = false;
    LoadResult tx_res = LoadRecords(pwallet, batch, DBKeys::TX,
        [&any_unordered] (CWallet* pwallet, DataStream& key, DataStream& value, std::string& err) EXCLUSIVE_LOCKS_REQUIRED(pwallet->cs_wallet) {
        DBErrors result = DBErrors::LOAD_OK;
        Txid hash;
        key >> hash;
        // LoadToWallet call below creates a new CWalletTx that fill_wtx
        // callback fills with transaction metadata.
        auto fill_wtx = [&](CWalletTx& wtx, bool new_tx) {
            if(!new_tx) {
                // There's some corruption here since the tx we just tried to load was already in the wallet.
                err = "Error: Corrupt transaction found. This can be fixed by removing transactions from wallet and rescanning.";
                result = DBErrors::CORRUPT;
                return false;
            }
            value >> wtx;
            if (wtx.GetHash() != hash)
                return false;

            if (wtx.nOrderPos == -1)
                any_unordered = true;

            return true;
        };
        if (!pwallet->LoadToWallet(hash, fill_wtx)) {
            // Use std::max as fill_wtx may have already set result to CORRUPT
            result = std::max(result, DBErrors::NEED_RESCAN);
        }
        return result;
    });
    result = std::max(result, tx_res.m_result);

    // Load locked utxo record
    LoadResult locked_utxo_res = LoadRecords(pwallet, batch, DBKeys::LOCKED_UTXO,
        [] (CWallet* pwallet, DataStream& key, DataStream& value, std::string& err) EXCLUSIVE_LOCKS_REQUIRED(pwallet->cs_wallet) {
        Txid hash;
        uint32_t n;
        key >> hash;
        key >> n;
        pwallet->LoadLockedCoin(COutPoint(hash, n), /*persistent=*/true);
        return DBErrors::LOAD_OK;
    });
    result = std::max(result, locked_utxo_res.m_result);

    // Load orderposnext record
    // Note: There should only be one ORDERPOSNEXT record with nothing trailing the type
    LoadResult order_pos_res = LoadRecords(pwallet, batch, DBKeys::ORDERPOSNEXT,
        [] (CWallet* pwallet, DataStream& key, DataStream& value, std::string& err) EXCLUSIVE_LOCKS_REQUIRED(pwallet->cs_wallet) {
        try {
            value >> pwallet->nOrderPosNext;
        } catch (const std::exception& e) {
            err = e.what();
            return DBErrors::NONCRITICAL_ERROR;
        }
        return DBErrors::LOAD_OK;
    });
    result = std::max(result, order_pos_res.m_result);

    // After loading all tx records, abandon any coinbase that is no longer in the active chain.
    // This could happen during an external wallet load, or if the user replaced the chain data.
    for (auto& [id, wtx] : pwallet->mapWallet) {
        if (wtx.IsCoinBase() && wtx.isInactive()) {
            pwallet->AbandonTransaction(wtx);
        }
    }

    return result;
}

static DBErrors LoadActiveSPKMs(CWallet* pwallet, DatabaseBatch& batch) EXCLUSIVE_LOCKS_REQUIRED(pwallet->cs_wallet)
{
    AssertLockHeld(pwallet->cs_wallet);
    DBErrors result = DBErrors::LOAD_OK;

    // Load spk records
    std::set<std::pair<OutputType, bool>> seen_spks;
    for (const auto& spk_key : {DBKeys::ACTIVEEXTERNALSPK, DBKeys::ACTIVEINTERNALSPK}) {
        LoadResult spkm_res = LoadRecords(pwallet, batch, spk_key,
            [&seen_spks, &spk_key] (CWallet* pwallet, DataStream& key, DataStream& value, std::string& strErr) {
            uint8_t output_type;
            key >> output_type;
            uint256 id;
            value >> id;

            bool internal = spk_key == DBKeys::ACTIVEINTERNALSPK;
            auto [it, insert] = seen_spks.emplace(static_cast<OutputType>(output_type), internal);
            if (!insert) {
                strErr = "Multiple ScriptpubKeyMans specified for a single type";
                return DBErrors::CORRUPT;
            }
            pwallet->LoadActiveScriptPubKeyMan(id, static_cast<OutputType>(output_type), /*internal=*/internal);
            return DBErrors::LOAD_OK;
        });
        result = std::max(result, spkm_res.m_result);
    }
    return result;
}

static DBErrors LoadDecryptionKeys(CWallet* pwallet, DatabaseBatch& batch) EXCLUSIVE_LOCKS_REQUIRED(pwallet->cs_wallet)
{
    AssertLockHeld(pwallet->cs_wallet);

    // Load decryption key (mkey) records
    LoadResult mkey_res = LoadRecords(pwallet, batch, DBKeys::MASTER_KEY,
        [] (CWallet* pwallet, DataStream& key, DataStream& value, std::string& err) {
        if (!LoadEncryptionKey(pwallet, key, value, err)) {
            return DBErrors::CORRUPT;
        }
        return DBErrors::LOAD_OK;
    });
    return mkey_res.m_result;
}

DBErrors WalletBatch::LoadWallet(CWallet* pwallet)
{
    DBErrors result = DBErrors::LOAD_OK;
    bool any_unordered = false;

    LOCK(pwallet->cs_wallet);

    // Last client version to open this wallet
    int last_client = CLIENT_VERSION;
    bool has_last_client = m_batch->Read(DBKeys::VERSION, last_client);
    if (has_last_client) pwallet->WalletLogPrintf("Last client version = %d\n", last_client);

    try {
        // Load wallet flags, so they are known when processing other records.
        // The FLAGS key is absent during wallet creation.
        if ((result = LoadWalletFlags(pwallet, *m_batch)) != DBErrors::LOAD_OK) return result;

#ifndef ENABLE_EXTERNAL_SIGNER
        if (pwallet->IsWalletFlagSet(WALLET_FLAG_EXTERNAL_SIGNER)) {
            pwallet->WalletLogPrintf("Error: External signer wallet being loaded without external signer support compiled\n");
            return DBErrors::EXTERNAL_SIGNER_SUPPORT_REQUIRED;
        }
#endif

        // Load legacy wallet keys
        result = std::max(LoadLegacyWalletRecords(pwallet, *m_batch, last_client), result);

        // Load descriptors
        result = std::max(LoadDescriptorWalletRecords(pwallet, *m_batch, last_client), result);
        // Early return if there are unknown descriptors. Later loading of ACTIVEINTERNALSPK and ACTIVEEXTERNALEXPK
        // may reference the unknown descriptor's ID which can result in a misleading corruption error
        // when in reality the wallet is simply too new.
        if (result == DBErrors::UNKNOWN_DESCRIPTOR) return result;

        // Load address book
        result = std::max(LoadAddressBookRecords(pwallet, *m_batch), result);

        // Load SPKMs
        result = std::max(LoadActiveSPKMs(pwallet, *m_batch), result);

        // Load decryption keys
        result = std::max(LoadDecryptionKeys(pwallet, *m_batch), result);

        // Load tx records
        result = std::max(LoadTxRecords(pwallet, *m_batch, any_unordered), result);
    } catch (std::runtime_error& e) {
        // Exceptions that can be ignored or treated as non-critical are handled by the individual loading functions.
        // Any uncaught exceptions will be caught here and treated as critical.
        // Catch std::runtime_error specifically as many functions throw these and they at least have some message that
        // we can log
        pwallet->WalletLogPrintf("%s\n", e.what());
        result = DBErrors::CORRUPT;
    } catch (...) {
        // All other exceptions are still problematic, but we can't log them
        result = DBErrors::CORRUPT;
    }

    // Any wallet corruption at all: skip any rewriting or
    // upgrading, we don't want to make it worse.
    if (result != DBErrors::LOAD_OK)
        return result;

    if (!has_last_client || last_client != CLIENT_VERSION) // Update
        m_batch->Write(DBKeys::VERSION, CLIENT_VERSION);

    if (any_unordered)
        result = pwallet->ReorderTransactions();

    // Upgrade all of the descriptor caches to cache the last hardened xpub
    // This operation is not atomic, but if it fails, only new entries are added so it is backwards compatible
    try {
        pwallet->UpgradeDescriptorCache();
    } catch (...) {
        result = DBErrors::CORRUPT;
    }

    // Since it was accidentally possible to "encrypt" a wallet with private keys disabled, we should check if this is
    // such a wallet and remove the encryption key records to avoid any future issues.
    // Although wallets without private keys should not have *ckey records, we should double check that.
    // Removing the mkey records is only safe if there are no *ckey records.
    if (pwallet->IsWalletFlagSet(WALLET_FLAG_DISABLE_PRIVATE_KEYS) && pwallet->HasEncryptionKeys() && !pwallet->HaveCryptedKeys()) {
        pwallet->WalletLogPrintf("Detected extraneous encryption keys in this wallet without private keys. Removing extraneous encryption keys.\n");
        for (const auto& [id, _] : pwallet->mapMasterKeys) {
            if (!EraseMasterKey(id)) {
                pwallet->WalletLogPrintf("Error: Unable to remove extraneous encryption key '%u'. Wallet corrupt.\n", id);
                return DBErrors::CORRUPT;
            }
        }
        pwallet->mapMasterKeys.clear();
    }

    return result;
}

static bool RunWithinTxn(WalletBatch& batch, std::string_view process_desc, const std::function<bool(WalletBatch&)>& func)
{
    if (!batch.TxnBegin()) {
        LogDebug(BCLog::WALLETDB, "Error: cannot create db txn for %s\n", process_desc);
        return false;
    }

    // Run procedure
    if (!func(batch)) {
        LogDebug(BCLog::WALLETDB, "Error: %s failed\n", process_desc);
        batch.TxnAbort();
        return false;
    }

    if (!batch.TxnCommit()) {
        LogDebug(BCLog::WALLETDB, "Error: cannot commit db txn for %s\n", process_desc);
        return false;
    }

    // All good
    return true;
}

bool RunWithinTxn(WalletDatabase& database, std::string_view process_desc, const std::function<bool(WalletBatch&)>& func)
{
    WalletBatch batch(database);
    return RunWithinTxn(batch, process_desc, func);
}

bool WalletBatch::WriteAddressPreviouslySpent(const CTxDestination& dest, bool previously_spent)
{
    auto key{std::make_pair(DBKeys::DESTDATA, std::make_pair(EncodeDestination(dest), std::string("used")))};
    return previously_spent ? WriteIC(key, std::string("1")) : EraseIC(key);
}

bool WalletBatch::WriteAddressReceiveRequest(const CTxDestination& dest, const std::string& id, const std::string& receive_request)
{
    return WriteIC(std::make_pair(DBKeys::DESTDATA, std::make_pair(EncodeDestination(dest), "rr" + id)), receive_request);
}

bool WalletBatch::EraseAddressReceiveRequest(const CTxDestination& dest, const std::string& id)
{
    return EraseIC(std::make_pair(DBKeys::DESTDATA, std::make_pair(EncodeDestination(dest), "rr" + id)));
}

bool WalletBatch::EraseAddressData(const CTxDestination& dest)
{
    DataStream prefix;
    prefix << DBKeys::DESTDATA << EncodeDestination(dest);
    return m_batch->ErasePrefix(prefix);
}

bool WalletBatch::WriteWalletFlags(const uint64_t flags)
{
    return WriteIC(DBKeys::FLAGS, flags);
}

bool WalletBatch::EraseRecords(const std::unordered_set<std::string>& types)
{
    return std::all_of(types.begin(), types.end(), [&](const std::string& type) {
        return m_batch->ErasePrefix(DataStream() << type);
    });
}

bool WalletBatch::TxnBegin()
{
    return m_batch->TxnBegin();
}

bool WalletBatch::TxnCommit()
{
    bool res = m_batch->TxnCommit();
    if (res) {
        for (const auto& listener : m_txn_listeners) {
            listener.on_commit();
        }
        // txn finished, clear listeners
        m_txn_listeners.clear();
    }
    return res;
}

bool WalletBatch::TxnAbort()
{
    bool res = m_batch->TxnAbort();
    if (res) {
        for (const auto& listener : m_txn_listeners) {
            listener.on_abort();
        }
        // txn finished, clear listeners
        m_txn_listeners.clear();
    }
    return res;
}

void WalletBatch::RegisterTxnListener(const DbTxnListener& l)
{
    assert(m_batch->HasActiveTxn());
    m_txn_listeners.emplace_back(l);
}

std::unique_ptr<WalletDatabase> MakeDatabase(const fs::path& path, const DatabaseOptions& options, DatabaseStatus& status, bilingual_str& error)
{
    bool exists;
    try {
        exists = fs::symlink_status(path).type() != fs::file_type::not_found;
    } catch (const fs::filesystem_error& e) {
        error = Untranslated(strprintf("Failed to access database path '%s': %s", fs::PathToString(path), e.code().message()));
        status = DatabaseStatus::FAILED_BAD_PATH;
        return nullptr;
    }

    std::optional<DatabaseFormat> format;
    if (exists) {
        if (IsBDBFile(BDBDataFile(path))) {
            format = DatabaseFormat::BERKELEY_RO;
        }
        if (IsSQLiteFile(SQLiteDataFile(path))) {
            if (format) {
                error = Untranslated(strprintf("Failed to load database path '%s'. Data is in ambiguous format.", fs::PathToString(path)));
                status = DatabaseStatus::FAILED_BAD_FORMAT;
                return nullptr;
            }
            format = DatabaseFormat::SQLITE;
        }
    } else if (options.require_existing) {
        error = Untranslated(strprintf("Failed to load database path '%s'. Path does not exist.", fs::PathToString(path)));
        status = DatabaseStatus::FAILED_NOT_FOUND;
        return nullptr;
    }

    if (!format && options.require_existing) {
        error = Untranslated(strprintf("Failed to load database path '%s'. Data is not in recognized format.", fs::PathToString(path)));
        status = DatabaseStatus::FAILED_BAD_FORMAT;
        return nullptr;
    }

    if (format && options.require_create) {
        error = Untranslated(strprintf("Failed to create database path '%s'. Database already exists.", fs::PathToString(path)));
        status = DatabaseStatus::FAILED_ALREADY_EXISTS;
        return nullptr;
    }

    // BERKELEY_RO can only be opened if require_format was set, which only occurs in migration.
    if (format && format == DatabaseFormat::BERKELEY_RO && (!options.require_format || options.require_format != DatabaseFormat::BERKELEY_RO)) {
        error = Untranslated(strprintf("Failed to open database path '%s'. The wallet appears to be a Legacy wallet, please use the wallet migration tool (migratewallet RPC or the GUI option).", fs::PathToString(path)));
        status = DatabaseStatus::FAILED_LEGACY_DISABLED;
        return nullptr;
    }

    // A db already exists so format is set, but options also specifies the format, so make sure they agree
    if (format && options.require_format && format != options.require_format) {
        error = Untranslated(strprintf("Failed to load database path '%s'. Data is not in required format.", fs::PathToString(path)));
        status = DatabaseStatus::FAILED_BAD_FORMAT;
        return nullptr;
    }

    // Format is not set when a db doesn't already exist, so use the format specified by the options if it is set.
    if (!format && options.require_format) format = options.require_format;

    if (!format) {
        format = DatabaseFormat::SQLITE;
    }

    if (format == DatabaseFormat::SQLITE) {
        return MakeSQLiteDatabase(path, options, status, error);
    }

    if (format == DatabaseFormat::BERKELEY_RO) {
        return MakeBerkeleyRODatabase(path, options, status, error);
    }

    error = Untranslated(STR_INTERNAL_BUG("Could not determine wallet format"));
    status = DatabaseStatus::FAILED_BAD_FORMAT;
    return nullptr;
}
} // namespace wallet<|MERGE_RESOLUTION|>--- conflicted
+++ resolved
@@ -9,11 +9,8 @@
 
 #include <common/system.h>
 #include <key_io.h>
-<<<<<<< HEAD
 #include <names/common.h>
-=======
 #include <primitives/transaction_identifier.h>
->>>>>>> f07c3213
 #include <protocol.h>
 #include <script/script.h>
 #include <serialize.h>
@@ -294,12 +291,12 @@
     return EraseIC(std::make_pair(DBKeys::LOCKED_UTXO, std::make_pair(output.hash, output.n)));
 }
 
-bool WalletBatch::WriteQueuedTransaction(const uint256& txid, const CMutableTransaction& tx)
+bool WalletBatch::WriteQueuedTransaction(const Txid& txid, const CMutableTransaction& tx)
 {
     return WriteIC(std::make_pair(DBKeys::QUEUED_TX, txid), TX_WITH_WITNESS (tx));
 }
 
-bool WalletBatch::EraseQueuedTransaction(const uint256& txid)
+bool WalletBatch::EraseQueuedTransaction(const Txid& txid)
 {
     return EraseIC(std::make_pair(DBKeys::QUEUED_TX, txid));
 }
@@ -735,7 +732,7 @@
         CMutableTransaction pending;
         value >> TX_WITH_WITNESS (pending);
 
-        pwallet->queuedTransactionMap[*u256Txid] = pending;
+        pwallet->queuedTransactionMap[Txid::FromUint256(*u256Txid)] = pending;
 
         return DBErrors::LOAD_OK;
     });
