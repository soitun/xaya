// Copyright (c) 2018-2021 The Bitcoin Core developers
// Distributed under the MIT software license, see the accompanying
// file COPYING or http://www.opensource.org/licenses/mit-license.php.

#include <interfaces/wallet.h>

#include <consensus/amount.h>
#include <interfaces/chain.h>
#include <interfaces/handler.h>
#include <node/context.h>
#include <policy/fees.h>
#include <primitives/transaction.h>
#include <rpc/names.h>
#include <rpc/server.h>
#include <script/standard.h>
#include <support/allocators/secure.h>
#include <sync.h>
#include <uint256.h>
#include <util/check.h>
#include <util/system.h>
#include <util/translation.h>
#include <util/ui_change_type.h>
#include <wallet/context.h>
#include <wallet/feebumper.h>
#include <wallet/fees.h>
#include <wallet/ismine.h>
#include <wallet/load.h>
#include <wallet/receive.h>
#include <wallet/rpc/wallet.h>
#include <wallet/spend.h>
#include <wallet/wallet.h>

#include <memory>
#include <string>
#include <utility>
#include <vector>

using interfaces::Chain;
using interfaces::FoundBlock;
using interfaces::Handler;
using interfaces::MakeHandler;
using interfaces::Wallet;
using interfaces::WalletAddress;
using interfaces::WalletBalances;
using interfaces::WalletLoader;
using interfaces::WalletOrderForm;
using interfaces::WalletTx;
using interfaces::WalletTxOut;
using interfaces::WalletTxStatus;
using interfaces::WalletValueMap;

namespace wallet {
namespace {
//! Construct wallet tx struct.
WalletTx MakeWalletTx(CWallet& wallet, const CWalletTx& wtx)
{
    LOCK(wallet.cs_wallet);
    WalletTx result;
    result.tx = wtx.tx;
    result.txin_is_mine.reserve(wtx.tx->vin.size());
    for (const auto& txin : wtx.tx->vin) {
        result.txin_is_mine.emplace_back(InputIsMine(wallet, txin));
    }
    result.txout_is_mine.reserve(wtx.tx->vout.size());
    result.txout_address.reserve(wtx.tx->vout.size());
    result.txout_address_is_mine.reserve(wtx.tx->vout.size());
    for (const auto& txout : wtx.tx->vout) {
        result.txout_is_mine.emplace_back(wallet.IsMine(txout));
        result.txout_address.emplace_back();
        result.txout_address_is_mine.emplace_back(ExtractDestination(txout.scriptPubKey, result.txout_address.back()) ?
                                                      wallet.IsMine(result.txout_address.back()) :
                                                      ISMINE_NO);
    }
    result.credit = CachedTxGetCredit(wallet, wtx, ISMINE_ALL);
    result.debit = CachedTxGetDebit(wallet, wtx, ISMINE_ALL);
    result.change = CachedTxGetChange(wallet, wtx);
    result.name_credit = TxGetNameCredit(wallet, wtx, ISMINE_ALL);
    result.name_debit = TxGetNameDebit(wallet, wtx, ISMINE_ALL);
    result.time = wtx.GetTxTime();
    result.value_map = wtx.mapValue;
    result.is_coinbase = wtx.IsCoinBase();
    return result;
}

//! Construct wallet tx status struct.
WalletTxStatus MakeWalletTxStatus(const CWallet& wallet, const CWalletTx& wtx)
    EXCLUSIVE_LOCKS_REQUIRED(wallet.cs_wallet)
{
    AssertLockHeld(wallet.cs_wallet);

    WalletTxStatus result;
    result.block_height =
        wtx.state<TxStateConfirmed>() ? wtx.state<TxStateConfirmed>()->confirmed_block_height :
        wtx.state<TxStateConflicted>() ? wtx.state<TxStateConflicted>()->conflicting_block_height :
        std::numeric_limits<int>::max();
    result.blocks_to_maturity = wallet.GetTxBlocksToMaturity(wtx);
    result.depth_in_main_chain = wallet.GetTxDepthInMainChain(wtx);
    result.time_received = wtx.nTimeReceived;
    result.lock_time = wtx.tx->nLockTime;
    result.is_trusted = CachedTxIsTrusted(wallet, wtx);
    result.is_abandoned = wtx.isAbandoned();
    result.is_coinbase = wtx.IsCoinBase();
    result.is_in_main_chain = wallet.IsTxInMainChain(wtx);
    return result;
}

//! Construct wallet TxOut struct.
WalletTxOut MakeWalletTxOut(const CWallet& wallet,
    const CWalletTx& wtx,
    int n,
    int depth) EXCLUSIVE_LOCKS_REQUIRED(wallet.cs_wallet)
{
    WalletTxOut result;
    result.txout = wtx.tx->vout[n];
    result.time = wtx.GetTxTime();
    result.depth_in_main_chain = depth;
    result.is_spent = wallet.IsSpent(wtx.GetHash(), n);
    return result;
}

WalletTxOut MakeWalletTxOut(const CWallet& wallet,
    const COutput& output) EXCLUSIVE_LOCKS_REQUIRED(wallet.cs_wallet)
{
    WalletTxOut result;
    result.txout = output.txout;
    result.time = output.time;
    result.depth_in_main_chain = output.depth;
    result.is_spent = wallet.IsSpent(output.outpoint.hash, output.outpoint.n);
    return result;
}

class WalletImpl : public Wallet
{
public:
    explicit WalletImpl(WalletContext& context, const std::shared_ptr<CWallet>& wallet) : m_context(context), m_wallet(wallet) {}

    bool encryptWallet(const SecureString& wallet_passphrase) override
    {
        return m_wallet->EncryptWallet(wallet_passphrase);
    }
    bool isCrypted() override { return m_wallet->IsCrypted(); }
    bool lock() override { return m_wallet->Lock(); }
    bool unlock(const SecureString& wallet_passphrase) override { return m_wallet->Unlock(wallet_passphrase); }
    bool isLocked() override { return m_wallet->IsLocked(); }
    bool changeWalletPassphrase(const SecureString& old_wallet_passphrase,
        const SecureString& new_wallet_passphrase) override
    {
        return m_wallet->ChangeWalletPassphrase(old_wallet_passphrase, new_wallet_passphrase);
    }
    void abortRescan() override { m_wallet->AbortRescan(); }
    bool backupWallet(const std::string& filename) override { return m_wallet->BackupWallet(filename); }
    std::string getWalletName() override { return m_wallet->GetName(); }
    bool getNewDestination(const OutputType type, const std::string label, CTxDestination& dest) override
    {
        LOCK(m_wallet->cs_wallet);
        bilingual_str error;
        return m_wallet->GetNewDestination(type, label, dest, error);
    }
    bool getPubKey(const CScript& script, const CKeyID& address, CPubKey& pub_key) override
    {
        std::unique_ptr<SigningProvider> provider = m_wallet->GetSolvingProvider(script);
        if (provider) {
            return provider->GetPubKey(address, pub_key);
        }
        return false;
    }
    SigningResult signMessage(const std::string& message, const PKHash& pkhash, std::string& str_sig) override
    {
        return m_wallet->SignMessage(message, pkhash, str_sig);
    }
    bool isSpendable(const CTxDestination& dest) override
    {
        LOCK(m_wallet->cs_wallet);
        return m_wallet->IsMine(dest) & ISMINE_SPENDABLE;
    }
    bool haveWatchOnly() override
    {
        auto spk_man = m_wallet->GetLegacyScriptPubKeyMan();
        if (spk_man) {
            return spk_man->HaveWatchOnly();
        }
        return false;
    };
    bool setAddressBook(const CTxDestination& dest, const std::string& name, const std::string& purpose) override
    {
        return m_wallet->SetAddressBook(dest, name, purpose);
    }
    bool delAddressBook(const CTxDestination& dest) override
    {
        return m_wallet->DelAddressBook(dest);
    }
    bool getAddress(const CTxDestination& dest,
        std::string* name,
        isminetype* is_mine,
        std::string* purpose) override
    {
        LOCK(m_wallet->cs_wallet);
        auto it = m_wallet->m_address_book.find(dest);
        if (it == m_wallet->m_address_book.end() || it->second.IsChange()) {
            return false;
        }
        if (name) {
            *name = it->second.GetLabel();
        }
        if (is_mine) {
            *is_mine = m_wallet->IsMine(dest);
        }
        if (purpose) {
            *purpose = it->second.purpose;
        }
        return true;
    }
    std::vector<WalletAddress> getAddresses() override
    {
        LOCK(m_wallet->cs_wallet);
        std::vector<WalletAddress> result;
        for (const auto& item : m_wallet->m_address_book) {
            if (item.second.IsChange()) continue;
            result.emplace_back(item.first, m_wallet->IsMine(item.first), item.second.GetLabel(), item.second.purpose);
        }
        return result;
    }
    std::vector<std::string> getAddressReceiveRequests() override {
        LOCK(m_wallet->cs_wallet);
        return m_wallet->GetAddressReceiveRequests();
    }
    bool setAddressReceiveRequest(const CTxDestination& dest, const std::string& id, const std::string& value) override {
        LOCK(m_wallet->cs_wallet);
        WalletBatch batch{m_wallet->GetDatabase()};
        return m_wallet->SetAddressReceiveRequest(batch, dest, id, value);
    }
    bool displayAddress(const CTxDestination& dest) override
    {
        LOCK(m_wallet->cs_wallet);
        return m_wallet->DisplayAddress(dest);
    }
    bool lockCoin(const COutPoint& output, const bool write_to_db) override
    {
        LOCK(m_wallet->cs_wallet);
        std::unique_ptr<WalletBatch> batch = write_to_db ? std::make_unique<WalletBatch>(m_wallet->GetDatabase()) : nullptr;
        return m_wallet->LockCoin(output, batch.get());
    }
    bool unlockCoin(const COutPoint& output) override
    {
        LOCK(m_wallet->cs_wallet);
        std::unique_ptr<WalletBatch> batch = std::make_unique<WalletBatch>(m_wallet->GetDatabase());
        return m_wallet->UnlockCoin(output, batch.get());
    }
    bool isLockedCoin(const COutPoint& output) override
    {
        LOCK(m_wallet->cs_wallet);
        return m_wallet->IsLockedCoin(output.hash, output.n);
    }
    void listLockedCoins(std::vector<COutPoint>& outputs) override
    {
        LOCK(m_wallet->cs_wallet);
        return m_wallet->ListLockedCoins(outputs);
    }
    CTransactionRef createTransaction(const std::vector<CRecipient>& recipients,
        const CCoinControl& coin_control,
        bool sign,
        int& change_pos,
        CAmount& fee,
        bilingual_str& fail_reason) override
    {
        LOCK(m_wallet->cs_wallet);
        FeeCalculation fee_calc_out;
<<<<<<< HEAD
        if (!CreateTransaction(*m_wallet, recipients, nullptr, tx, fee, change_pos,
                fail_reason, coin_control, fee_calc_out, sign)) {
            return {};
        }
        return tx;
=======
        std::optional<CreatedTransactionResult> txr = CreateTransaction(*m_wallet, recipients, change_pos,
                fail_reason, coin_control, fee_calc_out, sign);
        if (!txr) return {};
        fee = txr->fee;
        change_pos = txr->change_pos;

        return txr->tx;
>>>>>>> f3965c55
    }
    void commitTransaction(CTransactionRef tx,
        WalletValueMap value_map,
        WalletOrderForm order_form) override
    {
        LOCK(m_wallet->cs_wallet);
        m_wallet->CommitTransaction(std::move(tx), std::move(value_map), std::move(order_form));
    }
    bool transactionCanBeAbandoned(const uint256& txid) override { return m_wallet->TransactionCanBeAbandoned(txid); }
    bool abandonTransaction(const uint256& txid) override
    {
        LOCK(m_wallet->cs_wallet);
        return m_wallet->AbandonTransaction(txid);
    }
    bool transactionCanBeBumped(const uint256& txid) override
    {
        return feebumper::TransactionCanBeBumped(*m_wallet.get(), txid);
    }
    bool createBumpTransaction(const uint256& txid,
        const CCoinControl& coin_control,
        std::vector<bilingual_str>& errors,
        CAmount& old_fee,
        CAmount& new_fee,
        CMutableTransaction& mtx) override
    {
        return feebumper::CreateRateBumpTransaction(*m_wallet.get(), txid, coin_control, errors, old_fee, new_fee, mtx) == feebumper::Result::OK;
    }
    bool signBumpTransaction(CMutableTransaction& mtx) override { return feebumper::SignTransaction(*m_wallet.get(), mtx); }
    bool commitBumpTransaction(const uint256& txid,
        CMutableTransaction&& mtx,
        std::vector<bilingual_str>& errors,
        uint256& bumped_txid) override
    {
        return feebumper::CommitTransaction(*m_wallet.get(), txid, std::move(mtx), errors, bumped_txid) ==
               feebumper::Result::OK;
    }
    CTransactionRef getTx(const uint256& txid) override
    {
        LOCK(m_wallet->cs_wallet);
        auto mi = m_wallet->mapWallet.find(txid);
        if (mi != m_wallet->mapWallet.end()) {
            return mi->second.tx;
        }
        return {};
    }
    WalletTx getWalletTx(const uint256& txid) override
    {
        LOCK(m_wallet->cs_wallet);
        auto mi = m_wallet->mapWallet.find(txid);
        if (mi != m_wallet->mapWallet.end()) {
            return MakeWalletTx(*m_wallet, mi->second);
        }
        return {};
    }
    std::vector<WalletTx> getWalletTxs() override
    {
        LOCK(m_wallet->cs_wallet);
        std::vector<WalletTx> result;
        result.reserve(m_wallet->mapWallet.size());
        for (const auto& entry : m_wallet->mapWallet) {
            result.emplace_back(MakeWalletTx(*m_wallet, entry.second));
        }
        return result;
    }
    bool tryGetTxStatus(const uint256& txid,
        interfaces::WalletTxStatus& tx_status,
        int& num_blocks,
        int64_t& block_time) override
    {
        TRY_LOCK(m_wallet->cs_wallet, locked_wallet);
        if (!locked_wallet) {
            return false;
        }
        auto mi = m_wallet->mapWallet.find(txid);
        if (mi == m_wallet->mapWallet.end()) {
            return false;
        }
        num_blocks = m_wallet->GetLastBlockHeight();
        block_time = -1;
        CHECK_NONFATAL(m_wallet->chain().findBlock(m_wallet->GetLastBlockHash(), FoundBlock().time(block_time)));
        tx_status = MakeWalletTxStatus(*m_wallet, mi->second);
        return true;
    }
    WalletTx getWalletTxDetails(const uint256& txid,
        WalletTxStatus& tx_status,
        WalletOrderForm& order_form,
        bool& in_mempool,
        int& num_blocks) override
    {
        LOCK(m_wallet->cs_wallet);
        auto mi = m_wallet->mapWallet.find(txid);
        if (mi != m_wallet->mapWallet.end()) {
            num_blocks = m_wallet->GetLastBlockHeight();
            in_mempool = mi->second.InMempool();
            order_form = mi->second.vOrderForm;
            tx_status = MakeWalletTxStatus(*m_wallet, mi->second);
            return MakeWalletTx(*m_wallet, mi->second);
        }
        return {};
    }
    TransactionError fillPSBT(int sighash_type,
        bool sign,
        bool bip32derivs,
        size_t* n_signed,
        PartiallySignedTransaction& psbtx,
        bool& complete) override
    {
        return m_wallet->FillPSBT(psbtx, complete, sighash_type, sign, bip32derivs, n_signed);
    }
    WalletBalances getBalances() override
    {
        const auto bal = GetBalance(*m_wallet);
        WalletBalances result;
        result.balance = bal.m_mine_trusted;
        result.unconfirmed_balance = bal.m_mine_untrusted_pending;
        result.immature_balance = bal.m_mine_immature;
        result.have_watch_only = haveWatchOnly();
        if (result.have_watch_only) {
            result.watch_only_balance = bal.m_watchonly_trusted;
            result.unconfirmed_watch_only_balance = bal.m_watchonly_untrusted_pending;
            result.immature_watch_only_balance = bal.m_watchonly_immature;
        }
        return result;
    }
    bool tryGetBalances(WalletBalances& balances, uint256& block_hash) override
    {
        TRY_LOCK(m_wallet->cs_wallet, locked_wallet);
        if (!locked_wallet) {
            return false;
        }
        block_hash = m_wallet->GetLastBlockHash();
        balances = getBalances();
        return true;
    }
    CAmount getBalance() override { return GetBalance(*m_wallet).m_mine_trusted; }
    CAmount getAvailableBalance(const CCoinControl& coin_control) override
    {
        return GetAvailableBalance(*m_wallet, &coin_control);
    }
    isminetype txinIsMine(const CTxIn& txin) override
    {
        LOCK(m_wallet->cs_wallet);
        return InputIsMine(*m_wallet, txin);
    }
    isminetype txoutIsMine(const CTxOut& txout) override
    {
        LOCK(m_wallet->cs_wallet);
        return m_wallet->IsMine(txout);
    }
    CAmount getDebit(const CTxIn& txin, isminefilter filter) override
    {
        LOCK(m_wallet->cs_wallet);
        return m_wallet->GetDebit(txin, filter);
    }
    CAmount getCredit(const CTxOut& txout, isminefilter filter) override
    {
        LOCK(m_wallet->cs_wallet);
        return OutputGetCredit(*m_wallet, txout, filter);
    }
    CoinsList listCoins() override
    {
        LOCK(m_wallet->cs_wallet);
        CoinsList result;
        for (const auto& entry : ListCoins(*m_wallet)) {
            auto& group = result[entry.first];
            for (const auto& coin : entry.second) {
                group.emplace_back(coin.outpoint,
                    MakeWalletTxOut(*m_wallet, coin));
            }
        }
        return result;
    }
    std::vector<WalletTxOut> getCoins(const std::vector<COutPoint>& outputs) override
    {
        LOCK(m_wallet->cs_wallet);
        std::vector<WalletTxOut> result;
        result.reserve(outputs.size());
        for (const auto& output : outputs) {
            result.emplace_back();
            auto it = m_wallet->mapWallet.find(output.hash);
            if (it != m_wallet->mapWallet.end()) {
                int depth = m_wallet->GetTxDepthInMainChain(it->second);
                if (depth >= 0) {
                    result.back() = MakeWalletTxOut(*m_wallet, it->second, output.n, depth);
                }
            }
        }
        return result;
    }
    CAmount getRequiredFee(unsigned int tx_bytes) override { return GetRequiredFee(*m_wallet, tx_bytes); }
    CAmount getMinimumFee(unsigned int tx_bytes,
        const CCoinControl& coin_control,
        int* returned_target,
        FeeReason* reason) override
    {
        FeeCalculation fee_calc;
        CAmount result;
        result = GetMinimumFee(*m_wallet, tx_bytes, coin_control, &fee_calc);
        if (returned_target) *returned_target = fee_calc.returnedTarget;
        if (reason) *reason = fee_calc.reason;
        return result;
    }
    unsigned int getConfirmTarget() override { return m_wallet->m_confirm_target; }
    bool hdEnabled() override { return m_wallet->IsHDEnabled(); }
    bool canGetAddresses() override { return m_wallet->CanGetAddresses(); }
    bool hasExternalSigner() override { return m_wallet->IsWalletFlagSet(WALLET_FLAG_EXTERNAL_SIGNER); }
    bool privateKeysDisabled() override { return m_wallet->IsWalletFlagSet(WALLET_FLAG_DISABLE_PRIVATE_KEYS); }
    bool taprootEnabled() override {
        if (m_wallet->IsLegacy()) return false;
        auto spk_man = m_wallet->GetScriptPubKeyMan(OutputType::BECH32M, /*internal=*/false);
        return spk_man != nullptr;
    }
    OutputType getDefaultAddressType() override { return m_wallet->m_default_address_type; }
    CAmount getDefaultMaxTxFee() override { return m_wallet->m_default_max_tx_fee; }
    void remove() override
    {
        RemoveWallet(m_context, m_wallet, false /* load_on_start */);
    }
    bool isLegacy() override { return m_wallet->IsLegacy(); }
    std::unique_ptr<Handler> handleUnload(UnloadFn fn) override
    {
        return MakeHandler(m_wallet->NotifyUnload.connect(fn));
    }
    std::unique_ptr<Handler> handleShowProgress(ShowProgressFn fn) override
    {
        return MakeHandler(m_wallet->ShowProgress.connect(fn));
    }
    std::unique_ptr<Handler> handleStatusChanged(StatusChangedFn fn) override
    {
        return MakeHandler(m_wallet->NotifyStatusChanged.connect([fn](CWallet*) { fn(); }));
    }
    std::unique_ptr<Handler> handleAddressBookChanged(AddressBookChangedFn fn) override
    {
        return MakeHandler(m_wallet->NotifyAddressBookChanged.connect(
            [fn](const CTxDestination& address, const std::string& label, bool is_mine,
                 const std::string& purpose, ChangeType status) { fn(address, label, is_mine, purpose, status); }));
    }
    std::unique_ptr<Handler> handleTransactionChanged(TransactionChangedFn fn) override
    {
        return MakeHandler(m_wallet->NotifyTransactionChanged.connect(
            [fn](const uint256& txid, ChangeType status) { fn(txid, status); }));
    }
    std::unique_ptr<Handler> handleWatchOnlyChanged(WatchOnlyChangedFn fn) override
    {
        return MakeHandler(m_wallet->NotifyWatchonlyChanged.connect(fn));
    }
    std::unique_ptr<Handler> handleCanGetAddressesChanged(CanGetAddressesChangedFn fn) override
    {
        return MakeHandler(m_wallet->NotifyCanGetAddressesChanged.connect(fn));
    }
    CWallet* wallet() override { return m_wallet.get(); }

    WalletContext& m_context;
    std::shared_ptr<CWallet> m_wallet;
};

class WalletLoaderImpl : public WalletLoader
{
public:
    WalletLoaderImpl(Chain& chain, ArgsManager& args)
    {
        m_context.chain = &chain;
        m_context.args = &args;
    }
    ~WalletLoaderImpl() override { UnloadWallets(m_context); }

    //! ChainClient methods
    void registerRpcs(Span<const CRPCCommand> commands)
    {
        for (const CRPCCommand& command : commands) {
            m_rpc_commands.emplace_back(command.category, command.name, [this, &command](const JSONRPCRequest& request, UniValue& result, bool last_handler) {
                JSONRPCRequest wallet_request = request;
                wallet_request.context = &m_context;
                /* Unlike upstream Bitcoin, we need the NodeContext for
                   getauxblock.  */
                wallet_request.context2 = util::AnyPtr<node::NodeContext>(request.context);
                return command.actor(wallet_request, result, last_handler);
            }, command.argNames, command.unique_id);
            m_rpc_handlers.emplace_back(m_context.chain->handleRpc(m_rpc_commands.back()));
        }
    }
    void registerRpcs() override
    {
        registerRpcs(GetWalletRPCCommands());
        /* Many of the non-wallet Namecoin RPCs can use a wallet optionally,
           for the "ismine" field.  Thus if a wallet is available, we register
           handlers for them with the wallet context.  */
        registerRpcs(GetNameRPCCommands());
    }
    bool verify() override { return VerifyWallets(m_context); }
    bool load() override { return LoadWallets(m_context); }
    void start(CScheduler& scheduler) override { return StartWallets(m_context, scheduler); }
    void flush() override { return FlushWallets(m_context); }
    void stop() override { return StopWallets(m_context); }
    void setMockTime(int64_t time) override { return SetMockTime(time); }

    //! WalletLoader methods
    std::unique_ptr<Wallet> createWallet(const std::string& name, const SecureString& passphrase, uint64_t wallet_creation_flags, bilingual_str& error, std::vector<bilingual_str>& warnings) override
    {
        std::shared_ptr<CWallet> wallet;
        DatabaseOptions options;
        DatabaseStatus status;
        ReadDatabaseArgs(*m_context.args, options);
        options.require_create = true;
        options.create_flags = wallet_creation_flags;
        options.create_passphrase = passphrase;
        return MakeWallet(m_context, CreateWallet(m_context, name, true /* load_on_start */, options, status, error, warnings));
    }
    std::unique_ptr<Wallet> loadWallet(const std::string& name, bilingual_str& error, std::vector<bilingual_str>& warnings) override
    {
        DatabaseOptions options;
        DatabaseStatus status;
        ReadDatabaseArgs(*m_context.args, options);
        options.require_existing = true;
        return MakeWallet(m_context, LoadWallet(m_context, name, true /* load_on_start */, options, status, error, warnings));
    }
    std::unique_ptr<Wallet> restoreWallet(const fs::path& backup_file, const std::string& wallet_name, bilingual_str& error, std::vector<bilingual_str>& warnings) override
    {
        DatabaseStatus status;

        return MakeWallet(m_context, RestoreWallet(m_context, backup_file, wallet_name, /*load_on_start=*/true, status, error, warnings));
    }
    std::string getWalletDir() override
    {
        return fs::PathToString(GetWalletDir());
    }
    std::vector<std::string> listWalletDir() override
    {
        std::vector<std::string> paths;
        for (auto& path : ListDatabases(GetWalletDir())) {
            paths.push_back(fs::PathToString(path));
        }
        return paths;
    }
    std::vector<std::unique_ptr<Wallet>> getWallets() override
    {
        std::vector<std::unique_ptr<Wallet>> wallets;
        for (const auto& wallet : GetWallets(m_context)) {
            wallets.emplace_back(MakeWallet(m_context, wallet));
        }
        return wallets;
    }
    std::unique_ptr<Handler> handleLoadWallet(LoadWalletFn fn) override
    {
        return HandleLoadWallet(m_context, std::move(fn));
    }
    WalletContext* context() override  { return &m_context; }

    WalletContext m_context;
    const std::vector<std::string> m_wallet_filenames;
    std::vector<std::unique_ptr<Handler>> m_rpc_handlers;
    std::list<CRPCCommand> m_rpc_commands;
};
} // namespace
} // namespace wallet

namespace interfaces {
std::unique_ptr<Wallet> MakeWallet(wallet::WalletContext& context, const std::shared_ptr<wallet::CWallet>& wallet) { return wallet ? std::make_unique<wallet::WalletImpl>(context, wallet) : nullptr; }

std::unique_ptr<WalletLoader> MakeWalletLoader(Chain& chain, ArgsManager& args)
{
    return std::make_unique<wallet::WalletLoaderImpl>(chain, args);
}
} // namespace interfaces<|MERGE_RESOLUTION|>--- conflicted
+++ resolved
@@ -265,21 +265,13 @@
     {
         LOCK(m_wallet->cs_wallet);
         FeeCalculation fee_calc_out;
-<<<<<<< HEAD
-        if (!CreateTransaction(*m_wallet, recipients, nullptr, tx, fee, change_pos,
-                fail_reason, coin_control, fee_calc_out, sign)) {
-            return {};
-        }
-        return tx;
-=======
-        std::optional<CreatedTransactionResult> txr = CreateTransaction(*m_wallet, recipients, change_pos,
+        std::optional<CreatedTransactionResult> txr = CreateTransaction(*m_wallet, recipients, nullptr, change_pos,
                 fail_reason, coin_control, fee_calc_out, sign);
         if (!txr) return {};
         fee = txr->fee;
         change_pos = txr->change_pos;
 
         return txr->tx;
->>>>>>> f3965c55
     }
     void commitTransaction(CTransactionRef tx,
         WalletValueMap value_map,
