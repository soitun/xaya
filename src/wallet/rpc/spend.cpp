// Copyright (c) 2011-2021 The Bitcoin Core developers
// Distributed under the MIT software license, see the accompanying
// file COPYING or http://www.opensource.org/licenses/mit-license.php.

#include <consensus/validation.h>
#include <core_io.h>
#include <key_io.h>
#include <policy/policy.h>
#include <rpc/rawtransaction_util.h>
#include <rpc/util.h>
#include <util/fees.h>
#include <util/rbf.h>
#include <util/translation.h>
#include <util/vector.h>
#include <wallet/coincontrol.h>
#include <wallet/feebumper.h>
#include <wallet/fees.h>
#include <wallet/rpc/util.h>
#include <wallet/spend.h>
#include <wallet/wallet.h>

#include <univalue.h>


namespace wallet {
static void ParseRecipients(const UniValue& address_amounts, const UniValue& subtract_fee_outputs, std::vector<CRecipient>& recipients)
{
    std::set<CTxDestination> destinations;
    int i = 0;
    for (const std::string& address: address_amounts.getKeys()) {
        CTxDestination dest = DecodeDestination(address);
        if (!IsValidDestination(dest)) {
            throw JSONRPCError(RPC_INVALID_ADDRESS_OR_KEY, std::string("Invalid address: ") + address);
        }

        if (destinations.count(dest)) {
            throw JSONRPCError(RPC_INVALID_PARAMETER, std::string("Invalid parameter, duplicated address: ") + address);
        }
        destinations.insert(dest);

        CScript script_pub_key = GetScriptForDestination(dest);
        CAmount amount = AmountFromValue(address_amounts[i++]);

        bool subtract_fee = false;
        for (unsigned int idx = 0; idx < subtract_fee_outputs.size(); idx++) {
            const UniValue& addr = subtract_fee_outputs[idx];
            if (addr.get_str() == address) {
                subtract_fee = true;
            }
        }

        CRecipient recipient = {script_pub_key, amount, subtract_fee};
        recipients.push_back(recipient);
    }
}

static void InterpretFeeEstimationInstructions(const UniValue& conf_target, const UniValue& estimate_mode, const UniValue& fee_rate, UniValue& options)
{
    if (options.exists("conf_target") || options.exists("estimate_mode")) {
        if (!conf_target.isNull() || !estimate_mode.isNull()) {
            throw JSONRPCError(RPC_INVALID_PARAMETER, "Pass conf_target and estimate_mode either as arguments or in the options object, but not both");
        }
    } else {
        options.pushKV("conf_target", conf_target);
        options.pushKV("estimate_mode", estimate_mode);
    }
    if (options.exists("fee_rate")) {
        if (!fee_rate.isNull()) {
            throw JSONRPCError(RPC_INVALID_PARAMETER, "Pass the fee_rate either as an argument, or in the options object, but not both");
        }
    } else {
        options.pushKV("fee_rate", fee_rate);
    }
    if (!options["conf_target"].isNull() && (options["estimate_mode"].isNull() || (options["estimate_mode"].get_str() == "unset"))) {
        throw JSONRPCError(RPC_INVALID_PARAMETER, "Specify estimate_mode");
    }
}

static UniValue FinishTransaction(const std::shared_ptr<CWallet> pwallet, const UniValue& options, const CMutableTransaction& rawTx)
{
    // Make a blank psbt
    PartiallySignedTransaction psbtx(rawTx);

    // First fill transaction with our data without signing,
    // so external signers are not asked sign more than once.
    bool complete;
    pwallet->FillPSBT(psbtx, complete, SIGHASH_DEFAULT, false, true);
    const TransactionError err{pwallet->FillPSBT(psbtx, complete, SIGHASH_DEFAULT, true, false)};
    if (err != TransactionError::OK) {
        throw JSONRPCTransactionError(err);
    }

    CMutableTransaction mtx;
    complete = FinalizeAndExtractPSBT(psbtx, mtx);

    UniValue result(UniValue::VOBJ);

    const bool psbt_opt_in{options.exists("psbt") && options["psbt"].get_bool()};
    bool add_to_wallet{options.exists("add_to_wallet") ? options["add_to_wallet"].get_bool() : true};
    if (psbt_opt_in || !complete || !add_to_wallet) {
        // Serialize the PSBT
        CDataStream ssTx(SER_NETWORK, PROTOCOL_VERSION);
        ssTx << psbtx;
        result.pushKV("psbt", EncodeBase64(ssTx.str()));
    }

    if (complete) {
        std::string hex{EncodeHexTx(CTransaction(mtx))};
        CTransactionRef tx(MakeTransactionRef(std::move(mtx)));
        result.pushKV("txid", tx->GetHash().GetHex());
        if (add_to_wallet && !psbt_opt_in) {
            pwallet->CommitTransaction(tx, {}, /*orderForm=*/{});
        } else {
            result.pushKV("hex", hex);
        }
    }
    result.pushKV("complete", complete);

    return result;
}

static void PreventOutdatedOptions(const UniValue& options)
{
    if (options.exists("feeRate")) {
        throw JSONRPCError(RPC_INVALID_PARAMETER, "Use fee_rate (" + CURRENCY_ATOM + "/vB) instead of feeRate");
    }
    if (options.exists("changeAddress")) {
        throw JSONRPCError(RPC_INVALID_PARAMETER, "Use change_address instead of changeAddress");
    }
    if (options.exists("changePosition")) {
        throw JSONRPCError(RPC_INVALID_PARAMETER, "Use change_position instead of changePosition");
    }
    if (options.exists("includeWatching")) {
        throw JSONRPCError(RPC_INVALID_PARAMETER, "Use include_watching instead of includeWatching");
    }
    if (options.exists("lockUnspents")) {
        throw JSONRPCError(RPC_INVALID_PARAMETER, "Use lock_unspents instead of lockUnspents");
    }
    if (options.exists("subtractFeeFromOutputs")) {
        throw JSONRPCError(RPC_INVALID_PARAMETER, "Use subtract_fee_from_outputs instead of subtractFeeFromOutputs");
    }
}

UniValue SendMoney(CWallet& wallet, const CCoinControl &coin_control,
                   const CTxIn* withInput,
                   std::vector<CRecipient> &recipients, mapValue_t map_value, bool verbose)
{
    EnsureWalletIsUnlocked(wallet);

    // This function is only used by sendtoaddress and sendmany.
    // This should always try to sign, if we don't have private keys, don't try to do anything here.
    if (wallet.IsWalletFlagSet(WALLET_FLAG_DISABLE_PRIVATE_KEYS)) {
        throw JSONRPCError(RPC_WALLET_ERROR, "Error: Private keys are disabled for this wallet");
    }

    // Shuffle recipient list
    std::shuffle(recipients.begin(), recipients.end(), FastRandomContext());

    // Send
    constexpr int RANDOM_CHANGE_POSITION = -1;
    auto res = CreateTransaction(wallet, recipients, withInput, RANDOM_CHANGE_POSITION, coin_control, true);
    if (!res) {
        throw JSONRPCError(RPC_WALLET_INSUFFICIENT_FUNDS, util::ErrorString(res).original);
    }
    const CTransactionRef& tx = res->tx;
    wallet.CommitTransaction(tx, std::move(map_value), {} /* orderForm */);
    if (verbose) {
        UniValue entry(UniValue::VOBJ);
        entry.pushKV("txid", tx->GetHash().GetHex());
        entry.pushKV("fee_reason", StringForFeeReason(res->fee_calc.reason));
        return entry;
    }
    return tx->GetHash().GetHex();
}


/**
 * Update coin control with fee estimation based on the given parameters
 *
 * @param[in]     wallet            Wallet reference
 * @param[in,out] cc                Coin control to be updated
 * @param[in]     conf_target       UniValue integer; confirmation target in blocks, values between 1 and 1008 are valid per policy/fees.h;
 * @param[in]     estimate_mode     UniValue string; fee estimation mode, valid values are "unset", "economical" or "conservative";
 * @param[in]     fee_rate          UniValue real; fee rate in sat/vB;
 *                                      if present, both conf_target and estimate_mode must either be null, or "unset"
 * @param[in]     override_min_fee  bool; whether to set fOverrideFeeRate to true to disable minimum fee rate checks and instead
 *                                      verify only that fee_rate is greater than 0
 * @throws a JSONRPCError if conf_target, estimate_mode, or fee_rate contain invalid values or are in conflict
 */
static void SetFeeEstimateMode(const CWallet& wallet, CCoinControl& cc, const UniValue& conf_target, const UniValue& estimate_mode, const UniValue& fee_rate, bool override_min_fee)
{
    if (!fee_rate.isNull()) {
        if (!conf_target.isNull()) {
            throw JSONRPCError(RPC_INVALID_PARAMETER, "Cannot specify both conf_target and fee_rate. Please provide either a confirmation target in blocks for automatic fee estimation, or an explicit fee rate.");
        }
        if (!estimate_mode.isNull() && estimate_mode.get_str() != "unset") {
            throw JSONRPCError(RPC_INVALID_PARAMETER, "Cannot specify both estimate_mode and fee_rate");
        }
        // Fee rates in sat/vB cannot represent more than 3 significant digits.
        cc.m_feerate = CFeeRate{AmountFromValue(fee_rate, /*decimals=*/3)};
        if (override_min_fee) cc.fOverrideFeeRate = true;
        // Default RBF to true for explicit fee_rate, if unset.
        if (!cc.m_signal_bip125_rbf) cc.m_signal_bip125_rbf = true;
        return;
    }
    if (!estimate_mode.isNull() && !FeeModeFromString(estimate_mode.get_str(), cc.m_fee_mode)) {
        throw JSONRPCError(RPC_INVALID_PARAMETER, InvalidEstimateModeErrorMessage());
    }
    if (!conf_target.isNull()) {
        cc.m_confirm_target = ParseConfirmTarget(conf_target, wallet.chain().estimateMaxBlocks());
    }
}

RPCHelpMan sendtoaddress()
{
    return RPCHelpMan{"sendtoaddress",
                "\nSend an amount to a given address." +
        HELP_REQUIRING_PASSPHRASE,
                {
                    {"address", RPCArg::Type::STR, RPCArg::Optional::NO, "The address to send to."},
                    {"amount", RPCArg::Type::AMOUNT, RPCArg::Optional::NO, "The amount in " + CURRENCY_UNIT + " to send. eg 0.1"},
                    {"comment", RPCArg::Type::STR, RPCArg::Optional::OMITTED_NAMED_ARG, "A comment used to store what the transaction is for.\n"
                                         "This is not part of the transaction, just kept in your wallet."},
                    {"comment_to", RPCArg::Type::STR, RPCArg::Optional::OMITTED_NAMED_ARG, "A comment to store the name of the person or organization\n"
                                         "to which you're sending the transaction. This is not part of the \n"
                                         "transaction, just kept in your wallet."},
                    {"subtractfeefromamount", RPCArg::Type::BOOL, RPCArg::Default{false}, "The fee will be deducted from the amount being sent.\n"
<<<<<<< HEAD
                                         "The recipient will receive less coins than you enter in the amount field."},
                    {"replaceable", RPCArg::Type::BOOL, RPCArg::DefaultHint{"wallet default"}, "Allow this transaction to be replaced by a transaction with higher fees via BIP 125"},
=======
                                         "The recipient will receive less bitcoins than you enter in the amount field."},
                    {"replaceable", RPCArg::Type::BOOL, RPCArg::DefaultHint{"wallet default"}, "Signal that this transaction can be replaced by a transaction (BIP 125)"},
>>>>>>> 1974896b
                    {"conf_target", RPCArg::Type::NUM, RPCArg::DefaultHint{"wallet -txconfirmtarget"}, "Confirmation target in blocks"},
                    {"estimate_mode", RPCArg::Type::STR, RPCArg::Default{"unset"}, "The fee estimate mode, must be one of (case insensitive):\n"
                     "\"" + FeeModes("\"\n\"") + "\""},
                    {"avoid_reuse", RPCArg::Type::BOOL, RPCArg::Default{true}, "(only available if avoid_reuse wallet flag is set) Avoid spending from dirty addresses; addresses are considered\n"
                                         "dirty if they have previously been used in a transaction. If true, this also activates avoidpartialspends, grouping outputs by their addresses."},
                    {"fee_rate", RPCArg::Type::AMOUNT, RPCArg::DefaultHint{"not set, fall back to wallet fee estimation"}, "Specify a fee rate in " + CURRENCY_ATOM + "/vB."},
                    {"verbose", RPCArg::Type::BOOL, RPCArg::Default{false}, "If true, return extra information about the transaction."},
                },
                {
                    RPCResult{"if verbose is not set or set to false",
                        RPCResult::Type::STR_HEX, "txid", "The transaction id."
                    },
                    RPCResult{"if verbose is set to true",
                        RPCResult::Type::OBJ, "", "",
                        {
                            {RPCResult::Type::STR_HEX, "txid", "The transaction id."},
                            {RPCResult::Type::STR, "fee_reason", "The transaction fee reason."}
                        },
                    },
                },
                RPCExamples{
                    "\nSend 0.1 BTC\n"
                    + HelpExampleCli("sendtoaddress", "\"" + EXAMPLE_ADDRESS[0] + "\" 0.1") +
                    "\nSend 0.1 BTC with a confirmation target of 6 blocks in economical fee estimate mode using positional arguments\n"
                    + HelpExampleCli("sendtoaddress", "\"" + EXAMPLE_ADDRESS[0] + "\" 0.1 \"donation\" \"sean's outpost\" false true 6 economical") +
                    "\nSend 0.1 BTC with a fee rate of 1.1 " + CURRENCY_ATOM + "/vB, subtract fee from amount, BIP125-replaceable, using positional arguments\n"
                    + HelpExampleCli("sendtoaddress", "\"" + EXAMPLE_ADDRESS[0] + "\" 0.1 \"drinks\" \"room77\" true true null \"unset\" null 1.1") +
                    "\nSend 0.2 BTC with a confirmation target of 6 blocks in economical fee estimate mode using named arguments\n"
                    + HelpExampleCli("-named sendtoaddress", "address=\"" + EXAMPLE_ADDRESS[0] + "\" amount=0.2 conf_target=6 estimate_mode=\"economical\"") +
                    "\nSend 0.5 BTC with a fee rate of 25 " + CURRENCY_ATOM + "/vB using named arguments\n"
                    + HelpExampleCli("-named sendtoaddress", "address=\"" + EXAMPLE_ADDRESS[0] + "\" amount=0.5 fee_rate=25")
                    + HelpExampleCli("-named sendtoaddress", "address=\"" + EXAMPLE_ADDRESS[0] + "\" amount=0.5 fee_rate=25 subtractfeefromamount=false replaceable=true avoid_reuse=true comment=\"2 pizzas\" comment_to=\"jeremy\" verbose=true")
                },
        [&](const RPCHelpMan& self, const JSONRPCRequest& request) -> UniValue
{
    std::shared_ptr<CWallet> const pwallet = GetWalletForJSONRPCRequest(request);
    if (!pwallet) return UniValue::VNULL;

    // Make sure the results are valid at least up to the most recent block
    // the user could have gotten from another RPC command prior to now
    pwallet->BlockUntilSyncedToCurrentChain();

    LOCK(pwallet->cs_wallet);

    // Wallet comments
    mapValue_t mapValue;
    if (!request.params[2].isNull() && !request.params[2].get_str().empty())
        mapValue["comment"] = request.params[2].get_str();
    if (!request.params[3].isNull() && !request.params[3].get_str().empty())
        mapValue["to"] = request.params[3].get_str();

    bool fSubtractFeeFromAmount = false;
    if (!request.params[4].isNull()) {
        fSubtractFeeFromAmount = request.params[4].get_bool();
    }

    CCoinControl coin_control;
    if (!request.params[5].isNull()) {
        coin_control.m_signal_bip125_rbf = request.params[5].get_bool();
    }

    coin_control.m_avoid_address_reuse = GetAvoidReuseFlag(*pwallet, request.params[8]);
    // We also enable partial spend avoidance if reuse avoidance is set.
    coin_control.m_avoid_partial_spends |= coin_control.m_avoid_address_reuse;

    SetFeeEstimateMode(*pwallet, coin_control, /*conf_target=*/request.params[6], /*estimate_mode=*/request.params[7], /*fee_rate=*/request.params[9], /*override_min_fee=*/false);

    EnsureWalletIsUnlocked(*pwallet);

    UniValue address_amounts(UniValue::VOBJ);
    const std::string address = request.params[0].get_str();
    address_amounts.pushKV(address, request.params[1]);
    UniValue subtractFeeFromAmount(UniValue::VARR);
    if (fSubtractFeeFromAmount) {
        subtractFeeFromAmount.push_back(address);
    }

    std::vector<CRecipient> recipients;
    ParseRecipients(address_amounts, subtractFeeFromAmount, recipients);
    const bool verbose{request.params[10].isNull() ? false : request.params[10].get_bool()};

    return SendMoney(*pwallet, coin_control, nullptr, recipients, mapValue, verbose);
},
    };
}

RPCHelpMan sendmany()
{
    return RPCHelpMan{"sendmany",
                "\nSend multiple times. Amounts are double-precision floating point numbers." +
        HELP_REQUIRING_PASSPHRASE,
                {
                    {"dummy", RPCArg::Type::STR, RPCArg::Optional::NO, "Must be set to \"\" for backwards compatibility.", "\"\""},
                    {"amounts", RPCArg::Type::OBJ_USER_KEYS, RPCArg::Optional::NO, "The addresses and amounts",
                        {
                            {"address", RPCArg::Type::AMOUNT, RPCArg::Optional::NO, "The address is the key, the numeric amount (can be string) in " + CURRENCY_UNIT + " is the value"},
                        },
                    },
                    {"minconf", RPCArg::Type::NUM, RPCArg::Optional::OMITTED_NAMED_ARG, "Ignored dummy value"},
                    {"comment", RPCArg::Type::STR, RPCArg::Optional::OMITTED_NAMED_ARG, "A comment"},
                    {"subtractfeefrom", RPCArg::Type::ARR, RPCArg::Optional::OMITTED_NAMED_ARG, "The addresses.\n"
                                       "The fee will be equally deducted from the amount of each selected address.\n"
                                       "Those recipients will receive less coins than you enter in their corresponding amount field.\n"
                                       "If no addresses are specified here, the sender pays the fee.",
                        {
                            {"address", RPCArg::Type::STR, RPCArg::Optional::OMITTED, "Subtract fee from this address"},
                        },
                    },
                    {"replaceable", RPCArg::Type::BOOL, RPCArg::DefaultHint{"wallet default"}, "Signal that this transaction can be replaced by a transaction (BIP 125)"},
                    {"conf_target", RPCArg::Type::NUM, RPCArg::DefaultHint{"wallet -txconfirmtarget"}, "Confirmation target in blocks"},
                    {"estimate_mode", RPCArg::Type::STR, RPCArg::Default{"unset"}, "The fee estimate mode, must be one of (case insensitive):\n"
                     "\"" + FeeModes("\"\n\"") + "\""},
                    {"fee_rate", RPCArg::Type::AMOUNT, RPCArg::DefaultHint{"not set, fall back to wallet fee estimation"}, "Specify a fee rate in " + CURRENCY_ATOM + "/vB."},
                    {"verbose", RPCArg::Type::BOOL, RPCArg::Default{false}, "If true, return extra infomration about the transaction."},
                },
                {
                    RPCResult{"if verbose is not set or set to false",
                        RPCResult::Type::STR_HEX, "txid", "The transaction id for the send. Only 1 transaction is created regardless of\n"
                "the number of addresses."
                    },
                    RPCResult{"if verbose is set to true",
                        RPCResult::Type::OBJ, "", "",
                        {
                            {RPCResult::Type::STR_HEX, "txid", "The transaction id for the send. Only 1 transaction is created regardless of\n"
                "the number of addresses."},
                            {RPCResult::Type::STR, "fee_reason", "The transaction fee reason."}
                        },
                    },
                },
                RPCExamples{
            "\nSend two amounts to two different addresses:\n"
            + HelpExampleCli("sendmany", "\"\" \"{\\\"" + EXAMPLE_ADDRESS[0] + "\\\":0.01,\\\"" + EXAMPLE_ADDRESS[1] + "\\\":0.02}\"") +
            "\nSend two amounts to two different addresses setting the confirmation and comment:\n"
            + HelpExampleCli("sendmany", "\"\" \"{\\\"" + EXAMPLE_ADDRESS[0] + "\\\":0.01,\\\"" + EXAMPLE_ADDRESS[1] + "\\\":0.02}\" 6 \"testing\"") +
            "\nSend two amounts to two different addresses, subtract fee from amount:\n"
            + HelpExampleCli("sendmany", "\"\" \"{\\\"" + EXAMPLE_ADDRESS[0] + "\\\":0.01,\\\"" + EXAMPLE_ADDRESS[1] + "\\\":0.02}\" 1 \"\" \"[\\\"" + EXAMPLE_ADDRESS[0] + "\\\",\\\"" + EXAMPLE_ADDRESS[1] + "\\\"]\"") +
            "\nAs a JSON-RPC call\n"
            + HelpExampleRpc("sendmany", "\"\", {\"" + EXAMPLE_ADDRESS[0] + "\":0.01,\"" + EXAMPLE_ADDRESS[1] + "\":0.02}, 6, \"testing\"")
                },
        [&](const RPCHelpMan& self, const JSONRPCRequest& request) -> UniValue
{
    std::shared_ptr<CWallet> const pwallet = GetWalletForJSONRPCRequest(request);
    if (!pwallet) return UniValue::VNULL;

    // Make sure the results are valid at least up to the most recent block
    // the user could have gotten from another RPC command prior to now
    pwallet->BlockUntilSyncedToCurrentChain();

    LOCK(pwallet->cs_wallet);

    if (!request.params[0].isNull() && !request.params[0].get_str().empty()) {
        throw JSONRPCError(RPC_INVALID_PARAMETER, "Dummy value must be set to \"\"");
    }
    UniValue sendTo = request.params[1].get_obj();

    mapValue_t mapValue;
    if (!request.params[3].isNull() && !request.params[3].get_str().empty())
        mapValue["comment"] = request.params[3].get_str();

    UniValue subtractFeeFromAmount(UniValue::VARR);
    if (!request.params[4].isNull())
        subtractFeeFromAmount = request.params[4].get_array();

    CCoinControl coin_control;
    if (!request.params[5].isNull()) {
        coin_control.m_signal_bip125_rbf = request.params[5].get_bool();
    }

    SetFeeEstimateMode(*pwallet, coin_control, /*conf_target=*/request.params[6], /*estimate_mode=*/request.params[7], /*fee_rate=*/request.params[8], /*override_min_fee=*/false);

    std::vector<CRecipient> recipients;
    ParseRecipients(sendTo, subtractFeeFromAmount, recipients);
    const bool verbose{request.params[9].isNull() ? false : request.params[9].get_bool()};

    return SendMoney(*pwallet, coin_control, nullptr, recipients, std::move(mapValue), verbose);
},
    };
}

RPCHelpMan settxfee()
{
    return RPCHelpMan{"settxfee",
                "\nSet the transaction fee rate in " + CURRENCY_UNIT + "/kvB for this wallet. Overrides the global -paytxfee command line parameter.\n"
                "Can be deactivated by passing 0 as the fee. In that case automatic fee selection will be used by default.\n",
                {
                    {"amount", RPCArg::Type::AMOUNT, RPCArg::Optional::NO, "The transaction fee rate in " + CURRENCY_UNIT + "/kvB"},
                },
                RPCResult{
                    RPCResult::Type::BOOL, "", "Returns true if successful"
                },
                RPCExamples{
                    HelpExampleCli("settxfee", "0.00001")
            + HelpExampleRpc("settxfee", "0.00001")
                },
        [&](const RPCHelpMan& self, const JSONRPCRequest& request) -> UniValue
{
    std::shared_ptr<CWallet> const pwallet = GetWalletForJSONRPCRequest(request);
    if (!pwallet) return UniValue::VNULL;

    LOCK(pwallet->cs_wallet);

    CAmount nAmount = AmountFromValue(request.params[0]);
    CFeeRate tx_fee_rate(nAmount, 1000);
    CFeeRate max_tx_fee_rate(pwallet->m_default_max_tx_fee, 1000);
    if (tx_fee_rate == CFeeRate(0)) {
        // automatic selection
    } else if (tx_fee_rate < pwallet->chain().relayMinFee()) {
        throw JSONRPCError(RPC_INVALID_PARAMETER, strprintf("txfee cannot be less than min relay tx fee (%s)", pwallet->chain().relayMinFee().ToString()));
    } else if (tx_fee_rate < pwallet->m_min_fee) {
        throw JSONRPCError(RPC_INVALID_PARAMETER, strprintf("txfee cannot be less than wallet min fee (%s)", pwallet->m_min_fee.ToString()));
    } else if (tx_fee_rate > max_tx_fee_rate) {
        throw JSONRPCError(RPC_INVALID_PARAMETER, strprintf("txfee cannot be more than wallet max tx fee (%s)", max_tx_fee_rate.ToString()));
    }

    pwallet->m_pay_tx_fee = tx_fee_rate;
    return true;
},
    };
}


// Only includes key documentation where the key is snake_case in all RPC methods. MixedCase keys can be added later.
static std::vector<RPCArg> FundTxDoc(bool solving_data = true)
{
    std::vector<RPCArg> args = {
        {"conf_target", RPCArg::Type::NUM, RPCArg::DefaultHint{"wallet -txconfirmtarget"}, "Confirmation target in blocks"},
        {"estimate_mode", RPCArg::Type::STR, RPCArg::Default{"unset"}, "The fee estimate mode, must be one of (case insensitive):\n"
         "\"" + FeeModes("\"\n\"") + "\""},
        {
            "replaceable", RPCArg::Type::BOOL, RPCArg::DefaultHint{"wallet default"}, "Marks this transaction as BIP125-replaceable.\n"
            "Allows this transaction to be replaced by a transaction with higher fees"
        },
    };
    if (solving_data) {
        args.push_back({"solving_data", RPCArg::Type::OBJ, RPCArg::Optional::OMITTED_NAMED_ARG, "Keys and scripts needed for producing a final transaction with a dummy signature.\n"
        "Used for fee estimation during coin selection.",
            {
                {
                    "pubkeys", RPCArg::Type::ARR, RPCArg::Default{UniValue::VARR}, "Public keys involved in this transaction.",
                    {
                        {"pubkey", RPCArg::Type::STR_HEX, RPCArg::Optional::OMITTED, "A public key"},
                    }
                },
                {
                    "scripts", RPCArg::Type::ARR, RPCArg::Default{UniValue::VARR}, "Scripts involved in this transaction.",
                    {
                        {"script", RPCArg::Type::STR_HEX, RPCArg::Optional::OMITTED, "A script"},
                    }
                },
                {
                    "descriptors", RPCArg::Type::ARR, RPCArg::Default{UniValue::VARR}, "Descriptors that provide solving data for this transaction.",
                    {
                        {"descriptor", RPCArg::Type::STR, RPCArg::Optional::OMITTED, "A descriptor"},
                    }
                },
            }
        });
    }
    return args;
}

void FundTransaction(CWallet& wallet, CMutableTransaction& tx, CAmount& fee_out, int& change_position, const UniValue& options, CCoinControl& coinControl, bool override_min_fee)
{
    // Make sure the results are valid at least up to the most recent block
    // the user could have gotten from another RPC command prior to now
    wallet.BlockUntilSyncedToCurrentChain();

    change_position = -1;
    bool lockUnspents = false;
    UniValue subtractFeeFromOutputs;
    std::set<int> setSubtractFeeFromOutputs;

    if (!options.isNull()) {
      if (options.type() == UniValue::VBOOL) {
        // backward compatibility bool only fallback
        coinControl.fAllowWatchOnly = options.get_bool();
      }
      else {
        RPCTypeCheckArgument(options, UniValue::VOBJ);
        RPCTypeCheckObj(options,
            {
                {"add_inputs", UniValueType(UniValue::VBOOL)},
                {"include_unsafe", UniValueType(UniValue::VBOOL)},
                {"add_to_wallet", UniValueType(UniValue::VBOOL)},
                {"changeAddress", UniValueType(UniValue::VSTR)},
                {"change_address", UniValueType(UniValue::VSTR)},
                {"changePosition", UniValueType(UniValue::VNUM)},
                {"change_position", UniValueType(UniValue::VNUM)},
                {"change_type", UniValueType(UniValue::VSTR)},
                {"includeWatching", UniValueType(UniValue::VBOOL)},
                {"include_watching", UniValueType(UniValue::VBOOL)},
                {"inputs", UniValueType(UniValue::VARR)},
                {"lockUnspents", UniValueType(UniValue::VBOOL)},
                {"lock_unspents", UniValueType(UniValue::VBOOL)},
                {"locktime", UniValueType(UniValue::VNUM)},
                {"fee_rate", UniValueType()}, // will be checked by AmountFromValue() in SetFeeEstimateMode()
                {"feeRate", UniValueType()}, // will be checked by AmountFromValue() below
                {"psbt", UniValueType(UniValue::VBOOL)},
                {"solving_data", UniValueType(UniValue::VOBJ)},
                {"subtractFeeFromOutputs", UniValueType(UniValue::VARR)},
                {"subtract_fee_from_outputs", UniValueType(UniValue::VARR)},
                {"replaceable", UniValueType(UniValue::VBOOL)},
                {"conf_target", UniValueType(UniValue::VNUM)},
                {"estimate_mode", UniValueType(UniValue::VSTR)},
                {"input_weights", UniValueType(UniValue::VARR)},
            },
            true, true);

        if (options.exists("add_inputs")) {
            coinControl.m_allow_other_inputs = options["add_inputs"].get_bool();
        }

        if (options.exists("changeAddress") || options.exists("change_address")) {
            const std::string change_address_str = (options.exists("change_address") ? options["change_address"] : options["changeAddress"]).get_str();
            CTxDestination dest = DecodeDestination(change_address_str);

            if (!IsValidDestination(dest)) {
                throw JSONRPCError(RPC_INVALID_ADDRESS_OR_KEY, "Change address must be a valid address");
            }

            coinControl.destChange = dest;
        }

        if (options.exists("changePosition") || options.exists("change_position")) {
            change_position = (options.exists("change_position") ? options["change_position"] : options["changePosition"]).getInt<int>();
        }

        if (options.exists("change_type")) {
            if (options.exists("changeAddress") || options.exists("change_address")) {
                throw JSONRPCError(RPC_INVALID_PARAMETER, "Cannot specify both change address and address type options");
            }
            if (std::optional<OutputType> parsed = ParseOutputType(options["change_type"].get_str())) {
                coinControl.m_change_type.emplace(parsed.value());
            } else {
                throw JSONRPCError(RPC_INVALID_ADDRESS_OR_KEY, strprintf("Unknown change type '%s'", options["change_type"].get_str()));
            }
        }

        const UniValue include_watching_option = options.exists("include_watching") ? options["include_watching"] : options["includeWatching"];
        coinControl.fAllowWatchOnly = ParseIncludeWatchonly(include_watching_option, wallet);

        if (options.exists("lockUnspents") || options.exists("lock_unspents")) {
            lockUnspents = (options.exists("lock_unspents") ? options["lock_unspents"] : options["lockUnspents"]).get_bool();
        }

        if (options.exists("include_unsafe")) {
            coinControl.m_include_unsafe_inputs = options["include_unsafe"].get_bool();
        }

        if (options.exists("feeRate")) {
            if (options.exists("fee_rate")) {
                throw JSONRPCError(RPC_INVALID_PARAMETER, "Cannot specify both fee_rate (" + CURRENCY_ATOM + "/vB) and feeRate (" + CURRENCY_UNIT + "/kvB)");
            }
            if (options.exists("conf_target")) {
                throw JSONRPCError(RPC_INVALID_PARAMETER, "Cannot specify both conf_target and feeRate. Please provide either a confirmation target in blocks for automatic fee estimation, or an explicit fee rate.");
            }
            if (options.exists("estimate_mode")) {
                throw JSONRPCError(RPC_INVALID_PARAMETER, "Cannot specify both estimate_mode and feeRate");
            }
            coinControl.m_feerate = CFeeRate(AmountFromValue(options["feeRate"]));
            coinControl.fOverrideFeeRate = true;
        }

        if (options.exists("subtractFeeFromOutputs") || options.exists("subtract_fee_from_outputs") )
            subtractFeeFromOutputs = (options.exists("subtract_fee_from_outputs") ? options["subtract_fee_from_outputs"] : options["subtractFeeFromOutputs"]).get_array();

        if (options.exists("replaceable")) {
            coinControl.m_signal_bip125_rbf = options["replaceable"].get_bool();
        }
        SetFeeEstimateMode(wallet, coinControl, options["conf_target"], options["estimate_mode"], options["fee_rate"], override_min_fee);
      }
    } else {
        // if options is null and not a bool
        coinControl.fAllowWatchOnly = ParseIncludeWatchonly(NullUniValue, wallet);
    }

    if (options.exists("solving_data")) {
        const UniValue solving_data = options["solving_data"].get_obj();
        if (solving_data.exists("pubkeys")) {
            for (const UniValue& pk_univ : solving_data["pubkeys"].get_array().getValues()) {
                const std::string& pk_str = pk_univ.get_str();
                if (!IsHex(pk_str)) {
                    throw JSONRPCError(RPC_INVALID_ADDRESS_OR_KEY, strprintf("'%s' is not hex", pk_str));
                }
                const std::vector<unsigned char> data(ParseHex(pk_str));
                const CPubKey pubkey(data.begin(), data.end());
                if (!pubkey.IsFullyValid()) {
                    throw JSONRPCError(RPC_INVALID_ADDRESS_OR_KEY, strprintf("'%s' is not a valid public key", pk_str));
                }
                coinControl.m_external_provider.pubkeys.emplace(pubkey.GetID(), pubkey);
                // Add witness script for pubkeys
                const CScript wit_script = GetScriptForDestination(WitnessV0KeyHash(pubkey));
                coinControl.m_external_provider.scripts.emplace(CScriptID(wit_script), wit_script);
            }
        }

        if (solving_data.exists("scripts")) {
            for (const UniValue& script_univ : solving_data["scripts"].get_array().getValues()) {
                const std::string& script_str = script_univ.get_str();
                if (!IsHex(script_str)) {
                    throw JSONRPCError(RPC_INVALID_ADDRESS_OR_KEY, strprintf("'%s' is not hex", script_str));
                }
                std::vector<unsigned char> script_data(ParseHex(script_str));
                const CScript script(script_data.begin(), script_data.end());
                coinControl.m_external_provider.scripts.emplace(CScriptID(script), script);
            }
        }

        if (solving_data.exists("descriptors")) {
            for (const UniValue& desc_univ : solving_data["descriptors"].get_array().getValues()) {
                const std::string& desc_str  = desc_univ.get_str();
                FlatSigningProvider desc_out;
                std::string error;
                std::vector<CScript> scripts_temp;
                std::unique_ptr<Descriptor> desc = Parse(desc_str, desc_out, error, true);
                if (!desc) {
                    throw JSONRPCError(RPC_INVALID_PARAMETER, strprintf("Unable to parse descriptor '%s': %s", desc_str, error));
                }
                desc->Expand(0, desc_out, scripts_temp, desc_out);
                coinControl.m_external_provider.Merge(std::move(desc_out));
            }
        }
    }

    if (options.exists("input_weights")) {
        for (const UniValue& input : options["input_weights"].get_array().getValues()) {
            uint256 txid = ParseHashO(input, "txid");

            const UniValue& vout_v = find_value(input, "vout");
            if (!vout_v.isNum()) {
                throw JSONRPCError(RPC_INVALID_PARAMETER, "Invalid parameter, missing vout key");
            }
            int vout = vout_v.getInt<int>();
            if (vout < 0) {
                throw JSONRPCError(RPC_INVALID_PARAMETER, "Invalid parameter, vout cannot be negative");
            }

            const UniValue& weight_v = find_value(input, "weight");
            if (!weight_v.isNum()) {
                throw JSONRPCError(RPC_INVALID_PARAMETER, "Invalid parameter, missing weight key");
            }
            int64_t weight = weight_v.getInt<int64_t>();
            const int64_t min_input_weight = GetTransactionInputWeight(CTxIn());
            CHECK_NONFATAL(min_input_weight == 165);
            if (weight < min_input_weight) {
                throw JSONRPCError(RPC_INVALID_PARAMETER, "Invalid parameter, weight cannot be less than 165 (41 bytes (size of outpoint + sequence + empty scriptSig) * 4 (witness scaling factor)) + 1 (empty witness)");
            }
            if (weight > MAX_STANDARD_TX_WEIGHT) {
                throw JSONRPCError(RPC_INVALID_PARAMETER, strprintf("Invalid parameter, weight cannot be greater than the maximum standard tx weight of %d", MAX_STANDARD_TX_WEIGHT));
            }

            coinControl.SetInputWeight(COutPoint(txid, vout), weight);
        }
    }

    if (tx.vout.size() == 0)
        throw JSONRPCError(RPC_INVALID_PARAMETER, "TX must have at least one output");

    if (change_position != -1 && (change_position < 0 || (unsigned int)change_position > tx.vout.size()))
        throw JSONRPCError(RPC_INVALID_PARAMETER, "changePosition out of bounds");

    for (unsigned int idx = 0; idx < subtractFeeFromOutputs.size(); idx++) {
        int pos = subtractFeeFromOutputs[idx].getInt<int>();
        if (setSubtractFeeFromOutputs.count(pos))
            throw JSONRPCError(RPC_INVALID_PARAMETER, strprintf("Invalid parameter, duplicated position: %d", pos));
        if (pos < 0)
            throw JSONRPCError(RPC_INVALID_PARAMETER, strprintf("Invalid parameter, negative position: %d", pos));
        if (pos >= int(tx.vout.size()))
            throw JSONRPCError(RPC_INVALID_PARAMETER, strprintf("Invalid parameter, position too large: %d", pos));
        setSubtractFeeFromOutputs.insert(pos);
    }

    bilingual_str error;

    if (!FundTransaction(wallet, tx, fee_out, change_position, error, lockUnspents, setSubtractFeeFromOutputs, coinControl)) {
        throw JSONRPCError(RPC_WALLET_ERROR, error.original);
    }
}

static void SetOptionsInputWeights(const UniValue& inputs, UniValue& options)
{
    if (options.exists("input_weights")) {
        throw JSONRPCError(RPC_INVALID_PARAMETER, "Input weights should be specified in inputs rather than in options.");
    }
    if (inputs.size() == 0) {
        return;
    }
    UniValue weights(UniValue::VARR);
    for (const UniValue& input : inputs.getValues()) {
        if (input.exists("weight")) {
            weights.push_back(input);
        }
    }
    options.pushKV("input_weights", weights);
}

RPCHelpMan fundrawtransaction()
{
    return RPCHelpMan{"fundrawtransaction",
                "\nIf the transaction has no inputs, they will be automatically selected to meet its out value.\n"
                "It will add at most one change output to the outputs.\n"
                "No existing outputs will be modified unless \"subtractFeeFromOutputs\" is specified.\n"
                "Note that inputs which were signed may need to be resigned after completion since in/outputs have been added.\n"
                "The inputs added will not be signed, use signrawtransactionwithkey\n"
                "or signrawtransactionwithwallet for that.\n"
                "All existing inputs must either have their previous output transaction be in the wallet\n"
                "or be in the UTXO set. Solving data must be provided for non-wallet inputs.\n"
                "Note that all inputs selected must be of standard form and P2SH scripts must be\n"
                "in the wallet using importaddress or addmultisigaddress (to calculate fees).\n"
                "You can see whether this is the case by checking the \"solvable\" field in the listunspent output.\n"
                "Only pay-to-pubkey, multisig, and P2SH versions thereof are currently supported for watch-only\n",
                {
                    {"hexstring", RPCArg::Type::STR_HEX, RPCArg::Optional::NO, "The hex string of the raw transaction"},
                    {"options", RPCArg::Type::OBJ, RPCArg::Optional::OMITTED_NAMED_ARG, "for backward compatibility: passing in a true instead of an object will result in {\"includeWatching\":true}",
                        Cat<std::vector<RPCArg>>(
                        {
                            {"add_inputs", RPCArg::Type::BOOL, RPCArg::Default{true}, "For a transaction with existing inputs, automatically include more if they are not enough."},
                            {"include_unsafe", RPCArg::Type::BOOL, RPCArg::Default{false}, "Include inputs that are not safe to spend (unconfirmed transactions from outside keys and unconfirmed replacement transactions).\n"
                                                          "Warning: the resulting transaction may become invalid if one of the unsafe inputs disappears.\n"
                                                          "If that happens, you will need to fund the transaction with different inputs and republish it."},
                            {"changeAddress", RPCArg::Type::STR, RPCArg::DefaultHint{"automatic"}, "The address to receive the change"},
                            {"changePosition", RPCArg::Type::NUM, RPCArg::DefaultHint{"random"}, "The index of the change output"},
                            {"change_type", RPCArg::Type::STR, RPCArg::DefaultHint{"set by -changetype"}, "The output type to use. Only valid if changeAddress is not specified. Options are \"legacy\", \"p2sh-segwit\", and \"bech32\"."},
                            {"includeWatching", RPCArg::Type::BOOL, RPCArg::DefaultHint{"true for watch-only wallets, otherwise false"}, "Also select inputs which are watch only.\n"
                                                          "Only solvable inputs can be used. Watch-only destinations are solvable if the public key and/or output script was imported,\n"
                                                          "e.g. with 'importpubkey' or 'importmulti' with the 'pubkeys' or 'desc' field."},
                            {"lockUnspents", RPCArg::Type::BOOL, RPCArg::Default{false}, "Lock selected unspent outputs"},
                            {"fee_rate", RPCArg::Type::AMOUNT, RPCArg::DefaultHint{"not set, fall back to wallet fee estimation"}, "Specify a fee rate in " + CURRENCY_ATOM + "/vB."},
                            {"feeRate", RPCArg::Type::AMOUNT, RPCArg::DefaultHint{"not set, fall back to wallet fee estimation"}, "Specify a fee rate in " + CURRENCY_UNIT + "/kvB."},
                            {"subtractFeeFromOutputs", RPCArg::Type::ARR, RPCArg::Default{UniValue::VARR}, "The integers.\n"
                                                          "The fee will be equally deducted from the amount of each specified output.\n"
                                                          "Those recipients will receive less coins than you enter in their corresponding amount field.\n"
                                                          "If no outputs are specified here, the sender pays the fee.",
                                {
                                    {"vout_index", RPCArg::Type::NUM, RPCArg::Optional::OMITTED, "The zero-based output index, before a change output is added."},
                                },
                            },
                            {"input_weights", RPCArg::Type::ARR, RPCArg::Optional::OMITTED_NAMED_ARG, "Inputs and their corresponding weights",
                                {
                                    {"txid", RPCArg::Type::STR_HEX, RPCArg::Optional::NO, "The transaction id"},
                                    {"vout", RPCArg::Type::NUM, RPCArg::Optional::NO, "The output index"},
                                    {"weight", RPCArg::Type::NUM, RPCArg::Optional::NO, "The maximum weight for this input, "
                                        "including the weight of the outpoint and sequence number. "
                                        "Note that serialized signature sizes are not guaranteed to be consistent, "
                                        "so the maximum DER signatures size of 73 bytes should be used when considering ECDSA signatures."
                                        "Remember to convert serialized sizes to weight units when necessary."},
                                },
                             },
                        },
                        FundTxDoc()),
                        "options"},
                    {"iswitness", RPCArg::Type::BOOL, RPCArg::DefaultHint{"depends on heuristic tests"}, "Whether the transaction hex is a serialized witness transaction.\n"
                        "If iswitness is not present, heuristic tests will be used in decoding.\n"
                        "If true, only witness deserialization will be tried.\n"
                        "If false, only non-witness deserialization will be tried.\n"
                        "This boolean should reflect whether the transaction has inputs\n"
                        "(e.g. fully valid, or on-chain transactions), if known by the caller."
                    },
                },
                RPCResult{
                    RPCResult::Type::OBJ, "", "",
                    {
                        {RPCResult::Type::STR_HEX, "hex", "The resulting raw transaction (hex-encoded string)"},
                        {RPCResult::Type::STR_AMOUNT, "fee", "Fee in " + CURRENCY_UNIT + " the resulting transaction pays"},
                        {RPCResult::Type::NUM, "changepos", "The position of the added change output, or -1"},
                    }
                                },
                                RPCExamples{
                            "\nCreate a transaction with no inputs\n"
                            + HelpExampleCli("createrawtransaction", "\"[]\" \"{\\\"myaddress\\\":0.01}\"") +
                            "\nAdd sufficient unsigned inputs to meet the output value\n"
                            + HelpExampleCli("fundrawtransaction", "\"rawtransactionhex\"") +
                            "\nSign the transaction\n"
                            + HelpExampleCli("signrawtransactionwithwallet", "\"fundedtransactionhex\"") +
                            "\nSend the transaction\n"
                            + HelpExampleCli("sendrawtransaction", "\"signedtransactionhex\"")
                                },
        [&](const RPCHelpMan& self, const JSONRPCRequest& request) -> UniValue
{
    std::shared_ptr<CWallet> const pwallet = GetWalletForJSONRPCRequest(request);
    if (!pwallet) return UniValue::VNULL;

    RPCTypeCheck(request.params, {UniValue::VSTR, UniValueType(), UniValue::VBOOL});

    // parse hex string from parameter
    CMutableTransaction tx;
    bool try_witness = request.params[2].isNull() ? true : request.params[2].get_bool();
    bool try_no_witness = request.params[2].isNull() ? true : !request.params[2].get_bool();
    if (!DecodeHexTx(tx, request.params[0].get_str(), try_no_witness, try_witness)) {
        throw JSONRPCError(RPC_DESERIALIZATION_ERROR, "TX decode failed");
    }

    CAmount fee;
    int change_position;
    CCoinControl coin_control;
    // Automatically select (additional) coins. Can be overridden by options.add_inputs.
    coin_control.m_allow_other_inputs = true;
    FundTransaction(*pwallet, tx, fee, change_position, request.params[1], coin_control, /*override_min_fee=*/true);

    UniValue result(UniValue::VOBJ);
    result.pushKV("hex", EncodeHexTx(CTransaction(tx)));
    result.pushKV("fee", ValueFromAmount(fee));
    result.pushKV("changepos", change_position);

    return result;
},
    };
}

RPCHelpMan signrawtransactionwithwallet()
{
    return RPCHelpMan{"signrawtransactionwithwallet",
                "\nSign inputs for raw transaction (serialized, hex-encoded).\n"
                "The second optional argument (may be null) is an array of previous transaction outputs that\n"
                "this transaction depends on but may not yet be in the block chain." +
        HELP_REQUIRING_PASSPHRASE,
                {
                    {"hexstring", RPCArg::Type::STR, RPCArg::Optional::NO, "The transaction hex string"},
                    {"prevtxs", RPCArg::Type::ARR, RPCArg::Optional::OMITTED_NAMED_ARG, "The previous dependent transaction outputs",
                        {
                            {"", RPCArg::Type::OBJ, RPCArg::Optional::OMITTED, "",
                                {
                                    {"txid", RPCArg::Type::STR_HEX, RPCArg::Optional::NO, "The transaction id"},
                                    {"vout", RPCArg::Type::NUM, RPCArg::Optional::NO, "The output number"},
                                    {"scriptPubKey", RPCArg::Type::STR_HEX, RPCArg::Optional::NO, "script key"},
                                    {"redeemScript", RPCArg::Type::STR_HEX, RPCArg::Optional::OMITTED, "(required for P2SH) redeem script"},
                                    {"witnessScript", RPCArg::Type::STR_HEX, RPCArg::Optional::OMITTED, "(required for P2WSH or P2SH-P2WSH) witness script"},
                                    {"amount", RPCArg::Type::AMOUNT, RPCArg::Optional::OMITTED, "(required for Segwit inputs) the amount spent"},
                                },
                            },
                        },
                    },
                    {"sighashtype", RPCArg::Type::STR, RPCArg::Default{"DEFAULT for Taproot, ALL otherwise"}, "The signature hash type. Must be one of\n"
            "       \"DEFAULT\"\n"
            "       \"ALL\"\n"
            "       \"NONE\"\n"
            "       \"SINGLE\"\n"
            "       \"ALL|ANYONECANPAY\"\n"
            "       \"NONE|ANYONECANPAY\"\n"
            "       \"SINGLE|ANYONECANPAY\""},
                },
                RPCResult{
                    RPCResult::Type::OBJ, "", "",
                    {
                        {RPCResult::Type::STR_HEX, "hex", "The hex-encoded raw transaction with signature(s)"},
                        {RPCResult::Type::BOOL, "complete", "If the transaction has a complete set of signatures"},
                        {RPCResult::Type::ARR, "errors", /*optional=*/true, "Script verification errors (if there are any)",
                        {
                            {RPCResult::Type::OBJ, "", "",
                            {
                                {RPCResult::Type::STR_HEX, "txid", "The hash of the referenced, previous transaction"},
                                {RPCResult::Type::NUM, "vout", "The index of the output to spent and used as input"},
                                {RPCResult::Type::ARR, "witness", "",
                                {
                                    {RPCResult::Type::STR_HEX, "witness", ""},
                                }},
                                {RPCResult::Type::STR_HEX, "scriptSig", "The hex-encoded signature script"},
                                {RPCResult::Type::NUM, "sequence", "Script sequence number"},
                                {RPCResult::Type::STR, "error", "Verification or signing error related to the input"},
                            }},
                        }},
                    }
                },
                RPCExamples{
                    HelpExampleCli("signrawtransactionwithwallet", "\"myhex\"")
            + HelpExampleRpc("signrawtransactionwithwallet", "\"myhex\"")
                },
        [&](const RPCHelpMan& self, const JSONRPCRequest& request) -> UniValue
{
    const std::shared_ptr<const CWallet> pwallet = GetWalletForJSONRPCRequest(request);
    if (!pwallet) return UniValue::VNULL;

    RPCTypeCheck(request.params, {UniValue::VSTR, UniValue::VARR, UniValue::VSTR}, true);

    CMutableTransaction mtx;
    if (!DecodeHexTx(mtx, request.params[0].get_str())) {
        throw JSONRPCError(RPC_DESERIALIZATION_ERROR, "TX decode failed. Make sure the tx has at least one input.");
    }

    // Sign the transaction
    LOCK(pwallet->cs_wallet);
    EnsureWalletIsUnlocked(*pwallet);

    // Fetch previous transactions (inputs):
    std::map<COutPoint, Coin> coins;
    for (const CTxIn& txin : mtx.vin) {
        coins[txin.prevout]; // Create empty map entry keyed by prevout.
    }
    pwallet->chain().findCoins(coins);

    // Parse the prevtxs array
    ParsePrevouts(request.params[1], nullptr, coins);

    int nHashType = ParseSighashString(request.params[2]);

    // Script verification errors
    std::map<int, bilingual_str> input_errors;

    bool complete = pwallet->SignTransaction(mtx, coins, nHashType, input_errors);
    UniValue result(UniValue::VOBJ);
    SignTransactionResultToJSON(mtx, complete, coins, input_errors, result);
    return result;
},
    };
}

static RPCHelpMan bumpfee_helper(std::string method_name)
{
    const bool want_psbt = method_name == "psbtbumpfee";
    const std::string incremental_fee{CFeeRate(DEFAULT_INCREMENTAL_RELAY_FEE).ToString(FeeEstimateMode::SAT_VB)};

    return RPCHelpMan{method_name,
        "\nBumps the fee of an opt-in-RBF transaction T, replacing it with a new transaction B.\n"
        + std::string(want_psbt ? "Returns a PSBT instead of creating and signing a new transaction.\n" : "") +
        "An opt-in RBF transaction with the given txid must be in the wallet.\n"
        "The command will pay the additional fee by reducing change outputs or adding inputs when necessary.\n"
        "It may add a new change output if one does not already exist.\n"
        "All inputs in the original transaction will be included in the replacement transaction.\n"
        "The command will fail if the wallet or mempool contains a transaction that spends one of T's outputs.\n"
        "By default, the new fee will be calculated automatically using the estimatesmartfee RPC.\n"
        "The user can specify a confirmation target for estimatesmartfee.\n"
        "Alternatively, the user can specify a fee rate in " + CURRENCY_ATOM + "/vB for the new transaction.\n"
        "At a minimum, the new fee rate must be high enough to pay an additional new relay fee (incrementalfee\n"
        "returned by getnetworkinfo) to enter the node's mempool.\n"
        "* WARNING: before version 0.21, fee_rate was in " + CURRENCY_UNIT + "/kvB. As of 0.21, fee_rate is in " + CURRENCY_ATOM + "/vB. *\n",
        {
            {"txid", RPCArg::Type::STR_HEX, RPCArg::Optional::NO, "The txid to be bumped"},
            {"options", RPCArg::Type::OBJ, RPCArg::Optional::OMITTED_NAMED_ARG, "",
                {
                    {"conf_target", RPCArg::Type::NUM, RPCArg::DefaultHint{"wallet -txconfirmtarget"}, "Confirmation target in blocks\n"},
                    {"fee_rate", RPCArg::Type::AMOUNT, RPCArg::DefaultHint{"not set, fall back to wallet fee estimation"},
                             "\nSpecify a fee rate in " + CURRENCY_ATOM + "/vB instead of relying on the built-in fee estimator.\n"
                             "Must be at least " + incremental_fee + " higher than the current transaction fee rate.\n"
                             "WARNING: before version 0.21, fee_rate was in " + CURRENCY_UNIT + "/kvB. As of 0.21, fee_rate is in " + CURRENCY_ATOM + "/vB.\n"},
                    {"replaceable", RPCArg::Type::BOOL, RPCArg::Default{true}, "Whether the new transaction should still be\n"
                             "marked bip-125 replaceable. If true, the sequence numbers in the transaction will\n"
                             "be left unchanged from the original. If false, any input sequence numbers in the\n"
                             "original transaction that were less than 0xfffffffe will be increased to 0xfffffffe\n"
                             "so the new transaction will not be explicitly bip-125 replaceable (though it may\n"
                             "still be replaceable in practice, for example if it has unconfirmed ancestors which\n"
                             "are replaceable).\n"},
                    {"estimate_mode", RPCArg::Type::STR, RPCArg::Default{"unset"}, "The fee estimate mode, must be one of (case insensitive):\n"
                     "\"" + FeeModes("\"\n\"") + "\""},
                },
                "options"},
        },
        RPCResult{
            RPCResult::Type::OBJ, "", "", Cat(
                want_psbt ?
                std::vector<RPCResult>{{RPCResult::Type::STR, "psbt", "The base64-encoded unsigned PSBT of the new transaction."}} :
                std::vector<RPCResult>{{RPCResult::Type::STR_HEX, "txid", "The id of the new transaction."}},
            {
                {RPCResult::Type::STR_AMOUNT, "origfee", "The fee of the replaced transaction."},
                {RPCResult::Type::STR_AMOUNT, "fee", "The fee of the new transaction."},
                {RPCResult::Type::ARR, "errors", "Errors encountered during processing (may be empty).",
                {
                    {RPCResult::Type::STR, "", ""},
                }},
            })
        },
        RPCExamples{
    "\nBump the fee, get the new transaction\'s " + std::string(want_psbt ? "psbt" : "txid") + "\n" +
            HelpExampleCli(method_name, "<txid>")
        },
        [want_psbt](const RPCHelpMan& self, const JSONRPCRequest& request) -> UniValue
{
    std::shared_ptr<CWallet> const pwallet = GetWalletForJSONRPCRequest(request);
    if (!pwallet) return UniValue::VNULL;

    if (pwallet->IsWalletFlagSet(WALLET_FLAG_DISABLE_PRIVATE_KEYS) && !want_psbt) {
        throw JSONRPCError(RPC_WALLET_ERROR, "bumpfee is not available with wallets that have private keys disabled. Use psbtbumpfee instead.");
    }

    RPCTypeCheck(request.params, {UniValue::VSTR, UniValue::VOBJ});
    uint256 hash(ParseHashV(request.params[0], "txid"));

    CCoinControl coin_control;
    coin_control.fAllowWatchOnly = pwallet->IsWalletFlagSet(WALLET_FLAG_DISABLE_PRIVATE_KEYS);
    // optional parameters
    coin_control.m_signal_bip125_rbf = true;

    if (!request.params[1].isNull()) {
        UniValue options = request.params[1];
        RPCTypeCheckObj(options,
            {
                {"confTarget", UniValueType(UniValue::VNUM)},
                {"conf_target", UniValueType(UniValue::VNUM)},
                {"fee_rate", UniValueType()}, // will be checked by AmountFromValue() in SetFeeEstimateMode()
                {"replaceable", UniValueType(UniValue::VBOOL)},
                {"estimate_mode", UniValueType(UniValue::VSTR)},
            },
            true, true);

        if (options.exists("confTarget") && options.exists("conf_target")) {
            throw JSONRPCError(RPC_INVALID_PARAMETER, "confTarget and conf_target options should not both be set. Use conf_target (confTarget is deprecated).");
        }

        auto conf_target = options.exists("confTarget") ? options["confTarget"] : options["conf_target"];

        if (options.exists("replaceable")) {
            coin_control.m_signal_bip125_rbf = options["replaceable"].get_bool();
        }
        SetFeeEstimateMode(*pwallet, coin_control, conf_target, options["estimate_mode"], options["fee_rate"], /*override_min_fee=*/false);
    }

    // Make sure the results are valid at least up to the most recent block
    // the user could have gotten from another RPC command prior to now
    pwallet->BlockUntilSyncedToCurrentChain();

    LOCK(pwallet->cs_wallet);

    EnsureWalletIsUnlocked(*pwallet);


    std::vector<bilingual_str> errors;
    CAmount old_fee;
    CAmount new_fee;
    CMutableTransaction mtx;
    feebumper::Result res;
    // Targeting feerate bump.
    res = feebumper::CreateRateBumpTransaction(*pwallet, hash, coin_control, errors, old_fee, new_fee, mtx, /*require_mine=*/ !want_psbt);
    if (res != feebumper::Result::OK) {
        switch(res) {
            case feebumper::Result::INVALID_ADDRESS_OR_KEY:
                throw JSONRPCError(RPC_INVALID_ADDRESS_OR_KEY, errors[0].original);
                break;
            case feebumper::Result::INVALID_REQUEST:
                throw JSONRPCError(RPC_INVALID_REQUEST, errors[0].original);
                break;
            case feebumper::Result::INVALID_PARAMETER:
                throw JSONRPCError(RPC_INVALID_PARAMETER, errors[0].original);
                break;
            case feebumper::Result::WALLET_ERROR:
                throw JSONRPCError(RPC_WALLET_ERROR, errors[0].original);
                break;
            default:
                throw JSONRPCError(RPC_MISC_ERROR, errors[0].original);
                break;
        }
    }

    UniValue result(UniValue::VOBJ);

    // For bumpfee, return the new transaction id.
    // For psbtbumpfee, return the base64-encoded unsigned PSBT of the new transaction.
    if (!want_psbt) {
        if (!feebumper::SignTransaction(*pwallet, mtx)) {
            throw JSONRPCError(RPC_WALLET_ERROR, "Can't sign transaction.");
        }

        uint256 txid;
        if (feebumper::CommitTransaction(*pwallet, hash, std::move(mtx), errors, txid) != feebumper::Result::OK) {
            throw JSONRPCError(RPC_WALLET_ERROR, errors[0].original);
        }

        result.pushKV("txid", txid.GetHex());
    } else {
        PartiallySignedTransaction psbtx(mtx);
        bool complete = false;
        const TransactionError err = pwallet->FillPSBT(psbtx, complete, SIGHASH_DEFAULT, false /* sign */, true /* bip32derivs */);
        CHECK_NONFATAL(err == TransactionError::OK);
        CHECK_NONFATAL(!complete);
        CDataStream ssTx(SER_NETWORK, PROTOCOL_VERSION);
        ssTx << psbtx;
        result.pushKV("psbt", EncodeBase64(ssTx.str()));
    }

    result.pushKV("origfee", ValueFromAmount(old_fee));
    result.pushKV("fee", ValueFromAmount(new_fee));
    UniValue result_errors(UniValue::VARR);
    for (const bilingual_str& error : errors) {
        result_errors.push_back(error.original);
    }
    result.pushKV("errors", result_errors);

    return result;
},
    };
}

RPCHelpMan bumpfee() { return bumpfee_helper("bumpfee"); }
RPCHelpMan psbtbumpfee() { return bumpfee_helper("psbtbumpfee"); }

RPCHelpMan send()
{
    return RPCHelpMan{"send",
        "\nEXPERIMENTAL warning: this call may be changed in future releases.\n"
        "\nSend a transaction.\n",
        {
            {"outputs", RPCArg::Type::ARR, RPCArg::Optional::NO, "The outputs (key-value pairs), where none of the keys are duplicated.\n"
                    "That is, each address can only appear once and there can only be one 'data' object.\n"
                    "For convenience, a dictionary, which holds the key-value pairs directly, is also accepted.",
                {
                    {"", RPCArg::Type::OBJ_USER_KEYS, RPCArg::Optional::OMITTED, "",
                        {
                            {"address", RPCArg::Type::AMOUNT, RPCArg::Optional::NO, "A key-value pair. The key (string) is the address, the value (float or string) is the amount in " + CURRENCY_UNIT + ""},
                        },
                        },
                    {"", RPCArg::Type::OBJ, RPCArg::Optional::OMITTED, "",
                        {
                            {"data", RPCArg::Type::STR_HEX, RPCArg::Optional::NO, "A key-value pair. The key must be \"data\", the value is hex-encoded data"},
                        },
                    },
                },
            },
            {"conf_target", RPCArg::Type::NUM, RPCArg::DefaultHint{"wallet -txconfirmtarget"}, "Confirmation target in blocks"},
            {"estimate_mode", RPCArg::Type::STR, RPCArg::Default{"unset"}, "The fee estimate mode, must be one of (case insensitive):\n"
             "\"" + FeeModes("\"\n\"") + "\""},
            {"fee_rate", RPCArg::Type::AMOUNT, RPCArg::DefaultHint{"not set, fall back to wallet fee estimation"}, "Specify a fee rate in " + CURRENCY_ATOM + "/vB."},
            {"options", RPCArg::Type::OBJ, RPCArg::Optional::OMITTED_NAMED_ARG, "",
                Cat<std::vector<RPCArg>>(
                {
                    {"add_inputs", RPCArg::Type::BOOL, RPCArg::Default{false}, "If inputs are specified, automatically include more if they are not enough."},
                    {"include_unsafe", RPCArg::Type::BOOL, RPCArg::Default{false}, "Include inputs that are not safe to spend (unconfirmed transactions from outside keys and unconfirmed replacement transactions).\n"
                                                          "Warning: the resulting transaction may become invalid if one of the unsafe inputs disappears.\n"
                                                          "If that happens, you will need to fund the transaction with different inputs and republish it."},
                    {"add_to_wallet", RPCArg::Type::BOOL, RPCArg::Default{true}, "When false, returns a serialized transaction which will not be added to the wallet or broadcast"},
                    {"change_address", RPCArg::Type::STR, RPCArg::DefaultHint{"automatic"}, "The address to receive the change"},
                    {"change_position", RPCArg::Type::NUM, RPCArg::DefaultHint{"random"}, "The index of the change output"},
                    {"change_type", RPCArg::Type::STR, RPCArg::DefaultHint{"set by -changetype"}, "The output type to use. Only valid if change_address is not specified. Options are \"legacy\", \"p2sh-segwit\", and \"bech32\"."},
                    {"fee_rate", RPCArg::Type::AMOUNT, RPCArg::DefaultHint{"not set, fall back to wallet fee estimation"}, "Specify a fee rate in " + CURRENCY_ATOM + "/vB."},
                    {"include_watching", RPCArg::Type::BOOL, RPCArg::DefaultHint{"true for watch-only wallets, otherwise false"}, "Also select inputs which are watch only.\n"
                                          "Only solvable inputs can be used. Watch-only destinations are solvable if the public key and/or output script was imported,\n"
                                          "e.g. with 'importpubkey' or 'importmulti' with the 'pubkeys' or 'desc' field."},
                    {"inputs", RPCArg::Type::ARR, RPCArg::Default{UniValue::VARR}, "Specify inputs instead of adding them automatically. A JSON array of JSON objects",
                        {
                            {"txid", RPCArg::Type::STR_HEX, RPCArg::Optional::NO, "The transaction id"},
                            {"vout", RPCArg::Type::NUM, RPCArg::Optional::NO, "The output number"},
                            {"sequence", RPCArg::Type::NUM, RPCArg::Optional::NO, "The sequence number"},
                            {"weight", RPCArg::Type::NUM, RPCArg::DefaultHint{"Calculated from wallet and solving data"}, "The maximum weight for this input, "
                                        "including the weight of the outpoint and sequence number. "
                                        "Note that signature sizes are not guaranteed to be consistent, "
                                        "so the maximum DER signatures size of 73 bytes should be used when considering ECDSA signatures."
                                        "Remember to convert serialized sizes to weight units when necessary."},
                        },
                    },
                    {"locktime", RPCArg::Type::NUM, RPCArg::Default{0}, "Raw locktime. Non-0 value also locktime-activates inputs"},
                    {"lock_unspents", RPCArg::Type::BOOL, RPCArg::Default{false}, "Lock selected unspent outputs"},
                    {"psbt", RPCArg::Type::BOOL,  RPCArg::DefaultHint{"automatic"}, "Always return a PSBT, implies add_to_wallet=false."},
                    {"subtract_fee_from_outputs", RPCArg::Type::ARR, RPCArg::Default{UniValue::VARR}, "Outputs to subtract the fee from, specified as integer indices.\n"
                    "The fee will be equally deducted from the amount of each specified output.\n"
                    "Those recipients will receive less coins than you enter in their corresponding amount field.\n"
                    "If no outputs are specified here, the sender pays the fee.",
                        {
                            {"vout_index", RPCArg::Type::NUM, RPCArg::Optional::OMITTED, "The zero-based output index, before a change output is added."},
                        },
                    },
                },
                FundTxDoc()),
                "options"},
        },
        RPCResult{
            RPCResult::Type::OBJ, "", "",
                {
                    {RPCResult::Type::BOOL, "complete", "If the transaction has a complete set of signatures"},
                    {RPCResult::Type::STR_HEX, "txid", /*optional=*/true, "The transaction id for the send. Only 1 transaction is created regardless of the number of addresses."},
                    {RPCResult::Type::STR_HEX, "hex", /*optional=*/true, "If add_to_wallet is false, the hex-encoded raw transaction with signature(s)"},
                    {RPCResult::Type::STR, "psbt", /*optional=*/true, "If more signatures are needed, or if add_to_wallet is false, the base64-encoded (partially) signed transaction"}
                }
        },
        RPCExamples{""
        "\nSend 0.1 BTC with a confirmation target of 6 blocks in economical fee estimate mode\n"
        + HelpExampleCli("send", "'{\"" + EXAMPLE_ADDRESS[0] + "\": 0.1}' 6 economical\n") +
        "Send 0.2 BTC with a fee rate of 1.1 " + CURRENCY_ATOM + "/vB using positional arguments\n"
        + HelpExampleCli("send", "'{\"" + EXAMPLE_ADDRESS[0] + "\": 0.2}' null \"unset\" 1.1\n") +
        "Send 0.2 BTC with a fee rate of 1 " + CURRENCY_ATOM + "/vB using the options argument\n"
        + HelpExampleCli("send", "'{\"" + EXAMPLE_ADDRESS[0] + "\": 0.2}' null \"unset\" null '{\"fee_rate\": 1}'\n") +
        "Send 0.3 BTC with a fee rate of 25 " + CURRENCY_ATOM + "/vB using named arguments\n"
        + HelpExampleCli("-named send", "outputs='{\"" + EXAMPLE_ADDRESS[0] + "\": 0.3}' fee_rate=25\n") +
        "Create a transaction that should confirm the next block, with a specific input, and return result without adding to wallet or broadcasting to the network\n"
        + HelpExampleCli("send", "'{\"" + EXAMPLE_ADDRESS[0] + "\": 0.1}' 1 economical '{\"add_to_wallet\": false, \"inputs\": [{\"txid\":\"a08e6907dbbd3d809776dbfc5d82e371b764ed838b5655e72f463568df1aadf0\", \"vout\":1}]}'")
        },
        [&](const RPCHelpMan& self, const JSONRPCRequest& request) -> UniValue
        {
            RPCTypeCheck(request.params, {
                UniValueType(), // outputs (ARR or OBJ, checked later)
                UniValue::VNUM, // conf_target
                UniValue::VSTR, // estimate_mode
                UniValueType(), // fee_rate, will be checked by AmountFromValue() in SetFeeEstimateMode()
                UniValue::VOBJ, // options
                }, true
            );

            std::shared_ptr<CWallet> const pwallet = GetWalletForJSONRPCRequest(request);
            if (!pwallet) return UniValue::VNULL;

            UniValue options{request.params[4].isNull() ? UniValue::VOBJ : request.params[4]};
            InterpretFeeEstimationInstructions(/*conf_target=*/request.params[1], /*estimate_mode=*/request.params[2], /*fee_rate=*/request.params[3], options);
            PreventOutdatedOptions(options);


            CAmount fee;
            int change_position;
            bool rbf{options.exists("replaceable") ? options["replaceable"].get_bool() : pwallet->m_signal_rbf};
            CMutableTransaction rawTx = ConstructTransaction(options["inputs"], request.params[0], options["locktime"], rbf);
            CCoinControl coin_control;
            // Automatically select coins, unless at least one is manually selected. Can
            // be overridden by options.add_inputs.
            coin_control.m_allow_other_inputs = rawTx.vin.size() == 0;
            SetOptionsInputWeights(options["inputs"], options);
            FundTransaction(*pwallet, rawTx, fee, change_position, options, coin_control, /*override_min_fee=*/false);

            return FinishTransaction(pwallet, options, rawTx);
        }
    };
}

RPCHelpMan sendall()
{
    return RPCHelpMan{"sendall",
        "EXPERIMENTAL warning: this call may be changed in future releases.\n"
        "\nSpend the value of all (or specific) confirmed UTXOs in the wallet to one or more recipients.\n"
        "Unconfirmed inbound UTXOs and locked UTXOs will not be spent. Sendall will respect the avoid_reuse wallet flag.\n"
        "If your wallet contains many small inputs, either because it received tiny payments or as a result of accumulating change, consider using `send_max` to exclude inputs that are worth less than the fees needed to spend them.\n",
        {
            {"recipients", RPCArg::Type::ARR, RPCArg::Optional::NO, "The sendall destinations. Each address may only appear once.\n"
                "Optionally some recipients can be specified with an amount to perform payments, but at least one address must appear without a specified amount.\n",
                {
                    {"address", RPCArg::Type::STR, RPCArg::Optional::NO, "A bitcoin address which receives an equal share of the unspecified amount."},
                    {"", RPCArg::Type::OBJ_USER_KEYS, RPCArg::Optional::OMITTED, "",
                        {
                            {"address", RPCArg::Type::AMOUNT, RPCArg::Optional::NO, "A key-value pair. The key (string) is the bitcoin address, the value (float or string) is the amount in " + CURRENCY_UNIT + ""},
                        },
                    },
                },
            },
            {"conf_target", RPCArg::Type::NUM, RPCArg::DefaultHint{"wallet -txconfirmtarget"}, "Confirmation target in blocks"},
            {"estimate_mode", RPCArg::Type::STR, RPCArg::Default{"unset"}, "The fee estimate mode, must be one of (case insensitive):\n"
             "\"" + FeeModes("\"\n\"") + "\""},
            {"fee_rate", RPCArg::Type::AMOUNT, RPCArg::DefaultHint{"not set, fall back to wallet fee estimation"}, "Specify a fee rate in " + CURRENCY_ATOM + "/vB."},
            {
                "options", RPCArg::Type::OBJ, RPCArg::Optional::OMITTED_NAMED_ARG, "",
                Cat<std::vector<RPCArg>>(
                    {
                        {"add_to_wallet", RPCArg::Type::BOOL, RPCArg::Default{true}, "When false, returns the serialized transaction without broadcasting or adding it to the wallet"},
                        {"fee_rate", RPCArg::Type::AMOUNT, RPCArg::DefaultHint{"not set, fall back to wallet fee estimation"}, "Specify a fee rate in " + CURRENCY_ATOM + "/vB."},
                        {"include_watching", RPCArg::Type::BOOL, RPCArg::DefaultHint{"true for watch-only wallets, otherwise false"}, "Also select inputs which are watch-only.\n"
                                              "Only solvable inputs can be used. Watch-only destinations are solvable if the public key and/or output script was imported,\n"
                                              "e.g. with 'importpubkey' or 'importmulti' with the 'pubkeys' or 'desc' field."},
                        {"inputs", RPCArg::Type::ARR, RPCArg::Default{UniValue::VARR}, "Use exactly the specified inputs to build the transaction. Specifying inputs is incompatible with send_max. A JSON array of JSON objects",
                            {
                                {"txid", RPCArg::Type::STR_HEX, RPCArg::Optional::NO, "The transaction id"},
                                {"vout", RPCArg::Type::NUM, RPCArg::Optional::NO, "The output number"},
                                {"sequence", RPCArg::Type::NUM, RPCArg::Optional::NO, "The sequence number"},
                            },
                        },
                        {"locktime", RPCArg::Type::NUM, RPCArg::Default{0}, "Raw locktime. Non-0 value also locktime-activates inputs"},
                        {"lock_unspents", RPCArg::Type::BOOL, RPCArg::Default{false}, "Lock selected unspent outputs"},
                        {"psbt", RPCArg::Type::BOOL,  RPCArg::DefaultHint{"automatic"}, "Always return a PSBT, implies add_to_wallet=false."},
                        {"send_max", RPCArg::Type::BOOL, RPCArg::Default{false}, "When true, only use UTXOs that can pay for their own fees to maximize the output amount. When 'false' (default), no UTXO is left behind. send_max is incompatible with providing specific inputs."},
                    },
                    FundTxDoc()
                ),
                "options"
            },
        },
        RPCResult{
            RPCResult::Type::OBJ, "", "",
                {
                    {RPCResult::Type::BOOL, "complete", "If the transaction has a complete set of signatures"},
                    {RPCResult::Type::STR_HEX, "txid", /*optional=*/true, "The transaction id for the send. Only 1 transaction is created regardless of the number of addresses."},
                    {RPCResult::Type::STR_HEX, "hex", /*optional=*/true, "If add_to_wallet is false, the hex-encoded raw transaction with signature(s)"},
                    {RPCResult::Type::STR, "psbt", /*optional=*/true, "If more signatures are needed, or if add_to_wallet is false, the base64-encoded (partially) signed transaction"}
                }
        },
        RPCExamples{""
        "\nSpend all UTXOs from the wallet with a fee rate of 1 " + CURRENCY_ATOM + "/vB using named arguments\n"
        + HelpExampleCli("-named sendall", "recipients='[\"" + EXAMPLE_ADDRESS[0] + "\"]' fee_rate=1\n") +
        "Spend all UTXOs with a fee rate of 1.1 " + CURRENCY_ATOM + "/vB using positional arguments\n"
        + HelpExampleCli("sendall", "'[\"" + EXAMPLE_ADDRESS[0] + "\"]' null \"unset\" 1.1\n") +
        "Spend all UTXOs split into equal amounts to two addresses with a fee rate of 1.5 " + CURRENCY_ATOM + "/vB using the options argument\n"
        + HelpExampleCli("sendall", "'[\"" + EXAMPLE_ADDRESS[0] + "\", \"" + EXAMPLE_ADDRESS[1] + "\"]' null \"unset\" null '{\"fee_rate\": 1.5}'\n") +
        "Leave dust UTXOs in wallet, spend only UTXOs with positive effective value with a fee rate of 10 " + CURRENCY_ATOM + "/vB using the options argument\n"
        + HelpExampleCli("sendall", "'[\"" + EXAMPLE_ADDRESS[0] + "\"]' null \"unset\" null '{\"fee_rate\": 10, \"send_max\": true}'\n") +
        "Spend all UTXOs with a fee rate of 1.3 " + CURRENCY_ATOM + "/vB using named arguments and sending a 0.25 " + CURRENCY_UNIT + " to another recipient\n"
        + HelpExampleCli("-named sendall", "recipients='[{\"" + EXAMPLE_ADDRESS[1] + "\": 0.25}, \""+ EXAMPLE_ADDRESS[0] + "\"]' fee_rate=1.3\n")
        },
        [&](const RPCHelpMan& self, const JSONRPCRequest& request) -> UniValue
        {
            RPCTypeCheck(request.params, {
                UniValue::VARR, // recipients
                UniValue::VNUM, // conf_target
                UniValue::VSTR, // estimate_mode
                UniValueType(), // fee_rate, will be checked by AmountFromValue() in SetFeeEstimateMode()
                UniValue::VOBJ, // options
                }, true
            );

            std::shared_ptr<CWallet> const pwallet{GetWalletForJSONRPCRequest(request)};
            if (!pwallet) return UniValue::VNULL;
            // Make sure the results are valid at least up to the most recent block
            // the user could have gotten from another RPC command prior to now
            pwallet->BlockUntilSyncedToCurrentChain();

            UniValue options{request.params[4].isNull() ? UniValue::VOBJ : request.params[4]};
            InterpretFeeEstimationInstructions(/*conf_target=*/request.params[1], /*estimate_mode=*/request.params[2], /*fee_rate=*/request.params[3], options);
            PreventOutdatedOptions(options);


            std::set<std::string> addresses_without_amount;
            UniValue recipient_key_value_pairs(UniValue::VARR);
            const UniValue& recipients{request.params[0]};
            for (unsigned int i = 0; i < recipients.size(); ++i) {
                const UniValue& recipient{recipients[i]};
                if (recipient.isStr()) {
                    UniValue rkvp(UniValue::VOBJ);
                    rkvp.pushKV(recipient.get_str(), 0);
                    recipient_key_value_pairs.push_back(rkvp);
                    addresses_without_amount.insert(recipient.get_str());
                } else {
                    recipient_key_value_pairs.push_back(recipient);
                }
            }

            if (addresses_without_amount.size() == 0) {
                throw JSONRPCError(RPC_INVALID_PARAMETER, "Must provide at least one address without a specified amount");
            }

            CCoinControl coin_control;

            SetFeeEstimateMode(*pwallet, coin_control, options["conf_target"], options["estimate_mode"], options["fee_rate"], /*override_min_fee=*/false);

            coin_control.fAllowWatchOnly = ParseIncludeWatchonly(options["include_watching"], *pwallet);

            const bool rbf{options.exists("replaceable") ? options["replaceable"].get_bool() : pwallet->m_signal_rbf};

            FeeCalculation fee_calc_out;
            CFeeRate fee_rate{GetMinimumFeeRate(*pwallet, coin_control, &fee_calc_out)};
            // Do not, ever, assume that it's fine to change the fee rate if the user has explicitly
            // provided one
            if (coin_control.m_feerate && fee_rate > *coin_control.m_feerate) {
               throw JSONRPCError(RPC_INVALID_PARAMETER, strprintf("Fee rate (%s) is lower than the minimum fee rate setting (%s)", coin_control.m_feerate->ToString(FeeEstimateMode::SAT_VB), fee_rate.ToString(FeeEstimateMode::SAT_VB)));
            }
            if (fee_calc_out.reason == FeeReason::FALLBACK && !pwallet->m_allow_fallback_fee) {
                // eventually allow a fallback fee
                throw JSONRPCError(RPC_WALLET_ERROR, "Fee estimation failed. Fallbackfee is disabled. Wait a few blocks or enable -fallbackfee.");
            }

            CMutableTransaction rawTx{ConstructTransaction(options["inputs"], recipient_key_value_pairs, options["locktime"], rbf)};
            LOCK(pwallet->cs_wallet);

            CAmount total_input_value(0);
            bool send_max{options.exists("send_max") ? options["send_max"].get_bool() : false};
            if (options.exists("inputs") && options.exists("send_max")) {
                throw JSONRPCError(RPC_INVALID_PARAMETER, "Cannot combine send_max with specific inputs.");
            } else if (options.exists("inputs")) {
                for (const CTxIn& input : rawTx.vin) {
                    if (pwallet->IsSpent(input.prevout)) {
                        throw JSONRPCError(RPC_INVALID_PARAMETER, strprintf("Input not available. UTXO (%s:%d) was already spent.", input.prevout.hash.ToString(), input.prevout.n));
                    }
                    const CWalletTx* tx{pwallet->GetWalletTx(input.prevout.hash)};
                    if (!tx || pwallet->IsMine(tx->tx->vout[input.prevout.n]) != (coin_control.fAllowWatchOnly ? ISMINE_ALL : ISMINE_SPENDABLE)) {
                        throw JSONRPCError(RPC_INVALID_PARAMETER, strprintf("Input not found. UTXO (%s:%d) is not part of wallet.", input.prevout.hash.ToString(), input.prevout.n));
                    }
                    total_input_value += tx->tx->vout[input.prevout.n].nValue;
                }
            } else {
                for (const COutput& output : AvailableCoins(*pwallet, &coin_control, fee_rate, /*nMinimumAmount=*/0).All()) {
                    CHECK_NONFATAL(output.input_bytes > 0);
                    if (send_max && fee_rate.GetFee(output.input_bytes) > output.txout.nValue) {
                        continue;
                    }
                    CTxIn input(output.outpoint.hash, output.outpoint.n, CScript(), rbf ? MAX_BIP125_RBF_SEQUENCE : CTxIn::SEQUENCE_FINAL);
                    rawTx.vin.push_back(input);
                    total_input_value += output.txout.nValue;
                }
            }

            // estimate final size of tx
            const TxSize tx_size{CalculateMaximumSignedTxSize(CTransaction(rawTx), pwallet.get())};
            const CAmount fee_from_size{fee_rate.GetFee(tx_size.vsize)};
            const CAmount effective_value{total_input_value - fee_from_size};

            if (effective_value <= 0) {
                if (send_max) {
                    throw JSONRPCError(RPC_WALLET_INSUFFICIENT_FUNDS, "Total value of UTXO pool too low to pay for transaction, try using lower feerate.");
                } else {
                    throw JSONRPCError(RPC_WALLET_INSUFFICIENT_FUNDS, "Total value of UTXO pool too low to pay for transaction. Try using lower feerate or excluding uneconomic UTXOs with 'send_max' option.");
                }
            }

            CAmount output_amounts_claimed{0};
            for (const CTxOut& out : rawTx.vout) {
                output_amounts_claimed += out.nValue;
            }

            if (output_amounts_claimed > total_input_value) {
                throw JSONRPCError(RPC_WALLET_INSUFFICIENT_FUNDS, "Assigned more value to outputs than available funds.");
            }

            const CAmount remainder{effective_value - output_amounts_claimed};
            if (remainder < 0) {
                throw JSONRPCError(RPC_WALLET_INSUFFICIENT_FUNDS, "Insufficient funds for fees after creating specified outputs.");
            }

            const CAmount per_output_without_amount{remainder / (long)addresses_without_amount.size()};

            bool gave_remaining_to_first{false};
            for (CTxOut& out : rawTx.vout) {
                CTxDestination dest;
                ExtractDestination(out.scriptPubKey, dest);
                std::string addr{EncodeDestination(dest)};
                if (addresses_without_amount.count(addr) > 0) {
                    out.nValue = per_output_without_amount;
                    if (!gave_remaining_to_first) {
                        out.nValue += remainder % addresses_without_amount.size();
                        gave_remaining_to_first = true;
                    }
                    if (IsDust(out, pwallet->chain().relayDustFee())) {
                        // Dynamically generated output amount is dust
                        throw JSONRPCError(RPC_WALLET_INSUFFICIENT_FUNDS, "Dynamically assigned remainder results in dust output.");
                    }
                } else {
                    if (IsDust(out, pwallet->chain().relayDustFee())) {
                        // Specified output amount is dust
                        throw JSONRPCError(RPC_INVALID_PARAMETER, strprintf("Specified output amount to %s is below dust threshold.", addr));
                    }
                }
            }

            const bool lock_unspents{options.exists("lock_unspents") ? options["lock_unspents"].get_bool() : false};
            if (lock_unspents) {
                for (const CTxIn& txin : rawTx.vin) {
                    pwallet->LockCoin(txin.prevout);
                }
            }

            return FinishTransaction(pwallet, options, rawTx);
        }
    };
}

RPCHelpMan walletprocesspsbt()
{
    return RPCHelpMan{"walletprocesspsbt",
                "\nUpdate a PSBT with input information from our wallet and then sign inputs\n"
                "that we can sign for." +
        HELP_REQUIRING_PASSPHRASE,
                {
                    {"psbt", RPCArg::Type::STR, RPCArg::Optional::NO, "The transaction base64 string"},
                    {"sign", RPCArg::Type::BOOL, RPCArg::Default{true}, "Also sign the transaction when updating (requires wallet to be unlocked)"},
                    {"sighashtype", RPCArg::Type::STR, RPCArg::Default{"DEFAULT for Taproot, ALL otherwise"}, "The signature hash type to sign with if not specified by the PSBT. Must be one of\n"
            "       \"DEFAULT\"\n"
            "       \"ALL\"\n"
            "       \"NONE\"\n"
            "       \"SINGLE\"\n"
            "       \"ALL|ANYONECANPAY\"\n"
            "       \"NONE|ANYONECANPAY\"\n"
            "       \"SINGLE|ANYONECANPAY\""},
                    {"bip32derivs", RPCArg::Type::BOOL, RPCArg::Default{true}, "Include BIP 32 derivation paths for public keys if we know them"},
                    {"finalize", RPCArg::Type::BOOL, RPCArg::Default{true}, "Also finalize inputs if possible"},
                },
                RPCResult{
                    RPCResult::Type::OBJ, "", "",
                    {
                        {RPCResult::Type::STR, "psbt", "The base64-encoded partially signed transaction"},
                        {RPCResult::Type::BOOL, "complete", "If the transaction has a complete set of signatures"},
                    }
                },
                RPCExamples{
                    HelpExampleCli("walletprocesspsbt", "\"psbt\"")
                },
        [&](const RPCHelpMan& self, const JSONRPCRequest& request) -> UniValue
{
    const std::shared_ptr<const CWallet> pwallet = GetWalletForJSONRPCRequest(request);
    if (!pwallet) return UniValue::VNULL;

    const CWallet& wallet{*pwallet};
    // Make sure the results are valid at least up to the most recent block
    // the user could have gotten from another RPC command prior to now
    wallet.BlockUntilSyncedToCurrentChain();

    RPCTypeCheck(request.params, {UniValue::VSTR});

    // Unserialize the transaction
    PartiallySignedTransaction psbtx;
    std::string error;
    if (!DecodeBase64PSBT(psbtx, request.params[0].get_str(), error)) {
        throw JSONRPCError(RPC_DESERIALIZATION_ERROR, strprintf("TX decode failed %s", error));
    }

    // Get the sighash type
    int nHashType = ParseSighashString(request.params[2]);

    // Fill transaction with our data and also sign
    bool sign = request.params[1].isNull() ? true : request.params[1].get_bool();
    bool bip32derivs = request.params[3].isNull() ? true : request.params[3].get_bool();
    bool finalize = request.params[4].isNull() ? true : request.params[4].get_bool();
    bool complete = true;

    if (sign) EnsureWalletIsUnlocked(*pwallet);

    const TransactionError err{wallet.FillPSBT(psbtx, complete, nHashType, sign, bip32derivs, nullptr, finalize)};
    if (err != TransactionError::OK) {
        throw JSONRPCTransactionError(err);
    }

    UniValue result(UniValue::VOBJ);
    CDataStream ssTx(SER_NETWORK, PROTOCOL_VERSION);
    ssTx << psbtx;
    result.pushKV("psbt", EncodeBase64(ssTx.str()));
    result.pushKV("complete", complete);

    return result;
},
    };
}

RPCHelpMan walletcreatefundedpsbt()
{
    return RPCHelpMan{"walletcreatefundedpsbt",
                "\nCreates and funds a transaction in the Partially Signed Transaction format.\n"
                "Implements the Creator and Updater roles.\n"
                "All existing inputs must either have their previous output transaction be in the wallet\n"
                "or be in the UTXO set. Solving data must be provided for non-wallet inputs.\n",
                {
                    {"inputs", RPCArg::Type::ARR, RPCArg::Optional::OMITTED_NAMED_ARG, "Leave empty to add inputs automatically. See add_inputs option.",
                        {
                            {"", RPCArg::Type::OBJ, RPCArg::Optional::OMITTED, "",
                                {
                                    {"txid", RPCArg::Type::STR_HEX, RPCArg::Optional::NO, "The transaction id"},
                                    {"vout", RPCArg::Type::NUM, RPCArg::Optional::NO, "The output number"},
                                    {"sequence", RPCArg::Type::NUM, RPCArg::DefaultHint{"depends on the value of the 'locktime' and 'options.replaceable' arguments"}, "The sequence number"},
                                    {"weight", RPCArg::Type::NUM, RPCArg::DefaultHint{"Calculated from wallet and solving data"}, "The maximum weight for this input, "
                                        "including the weight of the outpoint and sequence number. "
                                        "Note that signature sizes are not guaranteed to be consistent, "
                                        "so the maximum DER signatures size of 73 bytes should be used when considering ECDSA signatures."
                                        "Remember to convert serialized sizes to weight units when necessary."},
                                },
                            },
                        },
                        },
                    {"outputs", RPCArg::Type::ARR, RPCArg::Optional::NO, "The outputs (key-value pairs), where none of the keys are duplicated.\n"
                            "That is, each address can only appear once and there can only be one 'data' object.\n"
                            "For compatibility reasons, a dictionary, which holds the key-value pairs directly, is also\n"
                            "accepted as second parameter.",
                        {
                            {"", RPCArg::Type::OBJ_USER_KEYS, RPCArg::Optional::OMITTED, "",
                                {
                                    {"address", RPCArg::Type::AMOUNT, RPCArg::Optional::NO, "A key-value pair. The key (string) is the address, the value (float or string) is the amount in " + CURRENCY_UNIT + ""},
                                },
                                },
                            {"", RPCArg::Type::OBJ, RPCArg::Optional::OMITTED, "",
                                {
                                    {"data", RPCArg::Type::STR_HEX, RPCArg::Optional::NO, "A key-value pair. The key must be \"data\", the value is hex-encoded data"},
                                },
                            },
                        },
                    },
                    {"locktime", RPCArg::Type::NUM, RPCArg::Default{0}, "Raw locktime. Non-0 value also locktime-activates inputs"},
                    {"options", RPCArg::Type::OBJ, RPCArg::Optional::OMITTED_NAMED_ARG, "",
                        Cat<std::vector<RPCArg>>(
                        {
                            {"add_inputs", RPCArg::Type::BOOL, RPCArg::Default{false}, "If inputs are specified, automatically include more if they are not enough."},
                            {"include_unsafe", RPCArg::Type::BOOL, RPCArg::Default{false}, "Include inputs that are not safe to spend (unconfirmed transactions from outside keys and unconfirmed replacement transactions).\n"
                                                          "Warning: the resulting transaction may become invalid if one of the unsafe inputs disappears.\n"
                                                          "If that happens, you will need to fund the transaction with different inputs and republish it."},
                            {"changeAddress", RPCArg::Type::STR, RPCArg::DefaultHint{"automatic"}, "The address to receive the change"},
                            {"changePosition", RPCArg::Type::NUM, RPCArg::DefaultHint{"random"}, "The index of the change output"},
                            {"change_type", RPCArg::Type::STR, RPCArg::DefaultHint{"set by -changetype"}, "The output type to use. Only valid if changeAddress is not specified. Options are \"legacy\", \"p2sh-segwit\", and \"bech32\"."},
                            {"includeWatching", RPCArg::Type::BOOL, RPCArg::DefaultHint{"true for watch-only wallets, otherwise false"}, "Also select inputs which are watch only"},
                            {"lockUnspents", RPCArg::Type::BOOL, RPCArg::Default{false}, "Lock selected unspent outputs"},
                            {"fee_rate", RPCArg::Type::AMOUNT, RPCArg::DefaultHint{"not set, fall back to wallet fee estimation"}, "Specify a fee rate in " + CURRENCY_ATOM + "/vB."},
                            {"feeRate", RPCArg::Type::AMOUNT, RPCArg::DefaultHint{"not set, fall back to wallet fee estimation"}, "Specify a fee rate in " + CURRENCY_UNIT + "/kvB."},
                            {"subtractFeeFromOutputs", RPCArg::Type::ARR, RPCArg::Default{UniValue::VARR}, "The outputs to subtract the fee from.\n"
                                                          "The fee will be equally deducted from the amount of each specified output.\n"
                                                          "Those recipients will receive less coins than you enter in their corresponding amount field.\n"
                                                          "If no outputs are specified here, the sender pays the fee.",
                                {
                                    {"vout_index", RPCArg::Type::NUM, RPCArg::Optional::OMITTED, "The zero-based output index, before a change output is added."},
                                },
                            },
                        },
                        FundTxDoc()),
                        "options"},
                    {"bip32derivs", RPCArg::Type::BOOL, RPCArg::Default{true}, "Include BIP 32 derivation paths for public keys if we know them"},
                },
                RPCResult{
                    RPCResult::Type::OBJ, "", "",
                    {
                        {RPCResult::Type::STR, "psbt", "The resulting raw transaction (base64-encoded string)"},
                        {RPCResult::Type::STR_AMOUNT, "fee", "Fee in " + CURRENCY_UNIT + " the resulting transaction pays"},
                        {RPCResult::Type::NUM, "changepos", "The position of the added change output, or -1"},
                    }
                                },
                                RPCExamples{
                            "\nCreate a transaction with no inputs\n"
                            + HelpExampleCli("walletcreatefundedpsbt", "\"[{\\\"txid\\\":\\\"myid\\\",\\\"vout\\\":0}]\" \"[{\\\"data\\\":\\\"00010203\\\"}]\"")
                                },
        [&](const RPCHelpMan& self, const JSONRPCRequest& request) -> UniValue
{
    std::shared_ptr<CWallet> const pwallet = GetWalletForJSONRPCRequest(request);
    if (!pwallet) return UniValue::VNULL;

    CWallet& wallet{*pwallet};
    // Make sure the results are valid at least up to the most recent block
    // the user could have gotten from another RPC command prior to now
    wallet.BlockUntilSyncedToCurrentChain();

    RPCTypeCheck(request.params, {
        UniValue::VARR,
        UniValueType(), // ARR or OBJ, checked later
        UniValue::VNUM,
        UniValue::VOBJ,
        UniValue::VBOOL
        }, true
    );

    UniValue options{request.params[3].isNull() ? UniValue::VOBJ : request.params[3]};

    CAmount fee;
    int change_position;
    bool rbf{wallet.m_signal_rbf};
    const UniValue &replaceable_arg = options["replaceable"];
    if (!replaceable_arg.isNull()) {
        RPCTypeCheckArgument(replaceable_arg, UniValue::VBOOL);
        rbf = replaceable_arg.isTrue();
    }
    CMutableTransaction rawTx = ConstructTransaction(request.params[0], request.params[1], request.params[2], rbf);
    CCoinControl coin_control;
    // Automatically select coins, unless at least one is manually selected. Can
    // be overridden by options.add_inputs.
    coin_control.m_allow_other_inputs = rawTx.vin.size() == 0;
    SetOptionsInputWeights(request.params[0], options);
    FundTransaction(wallet, rawTx, fee, change_position, options, coin_control, /*override_min_fee=*/true);

    // Make a blank psbt
    PartiallySignedTransaction psbtx(rawTx);

    // Fill transaction with out data but don't sign
    bool bip32derivs = request.params[4].isNull() ? true : request.params[4].get_bool();
    bool complete = true;
    const TransactionError err{wallet.FillPSBT(psbtx, complete, 1, false, bip32derivs)};
    if (err != TransactionError::OK) {
        throw JSONRPCTransactionError(err);
    }

    // Serialize the PSBT
    CDataStream ssTx(SER_NETWORK, PROTOCOL_VERSION);
    ssTx << psbtx;

    UniValue result(UniValue::VOBJ);
    result.pushKV("psbt", EncodeBase64(ssTx.str()));
    result.pushKV("fee", ValueFromAmount(fee));
    result.pushKV("changepos", change_position);
    return result;
},
    };
}
} // namespace wallet<|MERGE_RESOLUTION|>--- conflicted
+++ resolved
@@ -225,13 +225,8 @@
                                          "to which you're sending the transaction. This is not part of the \n"
                                          "transaction, just kept in your wallet."},
                     {"subtractfeefromamount", RPCArg::Type::BOOL, RPCArg::Default{false}, "The fee will be deducted from the amount being sent.\n"
-<<<<<<< HEAD
                                          "The recipient will receive less coins than you enter in the amount field."},
-                    {"replaceable", RPCArg::Type::BOOL, RPCArg::DefaultHint{"wallet default"}, "Allow this transaction to be replaced by a transaction with higher fees via BIP 125"},
-=======
-                                         "The recipient will receive less bitcoins than you enter in the amount field."},
                     {"replaceable", RPCArg::Type::BOOL, RPCArg::DefaultHint{"wallet default"}, "Signal that this transaction can be replaced by a transaction (BIP 125)"},
->>>>>>> 1974896b
                     {"conf_target", RPCArg::Type::NUM, RPCArg::DefaultHint{"wallet -txconfirmtarget"}, "Confirmation target in blocks"},
                     {"estimate_mode", RPCArg::Type::STR, RPCArg::Default{"unset"}, "The fee estimate mode, must be one of (case insensitive):\n"
                      "\"" + FeeModes("\"\n\"") + "\""},
