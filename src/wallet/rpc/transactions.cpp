--- conflicted
+++ resolved
@@ -451,11 +451,7 @@
                         {RPCResult::Type::OBJ, "", "", Cat(Cat<std::vector<RPCResult>>(
                         {
                             {RPCResult::Type::BOOL, "involvesWatchonly", /*optional=*/true, "Only returns true if imported addresses were involved in transaction."},
-<<<<<<< HEAD
-                            {RPCResult::Type::STR, "address", "The address of the transaction."},
-=======
-                            {RPCResult::Type::STR, "address",  /*optional=*/true, "The bitcoin address of the transaction (not returned if the output does not have an address, e.g. OP_RETURN null data)."},
->>>>>>> d8ddb6c1
+                            {RPCResult::Type::STR, "address",  /*optional=*/true, "The address of the transaction (not returned if the output does not have an address, e.g. OP_RETURN null data)."},
                             {RPCResult::Type::STR, "category", "The transaction category.\n"
                                 "\"send\"                  Transactions sent.\n"
                                 "\"receive\"               Non-coinbase transactions received.\n"
@@ -570,11 +566,7 @@
                             {RPCResult::Type::OBJ, "", "", Cat(Cat<std::vector<RPCResult>>(
                             {
                                 {RPCResult::Type::BOOL, "involvesWatchonly", /*optional=*/true, "Only returns true if imported addresses were involved in transaction."},
-<<<<<<< HEAD
-                                {RPCResult::Type::STR, "address", "The address of the transaction."},
-=======
-                                {RPCResult::Type::STR, "address",  /*optional=*/true, "The bitcoin address of the transaction (not returned if the output does not have an address, e.g. OP_RETURN null data)."},
->>>>>>> d8ddb6c1
+                                {RPCResult::Type::STR, "address",  /*optional=*/true, "The address of the transaction (not returned if the output does not have an address, e.g. OP_RETURN null data)."},
                                 {RPCResult::Type::STR, "category", "The transaction category.\n"
                                     "\"send\"                  Transactions sent.\n"
                                     "\"receive\"               Non-coinbase transactions received.\n"
