--- conflicted
+++ resolved
@@ -354,14 +354,8 @@
                 continue;
             }
             UniValue entry(UniValue::VOBJ);
-<<<<<<< HEAD
-            if (involvesWatchonly || (wallet.IsMine(r.destination) & ISMINE_WATCH_ONLY)) {
-                entry.pushKV("involvesWatchonly", true);
-            }
             if (!r.nameOp.empty())
                 entry.pushKV("name", r.nameOp);
-=======
->>>>>>> ed27d306
             MaybePushAddress(entry, r.destination);
             PushParentDescriptors(wallet, wtx.tx->vout.at(r.vout).scriptPubKey, entry);
             if (wtx.IsCoinBase())
@@ -444,12 +438,7 @@
                     {
                         {RPCResult::Type::OBJ, "", "", Cat(Cat<std::vector<RPCResult>>(
                         {
-<<<<<<< HEAD
-                            {RPCResult::Type::BOOL, "involvesWatchonly", /*optional=*/true, "Only returns true if imported addresses were involved in transaction."},
                             {RPCResult::Type::STR, "address",  /*optional=*/true, "The address of the transaction (not returned if the output does not have an address, e.g. OP_RETURN null data)."},
-=======
-                            {RPCResult::Type::STR, "address",  /*optional=*/true, "The bitcoin address of the transaction (not returned if the output does not have an address, e.g. OP_RETURN null data)."},
->>>>>>> ed27d306
                             {RPCResult::Type::STR, "category", "The transaction category.\n"
                                 "\"send\"                  Transactions sent.\n"
                                 "\"receive\"               Non-coinbase transactions received.\n"
@@ -560,12 +549,7 @@
                         {
                             {RPCResult::Type::OBJ, "", "", Cat(Cat<std::vector<RPCResult>>(
                             {
-<<<<<<< HEAD
-                                {RPCResult::Type::BOOL, "involvesWatchonly", /*optional=*/true, "Only returns true if imported addresses were involved in transaction."},
                                 {RPCResult::Type::STR, "address",  /*optional=*/true, "The address of the transaction (not returned if the output does not have an address, e.g. OP_RETURN null data)."},
-=======
-                                {RPCResult::Type::STR, "address",  /*optional=*/true, "The bitcoin address of the transaction (not returned if the output does not have an address, e.g. OP_RETURN null data)."},
->>>>>>> ed27d306
                                 {RPCResult::Type::STR, "category", "The transaction category.\n"
                                     "\"send\"                  Transactions sent.\n"
                                     "\"receive\"               Non-coinbase transactions received.\n"
@@ -707,12 +691,7 @@
                         {
                             {RPCResult::Type::OBJ, "", "",
                             {
-<<<<<<< HEAD
-                                {RPCResult::Type::BOOL, "involvesWatchonly", /*optional=*/true, "Only returns true if imported addresses were involved in transaction."},
                                 {RPCResult::Type::STR, "address", /*optional=*/true, "The address involved in the transaction."},
-=======
-                                {RPCResult::Type::STR, "address", /*optional=*/true, "The bitcoin address involved in the transaction."},
->>>>>>> ed27d306
                                 {RPCResult::Type::STR, "category", "The transaction category.\n"
                                     "\"send\"                  Transactions sent.\n"
                                     "\"receive\"               Non-coinbase transactions received.\n"
