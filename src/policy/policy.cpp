--- conflicted
+++ resolved
@@ -147,23 +147,15 @@
         }
     }
 
-<<<<<<< HEAD
-    /* Upstream disallows more than one OP_RETURN output in a single
-       transaction, but Xaya allows this to enable combined moves with burns
-       for multiple games.  */
-=======
     // Only MAX_DUST_OUTPUTS_PER_TX dust is permitted(on otherwise valid ephemeral dust)
     if (num_dust_outputs > MAX_DUST_OUTPUTS_PER_TX) {
         reason = "dust";
         return false;
     }
 
-    // only one OP_RETURN txout is permitted
-    if (nDataOut > 1) {
-        reason = "multi-op-return";
-        return false;
-    }
->>>>>>> 12ef1044
+    /* Upstream disallows more than one OP_RETURN output in a single
+       transaction, but Xaya allows this to enable combined moves with burns
+       for multiple games.  */
 
     return true;
 }
