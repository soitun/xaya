--- conflicted
+++ resolved
@@ -10,27 +10,8 @@
 
 CFeeRate::CFeeRate(const CAmount& nFeePaid, int32_t virtual_bytes)
 {
-<<<<<<< HEAD
-    const int64_t nSize{num_bytes};
-
-    if (nSize > 0) {
-        /* Xaya's MAX_MONEY is so large that 1000 * MAX_MONEY overflows
-           int64_t (CAmount).  Thus we need special-casing here for the
-           very unlikely (except in the unit test) case of an insanely high
-           fee paid.  */
-        if (nFeePaid > 1000000 * COIN) {
-            if (nFeePaid / nSize > MAX_MONEY / 1000) {
-                nSatoshisPerK = MAX_MONEY;
-            } else {
-                nSatoshisPerK = (nFeePaid / nSize) * 1000;
-            }
-        } else {
-            nSatoshisPerK = nFeePaid * 1000 / nSize;
-        }
-=======
     if (virtual_bytes > 0) {
         m_feerate = FeePerVSize(nFeePaid, virtual_bytes);
->>>>>>> 61217e58
     } else {
         m_feerate = FeePerVSize();
     }
