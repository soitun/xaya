// Copyright (c) 2009-2010 Satoshi Nakamoto
// Copyright (c) 2009-2020 The Bitcoin Core developers
// Distributed under the MIT software license, see the accompanying
// file COPYING or http://www.opensource.org/licenses/mit-license.php.

#ifndef BITCOIN_LOGGING_H
#define BITCOIN_LOGGING_H

#include <fs.h>
#include <tinyformat.h>
#include <threadsafety.h>
#include <util/string.h>

#include <atomic>
#include <cstdint>
#include <list>
#include <mutex>
#include <string>
#include <vector>

static const bool DEFAULT_LOGTIMEMICROS = false;
static const bool DEFAULT_LOGIPS        = false;
static const bool DEFAULT_LOGTIMESTAMPS = true;
static const bool DEFAULT_LOGTHREADNAMES = false;
static const bool DEFAULT_LOGSOURCELOCATIONS = false;
extern const char * const DEFAULT_DEBUGLOGFILE;

extern bool fLogIPs;

struct LogCategory {
    std::string category;
    bool active;
};

namespace BCLog {
    enum LogFlags : uint32_t {
        NONE        = 0,
        NET         = (1 <<  0),
        TOR         = (1 <<  1),
        MEMPOOL     = (1 <<  2),
        HTTP        = (1 <<  3),
        BENCH       = (1 <<  4),
        ZMQ         = (1 <<  5),
        WALLETDB    = (1 <<  6),
        RPC         = (1 <<  7),
        ESTIMATEFEE = (1 <<  8),
        ADDRMAN     = (1 <<  9),
        SELECTCOINS = (1 << 10),
        REINDEX     = (1 << 11),
        CMPCTBLOCK  = (1 << 12),
        RAND        = (1 << 13),
        PRUNE       = (1 << 14),
        PROXY       = (1 << 15),
        MEMPOOLREJ  = (1 << 16),
        LIBEVENT    = (1 << 17),
        COINDB      = (1 << 18),
        QT          = (1 << 19),
        LEVELDB     = (1 << 20),
        VALIDATION  = (1 << 21),
        I2P         = (1 << 22),
        IPC         = (1 << 23),
<<<<<<< HEAD
        NAMES       = (1 << 24),
        GAME        = (1 << 25),
=======
        LOCK        = (1 << 24),
        NAMES       = (1 << 25),
>>>>>>> a3a5d6ef
        ALL         = ~(uint32_t)0,
    };

    class Logger
    {
    private:
        mutable StdMutex m_cs; // Can not use Mutex from sync.h because in debug mode it would cause a deadlock when a potential deadlock was detected

        FILE* m_fileout GUARDED_BY(m_cs) = nullptr;
        std::list<std::string> m_msgs_before_open GUARDED_BY(m_cs);
        bool m_buffering GUARDED_BY(m_cs) = true; //!< Buffer messages before logging can be started.

        /**
         * m_started_new_line is a state variable that will suppress printing of
         * the timestamp when multiple calls are made that don't end in a
         * newline.
         */
        std::atomic_bool m_started_new_line{true};

        /** Log categories bitfield. */
        std::atomic<uint32_t> m_categories{0};

        std::string LogTimestampStr(const std::string& str);

        /** Slots that connect to the print signal */
        std::list<std::function<void(const std::string&)>> m_print_callbacks GUARDED_BY(m_cs) {};

    public:
        bool m_print_to_console = false;
        bool m_print_to_file = false;

        bool m_log_timestamps = DEFAULT_LOGTIMESTAMPS;
        bool m_log_time_micros = DEFAULT_LOGTIMEMICROS;
        bool m_log_threadnames = DEFAULT_LOGTHREADNAMES;
        bool m_log_sourcelocations = DEFAULT_LOGSOURCELOCATIONS;

        fs::path m_file_path;
        std::atomic<bool> m_reopen_file{false};

        /** Send a string to the log output */
        void LogPrintStr(const std::string& str, const std::string& logging_function, const std::string& source_file, const int source_line);

        /** Returns whether logs will be written to any output */
        bool Enabled() const
        {
            StdLockGuard scoped_lock(m_cs);
            return m_buffering || m_print_to_console || m_print_to_file || !m_print_callbacks.empty();
        }

        /** Connect a slot to the print signal and return the connection */
        std::list<std::function<void(const std::string&)>>::iterator PushBackCallback(std::function<void(const std::string&)> fun)
        {
            StdLockGuard scoped_lock(m_cs);
            m_print_callbacks.push_back(std::move(fun));
            return --m_print_callbacks.end();
        }

        /** Delete a connection */
        void DeleteCallback(std::list<std::function<void(const std::string&)>>::iterator it)
        {
            StdLockGuard scoped_lock(m_cs);
            m_print_callbacks.erase(it);
        }

        /** Start logging (and flush all buffered messages) */
        bool StartLogging();
        /** Only for testing */
        void DisconnectTestLogger();

        void ShrinkDebugFile();

        uint32_t GetCategoryMask() const { return m_categories.load(); }

        void EnableCategory(LogFlags flag);
        bool EnableCategory(const std::string& str);
        void DisableCategory(LogFlags flag);
        bool DisableCategory(const std::string& str);

        bool WillLogCategory(LogFlags category) const;
        /** Returns a vector of the log categories in alphabetical order. */
        std::vector<LogCategory> LogCategoriesList() const;
        /** Returns a string with the log categories in alphabetical order. */
        std::string LogCategoriesString() const
        {
            return Join(LogCategoriesList(), ", ", [&](const LogCategory& i) { return i.category; });
        };

        bool DefaultShrinkDebugFile() const;
    };

} // namespace BCLog

BCLog::Logger& LogInstance();

/** Return true if log accepts specified category */
static inline bool LogAcceptCategory(BCLog::LogFlags category)
{
    return LogInstance().WillLogCategory(category);
}

/** Return true if str parses as a log category and set the flag */
bool GetLogCategory(BCLog::LogFlags& flag, const std::string& str);

// Be conservative when using LogPrintf/error or other things which
// unconditionally log to debug.log! It should not be the case that an inbound
// peer can fill up a user's disk with debug.log entries.

template <typename... Args>
static inline void LogPrintf_(const std::string& logging_function, const std::string& source_file, const int source_line, const char* fmt, const Args&... args)
{
    if (LogInstance().Enabled()) {
        std::string log_msg;
        try {
            log_msg = tfm::format(fmt, args...);
        } catch (tinyformat::format_error& fmterr) {
            /* Original format string will have newline so don't add one here */
            log_msg = "Error \"" + std::string(fmterr.what()) + "\" while formatting log message: " + fmt;
        }
        LogInstance().LogPrintStr(log_msg, logging_function, source_file, source_line);
    }
}

#define LogPrintf(...) LogPrintf_(__func__, __FILE__, __LINE__, __VA_ARGS__)

// Use a macro instead of a function for conditional logging to prevent
// evaluating arguments when logging for the category is not enabled.
#define LogPrint(category, ...)              \
    do {                                     \
        if (LogAcceptCategory((category))) { \
            LogPrintf(__VA_ARGS__);          \
        }                                    \
    } while (0)

#endif // BITCOIN_LOGGING_H<|MERGE_RESOLUTION|>--- conflicted
+++ resolved
@@ -59,13 +59,9 @@
         VALIDATION  = (1 << 21),
         I2P         = (1 << 22),
         IPC         = (1 << 23),
-<<<<<<< HEAD
-        NAMES       = (1 << 24),
-        GAME        = (1 << 25),
-=======
         LOCK        = (1 << 24),
         NAMES       = (1 << 25),
->>>>>>> a3a5d6ef
+        GAME        = (1 << 26),
         ALL         = ~(uint32_t)0,
     };
 
