// Copyright (c) 2009-2010 Satoshi Nakamoto
// Copyright (c) 2009-2021 The Bitcoin Core developers
// Distributed under the MIT software license, see the accompanying
// file COPYING or http://www.opensource.org/licenses/mit-license.php.

#ifndef BITCOIN_LOGGING_H
#define BITCOIN_LOGGING_H

#include <fs.h>
#include <threadsafety.h>
#include <tinyformat.h>
#include <util/string.h>

#include <atomic>
#include <cstdint>
#include <functional>
#include <list>
#include <mutex>
#include <string>
#include <unordered_map>
#include <vector>

static const bool DEFAULT_LOGTIMEMICROS = false;
static const bool DEFAULT_LOGIPS        = false;
static const bool DEFAULT_LOGTIMESTAMPS = true;
static const bool DEFAULT_LOGTHREADNAMES = false;
static const bool DEFAULT_LOGSOURCELOCATIONS = false;
extern const char * const DEFAULT_DEBUGLOGFILE;

extern bool fLogIPs;

struct LogCategory {
    std::string category;
    bool active;
};

namespace BCLog {
    enum LogFlags : uint32_t {
        NONE        = 0,
        NET         = (1 <<  0),
        TOR         = (1 <<  1),
        MEMPOOL     = (1 <<  2),
        HTTP        = (1 <<  3),
        BENCH       = (1 <<  4),
        ZMQ         = (1 <<  5),
        WALLETDB    = (1 <<  6),
        RPC         = (1 <<  7),
        ESTIMATEFEE = (1 <<  8),
        ADDRMAN     = (1 <<  9),
        SELECTCOINS = (1 << 10),
        REINDEX     = (1 << 11),
        CMPCTBLOCK  = (1 << 12),
        RAND        = (1 << 13),
        PRUNE       = (1 << 14),
        PROXY       = (1 << 15),
        MEMPOOLREJ  = (1 << 16),
        LIBEVENT    = (1 << 17),
        COINDB      = (1 << 18),
        QT          = (1 << 19),
        LEVELDB     = (1 << 20),
        VALIDATION  = (1 << 21),
        I2P         = (1 << 22),
        IPC         = (1 << 23),
#ifdef DEBUG_LOCKCONTENTION
        LOCK        = (1 << 24),
#endif
        UTIL        = (1 << 25),
        BLOCKSTORE  = (1 << 26),
        TXRECONCILIATION = (1 << 27),
<<<<<<< HEAD
        NAMES       = (1 << 28),
        GAME        = (1 << 29),
=======
        SCAN        = (1 << 28),
        NAMES       = (1 << 29),
>>>>>>> aadf6733
        ALL         = ~(uint32_t)0,
    };
    enum class Level {
        Trace = 0, // High-volume or detailed logging for development/debugging
        Debug,     // Reasonably noisy logging, but still usable in production
        Info,      // Default
        Warning,
        Error,
        None, // Internal use only
    };
    constexpr auto DEFAULT_LOG_LEVEL{Level::Debug};

    class Logger
    {
    private:
        mutable StdMutex m_cs; // Can not use Mutex from sync.h because in debug mode it would cause a deadlock when a potential deadlock was detected

        FILE* m_fileout GUARDED_BY(m_cs) = nullptr;
        std::list<std::string> m_msgs_before_open GUARDED_BY(m_cs);
        bool m_buffering GUARDED_BY(m_cs) = true; //!< Buffer messages before logging can be started.

        /**
         * m_started_new_line is a state variable that will suppress printing of
         * the timestamp when multiple calls are made that don't end in a
         * newline.
         */
        std::atomic_bool m_started_new_line{true};

        //! Category-specific log level. Overrides `m_log_level`.
        std::unordered_map<LogFlags, Level> m_category_log_levels GUARDED_BY(m_cs);

        //! If there is no category-specific log level, all logs with a severity
        //! level lower than `m_log_level` will be ignored.
        std::atomic<Level> m_log_level{DEFAULT_LOG_LEVEL};

        /** Log categories bitfield. */
        std::atomic<uint32_t> m_categories{0};

        std::string LogTimestampStr(const std::string& str);

        /** Slots that connect to the print signal */
        std::list<std::function<void(const std::string&)>> m_print_callbacks GUARDED_BY(m_cs) {};

    public:
        bool m_print_to_console = false;
        bool m_print_to_file = false;

        bool m_log_timestamps = DEFAULT_LOGTIMESTAMPS;
        bool m_log_time_micros = DEFAULT_LOGTIMEMICROS;
        bool m_log_threadnames = DEFAULT_LOGTHREADNAMES;
        bool m_log_sourcelocations = DEFAULT_LOGSOURCELOCATIONS;

        fs::path m_file_path;
        std::atomic<bool> m_reopen_file{false};

        /** Send a string to the log output */
        void LogPrintStr(const std::string& str, const std::string& logging_function, const std::string& source_file, int source_line, BCLog::LogFlags category, BCLog::Level level);

        /** Returns whether logs will be written to any output */
        bool Enabled() const
        {
            StdLockGuard scoped_lock(m_cs);
            return m_buffering || m_print_to_console || m_print_to_file || !m_print_callbacks.empty();
        }

        /** Connect a slot to the print signal and return the connection */
        std::list<std::function<void(const std::string&)>>::iterator PushBackCallback(std::function<void(const std::string&)> fun)
        {
            StdLockGuard scoped_lock(m_cs);
            m_print_callbacks.push_back(std::move(fun));
            return --m_print_callbacks.end();
        }

        /** Delete a connection */
        void DeleteCallback(std::list<std::function<void(const std::string&)>>::iterator it)
        {
            StdLockGuard scoped_lock(m_cs);
            m_print_callbacks.erase(it);
        }

        /** Start logging (and flush all buffered messages) */
        bool StartLogging();
        /** Only for testing */
        void DisconnectTestLogger();

        void ShrinkDebugFile();

        std::unordered_map<LogFlags, Level> CategoryLevels() const
        {
            StdLockGuard scoped_lock(m_cs);
            return m_category_log_levels;
        }
        void SetCategoryLogLevel(const std::unordered_map<LogFlags, Level>& levels)
        {
            StdLockGuard scoped_lock(m_cs);
            m_category_log_levels = levels;
        }
        bool SetCategoryLogLevel(const std::string& category_str, const std::string& level_str);

        Level LogLevel() const { return m_log_level.load(); }
        void SetLogLevel(Level level) { m_log_level = level; }
        bool SetLogLevel(const std::string& level);

        uint32_t GetCategoryMask() const { return m_categories.load(); }

        void EnableCategory(LogFlags flag);
        bool EnableCategory(const std::string& str);
        void DisableCategory(LogFlags flag);
        bool DisableCategory(const std::string& str);

        bool WillLogCategory(LogFlags category) const;
        bool WillLogCategoryLevel(LogFlags category, Level level) const;

        /** Returns a vector of the log categories in alphabetical order. */
        std::vector<LogCategory> LogCategoriesList() const;
        /** Returns a string with the log categories in alphabetical order. */
        std::string LogCategoriesString() const
        {
            return Join(LogCategoriesList(), ", ", [&](const LogCategory& i) { return i.category; });
        };

        //! Returns a string with all user-selectable log levels.
        std::string LogLevelsString() const;

        //! Returns the string representation of a log level.
        std::string LogLevelToStr(BCLog::Level level) const;

        bool DefaultShrinkDebugFile() const;
    };

} // namespace BCLog

BCLog::Logger& LogInstance();

/** Return true if log accepts specified category, at the specified level. */
static inline bool LogAcceptCategory(BCLog::LogFlags category, BCLog::Level level)
{
    return LogInstance().WillLogCategoryLevel(category, level);
}

/** Return true if str parses as a log category and set the flag */
bool GetLogCategory(BCLog::LogFlags& flag, const std::string& str);

// Be conservative when using LogPrintf/error or other things which
// unconditionally log to debug.log! It should not be the case that an inbound
// peer can fill up a user's disk with debug.log entries.

template <typename... Args>
static inline void LogPrintf_(const std::string& logging_function, const std::string& source_file, const int source_line, const BCLog::LogFlags flag, const BCLog::Level level, const char* fmt, const Args&... args)
{
    if (LogInstance().Enabled()) {
        std::string log_msg;
        try {
            log_msg = tfm::format(fmt, args...);
        } catch (tinyformat::format_error& fmterr) {
            /* Original format string will have newline so don't add one here */
            log_msg = "Error \"" + std::string(fmterr.what()) + "\" while formatting log message: " + fmt;
        }
        LogInstance().LogPrintStr(log_msg, logging_function, source_file, source_line, flag, level);
    }
}

#define LogPrintLevel_(category, level, ...) LogPrintf_(__func__, __FILE__, __LINE__, category, level, __VA_ARGS__)

// Log unconditionally.
#define LogPrintf(...) LogPrintLevel_(BCLog::LogFlags::NONE, BCLog::Level::None, __VA_ARGS__)

// Log unconditionally, prefixing the output with the passed category name.
#define LogPrintfCategory(category, ...) LogPrintLevel_(category, BCLog::Level::None, __VA_ARGS__)

// Use a macro instead of a function for conditional logging to prevent
// evaluating arguments when logging for the category is not enabled.

// Log conditionally, prefixing the output with the passed category name.
#define LogPrint(category, ...)                                        \
    do {                                                               \
        if (LogAcceptCategory((category), BCLog::Level::Debug)) {      \
            LogPrintLevel_(category, BCLog::Level::None, __VA_ARGS__); \
        }                                                              \
    } while (0)

// Log conditionally, prefixing the output with the passed category name and severity level.
#define LogPrintLevel(category, level, ...)               \
    do {                                                  \
        if (LogAcceptCategory((category), (level))) {     \
            LogPrintLevel_(category, level, __VA_ARGS__); \
        }                                                 \
    } while (0)

#endif // BITCOIN_LOGGING_H<|MERGE_RESOLUTION|>--- conflicted
+++ resolved
@@ -67,13 +67,9 @@
         UTIL        = (1 << 25),
         BLOCKSTORE  = (1 << 26),
         TXRECONCILIATION = (1 << 27),
-<<<<<<< HEAD
-        NAMES       = (1 << 28),
-        GAME        = (1 << 29),
-=======
         SCAN        = (1 << 28),
         NAMES       = (1 << 29),
->>>>>>> aadf6733
+        GAME        = (1 << 30),
         ALL         = ~(uint32_t)0,
     };
     enum class Level {
