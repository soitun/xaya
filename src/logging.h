// Copyright (c) 2009-2010 Satoshi Nakamoto
// Copyright (c) 2009-2022 The Bitcoin Core developers
// Distributed under the MIT software license, see the accompanying
// file COPYING or http://www.opensource.org/licenses/mit-license.php.

#ifndef BITCOIN_LOGGING_H
#define BITCOIN_LOGGING_H

#include <threadsafety.h>
#include <tinyformat.h>
#include <util/fs.h>
#include <util/string.h>

#include <atomic>
#include <cstdint>
#include <functional>
#include <list>
#include <mutex>
#include <string>
#include <unordered_map>
#include <vector>

static const bool DEFAULT_LOGTIMEMICROS = false;
static const bool DEFAULT_LOGIPS        = false;
static const bool DEFAULT_LOGTIMESTAMPS = true;
static const bool DEFAULT_LOGTHREADNAMES = false;
static const bool DEFAULT_LOGSOURCELOCATIONS = false;
static constexpr bool DEFAULT_LOGLEVELALWAYS = false;
extern const char * const DEFAULT_DEBUGLOGFILE;

extern bool fLogIPs;

struct LogCategory {
    std::string category;
    bool active;
};

namespace BCLog {
    enum LogFlags : uint32_t {
        NONE        = 0,
        NET         = (1 <<  0),
        TOR         = (1 <<  1),
        MEMPOOL     = (1 <<  2),
        HTTP        = (1 <<  3),
        BENCH       = (1 <<  4),
        ZMQ         = (1 <<  5),
        WALLETDB    = (1 <<  6),
        RPC         = (1 <<  7),
        ESTIMATEFEE = (1 <<  8),
        ADDRMAN     = (1 <<  9),
        SELECTCOINS = (1 << 10),
        REINDEX     = (1 << 11),
        CMPCTBLOCK  = (1 << 12),
        RAND        = (1 << 13),
        PRUNE       = (1 << 14),
        PROXY       = (1 << 15),
        MEMPOOLREJ  = (1 << 16),
        LIBEVENT    = (1 << 17),
        COINDB      = (1 << 18),
        QT          = (1 << 19),
        LEVELDB     = (1 << 20),
        VALIDATION  = (1 << 21),
        I2P         = (1 << 22),
        IPC         = (1 << 23),
#ifdef DEBUG_LOCKCONTENTION
        LOCK        = (1 << 24),
#endif
<<<<<<< HEAD
        UTIL        = (1 << 25),
        BLOCKSTORAGE = (1 << 26),
        TXRECONCILIATION = (1 << 27),
        SCAN        = (1 << 28),
        TXPACKAGES  = (1 << 29),
        NAMES       = (1 << 30),
=======
        BLOCKSTORAGE = (1 << 25),
        TXRECONCILIATION = (1 << 26),
        SCAN        = (1 << 27),
        TXPACKAGES  = (1 << 28),
>>>>>>> d8d32ae6
        ALL         = ~(uint32_t)0,
    };
    enum class Level {
        Trace = 0, // High-volume or detailed logging for development/debugging
        Debug,     // Reasonably noisy logging, but still usable in production
        Info,      // Default
        Warning,
        Error,
    };
    constexpr auto DEFAULT_LOG_LEVEL{Level::Debug};

    class Logger
    {
    private:
        mutable StdMutex m_cs; // Can not use Mutex from sync.h because in debug mode it would cause a deadlock when a potential deadlock was detected

        FILE* m_fileout GUARDED_BY(m_cs) = nullptr;
        std::list<std::string> m_msgs_before_open GUARDED_BY(m_cs);
        bool m_buffering GUARDED_BY(m_cs) = true; //!< Buffer messages before logging can be started.

        /**
         * m_started_new_line is a state variable that will suppress printing of
         * the timestamp when multiple calls are made that don't end in a
         * newline.
         */
        std::atomic_bool m_started_new_line{true};

        //! Category-specific log level. Overrides `m_log_level`.
        std::unordered_map<LogFlags, Level> m_category_log_levels GUARDED_BY(m_cs);

        //! If there is no category-specific log level, all logs with a severity
        //! level lower than `m_log_level` will be ignored.
        std::atomic<Level> m_log_level{DEFAULT_LOG_LEVEL};

        /** Log categories bitfield. */
        std::atomic<uint32_t> m_categories{0};

        std::string LogTimestampStr(const std::string& str);

        /** Slots that connect to the print signal */
        std::list<std::function<void(const std::string&)>> m_print_callbacks GUARDED_BY(m_cs) {};

    public:
        bool m_print_to_console = false;
        bool m_print_to_file = false;

        bool m_log_timestamps = DEFAULT_LOGTIMESTAMPS;
        bool m_log_time_micros = DEFAULT_LOGTIMEMICROS;
        bool m_log_threadnames = DEFAULT_LOGTHREADNAMES;
        bool m_log_sourcelocations = DEFAULT_LOGSOURCELOCATIONS;
        bool m_always_print_category_level = DEFAULT_LOGLEVELALWAYS;

        fs::path m_file_path;
        std::atomic<bool> m_reopen_file{false};

        std::string GetLogPrefix(LogFlags category, Level level) const;

        /** Send a string to the log output */
        void LogPrintStr(const std::string& str, const std::string& logging_function, const std::string& source_file, int source_line, BCLog::LogFlags category, BCLog::Level level);

        /** Returns whether logs will be written to any output */
        bool Enabled() const
        {
            StdLockGuard scoped_lock(m_cs);
            return m_buffering || m_print_to_console || m_print_to_file || !m_print_callbacks.empty();
        }

        /** Connect a slot to the print signal and return the connection */
        std::list<std::function<void(const std::string&)>>::iterator PushBackCallback(std::function<void(const std::string&)> fun)
        {
            StdLockGuard scoped_lock(m_cs);
            m_print_callbacks.push_back(std::move(fun));
            return --m_print_callbacks.end();
        }

        /** Delete a connection */
        void DeleteCallback(std::list<std::function<void(const std::string&)>>::iterator it)
        {
            StdLockGuard scoped_lock(m_cs);
            m_print_callbacks.erase(it);
        }

        /** Start logging (and flush all buffered messages) */
        bool StartLogging();
        /** Only for testing */
        void DisconnectTestLogger();

        void ShrinkDebugFile();

        std::unordered_map<LogFlags, Level> CategoryLevels() const
        {
            StdLockGuard scoped_lock(m_cs);
            return m_category_log_levels;
        }
        void SetCategoryLogLevel(const std::unordered_map<LogFlags, Level>& levels)
        {
            StdLockGuard scoped_lock(m_cs);
            m_category_log_levels = levels;
        }
        bool SetCategoryLogLevel(const std::string& category_str, const std::string& level_str);

        Level LogLevel() const { return m_log_level.load(); }
        void SetLogLevel(Level level) { m_log_level = level; }
        bool SetLogLevel(const std::string& level);

        uint32_t GetCategoryMask() const { return m_categories.load(); }

        void EnableCategory(LogFlags flag);
        bool EnableCategory(const std::string& str);
        void DisableCategory(LogFlags flag);
        bool DisableCategory(const std::string& str);

        bool WillLogCategory(LogFlags category) const;
        bool WillLogCategoryLevel(LogFlags category, Level level) const;

        /** Returns a vector of the log categories in alphabetical order. */
        std::vector<LogCategory> LogCategoriesList() const;
        /** Returns a string with the log categories in alphabetical order. */
        std::string LogCategoriesString() const
        {
            return Join(LogCategoriesList(), ", ", [&](const LogCategory& i) { return i.category; });
        };

        //! Returns a string with all user-selectable log levels.
        std::string LogLevelsString() const;

        //! Returns the string representation of a log level.
        static std::string LogLevelToStr(BCLog::Level level);

        bool DefaultShrinkDebugFile() const;
    };

} // namespace BCLog

BCLog::Logger& LogInstance();

/** Return true if log accepts specified category, at the specified level. */
static inline bool LogAcceptCategory(BCLog::LogFlags category, BCLog::Level level)
{
    return LogInstance().WillLogCategoryLevel(category, level);
}

/** Return true if str parses as a log category and set the flag */
bool GetLogCategory(BCLog::LogFlags& flag, const std::string& str);

// Be conservative when using functions that
// unconditionally log to debug.log! It should not be the case that an inbound
// peer can fill up a user's disk with debug.log entries.

template <typename... Args>
static inline void LogPrintf_(const std::string& logging_function, const std::string& source_file, const int source_line, const BCLog::LogFlags flag, const BCLog::Level level, const char* fmt, const Args&... args)
{
    if (LogInstance().Enabled()) {
        std::string log_msg;
        try {
            log_msg = tfm::format(fmt, args...);
        } catch (tinyformat::format_error& fmterr) {
            /* Original format string will have newline so don't add one here */
            log_msg = "Error \"" + std::string(fmterr.what()) + "\" while formatting log message: " + fmt;
        }
        LogInstance().LogPrintStr(log_msg, logging_function, source_file, source_line, flag, level);
    }
}

#define LogPrintLevel_(category, level, ...) LogPrintf_(__func__, __FILE__, __LINE__, category, level, __VA_ARGS__)

// Log unconditionally.
#define LogInfo(...) LogPrintLevel_(BCLog::LogFlags::ALL, BCLog::Level::Info, __VA_ARGS__)
#define LogWarning(...) LogPrintLevel_(BCLog::LogFlags::ALL, BCLog::Level::Warning, __VA_ARGS__)
#define LogError(...) LogPrintLevel_(BCLog::LogFlags::ALL, BCLog::Level::Error, __VA_ARGS__)

// Deprecated unconditional logging.
#define LogPrintf(...) LogInfo(__VA_ARGS__)
#define LogPrintfCategory(category, ...) LogPrintLevel_(category, BCLog::Level::Info, __VA_ARGS__)

// Use a macro instead of a function for conditional logging to prevent
// evaluating arguments when logging for the category is not enabled.

// Log conditionally, prefixing the output with the passed category name and severity level.
#define LogPrintLevel(category, level, ...)               \
    do {                                                  \
        if (LogAcceptCategory((category), (level))) {     \
            LogPrintLevel_(category, level, __VA_ARGS__); \
        }                                                 \
    } while (0)

// Log conditionally, prefixing the output with the passed category name.
#define LogDebug(category, ...) LogPrintLevel(category, BCLog::Level::Debug, __VA_ARGS__)
#define LogTrace(category, ...) LogPrintLevel(category, BCLog::Level::Trace, __VA_ARGS__)

// Deprecated conditional logging
#define LogPrint(category, ...)  LogDebug(category, __VA_ARGS__)

#endif // BITCOIN_LOGGING_H<|MERGE_RESOLUTION|>--- conflicted
+++ resolved
@@ -65,19 +65,11 @@
 #ifdef DEBUG_LOCKCONTENTION
         LOCK        = (1 << 24),
 #endif
-<<<<<<< HEAD
-        UTIL        = (1 << 25),
-        BLOCKSTORAGE = (1 << 26),
-        TXRECONCILIATION = (1 << 27),
-        SCAN        = (1 << 28),
-        TXPACKAGES  = (1 << 29),
-        NAMES       = (1 << 30),
-=======
         BLOCKSTORAGE = (1 << 25),
         TXRECONCILIATION = (1 << 26),
         SCAN        = (1 << 27),
         TXPACKAGES  = (1 << 28),
->>>>>>> d8d32ae6
+        NAMES       = (1 << 29),
         ALL         = ~(uint32_t)0,
     };
     enum class Level {
