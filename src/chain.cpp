--- conflicted
+++ resolved
@@ -4,6 +4,7 @@
 // file COPYING or http://www.opensource.org/licenses/mit-license.php.
 
 #include <chain.h>
+#include <node/blockstorage.h>
 #include <tinyformat.h>
 #include <util/time.h>
 
@@ -12,8 +13,6 @@
     return strprintf("CBlockFileInfo(blocks=%u, size=%u, heights=%u...%u, time=%s...%s)", nBlocks, nSize, nHeightFirst, nHeightLast, FormatISO8601Date(nTimeFirst), FormatISO8601Date(nTimeLast));
 }
 
-<<<<<<< HEAD
-#include <node/blockstorage.h>
 
 /* Moved here from the header, because we need auxpow and the logic
    becomes more involved.  */
@@ -38,12 +37,12 @@
     block.nBits = nBits;
     block.nNonce = nNonce;
     return block;
-=======
+}
+
 std::string CBlockIndex::ToString() const
 {
     return strprintf("CBlockIndex(pprev=%p, nHeight=%d, merkle=%s, hashBlock=%s)",
                      pprev, nHeight, hashMerkleRoot.ToString(), GetBlockHash().ToString());
->>>>>>> 5215c80e
 }
 
 void CChain::SetTip(CBlockIndex *pindex) {
