// Copyright (c) 2009-2010 Satoshi Nakamoto
// Copyright (c) 2009-2022 The Bitcoin Core developers
// Distributed under the MIT software license, see the accompanying
// file COPYING or http://www.opensource.org/licenses/mit-license.php.

#include <config/bitcoin-config.h> // IWYU pragma: keep

#include <chainparamsbase.h>
#include <clientversion.h>
#include <common/args.h>
#include <common/system.h>
#include <compat/compat.h>
#include <compat/stdin.h>
#include <policy/feerate.h>
#include <rpc/client.h>
#include <rpc/mining.h>
#include <rpc/protocol.h>
#include <rpc/request.h>
#include <tinyformat.h>
#include <univalue.h>
#include <util/chaintype.h>
#include <util/exception.h>
#include <util/strencodings.h>
#include <util/time.h>
#include <util/translation.h>

#include <algorithm>
#include <chrono>
#include <cmath>
#include <cstdio>
#include <functional>
#include <memory>
#include <optional>
#include <string>
#include <tuple>

#ifndef WIN32
#include <unistd.h>
#endif

#include <event2/buffer.h>
#include <event2/keyvalq_struct.h>
#include <support/events.h>

using util::Join;
using util::ToString;

// The server returns time values from a mockable system clock, but it is not
// trivial to get the mocked time from the server, nor is it needed for now, so
// just use a plain system_clock.
using CliClock = std::chrono::system_clock;

const std::function<std::string(const char*)> G_TRANSLATION_FUN = nullptr;

static const char DEFAULT_RPCCONNECT[] = "127.0.0.1";
static const int DEFAULT_HTTP_CLIENT_TIMEOUT=900;
static constexpr int DEFAULT_WAIT_CLIENT_TIMEOUT = 0;
static const bool DEFAULT_NAMED=false;
static const int CONTINUE_EXECUTION=-1;
static constexpr int8_t UNKNOWN_NETWORK{-1};
// See GetNetworkName() in netbase.cpp
static constexpr std::array NETWORKS{"not_publicly_routable", "ipv4", "ipv6", "onion", "i2p", "cjdns", "internal"};
static constexpr std::array NETWORK_SHORT_NAMES{"npr", "ipv4", "ipv6", "onion", "i2p", "cjdns", "int"};
static constexpr std::array UNREACHABLE_NETWORK_IDS{/*not_publicly_routable*/0, /*internal*/6};

/** Default number of blocks to generate for RPC generatetoaddress. */
static const std::string DEFAULT_NBLOCKS = "1";

/** Default -color setting. */
static const std::string DEFAULT_COLOR_SETTING{"auto"};

static void SetupCliArgs(ArgsManager& argsman)
{
    SetupHelpOptions(argsman);

    const auto defaultBaseParams = CreateBaseChainParams(ChainType::MAIN);
    const auto testnetBaseParams = CreateBaseChainParams(ChainType::TESTNET);
    const auto testnet4BaseParams = CreateBaseChainParams(ChainType::TESTNET4);
    const auto signetBaseParams = CreateBaseChainParams(ChainType::SIGNET);
    const auto regtestBaseParams = CreateBaseChainParams(ChainType::REGTEST);

    argsman.AddArg("-version", "Print version and exit", ArgsManager::ALLOW_ANY, OptionsCategory::OPTIONS);
    argsman.AddArg("-conf=<file>", strprintf("Specify configuration file. Relative paths will be prefixed by datadir location. (default: %s)", BITCOIN_CONF_FILENAME), ArgsManager::ALLOW_ANY, OptionsCategory::OPTIONS);
    argsman.AddArg("-datadir=<dir>", "Specify data directory", ArgsManager::ALLOW_ANY, OptionsCategory::OPTIONS);
    argsman.AddArg("-generate",
                   strprintf("Generate blocks, equivalent to RPC getnewaddress followed by RPC generatetoaddress. Optional positional integer "
                             "arguments are number of blocks to generate (default: %s) and maximum iterations to try (default: %s), equivalent to "
                             "RPC generatetoaddress nblocks and maxtries arguments. Example: namecoin-cli -generate 4 1000",
                             DEFAULT_NBLOCKS, DEFAULT_MAX_TRIES),
                   ArgsManager::ALLOW_ANY, OptionsCategory::CLI_COMMANDS);
    argsman.AddArg("-addrinfo", "Get the number of addresses known to the node, per network and total, after filtering for quality and recency. The total number of addresses known to the node may be higher.", ArgsManager::ALLOW_ANY, OptionsCategory::CLI_COMMANDS);
    argsman.AddArg("-getinfo", "Get general information from the remote server. Note that unlike server-side RPC calls, the output of -getinfo is the result of multiple non-atomic requests. Some entries in the output may represent results from different states (e.g. wallet balance may be as of a different block from the chain state reported)", ArgsManager::ALLOW_ANY, OptionsCategory::CLI_COMMANDS);
    argsman.AddArg("-netinfo", "Get network peer connection information from the remote server. An optional integer argument from 0 to 4 can be passed for different peers listings (default: 0). Pass \"help\" for detailed help documentation.", ArgsManager::ALLOW_ANY, OptionsCategory::CLI_COMMANDS);

    SetupChainParamsBaseOptions(argsman);
    argsman.AddArg("-color=<when>", strprintf("Color setting for CLI output (default: %s). Valid values: always, auto (add color codes when standard output is connected to a terminal and OS is not WIN32), never.", DEFAULT_COLOR_SETTING), ArgsManager::ALLOW_ANY | ArgsManager::DISALLOW_NEGATION, OptionsCategory::OPTIONS);
    argsman.AddArg("-named", strprintf("Pass named instead of positional arguments (default: %s)", DEFAULT_NAMED), ArgsManager::ALLOW_ANY, OptionsCategory::OPTIONS);
    argsman.AddArg("-rpcclienttimeout=<n>", strprintf("Timeout in seconds during HTTP requests, or 0 for no timeout. (default: %d)", DEFAULT_HTTP_CLIENT_TIMEOUT), ArgsManager::ALLOW_ANY, OptionsCategory::OPTIONS);
    argsman.AddArg("-rpcconnect=<ip>", strprintf("Send commands to node running on <ip> (default: %s)", DEFAULT_RPCCONNECT), ArgsManager::ALLOW_ANY, OptionsCategory::OPTIONS);
    argsman.AddArg("-rpccookiefile=<loc>", "Location of the auth cookie. Relative paths will be prefixed by a net-specific datadir location. (default: data dir)", ArgsManager::ALLOW_ANY, OptionsCategory::OPTIONS);
    argsman.AddArg("-rpcpassword=<pw>", "Password for JSON-RPC connections", ArgsManager::ALLOW_ANY, OptionsCategory::OPTIONS);
    argsman.AddArg("-rpcport=<port>", strprintf("Connect to JSON-RPC on <port> (default: %u, testnet: %u, testnet4: %u, signet: %u, regtest: %u)", defaultBaseParams->RPCPort(), testnetBaseParams->RPCPort(), testnet4BaseParams->RPCPort(), signetBaseParams->RPCPort(), regtestBaseParams->RPCPort()), ArgsManager::ALLOW_ANY | ArgsManager::NETWORK_ONLY, OptionsCategory::OPTIONS);
    argsman.AddArg("-rpcuser=<user>", "Username for JSON-RPC connections", ArgsManager::ALLOW_ANY, OptionsCategory::OPTIONS);
    argsman.AddArg("-rpcwait", "Wait for RPC server to start", ArgsManager::ALLOW_ANY, OptionsCategory::OPTIONS);
    argsman.AddArg("-rpcwaittimeout=<n>", strprintf("Timeout in seconds to wait for the RPC server to start, or 0 for no timeout. (default: %d)", DEFAULT_WAIT_CLIENT_TIMEOUT), ArgsManager::ALLOW_ANY | ArgsManager::DISALLOW_NEGATION, OptionsCategory::OPTIONS);
    argsman.AddArg("-rpcwallet=<walletname>", "Send RPC for non-default wallet on RPC server (needs to exactly match corresponding -wallet option passed to namecoind). This changes the RPC endpoint used, e.g. http://127.0.0.1:8332/wallet/<walletname>", ArgsManager::ALLOW_ANY, OptionsCategory::OPTIONS);
    argsman.AddArg("-stdin", "Read extra arguments from standard input, one per line until EOF/Ctrl-D (recommended for sensitive information such as passphrases). When combined with -stdinrpcpass, the first line from standard input is used for the RPC password.", ArgsManager::ALLOW_ANY, OptionsCategory::OPTIONS);
    argsman.AddArg("-stdinrpcpass", "Read RPC password from standard input as a single line. When combined with -stdin, the first line from standard input is used for the RPC password. When combined with -stdinwalletpassphrase, -stdinrpcpass consumes the first line, and -stdinwalletpassphrase consumes the second.", ArgsManager::ALLOW_ANY, OptionsCategory::OPTIONS);
    argsman.AddArg("-stdinwalletpassphrase", "Read wallet passphrase from standard input as a single line. When combined with -stdin, the first line from standard input is used for the wallet passphrase.", ArgsManager::ALLOW_ANY, OptionsCategory::OPTIONS);
}

/** libevent event log callback */
static void libevent_log_cb(int severity, const char *msg)
{
    // Ignore everything other than errors
    if (severity >= EVENT_LOG_ERR) {
        throw std::runtime_error(strprintf("libevent error: %s", msg));
    }
}

//
// Exception thrown on connection error.  This error is used to determine
// when to wait if -rpcwait is given.
//
class CConnectionFailed : public std::runtime_error
{
public:

    explicit inline CConnectionFailed(const std::string& msg) :
        std::runtime_error(msg)
    {}

};

//
// This function returns either one of EXIT_ codes when it's expected to stop the process or
// CONTINUE_EXECUTION when it's expected to continue further.
//
static int AppInitRPC(int argc, char* argv[])
{
    SetupCliArgs(gArgs);
    std::string error;
    if (!gArgs.ParseParameters(argc, argv, error)) {
        tfm::format(std::cerr, "Error parsing command line arguments: %s\n", error);
        return EXIT_FAILURE;
    }
    if (argc < 2 || HelpRequested(gArgs) || gArgs.IsArgSet("-version")) {
        std::string strUsage = PACKAGE_NAME " RPC client version " + FormatFullVersion() + "\n";

        if (gArgs.IsArgSet("-version")) {
            strUsage += FormatParagraph(LicenseInfo());
        } else {
            strUsage += "\n"
                "Usage:  namecoin-cli [options] <command> [params]  Send command to " PACKAGE_NAME "\n"
                "or:     namecoin-cli [options] -named <command> [name=value]...  Send command to " PACKAGE_NAME " (with named arguments)\n"
                "or:     namecoin-cli [options] help                List commands\n"
                "or:     namecoin-cli [options] help <command>      Get help for a command\n";
            strUsage += "\n" + gArgs.GetHelpMessage();
        }

        tfm::format(std::cout, "%s", strUsage);
        if (argc < 2) {
            tfm::format(std::cerr, "Error: too few parameters\n");
            return EXIT_FAILURE;
        }
        return EXIT_SUCCESS;
    }
    if (!CheckDataDirOption(gArgs)) {
        tfm::format(std::cerr, "Error: Specified data directory \"%s\" does not exist.\n", gArgs.GetArg("-datadir", ""));
        return EXIT_FAILURE;
    }
    if (!gArgs.ReadConfigFiles(error, true)) {
        tfm::format(std::cerr, "Error reading configuration file: %s\n", error);
        return EXIT_FAILURE;
    }
    // Check for chain settings (BaseParams() calls are only valid after this clause)
    try {
        SelectBaseParams(gArgs.GetChainType());
    } catch (const std::exception& e) {
        tfm::format(std::cerr, "Error: %s\n", e.what());
        return EXIT_FAILURE;
    }
    return CONTINUE_EXECUTION;
}


/** Reply structure for request_done to fill in */
struct HTTPReply
{
    HTTPReply() = default;

    int status{0};
    int error{-1};
    std::string body;
};

static std::string http_errorstring(int code)
{
    switch(code) {
    case EVREQ_HTTP_TIMEOUT:
        return "timeout reached";
    case EVREQ_HTTP_EOF:
        return "EOF reached";
    case EVREQ_HTTP_INVALID_HEADER:
        return "error while reading header, or invalid header";
    case EVREQ_HTTP_BUFFER_ERROR:
        return "error encountered while reading or writing";
    case EVREQ_HTTP_REQUEST_CANCEL:
        return "request was canceled";
    case EVREQ_HTTP_DATA_TOO_LONG:
        return "response body is larger than allowed";
    default:
        return "unknown";
    }
}

static void http_request_done(struct evhttp_request *req, void *ctx)
{
    HTTPReply *reply = static_cast<HTTPReply*>(ctx);

    if (req == nullptr) {
        /* If req is nullptr, it means an error occurred while connecting: the
         * error code will have been passed to http_error_cb.
         */
        reply->status = 0;
        return;
    }

    reply->status = evhttp_request_get_response_code(req);

    struct evbuffer *buf = evhttp_request_get_input_buffer(req);
    if (buf)
    {
        size_t size = evbuffer_get_length(buf);
        const char *data = (const char*)evbuffer_pullup(buf, size);
        if (data)
            reply->body = std::string(data, size);
        evbuffer_drain(buf, size);
    }
}

static void http_error_cb(enum evhttp_request_error err, void *ctx)
{
    HTTPReply *reply = static_cast<HTTPReply*>(ctx);
    reply->error = err;
}

/** Class that handles the conversion from a command-line to a JSON-RPC request,
 * as well as converting back to a JSON object that can be shown as result.
 */
class BaseRequestHandler
{
public:
    virtual ~BaseRequestHandler() = default;
    virtual UniValue PrepareRequest(const std::string& method, const std::vector<std::string>& args) = 0;
    virtual UniValue ProcessReply(const UniValue &batch_in) = 0;
};

/** Process addrinfo requests */
class AddrinfoRequestHandler : public BaseRequestHandler
{
private:
    int8_t NetworkStringToId(const std::string& str) const
    {
        for (size_t i = 0; i < NETWORKS.size(); ++i) {
            if (str == NETWORKS[i]) return i;
        }
        return UNKNOWN_NETWORK;
    }

public:
    UniValue PrepareRequest(const std::string& method, const std::vector<std::string>& args) override
    {
        if (!args.empty()) {
            throw std::runtime_error("-addrinfo takes no arguments");
        }
        UniValue params{RPCConvertValues("getnodeaddresses", std::vector<std::string>{{"0"}})};
        return JSONRPCRequestObj("getnodeaddresses", params, 1);
    }

    UniValue ProcessReply(const UniValue& reply) override
    {
        if (!reply["error"].isNull()) return reply;
        const std::vector<UniValue>& nodes{reply["result"].getValues()};
        if (!nodes.empty() && nodes.at(0)["network"].isNull()) {
            throw std::runtime_error("-addrinfo requires namecoind server to be running v22.0 and up");
        }
        // Count the number of peers known to our node, by network.
        std::array<uint64_t, NETWORKS.size()> counts{{}};
        for (const UniValue& node : nodes) {
            std::string network_name{node["network"].get_str()};
            const int8_t network_id{NetworkStringToId(network_name)};
            if (network_id == UNKNOWN_NETWORK) continue;
            ++counts.at(network_id);
        }
        // Prepare result to return to user.
        UniValue result{UniValue::VOBJ}, addresses{UniValue::VOBJ};
        uint64_t total{0}; // Total address count
        for (size_t i = 1; i < NETWORKS.size() - 1; ++i) {
            addresses.pushKV(NETWORKS[i], counts.at(i));
            total += counts.at(i);
        }
        addresses.pushKV("total", total);
        result.pushKV("addresses_known", std::move(addresses));
        return JSONRPCReplyObj(std::move(result), NullUniValue, /*id=*/1, JSONRPCVersion::V2);
    }
};

/** Process getinfo requests */
class GetinfoRequestHandler: public BaseRequestHandler
{
public:
    const int ID_NETWORKINFO = 0;
    const int ID_BLOCKCHAININFO = 1;
    const int ID_WALLETINFO = 2;
    const int ID_BALANCES = 3;

    /** Create a simulated `getinfo` request. */
    UniValue PrepareRequest(const std::string& method, const std::vector<std::string>& args) override
    {
        if (!args.empty()) {
            throw std::runtime_error("-getinfo takes no arguments");
        }
        UniValue result(UniValue::VARR);
        result.push_back(JSONRPCRequestObj("getnetworkinfo", NullUniValue, ID_NETWORKINFO));
        result.push_back(JSONRPCRequestObj("getblockchaininfo", NullUniValue, ID_BLOCKCHAININFO));
        result.push_back(JSONRPCRequestObj("getwalletinfo", NullUniValue, ID_WALLETINFO));
        result.push_back(JSONRPCRequestObj("getbalances", NullUniValue, ID_BALANCES));
        return result;
    }

    /** Collect values from the batch and form a simulated `getinfo` reply. */
    UniValue ProcessReply(const UniValue &batch_in) override
    {
        UniValue result(UniValue::VOBJ);
        const std::vector<UniValue> batch = JSONRPCProcessBatchReply(batch_in);
        // Errors in getnetworkinfo() and getblockchaininfo() are fatal, pass them on;
        // getwalletinfo() and getbalances() are allowed to fail if there is no wallet.
        if (!batch[ID_NETWORKINFO]["error"].isNull()) {
            return batch[ID_NETWORKINFO];
        }
        if (!batch[ID_BLOCKCHAININFO]["error"].isNull()) {
            return batch[ID_BLOCKCHAININFO];
        }
        result.pushKV("version", batch[ID_NETWORKINFO]["result"]["version"]);
        result.pushKV("blocks", batch[ID_BLOCKCHAININFO]["result"]["blocks"]);
        result.pushKV("headers", batch[ID_BLOCKCHAININFO]["result"]["headers"]);
        result.pushKV("verificationprogress", batch[ID_BLOCKCHAININFO]["result"]["verificationprogress"]);
        result.pushKV("timeoffset", batch[ID_NETWORKINFO]["result"]["timeoffset"]);

        UniValue connections(UniValue::VOBJ);
        connections.pushKV("in", batch[ID_NETWORKINFO]["result"]["connections_in"]);
        connections.pushKV("out", batch[ID_NETWORKINFO]["result"]["connections_out"]);
        connections.pushKV("total", batch[ID_NETWORKINFO]["result"]["connections"]);
        result.pushKV("connections", std::move(connections));

        result.pushKV("networks", batch[ID_NETWORKINFO]["result"]["networks"]);
        result.pushKV("difficulty", batch[ID_BLOCKCHAININFO]["result"]["difficulty"]);
        result.pushKV("chain", UniValue(batch[ID_BLOCKCHAININFO]["result"]["chain"]));
        if (!batch[ID_WALLETINFO]["result"].isNull()) {
            result.pushKV("has_wallet", true);
            result.pushKV("keypoolsize", batch[ID_WALLETINFO]["result"]["keypoolsize"]);
            result.pushKV("walletname", batch[ID_WALLETINFO]["result"]["walletname"]);
            if (!batch[ID_WALLETINFO]["result"]["unlocked_until"].isNull()) {
                result.pushKV("unlocked_until", batch[ID_WALLETINFO]["result"]["unlocked_until"]);
            }
            result.pushKV("paytxfee", batch[ID_WALLETINFO]["result"]["paytxfee"]);
        }
        if (!batch[ID_BALANCES]["result"].isNull()) {
            result.pushKV("balance", batch[ID_BALANCES]["result"]["mine"]["trusted"]);
        }
        result.pushKV("relayfee", batch[ID_NETWORKINFO]["result"]["relayfee"]);
        result.pushKV("warnings", batch[ID_NETWORKINFO]["result"]["warnings"]);
        return JSONRPCReplyObj(std::move(result), NullUniValue,  /*id=*/1, JSONRPCVersion::V2);
    }
};

/** Process netinfo requests */
class NetinfoRequestHandler : public BaseRequestHandler
{
private:
    static constexpr uint8_t MAX_DETAIL_LEVEL{4};
    std::array<std::array<uint16_t, NETWORKS.size() + 1>, 3> m_counts{{{}}}; //!< Peer counts by (in/out/total, networks/total)
    uint8_t m_block_relay_peers_count{0};
    uint8_t m_manual_peers_count{0};
    int8_t NetworkStringToId(const std::string& str) const
    {
        for (size_t i = 0; i < NETWORKS.size(); ++i) {
            if (str == NETWORKS[i]) return i;
        }
        return UNKNOWN_NETWORK;
    }
    uint8_t m_details_level{0}; //!< Optional user-supplied arg to set dashboard details level
    bool DetailsRequested() const { return m_details_level > 0 && m_details_level < 5; }
    bool IsAddressSelected() const { return m_details_level == 2 || m_details_level == 4; }
    bool IsVersionSelected() const { return m_details_level == 3 || m_details_level == 4; }
    bool m_is_asmap_on{false};
    size_t m_max_addr_length{0};
    size_t m_max_addr_processed_length{5};
    size_t m_max_addr_rate_limited_length{6};
    size_t m_max_age_length{5};
    size_t m_max_id_length{2};
    struct Peer {
        std::string addr;
        std::string sub_version;
        std::string conn_type;
        std::string network;
        std::string age;
        std::string transport_protocol_type;
        double min_ping;
        double ping;
        int64_t addr_processed;
        int64_t addr_rate_limited;
        int64_t last_blck;
        int64_t last_recv;
        int64_t last_send;
        int64_t last_trxn;
        int id;
        int mapped_as;
        int version;
        bool is_addr_relay_enabled;
        bool is_bip152_hb_from;
        bool is_bip152_hb_to;
        bool is_outbound;
        bool is_tx_relay;
        bool operator<(const Peer& rhs) const { return std::tie(is_outbound, min_ping) < std::tie(rhs.is_outbound, rhs.min_ping); }
    };
    std::vector<Peer> m_peers;
    std::string ChainToString() const
    {
        switch (gArgs.GetChainType()) {
        case ChainType::TESTNET4:
            return " testnet4";
        case ChainType::TESTNET:
            return " testnet";
        case ChainType::SIGNET:
            return " signet";
        case ChainType::REGTEST:
            return " regtest";
        case ChainType::MAIN:
            return "";
        }
        assert(false);
    }
    std::string PingTimeToString(double seconds) const
    {
        if (seconds < 0) return "";
        const double milliseconds{round(1000 * seconds)};
        return milliseconds > 999999 ? "-" : ToString(milliseconds);
    }
    std::string ConnectionTypeForNetinfo(const std::string& conn_type) const
    {
        if (conn_type == "outbound-full-relay") return "full";
        if (conn_type == "block-relay-only") return "block";
        if (conn_type == "manual" || conn_type == "feeler") return conn_type;
        if (conn_type == "addr-fetch") return "addr";
        return "";
    }

public:
    static constexpr int ID_PEERINFO = 0;
    static constexpr int ID_NETWORKINFO = 1;

    UniValue PrepareRequest(const std::string& method, const std::vector<std::string>& args) override
    {
        if (!args.empty()) {
            uint8_t n{0};
            if (ParseUInt8(args.at(0), &n)) {
                m_details_level = std::min(n, MAX_DETAIL_LEVEL);
            } else {
                throw std::runtime_error(strprintf("invalid -netinfo argument: %s\nFor more information, run: namecoin-cli -netinfo help", args.at(0)));
            }
        }
        UniValue result(UniValue::VARR);
        result.push_back(JSONRPCRequestObj("getpeerinfo", NullUniValue, ID_PEERINFO));
        result.push_back(JSONRPCRequestObj("getnetworkinfo", NullUniValue, ID_NETWORKINFO));
        return result;
    }

    UniValue ProcessReply(const UniValue& batch_in) override
    {
        const std::vector<UniValue> batch{JSONRPCProcessBatchReply(batch_in)};
        if (!batch[ID_PEERINFO]["error"].isNull()) return batch[ID_PEERINFO];
        if (!batch[ID_NETWORKINFO]["error"].isNull()) return batch[ID_NETWORKINFO];

        const UniValue& networkinfo{batch[ID_NETWORKINFO]["result"]};
        if (networkinfo["version"].getInt<int>() < 209900) {
            throw std::runtime_error("-netinfo requires namecoind server to be running v0.21.0 and up");
        }
        const int64_t time_now{TicksSinceEpoch<std::chrono::seconds>(CliClock::now())};

        // Count peer connection totals, and if DetailsRequested(), store peer data in a vector of structs.
        for (const UniValue& peer : batch[ID_PEERINFO]["result"].getValues()) {
            const std::string network{peer["network"].get_str()};
            const int8_t network_id{NetworkStringToId(network)};
            if (network_id == UNKNOWN_NETWORK) continue;
            const bool is_outbound{!peer["inbound"].get_bool()};
            const bool is_tx_relay{peer["relaytxes"].isNull() ? true : peer["relaytxes"].get_bool()};
            const std::string conn_type{peer["connection_type"].get_str()};
            ++m_counts.at(is_outbound).at(network_id);      // in/out by network
            ++m_counts.at(is_outbound).at(NETWORKS.size()); // in/out overall
            ++m_counts.at(2).at(network_id);                // total by network
            ++m_counts.at(2).at(NETWORKS.size());           // total overall
            if (conn_type == "block-relay-only") ++m_block_relay_peers_count;
            if (conn_type == "manual") ++m_manual_peers_count;
            if (DetailsRequested()) {
                // Push data for this peer to the peers vector.
                const int peer_id{peer["id"].getInt<int>()};
                const int mapped_as{peer["mapped_as"].isNull() ? 0 : peer["mapped_as"].getInt<int>()};
                const int version{peer["version"].getInt<int>()};
                const int64_t addr_processed{peer["addr_processed"].isNull() ? 0 : peer["addr_processed"].getInt<int64_t>()};
                const int64_t addr_rate_limited{peer["addr_rate_limited"].isNull() ? 0 : peer["addr_rate_limited"].getInt<int64_t>()};
                const int64_t conn_time{peer["conntime"].getInt<int64_t>()};
                const int64_t last_blck{peer["last_block"].getInt<int64_t>()};
                const int64_t last_recv{peer["lastrecv"].getInt<int64_t>()};
                const int64_t last_send{peer["lastsend"].getInt<int64_t>()};
                const int64_t last_trxn{peer["last_transaction"].getInt<int64_t>()};
                const double min_ping{peer["minping"].isNull() ? -1 : peer["minping"].get_real()};
                const double ping{peer["pingtime"].isNull() ? -1 : peer["pingtime"].get_real()};
                const std::string addr{peer["addr"].get_str()};
                const std::string age{conn_time == 0 ? "" : ToString((time_now - conn_time) / 60)};
                const std::string sub_version{peer["subver"].get_str()};
                const std::string transport{peer["transport_protocol_type"].isNull() ? "v1" : peer["transport_protocol_type"].get_str()};
                const bool is_addr_relay_enabled{peer["addr_relay_enabled"].isNull() ? false : peer["addr_relay_enabled"].get_bool()};
                const bool is_bip152_hb_from{peer["bip152_hb_from"].get_bool()};
                const bool is_bip152_hb_to{peer["bip152_hb_to"].get_bool()};
                m_peers.push_back({addr, sub_version, conn_type, NETWORK_SHORT_NAMES[network_id], age, transport, min_ping, ping, addr_processed, addr_rate_limited, last_blck, last_recv, last_send, last_trxn, peer_id, mapped_as, version, is_addr_relay_enabled, is_bip152_hb_from, is_bip152_hb_to, is_outbound, is_tx_relay});
                m_max_addr_length = std::max(addr.length() + 1, m_max_addr_length);
                m_max_addr_processed_length = std::max(ToString(addr_processed).length(), m_max_addr_processed_length);
                m_max_addr_rate_limited_length = std::max(ToString(addr_rate_limited).length(), m_max_addr_rate_limited_length);
                m_max_age_length = std::max(age.length(), m_max_age_length);
                m_max_id_length = std::max(ToString(peer_id).length(), m_max_id_length);
                m_is_asmap_on |= (mapped_as != 0);
            }
        }

        // Generate report header.
        std::string result{strprintf("%s client %s%s - server %i%s\n\n", PACKAGE_NAME, FormatFullVersion(), ChainToString(), networkinfo["protocolversion"].getInt<int>(), networkinfo["subversion"].get_str())};

        // Report detailed peer connections list sorted by direction and minimum ping time.
        if (DetailsRequested() && !m_peers.empty()) {
            std::sort(m_peers.begin(), m_peers.end());
            result += strprintf("<->   type   net  v  mping   ping send recv  txn  blk  hb %*s%*s%*s ",
                                m_max_addr_processed_length, "addrp",
                                m_max_addr_rate_limited_length, "addrl",
                                m_max_age_length, "age");
            if (m_is_asmap_on) result += " asmap ";
            result += strprintf("%*s %-*s%s\n", m_max_id_length, "id", IsAddressSelected() ? m_max_addr_length : 0, IsAddressSelected() ? "address" : "", IsVersionSelected() ? "version" : "");
            for (const Peer& peer : m_peers) {
                std::string version{ToString(peer.version) + peer.sub_version};
                result += strprintf(
                    "%3s %6s %5s %2s%7s%7s%5s%5s%5s%5s  %2s %*s%*s%*s%*i %*s %-*s%s\n",
                    peer.is_outbound ? "out" : "in",
                    ConnectionTypeForNetinfo(peer.conn_type),
                    peer.network,
                    (peer.transport_protocol_type.size() == 2 && peer.transport_protocol_type[0] == 'v') ? peer.transport_protocol_type[1] : ' ',
                    PingTimeToString(peer.min_ping),
                    PingTimeToString(peer.ping),
                    peer.last_send ? ToString(time_now - peer.last_send) : "",
                    peer.last_recv ? ToString(time_now - peer.last_recv) : "",
                    peer.last_trxn ? ToString((time_now - peer.last_trxn) / 60) : peer.is_tx_relay ? "" : "*",
                    peer.last_blck ? ToString((time_now - peer.last_blck) / 60) : "",
                    strprintf("%s%s", peer.is_bip152_hb_to ? "." : " ", peer.is_bip152_hb_from ? "*" : " "),
                    m_max_addr_processed_length, // variable spacing
                    peer.addr_processed ? ToString(peer.addr_processed) : peer.is_addr_relay_enabled ? "" : ".",
                    m_max_addr_rate_limited_length, // variable spacing
                    peer.addr_rate_limited ? ToString(peer.addr_rate_limited) : "",
                    m_max_age_length, // variable spacing
                    peer.age,
                    m_is_asmap_on ? 7 : 0, // variable spacing
                    m_is_asmap_on && peer.mapped_as ? ToString(peer.mapped_as) : "",
                    m_max_id_length, // variable spacing
                    peer.id,
                    IsAddressSelected() ? m_max_addr_length : 0, // variable spacing
                    IsAddressSelected() ? peer.addr : "",
                    IsVersionSelected() && version != "0" ? version : "");
            }
            result += strprintf("                        ms     ms  sec  sec  min  min                %*s\n\n", m_max_age_length, "min");
        }

        // Report peer connection totals by type.
        result += "     ";
        std::vector<int8_t> reachable_networks;
        for (const UniValue& network : networkinfo["networks"].getValues()) {
            if (network["reachable"].get_bool()) {
                const std::string& network_name{network["name"].get_str()};
                const int8_t network_id{NetworkStringToId(network_name)};
                if (network_id == UNKNOWN_NETWORK) continue;
                result += strprintf("%8s", network_name); // column header
                reachable_networks.push_back(network_id);
            }
        };

        for (const size_t network_id : UNREACHABLE_NETWORK_IDS) {
            if (m_counts.at(2).at(network_id) == 0) continue;
            result += strprintf("%8s", NETWORK_SHORT_NAMES.at(network_id)); // column header
            reachable_networks.push_back(network_id);
        }

        result += "   total   block";
        if (m_manual_peers_count) result += "  manual";

        const std::array rows{"in", "out", "total"};
        for (size_t i = 0; i < rows.size(); ++i) {
            result += strprintf("\n%-5s", rows[i]); // row header
            for (int8_t n : reachable_networks) {
                result += strprintf("%8i", m_counts.at(i).at(n)); // network peers count
            }
            result += strprintf("   %5i", m_counts.at(i).at(NETWORKS.size())); // total peers count
            if (i == 1) { // the outbound row has two extra columns for block relay and manual peer counts
                result += strprintf("   %5i", m_block_relay_peers_count);
                if (m_manual_peers_count) result += strprintf("   %5i", m_manual_peers_count);
            }
        }

        // Report local addresses, ports, and scores.
        result += "\n\nLocal addresses";
        const std::vector<UniValue>& local_addrs{networkinfo["localaddresses"].getValues()};
        if (local_addrs.empty()) {
            result += ": n/a\n";
        } else {
            size_t max_addr_size{0};
            for (const UniValue& addr : local_addrs) {
                max_addr_size = std::max(addr["address"].get_str().length() + 1, max_addr_size);
            }
            for (const UniValue& addr : local_addrs) {
                result += strprintf("\n%-*s    port %6i    score %6i", max_addr_size, addr["address"].get_str(), addr["port"].getInt<int>(), addr["score"].getInt<int>());
            }
        }

        return JSONRPCReplyObj(UniValue{result}, NullUniValue, /*id=*/1, JSONRPCVersion::V2);
    }

    const std::string m_help_doc{
        "-netinfo level|\"help\" \n\n"
        "Returns a network peer connections dashboard with information from the remote server.\n"
        "This human-readable interface will change regularly and is not intended to be a stable API.\n"
        "Under the hood, -netinfo fetches the data by calling getpeerinfo and getnetworkinfo.\n"
        + strprintf("An optional integer argument from 0 to %d can be passed for different peers listings; %d to 255 are parsed as %d.\n", MAX_DETAIL_LEVEL, MAX_DETAIL_LEVEL, MAX_DETAIL_LEVEL) +
        "Pass \"help\" to see this detailed help documentation.\n"
        "If more than one argument is passed, only the first one is read and parsed.\n"
        "Suggestion: use with the Linux watch(1) command for a live dashboard; see example below.\n\n"
        "Arguments:\n"
        + strprintf("1. level (integer 0-%d, optional)  Specify the info level of the peers dashboard (default 0):\n", MAX_DETAIL_LEVEL) +
        "                                  0 - Peer counts for each reachable network as well as for block relay peers\n"
        "                                      and manual peers, and the list of local addresses and ports\n"
        "                                  1 - Like 0 but preceded by a peers listing (without address and version columns)\n"
        "                                  2 - Like 1 but with an address column\n"
        "                                  3 - Like 1 but with a version column\n"
        "                                  4 - Like 1 but with both address and version columns\n"
        "2. help (string \"help\", optional) Print this help documentation instead of the dashboard.\n\n"
        "Result:\n\n"
        + strprintf("* The peers listing in levels 1-%d displays all of the peers sorted by direction and minimum ping time:\n\n", MAX_DETAIL_LEVEL) +
        "  Column   Description\n"
        "  ------   -----------\n"
        "  <->      Direction\n"
        "           \"in\"  - inbound connections are those initiated by the peer\n"
        "           \"out\" - outbound connections are those initiated by us\n"
        "  type     Type of peer connection\n"
        "           \"full\"   - full relay, the default\n"
        "           \"block\"  - block relay; like full relay but does not relay transactions or addresses\n"
        "           \"manual\" - peer we manually added using RPC addnode or the -addnode/-connect config options\n"
        "           \"feeler\" - short-lived connection for testing addresses\n"
        "           \"addr\"   - address fetch; short-lived connection for requesting addresses\n"
        "  net      Network the peer connected through (\"ipv4\", \"ipv6\", \"onion\", \"i2p\", \"cjdns\", or \"npr\" (not publicly routable))\n"
        "  v        Version of transport protocol used for the connection\n"
        "  mping    Minimum observed ping time, in milliseconds (ms)\n"
        "  ping     Last observed ping time, in milliseconds (ms)\n"
        "  send     Time since last message sent to the peer, in seconds\n"
        "  recv     Time since last message received from the peer, in seconds\n"
        "  txn      Time since last novel transaction received from the peer and accepted into our mempool, in minutes\n"
        "           \"*\" - we do not relay transactions to this peer (relaytxes is false)\n"
        "  blk      Time since last novel block passing initial validity checks received from the peer, in minutes\n"
        "  hb       High-bandwidth BIP152 compact block relay\n"
        "           \".\" (to)   - we selected the peer as a high-bandwidth peer\n"
        "           \"*\" (from) - the peer selected us as a high-bandwidth peer\n"
        "  addrp    Total number of addresses processed, excluding those dropped due to rate limiting\n"
        "           \".\" - we do not relay addresses to this peer (addr_relay_enabled is false)\n"
        "  addrl    Total number of addresses dropped due to rate limiting\n"
        "  age      Duration of connection to the peer, in minutes\n"
        "  asmap    Mapped AS (Autonomous System) number in the BGP route to the peer, used for diversifying\n"
        "           peer selection (only displayed if the -asmap config option is set)\n"
        "  id       Peer index, in increasing order of peer connections since node startup\n"
        "  address  IP address and port of the peer\n"
        "  version  Peer version and subversion concatenated, e.g. \"70016/Satoshi:21.0.0/\"\n\n"
        "* The peer counts table displays the number of peers for each reachable network as well as\n"
        "  the number of block relay peers and manual peers.\n\n"
        "* The local addresses table lists each local address broadcast by the node, the port, and the score.\n\n"
        "Examples:\n\n"
        "Peer counts table of reachable networks and list of local addresses\n"
        "> namecoin-cli -netinfo\n\n"
        "The same, preceded by a peers listing without address and version columns\n"
        "> namecoin-cli -netinfo 1\n\n"
        "Full dashboard\n"
        + strprintf("> namecoin-cli -netinfo %d\n\n", MAX_DETAIL_LEVEL) +
        "Full live dashboard, adjust --interval or --no-title as needed (Linux)\n"
        + strprintf("> watch --interval 1 --no-title namecoin-cli -netinfo %d\n\n", MAX_DETAIL_LEVEL) +
        "See this help\n"
        "> namecoin-cli -netinfo help\n"};
};

/** Process RPC generatetoaddress request. */
class GenerateToAddressRequestHandler : public BaseRequestHandler
{
public:
    UniValue PrepareRequest(const std::string& method, const std::vector<std::string>& args) override
    {
        address_str = args.at(1);
        UniValue params{RPCConvertValues("generatetoaddress", args)};
        return JSONRPCRequestObj("generatetoaddress", params, 1);
    }

    UniValue ProcessReply(const UniValue &reply) override
    {
        UniValue result(UniValue::VOBJ);
        result.pushKV("address", address_str);
        result.pushKV("blocks", reply.get_obj()["result"]);
        return JSONRPCReplyObj(std::move(result), NullUniValue, /*id=*/1, JSONRPCVersion::V2);
    }
protected:
    std::string address_str;
};

/** Process default single requests */
class DefaultRequestHandler: public BaseRequestHandler {
public:
    UniValue PrepareRequest(const std::string& method, const std::vector<std::string>& args) override
    {
        UniValue params;
        if(gArgs.GetBoolArg("-named", DEFAULT_NAMED)) {
            params = RPCConvertNamedValues(method, args);
        } else {
            params = RPCConvertValues(method, args);
        }
        return JSONRPCRequestObj(method, params, 1);
    }

    UniValue ProcessReply(const UniValue &reply) override
    {
        return reply.get_obj();
    }
};

static UniValue CallRPC(BaseRequestHandler* rh, const std::string& strMethod, const std::vector<std::string>& args, const std::optional<std::string>& rpcwallet = {})
{
    std::string host;
    // In preference order, we choose the following for the port:
    //     1. -rpcport
    //     2. port in -rpcconnect (ie following : in ipv4 or ]: in ipv6)
    //     3. default port for chain
    uint16_t port{BaseParams().RPCPort()};
    {
        uint16_t rpcconnect_port{0};
        const std::string rpcconnect_str = gArgs.GetArg("-rpcconnect", DEFAULT_RPCCONNECT);
        if (!SplitHostPort(rpcconnect_str, rpcconnect_port, host)) {
            // Uses argument provided as-is
            // (rather than value parsed)
            // to aid the user in troubleshooting
            throw std::runtime_error(strprintf("Invalid port provided in -rpcconnect: %s", rpcconnect_str));
        } else {
            if (rpcconnect_port != 0) {
                // Use the valid port provided in rpcconnect
                port = rpcconnect_port;
            } // else, no port was provided in rpcconnect (continue using default one)
        }

        if (std::optional<std::string> rpcport_arg = gArgs.GetArg("-rpcport")) {
            // -rpcport was specified
            const uint16_t rpcport_int{ToIntegral<uint16_t>(rpcport_arg.value()).value_or(0)};
            if (rpcport_int == 0) {
                // Uses argument provided as-is
                // (rather than value parsed)
                // to aid the user in troubleshooting
                throw std::runtime_error(strprintf("Invalid port provided in -rpcport: %s", rpcport_arg.value()));
            }

            // Use the valid port provided
            port = rpcport_int;

            // If there was a valid port provided in rpcconnect,
            // rpcconnect_port is non-zero.
            if (rpcconnect_port != 0) {
                tfm::format(std::cerr, "Warning: Port specified in both -rpcconnect and -rpcport. Using -rpcport %u\n", port);
            }
        }
    }

    // Obtain event base
    raii_event_base base = obtain_event_base();

    // Synchronously look up hostname
    raii_evhttp_connection evcon = obtain_evhttp_connection_base(base.get(), host, port);

    // Set connection timeout
    {
        const int timeout = gArgs.GetIntArg("-rpcclienttimeout", DEFAULT_HTTP_CLIENT_TIMEOUT);
        if (timeout > 0) {
            evhttp_connection_set_timeout(evcon.get(), timeout);
        } else {
            // Indefinite request timeouts are not possible in libevent-http, so we
            // set the timeout to a very long time period instead.

            constexpr int YEAR_IN_SECONDS = 31556952; // Average length of year in Gregorian calendar
            evhttp_connection_set_timeout(evcon.get(), 5 * YEAR_IN_SECONDS);
        }
    }

    HTTPReply response;
    raii_evhttp_request req = obtain_evhttp_request(http_request_done, (void*)&response);
    if (req == nullptr) {
        throw std::runtime_error("create http request failed");
    }

    evhttp_request_set_error_cb(req.get(), http_error_cb);

    // Get credentials
    std::string strRPCUserColonPass;
    bool failedToGetAuthCookie = false;
    if (gArgs.GetArg("-rpcpassword", "") == "") {
        // Try fall back to cookie-based authentication if no password is provided
        if (!GetAuthCookie(&strRPCUserColonPass)) {
            failedToGetAuthCookie = true;
        }
    } else {
        strRPCUserColonPass = gArgs.GetArg("-rpcuser", "") + ":" + gArgs.GetArg("-rpcpassword", "");
    }

    struct evkeyvalq* output_headers = evhttp_request_get_output_headers(req.get());
    assert(output_headers);
    evhttp_add_header(output_headers, "Host", host.c_str());
    evhttp_add_header(output_headers, "Connection", "close");
    evhttp_add_header(output_headers, "Content-Type", "application/json");
    evhttp_add_header(output_headers, "Authorization", (std::string("Basic ") + EncodeBase64(strRPCUserColonPass)).c_str());

    // Attach request data
    std::string strRequest = rh->PrepareRequest(strMethod, args).write() + "\n";
    struct evbuffer* output_buffer = evhttp_request_get_output_buffer(req.get());
    assert(output_buffer);
    evbuffer_add(output_buffer, strRequest.data(), strRequest.size());

    // check if we should use a special wallet endpoint
    std::string endpoint = "/";
    if (rpcwallet) {
        char* encodedURI = evhttp_uriencode(rpcwallet->data(), rpcwallet->size(), false);
        if (encodedURI) {
            endpoint = "/wallet/" + std::string(encodedURI);
            free(encodedURI);
        } else {
            throw CConnectionFailed("uri-encode failed");
        }
    }
    int r = evhttp_make_request(evcon.get(), req.get(), EVHTTP_REQ_POST, endpoint.c_str());
    req.release(); // ownership moved to evcon in above call
    if (r != 0) {
        throw CConnectionFailed("send http request failed");
    }

    event_base_dispatch(base.get());

    if (response.status == 0) {
        std::string responseErrorMessage;
        if (response.error != -1) {
            responseErrorMessage = strprintf(" (error code %d - \"%s\")", response.error, http_errorstring(response.error));
        }
        throw CConnectionFailed(strprintf("Could not connect to the server %s:%d%s\n\n"
                    "Make sure the namecoind server is running and that you are connecting to the correct RPC port.\n"
                    "Use \"namecoin-cli -help\" for more info.",
                    host, port, responseErrorMessage));
    } else if (response.status == HTTP_UNAUTHORIZED) {
        if (failedToGetAuthCookie) {
            throw std::runtime_error(strprintf(
                "Could not locate RPC credentials. No authentication cookie could be found, and RPC password is not set.  See -rpcpassword and -stdinrpcpass.  Configuration file: (%s)",
                fs::PathToString(gArgs.GetConfigFilePath())));
        } else {
            throw std::runtime_error("Authorization failed: Incorrect rpcuser or rpcpassword");
        }
    } else if (response.status == HTTP_SERVICE_UNAVAILABLE) {
        throw std::runtime_error(strprintf("Server response: %s", response.body));
    } else if (response.status >= 400 && response.status != HTTP_BAD_REQUEST && response.status != HTTP_NOT_FOUND && response.status != HTTP_INTERNAL_SERVER_ERROR)
        throw std::runtime_error(strprintf("server returned HTTP error %d", response.status));
    else if (response.body.empty())
        throw std::runtime_error("no response from server");

    // Parse reply
    UniValue valReply(UniValue::VSTR);
    if (!valReply.read(response.body))
        throw std::runtime_error("couldn't parse reply from server");
    UniValue reply = rh->ProcessReply(valReply);
    if (reply.empty())
        throw std::runtime_error("expected reply to have result, error and id properties");

    return reply;
}

/**
 * ConnectAndCallRPC wraps CallRPC with -rpcwait and an exception handler.
 *
 * @param[in] rh         Pointer to RequestHandler.
 * @param[in] strMethod  Reference to const string method to forward to CallRPC.
 * @param[in] rpcwallet  Reference to const optional string wallet name to forward to CallRPC.
 * @returns the RPC response as a UniValue object.
 * @throws a CConnectionFailed std::runtime_error if connection failed or RPC server still in warmup.
 */
static UniValue ConnectAndCallRPC(BaseRequestHandler* rh, const std::string& strMethod, const std::vector<std::string>& args, const std::optional<std::string>& rpcwallet = {})
{
    UniValue response(UniValue::VOBJ);
    // Execute and handle connection failures with -rpcwait.
    const bool fWait = gArgs.GetBoolArg("-rpcwait", false);
    const int timeout = gArgs.GetIntArg("-rpcwaittimeout", DEFAULT_WAIT_CLIENT_TIMEOUT);
    const auto deadline{std::chrono::steady_clock::now() + 1s * timeout};

    do {
        try {
            response = CallRPC(rh, strMethod, args, rpcwallet);
            if (fWait) {
                const UniValue& error = response.find_value("error");
                if (!error.isNull() && error["code"].getInt<int>() == RPC_IN_WARMUP) {
                    throw CConnectionFailed("server in warmup");
                }
            }
            break; // Connection succeeded, no need to retry.
        } catch (const CConnectionFailed& e) {
            if (fWait && (timeout <= 0 || std::chrono::steady_clock::now() < deadline)) {
                UninterruptibleSleep(1s);
            } else {
                throw CConnectionFailed(strprintf("timeout on transient error: %s", e.what()));
            }
        }
    } while (fWait);
    return response;
}

/** Parse UniValue result to update the message to print to std::cout. */
static void ParseResult(const UniValue& result, std::string& strPrint)
{
    if (result.isNull()) return;
    strPrint = result.isStr() ? result.get_str() : result.write(2);
}

/** Parse UniValue error to update the message to print to std::cerr and the code to return. */
static void ParseError(const UniValue& error, std::string& strPrint, int& nRet)
{
    if (error.isObject()) {
        const UniValue& err_code = error.find_value("code");
        const UniValue& err_msg = error.find_value("message");
        if (!err_code.isNull()) {
            strPrint = "error code: " + err_code.getValStr() + "\n";
        }
        if (err_msg.isStr()) {
            strPrint += ("error message:\n" + err_msg.get_str());
        }
        if (err_code.isNum() && err_code.getInt<int>() == RPC_WALLET_NOT_SPECIFIED) {
<<<<<<< HEAD
            strPrint += "\nTry adding \"-rpcwallet=<filename>\" option to namecoin-cli command line.";
=======
            strPrint += " Or for the CLI, specify the \"-rpcwallet=<walletname>\" option before the command";
            strPrint += " (run \"bitcoin-cli -h\" for help or \"bitcoin-cli listwallets\" to see which wallets are currently loaded).";
>>>>>>> fe937b07
        }
    } else {
        strPrint = "error: " + error.write();
    }
    nRet = abs(error["code"].getInt<int>());
}

/**
 * GetWalletBalances calls listwallets; if more than one wallet is loaded, it then
 * fetches mine.trusted balances for each loaded wallet and pushes them to `result`.
 *
 * @param result  Reference to UniValue object the wallet names and balances are pushed to.
 */
static void GetWalletBalances(UniValue& result)
{
    DefaultRequestHandler rh;
    const UniValue listwallets = ConnectAndCallRPC(&rh, "listwallets", /* args=*/{});
    if (!listwallets.find_value("error").isNull()) return;
    const UniValue& wallets = listwallets.find_value("result");
    if (wallets.size() <= 1) return;

    UniValue balances(UniValue::VOBJ);
    for (const UniValue& wallet : wallets.getValues()) {
        const std::string& wallet_name = wallet.get_str();
        const UniValue getbalances = ConnectAndCallRPC(&rh, "getbalances", /* args=*/{}, wallet_name);
        const UniValue& balance = getbalances.find_value("result")["mine"]["trusted"];
        balances.pushKV(wallet_name, balance);
    }
    result.pushKV("balances", std::move(balances));
}

/**
 * GetProgressBar constructs a progress bar with 5% intervals.
 *
 * @param[in]   progress      The proportion of the progress bar to be filled between 0 and 1.
 * @param[out]  progress_bar  String representation of the progress bar.
 */
static void GetProgressBar(double progress, std::string& progress_bar)
{
    if (progress < 0 || progress > 1) return;

    static constexpr double INCREMENT{0.05};
    static const std::string COMPLETE_BAR{"\u2592"};
    static const std::string INCOMPLETE_BAR{"\u2591"};

    for (int i = 0; i < progress / INCREMENT; ++i) {
        progress_bar += COMPLETE_BAR;
    }

    for (int i = 0; i < (1 - progress) / INCREMENT; ++i) {
        progress_bar += INCOMPLETE_BAR;
    }
}

/**
 * ParseGetInfoResult takes in -getinfo result in UniValue object and parses it
 * into a user friendly UniValue string to be printed on the console.
 * @param[out] result  Reference to UniValue result containing the -getinfo output.
 */
static void ParseGetInfoResult(UniValue& result)
{
    if (!result.find_value("error").isNull()) return;

    std::string RESET, GREEN, BLUE, YELLOW, MAGENTA, CYAN;
    bool should_colorize = false;

#ifndef WIN32
    if (isatty(fileno(stdout))) {
        // By default, only print colored text if OS is not WIN32 and stdout is connected to a terminal.
        should_colorize = true;
    }
#endif

    if (gArgs.IsArgSet("-color")) {
        const std::string color{gArgs.GetArg("-color", DEFAULT_COLOR_SETTING)};
        if (color == "always") {
            should_colorize = true;
        } else if (color == "never") {
            should_colorize = false;
        } else if (color != "auto") {
            throw std::runtime_error("Invalid value for -color option. Valid values: always, auto, never.");
        }
    }

    if (should_colorize) {
        RESET = "\x1B[0m";
        GREEN = "\x1B[32m";
        BLUE = "\x1B[34m";
        YELLOW = "\x1B[33m";
        MAGENTA = "\x1B[35m";
        CYAN = "\x1B[36m";
    }

    std::string result_string = strprintf("%sChain: %s%s\n", BLUE, result["chain"].getValStr(), RESET);
    result_string += strprintf("Blocks: %s\n", result["blocks"].getValStr());
    result_string += strprintf("Headers: %s\n", result["headers"].getValStr());

    const double ibd_progress{result["verificationprogress"].get_real()};
    std::string ibd_progress_bar;
    // Display the progress bar only if IBD progress is less than 99%
    if (ibd_progress < 0.99) {
      GetProgressBar(ibd_progress, ibd_progress_bar);
      // Add padding between progress bar and IBD progress
      ibd_progress_bar += " ";
    }

    result_string += strprintf("Verification progress: %s%.4f%%\n", ibd_progress_bar, ibd_progress * 100);
    result_string += strprintf("Difficulty: %s\n\n", result["difficulty"].getValStr());

    result_string += strprintf(
        "%sNetwork: in %s, out %s, total %s%s\n",
        GREEN,
        result["connections"]["in"].getValStr(),
        result["connections"]["out"].getValStr(),
        result["connections"]["total"].getValStr(),
        RESET);
    result_string += strprintf("Version: %s\n", result["version"].getValStr());
    result_string += strprintf("Time offset (s): %s\n", result["timeoffset"].getValStr());

    // proxies
    std::map<std::string, std::vector<std::string>> proxy_networks;
    std::vector<std::string> ordered_proxies;

    for (const UniValue& network : result["networks"].getValues()) {
        const std::string proxy = network["proxy"].getValStr();
        if (proxy.empty()) continue;
        // Add proxy to ordered_proxy if has not been processed
        if (proxy_networks.find(proxy) == proxy_networks.end()) ordered_proxies.push_back(proxy);

        proxy_networks[proxy].push_back(network["name"].getValStr());
    }

    std::vector<std::string> formatted_proxies;
    formatted_proxies.reserve(ordered_proxies.size());
    for (const std::string& proxy : ordered_proxies) {
        formatted_proxies.emplace_back(strprintf("%s (%s)", proxy, Join(proxy_networks.find(proxy)->second, ", ")));
    }
    result_string += strprintf("Proxies: %s\n", formatted_proxies.empty() ? "n/a" : Join(formatted_proxies, ", "));

    result_string += strprintf("Min tx relay fee rate (%s/kvB): %s\n\n", CURRENCY_UNIT, result["relayfee"].getValStr());

    if (!result["has_wallet"].isNull()) {
        const std::string walletname = result["walletname"].getValStr();
        result_string += strprintf("%sWallet: %s%s\n", MAGENTA, walletname.empty() ? "\"\"" : walletname, RESET);

        result_string += strprintf("Keypool size: %s\n", result["keypoolsize"].getValStr());
        if (!result["unlocked_until"].isNull()) {
            result_string += strprintf("Unlocked until: %s\n", result["unlocked_until"].getValStr());
        }
        result_string += strprintf("Transaction fee rate (-paytxfee) (%s/kvB): %s\n\n", CURRENCY_UNIT, result["paytxfee"].getValStr());
    }
    if (!result["balance"].isNull()) {
        result_string += strprintf("%sBalance:%s %s\n\n", CYAN, RESET, result["balance"].getValStr());
    }

    if (!result["balances"].isNull()) {
        result_string += strprintf("%sBalances%s\n", CYAN, RESET);

        size_t max_balance_length{10};

        for (const std::string& wallet : result["balances"].getKeys()) {
            max_balance_length = std::max(result["balances"][wallet].getValStr().length(), max_balance_length);
        }

        for (const std::string& wallet : result["balances"].getKeys()) {
            result_string += strprintf("%*s %s\n",
                                       max_balance_length,
                                       result["balances"][wallet].getValStr(),
                                       wallet.empty() ? "\"\"" : wallet);
        }
        result_string += "\n";
    }

    const std::string warnings{result["warnings"].getValStr()};
    result_string += strprintf("%sWarnings:%s %s", YELLOW, RESET, warnings.empty() ? "(none)" : warnings);

    result.setStr(result_string);
}

/**
 * Call RPC getnewaddress.
 * @returns getnewaddress response as a UniValue object.
 */
static UniValue GetNewAddress()
{
    std::optional<std::string> wallet_name{};
    if (gArgs.IsArgSet("-rpcwallet")) wallet_name = gArgs.GetArg("-rpcwallet", "");
    DefaultRequestHandler rh;
    return ConnectAndCallRPC(&rh, "getnewaddress", /* args=*/{}, wallet_name);
}

/**
 * Check bounds and set up args for RPC generatetoaddress params: nblocks, address, maxtries.
 * @param[in] address  Reference to const string address to insert into the args.
 * @param     args     Reference to vector of string args to modify.
 */
static void SetGenerateToAddressArgs(const std::string& address, std::vector<std::string>& args)
{
    if (args.size() > 2) throw std::runtime_error("too many arguments (maximum 2 for nblocks and maxtries)");
    if (args.size() == 0) {
        args.emplace_back(DEFAULT_NBLOCKS);
    } else if (args.at(0) == "0") {
        throw std::runtime_error("the first argument (number of blocks to generate, default: " + DEFAULT_NBLOCKS + ") must be an integer value greater than zero");
    }
    args.emplace(args.begin() + 1, address);
}

static int CommandLineRPC(int argc, char *argv[])
{
    std::string strPrint;
    int nRet = 0;
    try {
        // Skip switches
        while (argc > 1 && IsSwitchChar(argv[1][0])) {
            argc--;
            argv++;
        }
        std::string rpcPass;
        if (gArgs.GetBoolArg("-stdinrpcpass", false)) {
            NO_STDIN_ECHO();
            if (!StdinReady()) {
                fputs("RPC password> ", stderr);
                fflush(stderr);
            }
            if (!std::getline(std::cin, rpcPass)) {
                throw std::runtime_error("-stdinrpcpass specified but failed to read from standard input");
            }
            if (StdinTerminal()) {
                fputc('\n', stdout);
            }
            gArgs.ForceSetArg("-rpcpassword", rpcPass);
        }
        std::vector<std::string> args = std::vector<std::string>(&argv[1], &argv[argc]);
        if (gArgs.GetBoolArg("-stdinwalletpassphrase", false)) {
            NO_STDIN_ECHO();
            std::string walletPass;
            if (args.size() < 1 || args[0].substr(0, 16) != "walletpassphrase") {
                throw std::runtime_error("-stdinwalletpassphrase is only applicable for walletpassphrase(change)");
            }
            if (!StdinReady()) {
                fputs("Wallet passphrase> ", stderr);
                fflush(stderr);
            }
            if (!std::getline(std::cin, walletPass)) {
                throw std::runtime_error("-stdinwalletpassphrase specified but failed to read from standard input");
            }
            if (StdinTerminal()) {
                fputc('\n', stdout);
            }
            args.insert(args.begin() + 1, walletPass);
        }
        if (gArgs.GetBoolArg("-stdin", false)) {
            // Read one arg per line from stdin and append
            std::string line;
            while (std::getline(std::cin, line)) {
                args.push_back(line);
            }
            if (StdinTerminal()) {
                fputc('\n', stdout);
            }
        }
        gArgs.CheckMultipleCLIArgs();
        std::unique_ptr<BaseRequestHandler> rh;
        std::string method;
        if (gArgs.IsArgSet("-getinfo")) {
            rh.reset(new GetinfoRequestHandler());
        } else if (gArgs.GetBoolArg("-netinfo", false)) {
            if (!args.empty() && args.at(0) == "help") {
                tfm::format(std::cout, "%s\n", NetinfoRequestHandler().m_help_doc);
                return 0;
            }
            rh.reset(new NetinfoRequestHandler());
        } else if (gArgs.GetBoolArg("-generate", false)) {
            const UniValue getnewaddress{GetNewAddress()};
            const UniValue& error{getnewaddress.find_value("error")};
            if (error.isNull()) {
                SetGenerateToAddressArgs(getnewaddress.find_value("result").get_str(), args);
                rh.reset(new GenerateToAddressRequestHandler());
            } else {
                ParseError(error, strPrint, nRet);
            }
        } else if (gArgs.GetBoolArg("-addrinfo", false)) {
            rh.reset(new AddrinfoRequestHandler());
        } else {
            rh.reset(new DefaultRequestHandler());
            if (args.size() < 1) {
                throw std::runtime_error("too few parameters (need at least command)");
            }
            method = args[0];
            args.erase(args.begin()); // Remove trailing method name from arguments vector
        }
        if (nRet == 0) {
            // Perform RPC call
            std::optional<std::string> wallet_name{};
            if (gArgs.IsArgSet("-rpcwallet")) wallet_name = gArgs.GetArg("-rpcwallet", "");
            const UniValue reply = ConnectAndCallRPC(rh.get(), method, args, wallet_name);

            // Parse reply
            UniValue result = reply.find_value("result");
            const UniValue& error = reply.find_value("error");
            if (error.isNull()) {
                if (gArgs.GetBoolArg("-getinfo", false)) {
                    if (!gArgs.IsArgSet("-rpcwallet")) {
                        GetWalletBalances(result); // fetch multiwallet balances and append to result
                    }
                    ParseGetInfoResult(result);
                }

                ParseResult(result, strPrint);
            } else {
                ParseError(error, strPrint, nRet);
            }
        }
    } catch (const std::exception& e) {
        strPrint = std::string("error: ") + e.what();
        nRet = EXIT_FAILURE;
    } catch (...) {
        PrintExceptionContinue(nullptr, "CommandLineRPC()");
        throw;
    }

    if (strPrint != "") {
        tfm::format(nRet == 0 ? std::cout : std::cerr, "%s\n", strPrint);
    }
    return nRet;
}

MAIN_FUNCTION
{
#ifdef WIN32
    common::WinCmdLineArgs winArgs;
    std::tie(argc, argv) = winArgs.get();
#endif
    SetupEnvironment();
    if (!SetupNetworking()) {
        tfm::format(std::cerr, "Error: Initializing networking failed\n");
        return EXIT_FAILURE;
    }
    event_set_log_callback(&libevent_log_cb);

    try {
        int ret = AppInitRPC(argc, argv);
        if (ret != CONTINUE_EXECUTION)
            return ret;
    }
    catch (const std::exception& e) {
        PrintExceptionContinue(&e, "AppInitRPC()");
        return EXIT_FAILURE;
    } catch (...) {
        PrintExceptionContinue(nullptr, "AppInitRPC()");
        return EXIT_FAILURE;
    }

    int ret = EXIT_FAILURE;
    try {
        ret = CommandLineRPC(argc, argv);
    }
    catch (const std::exception& e) {
        PrintExceptionContinue(&e, "CommandLineRPC()");
    } catch (...) {
        PrintExceptionContinue(nullptr, "CommandLineRPC()");
    }
    return ret;
}<|MERGE_RESOLUTION|>--- conflicted
+++ resolved
@@ -950,12 +950,8 @@
             strPrint += ("error message:\n" + err_msg.get_str());
         }
         if (err_code.isNum() && err_code.getInt<int>() == RPC_WALLET_NOT_SPECIFIED) {
-<<<<<<< HEAD
-            strPrint += "\nTry adding \"-rpcwallet=<filename>\" option to namecoin-cli command line.";
-=======
             strPrint += " Or for the CLI, specify the \"-rpcwallet=<walletname>\" option before the command";
-            strPrint += " (run \"bitcoin-cli -h\" for help or \"bitcoin-cli listwallets\" to see which wallets are currently loaded).";
->>>>>>> fe937b07
+            strPrint += " (run \"namecoin-cli -h\" for help or \"namecoin-cli listwallets\" to see which wallets are currently loaded).";
         }
     } else {
         strPrint = "error: " + error.write();
