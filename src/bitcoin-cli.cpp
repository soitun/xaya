--- conflicted
+++ resolved
@@ -955,12 +955,8 @@
             strPrint += ("error message:\n" + err_msg.get_str());
         }
         if (err_code.isNum() && err_code.getInt<int>() == RPC_WALLET_NOT_SPECIFIED) {
-<<<<<<< HEAD
-            strPrint += "\nTry adding \"-rpcwallet=<filename>\" option to xaya-cli command line.";
-=======
             strPrint += " Or for the CLI, specify the \"-rpcwallet=<walletname>\" option before the command";
-            strPrint += " (run \"namecoin-cli -h\" for help or \"namecoin-cli listwallets\" to see which wallets are currently loaded).";
->>>>>>> 1b283f67
+            strPrint += " (run \"xaya-cli -h\" for help or \"xaya-cli listwallets\" to see which wallets are currently loaded).";
         }
     } else {
         strPrint = "error: " + error.write();
