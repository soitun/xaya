--- conflicted
+++ resolved
@@ -832,14 +832,10 @@
         if (response.error != -1) {
             responseErrorMessage = strprintf(" (error code %d - \"%s\")", response.error, http_errorstring(response.error));
         }
-<<<<<<< HEAD
-        throw CConnectionFailed(strprintf("Could not connect to the server %s:%d%s\n\nMake sure the xayad server is running and that you are connecting to the correct RPC port.", host, port, responseErrorMessage));
-=======
         throw CConnectionFailed(strprintf("Could not connect to the server %s:%d%s\n\n"
-                    "Make sure the namecoind server is running and that you are connecting to the correct RPC port.\n"
-                    "Use \"namecoin-cli -help\" for more info.",
+                    "Make sure the xayad server is running and that you are connecting to the correct RPC port.\n"
+                    "Use \"xaya-cli -help\" for more info.",
                     host, port, responseErrorMessage));
->>>>>>> 3761e3cd
     } else if (response.status == HTTP_UNAUTHORIZED) {
         if (failedToGetAuthCookie) {
             throw std::runtime_error(strprintf(
