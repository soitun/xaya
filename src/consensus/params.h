// Copyright (c) 2009-2010 Satoshi Nakamoto
// Copyright (c) 2009-2019 The Bitcoin Core developers
// Distributed under the MIT software license, see the accompanying
// file COPYING or http://www.opensource.org/licenses/mit-license.php.

#ifndef BITCOIN_CONSENSUS_PARAMS_H
#define BITCOIN_CONSENSUS_PARAMS_H

#include <amount.h>
#include <powdata.h>
#include <uint256.h>
#include <limits>

#include <memory>

namespace Consensus {

/**
 * Identifiers for forks done on the network, so that validation code can
 * easily just query whether or not a particular fork should be active and
 * does not have to bother with the particular heights or other aspects.
 */
enum class Fork
{

  /**
   * Fork done after the token sale.  This removed the requirement that the
   * main (non-fakeheader) nonce must be zero in order to resolve
   * https://github.com/xaya/xaya/issues/50.
   *
   * It also increases the block reward from 1 CHI to a value calculated to
   * yield the correct total PoW supply.
   */
  POST_ICO,

};

/**
 * Interface for classes that define consensus behaviour in more
 * complex ways than just by a set of constants.
 */
class ConsensusRules
{
public:

    /* Provide a virtual destructor since we have virtual methods.  */
    virtual ~ConsensusRules() = default;

    /* Return minimum locked amount in a name.  */
    virtual CAmount MinNameCoinAmount(unsigned nHeight) const = 0;

    /**
     * Returns the target spacing (time in seconds between blocks) for blocks
     * of the given algorithm at the given height.
     */
    virtual int64_t GetTargetSpacing(PowAlgo algo, unsigned height) const = 0;

    /**
     * Checks whether a given fork is in effect at the given block height.
     */
    virtual bool ForkInEffect(Fork type, unsigned height) const = 0;

};

class MainNetConsensus : public ConsensusRules
{
public:

    CAmount MinNameCoinAmount(unsigned nHeight) const override
    {
        return COIN / 100;
    }

    int64_t GetTargetSpacing(const PowAlgo algo,
                             const unsigned height) const override
    {
        if (!ForkInEffect (Fork::POST_ICO, height))
        {
            /* The target spacing is independent for each mining algorithm,
               so that the effective block frequency is half the value (with
               two algos).  */
            return 2 * 30;
        }

        /* After the POST_ICO fork, the target spacing is changed to have
           still four blocks every two minutes (for an average of 30 seconds
           per block), but three of them standalone and only one merge-mined.
           This yields the desired 75%/25% split of block rewards.  */
        switch (algo)
        {
            case PowAlgo::SHA256D:
                return 120;
            case PowAlgo::NEOSCRYPT:
                return 40;
            default:
                assert(false);
        }
    }

    bool ForkInEffect(const Fork type, const unsigned height) const override
    {
        switch (type)
        {
            case Fork::POST_ICO:
                return height >= 440000;
            default:
                assert (false);
        }
    }

};

class TestNetConsensus : public MainNetConsensus
{
public:

    bool ForkInEffect(const Fork type, const unsigned height) const override
    {
        switch (type)
        {
            case Fork::POST_ICO:
                return height >= 11000;
            default:
                assert (false);
        }
    }

};

class RegTestConsensus : public TestNetConsensus
{
public:

    bool ForkInEffect(const Fork type, const unsigned height) const override
    {
        switch (type)
        {
            case Fork::POST_ICO:
                return height >= 500;
            default:
                assert (false);
        }
    }
};

enum DeploymentPos
{
    DEPLOYMENT_TESTDUMMY,
    // NOTE: Also add new deployments to VersionBitsDeploymentInfo in versionbits.cpp
    MAX_VERSION_BITS_DEPLOYMENTS
};

/**
 * Struct for each individual consensus rule change using BIP9.
 */
struct BIP9Deployment {
    /** Bit position to select the particular bit in nVersion. */
    int bit;
    /** Start MedianTime for version bits miner confirmation. Can be a date in the past */
    int64_t nStartTime;
    /** Timeout/expiry MedianTime for the deployment attempt. */
    int64_t nTimeout;

    /** Constant for nTimeout very far in the future. */
    static constexpr int64_t NO_TIMEOUT = std::numeric_limits<int64_t>::max();

    /** Special value for nStartTime indicating that the deployment is always active.
     *  This is useful for testing, as it means tests don't need to deal with the activation
     *  process (which takes at least 3 BIP9 intervals). Only tests that specifically test the
     *  behaviour during activation cannot use this. */
    static constexpr int64_t ALWAYS_ACTIVE = -1;
};

/**
 * Parameters that influence chain consensus.
 */
struct Params {
    uint256 hashGenesisBlock;
    int nSubsidyHalvingInterval;
    /** Initial block reward.  */
    CAmount initialSubsidy;
    /** Block height at which BIP16 becomes active */
    int BIP16Height;
    /** Block height at which BIP34 becomes active */
    int BIP34Height;
    /** Block height at which BIP65 becomes active */
    int BIP65Height;
    /** Block height at which BIP66 becomes active */
    int BIP66Height;
    /** Block height at which CSV (BIP68, BIP112 and BIP113) becomes active */
    int CSVHeight;
    /** Block height at which Segwit (BIP141, BIP143 and BIP147) becomes active.
     * Note that segwit v0 script rules are enforced on all blocks except the
     * BIP 16 exception blocks. */
    int SegwitHeight;
    /** Don't warn about unknown BIP 9 activations below this height.
     * This prevents us from warning about the CSV and segwit activations. */
    int MinBIP9WarningHeight;
    /**
     * Minimum blocks including miner confirmation of the total of 2016 blocks in a retargeting period,
     * (nPowTargetTimespan / nPowTargetSpacing) which is also used for BIP9 deployments.
     * Examples: 1916 for 95%, 1512 for testchains.
     */
    uint32_t nRuleChangeActivationThreshold;
    uint32_t nMinerConfirmationWindow;
    BIP9Deployment vDeployments[MAX_VERSION_BITS_DEPLOYMENTS];
    /** Proof of work parameters */
    uint256 powLimitNeoscrypt;
    bool fPowNoRetargeting;
    uint256 nMinimumChainWork;
    uint256 defaultAssumeValid;

    /**
     * If true, witness commitments contain a payload equal to a Bitcoin Script solution
     * to the signet challenge. See BIP325.
     */
    bool signet_blocks{false};
    std::vector<uint8_t> signet_challenge;

    /** Auxpow parameters */
    int32_t nAuxpowChainId;

    /** Consensus rule interface.  */
    std::unique_ptr<ConsensusRules> rules;
<<<<<<< HEAD
=======

    /**
     * Check whether or not minimum difficulty blocks are allowed
     * with the given time stamp.
     * @param nBlockTime Time of the block with minimum difficulty.
     * @return True if it is allowed to have minimum difficulty.
     */
    bool AllowMinDifficultyBlocks(int64_t nBlockTime) const
    {
        if (!fPowAllowMinDifficultyBlocks)
            return false;
        return nBlockTime > nMinDifficultySince;
    }

    /**
     * Check whether or not to allow legacy blocks at the given height.
     * @param nHeight Height of the block to check.
     * @return True if it is allowed to have a legacy version.
     */
    bool AllowLegacyBlocks(unsigned nHeight) const
    {
        if (nLegacyBlocksBefore < 0)
            return true;
        return static_cast<int> (nHeight) < nLegacyBlocksBefore;
    }

>>>>>>> a373be5e
};
} // namespace Consensus

#endif // BITCOIN_CONSENSUS_PARAMS_H<|MERGE_RESOLUTION|>--- conflicted
+++ resolved
@@ -222,35 +222,6 @@
 
     /** Consensus rule interface.  */
     std::unique_ptr<ConsensusRules> rules;
-<<<<<<< HEAD
-=======
-
-    /**
-     * Check whether or not minimum difficulty blocks are allowed
-     * with the given time stamp.
-     * @param nBlockTime Time of the block with minimum difficulty.
-     * @return True if it is allowed to have minimum difficulty.
-     */
-    bool AllowMinDifficultyBlocks(int64_t nBlockTime) const
-    {
-        if (!fPowAllowMinDifficultyBlocks)
-            return false;
-        return nBlockTime > nMinDifficultySince;
-    }
-
-    /**
-     * Check whether or not to allow legacy blocks at the given height.
-     * @param nHeight Height of the block to check.
-     * @return True if it is allowed to have a legacy version.
-     */
-    bool AllowLegacyBlocks(unsigned nHeight) const
-    {
-        if (nLegacyBlocksBefore < 0)
-            return true;
-        return static_cast<int> (nHeight) < nLegacyBlocksBefore;
-    }
-
->>>>>>> a373be5e
 };
 } // namespace Consensus
 
