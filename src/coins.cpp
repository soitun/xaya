// Copyright (c) 2012-2022 The Bitcoin Core developers
// Distributed under the MIT software license, see the accompanying
// file COPYING or http://www.opensource.org/licenses/mit-license.php.

#include <coins.h>

#include <consensus/consensus.h>
#include <logging.h>
#include <random.h>
#include <util/trace.h>
#include <version.h>

bool CCoinsView::GetCoin(const COutPoint &outpoint, Coin &coin) const { return false; }
uint256 CCoinsView::GetBestBlock() const { return uint256(); }
std::vector<uint256> CCoinsView::GetHeadBlocks() const { return std::vector<uint256>(); }
bool CCoinsView::GetName(const valtype &name, CNameData &data) const { return false; }
bool CCoinsView::GetNameHistory(const valtype &name, CNameHistory &data) const { return false; }
bool CCoinsView::GetNamesForHeight(unsigned nHeight, std::set<valtype>& names) const { return false; }
CNameIterator* CCoinsView::IterateNames() const { assert (false); }
bool CCoinsView::BatchWrite(CCoinsMap &mapCoins, const uint256 &hashBlock, const CNameCache &names, bool erase) { return false; }
std::unique_ptr<CCoinsViewCursor> CCoinsView::Cursor() const { return nullptr; }
bool CCoinsView::ValidateNameDB(const Chainstate& chainState, const std::function<void()>& interruption_point) const { return false; }

bool CCoinsView::HaveCoin(const COutPoint &outpoint) const
{
    Coin coin;
    return GetCoin(outpoint, coin);
}

CCoinsViewBacked::CCoinsViewBacked(CCoinsView *viewIn) : base(viewIn) { }
bool CCoinsViewBacked::GetCoin(const COutPoint &outpoint, Coin &coin) const { return base->GetCoin(outpoint, coin); }
bool CCoinsViewBacked::HaveCoin(const COutPoint &outpoint) const { return base->HaveCoin(outpoint); }
uint256 CCoinsViewBacked::GetBestBlock() const { return base->GetBestBlock(); }
std::vector<uint256> CCoinsViewBacked::GetHeadBlocks() const { return base->GetHeadBlocks(); }
bool CCoinsViewBacked::GetName(const valtype &name, CNameData &data) const { return base->GetName(name, data); }
bool CCoinsViewBacked::GetNameHistory(const valtype &name, CNameHistory &data) const { return base->GetNameHistory(name, data); }
bool CCoinsViewBacked::GetNamesForHeight(unsigned nHeight, std::set<valtype>& names) const { return base->GetNamesForHeight(nHeight, names); }
CNameIterator* CCoinsViewBacked::IterateNames() const { return base->IterateNames(); }
void CCoinsViewBacked::SetBackend(CCoinsView &viewIn) { base = &viewIn; }
bool CCoinsViewBacked::BatchWrite(CCoinsMap &mapCoins, const uint256 &hashBlock, const CNameCache &names, bool erase) { return base->BatchWrite(mapCoins, hashBlock, names, erase); }
std::unique_ptr<CCoinsViewCursor> CCoinsViewBacked::Cursor() const { return base->Cursor(); }
size_t CCoinsViewBacked::EstimateSize() const { return base->EstimateSize(); }
bool CCoinsViewBacked::ValidateNameDB(const Chainstate& chainState, const std::function<void()>& interruption_point) const { return base->ValidateNameDB(chainState, interruption_point); }

CCoinsViewCache::CCoinsViewCache(CCoinsView* baseIn, bool deterministic) :
    CCoinsViewBacked(baseIn), m_deterministic(deterministic),
    cacheCoins(0, SaltedOutpointHasher(/*deterministic=*/deterministic), CCoinsMap::key_equal{}, &m_cache_coins_memory_resource)
{}

size_t CCoinsViewCache::DynamicMemoryUsage() const {
    return memusage::DynamicUsage(cacheCoins) + cachedCoinsUsage;
}

CCoinsMap::iterator CCoinsViewCache::FetchCoin(const COutPoint &outpoint) const {
    CCoinsMap::iterator it = cacheCoins.find(outpoint);
    if (it != cacheCoins.end())
        return it;
    Coin tmp;
    if (!base->GetCoin(outpoint, tmp))
        return cacheCoins.end();
    CCoinsMap::iterator ret = cacheCoins.emplace(std::piecewise_construct, std::forward_as_tuple(outpoint), std::forward_as_tuple(std::move(tmp))).first;
    if (ret->second.coin.IsSpent()) {
        // The parent only has an empty entry for this outpoint; we can consider our
        // version as fresh.
        ret->second.flags = CCoinsCacheEntry::FRESH;
    }
    cachedCoinsUsage += ret->second.coin.DynamicMemoryUsage();
    return ret;
}

bool CCoinsViewCache::GetCoin(const COutPoint &outpoint, Coin &coin) const {
    CCoinsMap::const_iterator it = FetchCoin(outpoint);
    if (it != cacheCoins.end()) {
        coin = it->second.coin;
        return !coin.IsSpent();
    }
    return false;
}

void CCoinsViewCache::AddCoin(const COutPoint &outpoint, Coin&& coin, bool possible_overwrite) {
    assert(!coin.IsSpent());
    if (coin.out.scriptPubKey.IsUnspendable()) return;
    CCoinsMap::iterator it;
    bool inserted;
    std::tie(it, inserted) = cacheCoins.emplace(std::piecewise_construct, std::forward_as_tuple(outpoint), std::tuple<>());
    bool fresh = false;
    if (!inserted) {
        cachedCoinsUsage -= it->second.coin.DynamicMemoryUsage();
    }
    if (!possible_overwrite) {
        if (!it->second.coin.IsSpent()) {
            throw std::logic_error("Attempted to overwrite an unspent coin (when possible_overwrite is false)");
        }
        // If the coin exists in this cache as a spent coin and is DIRTY, then
        // its spentness hasn't been flushed to the parent cache. We're
        // re-adding the coin to this cache now but we can't mark it as FRESH.
        // If we mark it FRESH and then spend it before the cache is flushed
        // we would remove it from this cache and would never flush spentness
        // to the parent cache.
        //
        // Re-adding a spent coin can happen in the case of a re-org (the coin
        // is 'spent' when the block adding it is disconnected and then
        // re-added when it is also added in a newly connected block).
        //
        // If the coin doesn't exist in the current cache, or is spent but not
        // DIRTY, then it can be marked FRESH.
        fresh = !(it->second.flags & CCoinsCacheEntry::DIRTY);
    }
    it->second.coin = std::move(coin);
    it->second.flags |= CCoinsCacheEntry::DIRTY | (fresh ? CCoinsCacheEntry::FRESH : 0);
    cachedCoinsUsage += it->second.coin.DynamicMemoryUsage();
    TRACE5(utxocache, add,
           outpoint.hash.data(),
           (uint32_t)outpoint.n,
           (uint32_t)it->second.coin.nHeight,
           (int64_t)it->second.coin.out.nValue,
           (bool)it->second.coin.IsCoinBase());
}

void CCoinsViewCache::EmplaceCoinInternalDANGER(COutPoint&& outpoint, Coin&& coin) {
    cachedCoinsUsage += coin.DynamicMemoryUsage();
    cacheCoins.emplace(
        std::piecewise_construct,
        std::forward_as_tuple(std::move(outpoint)),
        std::forward_as_tuple(std::move(coin), CCoinsCacheEntry::DIRTY));
}

void AddCoins(CCoinsViewCache& cache, const CTransaction &tx, int nHeight, bool check_for_overwrite) {
    bool fCoinbase = tx.IsCoinBase();
    const uint256& txid = tx.GetHash();
    for (size_t i = 0; i < tx.vout.size(); ++i) {
        bool overwrite = check_for_overwrite ? cache.HaveCoin(COutPoint(txid, i)) : fCoinbase;
        // Coinbase transactions can always be overwritten, in order to correctly
        // deal with the pre-BIP30 occurrences of duplicate coinbase transactions.
        cache.AddCoin(COutPoint(txid, i), Coin(tx.vout[i], nHeight, fCoinbase), overwrite);
    }
}

bool CCoinsViewCache::SpendCoin(const COutPoint &outpoint, Coin* moveout) {
    CCoinsMap::iterator it = FetchCoin(outpoint);
    if (it == cacheCoins.end()) return false;
    cachedCoinsUsage -= it->second.coin.DynamicMemoryUsage();
    TRACE5(utxocache, spent,
           outpoint.hash.data(),
           (uint32_t)outpoint.n,
           (uint32_t)it->second.coin.nHeight,
           (int64_t)it->second.coin.out.nValue,
           (bool)it->second.coin.IsCoinBase());
    if (moveout) {
        *moveout = std::move(it->second.coin);
    }
    if (it->second.flags & CCoinsCacheEntry::FRESH) {
        cacheCoins.erase(it);
    } else {
        it->second.flags |= CCoinsCacheEntry::DIRTY;
        it->second.coin.Clear();
    }
    return true;
}

static const Coin coinEmpty;

const Coin& CCoinsViewCache::AccessCoin(const COutPoint &outpoint) const {
    CCoinsMap::const_iterator it = FetchCoin(outpoint);
    if (it == cacheCoins.end()) {
        return coinEmpty;
    } else {
        return it->second.coin;
    }
}

bool CCoinsViewCache::HaveCoin(const COutPoint &outpoint) const {
    CCoinsMap::const_iterator it = FetchCoin(outpoint);
    return (it != cacheCoins.end() && !it->second.coin.IsSpent());
}

bool CCoinsViewCache::HaveCoinInCache(const COutPoint &outpoint) const {
    CCoinsMap::const_iterator it = cacheCoins.find(outpoint);
    return (it != cacheCoins.end() && !it->second.coin.IsSpent());
}

uint256 CCoinsViewCache::GetBestBlock() const {
    if (hashBlock.IsNull())
        hashBlock = base->GetBestBlock();
    return hashBlock;
}

void CCoinsViewCache::SetBestBlock(const uint256 &hashBlockIn) {
    hashBlock = hashBlockIn;
}

bool CCoinsViewCache::GetName(const valtype &name, CNameData& data) const {
    if (cacheNames.isDeleted(name))
        return false;
    if (cacheNames.get(name, data))
        return true;

    /* Note: This does not attempt to cache name queries.  The cache
       only keeps track of changes!  */

    return base->GetName(name, data);
}

bool CCoinsViewCache::GetNameHistory(const valtype &name, CNameHistory& data) const {
    if (cacheNames.getHistory(name, data))
        return true;

    /* Note: This does not attempt to cache backend queries.  The cache
       only keeps track of changes!  */

    return base->GetNameHistory(name, data);
}

bool CCoinsViewCache::GetNamesForHeight(unsigned nHeight, std::set<valtype>& names) const {
    /* Query the base view first, and then apply the cached changes (if
       there are any).  */

    if (!base->GetNamesForHeight(nHeight, names))
        return false;

    cacheNames.updateNamesForHeight(nHeight, names);
    return true;
}

CNameIterator* CCoinsViewCache::IterateNames() const {
    return cacheNames.iterateNames(base->IterateNames());
}

/* undo is set if the change is due to disconnecting blocks / going back in
   time.  The ordinary case (!undo) means that we update the name normally,
   going forward in time.  This is important for keeping track of the
   name history.  */
void CCoinsViewCache::SetName(const valtype &name, const CNameData& data, bool undo) {
    CNameData oldData;
    if (GetName(name, oldData))
    {
        cacheNames.removeExpireIndex(name, oldData.getHeight());

        /* Update the name history.  If we are undoing, we expect that
           the top history item matches the data being set now.  If we
           are not undoing, push the overwritten data onto the history stack.
           Note that we only have to do this if the name already existed
           in the database.  Otherwise, no special action is required
           for the name history.  */
        if (fNameHistory)
        {
            CNameHistory history;
            if (!GetNameHistory(name, history))
            {
                /* Ensure that the history stack is indeed (still) empty
                   and was not modified by the failing GetNameHistory call.  */
                assert(history.empty());
            }

            if (undo)
                history.pop(data);
            else
                history.push(oldData);

            cacheNames.setHistory(name, history);
        }
    } else
        assert (!undo);

    cacheNames.set(name, data);
    cacheNames.addExpireIndex(name, data.getHeight());
}

void CCoinsViewCache::DeleteName(const valtype &name) {
    CNameData oldData;
    if (GetName(name, oldData))
        cacheNames.removeExpireIndex(name, oldData.getHeight());
    else
        assert(false);

    if (fNameHistory)
    {
        /* When deleting a name, the history should already be clean.  */
        CNameHistory history;
        assert (!GetNameHistory(name, history) || history.empty());
    }

    cacheNames.remove(name);
}

bool CCoinsViewCache::BatchWrite(CCoinsMap &mapCoins, const uint256 &hashBlockIn, const CNameCache &names, bool erase) {
    for (CCoinsMap::iterator it = mapCoins.begin();
            it != mapCoins.end();
            it = erase ? mapCoins.erase(it) : std::next(it)) {
        // Ignore non-dirty entries (optimization).
        if (!(it->second.flags & CCoinsCacheEntry::DIRTY)) {
            continue;
        }
        CCoinsMap::iterator itUs = cacheCoins.find(it->first);
        if (itUs == cacheCoins.end()) {
            // The parent cache does not have an entry, while the child cache does.
            // We can ignore it if it's both spent and FRESH in the child
            if (!(it->second.flags & CCoinsCacheEntry::FRESH && it->second.coin.IsSpent())) {
                // Create the coin in the parent cache, move the data up
                // and mark it as dirty.
                CCoinsCacheEntry& entry = cacheCoins[it->first];
                if (erase) {
                    // The `move` call here is purely an optimization; we rely on the
                    // `mapCoins.erase` call in the `for` expression to actually remove
                    // the entry from the child map.
                    entry.coin = std::move(it->second.coin);
                } else {
                    entry.coin = it->second.coin;
                }
                cachedCoinsUsage += entry.coin.DynamicMemoryUsage();
                entry.flags = CCoinsCacheEntry::DIRTY;
                // We can mark it FRESH in the parent if it was FRESH in the child
                // Otherwise it might have just been flushed from the parent's cache
                // and already exist in the grandparent
                if (it->second.flags & CCoinsCacheEntry::FRESH) {
                    entry.flags |= CCoinsCacheEntry::FRESH;
                }
            }
        } else {
            // Found the entry in the parent cache
            if ((it->second.flags & CCoinsCacheEntry::FRESH) && !itUs->second.coin.IsSpent()) {
                // The coin was marked FRESH in the child cache, but the coin
                // exists in the parent cache. If this ever happens, it means
                // the FRESH flag was misapplied and there is a logic error in
                // the calling code.
                throw std::logic_error("FRESH flag misapplied to coin that exists in parent cache");
            }

            if ((itUs->second.flags & CCoinsCacheEntry::FRESH) && it->second.coin.IsSpent()) {
                // The grandparent cache does not have an entry, and the coin
                // has been spent. We can just delete it from the parent cache.
                cachedCoinsUsage -= itUs->second.coin.DynamicMemoryUsage();
                cacheCoins.erase(itUs);
            } else {
                // A normal modification.
                cachedCoinsUsage -= itUs->second.coin.DynamicMemoryUsage();
                if (erase) {
                    // The `move` call here is purely an optimization; we rely on the
                    // `mapCoins.erase` call in the `for` expression to actually remove
                    // the entry from the child map.
                    itUs->second.coin = std::move(it->second.coin);
                } else {
                    itUs->second.coin = it->second.coin;
                }
                cachedCoinsUsage += itUs->second.coin.DynamicMemoryUsage();
                itUs->second.flags |= CCoinsCacheEntry::DIRTY;
                // NOTE: It isn't safe to mark the coin as FRESH in the parent
                // cache. If it already existed and was spent in the parent
                // cache then marking it FRESH would prevent that spentness
                // from being flushed to the grandparent.
            }
        }
    }
    hashBlock = hashBlockIn;
    cacheNames.apply(names);
    return true;
}

bool CCoinsViewCache::Flush() {
<<<<<<< HEAD
    /* This function is called when validating the name mempool, and BatchWrite
       actually fails if hashBlock is not set.  Thus we have to make sure here
       that it is a valid no-op when nothing is cached.  */
    if (hashBlock.IsNull() && cacheCoins.empty() && cacheNames.empty())
        return true;

    bool fOk = base->BatchWrite(cacheCoins, hashBlock, cacheNames, /*erase=*/true);
    if (fOk && !cacheCoins.empty()) {
        /* BatchWrite must erase all cacheCoins elements when erase=true. */
        throw std::logic_error("Not all cached coins were erased");
=======
    bool fOk = base->BatchWrite(cacheCoins, hashBlock, /*erase=*/true);
    if (fOk) {
        if (!cacheCoins.empty()) {
            /* BatchWrite must erase all cacheCoins elements when erase=true. */
            throw std::logic_error("Not all cached coins were erased");
        }
        ReallocateCache();
>>>>>>> 3efe5849
    }
    cachedCoinsUsage = 0;
    cacheNames.clear();
    return fOk;
}

bool CCoinsViewCache::Sync()
{
    bool fOk = base->BatchWrite(cacheCoins, hashBlock, cacheNames, /*erase=*/false);
    // Instead of clearing `cacheCoins` as we would in Flush(), just clear the
    // FRESH/DIRTY flags of any coin that isn't spent.
    for (auto it = cacheCoins.begin(); it != cacheCoins.end(); ) {
        if (it->second.coin.IsSpent()) {
            cachedCoinsUsage -= it->second.coin.DynamicMemoryUsage();
            it = cacheCoins.erase(it);
        } else {
            it->second.flags = 0;
            ++it;
        }
    }
    return fOk;
}

void CCoinsViewCache::Uncache(const COutPoint& hash)
{
    CCoinsMap::iterator it = cacheCoins.find(hash);
    if (it != cacheCoins.end() && it->second.flags == 0) {
        cachedCoinsUsage -= it->second.coin.DynamicMemoryUsage();
        TRACE5(utxocache, uncache,
               hash.hash.data(),
               (uint32_t)hash.n,
               (uint32_t)it->second.coin.nHeight,
               (int64_t)it->second.coin.out.nValue,
               (bool)it->second.coin.IsCoinBase());
        cacheCoins.erase(it);
    }
}

unsigned int CCoinsViewCache::GetCacheSize() const {
    // Do not take name operations into account here.
    return cacheCoins.size();
}

bool CCoinsViewCache::HaveInputs(const CTransaction& tx) const
{
    if (!tx.IsCoinBase()) {
        for (unsigned int i = 0; i < tx.vin.size(); i++) {
            if (!HaveCoin(tx.vin[i].prevout)) {
                return false;
            }
        }
    }
    return true;
}

void CCoinsViewCache::ReallocateCache()
{
    // Cache should be empty when we're calling this.
    assert(cacheCoins.size() == 0);
    cacheCoins.~CCoinsMap();
    m_cache_coins_memory_resource.~CCoinsMapMemoryResource();
    ::new (&m_cache_coins_memory_resource) CCoinsMapMemoryResource{};
    ::new (&cacheCoins) CCoinsMap{0, SaltedOutpointHasher{/*deterministic=*/m_deterministic}, CCoinsMap::key_equal{}, &m_cache_coins_memory_resource};
}

void CCoinsViewCache::SanityCheck() const
{
    size_t recomputed_usage = 0;
    for (const auto& [_, entry] : cacheCoins) {
        unsigned attr = 0;
        if (entry.flags & CCoinsCacheEntry::DIRTY) attr |= 1;
        if (entry.flags & CCoinsCacheEntry::FRESH) attr |= 2;
        if (entry.coin.IsSpent()) attr |= 4;
        // Only 5 combinations are possible.
        assert(attr != 2 && attr != 4 && attr != 7);

        // Recompute cachedCoinsUsage.
        recomputed_usage += entry.coin.DynamicMemoryUsage();
    }
    assert(recomputed_usage == cachedCoinsUsage);
}

static const size_t MIN_TRANSACTION_OUTPUT_WEIGHT = WITNESS_SCALE_FACTOR * ::GetSerializeSize(CTxOut(), PROTOCOL_VERSION);
static const size_t MAX_OUTPUTS_PER_BLOCK = MAX_BLOCK_WEIGHT / MIN_TRANSACTION_OUTPUT_WEIGHT;

const Coin& AccessByTxid(const CCoinsViewCache& view, const uint256& txid)
{
    COutPoint iter(txid, 0);
    while (iter.n < MAX_OUTPUTS_PER_BLOCK) {
        const Coin& alternate = view.AccessCoin(iter);
        if (!alternate.IsSpent()) return alternate;
        ++iter.n;
    }
    return coinEmpty;
}

bool CCoinsViewErrorCatcher::GetCoin(const COutPoint &outpoint, Coin &coin) const {
    try {
        return CCoinsViewBacked::GetCoin(outpoint, coin);
    } catch(const std::runtime_error& e) {
        for (const auto& f : m_err_callbacks) {
            f();
        }
        LogPrintf("Error reading from database: %s\n", e.what());
        // Starting the shutdown sequence and returning false to the caller would be
        // interpreted as 'entry not found' (as opposed to unable to read data), and
        // could lead to invalid interpretation. Just exit immediately, as we can't
        // continue anyway, and all writes should be atomic.
        std::abort();
    }
}<|MERGE_RESOLUTION|>--- conflicted
+++ resolved
@@ -357,7 +357,6 @@
 }
 
 bool CCoinsViewCache::Flush() {
-<<<<<<< HEAD
     /* This function is called when validating the name mempool, and BatchWrite
        actually fails if hashBlock is not set.  Thus we have to make sure here
        that it is a valid no-op when nothing is cached.  */
@@ -365,18 +364,12 @@
         return true;
 
     bool fOk = base->BatchWrite(cacheCoins, hashBlock, cacheNames, /*erase=*/true);
-    if (fOk && !cacheCoins.empty()) {
-        /* BatchWrite must erase all cacheCoins elements when erase=true. */
-        throw std::logic_error("Not all cached coins were erased");
-=======
-    bool fOk = base->BatchWrite(cacheCoins, hashBlock, /*erase=*/true);
     if (fOk) {
         if (!cacheCoins.empty()) {
             /* BatchWrite must erase all cacheCoins elements when erase=true. */
             throw std::logic_error("Not all cached coins were erased");
         }
         ReallocateCache();
->>>>>>> 3efe5849
     }
     cachedCoinsUsage = 0;
     cacheNames.clear();
