// Copyright (c) 2012-2022 The Bitcoin Core developers
// Distributed under the MIT software license, see the accompanying
// file COPYING or http://www.opensource.org/licenses/mit-license.php.

#include <coins.h>

#include <consensus/consensus.h>
#include <logging.h>
#include <random.h>
#include <util/trace.h>
#include <version.h>

bool CCoinsView::GetCoin(const COutPoint &outpoint, Coin &coin) const { return false; }
uint256 CCoinsView::GetBestBlock() const { return uint256(); }
std::vector<uint256> CCoinsView::GetHeadBlocks() const { return std::vector<uint256>(); }
<<<<<<< HEAD
bool CCoinsView::GetName(const valtype &name, CNameData &data) const { return false; }
bool CCoinsView::GetNameHistory(const valtype &name, CNameHistory &data) const { return false; }
bool CCoinsView::GetNamesForHeight(unsigned nHeight, std::set<valtype>& names) const { return false; }
CNameIterator* CCoinsView::IterateNames() const { assert (false); }
bool CCoinsView::BatchWrite(CCoinsMap &mapCoins, const uint256 &hashBlock, const CNameCache &names) { return false; }
=======
bool CCoinsView::BatchWrite(CCoinsMap &mapCoins, const uint256 &hashBlock, bool erase) { return false; }
>>>>>>> 3ac66536
std::unique_ptr<CCoinsViewCursor> CCoinsView::Cursor() const { return nullptr; }
bool CCoinsView::ValidateNameDB(const Chainstate& chainState, const std::function<void()>& interruption_point) const { return false; }

bool CCoinsView::HaveCoin(const COutPoint &outpoint) const
{
    Coin coin;
    return GetCoin(outpoint, coin);
}

CCoinsViewBacked::CCoinsViewBacked(CCoinsView *viewIn) : base(viewIn) { }
bool CCoinsViewBacked::GetCoin(const COutPoint &outpoint, Coin &coin) const { return base->GetCoin(outpoint, coin); }
bool CCoinsViewBacked::HaveCoin(const COutPoint &outpoint) const { return base->HaveCoin(outpoint); }
uint256 CCoinsViewBacked::GetBestBlock() const { return base->GetBestBlock(); }
std::vector<uint256> CCoinsViewBacked::GetHeadBlocks() const { return base->GetHeadBlocks(); }
bool CCoinsViewBacked::GetName(const valtype &name, CNameData &data) const { return base->GetName(name, data); }
bool CCoinsViewBacked::GetNameHistory(const valtype &name, CNameHistory &data) const { return base->GetNameHistory(name, data); }
bool CCoinsViewBacked::GetNamesForHeight(unsigned nHeight, std::set<valtype>& names) const { return base->GetNamesForHeight(nHeight, names); }
CNameIterator* CCoinsViewBacked::IterateNames() const { return base->IterateNames(); }
void CCoinsViewBacked::SetBackend(CCoinsView &viewIn) { base = &viewIn; }
<<<<<<< HEAD
bool CCoinsViewBacked::BatchWrite(CCoinsMap &mapCoins, const uint256 &hashBlock, const CNameCache &names) { return base->BatchWrite(mapCoins, hashBlock, names); }
=======
bool CCoinsViewBacked::BatchWrite(CCoinsMap &mapCoins, const uint256 &hashBlock, bool erase) { return base->BatchWrite(mapCoins, hashBlock, erase); }
>>>>>>> 3ac66536
std::unique_ptr<CCoinsViewCursor> CCoinsViewBacked::Cursor() const { return base->Cursor(); }
size_t CCoinsViewBacked::EstimateSize() const { return base->EstimateSize(); }
bool CCoinsViewBacked::ValidateNameDB(const Chainstate& chainState, const std::function<void()>& interruption_point) const { return base->ValidateNameDB(chainState, interruption_point); }

CCoinsViewCache::CCoinsViewCache(CCoinsView* baseIn) : CCoinsViewBacked(baseIn) {}

size_t CCoinsViewCache::DynamicMemoryUsage() const {
    return memusage::DynamicUsage(cacheCoins) + cachedCoinsUsage;
}

CCoinsMap::iterator CCoinsViewCache::FetchCoin(const COutPoint &outpoint) const {
    CCoinsMap::iterator it = cacheCoins.find(outpoint);
    if (it != cacheCoins.end())
        return it;
    Coin tmp;
    if (!base->GetCoin(outpoint, tmp))
        return cacheCoins.end();
    CCoinsMap::iterator ret = cacheCoins.emplace(std::piecewise_construct, std::forward_as_tuple(outpoint), std::forward_as_tuple(std::move(tmp))).first;
    if (ret->second.coin.IsSpent()) {
        // The parent only has an empty entry for this outpoint; we can consider our
        // version as fresh.
        ret->second.flags = CCoinsCacheEntry::FRESH;
    }
    cachedCoinsUsage += ret->second.coin.DynamicMemoryUsage();
    return ret;
}

bool CCoinsViewCache::GetCoin(const COutPoint &outpoint, Coin &coin) const {
    CCoinsMap::const_iterator it = FetchCoin(outpoint);
    if (it != cacheCoins.end()) {
        coin = it->second.coin;
        return !coin.IsSpent();
    }
    return false;
}

void CCoinsViewCache::AddCoin(const COutPoint &outpoint, Coin&& coin, bool possible_overwrite) {
    assert(!coin.IsSpent());
    if (coin.out.scriptPubKey.IsUnspendable()) return;
    CCoinsMap::iterator it;
    bool inserted;
    std::tie(it, inserted) = cacheCoins.emplace(std::piecewise_construct, std::forward_as_tuple(outpoint), std::tuple<>());
    bool fresh = false;
    if (!inserted) {
        cachedCoinsUsage -= it->second.coin.DynamicMemoryUsage();
    }
    if (!possible_overwrite) {
        if (!it->second.coin.IsSpent()) {
            throw std::logic_error("Attempted to overwrite an unspent coin (when possible_overwrite is false)");
        }
        // If the coin exists in this cache as a spent coin and is DIRTY, then
        // its spentness hasn't been flushed to the parent cache. We're
        // re-adding the coin to this cache now but we can't mark it as FRESH.
        // If we mark it FRESH and then spend it before the cache is flushed
        // we would remove it from this cache and would never flush spentness
        // to the parent cache.
        //
        // Re-adding a spent coin can happen in the case of a re-org (the coin
        // is 'spent' when the block adding it is disconnected and then
        // re-added when it is also added in a newly connected block).
        //
        // If the coin doesn't exist in the current cache, or is spent but not
        // DIRTY, then it can be marked FRESH.
        fresh = !(it->second.flags & CCoinsCacheEntry::DIRTY);
    }
    it->second.coin = std::move(coin);
    it->second.flags |= CCoinsCacheEntry::DIRTY | (fresh ? CCoinsCacheEntry::FRESH : 0);
    cachedCoinsUsage += it->second.coin.DynamicMemoryUsage();
    TRACE5(utxocache, add,
           outpoint.hash.data(),
           (uint32_t)outpoint.n,
           (uint32_t)it->second.coin.nHeight,
           (int64_t)it->second.coin.out.nValue,
           (bool)it->second.coin.IsCoinBase());
}

void CCoinsViewCache::EmplaceCoinInternalDANGER(COutPoint&& outpoint, Coin&& coin) {
    cachedCoinsUsage += coin.DynamicMemoryUsage();
    cacheCoins.emplace(
        std::piecewise_construct,
        std::forward_as_tuple(std::move(outpoint)),
        std::forward_as_tuple(std::move(coin), CCoinsCacheEntry::DIRTY));
}

void AddCoins(CCoinsViewCache& cache, const CTransaction &tx, int nHeight, bool check_for_overwrite) {
    bool fCoinbase = tx.IsCoinBase();
    const uint256& txid = tx.GetHash();
    for (size_t i = 0; i < tx.vout.size(); ++i) {
        bool overwrite = check_for_overwrite ? cache.HaveCoin(COutPoint(txid, i)) : fCoinbase;
        // Coinbase transactions can always be overwritten, in order to correctly
        // deal with the pre-BIP30 occurrences of duplicate coinbase transactions.
        cache.AddCoin(COutPoint(txid, i), Coin(tx.vout[i], nHeight, fCoinbase), overwrite);
    }
}

bool CCoinsViewCache::SpendCoin(const COutPoint &outpoint, Coin* moveout) {
    CCoinsMap::iterator it = FetchCoin(outpoint);
    if (it == cacheCoins.end()) return false;
    cachedCoinsUsage -= it->second.coin.DynamicMemoryUsage();
    TRACE5(utxocache, spent,
           outpoint.hash.data(),
           (uint32_t)outpoint.n,
           (uint32_t)it->second.coin.nHeight,
           (int64_t)it->second.coin.out.nValue,
           (bool)it->second.coin.IsCoinBase());
    if (moveout) {
        *moveout = std::move(it->second.coin);
    }
    if (it->second.flags & CCoinsCacheEntry::FRESH) {
        cacheCoins.erase(it);
    } else {
        it->second.flags |= CCoinsCacheEntry::DIRTY;
        it->second.coin.Clear();
    }
    return true;
}

static const Coin coinEmpty;

const Coin& CCoinsViewCache::AccessCoin(const COutPoint &outpoint) const {
    CCoinsMap::const_iterator it = FetchCoin(outpoint);
    if (it == cacheCoins.end()) {
        return coinEmpty;
    } else {
        return it->second.coin;
    }
}

bool CCoinsViewCache::HaveCoin(const COutPoint &outpoint) const {
    CCoinsMap::const_iterator it = FetchCoin(outpoint);
    return (it != cacheCoins.end() && !it->second.coin.IsSpent());
}

bool CCoinsViewCache::HaveCoinInCache(const COutPoint &outpoint) const {
    CCoinsMap::const_iterator it = cacheCoins.find(outpoint);
    return (it != cacheCoins.end() && !it->second.coin.IsSpent());
}

uint256 CCoinsViewCache::GetBestBlock() const {
    if (hashBlock.IsNull())
        hashBlock = base->GetBestBlock();
    return hashBlock;
}

void CCoinsViewCache::SetBestBlock(const uint256 &hashBlockIn) {
    hashBlock = hashBlockIn;
}

<<<<<<< HEAD
bool CCoinsViewCache::GetName(const valtype &name, CNameData& data) const {
    if (cacheNames.isDeleted(name))
        return false;
    if (cacheNames.get(name, data))
        return true;

    /* Note: This does not attempt to cache name queries.  The cache
       only keeps track of changes!  */

    return base->GetName(name, data);
}

bool CCoinsViewCache::GetNameHistory(const valtype &name, CNameHistory& data) const {
    if (cacheNames.getHistory(name, data))
        return true;

    /* Note: This does not attempt to cache backend queries.  The cache
       only keeps track of changes!  */

    return base->GetNameHistory(name, data);
}

bool CCoinsViewCache::GetNamesForHeight(unsigned nHeight, std::set<valtype>& names) const {
    /* Query the base view first, and then apply the cached changes (if
       there are any).  */

    if (!base->GetNamesForHeight(nHeight, names))
        return false;

    cacheNames.updateNamesForHeight(nHeight, names);
    return true;
}

CNameIterator* CCoinsViewCache::IterateNames() const {
    return cacheNames.iterateNames(base->IterateNames());
}

/* undo is set if the change is due to disconnecting blocks / going back in
   time.  The ordinary case (!undo) means that we update the name normally,
   going forward in time.  This is important for keeping track of the
   name history.  */
void CCoinsViewCache::SetName(const valtype &name, const CNameData& data, bool undo) {
    CNameData oldData;
    if (GetName(name, oldData))
    {
        cacheNames.removeExpireIndex(name, oldData.getHeight());

        /* Update the name history.  If we are undoing, we expect that
           the top history item matches the data being set now.  If we
           are not undoing, push the overwritten data onto the history stack.
           Note that we only have to do this if the name already existed
           in the database.  Otherwise, no special action is required
           for the name history.  */
        if (fNameHistory)
        {
            CNameHistory history;
            if (!GetNameHistory(name, history))
            {
                /* Ensure that the history stack is indeed (still) empty
                   and was not modified by the failing GetNameHistory call.  */
                assert(history.empty());
            }

            if (undo)
                history.pop(data);
            else
                history.push(oldData);

            cacheNames.setHistory(name, history);
        }
    } else
        assert (!undo);

    cacheNames.set(name, data);
    cacheNames.addExpireIndex(name, data.getHeight());
}

void CCoinsViewCache::DeleteName(const valtype &name) {
    CNameData oldData;
    if (GetName(name, oldData))
        cacheNames.removeExpireIndex(name, oldData.getHeight());
    else
        assert(false);

    if (fNameHistory)
    {
        /* When deleting a name, the history should already be clean.  */
        CNameHistory history;
        assert (!GetNameHistory(name, history) || history.empty());
    }

    cacheNames.remove(name);
}

bool CCoinsViewCache::BatchWrite(CCoinsMap &mapCoins, const uint256 &hashBlockIn, const CNameCache &names) {
    for (CCoinsMap::iterator it = mapCoins.begin(); it != mapCoins.end(); it = mapCoins.erase(it)) {
=======
bool CCoinsViewCache::BatchWrite(CCoinsMap &mapCoins, const uint256 &hashBlockIn, bool erase) {
    for (CCoinsMap::iterator it = mapCoins.begin();
            it != mapCoins.end();
            it = erase ? mapCoins.erase(it) : std::next(it)) {
>>>>>>> 3ac66536
        // Ignore non-dirty entries (optimization).
        if (!(it->second.flags & CCoinsCacheEntry::DIRTY)) {
            continue;
        }
        CCoinsMap::iterator itUs = cacheCoins.find(it->first);
        if (itUs == cacheCoins.end()) {
            // The parent cache does not have an entry, while the child cache does.
            // We can ignore it if it's both spent and FRESH in the child
            if (!(it->second.flags & CCoinsCacheEntry::FRESH && it->second.coin.IsSpent())) {
                // Create the coin in the parent cache, move the data up
                // and mark it as dirty.
                CCoinsCacheEntry& entry = cacheCoins[it->first];
                if (erase) {
                    // The `move` call here is purely an optimization; we rely on the
                    // `mapCoins.erase` call in the `for` expression to actually remove
                    // the entry from the child map.
                    entry.coin = std::move(it->second.coin);
                } else {
                    entry.coin = it->second.coin;
                }
                cachedCoinsUsage += entry.coin.DynamicMemoryUsage();
                entry.flags = CCoinsCacheEntry::DIRTY;
                // We can mark it FRESH in the parent if it was FRESH in the child
                // Otherwise it might have just been flushed from the parent's cache
                // and already exist in the grandparent
                if (it->second.flags & CCoinsCacheEntry::FRESH) {
                    entry.flags |= CCoinsCacheEntry::FRESH;
                }
            }
        } else {
            // Found the entry in the parent cache
            if ((it->second.flags & CCoinsCacheEntry::FRESH) && !itUs->second.coin.IsSpent()) {
                // The coin was marked FRESH in the child cache, but the coin
                // exists in the parent cache. If this ever happens, it means
                // the FRESH flag was misapplied and there is a logic error in
                // the calling code.
                throw std::logic_error("FRESH flag misapplied to coin that exists in parent cache");
            }

            if ((itUs->second.flags & CCoinsCacheEntry::FRESH) && it->second.coin.IsSpent()) {
                // The grandparent cache does not have an entry, and the coin
                // has been spent. We can just delete it from the parent cache.
                cachedCoinsUsage -= itUs->second.coin.DynamicMemoryUsage();
                cacheCoins.erase(itUs);
            } else {
                // A normal modification.
                cachedCoinsUsage -= itUs->second.coin.DynamicMemoryUsage();
                if (erase) {
                    // The `move` call here is purely an optimization; we rely on the
                    // `mapCoins.erase` call in the `for` expression to actually remove
                    // the entry from the child map.
                    itUs->second.coin = std::move(it->second.coin);
                } else {
                    itUs->second.coin = it->second.coin;
                }
                cachedCoinsUsage += itUs->second.coin.DynamicMemoryUsage();
                itUs->second.flags |= CCoinsCacheEntry::DIRTY;
                // NOTE: It isn't safe to mark the coin as FRESH in the parent
                // cache. If it already existed and was spent in the parent
                // cache then marking it FRESH would prevent that spentness
                // from being flushed to the grandparent.
            }
        }
    }
    hashBlock = hashBlockIn;
    cacheNames.apply(names);
    return true;
}

bool CCoinsViewCache::Flush() {
<<<<<<< HEAD
    /* This function is called when validating the name mempool, and BatchWrite
       actually fails if hashBlock is not set.  Thus we have to make sure here
       that it is a valid no-op when nothing is cached.  */
    if (hashBlock.IsNull() && cacheCoins.empty() && cacheNames.empty())
        return true;

    bool fOk = base->BatchWrite(cacheCoins, hashBlock, cacheNames);
    cacheCoins.clear();
=======
    bool fOk = base->BatchWrite(cacheCoins, hashBlock, /*erase=*/true);
    if (fOk && !cacheCoins.empty()) {
        /* BatchWrite must erase all cacheCoins elements when erase=true. */
        throw std::logic_error("Not all cached coins were erased");
    }
>>>>>>> 3ac66536
    cachedCoinsUsage = 0;
    cacheNames.clear();
    return fOk;
}

bool CCoinsViewCache::Sync()
{
    bool fOk = base->BatchWrite(cacheCoins, hashBlock, /*erase=*/false);
    // Instead of clearing `cacheCoins` as we would in Flush(), just clear the
    // FRESH/DIRTY flags of any coin that isn't spent.
    for (auto it = cacheCoins.begin(); it != cacheCoins.end(); ) {
        if (it->second.coin.IsSpent()) {
            cachedCoinsUsage -= it->second.coin.DynamicMemoryUsage();
            it = cacheCoins.erase(it);
        } else {
            it->second.flags = 0;
            ++it;
        }
    }
    return fOk;
}

void CCoinsViewCache::Uncache(const COutPoint& hash)
{
    CCoinsMap::iterator it = cacheCoins.find(hash);
    if (it != cacheCoins.end() && it->second.flags == 0) {
        cachedCoinsUsage -= it->second.coin.DynamicMemoryUsage();
        TRACE5(utxocache, uncache,
               hash.hash.data(),
               (uint32_t)hash.n,
               (uint32_t)it->second.coin.nHeight,
               (int64_t)it->second.coin.out.nValue,
               (bool)it->second.coin.IsCoinBase());
        cacheCoins.erase(it);
    }
}

unsigned int CCoinsViewCache::GetCacheSize() const {
    // Do not take name operations into account here.
    return cacheCoins.size();
}

bool CCoinsViewCache::HaveInputs(const CTransaction& tx) const
{
    if (!tx.IsCoinBase()) {
        for (unsigned int i = 0; i < tx.vin.size(); i++) {
            if (!HaveCoin(tx.vin[i].prevout)) {
                return false;
            }
        }
    }
    return true;
}

void CCoinsViewCache::ReallocateCache()
{
    // Cache should be empty when we're calling this.
    assert(cacheCoins.size() == 0);
    cacheCoins.~CCoinsMap();
    ::new (&cacheCoins) CCoinsMap();
}

static const size_t MIN_TRANSACTION_OUTPUT_WEIGHT = WITNESS_SCALE_FACTOR * ::GetSerializeSize(CTxOut(), PROTOCOL_VERSION);
static const size_t MAX_OUTPUTS_PER_BLOCK = MAX_BLOCK_WEIGHT / MIN_TRANSACTION_OUTPUT_WEIGHT;

const Coin& AccessByTxid(const CCoinsViewCache& view, const uint256& txid)
{
    COutPoint iter(txid, 0);
    while (iter.n < MAX_OUTPUTS_PER_BLOCK) {
        const Coin& alternate = view.AccessCoin(iter);
        if (!alternate.IsSpent()) return alternate;
        ++iter.n;
    }
    return coinEmpty;
}

bool CCoinsViewErrorCatcher::GetCoin(const COutPoint &outpoint, Coin &coin) const {
    try {
        return CCoinsViewBacked::GetCoin(outpoint, coin);
    } catch(const std::runtime_error& e) {
        for (const auto& f : m_err_callbacks) {
            f();
        }
        LogPrintf("Error reading from database: %s\n", e.what());
        // Starting the shutdown sequence and returning false to the caller would be
        // interpreted as 'entry not found' (as opposed to unable to read data), and
        // could lead to invalid interpretation. Just exit immediately, as we can't
        // continue anyway, and all writes should be atomic.
        std::abort();
    }
}<|MERGE_RESOLUTION|>--- conflicted
+++ resolved
@@ -13,15 +13,11 @@
 bool CCoinsView::GetCoin(const COutPoint &outpoint, Coin &coin) const { return false; }
 uint256 CCoinsView::GetBestBlock() const { return uint256(); }
 std::vector<uint256> CCoinsView::GetHeadBlocks() const { return std::vector<uint256>(); }
-<<<<<<< HEAD
 bool CCoinsView::GetName(const valtype &name, CNameData &data) const { return false; }
 bool CCoinsView::GetNameHistory(const valtype &name, CNameHistory &data) const { return false; }
 bool CCoinsView::GetNamesForHeight(unsigned nHeight, std::set<valtype>& names) const { return false; }
 CNameIterator* CCoinsView::IterateNames() const { assert (false); }
-bool CCoinsView::BatchWrite(CCoinsMap &mapCoins, const uint256 &hashBlock, const CNameCache &names) { return false; }
-=======
-bool CCoinsView::BatchWrite(CCoinsMap &mapCoins, const uint256 &hashBlock, bool erase) { return false; }
->>>>>>> 3ac66536
+bool CCoinsView::BatchWrite(CCoinsMap &mapCoins, const uint256 &hashBlock, const CNameCache &names, bool erase) { return false; }
 std::unique_ptr<CCoinsViewCursor> CCoinsView::Cursor() const { return nullptr; }
 bool CCoinsView::ValidateNameDB(const Chainstate& chainState, const std::function<void()>& interruption_point) const { return false; }
 
@@ -41,11 +37,7 @@
 bool CCoinsViewBacked::GetNamesForHeight(unsigned nHeight, std::set<valtype>& names) const { return base->GetNamesForHeight(nHeight, names); }
 CNameIterator* CCoinsViewBacked::IterateNames() const { return base->IterateNames(); }
 void CCoinsViewBacked::SetBackend(CCoinsView &viewIn) { base = &viewIn; }
-<<<<<<< HEAD
-bool CCoinsViewBacked::BatchWrite(CCoinsMap &mapCoins, const uint256 &hashBlock, const CNameCache &names) { return base->BatchWrite(mapCoins, hashBlock, names); }
-=======
-bool CCoinsViewBacked::BatchWrite(CCoinsMap &mapCoins, const uint256 &hashBlock, bool erase) { return base->BatchWrite(mapCoins, hashBlock, erase); }
->>>>>>> 3ac66536
+bool CCoinsViewBacked::BatchWrite(CCoinsMap &mapCoins, const uint256 &hashBlock, const CNameCache &names, bool erase) { return base->BatchWrite(mapCoins, hashBlock, names, erase); }
 std::unique_ptr<CCoinsViewCursor> CCoinsViewBacked::Cursor() const { return base->Cursor(); }
 size_t CCoinsViewBacked::EstimateSize() const { return base->EstimateSize(); }
 bool CCoinsViewBacked::ValidateNameDB(const Chainstate& chainState, const std::function<void()>& interruption_point) const { return base->ValidateNameDB(chainState, interruption_point); }
@@ -194,7 +186,6 @@
     hashBlock = hashBlockIn;
 }
 
-<<<<<<< HEAD
 bool CCoinsViewCache::GetName(const valtype &name, CNameData& data) const {
     if (cacheNames.isDeleted(name))
         return false;
@@ -289,14 +280,10 @@
     cacheNames.remove(name);
 }
 
-bool CCoinsViewCache::BatchWrite(CCoinsMap &mapCoins, const uint256 &hashBlockIn, const CNameCache &names) {
-    for (CCoinsMap::iterator it = mapCoins.begin(); it != mapCoins.end(); it = mapCoins.erase(it)) {
-=======
-bool CCoinsViewCache::BatchWrite(CCoinsMap &mapCoins, const uint256 &hashBlockIn, bool erase) {
+bool CCoinsViewCache::BatchWrite(CCoinsMap &mapCoins, const uint256 &hashBlockIn, const CNameCache &names, bool erase) {
     for (CCoinsMap::iterator it = mapCoins.begin();
             it != mapCoins.end();
             it = erase ? mapCoins.erase(it) : std::next(it)) {
->>>>>>> 3ac66536
         // Ignore non-dirty entries (optimization).
         if (!(it->second.flags & CCoinsCacheEntry::DIRTY)) {
             continue;
@@ -367,22 +354,17 @@
 }
 
 bool CCoinsViewCache::Flush() {
-<<<<<<< HEAD
     /* This function is called when validating the name mempool, and BatchWrite
        actually fails if hashBlock is not set.  Thus we have to make sure here
        that it is a valid no-op when nothing is cached.  */
     if (hashBlock.IsNull() && cacheCoins.empty() && cacheNames.empty())
         return true;
 
-    bool fOk = base->BatchWrite(cacheCoins, hashBlock, cacheNames);
-    cacheCoins.clear();
-=======
-    bool fOk = base->BatchWrite(cacheCoins, hashBlock, /*erase=*/true);
+    bool fOk = base->BatchWrite(cacheCoins, hashBlock, cacheNames, /*erase=*/true);
     if (fOk && !cacheCoins.empty()) {
         /* BatchWrite must erase all cacheCoins elements when erase=true. */
         throw std::logic_error("Not all cached coins were erased");
     }
->>>>>>> 3ac66536
     cachedCoinsUsage = 0;
     cacheNames.clear();
     return fOk;
@@ -390,7 +372,7 @@
 
 bool CCoinsViewCache::Sync()
 {
-    bool fOk = base->BatchWrite(cacheCoins, hashBlock, /*erase=*/false);
+    bool fOk = base->BatchWrite(cacheCoins, hashBlock, cacheNames, /*erase=*/false);
     // Instead of clearing `cacheCoins` as we would in Flush(), just clear the
     // FRESH/DIRTY flags of any coin that isn't spent.
     for (auto it = cacheCoins.begin(); it != cacheCoins.end(); ) {
