// Copyright (c) 2012-2016 The Bitcoin Core developers
// Distributed under the MIT software license, see the accompanying
// file COPYING or http://www.opensource.org/licenses/mit-license.php.

#include "coins.h"

#include "consensus/consensus.h"
#include "memusage.h"
#include "random.h"
#include "undo.h"
#include "util.h"

#include <assert.h>

bool CCoinsView::GetCoin(const COutPoint &outpoint, Coin &coin) const { return false; }
uint256 CCoinsView::GetBestBlock() const { return uint256(); }
std::vector<uint256> CCoinsView::GetHeadBlocks() const { return std::vector<uint256>(); }
<<<<<<< HEAD
bool CCoinsView::GetName(const valtype &name, CNameData &data) const { return false; }
bool CCoinsView::GetNameHistory(const valtype &name, CNameHistory &data) const { return false; }
bool CCoinsView::GetNamesForHeight(unsigned nHeight, std::set<valtype>& names) const { return false; }
CNameIterator* CCoinsView::IterateNames() const { assert (false); }
bool CCoinsView::BatchWrite(CCoinsMap &mapCoins, const uint256 &hashBlock, const CNameCache &names) { return false; }
CCoinsViewCursor *CCoinsView::Cursor() const { return 0; }
bool CCoinsView::ValidateNameDB() const { return false; }
=======
bool CCoinsView::BatchWrite(CCoinsMap &mapCoins, const uint256 &hashBlock) { return false; }
CCoinsViewCursor *CCoinsView::Cursor() const { return nullptr; }
>>>>>>> ff25d353

bool CCoinsView::HaveCoin(const COutPoint &outpoint) const
{
    Coin coin;
    return GetCoin(outpoint, coin);
}

CCoinsViewBacked::CCoinsViewBacked(CCoinsView *viewIn) : base(viewIn) { }
bool CCoinsViewBacked::GetCoin(const COutPoint &outpoint, Coin &coin) const { return base->GetCoin(outpoint, coin); }
bool CCoinsViewBacked::HaveCoin(const COutPoint &outpoint) const { return base->HaveCoin(outpoint); }
uint256 CCoinsViewBacked::GetBestBlock() const { return base->GetBestBlock(); }
std::vector<uint256> CCoinsViewBacked::GetHeadBlocks() const { return base->GetHeadBlocks(); }
bool CCoinsViewBacked::GetName(const valtype &name, CNameData &data) const { return base->GetName(name, data); }
bool CCoinsViewBacked::GetNameHistory(const valtype &name, CNameHistory &data) const { return base->GetNameHistory(name, data); }
bool CCoinsViewBacked::GetNamesForHeight(unsigned nHeight, std::set<valtype>& names) const { return base->GetNamesForHeight(nHeight, names); }
CNameIterator* CCoinsViewBacked::IterateNames() const { return base->IterateNames(); }
void CCoinsViewBacked::SetBackend(CCoinsView &viewIn) { base = &viewIn; }
bool CCoinsViewBacked::BatchWrite(CCoinsMap &mapCoins, const uint256 &hashBlock, const CNameCache &names) { return base->BatchWrite(mapCoins, hashBlock, names); }
CCoinsViewCursor *CCoinsViewBacked::Cursor() const { return base->Cursor(); }
size_t CCoinsViewBacked::EstimateSize() const { return base->EstimateSize(); }
bool CCoinsViewBacked::ValidateNameDB() const { return base->ValidateNameDB(); }

SaltedOutpointHasher::SaltedOutpointHasher() : k0(GetRand(std::numeric_limits<uint64_t>::max())), k1(GetRand(std::numeric_limits<uint64_t>::max())) {}

CCoinsViewCache::CCoinsViewCache(CCoinsView *baseIn) : CCoinsViewBacked(baseIn), cachedCoinsUsage(0) {}

size_t CCoinsViewCache::DynamicMemoryUsage() const {
    return memusage::DynamicUsage(cacheCoins) + cachedCoinsUsage;
}

CCoinsMap::iterator CCoinsViewCache::FetchCoin(const COutPoint &outpoint) const {
    CCoinsMap::iterator it = cacheCoins.find(outpoint);
    if (it != cacheCoins.end())
        return it;
    Coin tmp;
    if (!base->GetCoin(outpoint, tmp))
        return cacheCoins.end();
    CCoinsMap::iterator ret = cacheCoins.emplace(std::piecewise_construct, std::forward_as_tuple(outpoint), std::forward_as_tuple(std::move(tmp))).first;
    if (ret->second.coin.IsSpent()) {
        // The parent only has an empty entry for this outpoint; we can consider our
        // version as fresh.
        ret->second.flags = CCoinsCacheEntry::FRESH;
    }
    cachedCoinsUsage += ret->second.coin.DynamicMemoryUsage();
    return ret;
}

bool CCoinsViewCache::GetCoin(const COutPoint &outpoint, Coin &coin) const {
    CCoinsMap::const_iterator it = FetchCoin(outpoint);
    if (it != cacheCoins.end()) {
        coin = it->second.coin;
        return !coin.IsSpent();
    }
    return false;
}

void CCoinsViewCache::AddCoin(const COutPoint &outpoint, Coin&& coin, bool possible_overwrite) {
    assert(!coin.IsSpent());
    if (coin.out.scriptPubKey.IsUnspendable()) return;
    CCoinsMap::iterator it;
    bool inserted;
    std::tie(it, inserted) = cacheCoins.emplace(std::piecewise_construct, std::forward_as_tuple(outpoint), std::tuple<>());
    bool fresh = false;
    if (!inserted) {
        cachedCoinsUsage -= it->second.coin.DynamicMemoryUsage();
    }
    if (!possible_overwrite) {
        if (!it->second.coin.IsSpent()) {
            throw std::logic_error("Adding new coin that replaces non-pruned entry");
        }
        fresh = !(it->second.flags & CCoinsCacheEntry::DIRTY);
    }
    it->second.coin = std::move(coin);
    it->second.flags |= CCoinsCacheEntry::DIRTY | (fresh ? CCoinsCacheEntry::FRESH : 0);
    cachedCoinsUsage += it->second.coin.DynamicMemoryUsage();
}

void AddCoins(CCoinsViewCache& cache, const CTransaction &tx, int nHeight, bool check) {
    bool fCoinbase = tx.IsCoinBase();
    const uint256& txid = tx.GetHash();
    for (size_t i = 0; i < tx.vout.size(); ++i) {
        bool overwrite = check ? cache.HaveCoin(COutPoint(txid, i)) : fCoinbase;
        // Always set the possible_overwrite flag to AddCoin for coinbase txn, in order to correctly
        // deal with the pre-BIP30 occurrences of duplicate coinbase transactions.
        cache.AddCoin(COutPoint(txid, i), Coin(tx.vout[i], nHeight, fCoinbase), overwrite);
    }
}

bool CCoinsViewCache::SpendCoin(const COutPoint &outpoint, Coin* moveout) {
    CCoinsMap::iterator it = FetchCoin(outpoint);
    if (it == cacheCoins.end()) return false;
    cachedCoinsUsage -= it->second.coin.DynamicMemoryUsage();
    if (moveout) {
        *moveout = std::move(it->second.coin);
    }
    if (it->second.flags & CCoinsCacheEntry::FRESH) {
        cacheCoins.erase(it);
    } else {
        it->second.flags |= CCoinsCacheEntry::DIRTY;
        it->second.coin.Clear();
    }
    return true;
}

static const Coin coinEmpty;

const Coin& CCoinsViewCache::AccessCoin(const COutPoint &outpoint) const {
    CCoinsMap::const_iterator it = FetchCoin(outpoint);
    if (it == cacheCoins.end()) {
        return coinEmpty;
    } else {
        return it->second.coin;
    }
}

bool CCoinsViewCache::HaveCoin(const COutPoint &outpoint) const {
    CCoinsMap::const_iterator it = FetchCoin(outpoint);
    return (it != cacheCoins.end() && !it->second.coin.IsSpent());
}

bool CCoinsViewCache::HaveCoinInCache(const COutPoint &outpoint) const {
    CCoinsMap::const_iterator it = cacheCoins.find(outpoint);
    return (it != cacheCoins.end() && !it->second.coin.IsSpent());
}

uint256 CCoinsViewCache::GetBestBlock() const {
    if (hashBlock.IsNull())
        hashBlock = base->GetBestBlock();
    return hashBlock;
}

void CCoinsViewCache::SetBestBlock(const uint256 &hashBlockIn) {
    hashBlock = hashBlockIn;
}

bool CCoinsViewCache::GetName(const valtype &name, CNameData& data) const {
    if (cacheNames.isDeleted(name))
        return false;
    if (cacheNames.get(name, data))
        return true;

    /* Note: This does not attempt to cache name queries.  The cache
       only keeps track of changes!  */

    return base->GetName(name, data);
}

bool CCoinsViewCache::GetNameHistory(const valtype &name, CNameHistory& data) const {
    if (cacheNames.getHistory(name, data))
        return true;

    /* Note: This does not attempt to cache backend queries.  The cache
       only keeps track of changes!  */

    return base->GetNameHistory(name, data);
}

bool CCoinsViewCache::GetNamesForHeight(unsigned nHeight, std::set<valtype>& names) const {
    /* Query the base view first, and then apply the cached changes (if
       there are any).  */

    if (!base->GetNamesForHeight(nHeight, names))
        return false;

    cacheNames.updateNamesForHeight(nHeight, names);
    return true;
}

CNameIterator* CCoinsViewCache::IterateNames() const {
    return cacheNames.iterateNames(base->IterateNames());
}

/* undo is set if the change is due to disconnecting blocks / going back in
   time.  The ordinary case (!undo) means that we update the name normally,
   going forward in time.  This is important for keeping track of the
   name history.  */
void CCoinsViewCache::SetName(const valtype &name, const CNameData& data, bool undo) {
    CNameData oldData;
    if (GetName(name, oldData))
    {
        cacheNames.removeExpireIndex(name, oldData.getHeight());

        /* Update the name history.  If we are undoing, we expect that
           the top history item matches the data being set now.  If we
           are not undoing, push the overwritten data onto the history stack.
           Note that we only have to do this if the name already existed
           in the database.  Otherwise, no special action is required
           for the name history.  */
        if (fNameHistory)
        {
            CNameHistory history;
            if (!GetNameHistory(name, history))
            {
                /* Ensure that the history stack is indeed (still) empty
                   and was not modified by the failing GetNameHistory call.  */
                assert(history.empty());
            }

            if (undo)
                history.pop(data);
            else
                history.push(oldData);

            cacheNames.setHistory(name, history);
        }
    } else
        assert (!undo);

    cacheNames.set(name, data);
    cacheNames.addExpireIndex(name, data.getHeight());
}

void CCoinsViewCache::DeleteName(const valtype &name) {
    CNameData oldData;
    if (GetName(name, oldData))
        cacheNames.removeExpireIndex(name, oldData.getHeight());
    else
        assert(false);

    if (fNameHistory)
    {
        /* When deleting a name, the history should already be clean.  */
        CNameHistory history;
        assert (!GetNameHistory(name, history) || history.empty());
    }

    cacheNames.remove(name);
}

bool CCoinsViewCache::BatchWrite(CCoinsMap &mapCoins, const uint256 &hashBlockIn, const CNameCache &names) {
    for (CCoinsMap::iterator it = mapCoins.begin(); it != mapCoins.end();) {
        if (it->second.flags & CCoinsCacheEntry::DIRTY) { // Ignore non-dirty entries (optimization).
            CCoinsMap::iterator itUs = cacheCoins.find(it->first);
            if (itUs == cacheCoins.end()) {
                // The parent cache does not have an entry, while the child does
                // We can ignore it if it's both FRESH and pruned in the child
                if (!(it->second.flags & CCoinsCacheEntry::FRESH && it->second.coin.IsSpent())) {
                    // Otherwise we will need to create it in the parent
                    // and move the data up and mark it as dirty
                    CCoinsCacheEntry& entry = cacheCoins[it->first];
                    entry.coin = std::move(it->second.coin);
                    cachedCoinsUsage += entry.coin.DynamicMemoryUsage();
                    entry.flags = CCoinsCacheEntry::DIRTY;
                    // We can mark it FRESH in the parent if it was FRESH in the child
                    // Otherwise it might have just been flushed from the parent's cache
                    // and already exist in the grandparent
                    if (it->second.flags & CCoinsCacheEntry::FRESH)
                        entry.flags |= CCoinsCacheEntry::FRESH;
                }
            } else {
                // Assert that the child cache entry was not marked FRESH if the
                // parent cache entry has unspent outputs. If this ever happens,
                // it means the FRESH flag was misapplied and there is a logic
                // error in the calling code.
                if ((it->second.flags & CCoinsCacheEntry::FRESH) && !itUs->second.coin.IsSpent())
                    throw std::logic_error("FRESH flag misapplied to cache entry for base transaction with spendable outputs");

                // Found the entry in the parent cache
                if ((itUs->second.flags & CCoinsCacheEntry::FRESH) && it->second.coin.IsSpent()) {
                    // The grandparent does not have an entry, and the child is
                    // modified and being pruned. This means we can just delete
                    // it from the parent.
                    cachedCoinsUsage -= itUs->second.coin.DynamicMemoryUsage();
                    cacheCoins.erase(itUs);
                } else {
                    // A normal modification.
                    cachedCoinsUsage -= itUs->second.coin.DynamicMemoryUsage();
                    itUs->second.coin = std::move(it->second.coin);
                    cachedCoinsUsage += itUs->second.coin.DynamicMemoryUsage();
                    itUs->second.flags |= CCoinsCacheEntry::DIRTY;
                    // NOTE: It is possible the child has a FRESH flag here in
                    // the event the entry we found in the parent is pruned. But
                    // we must not copy that FRESH flag to the parent as that
                    // pruned state likely still needs to be communicated to the
                    // grandparent.
                }
            }
        }
        CCoinsMap::iterator itOld = it++;
        mapCoins.erase(itOld);
    }
    hashBlock = hashBlockIn;
    cacheNames.apply(names);
    return true;
}

bool CCoinsViewCache::Flush() {
    /* This function is called when validating the name mempool, and BatchWrite
       actually fails if hashBlock is not set.  Thus we have to make sure here
       that it is a valid no-op when nothing is cached.  */
    if (hashBlock.IsNull() && cacheCoins.empty() && cacheNames.empty())
        return true;

    bool fOk = base->BatchWrite(cacheCoins, hashBlock, cacheNames);
    cacheCoins.clear();
    cachedCoinsUsage = 0;
    cacheNames.clear();
    return fOk;
}

void CCoinsViewCache::Uncache(const COutPoint& hash)
{
    CCoinsMap::iterator it = cacheCoins.find(hash);
    if (it != cacheCoins.end() && it->second.flags == 0) {
        cachedCoinsUsage -= it->second.coin.DynamicMemoryUsage();
        cacheCoins.erase(it);
    }
}

unsigned int CCoinsViewCache::GetCacheSize() const {
    // Do not take name operations into account here.
    return cacheCoins.size();
}

CAmount CCoinsViewCache::GetValueIn(const CTransaction& tx) const
{
    if (tx.IsCoinBase())
        return 0;

    CAmount nResult = 0;
    for (unsigned int i = 0; i < tx.vin.size(); i++)
        nResult += AccessCoin(tx.vin[i].prevout).out.nValue;

    return nResult;
}

bool CCoinsViewCache::HaveInputs(const CTransaction& tx) const
{
    if (!tx.IsCoinBase()) {
        for (unsigned int i = 0; i < tx.vin.size(); i++) {
            if (!HaveCoin(tx.vin[i].prevout)) {
                return false;
            }
        }
    }
    return true;
}

static const size_t MIN_TRANSACTION_OUTPUT_WEIGHT = WITNESS_SCALE_FACTOR * ::GetSerializeSize(CTxOut(), SER_NETWORK, PROTOCOL_VERSION);
static const size_t MAX_OUTPUTS_PER_BLOCK = MAX_BLOCK_WEIGHT / MIN_TRANSACTION_OUTPUT_WEIGHT;

const Coin& AccessByTxid(const CCoinsViewCache& view, const uint256& txid)
{
    COutPoint iter(txid, 0);
    while (iter.n < MAX_OUTPUTS_PER_BLOCK) {
        const Coin& alternate = view.AccessCoin(iter);
        if (!alternate.IsSpent()) return alternate;
        ++iter.n;
    }
    return coinEmpty;
}<|MERGE_RESOLUTION|>--- conflicted
+++ resolved
@@ -15,18 +15,13 @@
 bool CCoinsView::GetCoin(const COutPoint &outpoint, Coin &coin) const { return false; }
 uint256 CCoinsView::GetBestBlock() const { return uint256(); }
 std::vector<uint256> CCoinsView::GetHeadBlocks() const { return std::vector<uint256>(); }
-<<<<<<< HEAD
 bool CCoinsView::GetName(const valtype &name, CNameData &data) const { return false; }
 bool CCoinsView::GetNameHistory(const valtype &name, CNameHistory &data) const { return false; }
 bool CCoinsView::GetNamesForHeight(unsigned nHeight, std::set<valtype>& names) const { return false; }
 CNameIterator* CCoinsView::IterateNames() const { assert (false); }
 bool CCoinsView::BatchWrite(CCoinsMap &mapCoins, const uint256 &hashBlock, const CNameCache &names) { return false; }
-CCoinsViewCursor *CCoinsView::Cursor() const { return 0; }
+CCoinsViewCursor *CCoinsView::Cursor() const { return nullptr; }
 bool CCoinsView::ValidateNameDB() const { return false; }
-=======
-bool CCoinsView::BatchWrite(CCoinsMap &mapCoins, const uint256 &hashBlock) { return false; }
-CCoinsViewCursor *CCoinsView::Cursor() const { return nullptr; }
->>>>>>> ff25d353
 
 bool CCoinsView::HaveCoin(const COutPoint &outpoint) const
 {
