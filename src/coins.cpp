--- conflicted
+++ resolved
@@ -4,11 +4,7 @@
 
 #include "coins.h"
 
-<<<<<<< HEAD
-#include "main.h"
-=======
 #include "memusage.h"
->>>>>>> 8ea5a79d
 #include "random.h"
 #include "undo.h"
 #include "util.h"
@@ -318,11 +314,8 @@
 bool CCoinsViewCache::Flush() {
     bool fOk = base->BatchWrite(cacheCoins, hashBlock, cacheNames);
     cacheCoins.clear();
-<<<<<<< HEAD
+    cachedCoinsUsage = 0;
     cacheNames.clear();
-=======
-    cachedCoinsUsage = 0;
->>>>>>> 8ea5a79d
     return fOk;
 }
 
