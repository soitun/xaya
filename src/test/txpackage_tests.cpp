// Copyright (c) 2021 The Bitcoin Core developers
// Distributed under the MIT software license, see the accompanying
// file COPYING or http://www.opensource.org/licenses/mit-license.php.

#include <consensus/validation.h>
#include <key_io.h>
#include <policy/packages.h>
#include <policy/policy.h>
#include <primitives/transaction.h>
#include <script/script.h>
#include <script/standard.h>
#include <test/util/setup_common.h>
#include <validation.h>

#include <boost/test/unit_test.hpp>

BOOST_AUTO_TEST_SUITE(txpackage_tests)

// Create placeholder transactions that have no meaning.
inline CTransactionRef create_placeholder_tx(size_t num_inputs, size_t num_outputs)
{
    CMutableTransaction mtx = CMutableTransaction();
    mtx.vin.resize(num_inputs);
    mtx.vout.resize(num_outputs);
    auto random_script = CScript() << ToByteVector(InsecureRand256()) << ToByteVector(InsecureRand256());
    for (size_t i{0}; i < num_inputs; ++i) {
        mtx.vin[i].prevout.hash = InsecureRand256();
        mtx.vin[i].prevout.n = 0;
        mtx.vin[i].scriptSig = random_script;
    }
    for (size_t o{0}; o < num_outputs; ++o) {
        mtx.vout[o].nValue = 1 * CENT;
        mtx.vout[o].scriptPubKey = random_script;
    }
    return MakeTransactionRef(mtx);
}

BOOST_FIXTURE_TEST_CASE(package_sanitization_tests, TestChain100Setup)
{
    // Packages can't have more than 25 transactions.
    Package package_too_many;
    package_too_many.reserve(MAX_PACKAGE_COUNT + 1);
    for (size_t i{0}; i < MAX_PACKAGE_COUNT + 1; ++i) {
        package_too_many.emplace_back(create_placeholder_tx(1, 1));
    }
    PackageValidationState state_too_many;
    BOOST_CHECK(!CheckPackage(package_too_many, state_too_many));
    BOOST_CHECK_EQUAL(state_too_many.GetResult(), PackageValidationResult::PCKG_POLICY);
    BOOST_CHECK_EQUAL(state_too_many.GetRejectReason(), "package-too-many-transactions");

    // Packages can't have a total size of more than 101KvB.
    CTransactionRef large_ptx = create_placeholder_tx(150, 150);
    Package package_too_large;
    auto size_large = GetVirtualTransactionSize(*large_ptx);
    size_t total_size{0};
    while (total_size <= MAX_PACKAGE_SIZE * 1000) {
        package_too_large.push_back(large_ptx);
        total_size += size_large;
    }
    BOOST_CHECK(package_too_large.size() <= MAX_PACKAGE_COUNT);
    PackageValidationState state_too_large;
    BOOST_CHECK(!CheckPackage(package_too_large, state_too_large));
    BOOST_CHECK_EQUAL(state_too_large.GetResult(), PackageValidationResult::PCKG_POLICY);
    BOOST_CHECK_EQUAL(state_too_large.GetRejectReason(), "package-too-large");
}

BOOST_FIXTURE_TEST_CASE(package_validation_tests, TestChain100Setup)
{
    LOCK(cs_main);
    unsigned int initialPoolSize = m_node.mempool->size();

    // Parent and Child Package
    CKey parent_key;
    parent_key.MakeNewKey(true);
    CScript parent_locking_script = GetScriptForDestination(PKHash(parent_key.GetPubKey()));
    auto mtx_parent = CreateValidMempoolTransaction(/*input_transaction=*/ m_coinbase_txns[0], /*input_vout=*/0,
                                                    /*input_height=*/ 0, /*input_signing_key=*/coinbaseKey,
                                                    /*output_destination=*/ parent_locking_script,
                                                    /*output_amount=*/ CAmount(49 * COIN), /*submit=*/false);
    CTransactionRef tx_parent = MakeTransactionRef(mtx_parent);

    CKey child_key;
    child_key.MakeNewKey(true);
    CScript child_locking_script = GetScriptForDestination(PKHash(child_key.GetPubKey()));
    auto mtx_child = CreateValidMempoolTransaction(/*input_transaction=*/ tx_parent, /*input_vout=*/0,
                                                   /*input_height=*/ 101, /*input_signing_key=*/parent_key,
                                                   /*output_destination=*/child_locking_script,
                                                   /*output_amount=*/ CAmount(48 * COIN), /*submit=*/false);
    CTransactionRef tx_child = MakeTransactionRef(mtx_child);
    const auto result_parent_child = ProcessNewPackage(m_node.chainman->ActiveChainstate(), *m_node.mempool, {tx_parent, tx_child}, /*test_accept=*/true);
    BOOST_CHECK_MESSAGE(result_parent_child.m_state.IsValid(),
                        "Package validation unexpectedly failed: " << result_parent_child.m_state.GetRejectReason());
    auto it_parent = result_parent_child.m_tx_results.find(tx_parent->GetWitnessHash());
    auto it_child = result_parent_child.m_tx_results.find(tx_child->GetWitnessHash());
    BOOST_CHECK(it_parent != result_parent_child.m_tx_results.end());
    BOOST_CHECK_MESSAGE(it_parent->second.m_state.IsValid(),
                        "Package validation unexpectedly failed: " << it_parent->second.m_state.GetRejectReason());
    BOOST_CHECK(it_child != result_parent_child.m_tx_results.end());
    BOOST_CHECK_MESSAGE(it_child->second.m_state.IsValid(),
                        "Package validation unexpectedly failed: " << it_child->second.m_state.GetRejectReason());


    // A single, giant transaction submitted through ProcessNewPackage fails on single tx policy.
<<<<<<< HEAD
    CTransactionRef giant_ptx = create_placeholder_tx(99, 99);
    BOOST_CHECK(GetVirtualTransactionSize(*giant_ptx) > MAX_PACKAGE_SIZE * 100);
    auto result_single_large = ProcessNewPackage(m_node.chainman->ActiveChainstate(), *m_node.mempool, {giant_ptx}, /* test_accept */ true);
=======
    CTransactionRef giant_ptx = create_placeholder_tx(999, 999);
    BOOST_CHECK(GetVirtualTransactionSize(*giant_ptx) > MAX_PACKAGE_SIZE * 1000);
    auto result_single_large = ProcessNewPackage(m_node.chainman->ActiveChainstate(), *m_node.mempool, {giant_ptx}, /*test_accept=*/true);
>>>>>>> b177daeb
    BOOST_CHECK(result_single_large.m_state.IsInvalid());
    BOOST_CHECK_EQUAL(result_single_large.m_state.GetResult(), PackageValidationResult::PCKG_TX);
    BOOST_CHECK_EQUAL(result_single_large.m_state.GetRejectReason(), "transaction failed");
    auto it_giant_tx = result_single_large.m_tx_results.find(giant_ptx->GetWitnessHash());
    BOOST_CHECK(it_giant_tx != result_single_large.m_tx_results.end());
    BOOST_CHECK_EQUAL(it_giant_tx->second.m_state.GetRejectReason(), "tx-size");

    // Check that mempool size hasn't changed.
    BOOST_CHECK_EQUAL(m_node.mempool->size(), initialPoolSize);
}
BOOST_AUTO_TEST_SUITE_END()<|MERGE_RESOLUTION|>--- conflicted
+++ resolved
@@ -101,15 +101,9 @@
 
 
     // A single, giant transaction submitted through ProcessNewPackage fails on single tx policy.
-<<<<<<< HEAD
     CTransactionRef giant_ptx = create_placeholder_tx(99, 99);
     BOOST_CHECK(GetVirtualTransactionSize(*giant_ptx) > MAX_PACKAGE_SIZE * 100);
-    auto result_single_large = ProcessNewPackage(m_node.chainman->ActiveChainstate(), *m_node.mempool, {giant_ptx}, /* test_accept */ true);
-=======
-    CTransactionRef giant_ptx = create_placeholder_tx(999, 999);
-    BOOST_CHECK(GetVirtualTransactionSize(*giant_ptx) > MAX_PACKAGE_SIZE * 1000);
     auto result_single_large = ProcessNewPackage(m_node.chainman->ActiveChainstate(), *m_node.mempool, {giant_ptx}, /*test_accept=*/true);
->>>>>>> b177daeb
     BOOST_CHECK(result_single_large.m_state.IsInvalid());
     BOOST_CHECK_EQUAL(result_single_large.m_state.GetResult(), PackageValidationResult::PCKG_TX);
     BOOST_CHECK_EQUAL(result_single_large.m_state.GetRejectReason(), "transaction failed");
