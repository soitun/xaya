--- conflicted
+++ resolved
@@ -68,14 +68,9 @@
     const std::vector<CMutableTransaction>& txns,
     const CScript& scriptPubKey)
 {
-<<<<<<< HEAD
-     BlockAssembler::Options options;
-    std::unique_ptr<CBlockTemplate> pblocktemplate = BlockAssembler{m_node.chainman->ActiveChainstate(), m_node.mempool.get(), options}.CreateNewBlock(PowAlgo::NEOSCRYPT, scriptPubKey);
-=======
     BlockAssembler::Options options;
     options.coinbase_output_script = scriptPubKey;
-    std::unique_ptr<CBlockTemplate> pblocktemplate = BlockAssembler{m_node.chainman->ActiveChainstate(), m_node.mempool.get(), options}.CreateNewBlock();
->>>>>>> e80f5a61
+    std::unique_ptr<CBlockTemplate> pblocktemplate = BlockAssembler{m_node.chainman->ActiveChainstate(), m_node.mempool.get(), options}.CreateNewBlock(PowAlgo::NEOSCRYPT);
     CBlock& block = pblocktemplate->block;
     block.hashPrevBlock = prev->GetBlockHash();
     block.nTime = prev->nTime + 1;
