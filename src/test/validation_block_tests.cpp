// Copyright (c) 2018-present The Bitcoin Core developers
// Distributed under the MIT software license, see the accompanying
// file COPYING or http://www.opensource.org/licenses/mit-license.php.

#include <boost/test/unit_test.hpp>

#include <chainparams.h>
#include <consensus/merkle.h>
#include <consensus/validation.h>
#include <node/miner.h>
#include <pow.h>
#include <powdata.h>
#include <random.h>
#include <test/util/random.h>
#include <test/util/script.h>
#include <test/util/setup_common.h>
#include <util/time.h>
#include <validation.h>
#include <validationinterface.h>

#include <thread>

using node::BlockAssembler;

namespace validation_block_tests {
struct MinerTestingSetup : public RegTestingSetup {
    std::shared_ptr<CBlock> Block(const uint256& prev_hash);
    std::shared_ptr<const CBlock> GoodBlock(const uint256& prev_hash);
    std::shared_ptr<const CBlock> BadBlock(const uint256& prev_hash);
    std::shared_ptr<CBlock> FinalizeBlock(std::shared_ptr<CBlock> pblock);
    void BuildChain(const uint256& root, int height, const unsigned int invalid_rate, const unsigned int branch_rate, const unsigned int max_size, std::vector<std::shared_ptr<const CBlock>>& blocks);
};
} // namespace validation_block_tests

BOOST_FIXTURE_TEST_SUITE(validation_block_tests, MinerTestingSetup)

struct TestSubscriber final : public CValidationInterface {
    uint256 m_expected_tip;

    explicit TestSubscriber(uint256 tip) : m_expected_tip(tip) {}

    void UpdatedBlockTip(const CBlockIndex* pindexNew, const CBlockIndex* pindexFork, bool fInitialDownload) override
    {
        BOOST_CHECK_EQUAL(m_expected_tip, pindexNew->GetBlockHash());
    }

    void BlockConnected(ChainstateRole role, const std::shared_ptr<const CBlock>& block, const CBlockIndex* pindex) override
    {
        BOOST_CHECK_EQUAL(m_expected_tip, block->hashPrevBlock);
        BOOST_CHECK_EQUAL(m_expected_tip, pindex->pprev->GetBlockHash());

        m_expected_tip = block->GetHash();
    }

    void BlockDisconnected(const std::shared_ptr<const CBlock>& block, const CBlockIndex* pindex) override
    {
        BOOST_CHECK_EQUAL(m_expected_tip, block->GetHash());
        BOOST_CHECK_EQUAL(m_expected_tip, pindex->GetBlockHash());

        m_expected_tip = block->hashPrevBlock;
    }
};

std::shared_ptr<CBlock> MinerTestingSetup::Block(const uint256& prev_hash)
{
    static int i = 0;
    static uint64_t time = Params().GenesisBlock().nTime;

    BlockAssembler::Options options;
<<<<<<< HEAD
    auto ptemplate = BlockAssembler{m_node.chainman->ActiveChainstate(), m_node.mempool.get(), options}.CreateNewBlock(PowAlgo::NEOSCRYPT, CScript{} << i++ << OP_TRUE);
=======
    options.coinbase_output_script = CScript{} << i++ << OP_TRUE;
    auto ptemplate = BlockAssembler{m_node.chainman->ActiveChainstate(), m_node.mempool.get(), options}.CreateNewBlock();
>>>>>>> e80f5a61
    auto pblock = std::make_shared<CBlock>(ptemplate->block);
    pblock->hashPrevBlock = prev_hash;
    pblock->nTime = ++time;

    // Make the coinbase transaction with two outputs:
    // One zero-value one that has a unique pubkey to make sure that blocks at the same height can have a different hash
    // Another one that has the coinbase reward in a P2WSH with OP_TRUE as witness program to make it easy to spend
    CMutableTransaction txCoinbase(*pblock->vtx[0]);
    txCoinbase.vout.resize(2);
    txCoinbase.vout[1].scriptPubKey = P2WSH_OP_TRUE;
    txCoinbase.vout[1].nValue = txCoinbase.vout[0].nValue;
    txCoinbase.vout[0].nValue = 0;
    txCoinbase.vin[0].scriptWitness.SetNull();
    // Always pad with OP_0 at the end to avoid bad-cb-length error
    txCoinbase.vin[0].scriptSig = CScript{} << WITH_LOCK(::cs_main, return m_node.chainman->m_blockman.LookupBlockIndex(prev_hash)->nHeight + 1) << OP_0;
    pblock->vtx[0] = MakeTransactionRef(std::move(txCoinbase));

    return pblock;
}

std::shared_ptr<CBlock> MinerTestingSetup::FinalizeBlock(std::shared_ptr<CBlock> pblock)
{
    const CBlockIndex* prev_block{WITH_LOCK(::cs_main, return m_node.chainman->m_blockman.LookupBlockIndex(pblock->hashPrevBlock))};
    m_node.chainman->GenerateCoinbaseCommitment(*pblock, prev_block);

    pblock->hashMerkleRoot = BlockMerkleRoot(*pblock);

    auto& fakeHeader = pblock->pow.initFakeHeader(*pblock);
    while (!pblock->pow.checkProofOfWork(fakeHeader, Params().GetConsensus())) {
        ++(fakeHeader.nNonce);
    }

    // submit block header, so that miner can get the block height from the
    // global state and the node has the topology of the chain
    BlockValidationState ignored;
    BOOST_CHECK(Assert(m_node.chainman)->ProcessNewBlockHeaders({{pblock->GetBlockHeader()}}, true, ignored));

    return pblock;
}

// construct a valid block
std::shared_ptr<const CBlock> MinerTestingSetup::GoodBlock(const uint256& prev_hash)
{
    return FinalizeBlock(Block(prev_hash));
}

// construct an invalid block (but with a valid header)
std::shared_ptr<const CBlock> MinerTestingSetup::BadBlock(const uint256& prev_hash)
{
    auto pblock = Block(prev_hash);

    CMutableTransaction coinbase_spend;
    coinbase_spend.vin.emplace_back(COutPoint(pblock->vtx[0]->GetHash(), 0), CScript(), 0);
    coinbase_spend.vout.push_back(pblock->vtx[0]->vout[0]);

    CTransactionRef tx = MakeTransactionRef(coinbase_spend);
    pblock->vtx.push_back(tx);

    auto ret = FinalizeBlock(pblock);
    return ret;
}

// NOLINTNEXTLINE(misc-no-recursion)
void MinerTestingSetup::BuildChain(const uint256& root, int height, const unsigned int invalid_rate, const unsigned int branch_rate, const unsigned int max_size, std::vector<std::shared_ptr<const CBlock>>& blocks)
{
    if (height <= 0 || blocks.size() >= max_size) return;

    bool gen_invalid = m_rng.randrange(100U) < invalid_rate;
    bool gen_fork = m_rng.randrange(100U) < branch_rate;

    const std::shared_ptr<const CBlock> pblock = gen_invalid ? BadBlock(root) : GoodBlock(root);
    blocks.push_back(pblock);
    if (!gen_invalid) {
        BuildChain(pblock->GetHash(), height - 1, invalid_rate, branch_rate, max_size, blocks);
    }

    if (gen_fork) {
        blocks.push_back(GoodBlock(root));
        BuildChain(blocks.back()->GetHash(), height - 1, invalid_rate, branch_rate, max_size, blocks);
    }
}

BOOST_AUTO_TEST_CASE(processnewblock_signals_ordering)
{
    // build a large-ish chain that's likely to have some forks
    std::vector<std::shared_ptr<const CBlock>> blocks;
    while (blocks.size() < 50) {
        blocks.clear();
        BuildChain(Params().GenesisBlock().GetHash(), 100, 15, 10, 500, blocks);
    }

    bool ignored;
    // Connect the genesis block and drain any outstanding events
    BOOST_CHECK(Assert(m_node.chainman)->ProcessNewBlock(std::make_shared<CBlock>(Params().GenesisBlock()), true, true, &ignored));
    m_node.validation_signals->SyncWithValidationInterfaceQueue();

    // subscribe to events (this subscriber will validate event ordering)
    const CBlockIndex* initial_tip = nullptr;
    {
        LOCK(cs_main);
        initial_tip = m_node.chainman->ActiveChain().Tip();
    }
    auto sub = std::make_shared<TestSubscriber>(initial_tip->GetBlockHash());
    m_node.validation_signals->RegisterSharedValidationInterface(sub);

    // create a bunch of threads that repeatedly process a block generated above at random
    // this will create parallelism and randomness inside validation - the ValidationInterface
    // will subscribe to events generated during block validation and assert on ordering invariance
    std::vector<std::thread> threads;
    threads.reserve(10);
    for (int i = 0; i < 10; i++) {
        threads.emplace_back([&]() {
            bool ignored;
            FastRandomContext insecure;
            for (int i = 0; i < 1000; i++) {
                const auto& block = blocks[insecure.randrange(blocks.size() - 1)];
                Assert(m_node.chainman)->ProcessNewBlock(block, true, true, &ignored);
            }

            // to make sure that eventually we process the full chain - do it here
            for (const auto& block : blocks) {
                if (block->vtx.size() == 1) {
                    bool processed = Assert(m_node.chainman)->ProcessNewBlock(block, true, true, &ignored);
                    assert(processed);
                }
            }
        });
    }

    for (auto& t : threads) {
        t.join();
    }
    m_node.validation_signals->SyncWithValidationInterfaceQueue();

    m_node.validation_signals->UnregisterSharedValidationInterface(sub);

    LOCK(cs_main);
    BOOST_CHECK_EQUAL(sub->m_expected_tip, m_node.chainman->ActiveChain().Tip()->GetBlockHash());
}

/**
 * Test that mempool updates happen atomically with reorgs.
 *
 * This prevents RPC clients, among others, from retrieving immediately-out-of-date mempool data
 * during large reorgs.
 *
 * The test verifies this by creating a chain of `num_txs` blocks, matures their coinbases, and then
 * submits txns spending from their coinbase to the mempool. A fork chain is then processed,
 * invalidating the txns and evicting them from the mempool.
 *
 * We verify that the mempool updates atomically by polling it continuously
 * from another thread during the reorg and checking that its size only changes
 * once. The size changing exactly once indicates that the polling thread's
 * view of the mempool is either consistent with the chain state before reorg,
 * or consistent with the chain state after the reorg, and not just consistent
 * with some intermediate state during the reorg.
 */
BOOST_AUTO_TEST_CASE(mempool_locks_reorg)
{
    bool ignored;
    auto ProcessBlock = [&](std::shared_ptr<const CBlock> block) -> bool {
        return Assert(m_node.chainman)->ProcessNewBlock(block, /*force_processing=*/true, /*min_pow_checked=*/true, /*new_block=*/&ignored);
    };

    // Process all mined blocks
    BOOST_REQUIRE(ProcessBlock(std::make_shared<CBlock>(Params().GenesisBlock())));
    auto last_mined = GoodBlock(Params().GenesisBlock().GetHash());
    BOOST_REQUIRE(ProcessBlock(last_mined));

    // Run the test multiple times
    for (int test_runs = 3; test_runs > 0; --test_runs) {
        BOOST_CHECK_EQUAL(last_mined->GetHash(), WITH_LOCK(Assert(m_node.chainman)->GetMutex(), return m_node.chainman->ActiveChain().Tip()->GetBlockHash()));

        // Later on split from here
        const uint256 split_hash{last_mined->hashPrevBlock};

        // Create a bunch of transactions to spend the miner rewards of the
        // most recent blocks
        std::vector<CTransactionRef> txs;
        for (int num_txs = 22; num_txs > 0; --num_txs) {
            CMutableTransaction mtx;
            mtx.vin.emplace_back(COutPoint{last_mined->vtx[0]->GetHash(), 1}, CScript{});
            mtx.vin[0].scriptWitness.stack.push_back(WITNESS_STACK_ELEM_OP_TRUE);
            mtx.vout.push_back(last_mined->vtx[0]->vout[1]);
            mtx.vout[0].nValue -= 10000;
            txs.push_back(MakeTransactionRef(mtx));

            last_mined = GoodBlock(last_mined->GetHash());
            BOOST_REQUIRE(ProcessBlock(last_mined));
        }

        // Mature the inputs of the txs
        for (int j = COINBASE_MATURITY; j > 0; --j) {
            last_mined = GoodBlock(last_mined->GetHash());
            BOOST_REQUIRE(ProcessBlock(last_mined));
        }

        // Mine a reorg (and hold it back) before adding the txs to the mempool
        const uint256 tip_init{last_mined->GetHash()};

        std::vector<std::shared_ptr<const CBlock>> reorg;
        last_mined = GoodBlock(split_hash);
        reorg.push_back(last_mined);
        for (size_t j = COINBASE_MATURITY + txs.size() + 1; j > 0; --j) {
            last_mined = GoodBlock(last_mined->GetHash());
            reorg.push_back(last_mined);
        }

        // Add the txs to the tx pool
        {
            LOCK(cs_main);
            for (const auto& tx : txs) {
                const MempoolAcceptResult result = m_node.chainman->ProcessTransaction(tx);
                BOOST_REQUIRE(result.m_result_type == MempoolAcceptResult::ResultType::VALID);
            }
        }

        // Check that all txs are in the pool
        {
            BOOST_CHECK_EQUAL(m_node.mempool->size(), txs.size());
        }

        // Run a thread that simulates an RPC caller that is polling while
        // validation is doing a reorg
        std::thread rpc_thread{[&]() {
            // This thread is checking that the mempool either contains all of
            // the transactions invalidated by the reorg, or none of them, and
            // not some intermediate amount.
            while (true) {
                LOCK(m_node.mempool->cs);
                if (m_node.mempool->size() == 0) {
                    // We are done with the reorg
                    break;
                }
                // Internally, we might be in the middle of the reorg, but
                // externally the reorg to the most-proof-of-work chain should
                // be atomic. So the caller assumes that the returned mempool
                // is consistent. That is, it has all txs that were there
                // before the reorg.
                assert(m_node.mempool->size() == txs.size());
                continue;
            }
            LOCK(cs_main);
            // We are done with the reorg, so the tip must have changed
            assert(tip_init != m_node.chainman->ActiveChain().Tip()->GetBlockHash());
        }};

        // Submit the reorg in this thread to invalidate and remove the txs from the tx pool
        for (const auto& b : reorg) {
            ProcessBlock(b);
        }
        // Check that the reorg was eventually successful
        BOOST_CHECK_EQUAL(last_mined->GetHash(), WITH_LOCK(Assert(m_node.chainman)->GetMutex(), return m_node.chainman->ActiveChain().Tip()->GetBlockHash()));

        // We can join the other thread, which returns when the reorg was successful
        rpc_thread.join();
    }
}

BOOST_AUTO_TEST_CASE(witness_commitment_index)
{
    LOCK(Assert(m_node.chainman)->GetMutex());
    CScript pubKey;
    pubKey << 1 << OP_TRUE;
    BlockAssembler::Options options;
<<<<<<< HEAD
    auto ptemplate = BlockAssembler{m_node.chainman->ActiveChainstate(), m_node.mempool.get(), options}.CreateNewBlock(PowAlgo::NEOSCRYPT, pubKey);
=======
    options.coinbase_output_script = pubKey;
    auto ptemplate = BlockAssembler{m_node.chainman->ActiveChainstate(), m_node.mempool.get(), options}.CreateNewBlock();
>>>>>>> e80f5a61
    CBlock pblock = ptemplate->block;

    CTxOut witness;
    witness.scriptPubKey.resize(MINIMUM_WITNESS_COMMITMENT);
    witness.scriptPubKey[0] = OP_RETURN;
    witness.scriptPubKey[1] = 0x24;
    witness.scriptPubKey[2] = 0xaa;
    witness.scriptPubKey[3] = 0x21;
    witness.scriptPubKey[4] = 0xa9;
    witness.scriptPubKey[5] = 0xed;

    // A witness larger than the minimum size is still valid
    CTxOut min_plus_one = witness;
    min_plus_one.scriptPubKey.resize(MINIMUM_WITNESS_COMMITMENT + 1);

    CTxOut invalid = witness;
    invalid.scriptPubKey[0] = OP_VERIFY;

    CMutableTransaction txCoinbase(*pblock.vtx[0]);
    txCoinbase.vout.resize(4);
    txCoinbase.vout[0] = witness;
    txCoinbase.vout[1] = witness;
    txCoinbase.vout[2] = min_plus_one;
    txCoinbase.vout[3] = invalid;
    pblock.vtx[0] = MakeTransactionRef(std::move(txCoinbase));

    BOOST_CHECK_EQUAL(GetWitnessCommitmentIndex(pblock), 2);
}
BOOST_AUTO_TEST_SUITE_END()<|MERGE_RESOLUTION|>--- conflicted
+++ resolved
@@ -67,12 +67,8 @@
     static uint64_t time = Params().GenesisBlock().nTime;
 
     BlockAssembler::Options options;
-<<<<<<< HEAD
-    auto ptemplate = BlockAssembler{m_node.chainman->ActiveChainstate(), m_node.mempool.get(), options}.CreateNewBlock(PowAlgo::NEOSCRYPT, CScript{} << i++ << OP_TRUE);
-=======
     options.coinbase_output_script = CScript{} << i++ << OP_TRUE;
-    auto ptemplate = BlockAssembler{m_node.chainman->ActiveChainstate(), m_node.mempool.get(), options}.CreateNewBlock();
->>>>>>> e80f5a61
+    auto ptemplate = BlockAssembler{m_node.chainman->ActiveChainstate(), m_node.mempool.get(), options}.CreateNewBlock(PowAlgo::NEOSCRYPT);
     auto pblock = std::make_shared<CBlock>(ptemplate->block);
     pblock->hashPrevBlock = prev_hash;
     pblock->nTime = ++time;
@@ -338,12 +334,8 @@
     CScript pubKey;
     pubKey << 1 << OP_TRUE;
     BlockAssembler::Options options;
-<<<<<<< HEAD
-    auto ptemplate = BlockAssembler{m_node.chainman->ActiveChainstate(), m_node.mempool.get(), options}.CreateNewBlock(PowAlgo::NEOSCRYPT, pubKey);
-=======
     options.coinbase_output_script = pubKey;
-    auto ptemplate = BlockAssembler{m_node.chainman->ActiveChainstate(), m_node.mempool.get(), options}.CreateNewBlock();
->>>>>>> e80f5a61
+    auto ptemplate = BlockAssembler{m_node.chainman->ActiveChainstate(), m_node.mempool.get(), options}.CreateNewBlock(PowAlgo::NEOSCRYPT);
     CBlock pblock = ptemplate->block;
 
     CTxOut witness;
