// Copyright (c) 2018-2022 The Bitcoin Core developers
// Distributed under the MIT software license, see the accompanying
// file COPYING or http://www.opensource.org/licenses/mit-license.php.

#include <boost/test/unit_test.hpp>

#include <chainparams.h>
#include <consensus/merkle.h>
#include <consensus/validation.h>
#include <node/miner.h>
#include <pow.h>
#include <powdata.h>
#include <random.h>
#include <test/util/random.h>
#include <test/util/script.h>
#include <test/util/setup_common.h>
#include <util/time.h>
#include <validation.h>
#include <validationinterface.h>

#include <thread>

using node::BlockAssembler;

namespace validation_block_tests {
struct MinerTestingSetup : public RegTestingSetup {
    std::shared_ptr<CBlock> Block(const uint256& prev_hash);
    std::shared_ptr<const CBlock> GoodBlock(const uint256& prev_hash);
    std::shared_ptr<const CBlock> BadBlock(const uint256& prev_hash);
    std::shared_ptr<CBlock> FinalizeBlock(std::shared_ptr<CBlock> pblock);
    void BuildChain(const uint256& root, int height, const unsigned int invalid_rate, const unsigned int branch_rate, const unsigned int max_size, std::vector<std::shared_ptr<const CBlock>>& blocks);
};
} // namespace validation_block_tests

BOOST_FIXTURE_TEST_SUITE(validation_block_tests, MinerTestingSetup)

struct TestSubscriber final : public CValidationInterface {
    uint256 m_expected_tip;

    explicit TestSubscriber(uint256 tip) : m_expected_tip(tip) {}

    void UpdatedBlockTip(const CBlockIndex* pindexNew, const CBlockIndex* pindexFork, bool fInitialDownload) override
    {
        BOOST_CHECK_EQUAL(m_expected_tip, pindexNew->GetBlockHash());
    }

    void BlockConnected(ChainstateRole role, const std::shared_ptr<const CBlock>& block, const CBlockIndex* pindex) override
    {
        BOOST_CHECK_EQUAL(m_expected_tip, block->hashPrevBlock);
        BOOST_CHECK_EQUAL(m_expected_tip, pindex->pprev->GetBlockHash());

        m_expected_tip = block->GetHash();
    }

    void BlockDisconnected(const std::shared_ptr<const CBlock>& block, const CBlockIndex* pindex) override
    {
        BOOST_CHECK_EQUAL(m_expected_tip, block->GetHash());
        BOOST_CHECK_EQUAL(m_expected_tip, pindex->GetBlockHash());

        m_expected_tip = block->hashPrevBlock;
    }
};

std::shared_ptr<CBlock> MinerTestingSetup::Block(const uint256& prev_hash)
{
    static int i = 0;
    static uint64_t time = Params().GenesisBlock().nTime;

<<<<<<< HEAD
    auto ptemplate = BlockAssembler{m_node.chainman->ActiveChainstate(), m_node.mempool.get()}.CreateNewBlock(PowAlgo::NEOSCRYPT, CScript{} << i++ << OP_TRUE);
=======
    BlockAssembler::Options options;
    auto ptemplate = BlockAssembler{m_node.chainman->ActiveChainstate(), m_node.mempool.get(), options}.CreateNewBlock(CScript{} << i++ << OP_TRUE);
>>>>>>> 67e01bf2
    auto pblock = std::make_shared<CBlock>(ptemplate->block);
    pblock->hashPrevBlock = prev_hash;
    pblock->nTime = ++time;

    // Make the coinbase transaction with two outputs:
    // One zero-value one that has a unique pubkey to make sure that blocks at the same height can have a different hash
    // Another one that has the coinbase reward in a P2WSH with OP_TRUE as witness program to make it easy to spend
    CMutableTransaction txCoinbase(*pblock->vtx[0]);
    txCoinbase.vout.resize(2);
    txCoinbase.vout[1].scriptPubKey = P2WSH_OP_TRUE;
    txCoinbase.vout[1].nValue = txCoinbase.vout[0].nValue;
    txCoinbase.vout[0].nValue = 0;
    txCoinbase.vin[0].scriptWitness.SetNull();
    // Always pad with OP_0 at the end to avoid bad-cb-length error
    txCoinbase.vin[0].scriptSig = CScript{} << WITH_LOCK(::cs_main, return m_node.chainman->m_blockman.LookupBlockIndex(prev_hash)->nHeight + 1) << OP_0;
    pblock->vtx[0] = MakeTransactionRef(std::move(txCoinbase));

    return pblock;
}

std::shared_ptr<CBlock> MinerTestingSetup::FinalizeBlock(std::shared_ptr<CBlock> pblock)
{
    const CBlockIndex* prev_block{WITH_LOCK(::cs_main, return m_node.chainman->m_blockman.LookupBlockIndex(pblock->hashPrevBlock))};
    m_node.chainman->GenerateCoinbaseCommitment(*pblock, prev_block);

    pblock->hashMerkleRoot = BlockMerkleRoot(*pblock);

    auto& fakeHeader = pblock->pow.initFakeHeader(*pblock);
    while (!pblock->pow.checkProofOfWork(fakeHeader, Params().GetConsensus())) {
        ++(fakeHeader.nNonce);
    }

    // submit block header, so that miner can get the block height from the
    // global state and the node has the topology of the chain
    BlockValidationState ignored;
    BOOST_CHECK(Assert(m_node.chainman)->ProcessNewBlockHeaders({pblock->GetBlockHeader()}, true, ignored));

    return pblock;
}

// construct a valid block
std::shared_ptr<const CBlock> MinerTestingSetup::GoodBlock(const uint256& prev_hash)
{
    return FinalizeBlock(Block(prev_hash));
}

// construct an invalid block (but with a valid header)
std::shared_ptr<const CBlock> MinerTestingSetup::BadBlock(const uint256& prev_hash)
{
    auto pblock = Block(prev_hash);

    CMutableTransaction coinbase_spend;
    coinbase_spend.vin.emplace_back(COutPoint(pblock->vtx[0]->GetHash(), 0), CScript(), 0);
    coinbase_spend.vout.push_back(pblock->vtx[0]->vout[0]);

    CTransactionRef tx = MakeTransactionRef(coinbase_spend);
    pblock->vtx.push_back(tx);

    auto ret = FinalizeBlock(pblock);
    return ret;
}

// NOLINTNEXTLINE(misc-no-recursion)
void MinerTestingSetup::BuildChain(const uint256& root, int height, const unsigned int invalid_rate, const unsigned int branch_rate, const unsigned int max_size, std::vector<std::shared_ptr<const CBlock>>& blocks)
{
    if (height <= 0 || blocks.size() >= max_size) return;

    bool gen_invalid = InsecureRandRange(100) < invalid_rate;
    bool gen_fork = InsecureRandRange(100) < branch_rate;

    const std::shared_ptr<const CBlock> pblock = gen_invalid ? BadBlock(root) : GoodBlock(root);
    blocks.push_back(pblock);
    if (!gen_invalid) {
        BuildChain(pblock->GetHash(), height - 1, invalid_rate, branch_rate, max_size, blocks);
    }

    if (gen_fork) {
        blocks.push_back(GoodBlock(root));
        BuildChain(blocks.back()->GetHash(), height - 1, invalid_rate, branch_rate, max_size, blocks);
    }
}

BOOST_AUTO_TEST_CASE(processnewblock_signals_ordering)
{
    // build a large-ish chain that's likely to have some forks
    std::vector<std::shared_ptr<const CBlock>> blocks;
    while (blocks.size() < 50) {
        blocks.clear();
        BuildChain(Params().GenesisBlock().GetHash(), 100, 15, 10, 500, blocks);
    }

    bool ignored;
    // Connect the genesis block and drain any outstanding events
    BOOST_CHECK(Assert(m_node.chainman)->ProcessNewBlock(std::make_shared<CBlock>(Params().GenesisBlock()), true, true, &ignored));
    m_node.validation_signals->SyncWithValidationInterfaceQueue();

    // subscribe to events (this subscriber will validate event ordering)
    const CBlockIndex* initial_tip = nullptr;
    {
        LOCK(cs_main);
        initial_tip = m_node.chainman->ActiveChain().Tip();
    }
    auto sub = std::make_shared<TestSubscriber>(initial_tip->GetBlockHash());
    m_node.validation_signals->RegisterSharedValidationInterface(sub);

    // create a bunch of threads that repeatedly process a block generated above at random
    // this will create parallelism and randomness inside validation - the ValidationInterface
    // will subscribe to events generated during block validation and assert on ordering invariance
    std::vector<std::thread> threads;
    threads.reserve(10);
    for (int i = 0; i < 10; i++) {
        threads.emplace_back([&]() {
            bool ignored;
            FastRandomContext insecure;
            for (int i = 0; i < 1000; i++) {
                auto block = blocks[insecure.randrange(blocks.size() - 1)];
                Assert(m_node.chainman)->ProcessNewBlock(block, true, true, &ignored);
            }

            // to make sure that eventually we process the full chain - do it here
            for (const auto& block : blocks) {
                if (block->vtx.size() == 1) {
                    bool processed = Assert(m_node.chainman)->ProcessNewBlock(block, true, true, &ignored);
                    assert(processed);
                }
            }
        });
    }

    for (auto& t : threads) {
        t.join();
    }
    m_node.validation_signals->SyncWithValidationInterfaceQueue();

    m_node.validation_signals->UnregisterSharedValidationInterface(sub);

    LOCK(cs_main);
    BOOST_CHECK_EQUAL(sub->m_expected_tip, m_node.chainman->ActiveChain().Tip()->GetBlockHash());
}

/**
 * Test that mempool updates happen atomically with reorgs.
 *
 * This prevents RPC clients, among others, from retrieving immediately-out-of-date mempool data
 * during large reorgs.
 *
 * The test verifies this by creating a chain of `num_txs` blocks, matures their coinbases, and then
 * submits txns spending from their coinbase to the mempool. A fork chain is then processed,
 * invalidating the txns and evicting them from the mempool.
 *
 * We verify that the mempool updates atomically by polling it continuously
 * from another thread during the reorg and checking that its size only changes
 * once. The size changing exactly once indicates that the polling thread's
 * view of the mempool is either consistent with the chain state before reorg,
 * or consistent with the chain state after the reorg, and not just consistent
 * with some intermediate state during the reorg.
 */
BOOST_AUTO_TEST_CASE(mempool_locks_reorg)
{
    bool ignored;
    auto ProcessBlock = [&](std::shared_ptr<const CBlock> block) -> bool {
        return Assert(m_node.chainman)->ProcessNewBlock(block, /*force_processing=*/true, /*min_pow_checked=*/true, /*new_block=*/&ignored);
    };

    // Process all mined blocks
    BOOST_REQUIRE(ProcessBlock(std::make_shared<CBlock>(Params().GenesisBlock())));
    auto last_mined = GoodBlock(Params().GenesisBlock().GetHash());
    BOOST_REQUIRE(ProcessBlock(last_mined));

    // Run the test multiple times
    for (int test_runs = 3; test_runs > 0; --test_runs) {
        BOOST_CHECK_EQUAL(last_mined->GetHash(), WITH_LOCK(Assert(m_node.chainman)->GetMutex(), return m_node.chainman->ActiveChain().Tip()->GetBlockHash()));

        // Later on split from here
        const uint256 split_hash{last_mined->hashPrevBlock};

        // Create a bunch of transactions to spend the miner rewards of the
        // most recent blocks
        std::vector<CTransactionRef> txs;
        for (int num_txs = 22; num_txs > 0; --num_txs) {
            CMutableTransaction mtx;
            mtx.vin.emplace_back(COutPoint{last_mined->vtx[0]->GetHash(), 1}, CScript{});
            mtx.vin[0].scriptWitness.stack.push_back(WITNESS_STACK_ELEM_OP_TRUE);
            mtx.vout.push_back(last_mined->vtx[0]->vout[1]);
            mtx.vout[0].nValue -= 10000;
            txs.push_back(MakeTransactionRef(mtx));

            last_mined = GoodBlock(last_mined->GetHash());
            BOOST_REQUIRE(ProcessBlock(last_mined));
        }

        // Mature the inputs of the txs
        for (int j = COINBASE_MATURITY; j > 0; --j) {
            last_mined = GoodBlock(last_mined->GetHash());
            BOOST_REQUIRE(ProcessBlock(last_mined));
        }

        // Mine a reorg (and hold it back) before adding the txs to the mempool
        const uint256 tip_init{last_mined->GetHash()};

        std::vector<std::shared_ptr<const CBlock>> reorg;
        last_mined = GoodBlock(split_hash);
        reorg.push_back(last_mined);
        for (size_t j = COINBASE_MATURITY + txs.size() + 1; j > 0; --j) {
            last_mined = GoodBlock(last_mined->GetHash());
            reorg.push_back(last_mined);
        }

        // Add the txs to the tx pool
        {
            LOCK(cs_main);
            for (const auto& tx : txs) {
                const MempoolAcceptResult result = m_node.chainman->ProcessTransaction(tx);
                BOOST_REQUIRE(result.m_result_type == MempoolAcceptResult::ResultType::VALID);
            }
        }

        // Check that all txs are in the pool
        {
            BOOST_CHECK_EQUAL(m_node.mempool->size(), txs.size());
        }

        // Run a thread that simulates an RPC caller that is polling while
        // validation is doing a reorg
        std::thread rpc_thread{[&]() {
            // This thread is checking that the mempool either contains all of
            // the transactions invalidated by the reorg, or none of them, and
            // not some intermediate amount.
            while (true) {
                LOCK(m_node.mempool->cs);
                if (m_node.mempool->size() == 0) {
                    // We are done with the reorg
                    break;
                }
                // Internally, we might be in the middle of the reorg, but
                // externally the reorg to the most-proof-of-work chain should
                // be atomic. So the caller assumes that the returned mempool
                // is consistent. That is, it has all txs that were there
                // before the reorg.
                assert(m_node.mempool->size() == txs.size());
                continue;
            }
            LOCK(cs_main);
            // We are done with the reorg, so the tip must have changed
            assert(tip_init != m_node.chainman->ActiveChain().Tip()->GetBlockHash());
        }};

        // Submit the reorg in this thread to invalidate and remove the txs from the tx pool
        for (const auto& b : reorg) {
            ProcessBlock(b);
        }
        // Check that the reorg was eventually successful
        BOOST_CHECK_EQUAL(last_mined->GetHash(), WITH_LOCK(Assert(m_node.chainman)->GetMutex(), return m_node.chainman->ActiveChain().Tip()->GetBlockHash()));

        // We can join the other thread, which returns when the reorg was successful
        rpc_thread.join();
    }
}

BOOST_AUTO_TEST_CASE(witness_commitment_index)
{
    LOCK(Assert(m_node.chainman)->GetMutex());
    CScript pubKey;
    pubKey << 1 << OP_TRUE;
<<<<<<< HEAD
    auto ptemplate = BlockAssembler{m_node.chainman->ActiveChainstate(), m_node.mempool.get()}.CreateNewBlock(PowAlgo::NEOSCRYPT, pubKey);
=======
    BlockAssembler::Options options;
    auto ptemplate = BlockAssembler{m_node.chainman->ActiveChainstate(), m_node.mempool.get(), options}.CreateNewBlock(pubKey);
>>>>>>> 67e01bf2
    CBlock pblock = ptemplate->block;

    CTxOut witness;
    witness.scriptPubKey.resize(MINIMUM_WITNESS_COMMITMENT);
    witness.scriptPubKey[0] = OP_RETURN;
    witness.scriptPubKey[1] = 0x24;
    witness.scriptPubKey[2] = 0xaa;
    witness.scriptPubKey[3] = 0x21;
    witness.scriptPubKey[4] = 0xa9;
    witness.scriptPubKey[5] = 0xed;

    // A witness larger than the minimum size is still valid
    CTxOut min_plus_one = witness;
    min_plus_one.scriptPubKey.resize(MINIMUM_WITNESS_COMMITMENT + 1);

    CTxOut invalid = witness;
    invalid.scriptPubKey[0] = OP_VERIFY;

    CMutableTransaction txCoinbase(*pblock.vtx[0]);
    txCoinbase.vout.resize(4);
    txCoinbase.vout[0] = witness;
    txCoinbase.vout[1] = witness;
    txCoinbase.vout[2] = min_plus_one;
    txCoinbase.vout[3] = invalid;
    pblock.vtx[0] = MakeTransactionRef(std::move(txCoinbase));

    BOOST_CHECK_EQUAL(GetWitnessCommitmentIndex(pblock), 2);
}
BOOST_AUTO_TEST_SUITE_END()<|MERGE_RESOLUTION|>--- conflicted
+++ resolved
@@ -66,12 +66,8 @@
     static int i = 0;
     static uint64_t time = Params().GenesisBlock().nTime;
 
-<<<<<<< HEAD
-    auto ptemplate = BlockAssembler{m_node.chainman->ActiveChainstate(), m_node.mempool.get()}.CreateNewBlock(PowAlgo::NEOSCRYPT, CScript{} << i++ << OP_TRUE);
-=======
     BlockAssembler::Options options;
-    auto ptemplate = BlockAssembler{m_node.chainman->ActiveChainstate(), m_node.mempool.get(), options}.CreateNewBlock(CScript{} << i++ << OP_TRUE);
->>>>>>> 67e01bf2
+    auto ptemplate = BlockAssembler{m_node.chainman->ActiveChainstate(), m_node.mempool.get(), options}.CreateNewBlock(PowAlgo::NEOSCRYPT, CScript{} << i++ << OP_TRUE);
     auto pblock = std::make_shared<CBlock>(ptemplate->block);
     pblock->hashPrevBlock = prev_hash;
     pblock->nTime = ++time;
@@ -336,12 +332,8 @@
     LOCK(Assert(m_node.chainman)->GetMutex());
     CScript pubKey;
     pubKey << 1 << OP_TRUE;
-<<<<<<< HEAD
-    auto ptemplate = BlockAssembler{m_node.chainman->ActiveChainstate(), m_node.mempool.get()}.CreateNewBlock(PowAlgo::NEOSCRYPT, pubKey);
-=======
     BlockAssembler::Options options;
-    auto ptemplate = BlockAssembler{m_node.chainman->ActiveChainstate(), m_node.mempool.get(), options}.CreateNewBlock(pubKey);
->>>>>>> 67e01bf2
+    auto ptemplate = BlockAssembler{m_node.chainman->ActiveChainstate(), m_node.mempool.get(), options}.CreateNewBlock(PowAlgo::NEOSCRYPT, pubKey);
     CBlock pblock = ptemplate->block;
 
     CTxOut witness;
