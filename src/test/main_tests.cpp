// Copyright (c) 2014-2017 The Bitcoin Core developers
// Distributed under the MIT software license, see the accompanying
// file COPYING or http://www.opensource.org/licenses/mit-license.php.

#include <chainparams.h>
#include <validation.h>
#include <net.h>

#include <test/test_bitcoin.h>

#include <boost/signals2/signal.hpp>
#include <boost/test/unit_test.hpp>

BOOST_FIXTURE_TEST_SUITE(main_tests, TestingSetup)

namespace
{
constexpr CAmount nInitialSubsidy = 1 * COIN;
} // anonymous namespace

static void TestBlockSubsidyHalvings(const Consensus::Params& consensusParams)
{
    int maxHalvings = 64;

    CAmount nPreviousSubsidy = nInitialSubsidy * 2; // for height == 0
    BOOST_CHECK_EQUAL(nPreviousSubsidy, nInitialSubsidy * 2);
    for (int nHalvings = 0; nHalvings < maxHalvings; nHalvings++) {
        int nHeight = nHalvings * consensusParams.nSubsidyHalvingInterval;
        CAmount nSubsidy = GetBlockSubsidy(nHeight, consensusParams);
        BOOST_CHECK(nSubsidy <= nInitialSubsidy);
        BOOST_CHECK_EQUAL(nSubsidy, nPreviousSubsidy / 2);
        nPreviousSubsidy = nSubsidy;
    }
    BOOST_CHECK_EQUAL(GetBlockSubsidy(maxHalvings * consensusParams.nSubsidyHalvingInterval, consensusParams), 0);
}

static void TestBlockSubsidyHalvings(int nSubsidyHalvingInterval)
{
    Consensus::Params consensusParams;
    consensusParams.initialSubsidy = nInitialSubsidy;
    consensusParams.nSubsidyHalvingInterval = nSubsidyHalvingInterval;
    TestBlockSubsidyHalvings(consensusParams);
}

BOOST_AUTO_TEST_CASE(block_subsidy_test)
{
    const auto chainParams = CreateChainParams(CBaseChainParams::MAIN);
    TestBlockSubsidyHalvings(chainParams->GetConsensus()); // As in main
    TestBlockSubsidyHalvings(150); // As in regtest
    TestBlockSubsidyHalvings(1000); // Just another interval
}

BOOST_AUTO_TEST_CASE(subsidy_limit_test)
{
    const auto chainParams = CreateChainParams(CBaseChainParams::MAIN);
    CAmount nSum = 0;
    CAmount nLastSubsidy;
    for (int nHeight = 0; nHeight < 140000000; nHeight += 100000) {
        CAmount nSubsidy = GetBlockSubsidy(nHeight, chainParams->GetConsensus());
        BOOST_CHECK(nSubsidy <= 1 * COIN);
        nSum += nSubsidy * 100000;
        nLastSubsidy = nSubsidy;
        BOOST_CHECK(MoneyRange(nSum));
    }
<<<<<<< HEAD
    BOOST_CHECK_EQUAL(nLastSubsidy, 0);
    BOOST_CHECK_EQUAL(nSum, 839999949600000LL);
=======
    BOOST_CHECK_EQUAL(nSum, CAmount{2099999997690000});
>>>>>>> c2d4156c
}

bool ReturnFalse() { return false; }
bool ReturnTrue() { return true; }

BOOST_AUTO_TEST_CASE(test_combiner_all)
{
    boost::signals2::signal<bool (), CombinerAll> Test;
    BOOST_CHECK(Test());
    Test.connect(&ReturnFalse);
    BOOST_CHECK(!Test());
    Test.connect(&ReturnTrue);
    BOOST_CHECK(!Test());
    Test.disconnect(&ReturnFalse);
    BOOST_CHECK(Test());
    Test.disconnect(&ReturnTrue);
    BOOST_CHECK(Test());
}
BOOST_AUTO_TEST_SUITE_END()<|MERGE_RESOLUTION|>--- conflicted
+++ resolved
@@ -62,12 +62,8 @@
         nLastSubsidy = nSubsidy;
         BOOST_CHECK(MoneyRange(nSum));
     }
-<<<<<<< HEAD
-    BOOST_CHECK_EQUAL(nLastSubsidy, 0);
-    BOOST_CHECK_EQUAL(nSum, 839999949600000LL);
-=======
-    BOOST_CHECK_EQUAL(nSum, CAmount{2099999997690000});
->>>>>>> c2d4156c
+    BOOST_CHECK_EQUAL(nLastSubsidy, CAmount{0});
+    BOOST_CHECK_EQUAL(nSum, CAmount{839999949600000});
 }
 
 bool ReturnFalse() { return false; }
