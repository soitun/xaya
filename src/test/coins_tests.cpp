--- conflicted
+++ resolved
@@ -581,11 +581,7 @@
 {
     CCoinsMap map;
     InsertCoinsMapEntry(map, value, flags);
-<<<<<<< HEAD
-    view.BatchWrite(map, {}, {});
-=======
-    BOOST_CHECK(view.BatchWrite(map, {}));
->>>>>>> 57a657f8
+    BOOST_CHECK(view.BatchWrite(map, {}, {}));
 }
 
 class SingleEntryCacheTest
