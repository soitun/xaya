// Copyright (c) 2014-2022 The Bitcoin Core developers
// Distributed under the MIT software license, see the accompanying
// file COPYING or http://www.opensource.org/licenses/mit-license.php.

#include <addresstype.h>
#include <clientversion.h>
#include <coins.h>
#include <streams.h>
#include <test/util/poolresourcetester.h>
#include <test/util/random.h>
#include <test/util/setup_common.h>
#include <txdb.h>
#include <uint256.h>
#include <undo.h>
#include <util/strencodings.h>
#include <validation.h>

#include <map>
#include <vector>

#include <boost/test/unit_test.hpp>

class CNameCache;

void UpdateCoins(const CTransaction& tx, CCoinsViewCache& inputs, CTxUndo &txundo, int nHeight);

namespace
{
class CCoinsViewTest : public CCoinsView
{
    uint256 hashBestBlock_;
    std::map<COutPoint, Coin> map_;

public:
    [[nodiscard]] bool GetCoin(const COutPoint& outpoint, Coin& coin) const override
    {
        std::map<COutPoint, Coin>::const_iterator it = map_.find(outpoint);
        if (it == map_.end()) {
            return false;
        }
        coin = it->second;
        if (coin.IsSpent() && InsecureRandBool() == 0) {
            // Randomly return false in case of an empty entry.
            return false;
        }
        return true;
    }

    uint256 GetBestBlock() const override { return hashBestBlock_; }

<<<<<<< HEAD
    bool BatchWrite(CCoinsMap& mapCoins, const uint256& hashBlock, const CNameCache &names, bool erase = true) override
=======
    bool BatchWrite(CoinsViewCacheCursor& cursor, const uint256& hashBlock) override
>>>>>>> 29035a31
    {
        for (auto it{cursor.Begin()}; it != cursor.End(); it = cursor.NextAndMaybeErase(*it)){
            if (it->second.IsDirty()) {
                // Same optimization used in CCoinsViewDB is to only write dirty entries.
                map_[it->first] = it->second.coin;
                if (it->second.coin.IsSpent() && InsecureRandRange(3) == 0) {
                    // Randomly delete empty entries on write.
                    map_.erase(it->first);
                }
            }
        }
        if (!hashBlock.IsNull())
            hashBestBlock_ = hashBlock;
        return true;
    }
};

class CCoinsViewCacheTest : public CCoinsViewCache
{
public:
    explicit CCoinsViewCacheTest(CCoinsView* _base) : CCoinsViewCache(_base) {}

    void SelfTest(bool sanity_check = true) const
    {
        // Manually recompute the dynamic usage of the whole data, and compare it.
        size_t ret = memusage::DynamicUsage(cacheCoins);
        size_t count = 0;
        for (const auto& entry : cacheCoins) {
            ret += entry.second.coin.DynamicMemoryUsage();
            ++count;
        }
        BOOST_CHECK_EQUAL(GetCacheSize(), count);
        BOOST_CHECK_EQUAL(DynamicMemoryUsage(), ret);
        if (sanity_check) {
            SanityCheck();
        }
    }

    CCoinsMap& map() const { return cacheCoins; }
    CoinsCachePair& sentinel() const { return m_sentinel; }
    size_t& usage() const { return cachedCoinsUsage; }
};

} // namespace

BOOST_FIXTURE_TEST_SUITE(coins_tests, BasicTestingSetup)

static const unsigned int NUM_SIMULATION_ITERATIONS = 40000;

// This is a large randomized insert/remove simulation test on a variable-size
// stack of caches on top of CCoinsViewTest.
//
// It will randomly create/update/delete Coin entries to a tip of caches, with
// txids picked from a limited list of random 256-bit hashes. Occasionally, a
// new tip is added to the stack of caches, or the tip is flushed and removed.
//
// During the process, booleans are kept to make sure that the randomized
// operation hits all branches.
//
// If fake_best_block is true, assign a random uint256 to mock the recording
// of best block on flush. This is necessary when using CCoinsViewDB as the base,
// otherwise we'll hit an assertion in BatchWrite.
//
void SimulationTest(CCoinsView* base, bool fake_best_block)
{
    // Various coverage trackers.
    bool removed_all_caches = false;
    bool reached_4_caches = false;
    bool added_an_entry = false;
    bool added_an_unspendable_entry = false;
    bool removed_an_entry = false;
    bool updated_an_entry = false;
    bool found_an_entry = false;
    bool missed_an_entry = false;
    bool uncached_an_entry = false;
    bool flushed_without_erase = false;

    // A simple map to track what we expect the cache stack to represent.
    std::map<COutPoint, Coin> result;

    // The cache stack.
    std::vector<std::unique_ptr<CCoinsViewCacheTest>> stack; // A stack of CCoinsViewCaches on top.
    stack.push_back(std::make_unique<CCoinsViewCacheTest>(base)); // Start with one cache.

    // Use a limited set of random transaction ids, so we do test overwriting entries.
    std::vector<Txid> txids;
    txids.resize(NUM_SIMULATION_ITERATIONS / 8);
    for (unsigned int i = 0; i < txids.size(); i++) {
        txids[i] = Txid::FromUint256(InsecureRand256());
    }

    for (unsigned int i = 0; i < NUM_SIMULATION_ITERATIONS; i++) {
        // Do a random modification.
        {
            auto txid = txids[InsecureRandRange(txids.size())]; // txid we're going to modify in this iteration.
            Coin& coin = result[COutPoint(txid, 0)];

            // Determine whether to test HaveCoin before or after Access* (or both). As these functions
            // can influence each other's behaviour by pulling things into the cache, all combinations
            // are tested.
            bool test_havecoin_before = InsecureRandBits(2) == 0;
            bool test_havecoin_after = InsecureRandBits(2) == 0;

            bool result_havecoin = test_havecoin_before ? stack.back()->HaveCoin(COutPoint(txid, 0)) : false;

            // Infrequently, test usage of AccessByTxid instead of AccessCoin - the
            // former just delegates to the latter and returns the first unspent in a txn.
            const Coin& entry = (InsecureRandRange(500) == 0) ?
                AccessByTxid(*stack.back(), txid) : stack.back()->AccessCoin(COutPoint(txid, 0));
            BOOST_CHECK(coin == entry);

            if (test_havecoin_before) {
                BOOST_CHECK(result_havecoin == !entry.IsSpent());
            }

            if (test_havecoin_after) {
                bool ret = stack.back()->HaveCoin(COutPoint(txid, 0));
                BOOST_CHECK(ret == !entry.IsSpent());
            }

            if (InsecureRandRange(5) == 0 || coin.IsSpent()) {
                Coin newcoin;
                newcoin.out.nValue = InsecureRandMoneyAmount();
                newcoin.nHeight = 1;

                // Infrequently test adding unspendable coins.
                if (InsecureRandRange(16) == 0 && coin.IsSpent()) {
                    newcoin.out.scriptPubKey.assign(1 + InsecureRandBits(6), OP_RETURN);
                    BOOST_CHECK(newcoin.out.scriptPubKey.IsUnspendable());
                    added_an_unspendable_entry = true;
                } else {
                    // Random sizes so we can test memory usage accounting
                    newcoin.out.scriptPubKey.assign(InsecureRandBits(6), 0);
                    (coin.IsSpent() ? added_an_entry : updated_an_entry) = true;
                    coin = newcoin;
                }
                bool is_overwrite = !coin.IsSpent() || InsecureRand32() & 1;
                stack.back()->AddCoin(COutPoint(txid, 0), std::move(newcoin), is_overwrite);
            } else {
                // Spend the coin.
                removed_an_entry = true;
                coin.Clear();
                BOOST_CHECK(stack.back()->SpendCoin(COutPoint(txid, 0)));
            }
        }

        // Once every 10 iterations, remove a random entry from the cache
        if (InsecureRandRange(10) == 0) {
            COutPoint out(txids[InsecureRand32() % txids.size()], 0);
            int cacheid = InsecureRand32() % stack.size();
            stack[cacheid]->Uncache(out);
            uncached_an_entry |= !stack[cacheid]->HaveCoinInCache(out);
        }

        // Once every 1000 iterations and at the end, verify the full cache.
        if (InsecureRandRange(1000) == 1 || i == NUM_SIMULATION_ITERATIONS - 1) {
            for (const auto& entry : result) {
                bool have = stack.back()->HaveCoin(entry.first);
                const Coin& coin = stack.back()->AccessCoin(entry.first);
                BOOST_CHECK(have == !coin.IsSpent());
                BOOST_CHECK(coin == entry.second);
                if (coin.IsSpent()) {
                    missed_an_entry = true;
                } else {
                    BOOST_CHECK(stack.back()->HaveCoinInCache(entry.first));
                    found_an_entry = true;
                }
            }
            for (const auto& test : stack) {
                test->SelfTest();
            }
        }

        if (InsecureRandRange(100) == 0) {
            // Every 100 iterations, flush an intermediate cache
            if (stack.size() > 1 && InsecureRandBool() == 0) {
                unsigned int flushIndex = InsecureRandRange(stack.size() - 1);
                if (fake_best_block) stack[flushIndex]->SetBestBlock(InsecureRand256());
                bool should_erase = InsecureRandRange(4) < 3;
                BOOST_CHECK(should_erase ? stack[flushIndex]->Flush() : stack[flushIndex]->Sync());
                flushed_without_erase |= !should_erase;
            }
        }
        if (InsecureRandRange(100) == 0) {
            // Every 100 iterations, change the cache stack.
            if (stack.size() > 0 && InsecureRandBool() == 0) {
                //Remove the top cache
                if (fake_best_block) stack.back()->SetBestBlock(InsecureRand256());
                bool should_erase = InsecureRandRange(4) < 3;
                BOOST_CHECK(should_erase ? stack.back()->Flush() : stack.back()->Sync());
                flushed_without_erase |= !should_erase;
                stack.pop_back();
            }
            if (stack.size() == 0 || (stack.size() < 4 && InsecureRandBool())) {
                //Add a new cache
                CCoinsView* tip = base;
                if (stack.size() > 0) {
                    tip = stack.back().get();
                } else {
                    removed_all_caches = true;
                }
                stack.push_back(std::make_unique<CCoinsViewCacheTest>(tip));
                if (stack.size() == 4) {
                    reached_4_caches = true;
                }
            }
        }
    }

    // Verify coverage.
    BOOST_CHECK(removed_all_caches);
    BOOST_CHECK(reached_4_caches);
    BOOST_CHECK(added_an_entry);
    BOOST_CHECK(added_an_unspendable_entry);
    BOOST_CHECK(removed_an_entry);
    BOOST_CHECK(updated_an_entry);
    BOOST_CHECK(found_an_entry);
    BOOST_CHECK(missed_an_entry);
    BOOST_CHECK(uncached_an_entry);
    BOOST_CHECK(flushed_without_erase);
}

// Run the above simulation for multiple base types.
BOOST_AUTO_TEST_CASE(coins_cache_simulation_test)
{
    CCoinsViewTest base;
    SimulationTest(&base, false);

    CCoinsViewDB db_base{{.path = "test", .cache_bytes = 1 << 23, .memory_only = true}, {}};
    SimulationTest(&db_base, true);
}

// Store of all necessary tx and undo data for next test
typedef std::map<COutPoint, std::tuple<CTransaction,CTxUndo,Coin>> UtxoData;
UtxoData utxoData;

UtxoData::iterator FindRandomFrom(const std::set<COutPoint> &utxoSet) {
    assert(utxoSet.size());
    auto utxoSetIt = utxoSet.lower_bound(COutPoint(Txid::FromUint256(InsecureRand256()), 0));
    if (utxoSetIt == utxoSet.end()) {
        utxoSetIt = utxoSet.begin();
    }
    auto utxoDataIt = utxoData.find(*utxoSetIt);
    assert(utxoDataIt != utxoData.end());
    return utxoDataIt;
}


// This test is similar to the previous test
// except the emphasis is on testing the functionality of UpdateCoins
// random txs are created and UpdateCoins is used to update the cache stack
// In particular it is tested that spending a duplicate coinbase tx
// has the expected effect (the other duplicate is overwritten at all cache levels)
BOOST_AUTO_TEST_CASE(updatecoins_simulation_test)
{
    SeedRandomForTest(SeedRand::ZEROS);

    bool spent_a_duplicate_coinbase = false;
    // A simple map to track what we expect the cache stack to represent.
    std::map<COutPoint, Coin> result;

    // The cache stack.
    CCoinsViewTest base; // A CCoinsViewTest at the bottom.
    std::vector<std::unique_ptr<CCoinsViewCacheTest>> stack; // A stack of CCoinsViewCaches on top.
    stack.push_back(std::make_unique<CCoinsViewCacheTest>(&base)); // Start with one cache.

    // Track the txids we've used in various sets
    std::set<COutPoint> coinbase_coins;
    std::set<COutPoint> disconnected_coins;
    std::set<COutPoint> duplicate_coins;
    std::set<COutPoint> utxoset;

    for (unsigned int i = 0; i < NUM_SIMULATION_ITERATIONS; i++) {
        uint32_t randiter = InsecureRand32();

        // 19/20 txs add a new transaction
        if (randiter % 20 < 19) {
            CMutableTransaction tx;
            tx.vin.resize(1);
            tx.vout.resize(1);
            tx.vout[0].nValue = i; //Keep txs unique unless intended to duplicate
            tx.vout[0].scriptPubKey.assign(InsecureRand32() & 0x3F, 0); // Random sizes so we can test memory usage accounting
            const int height{int(InsecureRand32() >> 1)};
            Coin old_coin;

            // 2/20 times create a new coinbase
            if (randiter % 20 < 2 || coinbase_coins.size() < 10) {
                // 1/10 of those times create a duplicate coinbase
                if (InsecureRandRange(10) == 0 && coinbase_coins.size()) {
                    auto utxod = FindRandomFrom(coinbase_coins);
                    // Reuse the exact same coinbase
                    tx = CMutableTransaction{std::get<0>(utxod->second)};
                    // shouldn't be available for reconnection if it's been duplicated
                    disconnected_coins.erase(utxod->first);

                    duplicate_coins.insert(utxod->first);
                }
                else {
                    coinbase_coins.insert(COutPoint(tx.GetHash(), 0));
                }
                assert(CTransaction(tx).IsCoinBase());
            }

            // 17/20 times reconnect previous or add a regular tx
            else {

                COutPoint prevout;
                // 1/20 times reconnect a previously disconnected tx
                if (randiter % 20 == 2 && disconnected_coins.size()) {
                    auto utxod = FindRandomFrom(disconnected_coins);
                    tx = CMutableTransaction{std::get<0>(utxod->second)};
                    prevout = tx.vin[0].prevout;
                    if (!CTransaction(tx).IsCoinBase() && !utxoset.count(prevout)) {
                        disconnected_coins.erase(utxod->first);
                        continue;
                    }

                    // If this tx is already IN the UTXO, then it must be a coinbase, and it must be a duplicate
                    if (utxoset.count(utxod->first)) {
                        assert(CTransaction(tx).IsCoinBase());
                        assert(duplicate_coins.count(utxod->first));
                    }
                    disconnected_coins.erase(utxod->first);
                }

                // 16/20 times create a regular tx
                else {
                    auto utxod = FindRandomFrom(utxoset);
                    prevout = utxod->first;

                    // Construct the tx to spend the coins of prevouthash
                    tx.vin[0].prevout = prevout;
                    assert(!CTransaction(tx).IsCoinBase());
                }
                // In this simple test coins only have two states, spent or unspent, save the unspent state to restore
                old_coin = result[prevout];
                // Update the expected result of prevouthash to know these coins are spent
                result[prevout].Clear();

                utxoset.erase(prevout);

                // The test is designed to ensure spending a duplicate coinbase will work properly
                // if that ever happens and not resurrect the previously overwritten coinbase
                if (duplicate_coins.count(prevout)) {
                    spent_a_duplicate_coinbase = true;
                }

            }
            // Update the expected result to know about the new output coins
            assert(tx.vout.size() == 1);
            const COutPoint outpoint(tx.GetHash(), 0);
            result[outpoint] = Coin{tx.vout[0], height, CTransaction{tx}.IsCoinBase()};

            // Call UpdateCoins on the top cache
            CTxUndo undo;
            UpdateCoins(CTransaction{tx}, *(stack.back()), undo, height);

            // Update the utxo set for future spends
            utxoset.insert(outpoint);

            // Track this tx and undo info to use later
            utxoData.emplace(outpoint, std::make_tuple(tx,undo,old_coin));
        } else if (utxoset.size()) {
            //1/20 times undo a previous transaction
            auto utxod = FindRandomFrom(utxoset);

            CTransaction &tx = std::get<0>(utxod->second);
            CTxUndo &undo = std::get<1>(utxod->second);
            Coin &orig_coin = std::get<2>(utxod->second);

            // Update the expected result
            // Remove new outputs
            result[utxod->first].Clear();
            // If not coinbase restore prevout
            if (!tx.IsCoinBase()) {
                result[tx.vin[0].prevout] = orig_coin;
            }

            // Disconnect the tx from the current UTXO
            // See code in DisconnectBlock
            // remove outputs
            BOOST_CHECK(stack.back()->SpendCoin(utxod->first));
            // restore inputs
            if (!tx.IsCoinBase()) {
                const COutPoint &out = tx.vin[0].prevout;
                Coin coin = undo.vprevout[0];
                ApplyTxInUndo(std::move(coin), *(stack.back()), out);
            }
            // Store as a candidate for reconnection
            disconnected_coins.insert(utxod->first);

            // Update the utxoset
            utxoset.erase(utxod->first);
            if (!tx.IsCoinBase())
                utxoset.insert(tx.vin[0].prevout);
        }

        // Once every 1000 iterations and at the end, verify the full cache.
        if (InsecureRandRange(1000) == 1 || i == NUM_SIMULATION_ITERATIONS - 1) {
            for (const auto& entry : result) {
                bool have = stack.back()->HaveCoin(entry.first);
                const Coin& coin = stack.back()->AccessCoin(entry.first);
                BOOST_CHECK(have == !coin.IsSpent());
                BOOST_CHECK(coin == entry.second);
            }
        }

        // One every 10 iterations, remove a random entry from the cache
        if (utxoset.size() > 1 && InsecureRandRange(30) == 0) {
            stack[InsecureRand32() % stack.size()]->Uncache(FindRandomFrom(utxoset)->first);
        }
        if (disconnected_coins.size() > 1 && InsecureRandRange(30) == 0) {
            stack[InsecureRand32() % stack.size()]->Uncache(FindRandomFrom(disconnected_coins)->first);
        }
        if (duplicate_coins.size() > 1 && InsecureRandRange(30) == 0) {
            stack[InsecureRand32() % stack.size()]->Uncache(FindRandomFrom(duplicate_coins)->first);
        }

        if (InsecureRandRange(100) == 0) {
            // Every 100 iterations, flush an intermediate cache
            if (stack.size() > 1 && InsecureRandBool() == 0) {
                unsigned int flushIndex = InsecureRandRange(stack.size() - 1);
                BOOST_CHECK(stack[flushIndex]->Flush());
            }
        }
        if (InsecureRandRange(100) == 0) {
            // Every 100 iterations, change the cache stack.
            if (stack.size() > 0 && InsecureRandBool() == 0) {
                BOOST_CHECK(stack.back()->Flush());
                stack.pop_back();
            }
            if (stack.size() == 0 || (stack.size() < 4 && InsecureRandBool())) {
                CCoinsView* tip = &base;
                if (stack.size() > 0) {
                    tip = stack.back().get();
                }
                stack.push_back(std::make_unique<CCoinsViewCacheTest>(tip));
            }
        }
    }

    // Verify coverage.
    BOOST_CHECK(spent_a_duplicate_coinbase);
}

BOOST_AUTO_TEST_CASE(ccoins_serialization)
{
    // Good example
    DataStream ss1{ParseHex("97f23c835800816115944e077fe7c803cfa57f29b36bf87c1d35")};
    Coin cc1;
    ss1 >> cc1;
    BOOST_CHECK_EQUAL(cc1.fCoinBase, false);
    BOOST_CHECK_EQUAL(cc1.nHeight, 203998U);
    BOOST_CHECK_EQUAL(cc1.out.nValue, CAmount{60000000000});
    BOOST_CHECK_EQUAL(HexStr(cc1.out.scriptPubKey), HexStr(GetScriptForDestination(PKHash(uint160(ParseHex("816115944e077fe7c803cfa57f29b36bf87c1d35"))))));

    // Good example
    DataStream ss2{ParseHex("8ddf77bbd123008c988f1a4a4de2161e0f50aac7f17e7f9555caa4")};
    Coin cc2;
    ss2 >> cc2;
    BOOST_CHECK_EQUAL(cc2.fCoinBase, true);
    BOOST_CHECK_EQUAL(cc2.nHeight, 120891U);
    BOOST_CHECK_EQUAL(cc2.out.nValue, 110397);
    BOOST_CHECK_EQUAL(HexStr(cc2.out.scriptPubKey), HexStr(GetScriptForDestination(PKHash(uint160(ParseHex("8c988f1a4a4de2161e0f50aac7f17e7f9555caa4"))))));

    // Smallest possible example
    DataStream ss3{ParseHex("000006")};
    Coin cc3;
    ss3 >> cc3;
    BOOST_CHECK_EQUAL(cc3.fCoinBase, false);
    BOOST_CHECK_EQUAL(cc3.nHeight, 0U);
    BOOST_CHECK_EQUAL(cc3.out.nValue, 0);
    BOOST_CHECK_EQUAL(cc3.out.scriptPubKey.size(), 0U);

    // scriptPubKey that ends beyond the end of the stream
    DataStream ss4{ParseHex("000007")};
    try {
        Coin cc4;
        ss4 >> cc4;
        BOOST_CHECK_MESSAGE(false, "We should have thrown");
    } catch (const std::ios_base::failure&) {
    }

    // Very large scriptPubKey (3*10^9 bytes) past the end of the stream
    DataStream tmp{};
    uint64_t x = 3000000000ULL;
    tmp << VARINT(x);
    BOOST_CHECK_EQUAL(HexStr(tmp), "8a95c0bb00");
    DataStream ss5{ParseHex("00008a95c0bb00")};
    try {
        Coin cc5;
        ss5 >> cc5;
        BOOST_CHECK_MESSAGE(false, "We should have thrown");
    } catch (const std::ios_base::failure&) {
    }
}

const static COutPoint OUTPOINT;
const static CAmount SPENT = -1;
const static CAmount ABSENT = -2;
const static CAmount FAIL = -3;
const static CAmount VALUE1 = 100;
const static CAmount VALUE2 = 200;
const static CAmount VALUE3 = 300;
const static char DIRTY = CCoinsCacheEntry::DIRTY;
const static char FRESH = CCoinsCacheEntry::FRESH;
const static char NO_ENTRY = -1;

const static auto FLAGS = {char(0), FRESH, DIRTY, char(DIRTY | FRESH)};
const static auto CLEAN_FLAGS = {char(0), FRESH};
const static auto ABSENT_FLAGS = {NO_ENTRY};

static void SetCoinsValue(CAmount value, Coin& coin)
{
    assert(value != ABSENT);
    coin.Clear();
    assert(coin.IsSpent());
    if (value != SPENT) {
        coin.out.nValue = value;
        coin.nHeight = 1;
        assert(!coin.IsSpent());
    }
}

static size_t InsertCoinsMapEntry(CCoinsMap& map, CoinsCachePair& sentinel, CAmount value, char flags)
{
    if (value == ABSENT) {
        assert(flags == NO_ENTRY);
        return 0;
    }
    assert(flags != NO_ENTRY);
    CCoinsCacheEntry entry;
    SetCoinsValue(value, entry.coin);
    auto inserted = map.emplace(OUTPOINT, std::move(entry));
    assert(inserted.second);
    inserted.first->second.AddFlags(flags, *inserted.first, sentinel);
    return inserted.first->second.coin.DynamicMemoryUsage();
}

void GetCoinsMapEntry(const CCoinsMap& map, CAmount& value, char& flags, const COutPoint& outp = OUTPOINT)
{
    auto it = map.find(outp);
    if (it == map.end()) {
        value = ABSENT;
        flags = NO_ENTRY;
    } else {
        if (it->second.coin.IsSpent()) {
            value = SPENT;
        } else {
            value = it->second.coin.out.nValue;
        }
        flags = it->second.GetFlags();
        assert(flags != NO_ENTRY);
    }
}

void WriteCoinsViewEntry(CCoinsView& view, CAmount value, char flags)
{
    CoinsCachePair sentinel{};
    sentinel.second.SelfRef(sentinel);
    CCoinsMapMemoryResource resource;
    CCoinsMap map{0, CCoinsMap::hasher{}, CCoinsMap::key_equal{}, &resource};
<<<<<<< HEAD
    InsertCoinsMapEntry(map, value, flags);
    BOOST_CHECK(view.BatchWrite(map, {}, {}));
=======
    auto usage{InsertCoinsMapEntry(map, sentinel, value, flags)};
    auto cursor{CoinsViewCacheCursor(usage, sentinel, map, /*will_erase=*/true)};
    BOOST_CHECK(view.BatchWrite(cursor, {}));
>>>>>>> 29035a31
}

class SingleEntryCacheTest
{
public:
    SingleEntryCacheTest(CAmount base_value, CAmount cache_value, char cache_flags)
    {
        WriteCoinsViewEntry(base, base_value, base_value == ABSENT ? NO_ENTRY : DIRTY);
        cache.usage() += InsertCoinsMapEntry(cache.map(), cache.sentinel(), cache_value, cache_flags);
    }

    CCoinsView root;
    CCoinsViewCacheTest base{&root};
    CCoinsViewCacheTest cache{&base};
};

static void CheckAccessCoin(CAmount base_value, CAmount cache_value, CAmount expected_value, char cache_flags, char expected_flags)
{
    SingleEntryCacheTest test(base_value, cache_value, cache_flags);
    test.cache.AccessCoin(OUTPOINT);
    test.cache.SelfTest(/*sanity_check=*/false);

    CAmount result_value;
    char result_flags;
    GetCoinsMapEntry(test.cache.map(), result_value, result_flags);
    BOOST_CHECK_EQUAL(result_value, expected_value);
    BOOST_CHECK_EQUAL(result_flags, expected_flags);
}

BOOST_AUTO_TEST_CASE(ccoins_access)
{
    /* Check AccessCoin behavior, requesting a coin from a cache view layered on
     * top of a base view, and checking the resulting entry in the cache after
     * the access.
     *
     *               Base    Cache   Result  Cache        Result
     *               Value   Value   Value   Flags        Flags
     */
    CheckAccessCoin(ABSENT, ABSENT, ABSENT, NO_ENTRY   , NO_ENTRY   );
    CheckAccessCoin(ABSENT, SPENT , SPENT , 0          , 0          );
    CheckAccessCoin(ABSENT, SPENT , SPENT , FRESH      , FRESH      );
    CheckAccessCoin(ABSENT, SPENT , SPENT , DIRTY      , DIRTY      );
    CheckAccessCoin(ABSENT, SPENT , SPENT , DIRTY|FRESH, DIRTY|FRESH);
    CheckAccessCoin(ABSENT, VALUE2, VALUE2, 0          , 0          );
    CheckAccessCoin(ABSENT, VALUE2, VALUE2, FRESH      , FRESH      );
    CheckAccessCoin(ABSENT, VALUE2, VALUE2, DIRTY      , DIRTY      );
    CheckAccessCoin(ABSENT, VALUE2, VALUE2, DIRTY|FRESH, DIRTY|FRESH);
    CheckAccessCoin(SPENT , ABSENT, ABSENT, NO_ENTRY   , NO_ENTRY   );
    CheckAccessCoin(SPENT , SPENT , SPENT , 0          , 0          );
    CheckAccessCoin(SPENT , SPENT , SPENT , FRESH      , FRESH      );
    CheckAccessCoin(SPENT , SPENT , SPENT , DIRTY      , DIRTY      );
    CheckAccessCoin(SPENT , SPENT , SPENT , DIRTY|FRESH, DIRTY|FRESH);
    CheckAccessCoin(SPENT , VALUE2, VALUE2, 0          , 0          );
    CheckAccessCoin(SPENT , VALUE2, VALUE2, FRESH      , FRESH      );
    CheckAccessCoin(SPENT , VALUE2, VALUE2, DIRTY      , DIRTY      );
    CheckAccessCoin(SPENT , VALUE2, VALUE2, DIRTY|FRESH, DIRTY|FRESH);
    CheckAccessCoin(VALUE1, ABSENT, VALUE1, NO_ENTRY   , 0          );
    CheckAccessCoin(VALUE1, SPENT , SPENT , 0          , 0          );
    CheckAccessCoin(VALUE1, SPENT , SPENT , FRESH      , FRESH      );
    CheckAccessCoin(VALUE1, SPENT , SPENT , DIRTY      , DIRTY      );
    CheckAccessCoin(VALUE1, SPENT , SPENT , DIRTY|FRESH, DIRTY|FRESH);
    CheckAccessCoin(VALUE1, VALUE2, VALUE2, 0          , 0          );
    CheckAccessCoin(VALUE1, VALUE2, VALUE2, FRESH      , FRESH      );
    CheckAccessCoin(VALUE1, VALUE2, VALUE2, DIRTY      , DIRTY      );
    CheckAccessCoin(VALUE1, VALUE2, VALUE2, DIRTY|FRESH, DIRTY|FRESH);
}

static void CheckSpendCoins(CAmount base_value, CAmount cache_value, CAmount expected_value, char cache_flags, char expected_flags)
{
    SingleEntryCacheTest test(base_value, cache_value, cache_flags);
    test.cache.SpendCoin(OUTPOINT);
    test.cache.SelfTest();

    CAmount result_value;
    char result_flags;
    GetCoinsMapEntry(test.cache.map(), result_value, result_flags);
    BOOST_CHECK_EQUAL(result_value, expected_value);
    BOOST_CHECK_EQUAL(result_flags, expected_flags);
};

BOOST_AUTO_TEST_CASE(ccoins_spend)
{
    /* Check SpendCoin behavior, requesting a coin from a cache view layered on
     * top of a base view, spending, and then checking
     * the resulting entry in the cache after the modification.
     *
     *              Base    Cache   Result  Cache        Result
     *              Value   Value   Value   Flags        Flags
     */
    CheckSpendCoins(ABSENT, ABSENT, ABSENT, NO_ENTRY   , NO_ENTRY   );
    CheckSpendCoins(ABSENT, SPENT , SPENT , 0          , DIRTY      );
    CheckSpendCoins(ABSENT, SPENT , ABSENT, FRESH      , NO_ENTRY   );
    CheckSpendCoins(ABSENT, SPENT , SPENT , DIRTY      , DIRTY      );
    CheckSpendCoins(ABSENT, SPENT , ABSENT, DIRTY|FRESH, NO_ENTRY   );
    CheckSpendCoins(ABSENT, VALUE2, SPENT , 0          , DIRTY      );
    CheckSpendCoins(ABSENT, VALUE2, ABSENT, FRESH      , NO_ENTRY   );
    CheckSpendCoins(ABSENT, VALUE2, SPENT , DIRTY      , DIRTY      );
    CheckSpendCoins(ABSENT, VALUE2, ABSENT, DIRTY|FRESH, NO_ENTRY   );
    CheckSpendCoins(SPENT , ABSENT, ABSENT, NO_ENTRY   , NO_ENTRY   );
    CheckSpendCoins(SPENT , SPENT , SPENT , 0          , DIRTY      );
    CheckSpendCoins(SPENT , SPENT , ABSENT, FRESH      , NO_ENTRY   );
    CheckSpendCoins(SPENT , SPENT , SPENT , DIRTY      , DIRTY      );
    CheckSpendCoins(SPENT , SPENT , ABSENT, DIRTY|FRESH, NO_ENTRY   );
    CheckSpendCoins(SPENT , VALUE2, SPENT , 0          , DIRTY      );
    CheckSpendCoins(SPENT , VALUE2, ABSENT, FRESH      , NO_ENTRY   );
    CheckSpendCoins(SPENT , VALUE2, SPENT , DIRTY      , DIRTY      );
    CheckSpendCoins(SPENT , VALUE2, ABSENT, DIRTY|FRESH, NO_ENTRY   );
    CheckSpendCoins(VALUE1, ABSENT, SPENT , NO_ENTRY   , DIRTY      );
    CheckSpendCoins(VALUE1, SPENT , SPENT , 0          , DIRTY      );
    CheckSpendCoins(VALUE1, SPENT , ABSENT, FRESH      , NO_ENTRY   );
    CheckSpendCoins(VALUE1, SPENT , SPENT , DIRTY      , DIRTY      );
    CheckSpendCoins(VALUE1, SPENT , ABSENT, DIRTY|FRESH, NO_ENTRY   );
    CheckSpendCoins(VALUE1, VALUE2, SPENT , 0          , DIRTY      );
    CheckSpendCoins(VALUE1, VALUE2, ABSENT, FRESH      , NO_ENTRY   );
    CheckSpendCoins(VALUE1, VALUE2, SPENT , DIRTY      , DIRTY      );
    CheckSpendCoins(VALUE1, VALUE2, ABSENT, DIRTY|FRESH, NO_ENTRY   );
}

static void CheckAddCoinBase(CAmount base_value, CAmount cache_value, CAmount modify_value, CAmount expected_value, char cache_flags, char expected_flags, bool coinbase)
{
    SingleEntryCacheTest test(base_value, cache_value, cache_flags);

    CAmount result_value;
    char result_flags;
    try {
        CTxOut output;
        output.nValue = modify_value;
        test.cache.AddCoin(OUTPOINT, Coin(std::move(output), 1, coinbase), coinbase);
        test.cache.SelfTest();
        GetCoinsMapEntry(test.cache.map(), result_value, result_flags);
    } catch (std::logic_error&) {
        result_value = FAIL;
        result_flags = NO_ENTRY;
    }

    BOOST_CHECK_EQUAL(result_value, expected_value);
    BOOST_CHECK_EQUAL(result_flags, expected_flags);
}

// Simple wrapper for CheckAddCoinBase function above that loops through
// different possible base_values, making sure each one gives the same results.
// This wrapper lets the coins_add test below be shorter and less repetitive,
// while still verifying that the CoinsViewCache::AddCoin implementation
// ignores base values.
template <typename... Args>
static void CheckAddCoin(Args&&... args)
{
    for (const CAmount base_value : {ABSENT, SPENT, VALUE1})
        CheckAddCoinBase(base_value, std::forward<Args>(args)...);
}

BOOST_AUTO_TEST_CASE(ccoins_add)
{
    /* Check AddCoin behavior, requesting a new coin from a cache view,
     * writing a modification to the coin, and then checking the resulting
     * entry in the cache after the modification. Verify behavior with the
     * AddCoin possible_overwrite argument set to false, and to true.
     *
     *           Cache   Write   Result  Cache        Result       possible_overwrite
     *           Value   Value   Value   Flags        Flags
     */
    CheckAddCoin(ABSENT, VALUE3, VALUE3, NO_ENTRY   , DIRTY|FRESH, false);
    CheckAddCoin(ABSENT, VALUE3, VALUE3, NO_ENTRY   , DIRTY      , true );
    CheckAddCoin(SPENT , VALUE3, VALUE3, 0          , DIRTY|FRESH, false);
    CheckAddCoin(SPENT , VALUE3, VALUE3, 0          , DIRTY      , true );
    CheckAddCoin(SPENT , VALUE3, VALUE3, FRESH      , DIRTY|FRESH, false);
    CheckAddCoin(SPENT , VALUE3, VALUE3, FRESH      , DIRTY|FRESH, true );
    CheckAddCoin(SPENT , VALUE3, VALUE3, DIRTY      , DIRTY      , false);
    CheckAddCoin(SPENT , VALUE3, VALUE3, DIRTY      , DIRTY      , true );
    CheckAddCoin(SPENT , VALUE3, VALUE3, DIRTY|FRESH, DIRTY|FRESH, false);
    CheckAddCoin(SPENT , VALUE3, VALUE3, DIRTY|FRESH, DIRTY|FRESH, true );
    CheckAddCoin(VALUE2, VALUE3, FAIL  , 0          , NO_ENTRY   , false);
    CheckAddCoin(VALUE2, VALUE3, VALUE3, 0          , DIRTY      , true );
    CheckAddCoin(VALUE2, VALUE3, FAIL  , FRESH      , NO_ENTRY   , false);
    CheckAddCoin(VALUE2, VALUE3, VALUE3, FRESH      , DIRTY|FRESH, true );
    CheckAddCoin(VALUE2, VALUE3, FAIL  , DIRTY      , NO_ENTRY   , false);
    CheckAddCoin(VALUE2, VALUE3, VALUE3, DIRTY      , DIRTY      , true );
    CheckAddCoin(VALUE2, VALUE3, FAIL  , DIRTY|FRESH, NO_ENTRY   , false);
    CheckAddCoin(VALUE2, VALUE3, VALUE3, DIRTY|FRESH, DIRTY|FRESH, true );
}

void CheckWriteCoins(CAmount parent_value, CAmount child_value, CAmount expected_value, char parent_flags, char child_flags, char expected_flags)
{
    SingleEntryCacheTest test(ABSENT, parent_value, parent_flags);

    CAmount result_value;
    char result_flags;
    try {
        WriteCoinsViewEntry(test.cache, child_value, child_flags);
        test.cache.SelfTest(/*sanity_check=*/false);
        GetCoinsMapEntry(test.cache.map(), result_value, result_flags);
    } catch (std::logic_error&) {
        result_value = FAIL;
        result_flags = NO_ENTRY;
    }

    BOOST_CHECK_EQUAL(result_value, expected_value);
    BOOST_CHECK_EQUAL(result_flags, expected_flags);
}

BOOST_AUTO_TEST_CASE(ccoins_write)
{
    /* Check BatchWrite behavior, flushing one entry from a child cache to a
     * parent cache, and checking the resulting entry in the parent cache
     * after the write.
     *
     *              Parent  Child   Result  Parent       Child        Result
     *              Value   Value   Value   Flags        Flags        Flags
     */
    CheckWriteCoins(ABSENT, ABSENT, ABSENT, NO_ENTRY   , NO_ENTRY   , NO_ENTRY   );
    CheckWriteCoins(ABSENT, SPENT , SPENT , NO_ENTRY   , DIRTY      , DIRTY      );
    CheckWriteCoins(ABSENT, SPENT , ABSENT, NO_ENTRY   , DIRTY|FRESH, NO_ENTRY   );
    CheckWriteCoins(ABSENT, VALUE2, VALUE2, NO_ENTRY   , DIRTY      , DIRTY      );
    CheckWriteCoins(ABSENT, VALUE2, VALUE2, NO_ENTRY   , DIRTY|FRESH, DIRTY|FRESH);
    CheckWriteCoins(SPENT , ABSENT, SPENT , 0          , NO_ENTRY   , 0          );
    CheckWriteCoins(SPENT , ABSENT, SPENT , FRESH      , NO_ENTRY   , FRESH      );
    CheckWriteCoins(SPENT , ABSENT, SPENT , DIRTY      , NO_ENTRY   , DIRTY      );
    CheckWriteCoins(SPENT , ABSENT, SPENT , DIRTY|FRESH, NO_ENTRY   , DIRTY|FRESH);
    CheckWriteCoins(SPENT , SPENT , SPENT , 0          , DIRTY      , DIRTY      );
    CheckWriteCoins(SPENT , SPENT , SPENT , 0          , DIRTY|FRESH, DIRTY      );
    CheckWriteCoins(SPENT , SPENT , ABSENT, FRESH      , DIRTY      , NO_ENTRY   );
    CheckWriteCoins(SPENT , SPENT , ABSENT, FRESH      , DIRTY|FRESH, NO_ENTRY   );
    CheckWriteCoins(SPENT , SPENT , SPENT , DIRTY      , DIRTY      , DIRTY      );
    CheckWriteCoins(SPENT , SPENT , SPENT , DIRTY      , DIRTY|FRESH, DIRTY      );
    CheckWriteCoins(SPENT , SPENT , ABSENT, DIRTY|FRESH, DIRTY      , NO_ENTRY   );
    CheckWriteCoins(SPENT , SPENT , ABSENT, DIRTY|FRESH, DIRTY|FRESH, NO_ENTRY   );
    CheckWriteCoins(SPENT , VALUE2, VALUE2, 0          , DIRTY      , DIRTY      );
    CheckWriteCoins(SPENT , VALUE2, VALUE2, 0          , DIRTY|FRESH, DIRTY      );
    CheckWriteCoins(SPENT , VALUE2, VALUE2, FRESH      , DIRTY      , DIRTY|FRESH);
    CheckWriteCoins(SPENT , VALUE2, VALUE2, FRESH      , DIRTY|FRESH, DIRTY|FRESH);
    CheckWriteCoins(SPENT , VALUE2, VALUE2, DIRTY      , DIRTY      , DIRTY      );
    CheckWriteCoins(SPENT , VALUE2, VALUE2, DIRTY      , DIRTY|FRESH, DIRTY      );
    CheckWriteCoins(SPENT , VALUE2, VALUE2, DIRTY|FRESH, DIRTY      , DIRTY|FRESH);
    CheckWriteCoins(SPENT , VALUE2, VALUE2, DIRTY|FRESH, DIRTY|FRESH, DIRTY|FRESH);
    CheckWriteCoins(VALUE1, ABSENT, VALUE1, 0          , NO_ENTRY   , 0          );
    CheckWriteCoins(VALUE1, ABSENT, VALUE1, FRESH      , NO_ENTRY   , FRESH      );
    CheckWriteCoins(VALUE1, ABSENT, VALUE1, DIRTY      , NO_ENTRY   , DIRTY      );
    CheckWriteCoins(VALUE1, ABSENT, VALUE1, DIRTY|FRESH, NO_ENTRY   , DIRTY|FRESH);
    CheckWriteCoins(VALUE1, SPENT , SPENT , 0          , DIRTY      , DIRTY      );
    CheckWriteCoins(VALUE1, SPENT , FAIL  , 0          , DIRTY|FRESH, NO_ENTRY   );
    CheckWriteCoins(VALUE1, SPENT , ABSENT, FRESH      , DIRTY      , NO_ENTRY   );
    CheckWriteCoins(VALUE1, SPENT , FAIL  , FRESH      , DIRTY|FRESH, NO_ENTRY   );
    CheckWriteCoins(VALUE1, SPENT , SPENT , DIRTY      , DIRTY      , DIRTY      );
    CheckWriteCoins(VALUE1, SPENT , FAIL  , DIRTY      , DIRTY|FRESH, NO_ENTRY   );
    CheckWriteCoins(VALUE1, SPENT , ABSENT, DIRTY|FRESH, DIRTY      , NO_ENTRY   );
    CheckWriteCoins(VALUE1, SPENT , FAIL  , DIRTY|FRESH, DIRTY|FRESH, NO_ENTRY   );
    CheckWriteCoins(VALUE1, VALUE2, VALUE2, 0          , DIRTY      , DIRTY      );
    CheckWriteCoins(VALUE1, VALUE2, FAIL  , 0          , DIRTY|FRESH, NO_ENTRY   );
    CheckWriteCoins(VALUE1, VALUE2, VALUE2, FRESH      , DIRTY      , DIRTY|FRESH);
    CheckWriteCoins(VALUE1, VALUE2, FAIL  , FRESH      , DIRTY|FRESH, NO_ENTRY   );
    CheckWriteCoins(VALUE1, VALUE2, VALUE2, DIRTY      , DIRTY      , DIRTY      );
    CheckWriteCoins(VALUE1, VALUE2, FAIL  , DIRTY      , DIRTY|FRESH, NO_ENTRY   );
    CheckWriteCoins(VALUE1, VALUE2, VALUE2, DIRTY|FRESH, DIRTY      , DIRTY|FRESH);
    CheckWriteCoins(VALUE1, VALUE2, FAIL  , DIRTY|FRESH, DIRTY|FRESH, NO_ENTRY   );

    // The checks above omit cases where the child flags are not DIRTY, since
    // they would be too repetitive (the parent cache is never updated in these
    // cases). The loop below covers these cases and makes sure the parent cache
    // is always left unchanged.
    for (const CAmount parent_value : {ABSENT, SPENT, VALUE1})
        for (const CAmount child_value : {ABSENT, SPENT, VALUE2})
            for (const char parent_flags : parent_value == ABSENT ? ABSENT_FLAGS : FLAGS)
                for (const char child_flags : child_value == ABSENT ? ABSENT_FLAGS : CLEAN_FLAGS)
                    CheckWriteCoins(parent_value, child_value, parent_value, parent_flags, child_flags, parent_flags);
}


Coin MakeCoin()
{
    Coin coin;
    coin.out.nValue = InsecureRand32();
    coin.nHeight = InsecureRandRange(4096);
    coin.fCoinBase = 0;
    return coin;
}


//! For CCoinsViewCache instances backed by either another cache instance or
//! leveldb, test cache behavior and flag state (DIRTY/FRESH) by
//!
//! 1. Adding a random coin to the child-most cache,
//! 2. Flushing all caches (without erasing),
//! 3. Ensure the entry still exists in the cache and has been written to parent,
//! 4. (if `do_erasing_flush`) Flushing the caches again (with erasing),
//! 5. (if `do_erasing_flush`) Ensure the entry has been written to the parent and is no longer in the cache,
//! 6. Spend the coin, ensure it no longer exists in the parent.
//!
void TestFlushBehavior(
    CCoinsViewCacheTest* view,
    CCoinsViewDB& base,
    std::vector<std::unique_ptr<CCoinsViewCacheTest>>& all_caches,
    bool do_erasing_flush)
{
    CAmount value;
    char flags;
    size_t cache_usage;
    size_t cache_size;

    auto flush_all = [&all_caches](bool erase) {
        // Flush in reverse order to ensure that flushes happen from children up.
        for (auto i = all_caches.rbegin(); i != all_caches.rend(); ++i) {
            auto& cache = *i;
            cache->SanityCheck();
            // hashBlock must be filled before flushing to disk; value is
            // unimportant here. This is normally done during connect/disconnect block.
            cache->SetBestBlock(InsecureRand256());
            erase ? cache->Flush() : cache->Sync();
        }
    };

    Txid txid = Txid::FromUint256(InsecureRand256());
    COutPoint outp = COutPoint(txid, 0);
    Coin coin = MakeCoin();
    // Ensure the coins views haven't seen this coin before.
    BOOST_CHECK(!base.HaveCoin(outp));
    BOOST_CHECK(!view->HaveCoin(outp));

    // --- 1. Adding a random coin to the child cache
    //
    view->AddCoin(outp, Coin(coin), false);

    cache_usage = view->DynamicMemoryUsage();
    cache_size = view->map().size();

    // `base` shouldn't have coin (no flush yet) but `view` should have cached it.
    BOOST_CHECK(!base.HaveCoin(outp));
    BOOST_CHECK(view->HaveCoin(outp));

    GetCoinsMapEntry(view->map(), value, flags, outp);
    BOOST_CHECK_EQUAL(value, coin.out.nValue);
    BOOST_CHECK_EQUAL(flags, DIRTY|FRESH);

    // --- 2. Flushing all caches (without erasing)
    //
    flush_all(/*erase=*/ false);

    // CoinsMap usage should be unchanged since we didn't erase anything.
    BOOST_CHECK_EQUAL(cache_usage, view->DynamicMemoryUsage());
    BOOST_CHECK_EQUAL(cache_size, view->map().size());

    // --- 3. Ensuring the entry still exists in the cache and has been written to parent
    //
    GetCoinsMapEntry(view->map(), value, flags, outp);
    BOOST_CHECK_EQUAL(value, coin.out.nValue);
    BOOST_CHECK_EQUAL(flags, 0);  // Flags should have been wiped.

    // Both views should now have the coin.
    BOOST_CHECK(base.HaveCoin(outp));
    BOOST_CHECK(view->HaveCoin(outp));

    if (do_erasing_flush) {
        // --- 4. Flushing the caches again (with erasing)
        //
        flush_all(/*erase=*/ true);

        // Memory does not necessarily go down due to the map using a memory pool
        BOOST_TEST(view->DynamicMemoryUsage() <= cache_usage);
        // Size of the cache must go down though
        BOOST_TEST(view->map().size() < cache_size);

        // --- 5. Ensuring the entry is no longer in the cache
        //
        GetCoinsMapEntry(view->map(), value, flags, outp);
        BOOST_CHECK_EQUAL(value, ABSENT);
        BOOST_CHECK_EQUAL(flags, NO_ENTRY);

        view->AccessCoin(outp);
        GetCoinsMapEntry(view->map(), value, flags, outp);
        BOOST_CHECK_EQUAL(value, coin.out.nValue);
        BOOST_CHECK_EQUAL(flags, 0);
    }

    // Can't overwrite an entry without specifying that an overwrite is
    // expected.
    BOOST_CHECK_THROW(
        view->AddCoin(outp, Coin(coin), /*possible_overwrite=*/ false),
        std::logic_error);

    // --- 6. Spend the coin.
    //
    BOOST_CHECK(view->SpendCoin(outp));

    // The coin should be in the cache, but spent and marked dirty.
    GetCoinsMapEntry(view->map(), value, flags, outp);
    BOOST_CHECK_EQUAL(value, SPENT);
    BOOST_CHECK_EQUAL(flags, DIRTY);
    BOOST_CHECK(!view->HaveCoin(outp)); // Coin should be considered spent in `view`.
    BOOST_CHECK(base.HaveCoin(outp));  // But coin should still be unspent in `base`.

    flush_all(/*erase=*/ false);

    // Coin should be considered spent in both views.
    BOOST_CHECK(!view->HaveCoin(outp));
    BOOST_CHECK(!base.HaveCoin(outp));

    // Spent coin should not be spendable.
    BOOST_CHECK(!view->SpendCoin(outp));

    // --- Bonus check: ensure that a coin added to the base view via one cache
    //     can be spent by another cache which has never seen it.
    //
    txid = Txid::FromUint256(InsecureRand256());
    outp = COutPoint(txid, 0);
    coin = MakeCoin();
    BOOST_CHECK(!base.HaveCoin(outp));
    BOOST_CHECK(!all_caches[0]->HaveCoin(outp));
    BOOST_CHECK(!all_caches[1]->HaveCoin(outp));

    all_caches[0]->AddCoin(outp, std::move(coin), false);
    all_caches[0]->Sync();
    BOOST_CHECK(base.HaveCoin(outp));
    BOOST_CHECK(all_caches[0]->HaveCoin(outp));
    BOOST_CHECK(!all_caches[1]->HaveCoinInCache(outp));

    BOOST_CHECK(all_caches[1]->SpendCoin(outp));
    flush_all(/*erase=*/ false);
    BOOST_CHECK(!base.HaveCoin(outp));
    BOOST_CHECK(!all_caches[0]->HaveCoin(outp));
    BOOST_CHECK(!all_caches[1]->HaveCoin(outp));

    flush_all(/*erase=*/ true); // Erase all cache content.

    // --- Bonus check 2: ensure that a FRESH, spent coin is deleted by Sync()
    //
    txid = Txid::FromUint256(InsecureRand256());
    outp = COutPoint(txid, 0);
    coin = MakeCoin();
    CAmount coin_val = coin.out.nValue;
    BOOST_CHECK(!base.HaveCoin(outp));
    BOOST_CHECK(!all_caches[0]->HaveCoin(outp));
    BOOST_CHECK(!all_caches[1]->HaveCoin(outp));

    // Add and spend from same cache without flushing.
    all_caches[0]->AddCoin(outp, std::move(coin), false);

    // Coin should be FRESH in the cache.
    GetCoinsMapEntry(all_caches[0]->map(), value, flags, outp);
    BOOST_CHECK_EQUAL(value, coin_val);
    BOOST_CHECK_EQUAL(flags, DIRTY|FRESH);

    // Base shouldn't have seen coin.
    BOOST_CHECK(!base.HaveCoin(outp));

    BOOST_CHECK(all_caches[0]->SpendCoin(outp));
    all_caches[0]->Sync();

    // Ensure there is no sign of the coin after spend/flush.
    GetCoinsMapEntry(all_caches[0]->map(), value, flags, outp);
    BOOST_CHECK_EQUAL(value, ABSENT);
    BOOST_CHECK_EQUAL(flags, NO_ENTRY);
    BOOST_CHECK(!all_caches[0]->HaveCoinInCache(outp));
    BOOST_CHECK(!base.HaveCoin(outp));
}

BOOST_AUTO_TEST_CASE(ccoins_flush_behavior)
{
    // Create two in-memory caches atop a leveldb view.
    CCoinsViewDB base{{.path = "test", .cache_bytes = 1 << 23, .memory_only = true}, {}};
    std::vector<std::unique_ptr<CCoinsViewCacheTest>> caches;
    caches.push_back(std::make_unique<CCoinsViewCacheTest>(&base));
    caches.push_back(std::make_unique<CCoinsViewCacheTest>(caches.back().get()));

    for (const auto& view : caches) {
        TestFlushBehavior(view.get(), base, caches, /*do_erasing_flush=*/false);
        TestFlushBehavior(view.get(), base, caches, /*do_erasing_flush=*/true);
    }
}

BOOST_AUTO_TEST_CASE(coins_resource_is_used)
{
    CCoinsMapMemoryResource resource;
    PoolResourceTester::CheckAllDataAccountedFor(resource);

    {
        CCoinsMap map{0, CCoinsMap::hasher{}, CCoinsMap::key_equal{}, &resource};
        BOOST_TEST(memusage::DynamicUsage(map) >= resource.ChunkSizeBytes());

        map.reserve(1000);

        // The resource has preallocated a chunk, so we should have space for at several nodes without the need to allocate anything else.
        const auto usage_before = memusage::DynamicUsage(map);

        COutPoint out_point{};
        for (size_t i = 0; i < 1000; ++i) {
            out_point.n = i;
            map[out_point];
        }
        BOOST_TEST(usage_before == memusage::DynamicUsage(map));
    }

    PoolResourceTester::CheckAllDataAccountedFor(resource);
}

BOOST_AUTO_TEST_SUITE_END()<|MERGE_RESOLUTION|>--- conflicted
+++ resolved
@@ -48,11 +48,7 @@
 
     uint256 GetBestBlock() const override { return hashBestBlock_; }
 
-<<<<<<< HEAD
-    bool BatchWrite(CCoinsMap& mapCoins, const uint256& hashBlock, const CNameCache &names, bool erase = true) override
-=======
-    bool BatchWrite(CoinsViewCacheCursor& cursor, const uint256& hashBlock) override
->>>>>>> 29035a31
+    bool BatchWrite(CoinsViewCacheCursor& cursor, const uint256& hashBlock, const CNameCache& names) override
     {
         for (auto it{cursor.Begin()}; it != cursor.End(); it = cursor.NextAndMaybeErase(*it)){
             if (it->second.IsDirty()) {
@@ -615,14 +611,9 @@
     sentinel.second.SelfRef(sentinel);
     CCoinsMapMemoryResource resource;
     CCoinsMap map{0, CCoinsMap::hasher{}, CCoinsMap::key_equal{}, &resource};
-<<<<<<< HEAD
-    InsertCoinsMapEntry(map, value, flags);
-    BOOST_CHECK(view.BatchWrite(map, {}, {}));
-=======
     auto usage{InsertCoinsMapEntry(map, sentinel, value, flags)};
     auto cursor{CoinsViewCacheCursor(usage, sentinel, map, /*will_erase=*/true)};
-    BOOST_CHECK(view.BatchWrite(cursor, {}));
->>>>>>> 29035a31
+    BOOST_CHECK(view.BatchWrite(cursor, {}, {}));
 }
 
 class SingleEntryCacheTest
