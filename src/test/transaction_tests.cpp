// Copyright (c) 2011-2022 The Bitcoin Core developers
// Distributed under the MIT software license, see the accompanying
// file COPYING or http://www.opensource.org/licenses/mit-license.php.

#include <test/data/tx_invalid.json.h>
#include <test/data/tx_valid.json.h>
#include <test/util/setup_common.h>

#include <checkqueue.h>
#include <clientversion.h>
#include <consensus/amount.h>
#include <consensus/tx_check.h>
#include <consensus/validation.h>
#include <core_io.h>
#include <key.h>
#include <policy/policy.h>
#include <policy/settings.h>
#include <script/script.h>
#include <script/script_error.h>
#include <script/sigcache.h>
#include <script/sign.h>
#include <script/signingprovider.h>
#include <script/solver.h>
#include <streams.h>
#include <test/util/json.h>
#include <test/util/random.h>
#include <test/util/script.h>
#include <test/util/transaction_utils.h>
#include <util/strencodings.h>
#include <util/string.h>
#include <util/transaction_identifier.h>
#include <validation.h>

#include <functional>
#include <map>
#include <string>

#include <boost/test/unit_test.hpp>

#include <univalue.h>

using namespace util::hex_literals;
using util::SplitString;
using util::ToString;

typedef std::vector<unsigned char> valtype;

static CFeeRate g_dust{DUST_RELAY_TX_FEE};
static bool g_bare_multi{DEFAULT_PERMIT_BAREMULTISIG};

static std::map<std::string, unsigned int> mapFlagNames = {
    {std::string("P2SH"), (unsigned int)SCRIPT_VERIFY_P2SH},
    {std::string("STRICTENC"), (unsigned int)SCRIPT_VERIFY_STRICTENC},
    {std::string("DERSIG"), (unsigned int)SCRIPT_VERIFY_DERSIG},
    {std::string("LOW_S"), (unsigned int)SCRIPT_VERIFY_LOW_S},
    {std::string("SIGPUSHONLY"), (unsigned int)SCRIPT_VERIFY_SIGPUSHONLY},
    {std::string("MINIMALDATA"), (unsigned int)SCRIPT_VERIFY_MINIMALDATA},
    {std::string("NULLDUMMY"), (unsigned int)SCRIPT_VERIFY_NULLDUMMY},
    {std::string("DISCOURAGE_UPGRADABLE_NOPS"), (unsigned int)SCRIPT_VERIFY_DISCOURAGE_UPGRADABLE_NOPS},
    {std::string("CLEANSTACK"), (unsigned int)SCRIPT_VERIFY_CLEANSTACK},
    {std::string("MINIMALIF"), (unsigned int)SCRIPT_VERIFY_MINIMALIF},
    {std::string("NULLFAIL"), (unsigned int)SCRIPT_VERIFY_NULLFAIL},
    {std::string("CHECKLOCKTIMEVERIFY"), (unsigned int)SCRIPT_VERIFY_CHECKLOCKTIMEVERIFY},
    {std::string("CHECKSEQUENCEVERIFY"), (unsigned int)SCRIPT_VERIFY_CHECKSEQUENCEVERIFY},
    {std::string("WITNESS"), (unsigned int)SCRIPT_VERIFY_WITNESS},
    {std::string("DISCOURAGE_UPGRADABLE_WITNESS_PROGRAM"), (unsigned int)SCRIPT_VERIFY_DISCOURAGE_UPGRADABLE_WITNESS_PROGRAM},
    {std::string("WITNESS_PUBKEYTYPE"), (unsigned int)SCRIPT_VERIFY_WITNESS_PUBKEYTYPE},
    {std::string("CONST_SCRIPTCODE"), (unsigned int)SCRIPT_VERIFY_CONST_SCRIPTCODE},
    {std::string("TAPROOT"), (unsigned int)SCRIPT_VERIFY_TAPROOT},
    {std::string("DISCOURAGE_UPGRADABLE_PUBKEYTYPE"), (unsigned int)SCRIPT_VERIFY_DISCOURAGE_UPGRADABLE_PUBKEYTYPE},
    {std::string("DISCOURAGE_OP_SUCCESS"), (unsigned int)SCRIPT_VERIFY_DISCOURAGE_OP_SUCCESS},
    {std::string("DISCOURAGE_UPGRADABLE_TAPROOT_VERSION"), (unsigned int)SCRIPT_VERIFY_DISCOURAGE_UPGRADABLE_TAPROOT_VERSION},
};

unsigned int ParseScriptFlags(std::string strFlags)
{
    unsigned int flags = SCRIPT_VERIFY_NONE;
    if (strFlags.empty() || strFlags == "NONE") return flags;

    std::vector<std::string> words = SplitString(strFlags, ',');
    for (const std::string& word : words)
    {
        if (!mapFlagNames.count(word))
            BOOST_ERROR("Bad test: unknown verification flag '" << word << "'");
        flags |= mapFlagNames[word];
    }
    return flags;
}

// Check that all flags in STANDARD_SCRIPT_VERIFY_FLAGS are present in mapFlagNames.
bool CheckMapFlagNames()
{
    unsigned int standard_flags_missing{STANDARD_SCRIPT_VERIFY_FLAGS};
    for (const auto& pair : mapFlagNames) {
        standard_flags_missing &= ~(pair.second);
    }
    return standard_flags_missing == 0;
}

std::string FormatScriptFlags(unsigned int flags)
{
    if (flags == SCRIPT_VERIFY_NONE) {
        return "";
    }
    std::string ret;
    std::map<std::string, unsigned int>::const_iterator it = mapFlagNames.begin();
    while (it != mapFlagNames.end()) {
        if (flags & it->second) {
            ret += it->first + ",";
        }
        it++;
    }
    return ret.substr(0, ret.size() - 1);
}

/*
* Check that the input scripts of a transaction are valid/invalid as expected.
*/
bool CheckTxScripts(const CTransaction& tx, const std::map<COutPoint, CScript>& map_prevout_scriptPubKeys,
    const std::map<COutPoint, int64_t>& map_prevout_values, unsigned int flags,
    const PrecomputedTransactionData& txdata, const std::string& strTest, bool expect_valid)
{
    bool tx_valid = true;
    ScriptError err = expect_valid ? SCRIPT_ERR_UNKNOWN_ERROR : SCRIPT_ERR_OK;
    for (unsigned int i = 0; i < tx.vin.size() && tx_valid; ++i) {
        const CTxIn input = tx.vin[i];
        const CAmount amount = map_prevout_values.count(input.prevout) ? map_prevout_values.at(input.prevout) : 0;
        try {
            tx_valid = VerifyScript(input.scriptSig, map_prevout_scriptPubKeys.at(input.prevout),
                &input.scriptWitness, flags, TransactionSignatureChecker(&tx, i, amount, txdata, MissingDataBehavior::ASSERT_FAIL), &err);
        } catch (...) {
            BOOST_ERROR("Bad test: " << strTest);
            return true; // The test format is bad and an error is thrown. Return true to silence further error.
        }
        if (expect_valid) {
            BOOST_CHECK_MESSAGE(tx_valid, strTest);
            BOOST_CHECK_MESSAGE((err == SCRIPT_ERR_OK), ScriptErrorString(err));
            err = SCRIPT_ERR_UNKNOWN_ERROR;
        }
    }
    if (!expect_valid) {
        BOOST_CHECK_MESSAGE(!tx_valid, strTest);
        BOOST_CHECK_MESSAGE((err != SCRIPT_ERR_OK), ScriptErrorString(err));
    }
    return (tx_valid == expect_valid);
}

/*
 * Trim or fill flags to make the combination valid:
 * WITNESS must be used with P2SH
 * CLEANSTACK must be used WITNESS and P2SH
 */

unsigned int TrimFlags(unsigned int flags)
{
    // WITNESS requires P2SH
    if (!(flags & SCRIPT_VERIFY_P2SH)) flags &= ~(unsigned int)SCRIPT_VERIFY_WITNESS;

    // CLEANSTACK requires WITNESS (and transitively CLEANSTACK requires P2SH)
    if (!(flags & SCRIPT_VERIFY_WITNESS)) flags &= ~(unsigned int)SCRIPT_VERIFY_CLEANSTACK;
    Assert(IsValidFlagCombination(flags));
    return flags;
}

unsigned int FillFlags(unsigned int flags)
{
    // CLEANSTACK implies WITNESS
    if (flags & SCRIPT_VERIFY_CLEANSTACK) flags |= SCRIPT_VERIFY_WITNESS;

    // WITNESS implies P2SH (and transitively CLEANSTACK implies P2SH)
    if (flags & SCRIPT_VERIFY_WITNESS) flags |= SCRIPT_VERIFY_P2SH;
    Assert(IsValidFlagCombination(flags));
    return flags;
}

// Exclude each possible script verify flag from flags. Returns a set of these flag combinations
// that are valid and without duplicates. For example: if flags=1111 and the 4 possible flags are
// 0001, 0010, 0100, and 1000, this should return the set {0111, 1011, 1101, 1110}.
// Assumes that mapFlagNames contains all script verify flags.
std::set<unsigned int> ExcludeIndividualFlags(unsigned int flags)
{
    std::set<unsigned int> flags_combos;
    for (const auto& pair : mapFlagNames) {
        const unsigned int flags_excluding_one = TrimFlags(flags & ~(pair.second));
        if (flags != flags_excluding_one) {
            flags_combos.insert(flags_excluding_one);
        }
    }
    return flags_combos;
}

BOOST_FIXTURE_TEST_SUITE(transaction_tests, BasicTestingSetup)

BOOST_AUTO_TEST_CASE(tx_valid)
{
    BOOST_CHECK_MESSAGE(CheckMapFlagNames(), "mapFlagNames is missing a script verification flag");
    // Read tests from test/data/tx_valid.json
    UniValue tests = read_json(json_tests::tx_valid);

    for (unsigned int idx = 0; idx < tests.size(); idx++) {
        const UniValue& test = tests[idx];
        std::string strTest = test.write();
        if (test[0].isArray())
        {
            if (test.size() != 3 || !test[1].isStr() || !test[2].isStr())
            {
                BOOST_ERROR("Bad test: " << strTest);
                continue;
            }

            std::map<COutPoint, CScript> mapprevOutScriptPubKeys;
            std::map<COutPoint, int64_t> mapprevOutValues;
            UniValue inputs = test[0].get_array();
            bool fValid = true;
            for (unsigned int inpIdx = 0; inpIdx < inputs.size(); inpIdx++) {
                const UniValue& input = inputs[inpIdx];
                if (!input.isArray()) {
                    fValid = false;
                    break;
                }
                const UniValue& vinput = input.get_array();
                if (vinput.size() < 3 || vinput.size() > 4)
                {
                    fValid = false;
                    break;
                }
                COutPoint outpoint{Txid::FromHex(vinput[0].get_str()).value(), uint32_t(vinput[1].getInt<int>())};
                mapprevOutScriptPubKeys[outpoint] = ParseScript(vinput[2].get_str());
                if (vinput.size() >= 4)
                {
                    mapprevOutValues[outpoint] = vinput[3].getInt<int64_t>();
                }
            }
            if (!fValid)
            {
                BOOST_ERROR("Bad test: " << strTest);
                continue;
            }

            std::string transaction = test[1].get_str();
            DataStream stream(ParseHex(transaction));
            CTransaction tx(deserialize, TX_WITH_WITNESS, stream);

            TxValidationState state;
            BOOST_CHECK_MESSAGE(CheckTransaction(tx, state), strTest);
            BOOST_CHECK(state.IsValid());

            PrecomputedTransactionData txdata(tx);
            unsigned int verify_flags = ParseScriptFlags(test[2].get_str());

            // Check that the test gives a valid combination of flags (otherwise VerifyScript will throw). Don't edit the flags.
            if (~verify_flags != FillFlags(~verify_flags)) {
                BOOST_ERROR("Bad test flags: " << strTest);
            }

            BOOST_CHECK_MESSAGE(CheckTxScripts(tx, mapprevOutScriptPubKeys, mapprevOutValues, ~verify_flags, txdata, strTest, /*expect_valid=*/true),
                                "Tx unexpectedly failed: " << strTest);

            // Backwards compatibility of script verification flags: Removing any flag(s) should not invalidate a valid transaction
            for (const auto& [name, flag] : mapFlagNames) {
                // Removing individual flags
                unsigned int flags = TrimFlags(~(verify_flags | flag));
                if (!CheckTxScripts(tx, mapprevOutScriptPubKeys, mapprevOutValues, flags, txdata, strTest, /*expect_valid=*/true)) {
                    BOOST_ERROR("Tx unexpectedly failed with flag " << name << " unset: " << strTest);
                }
                // Removing random combinations of flags
                flags = TrimFlags(~(verify_flags | (unsigned int)m_rng.randbits(mapFlagNames.size())));
                if (!CheckTxScripts(tx, mapprevOutScriptPubKeys, mapprevOutValues, flags, txdata, strTest, /*expect_valid=*/true)) {
                    BOOST_ERROR("Tx unexpectedly failed with random flags " << ToString(flags) << ": " << strTest);
                }
            }

            // Check that flags are maximal: transaction should fail if any unset flags are set.
            for (auto flags_excluding_one : ExcludeIndividualFlags(verify_flags)) {
                if (!CheckTxScripts(tx, mapprevOutScriptPubKeys, mapprevOutValues, ~flags_excluding_one, txdata, strTest, /*expect_valid=*/false)) {
                    BOOST_ERROR("Too many flags unset: " << strTest);
                }
            }
        }
    }
}

BOOST_AUTO_TEST_CASE(tx_invalid)
{
    // Read tests from test/data/tx_invalid.json
    UniValue tests = read_json(json_tests::tx_invalid);

    for (unsigned int idx = 0; idx < tests.size(); idx++) {
        const UniValue& test = tests[idx];
        std::string strTest = test.write();
        if (test[0].isArray())
        {
            if (test.size() != 3 || !test[1].isStr() || !test[2].isStr())
            {
                BOOST_ERROR("Bad test: " << strTest);
                continue;
            }

            std::map<COutPoint, CScript> mapprevOutScriptPubKeys;
            std::map<COutPoint, int64_t> mapprevOutValues;
            UniValue inputs = test[0].get_array();
            bool fValid = true;
            for (unsigned int inpIdx = 0; inpIdx < inputs.size(); inpIdx++) {
                const UniValue& input = inputs[inpIdx];
                if (!input.isArray()) {
                    fValid = false;
                    break;
                }
                const UniValue& vinput = input.get_array();
                if (vinput.size() < 3 || vinput.size() > 4)
                {
                    fValid = false;
                    break;
                }
                COutPoint outpoint{Txid::FromHex(vinput[0].get_str()).value(), uint32_t(vinput[1].getInt<int>())};
                mapprevOutScriptPubKeys[outpoint] = ParseScript(vinput[2].get_str());
                if (vinput.size() >= 4)
                {
                    mapprevOutValues[outpoint] = vinput[3].getInt<int64_t>();
                }
            }
            if (!fValid)
            {
                BOOST_ERROR("Bad test: " << strTest);
                continue;
            }

            std::string transaction = test[1].get_str();
            DataStream stream(ParseHex(transaction));
            CTransaction tx(deserialize, TX_WITH_WITNESS, stream);

            TxValidationState state;
            if (!CheckTransaction(tx, state) || state.IsInvalid()) {
                BOOST_CHECK_MESSAGE(test[2].get_str() == "BADTX", strTest);
                continue;
            }

            PrecomputedTransactionData txdata(tx);
            unsigned int verify_flags = ParseScriptFlags(test[2].get_str());

            // Check that the test gives a valid combination of flags (otherwise VerifyScript will throw). Don't edit the flags.
            if (verify_flags != FillFlags(verify_flags)) {
                BOOST_ERROR("Bad test flags: " << strTest);
            }

            // Not using FillFlags() in the main test, in order to detect invalid verifyFlags combination
            BOOST_CHECK_MESSAGE(CheckTxScripts(tx, mapprevOutScriptPubKeys, mapprevOutValues, verify_flags, txdata, strTest, /*expect_valid=*/false),
                                "Tx unexpectedly passed: " << strTest);

            // Backwards compatibility of script verification flags: Adding any flag(s) should not validate an invalid transaction
            for (const auto& [name, flag] : mapFlagNames) {
                unsigned int flags = FillFlags(verify_flags | flag);
                // Adding individual flags
                if (!CheckTxScripts(tx, mapprevOutScriptPubKeys, mapprevOutValues, flags, txdata, strTest, /*expect_valid=*/false)) {
                    BOOST_ERROR("Tx unexpectedly passed with flag " << name << " set: " << strTest);
                }
                // Adding random combinations of flags
                flags = FillFlags(verify_flags | (unsigned int)m_rng.randbits(mapFlagNames.size()));
                if (!CheckTxScripts(tx, mapprevOutScriptPubKeys, mapprevOutValues, flags, txdata, strTest, /*expect_valid=*/false)) {
                    BOOST_ERROR("Tx unexpectedly passed with random flags " << name << ": " << strTest);
                }
            }

            // Check that flags are minimal: transaction should succeed if any set flags are unset.
            for (auto flags_excluding_one : ExcludeIndividualFlags(verify_flags)) {
                if (!CheckTxScripts(tx, mapprevOutScriptPubKeys, mapprevOutValues, flags_excluding_one, txdata, strTest, /*expect_valid=*/true)) {
                    BOOST_ERROR("Too many flags set: " << strTest);
                }
            }
        }
    }
}

BOOST_AUTO_TEST_CASE(tx_no_inputs)
{
    CMutableTransaction empty;

    TxValidationState state;
    BOOST_CHECK_MESSAGE(!CheckTransaction(CTransaction(empty), state), "Transaction with no inputs should be invalid.");
    BOOST_CHECK(state.GetRejectReason() == "bad-txns-vin-empty");
}

BOOST_AUTO_TEST_CASE(tx_oversized)
{
    auto createTransaction =[](size_t payloadSize) {
        CMutableTransaction tx;
        tx.vin.resize(1);
        tx.vout.emplace_back(1, CScript() << OP_RETURN << std::vector<unsigned char>(payloadSize));
        return CTransaction(tx);
    };
    const auto maxTransactionSize = MAX_BLOCK_WEIGHT / WITNESS_SCALE_FACTOR;
    const auto oversizedTransactionBaseSize = ::GetSerializeSize(TX_NO_WITNESS(createTransaction(maxTransactionSize))) - maxTransactionSize;

    auto maxPayloadSize = maxTransactionSize - oversizedTransactionBaseSize;
    {
        TxValidationState state;
        CheckTransaction(createTransaction(maxPayloadSize), state);
        BOOST_CHECK(state.GetRejectReason() != "bad-txns-oversize");
    }

    maxPayloadSize += 1;
    {
        TxValidationState state;
        BOOST_CHECK_MESSAGE(!CheckTransaction(createTransaction(maxPayloadSize), state), "Oversized transaction should be invalid");
        BOOST_CHECK(state.GetRejectReason() == "bad-txns-oversize");
    }
}

BOOST_AUTO_TEST_CASE(basic_transaction_tests)
{
    // Random real transaction (e2769b09e784f32f62ef849763d4f45b98e07ba658647343b915ff832b110436)
    unsigned char ch[] = {0x01, 0x00, 0x00, 0x00, 0x01, 0x6b, 0xff, 0x7f, 0xcd, 0x4f, 0x85, 0x65, 0xef, 0x40, 0x6d, 0xd5, 0xd6, 0x3d, 0x4f, 0xf9, 0x4f, 0x31, 0x8f, 0xe8, 0x20, 0x27, 0xfd, 0x4d, 0xc4, 0x51, 0xb0, 0x44, 0x74, 0x01, 0x9f, 0x74, 0xb4, 0x00, 0x00, 0x00, 0x00, 0x8c, 0x49, 0x30, 0x46, 0x02, 0x21, 0x00, 0xda, 0x0d, 0xc6, 0xae, 0xce, 0xfe, 0x1e, 0x06, 0xef, 0xdf, 0x05, 0x77, 0x37, 0x57, 0xde, 0xb1, 0x68, 0x82, 0x09, 0x30, 0xe3, 0xb0, 0xd0, 0x3f, 0x46, 0xf5, 0xfc, 0xf1, 0x50, 0xbf, 0x99, 0x0c, 0x02, 0x21, 0x00, 0xd2, 0x5b, 0x5c, 0x87, 0x04, 0x00, 0x76, 0xe4, 0xf2, 0x53, 0xf8, 0x26, 0x2e, 0x76, 0x3e, 0x2d, 0xd5, 0x1e, 0x7f, 0xf0, 0xbe, 0x15, 0x77, 0x27, 0xc4, 0xbc, 0x42, 0x80, 0x7f, 0x17, 0xbd, 0x39, 0x01, 0x41, 0x04, 0xe6, 0xc2, 0x6e, 0xf6, 0x7d, 0xc6, 0x10, 0xd2, 0xcd, 0x19, 0x24, 0x84, 0x78, 0x9a, 0x6c, 0xf9, 0xae, 0xa9, 0x93, 0x0b, 0x94, 0x4b, 0x7e, 0x2d, 0xb5, 0x34, 0x2b, 0x9d, 0x9e, 0x5b, 0x9f, 0xf7, 0x9a, 0xff, 0x9a, 0x2e, 0xe1, 0x97, 0x8d, 0xd7, 0xfd, 0x01, 0xdf, 0xc5, 0x22, 0xee, 0x02, 0x28, 0x3d, 0x3b, 0x06, 0xa9, 0xd0, 0x3a, 0xcf, 0x80, 0x96, 0x96, 0x8d, 0x7d, 0xbb, 0x0f, 0x91, 0x78, 0xff, 0xff, 0xff, 0xff, 0x02, 0x8b, 0xa7, 0x94, 0x0e, 0x00, 0x00, 0x00, 0x00, 0x19, 0x76, 0xa9, 0x14, 0xba, 0xde, 0xec, 0xfd, 0xef, 0x05, 0x07, 0x24, 0x7f, 0xc8, 0xf7, 0x42, 0x41, 0xd7, 0x3b, 0xc0, 0x39, 0x97, 0x2d, 0x7b, 0x88, 0xac, 0x40, 0x94, 0xa8, 0x02, 0x00, 0x00, 0x00, 0x00, 0x19, 0x76, 0xa9, 0x14, 0xc1, 0x09, 0x32, 0x48, 0x3f, 0xec, 0x93, 0xed, 0x51, 0xf5, 0xfe, 0x95, 0xe7, 0x25, 0x59, 0xf2, 0xcc, 0x70, 0x43, 0xf9, 0x88, 0xac, 0x00, 0x00, 0x00, 0x00, 0x00};
    std::vector<unsigned char> vch(ch, ch + sizeof(ch) -1);
    DataStream stream(vch);
    CMutableTransaction tx;
    stream >> TX_WITH_WITNESS(tx);
    TxValidationState state;
    BOOST_CHECK_MESSAGE(CheckTransaction(CTransaction(tx), state) && state.IsValid(), "Simple deserialized transaction should be valid.");

    // Check that duplicate txins fail
    tx.vin.push_back(tx.vin[0]);
    BOOST_CHECK_MESSAGE(!CheckTransaction(CTransaction(tx), state) || !state.IsValid(), "Transaction with duplicate txins should be invalid.");
}

BOOST_AUTO_TEST_CASE(test_Get)
{
    FillableSigningProvider keystore;
    CCoinsView coinsDummy;
    CCoinsViewCache coins(&coinsDummy);
    std::vector<CMutableTransaction> dummyTransactions =
        SetupDummyInputs(keystore, coins, {11*CENT, 50*CENT, 21*CENT, 22*CENT});

    CMutableTransaction t1;
    t1.vin.resize(3);
    t1.vin[0].prevout.hash = dummyTransactions[0].GetHash();
    t1.vin[0].prevout.n = 1;
    t1.vin[0].scriptSig << std::vector<unsigned char>(65, 0);
    t1.vin[1].prevout.hash = dummyTransactions[1].GetHash();
    t1.vin[1].prevout.n = 0;
    t1.vin[1].scriptSig << std::vector<unsigned char>(65, 0) << std::vector<unsigned char>(33, 4);
    t1.vin[2].prevout.hash = dummyTransactions[1].GetHash();
    t1.vin[2].prevout.n = 1;
    t1.vin[2].scriptSig << std::vector<unsigned char>(65, 0) << std::vector<unsigned char>(33, 4);
    t1.vout.resize(2);
    t1.vout[0].nValue = 90*CENT;
    t1.vout[0].scriptPubKey << OP_1;

    BOOST_CHECK(AreInputsStandard(CTransaction(t1), coins));
}

static void CreateCreditAndSpend(const FillableSigningProvider& keystore, const CScript& outscript, CTransactionRef& output, CMutableTransaction& input, bool success = true)
{
    CMutableTransaction outputm;
    outputm.version = 1;
    outputm.vin.resize(1);
    outputm.vin[0].prevout.SetNull();
    outputm.vin[0].scriptSig = CScript();
    outputm.vout.resize(1);
    outputm.vout[0].nValue = 1;
    outputm.vout[0].scriptPubKey = outscript;
    DataStream ssout;
    ssout << TX_WITH_WITNESS(outputm);
    ssout >> TX_WITH_WITNESS(output);
    assert(output->vin.size() == 1);
    assert(output->vin[0] == outputm.vin[0]);
    assert(output->vout.size() == 1);
    assert(output->vout[0] == outputm.vout[0]);

    CMutableTransaction inputm;
    inputm.version = 1;
    inputm.vin.resize(1);
    inputm.vin[0].prevout.hash = output->GetHash();
    inputm.vin[0].prevout.n = 0;
    inputm.vout.resize(1);
    inputm.vout[0].nValue = 1;
    inputm.vout[0].scriptPubKey = CScript();
    SignatureData empty;
    bool ret = SignSignature(keystore, *output, inputm, 0, SIGHASH_ALL, empty);
    assert(ret == success);
    DataStream ssin;
    ssin << TX_WITH_WITNESS(inputm);
    ssin >> TX_WITH_WITNESS(input);
    assert(input.vin.size() == 1);
    assert(input.vin[0] == inputm.vin[0]);
    assert(input.vout.size() == 1);
    assert(input.vout[0] == inputm.vout[0]);
    assert(input.vin[0].scriptWitness.stack == inputm.vin[0].scriptWitness.stack);
}

static void CheckWithFlag(const CTransactionRef& output, const CMutableTransaction& input, uint32_t flags, bool success)
{
    ScriptError error;
    CTransaction inputi(input);
    bool ret = VerifyScript(inputi.vin[0].scriptSig, output->vout[0].scriptPubKey, &inputi.vin[0].scriptWitness, flags, TransactionSignatureChecker(&inputi, 0, output->vout[0].nValue, MissingDataBehavior::ASSERT_FAIL), &error);
    assert(ret == success);
}

static CScript PushAll(const std::vector<valtype>& values)
{
    CScript result;
    for (const valtype& v : values) {
        if (v.size() == 0) {
            result << OP_0;
        } else if (v.size() == 1 && v[0] >= 1 && v[0] <= 16) {
            result << CScript::EncodeOP_N(v[0]);
        } else if (v.size() == 1 && v[0] == 0x81) {
            result << OP_1NEGATE;
        } else {
            result << v;
        }
    }
    return result;
}

static void ReplaceRedeemScript(CScript& script, const CScript& redeemScript)
{
    std::vector<valtype> stack;
    EvalScript(stack, script, SCRIPT_VERIFY_STRICTENC, BaseSignatureChecker(), SigVersion::BASE);
    assert(stack.size() > 0);
    stack.back() = std::vector<unsigned char>(redeemScript.begin(), redeemScript.end());
    script = PushAll(stack);
}

BOOST_AUTO_TEST_CASE(test_big_witness_transaction)
{
    CMutableTransaction mtx;
    mtx.version = 1;

    CKey key = GenerateRandomKey(); // Need to use compressed keys in segwit or the signing will fail
    FillableSigningProvider keystore;
    BOOST_CHECK(keystore.AddKeyPubKey(key, key.GetPubKey()));
    CKeyID hash = key.GetPubKey().GetID();
    CScript scriptPubKey = CScript() << OP_0 << std::vector<unsigned char>(hash.begin(), hash.end());

    std::vector<int> sigHashes;
    sigHashes.push_back(SIGHASH_NONE | SIGHASH_ANYONECANPAY);
    sigHashes.push_back(SIGHASH_SINGLE | SIGHASH_ANYONECANPAY);
    sigHashes.push_back(SIGHASH_ALL | SIGHASH_ANYONECANPAY);
    sigHashes.push_back(SIGHASH_NONE);
    sigHashes.push_back(SIGHASH_SINGLE);
    sigHashes.push_back(SIGHASH_ALL);

    // create a big transaction of 4500 inputs signed by the same key
    for(uint32_t ij = 0; ij < 4500; ij++) {
        uint32_t i = mtx.vin.size();
        COutPoint outpoint(Txid::FromHex("0000000000000000000000000000000000000000000000000000000000000100").value(), i);

        mtx.vin.resize(mtx.vin.size() + 1);
        mtx.vin[i].prevout = outpoint;
        mtx.vin[i].scriptSig = CScript();

        mtx.vout.resize(mtx.vout.size() + 1);
        mtx.vout[i].nValue = 1000;
        mtx.vout[i].scriptPubKey = CScript() << OP_1;
    }

    // sign all inputs
    for(uint32_t i = 0; i < mtx.vin.size(); i++) {
        SignatureData empty;
        bool hashSigned = SignSignature(keystore, scriptPubKey, mtx, i, 1000, sigHashes.at(i % sigHashes.size()), empty);
        assert(hashSigned);
    }

    DataStream ssout;
    ssout << TX_WITH_WITNESS(mtx);
    CTransaction tx(deserialize, TX_WITH_WITNESS, ssout);

    // check all inputs concurrently, with the cache
    PrecomputedTransactionData txdata(tx);
    CCheckQueue<CScriptCheck> scriptcheckqueue(/*batch_size=*/128, /*worker_threads_num=*/20);
    CCheckQueueControl<CScriptCheck> control(scriptcheckqueue);

    std::vector<Coin> coins;
    for(uint32_t i = 0; i < mtx.vin.size(); i++) {
        Coin coin;
        coin.nHeight = 1;
        coin.fCoinBase = false;
        coin.out.nValue = 1000;
        coin.out.scriptPubKey = scriptPubKey;
        coins.emplace_back(std::move(coin));
    }

    SignatureCache signature_cache{DEFAULT_SIGNATURE_CACHE_BYTES};

    for(uint32_t i = 0; i < mtx.vin.size(); i++) {
        std::vector<CScriptCheck> vChecks;
        vChecks.emplace_back(coins[tx.vin[i].prevout.n].out, tx, signature_cache, i, SCRIPT_VERIFY_P2SH | SCRIPT_VERIFY_WITNESS, false, &txdata);
        control.Add(std::move(vChecks));
    }

    bool controlCheck = !control.Complete().has_value();
    assert(controlCheck);
}

SignatureData CombineSignatures(const CMutableTransaction& input1, const CMutableTransaction& input2, const CTransactionRef tx)
{
    SignatureData sigdata;
    sigdata = DataFromTransaction(input1, 0, tx->vout[0]);
    sigdata.MergeSignatureData(DataFromTransaction(input2, 0, tx->vout[0]));
    ProduceSignature(DUMMY_SIGNING_PROVIDER, MutableTransactionSignatureCreator(input1, 0, tx->vout[0].nValue, SIGHASH_ALL), tx->vout[0].scriptPubKey, sigdata);
    return sigdata;
}

BOOST_AUTO_TEST_CASE(test_witness)
{
    FillableSigningProvider keystore, keystore2;
    CKey key1 = GenerateRandomKey();
    CKey key2 = GenerateRandomKey();
    CKey key3 = GenerateRandomKey();
    CKey key1L = GenerateRandomKey(/*compressed=*/false);
    CKey key2L = GenerateRandomKey(/*compressed=*/false);
    CPubKey pubkey1 = key1.GetPubKey();
    CPubKey pubkey2 = key2.GetPubKey();
    CPubKey pubkey3 = key3.GetPubKey();
    CPubKey pubkey1L = key1L.GetPubKey();
    CPubKey pubkey2L = key2L.GetPubKey();
    BOOST_CHECK(keystore.AddKeyPubKey(key1, pubkey1));
    BOOST_CHECK(keystore.AddKeyPubKey(key2, pubkey2));
    BOOST_CHECK(keystore.AddKeyPubKey(key1L, pubkey1L));
    BOOST_CHECK(keystore.AddKeyPubKey(key2L, pubkey2L));
    CScript scriptPubkey1, scriptPubkey2, scriptPubkey1L, scriptPubkey2L, scriptMulti;
    scriptPubkey1 << ToByteVector(pubkey1) << OP_CHECKSIG;
    scriptPubkey2 << ToByteVector(pubkey2) << OP_CHECKSIG;
    scriptPubkey1L << ToByteVector(pubkey1L) << OP_CHECKSIG;
    scriptPubkey2L << ToByteVector(pubkey2L) << OP_CHECKSIG;
    std::vector<CPubKey> oneandthree;
    oneandthree.push_back(pubkey1);
    oneandthree.push_back(pubkey3);
    scriptMulti = GetScriptForMultisig(2, oneandthree);
    BOOST_CHECK(keystore.AddCScript(scriptPubkey1));
    BOOST_CHECK(keystore.AddCScript(scriptPubkey2));
    BOOST_CHECK(keystore.AddCScript(scriptPubkey1L));
    BOOST_CHECK(keystore.AddCScript(scriptPubkey2L));
    BOOST_CHECK(keystore.AddCScript(scriptMulti));
    CScript destination_script_1, destination_script_2, destination_script_1L, destination_script_2L, destination_script_multi;
    destination_script_1 = GetScriptForDestination(WitnessV0KeyHash(pubkey1));
    destination_script_2 = GetScriptForDestination(WitnessV0KeyHash(pubkey2));
    destination_script_1L = GetScriptForDestination(WitnessV0KeyHash(pubkey1L));
    destination_script_2L = GetScriptForDestination(WitnessV0KeyHash(pubkey2L));
    destination_script_multi = GetScriptForDestination(WitnessV0ScriptHash(scriptMulti));
    BOOST_CHECK(keystore.AddCScript(destination_script_1));
    BOOST_CHECK(keystore.AddCScript(destination_script_2));
    BOOST_CHECK(keystore.AddCScript(destination_script_1L));
    BOOST_CHECK(keystore.AddCScript(destination_script_2L));
    BOOST_CHECK(keystore.AddCScript(destination_script_multi));
    BOOST_CHECK(keystore2.AddCScript(scriptMulti));
    BOOST_CHECK(keystore2.AddCScript(destination_script_multi));
    BOOST_CHECK(keystore2.AddKeyPubKey(key3, pubkey3));

    CTransactionRef output1, output2;
    CMutableTransaction input1, input2;

    // Normal pay-to-compressed-pubkey.
    CreateCreditAndSpend(keystore, scriptPubkey1, output1, input1);
    CreateCreditAndSpend(keystore, scriptPubkey2, output2, input2);
    CheckWithFlag(output1, input1, SCRIPT_VERIFY_NONE, true);
    CheckWithFlag(output1, input1, SCRIPT_VERIFY_P2SH, true);
    CheckWithFlag(output1, input1, SCRIPT_VERIFY_WITNESS | SCRIPT_VERIFY_P2SH, true);
    CheckWithFlag(output1, input1, STANDARD_SCRIPT_VERIFY_FLAGS, true);
    CheckWithFlag(output1, input2, SCRIPT_VERIFY_NONE, false);
    CheckWithFlag(output1, input2, SCRIPT_VERIFY_P2SH, false);
    CheckWithFlag(output1, input2, SCRIPT_VERIFY_WITNESS | SCRIPT_VERIFY_P2SH, false);
    CheckWithFlag(output1, input2, STANDARD_SCRIPT_VERIFY_FLAGS, false);

    // P2SH pay-to-compressed-pubkey.
    CreateCreditAndSpend(keystore, GetScriptForDestination(ScriptHash(scriptPubkey1)), output1, input1);
    CreateCreditAndSpend(keystore, GetScriptForDestination(ScriptHash(scriptPubkey2)), output2, input2);
    ReplaceRedeemScript(input2.vin[0].scriptSig, scriptPubkey1);
    CheckWithFlag(output1, input1, SCRIPT_VERIFY_NONE, true);
    CheckWithFlag(output1, input1, SCRIPT_VERIFY_P2SH, true);
    CheckWithFlag(output1, input1, SCRIPT_VERIFY_WITNESS | SCRIPT_VERIFY_P2SH, true);
    CheckWithFlag(output1, input1, STANDARD_SCRIPT_VERIFY_FLAGS, true);
    CheckWithFlag(output1, input2, SCRIPT_VERIFY_NONE, true);
    CheckWithFlag(output1, input2, SCRIPT_VERIFY_P2SH, false);
    CheckWithFlag(output1, input2, SCRIPT_VERIFY_WITNESS | SCRIPT_VERIFY_P2SH, false);
    CheckWithFlag(output1, input2, STANDARD_SCRIPT_VERIFY_FLAGS, false);

    // Witness pay-to-compressed-pubkey (v0).
    CreateCreditAndSpend(keystore, destination_script_1, output1, input1);
    CreateCreditAndSpend(keystore, destination_script_2, output2, input2);
    CheckWithFlag(output1, input1, SCRIPT_VERIFY_NONE, true);
    CheckWithFlag(output1, input1, SCRIPT_VERIFY_P2SH, true);
    CheckWithFlag(output1, input1, SCRIPT_VERIFY_WITNESS | SCRIPT_VERIFY_P2SH, true);
    CheckWithFlag(output1, input1, STANDARD_SCRIPT_VERIFY_FLAGS, true);
    CheckWithFlag(output1, input2, SCRIPT_VERIFY_NONE, true);
    CheckWithFlag(output1, input2, SCRIPT_VERIFY_P2SH, true);
    CheckWithFlag(output1, input2, SCRIPT_VERIFY_WITNESS | SCRIPT_VERIFY_P2SH, false);
    CheckWithFlag(output1, input2, STANDARD_SCRIPT_VERIFY_FLAGS, false);

    // P2SH witness pay-to-compressed-pubkey (v0).
    CreateCreditAndSpend(keystore, GetScriptForDestination(ScriptHash(destination_script_1)), output1, input1);
    CreateCreditAndSpend(keystore, GetScriptForDestination(ScriptHash(destination_script_2)), output2, input2);
    ReplaceRedeemScript(input2.vin[0].scriptSig, destination_script_1);
    CheckWithFlag(output1, input1, SCRIPT_VERIFY_NONE, true);
    CheckWithFlag(output1, input1, SCRIPT_VERIFY_P2SH, true);
    CheckWithFlag(output1, input1, SCRIPT_VERIFY_WITNESS | SCRIPT_VERIFY_P2SH, true);
    CheckWithFlag(output1, input1, STANDARD_SCRIPT_VERIFY_FLAGS, true);
    CheckWithFlag(output1, input2, SCRIPT_VERIFY_NONE, true);
    CheckWithFlag(output1, input2, SCRIPT_VERIFY_P2SH, true);
    CheckWithFlag(output1, input2, SCRIPT_VERIFY_WITNESS | SCRIPT_VERIFY_P2SH, false);
    CheckWithFlag(output1, input2, STANDARD_SCRIPT_VERIFY_FLAGS, false);

    // Normal pay-to-uncompressed-pubkey.
    CreateCreditAndSpend(keystore, scriptPubkey1L, output1, input1);
    CreateCreditAndSpend(keystore, scriptPubkey2L, output2, input2);
    CheckWithFlag(output1, input1, SCRIPT_VERIFY_NONE, true);
    CheckWithFlag(output1, input1, SCRIPT_VERIFY_P2SH, true);
    CheckWithFlag(output1, input1, SCRIPT_VERIFY_WITNESS | SCRIPT_VERIFY_P2SH, true);
    CheckWithFlag(output1, input1, STANDARD_SCRIPT_VERIFY_FLAGS, true);
    CheckWithFlag(output1, input2, SCRIPT_VERIFY_NONE, false);
    CheckWithFlag(output1, input2, SCRIPT_VERIFY_P2SH, false);
    CheckWithFlag(output1, input2, SCRIPT_VERIFY_WITNESS | SCRIPT_VERIFY_P2SH, false);
    CheckWithFlag(output1, input2, STANDARD_SCRIPT_VERIFY_FLAGS, false);

    // P2SH pay-to-uncompressed-pubkey.
    CreateCreditAndSpend(keystore, GetScriptForDestination(ScriptHash(scriptPubkey1L)), output1, input1);
    CreateCreditAndSpend(keystore, GetScriptForDestination(ScriptHash(scriptPubkey2L)), output2, input2);
    ReplaceRedeemScript(input2.vin[0].scriptSig, scriptPubkey1L);
    CheckWithFlag(output1, input1, SCRIPT_VERIFY_NONE, true);
    CheckWithFlag(output1, input1, SCRIPT_VERIFY_P2SH, true);
    CheckWithFlag(output1, input1, SCRIPT_VERIFY_WITNESS | SCRIPT_VERIFY_P2SH, true);
    CheckWithFlag(output1, input1, STANDARD_SCRIPT_VERIFY_FLAGS, true);
    CheckWithFlag(output1, input2, SCRIPT_VERIFY_NONE, true);
    CheckWithFlag(output1, input2, SCRIPT_VERIFY_P2SH, false);
    CheckWithFlag(output1, input2, SCRIPT_VERIFY_WITNESS | SCRIPT_VERIFY_P2SH, false);
    CheckWithFlag(output1, input2, STANDARD_SCRIPT_VERIFY_FLAGS, false);

    // Signing disabled for witness pay-to-uncompressed-pubkey (v1).
    CreateCreditAndSpend(keystore, destination_script_1L, output1, input1, false);
    CreateCreditAndSpend(keystore, destination_script_2L, output2, input2, false);

    // Signing disabled for P2SH witness pay-to-uncompressed-pubkey (v1).
    CreateCreditAndSpend(keystore, GetScriptForDestination(ScriptHash(destination_script_1L)), output1, input1, false);
    CreateCreditAndSpend(keystore, GetScriptForDestination(ScriptHash(destination_script_2L)), output2, input2, false);

    // Normal 2-of-2 multisig
    CreateCreditAndSpend(keystore, scriptMulti, output1, input1, false);
    CheckWithFlag(output1, input1, SCRIPT_VERIFY_NONE, false);
    CreateCreditAndSpend(keystore2, scriptMulti, output2, input2, false);
    CheckWithFlag(output2, input2, SCRIPT_VERIFY_NONE, false);
    BOOST_CHECK(*output1 == *output2);
    UpdateInput(input1.vin[0], CombineSignatures(input1, input2, output1));
    CheckWithFlag(output1, input1, STANDARD_SCRIPT_VERIFY_FLAGS, true);

    // P2SH 2-of-2 multisig
    CreateCreditAndSpend(keystore, GetScriptForDestination(ScriptHash(scriptMulti)), output1, input1, false);
    CheckWithFlag(output1, input1, SCRIPT_VERIFY_NONE, true);
    CheckWithFlag(output1, input1, SCRIPT_VERIFY_P2SH, false);
    CreateCreditAndSpend(keystore2, GetScriptForDestination(ScriptHash(scriptMulti)), output2, input2, false);
    CheckWithFlag(output2, input2, SCRIPT_VERIFY_NONE, true);
    CheckWithFlag(output2, input2, SCRIPT_VERIFY_P2SH, false);
    BOOST_CHECK(*output1 == *output2);
    UpdateInput(input1.vin[0], CombineSignatures(input1, input2, output1));
    CheckWithFlag(output1, input1, SCRIPT_VERIFY_P2SH, true);
    CheckWithFlag(output1, input1, STANDARD_SCRIPT_VERIFY_FLAGS, true);

    // Witness 2-of-2 multisig
    CreateCreditAndSpend(keystore, destination_script_multi, output1, input1, false);
    CheckWithFlag(output1, input1, SCRIPT_VERIFY_NONE, true);
    CheckWithFlag(output1, input1, SCRIPT_VERIFY_P2SH | SCRIPT_VERIFY_WITNESS, false);
    CreateCreditAndSpend(keystore2, destination_script_multi, output2, input2, false);
    CheckWithFlag(output2, input2, SCRIPT_VERIFY_NONE, true);
    CheckWithFlag(output2, input2, SCRIPT_VERIFY_P2SH | SCRIPT_VERIFY_WITNESS, false);
    BOOST_CHECK(*output1 == *output2);
    UpdateInput(input1.vin[0], CombineSignatures(input1, input2, output1));
    CheckWithFlag(output1, input1, SCRIPT_VERIFY_P2SH | SCRIPT_VERIFY_WITNESS, true);
    CheckWithFlag(output1, input1, STANDARD_SCRIPT_VERIFY_FLAGS, true);

    // P2SH witness 2-of-2 multisig
    CreateCreditAndSpend(keystore, GetScriptForDestination(ScriptHash(destination_script_multi)), output1, input1, false);
    CheckWithFlag(output1, input1, SCRIPT_VERIFY_P2SH, true);
    CheckWithFlag(output1, input1, SCRIPT_VERIFY_P2SH | SCRIPT_VERIFY_WITNESS, false);
    CreateCreditAndSpend(keystore2, GetScriptForDestination(ScriptHash(destination_script_multi)), output2, input2, false);
    CheckWithFlag(output2, input2, SCRIPT_VERIFY_P2SH, true);
    CheckWithFlag(output2, input2, SCRIPT_VERIFY_P2SH | SCRIPT_VERIFY_WITNESS, false);
    BOOST_CHECK(*output1 == *output2);
    UpdateInput(input1.vin[0], CombineSignatures(input1, input2, output1));
    CheckWithFlag(output1, input1, SCRIPT_VERIFY_P2SH | SCRIPT_VERIFY_WITNESS, true);
    CheckWithFlag(output1, input1, STANDARD_SCRIPT_VERIFY_FLAGS, true);
}

BOOST_AUTO_TEST_CASE(test_IsStandard)
{
    FillableSigningProvider keystore;
    CCoinsView coinsDummy;
    CCoinsViewCache coins(&coinsDummy);
    std::vector<CMutableTransaction> dummyTransactions =
        SetupDummyInputs(keystore, coins, {11*CENT, 50*CENT, 21*CENT, 22*CENT});

    CMutableTransaction t;
    t.vin.resize(1);
    t.vin[0].prevout.hash = dummyTransactions[0].GetHash();
    t.vin[0].prevout.n = 1;
    t.vin[0].scriptSig << std::vector<unsigned char>(65, 0);
    t.vout.resize(1);
    t.vout[0].nValue = 90*CENT;
    CKey key = GenerateRandomKey();
    t.vout[0].scriptPubKey = GetScriptForDestination(PKHash(key.GetPubKey()));

    constexpr auto CheckIsStandard = [](const auto& t, const unsigned int max_op_return_relay = MAX_OP_RETURN_RELAY) {
        std::string reason;
        BOOST_CHECK(IsStandardTx(CTransaction{t}, max_op_return_relay, g_bare_multi, g_dust, reason));
        BOOST_CHECK(reason.empty());
    };
    constexpr auto CheckIsNotStandard = [](const auto& t, const std::string& reason_in, const unsigned int max_op_return_relay = MAX_OP_RETURN_RELAY) {
        std::string reason;
        BOOST_CHECK(!IsStandardTx(CTransaction{t}, max_op_return_relay, g_bare_multi, g_dust, reason));
        BOOST_CHECK_EQUAL(reason_in, reason);
    };

    CheckIsStandard(t);

    // Check dust with default relay fee:
    CAmount nDustThreshold = 182 * g_dust.GetFeePerK() / 1000;
    BOOST_CHECK_EQUAL(nDustThreshold, 546);

    // Add dust outputs up to allowed maximum, still standard!
    for (size_t i{0}; i < MAX_DUST_OUTPUTS_PER_TX; ++i) {
        t.vout.emplace_back(0, t.vout[0].scriptPubKey);
        CheckIsStandard(t);
    }

    // dust:
    t.vout[0].nValue = nDustThreshold - 1;
    CheckIsNotStandard(t, "dust");
    // not dust:
    t.vout[0].nValue = nDustThreshold;
    CheckIsStandard(t);

    // Disallowed version
    t.version = std::numeric_limits<uint32_t>::max();
    CheckIsNotStandard(t, "version");

    t.version = 0;
    CheckIsNotStandard(t, "version");

    t.version = TX_MAX_STANDARD_VERSION + 1;
    CheckIsNotStandard(t, "version");

    // Allowed version
    t.version = 1;
    CheckIsStandard(t);

    t.version = 2;
    CheckIsStandard(t);

    // Check dust with odd relay fee to verify rounding:
    // nDustThreshold = 182 * 3702 / 1000
    g_dust = CFeeRate(3702);
    // dust:
    t.vout[0].nValue = 674 - 1;
    CheckIsNotStandard(t, "dust");
    // not dust:
    t.vout[0].nValue = 674;
    CheckIsStandard(t);
    g_dust = CFeeRate{DUST_RELAY_TX_FEE};

    t.vout[0].scriptPubKey = CScript() << OP_1;
    CheckIsNotStandard(t, "scriptpubkey");

    // Custom 83-byte TxoutType::NULL_DATA (standard with max_op_return_relay of 83)
    t.vout[0].scriptPubKey = CScript() << OP_RETURN << "04678afdb0fe5548271967f1a67130b7105cd6a828e03909a67962e0ea1f61deb649f6bc3f4cef3804678afdb0fe5548271967f1a67130b7105cd6a828e03909a67962e0ea1f61deb649f6bc3f4cef38"_hex;
    BOOST_CHECK_EQUAL(83, t.vout[0].scriptPubKey.size());
    CheckIsStandard(t, /*max_op_return_relay=*/83);

    // Non-standard if max_op_return_relay datacarrier arg is one less
    CheckIsNotStandard(t, "datacarrier", /*max_op_return_relay=*/82);

    // Data payload can be encoded in any way...
    t.vout[0].scriptPubKey = CScript() << OP_RETURN << ""_hex;
    CheckIsStandard(t);
    t.vout[0].scriptPubKey = CScript() << OP_RETURN << "00"_hex << "01"_hex;
    CheckIsStandard(t);
    // OP_RESERVED *is* considered to be a PUSHDATA type opcode by IsPushOnly()!
    t.vout[0].scriptPubKey = CScript() << OP_RETURN << OP_RESERVED << -1 << 0 << "01"_hex << 2 << 3 << 4 << 5 << 6 << 7 << 8 << 9 << 10 << 11 << 12 << 13 << 14 << 15 << 16;
    CheckIsStandard(t);
    t.vout[0].scriptPubKey = CScript() << OP_RETURN << 0 << "01"_hex << 2 << "ffffffffffffffffffffffffffffffffffffffffffffffffffffffffffffffffffffffff"_hex;
    CheckIsStandard(t);

    // ...so long as it only contains PUSHDATA's
    t.vout[0].scriptPubKey = CScript() << OP_RETURN << OP_RETURN;
    CheckIsNotStandard(t, "scriptpubkey");

    // TxoutType::NULL_DATA w/o PUSHDATA
    t.vout.resize(1);
    t.vout[0].scriptPubKey = CScript() << OP_RETURN;
    CheckIsStandard(t);

<<<<<<< HEAD
    /* Unlike upstream, Xaya allows multiple OP_RETURN outputs in a single
       transaction.  */
=======
    // Multiple TxoutType::NULL_DATA are permitted
>>>>>>> b0c8d1d4
    t.vout.resize(2);
    t.vout[0].scriptPubKey = CScript() << OP_RETURN << "04678afdb0fe5548271967f1a67130b7105cd6a828e03909a67962e0ea1f61deb649f6bc3f4cef38"_hex;
    t.vout[0].nValue = 0;
    t.vout[1].scriptPubKey = CScript() << OP_RETURN << "04678afdb0fe5548271967f1a67130b7105cd6a828e03909a67962e0ea1f61deb649f6bc3f4cef38"_hex;
    t.vout[1].nValue = 0;
    CheckIsStandard(t);
<<<<<<< HEAD
=======

    t.vout[0].scriptPubKey = CScript() << OP_RETURN << "04678afdb0fe5548271967f1a67130b7105cd6a828e03909a67962e0ea1f61deb649f6bc3f4cef38"_hex;
    t.vout[1].scriptPubKey = CScript() << OP_RETURN;
    CheckIsStandard(t);

    t.vout[0].scriptPubKey = CScript() << OP_RETURN;
    t.vout[1].scriptPubKey = CScript() << OP_RETURN;
    CheckIsStandard(t);

    t.vout[0].scriptPubKey = CScript() << OP_RETURN << "04678afdb0fe5548271967f1a67130b7105cd6a828e03909a67962e0ea1f61deb649f6bc3f4cef3804678afdb0fe5548271967f1a67130b7105cd6a828e03909a67962e0ea1f61deb649f6bc3f4cef38"_hex;
    t.vout[1].scriptPubKey = CScript() << OP_RETURN << "04678afdb0fe5548271967f1a67130b7105cd6a828e03909a67962e0ea1f61deb649f6bc3f4cef3804678afdb0fe5548271967f1a67130b7105cd6a828e03909a67962e0ea1f61deb649f6bc3f4cef38"_hex;
    const auto datacarrier_size = t.vout[0].scriptPubKey.size() + t.vout[1].scriptPubKey.size();
    CheckIsStandard(t); // Default max relay should never trigger
    CheckIsStandard(t, /*max_op_return_relay=*/datacarrier_size);
    CheckIsNotStandard(t, "datacarrier", /*max_op_return_relay=*/datacarrier_size-1);
>>>>>>> b0c8d1d4

    // Check large scriptSig (non-standard if size is >1650 bytes)
    t.vout.resize(1);
    t.vout[0].nValue = MAX_MONEY;
    t.vout[0].scriptPubKey = GetScriptForDestination(PKHash(key.GetPubKey()));
    // OP_PUSHDATA2 with len (3 bytes) + data (1647 bytes) = 1650 bytes
    t.vin[0].scriptSig = CScript() << std::vector<unsigned char>(1647, 0); // 1650
    CheckIsStandard(t);

    t.vin[0].scriptSig = CScript() << std::vector<unsigned char>(1648, 0); // 1651
    CheckIsNotStandard(t, "scriptsig-size");

    // Check scriptSig format (non-standard if there are any other ops than just PUSHs)
    t.vin[0].scriptSig = CScript()
        << OP_TRUE << OP_0 << OP_1NEGATE << OP_16 // OP_n (single byte pushes: n = 1, 0, -1, 16)
        << std::vector<unsigned char>(75, 0)      // OP_PUSHx [...x bytes...]
        << std::vector<unsigned char>(235, 0)     // OP_PUSHDATA1 x [...x bytes...]
        << std::vector<unsigned char>(1234, 0)    // OP_PUSHDATA2 x [...x bytes...]
        << OP_9;
    CheckIsStandard(t);

    const std::vector<unsigned char> non_push_ops = { // arbitrary set of non-push operations
        OP_NOP, OP_VERIFY, OP_IF, OP_ROT, OP_3DUP, OP_SIZE, OP_EQUAL, OP_ADD, OP_SUB,
        OP_HASH256, OP_CODESEPARATOR, OP_CHECKSIG, OP_CHECKLOCKTIMEVERIFY };

    CScript::const_iterator pc = t.vin[0].scriptSig.begin();
    while (pc < t.vin[0].scriptSig.end()) {
        opcodetype opcode;
        CScript::const_iterator prev_pc = pc;
        t.vin[0].scriptSig.GetOp(pc, opcode); // advance to next op
        // for the sake of simplicity, we only replace single-byte push operations
        if (opcode >= 1 && opcode <= OP_PUSHDATA4)
            continue;

        int index = prev_pc - t.vin[0].scriptSig.begin();
        unsigned char orig_op = *prev_pc; // save op
        // replace current push-op with each non-push-op
        for (auto op : non_push_ops) {
            t.vin[0].scriptSig[index] = op;
            CheckIsNotStandard(t, "scriptsig-not-pushonly");
        }
        t.vin[0].scriptSig[index] = orig_op; // restore op
        CheckIsStandard(t);
    }

    // Check tx-size (non-standard if transaction weight is > MAX_STANDARD_TX_WEIGHT)
    t.vin.clear();
    t.vin.resize(243); // size per input (empty scriptSig): 41 bytes
    t.vout[0].scriptPubKey = CScript() << OP_RETURN << std::vector<unsigned char>(16, 0); // output size: 25 bytes
    //  tx header:               12 bytes =>     48 weight units
    // 243 inputs:   243*41 =  9963 bytes =>  39852 weight units
    //   1 output:               25 bytes =>    100 weight units
    //                      ===============================
    //                                total:  40000 weight units
    BOOST_CHECK_EQUAL(GetTransactionWeight(CTransaction(t)), 40000);
    CheckIsStandard(t);

    // increase output size by one byte, so we end up with 40004 vbytes
    t.vout[0].scriptPubKey = CScript() << OP_RETURN << std::vector<unsigned char>(17, 0); // output size: 26 bytes
    BOOST_CHECK_EQUAL(GetTransactionWeight(CTransaction(t)), 40004);
    CheckIsNotStandard(t, "tx-size");

    // Check bare multisig (standard if policy flag g_bare_multi is set)
    g_bare_multi = true;
    t.vout[0].scriptPubKey = GetScriptForMultisig(1, {key.GetPubKey()}); // simple 1-of-1
    t.vin.resize(1);
    t.vin[0].scriptSig = CScript() << std::vector<unsigned char>(65, 0);
    CheckIsStandard(t);

    g_bare_multi = false;
    CheckIsNotStandard(t, "bare-multisig");
    g_bare_multi = DEFAULT_PERMIT_BAREMULTISIG;

    // Add dust outputs up to allowed maximum
    assert(t.vout.size() == 1);
    t.vout.insert(t.vout.end(), MAX_DUST_OUTPUTS_PER_TX, {0, t.vout[0].scriptPubKey});

    // Check compressed P2PK outputs dust threshold (must have leading 02 or 03)
    t.vout[0].scriptPubKey = CScript() << std::vector<unsigned char>(33, 0x02) << OP_CHECKSIG;
    t.vout[0].nValue = 576;
    CheckIsStandard(t);
    t.vout[0].nValue = 575;
    CheckIsNotStandard(t, "dust");

    // Check uncompressed P2PK outputs dust threshold (must have leading 04/06/07)
    t.vout[0].scriptPubKey = CScript() << std::vector<unsigned char>(65, 0x04) << OP_CHECKSIG;
    t.vout[0].nValue = 672;
    CheckIsStandard(t);
    t.vout[0].nValue = 671;
    CheckIsNotStandard(t, "dust");

    // Check P2PKH outputs dust threshold
    t.vout[0].scriptPubKey = CScript() << OP_DUP << OP_HASH160 << std::vector<unsigned char>(20, 0) << OP_EQUALVERIFY << OP_CHECKSIG;
    t.vout[0].nValue = 546;
    CheckIsStandard(t);
    t.vout[0].nValue = 545;
    CheckIsNotStandard(t, "dust");

    // Check P2SH outputs dust threshold
    t.vout[0].scriptPubKey = CScript() << OP_HASH160 << std::vector<unsigned char>(20, 0) << OP_EQUAL;
    t.vout[0].nValue = 540;
    CheckIsStandard(t);
    t.vout[0].nValue = 539;
    CheckIsNotStandard(t, "dust");

    // Check P2WPKH outputs dust threshold
    t.vout[0].scriptPubKey = CScript() << OP_0 << std::vector<unsigned char>(20, 0);
    t.vout[0].nValue = 294;
    CheckIsStandard(t);
    t.vout[0].nValue = 293;
    CheckIsNotStandard(t, "dust");

    // Check P2WSH outputs dust threshold
    t.vout[0].scriptPubKey = CScript() << OP_0 << std::vector<unsigned char>(32, 0);
    t.vout[0].nValue = 330;
    CheckIsStandard(t);
    t.vout[0].nValue = 329;
    CheckIsNotStandard(t, "dust");

    // Check P2TR outputs dust threshold (Invalid xonly key ok!)
    t.vout[0].scriptPubKey = CScript() << OP_1 << std::vector<unsigned char>(32, 0);
    t.vout[0].nValue = 330;
    CheckIsStandard(t);
    t.vout[0].nValue = 329;
    CheckIsNotStandard(t, "dust");

    // Check future Witness Program versions dust threshold (non-32-byte pushes are undefined for version 1)
    for (int op = OP_1; op <= OP_16; op += 1) {
        t.vout[0].scriptPubKey = CScript() << (opcodetype)op << std::vector<unsigned char>(2, 0);
        t.vout[0].nValue = 240;
        CheckIsStandard(t);

        t.vout[0].nValue = 239;
        CheckIsNotStandard(t, "dust");
    }

    // Check anchor outputs
    t.vout[0].scriptPubKey = CScript() << OP_1 << ANCHOR_BYTES;
    BOOST_CHECK(t.vout[0].scriptPubKey.IsPayToAnchor());
    t.vout[0].nValue = 240;
    CheckIsStandard(t);
    t.vout[0].nValue = 239;
    CheckIsNotStandard(t, "dust");
}

BOOST_AUTO_TEST_SUITE_END()<|MERGE_RESOLUTION|>--- conflicted
+++ resolved
@@ -886,36 +886,13 @@
     t.vout[0].scriptPubKey = CScript() << OP_RETURN;
     CheckIsStandard(t);
 
-<<<<<<< HEAD
-    /* Unlike upstream, Xaya allows multiple OP_RETURN outputs in a single
-       transaction.  */
-=======
     // Multiple TxoutType::NULL_DATA are permitted
->>>>>>> b0c8d1d4
     t.vout.resize(2);
     t.vout[0].scriptPubKey = CScript() << OP_RETURN << "04678afdb0fe5548271967f1a67130b7105cd6a828e03909a67962e0ea1f61deb649f6bc3f4cef38"_hex;
     t.vout[0].nValue = 0;
     t.vout[1].scriptPubKey = CScript() << OP_RETURN << "04678afdb0fe5548271967f1a67130b7105cd6a828e03909a67962e0ea1f61deb649f6bc3f4cef38"_hex;
     t.vout[1].nValue = 0;
     CheckIsStandard(t);
-<<<<<<< HEAD
-=======
-
-    t.vout[0].scriptPubKey = CScript() << OP_RETURN << "04678afdb0fe5548271967f1a67130b7105cd6a828e03909a67962e0ea1f61deb649f6bc3f4cef38"_hex;
-    t.vout[1].scriptPubKey = CScript() << OP_RETURN;
-    CheckIsStandard(t);
-
-    t.vout[0].scriptPubKey = CScript() << OP_RETURN;
-    t.vout[1].scriptPubKey = CScript() << OP_RETURN;
-    CheckIsStandard(t);
-
-    t.vout[0].scriptPubKey = CScript() << OP_RETURN << "04678afdb0fe5548271967f1a67130b7105cd6a828e03909a67962e0ea1f61deb649f6bc3f4cef3804678afdb0fe5548271967f1a67130b7105cd6a828e03909a67962e0ea1f61deb649f6bc3f4cef38"_hex;
-    t.vout[1].scriptPubKey = CScript() << OP_RETURN << "04678afdb0fe5548271967f1a67130b7105cd6a828e03909a67962e0ea1f61deb649f6bc3f4cef3804678afdb0fe5548271967f1a67130b7105cd6a828e03909a67962e0ea1f61deb649f6bc3f4cef38"_hex;
-    const auto datacarrier_size = t.vout[0].scriptPubKey.size() + t.vout[1].scriptPubKey.size();
-    CheckIsStandard(t); // Default max relay should never trigger
-    CheckIsStandard(t, /*max_op_return_relay=*/datacarrier_size);
-    CheckIsNotStandard(t, "datacarrier", /*max_op_return_relay=*/datacarrier_size-1);
->>>>>>> b0c8d1d4
 
     // Check large scriptSig (non-standard if size is >1650 bytes)
     t.vout.resize(1);
