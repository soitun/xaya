--- conflicted
+++ resolved
@@ -31,13 +31,8 @@
 // Verifying when network-limited peer connections are desirable based on the node's proximity to the tip
 BOOST_AUTO_TEST_CASE(connections_desirable_service_flags)
 {
-<<<<<<< HEAD
-    std::unique_ptr<PeerManager> peerman = PeerManager::make(*m_node.connman, *m_node.addrman, nullptr, *m_node.chainman, *m_node.mempool, {});
+    std::unique_ptr<PeerManager> peerman = PeerManager::make(*m_node.connman, *m_node.addrman, nullptr, *m_node.chainman, *m_node.mempool, *m_node.warnings, {});
     auto& consensus = m_node.chainman->GetParams().GetConsensus();
-=======
-    std::unique_ptr<PeerManager> peerman = PeerManager::make(*m_node.connman, *m_node.addrman, nullptr, *m_node.chainman, *m_node.mempool, *m_node.warnings, {});
-    auto consensus = m_node.chainman->GetParams().GetConsensus();
->>>>>>> 0abf9888
 
     // Check we start connecting to full nodes
     ServiceFlags peer_flags{NODE_WITNESS | NODE_NETWORK_LIMITED};
