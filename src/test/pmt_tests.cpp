--- conflicted
+++ resolved
@@ -29,17 +29,10 @@
 
 BOOST_AUTO_TEST_CASE(pmt_test1)
 {
-<<<<<<< HEAD
-    static const unsigned int nTxCounts[] = {1, 4, 7, 17, 56, 100, 127, 256, 312, 513, 1000};
+    static const unsigned int tx_counts[] = {1, 4, 7, 17, 56, 100, 127, 256, 312, 513, 1000};
 
     for (int i = 0; i < 11; i++) {
-        unsigned int nTx = nTxCounts[i];
-=======
-    static const unsigned int tx_counts[] = {1, 4, 7, 17, 56, 100, 127, 256, 312, 513, 1000, 4095};
-
-    for (int i = 0; i < 12; i++) {
         unsigned int nTx = tx_counts[i];
->>>>>>> b3b7c957
 
         // build a block with some dummy transactions
         CBlock block;
