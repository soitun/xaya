--- conflicted
+++ resolved
@@ -30,12 +30,7 @@
 
 BOOST_AUTO_TEST_CASE(pmt_test1)
 {
-<<<<<<< HEAD
-    SeedInsecureRand(false);
     static const unsigned int nTxCounts[] = {1, 4, 7, 17, 56, 100, 127, 256, 312, 513, 1000};
-=======
-    static const unsigned int nTxCounts[] = {1, 4, 7, 17, 56, 100, 127, 256, 312, 513, 1000, 4095};
->>>>>>> 335567a7
 
     for (int i = 0; i < 11; i++) {
         unsigned int nTx = nTxCounts[i];
