--- conflicted
+++ resolved
@@ -10,11 +10,8 @@
 #include <key_io.h>
 #include <node/context.h>
 #include <pow.h>
-<<<<<<< HEAD
 #include <powdata.h>
-=======
 #include <primitives/transaction.h>
->>>>>>> 425bb0d1
 #include <script/standard.h>
 #include <test/util/script.h>
 #include <util/check.h>
@@ -77,12 +74,6 @@
     const uint256 m_hash;
     std::optional<BlockValidationState> m_state;
 
-<<<<<<< HEAD
-    auto& fakeHeader = block->pow.initFakeHeader (*block);
-    while (!block->pow.checkProofOfWork(fakeHeader, Params().GetConsensus())) {
-        ++fakeHeader.nNonce;
-        assert(fakeHeader.nNonce);
-=======
     BlockValidationStateCatcher(const uint256& hash)
         : m_hash{hash},
           m_state{} {}
@@ -97,10 +88,10 @@
 
 COutPoint MineBlock(const NodeContext& node, std::shared_ptr<CBlock>& block)
 {
-    while (!CheckProofOfWork(block->GetHash(), block->nBits, Params().GetConsensus())) {
-        ++block->nNonce;
-        assert(block->nNonce);
->>>>>>> 425bb0d1
+    auto& fakeHeader = block->pow.initFakeHeader (*block);
+    while (!block->pow.checkProofOfWork(fakeHeader, Params().GetConsensus())) {
+        ++fakeHeader.nNonce;
+        assert(fakeHeader.nNonce);
     }
 
     auto& chainman{*Assert(node.chainman)};
