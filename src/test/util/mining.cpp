// Copyright (c) 2019 The Bitcoin Core developers
// Distributed under the MIT software license, see the accompanying
// file COPYING or http://www.opensource.org/licenses/mit-license.php.

#include <test/util/mining.h>

#include <chainparams.h>
#include <consensus/merkle.h>
#include <key_io.h>
#include <miner.h>
#include <node/context.h>
#include <pow.h>
#include <powdata.h>
#include <script/standard.h>
#include <util/check.h>
#include <validation.h>

CTxIn generatetoaddress(const NodeContext& node, const std::string& address)
{
    const auto dest = DecodeDestination(address);
    assert(IsValidDestination(dest));
    const auto coinbase_script = GetScriptForDestination(dest);

    return MineBlock(node, coinbase_script);
}

CTxIn MineBlock(const NodeContext& node, const CScript& coinbase_scriptPubKey)
{
    auto block = PrepareBlock(node, coinbase_scriptPubKey);

    auto& fakeHeader = block->pow.initFakeHeader (*block);
    while (!block->pow.checkProofOfWork(fakeHeader, Params().GetConsensus())) {
        ++fakeHeader.nNonce;
        assert(fakeHeader.nNonce);
    }

    bool processed{Assert(node.chainman)->ProcessNewBlock(Params(), block, true, nullptr)};
    assert(processed);

    return CTxIn{block->vtx[0]->GetHash(), 0};
}

std::shared_ptr<CBlock> PrepareBlock(const NodeContext& node, const CScript& coinbase_scriptPubKey)
{
    auto block = std::make_shared<CBlock>(
<<<<<<< HEAD
        BlockAssembler{*node.mempool, Params()}
            .CreateNewBlock(PowAlgo::NEOSCRYPT, coinbase_scriptPubKey)
=======
        BlockAssembler{*Assert(node.mempool), Params()}
            .CreateNewBlock(coinbase_scriptPubKey)
>>>>>>> 55f4edbd
            ->block);

    LOCK(cs_main);
    block->nTime = ::ChainActive().Tip()->GetMedianTimePast() + 1;
    block->hashMerkleRoot = BlockMerkleRoot(*block);

    return block;
}<|MERGE_RESOLUTION|>--- conflicted
+++ resolved
@@ -43,13 +43,8 @@
 std::shared_ptr<CBlock> PrepareBlock(const NodeContext& node, const CScript& coinbase_scriptPubKey)
 {
     auto block = std::make_shared<CBlock>(
-<<<<<<< HEAD
-        BlockAssembler{*node.mempool, Params()}
+        BlockAssembler{*Assert(node.mempool), Params()}
             .CreateNewBlock(PowAlgo::NEOSCRYPT, coinbase_scriptPubKey)
-=======
-        BlockAssembler{*Assert(node.mempool), Params()}
-            .CreateNewBlock(coinbase_scriptPubKey)
->>>>>>> 55f4edbd
             ->block);
 
     LOCK(cs_main);
