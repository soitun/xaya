--- conflicted
+++ resolved
@@ -76,13 +76,8 @@
 std::shared_ptr<CBlock> PrepareBlock(const NodeContext& node, const CScript& coinbase_scriptPubKey)
 {
     auto block = std::make_shared<CBlock>(
-<<<<<<< HEAD
-        BlockAssembler{::ChainstateActive(), *Assert(node.mempool), Params()}
+        BlockAssembler{Assert(node.chainman)->ActiveChainstate(), *Assert(node.mempool), Params()}
             .CreateNewBlock(PowAlgo::NEOSCRYPT, coinbase_scriptPubKey)
-=======
-        BlockAssembler{Assert(node.chainman)->ActiveChainstate(), *Assert(node.mempool), Params()}
-            .CreateNewBlock(coinbase_scriptPubKey)
->>>>>>> 189f7295
             ->block);
 
     LOCK(cs_main);
