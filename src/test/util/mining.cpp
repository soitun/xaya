--- conflicted
+++ resolved
@@ -43,13 +43,8 @@
 std::shared_ptr<CBlock> PrepareBlock(const NodeContext& node, const CScript& coinbase_scriptPubKey)
 {
     auto block = std::make_shared<CBlock>(
-<<<<<<< HEAD
-        BlockAssembler{*Assert(node.mempool), Params()}
-            .CreateNewBlock(PowAlgo::NEOSCRYPT, ::ChainstateActive(), coinbase_scriptPubKey)
-=======
         BlockAssembler{::ChainstateActive(), *Assert(node.mempool), Params()}
-            .CreateNewBlock(coinbase_scriptPubKey)
->>>>>>> b528fe60
+            .CreateNewBlock(PowAlgo::NEOSCRYPT, coinbase_scriptPubKey)
             ->block);
 
     LOCK(cs_main);
