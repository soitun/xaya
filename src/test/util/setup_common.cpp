--- conflicted
+++ resolved
@@ -251,11 +251,7 @@
 {
     const CChainParams& chainparams = Params();
     CTxMemPool empty_pool;
-<<<<<<< HEAD
-    CBlock block = BlockAssembler(empty_pool, chainparams).CreateNewBlock(PowAlgo::NEOSCRYPT, scriptPubKey)->block;
-=======
-    CBlock block = BlockAssembler(empty_pool, chainparams).CreateNewBlock(::ChainstateActive(), scriptPubKey)->block;
->>>>>>> b75666c1
+    CBlock block = BlockAssembler(empty_pool, chainparams).CreateNewBlock(PowAlgo::NEOSCRYPT, ::ChainstateActive(), scriptPubKey)->block;
 
     Assert(block.vtx.size() == 1);
     for (const CMutableTransaction& tx : txns) {
