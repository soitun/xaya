// Copyright (c) 2011-present The Bitcoin Core developers
// Distributed under the MIT software license, see the accompanying
// file COPYING or http://www.opensource.org/licenses/mit-license.php.

#include <test/util/setup_common.h>

#include <addrman.h>
#include <banman.h>
#include <chainparams.h>
#include <common/system.h>
#include <consensus/consensus.h>
#include <consensus/params.h>
#include <consensus/validation.h>
#include <crypto/sha256.h>
#include <init.h>
#include <init/common.h>
#include <interfaces/chain.h>
#include <interfaces/mining.h>
#include <kernel/mempool_entry.h>
#include <logging.h>
#include <net.h>
#include <net_processing.h>
#include <node/blockstorage.h>
#include <node/chainstate.h>
#include <node/context.h>
#include <node/kernel_notifications.h>
#include <node/mempool_args.h>
#include <node/miner.h>
#include <node/peerman_args.h>
#include <node/warnings.h>
#include <noui.h>
#include <policy/fees.h>
#include <pow.h>
#include <powdata.h>
#include <random.h>
#include <rpc/blockchain.h>
#include <rpc/register.h>
#include <rpc/server.h>
#include <scheduler.h>
#include <script/sigcache.h>
#include <streams.h>
#include <test/util/net.h>
#include <test/util/random.h>
#include <test/util/txmempool.h>
#include <txdb.h>
#include <txmempool.h>
#include <util/chaintype.h>
#include <util/check.h>
#include <util/fs_helpers.h>
#include <util/rbf.h>
#include <util/strencodings.h>
#include <util/string.h>
#include <util/thread.h>
#include <util/threadnames.h>
#include <util/time.h>
#include <util/translation.h>
#include <util/vector.h>
#include <validation.h>
#include <validationinterface.h>
#include <walletinitinterface.h>

#include <algorithm>
#include <functional>
#include <stdexcept>

using namespace util::hex_literals;
using node::ApplyArgsManOptions;
using node::BlockAssembler;
using node::BlockManager;
using node::KernelNotifications;
using node::LoadChainstate;
using node::RegenerateCommitments;
using node::VerifyLoadedChainstate;

const TranslateFn G_TRANSLATION_FUN{nullptr};

constexpr inline auto TEST_DIR_PATH_ELEMENT{"test_common bitcoin"}; // Includes a space to catch possible path escape issues.
/** Random context to get unique temp data dirs. Separate from m_rng, which can be seeded from a const env var */
static FastRandomContext g_rng_temp_path;
static const bool g_rng_temp_path_init{[] {
    // Must be initialized before any SeedRandomForTest
    Assert(!g_used_g_prng);
    (void)g_rng_temp_path.rand64();
    g_used_g_prng = false;
    return true;
}()};

struct NetworkSetup
{
    NetworkSetup()
    {
        Assert(SetupNetworking());
    }
};
static NetworkSetup g_networksetup_instance;

void SetupCommonTestArgs(ArgsManager& argsman)
{
    argsman.AddArg("-testdatadir", strprintf("Custom data directory (default: %s<random_string>)", fs::PathToString(fs::temp_directory_path() / TEST_DIR_PATH_ELEMENT / "")),
                   ArgsManager::ALLOW_ANY, OptionsCategory::DEBUG_TEST);
}

/** Test setup failure */
static void ExitFailure(std::string_view str_err)
{
    std::cerr << str_err << std::endl;
    exit(EXIT_FAILURE);
}

BasicTestingSetup::BasicTestingSetup(const ChainType chainType, TestOpts opts)
    : m_args{}
{
    if constexpr (!G_FUZZING) {
        SeedRandomForTest(SeedRand::FIXED_SEED);
    }
    m_node.shutdown_signal = &m_interrupt;
    m_node.shutdown_request = [this]{ return m_interrupt(); };
    m_node.args = &gArgs;
    std::vector<const char*> arguments = Cat(
        {
            "dummy",
            "-printtoconsole=0",
            "-logsourcelocations",
            "-logtimemicros",
            "-logthreadnames",
            "-loglevel=trace",
            "-debug",
            "-debugexclude=libevent",
            "-debugexclude=leveldb",
        },
        opts.extra_args);
    if (G_TEST_COMMAND_LINE_ARGUMENTS) {
        arguments = Cat(arguments, G_TEST_COMMAND_LINE_ARGUMENTS());
    }
    util::ThreadRename("test");
    gArgs.ClearPathCache();
    {
        SetupServerArgs(*m_node.args);
        SetupCommonTestArgs(*m_node.args);
        std::string error;
        if (!m_node.args->ParseParameters(arguments.size(), arguments.data(), error)) {
            m_node.args->ClearArgs();
            throw std::runtime_error{error};
        }
    }

    const std::string test_name{G_TEST_GET_FULL_NAME ? G_TEST_GET_FULL_NAME() : ""};
    if (!m_node.args->IsArgSet("-testdatadir")) {
        // To avoid colliding with a leftover prior datadir, and to allow
        // tests, such as the fuzz tests to run in several processes at the
        // same time, add a random element to the path. Keep it small enough to
        // avoid a MAX_PATH violation on Windows.
        const auto rand{HexStr(g_rng_temp_path.randbytes(10))};
        m_path_root = fs::temp_directory_path() / TEST_DIR_PATH_ELEMENT / test_name / rand;
        TryCreateDirectories(m_path_root);
    } else {
        // Custom data directory
        m_has_custom_datadir = true;
        fs::path root_dir{m_node.args->GetPathArg("-testdatadir")};
        if (root_dir.empty()) ExitFailure("-testdatadir argument is empty, please specify a path");

        root_dir = fs::absolute(root_dir);
        m_path_lock = root_dir / TEST_DIR_PATH_ELEMENT / fs::PathFromString(test_name);
        m_path_root = m_path_lock / "datadir";

        // Try to obtain the lock; if unsuccessful don't disturb the existing test.
        TryCreateDirectories(m_path_lock);
        if (util::LockDirectory(m_path_lock, ".lock", /*probe_only=*/false) != util::LockResult::Success) {
            ExitFailure("Cannot obtain a lock on test data lock directory " + fs::PathToString(m_path_lock) + '\n' + "The test executable is probably already running.");
        }

        // Always start with a fresh data directory; this doesn't delete the .lock file located one level above.
        fs::remove_all(m_path_root);
        if (!TryCreateDirectories(m_path_root)) ExitFailure("Cannot create test data directory");

        // Print the test directory name if custom.
        std::cout << "Test directory (will not be deleted): " << m_path_root << std::endl;
    }
    m_args.ForceSetArg("-datadir", fs::PathToString(m_path_root));
    gArgs.ForceSetArg("-datadir", fs::PathToString(m_path_root));

    SelectParams(chainType);
    if (G_TEST_LOG_FUN) LogInstance().PushBackCallback(G_TEST_LOG_FUN);
    InitLogging(*m_node.args);
    AppInitParameterInteraction(*m_node.args);
    LogInstance().StartLogging();
    m_node.warnings = std::make_unique<node::Warnings>();
    m_node.kernel = std::make_unique<kernel::Context>();
    m_node.ecc_context = std::make_unique<ECC_Context>();
    SetupEnvironment();

    m_node.chain = interfaces::MakeChain(m_node);
    static bool noui_connected = false;
    if (!noui_connected) {
        noui_connect();
        noui_connected = true;
    }
}

BasicTestingSetup::~BasicTestingSetup()
{
    m_node.ecc_context.reset();
    m_node.kernel.reset();
    if constexpr (!G_FUZZING) {
        SetMockTime(0s); // Reset mocktime for following tests
    }
    LogInstance().DisconnectTestLogger();
    if (m_has_custom_datadir) {
        // Only remove the lock file, preserve the data directory.
        UnlockDirectory(m_path_lock, ".lock");
        fs::remove(m_path_lock / ".lock");
    } else {
        fs::remove_all(m_path_root);
    }
    gArgs.ClearArgs();
}

ChainTestingSetup::ChainTestingSetup(const ChainType chainType, TestOpts opts)
    : BasicTestingSetup(chainType, opts)
{
    const CChainParams& chainparams = Params();

    // We have to run a scheduler thread to prevent ActivateBestChain
    // from blocking due to queue overrun.
    if (opts.setup_validation_interface) {
        m_node.scheduler = std::make_unique<CScheduler>();
        m_node.scheduler->m_service_thread = std::thread(util::TraceThread, "scheduler", [&] { m_node.scheduler->serviceQueue(); });
        m_node.validation_signals = std::make_unique<ValidationSignals>(std::make_unique<SerialTaskRunner>(*m_node.scheduler));
    }

    bilingual_str error{};
    m_node.mempool = std::make_unique<CTxMemPool>(MemPoolOptionsForTest(m_node), error);
    Assert(error.empty());
    m_node.warnings = std::make_unique<node::Warnings>();

    m_node.notifications = std::make_unique<KernelNotifications>(Assert(m_node.shutdown_request), m_node.exit_status, *Assert(m_node.warnings));

    m_make_chainman = [this, &chainparams, opts] {
        Assert(!m_node.chainman);
        ChainstateManager::Options chainman_opts{
            .chainparams = chainparams,
            .datadir = m_args.GetDataDirNet(),
            .check_block_index = 1,
            .notifications = *m_node.notifications,
            .signals = m_node.validation_signals.get(),
            .worker_threads_num = 2,
        };
        if (opts.min_validation_cache) {
            chainman_opts.script_execution_cache_bytes = 0;
            chainman_opts.signature_cache_bytes = 0;
        }
        const BlockManager::Options blockman_opts{
            .chainparams = chainman_opts.chainparams,
            .blocks_dir = m_args.GetBlocksDirPath(),
            .notifications = chainman_opts.notifications,
            .block_tree_db_params = DBParams{
                .path = m_args.GetDataDirNet() / "blocks" / "index",
                .cache_bytes = m_kernel_cache_sizes.block_tree_db,
                .memory_only = opts.block_tree_db_in_memory,
                .wipe_data = m_args.GetBoolArg("-reindex", false),
            },
        };
        m_node.chainman = std::make_unique<ChainstateManager>(*Assert(m_node.shutdown_signal), chainman_opts, blockman_opts);
    };
    m_make_chainman();
    m_node.mining = interfaces::MakeMining(m_node);
}

ChainTestingSetup::~ChainTestingSetup()
{
    if (m_node.scheduler) m_node.scheduler->stop();
    if (m_node.validation_signals) m_node.validation_signals->FlushBackgroundCallbacks();
    m_node.mining.reset();
    m_node.connman.reset();
    m_node.banman.reset();
    m_node.addrman.reset();
    m_node.netgroupman.reset();
    m_node.args = nullptr;
    m_node.mempool.reset();
    Assert(!m_node.fee_estimator); // Each test must create a local object, if they wish to use the fee_estimator
    m_node.chainman.reset();
    m_node.validation_signals.reset();
    m_node.scheduler.reset();
}

void ChainTestingSetup::LoadVerifyActivateChainstate()
{
    auto& chainman{*Assert(m_node.chainman)};
    node::ChainstateLoadOptions options;
    options.mempool = Assert(m_node.mempool.get());
    options.coins_db_in_memory = m_coins_db_in_memory;
    options.wipe_chainstate_db = m_args.GetBoolArg("-reindex", false) || m_args.GetBoolArg("-reindex-chainstate", false);
    options.prune = chainman.m_blockman.IsPruneMode();
    fNameHistory = false;
    options.nameHistory = false;
    options.check_blocks = m_args.GetIntArg("-checkblocks", DEFAULT_CHECKBLOCKS);
    options.check_level = m_args.GetIntArg("-checklevel", DEFAULT_CHECKLEVEL);
    options.require_full_verification = m_args.IsArgSet("-checkblocks") || m_args.IsArgSet("-checklevel");
    auto [status, error] = LoadChainstate(chainman, m_kernel_cache_sizes, options);
    assert(status == node::ChainstateLoadStatus::SUCCESS);

    std::tie(status, error) = VerifyLoadedChainstate(chainman, options);
    assert(status == node::ChainstateLoadStatus::SUCCESS);

    BlockValidationState state;
    if (!chainman.ActiveChainstate().ActivateBestChain(state)) {
        throw std::runtime_error(strprintf("ActivateBestChain failed. (%s)", state.ToString()));
    }
}

TestingSetup::TestingSetup(
    const ChainType chainType,
    TestOpts opts)
    : ChainTestingSetup(chainType, opts)
{
    m_coins_db_in_memory = opts.coins_db_in_memory;
    m_block_tree_db_in_memory = opts.block_tree_db_in_memory;
    // Ideally we'd move all the RPC tests to the functional testing framework
    // instead of unit tests, but for now we need these here.
    RegisterAllCoreRPCCommands(tableRPC);

    LoadVerifyActivateChainstate();

    if (!opts.setup_net) return;

    m_node.netgroupman = std::make_unique<NetGroupManager>(/*asmap=*/std::vector<bool>());
    m_node.addrman = std::make_unique<AddrMan>(*m_node.netgroupman,
                                               /*deterministic=*/false,
                                               m_node.args->GetIntArg("-checkaddrman", 0));
    m_node.banman = std::make_unique<BanMan>(m_args.GetDataDirBase() / "banlist", nullptr, DEFAULT_MISBEHAVING_BANTIME);
    m_node.connman = std::make_unique<ConnmanTestMsg>(0x1337, 0x1337, *m_node.addrman, *m_node.netgroupman, Params()); // Deterministic randomness for tests.
    PeerManager::Options peerman_opts;
    ApplyArgsManOptions(*m_node.args, peerman_opts);
    peerman_opts.deterministic_rng = true;
    m_node.peerman = PeerManager::make(*m_node.connman, *m_node.addrman,
                                       m_node.banman.get(), *m_node.chainman,
                                       *m_node.mempool, *m_node.warnings,
                                       peerman_opts);

    {
        CConnman::Options options;
        options.m_msgproc = m_node.peerman.get();
        m_node.connman->Init(options);
    }
}

TestChain100Setup::TestChain100Setup(
    const ChainType chain_type,
    TestOpts opts)
    : TestingSetup{ChainType::REGTEST, opts}
{
    /* Turn off automatic name DB checks for Namecoin.  They flush the
       coin cache, which messes up some of the upstream tests.  We test
       the name-DB checking explicitly anyway, and only want them active
       by default for the regtests.  */
    gArgs.ForceSetArg("-checknamedb", "-1");

    SetMockTime(1598887952);
    constexpr std::array<unsigned char, 32> vchKey = {
        {0, 0, 0, 0, 0, 0, 0, 0, 0, 0, 0, 0, 0, 0, 0, 0, 0, 0, 0, 0, 0, 0, 0, 0, 0, 0, 0, 0, 0, 0, 0, 1}};
    coinbaseKey.Set(vchKey.begin(), vchKey.end(), true);

    // Generate a 100-block chain:
    this->mineBlocks(COINBASE_MATURITY);

    {
        LOCK(::cs_main);
        assert(
            m_node.chainman->ActiveChain().Tip()->GetBlockHash().ToString() ==
<<<<<<< HEAD
            "1b9933f19741008a548f1b5bf38c9f5da95afdcb35f14e52585e4fcde0e8ee4f");
=======
            "6f110610ee53128e9d43ecdbde839504e20cb170534ebd10978cd456fb2005be");
>>>>>>> 0186f78e
    }
}

void TestChain100Setup::mineBlocks(int num_blocks)
{
    CScript scriptPubKey = CScript() << ToByteVector(coinbaseKey.GetPubKey()) << OP_CHECKSIG;
    for (int i = 0; i < num_blocks; i++) {
        std::vector<CMutableTransaction> noTxns;
        CBlock b = CreateAndProcessBlock(noTxns, scriptPubKey);
        SetMockTime(GetTime() + 1);
        m_coinbase_txns.push_back(b.vtx[0]);
    }
}

CBlock TestChain100Setup::CreateBlock(
    const std::vector<CMutableTransaction>& txns,
    const CScript& scriptPubKey,
    Chainstate& chainstate)
{
    BlockAssembler::Options options;
    options.coinbase_output_script = scriptPubKey;
    CBlock block = BlockAssembler{chainstate, nullptr, options}.CreateNewBlock(PowAlgo::NEOSCRYPT)->block;

    Assert(block.vtx.size() == 1);
    for (const CMutableTransaction& tx : txns) {
        block.vtx.push_back(MakeTransactionRef(tx));
    }
    RegenerateCommitments(block, *Assert(m_node.chainman));

    auto& fakeHeader = block.pow.initFakeHeader (block);
    while (!block.pow.checkProofOfWork(fakeHeader, m_node.chainman->GetConsensus())) ++fakeHeader.nNonce;

    return block;
}

CBlock TestChain100Setup::CreateAndProcessBlock(
    const std::vector<CMutableTransaction>& txns,
    const CScript& scriptPubKey,
    Chainstate* chainstate)
{
    if (!chainstate) {
        chainstate = &Assert(m_node.chainman)->ActiveChainstate();
    }

    CBlock block = this->CreateBlock(txns, scriptPubKey, *chainstate);
    std::shared_ptr<const CBlock> shared_pblock = std::make_shared<const CBlock>(block);
    Assert(m_node.chainman)->ProcessNewBlock(shared_pblock, true, true, nullptr);

    return block;
}

std::pair<CMutableTransaction, CAmount> TestChain100Setup::CreateValidTransaction(const std::vector<CTransactionRef>& input_transactions,
                                                                                  const std::vector<COutPoint>& inputs,
                                                                                  int input_height,
                                                                                  const std::vector<CKey>& input_signing_keys,
                                                                                  const std::vector<CTxOut>& outputs,
                                                                                  const std::optional<CFeeRate>& feerate,
                                                                                  const std::optional<uint32_t>& fee_output)
{
    CMutableTransaction mempool_txn;
    mempool_txn.vin.reserve(inputs.size());
    mempool_txn.vout.reserve(outputs.size());

    for (const auto& outpoint : inputs) {
        mempool_txn.vin.emplace_back(outpoint, CScript(), MAX_BIP125_RBF_SEQUENCE);
    }
    mempool_txn.vout = outputs;

    // - Add the signing key to a keystore
    FillableSigningProvider keystore;
    for (const auto& input_signing_key : input_signing_keys) {
        keystore.AddKey(input_signing_key);
    }
    // - Populate a CoinsViewCache with the unspent output
    CCoinsView coins_view;
    CCoinsViewCache coins_cache(&coins_view);
    for (const auto& input_transaction : input_transactions) {
        AddCoins(coins_cache, *input_transaction.get(), input_height);
    }
    // Build Outpoint to Coin map for SignTransaction
    std::map<COutPoint, Coin> input_coins;
    CAmount inputs_amount{0};
    for (const auto& outpoint_to_spend : inputs) {
        // Use GetCoin to properly populate utxo_to_spend
        auto utxo_to_spend{coins_cache.GetCoin(outpoint_to_spend).value()};
        input_coins.insert({outpoint_to_spend, utxo_to_spend});
        inputs_amount += utxo_to_spend.out.nValue;
    }
    // - Default signature hashing type
    int nHashType = SIGHASH_ALL;
    std::map<int, bilingual_str> input_errors;
    assert(SignTransaction(mempool_txn, &keystore, input_coins, nHashType, input_errors));
    CAmount current_fee = inputs_amount - std::accumulate(outputs.begin(), outputs.end(), CAmount(0),
        [](const CAmount& acc, const CTxOut& out) {
        return acc + out.nValue;
    });
    // Deduct fees from fee_output to meet feerate if set
    if (feerate.has_value()) {
        assert(fee_output.has_value());
        assert(fee_output.value() < mempool_txn.vout.size());
        CAmount target_fee = feerate.value().GetFee(GetVirtualTransactionSize(CTransaction{mempool_txn}));
        CAmount deduction = target_fee - current_fee;
        if (deduction > 0) {
            // Only deduct fee if there's anything to deduct. If the caller has put more fees than
            // the target feerate, don't change the fee.
            mempool_txn.vout[fee_output.value()].nValue -= deduction;
            // Re-sign since an output has changed
            input_errors.clear();
            assert(SignTransaction(mempool_txn, &keystore, input_coins, nHashType, input_errors));
            current_fee = target_fee;
        }
    }
    return {mempool_txn, current_fee};
}

CMutableTransaction TestChain100Setup::CreateValidMempoolTransaction(const std::vector<CTransactionRef>& input_transactions,
                                                                     const std::vector<COutPoint>& inputs,
                                                                     int input_height,
                                                                     const std::vector<CKey>& input_signing_keys,
                                                                     const std::vector<CTxOut>& outputs,
                                                                     bool submit)
{
    CMutableTransaction mempool_txn = CreateValidTransaction(input_transactions, inputs, input_height, input_signing_keys, outputs, std::nullopt, std::nullopt).first;
    // If submit=true, add transaction to the mempool.
    if (submit) {
        LOCK(cs_main);
        const MempoolAcceptResult result = m_node.chainman->ProcessTransaction(MakeTransactionRef(mempool_txn));
        assert(result.m_result_type == MempoolAcceptResult::ResultType::VALID);
    }
    return mempool_txn;
}

CMutableTransaction TestChain100Setup::CreateValidMempoolTransaction(CTransactionRef input_transaction,
                                                                     uint32_t input_vout,
                                                                     int input_height,
                                                                     CKey input_signing_key,
                                                                     CScript output_destination,
                                                                     CAmount output_amount,
                                                                     bool submit)
{
    COutPoint input{input_transaction->GetHash(), input_vout};
    CTxOut output{output_amount, output_destination};
    return CreateValidMempoolTransaction(/*input_transactions=*/{input_transaction},
                                         /*inputs=*/{input},
                                         /*input_height=*/input_height,
                                         /*input_signing_keys=*/{input_signing_key},
                                         /*outputs=*/{output},
                                         /*submit=*/submit);
}

std::vector<CTransactionRef> TestChain100Setup::PopulateMempool(FastRandomContext& det_rand, size_t num_transactions, bool submit)
{
    std::vector<CTransactionRef> mempool_transactions;
    std::deque<std::pair<COutPoint, CAmount>> unspent_prevouts;
    std::transform(m_coinbase_txns.begin(), m_coinbase_txns.end(), std::back_inserter(unspent_prevouts),
        [](const auto& tx){ return std::make_pair(COutPoint(tx->GetHash(), 0), tx->vout[0].nValue); });
    while (num_transactions > 0 && !unspent_prevouts.empty()) {
        // The number of inputs and outputs are random, between 1 and 24.
        CMutableTransaction mtx = CMutableTransaction();
        const size_t num_inputs = det_rand.randrange(24) + 1;
        CAmount total_in{0};
        for (size_t n{0}; n < num_inputs; ++n) {
            if (unspent_prevouts.empty()) break;
            const auto& [prevout, amount] = unspent_prevouts.front();
            mtx.vin.emplace_back(prevout, CScript());
            total_in += amount;
            unspent_prevouts.pop_front();
        }
        const size_t num_outputs = det_rand.randrange(24) + 1;
        const CAmount fee = 100 * det_rand.randrange(30);
        const CAmount amount_per_output = (total_in - fee) / num_outputs;
        for (size_t n{0}; n < num_outputs; ++n) {
            CScript spk = CScript() << CScriptNum(num_transactions + n);
            mtx.vout.emplace_back(amount_per_output, spk);
        }
        CTransactionRef ptx = MakeTransactionRef(mtx);
        mempool_transactions.push_back(ptx);
        if (amount_per_output > 3000) {
            // If the value is high enough to fund another transaction + fees, keep track of it so
            // it can be used to build a more complex transaction graph. Insert randomly into
            // unspent_prevouts for extra randomness in the resulting structures.
            for (size_t n{0}; n < num_outputs; ++n) {
                unspent_prevouts.emplace_back(COutPoint(ptx->GetHash(), n), amount_per_output);
                std::swap(unspent_prevouts.back(), unspent_prevouts[det_rand.randrange(unspent_prevouts.size())]);
            }
        }
        if (submit) {
            LOCK2(cs_main, m_node.mempool->cs);
            LockPoints lp;
            auto changeset = m_node.mempool->GetChangeSet();
            changeset->StageAddition(ptx, /*fee=*/(total_in - num_outputs * amount_per_output),
                    /*time=*/0, /*entry_height=*/1, /*entry_sequence=*/0,
                    /*spends_coinbase=*/false, /*sigops_cost=*/4, lp);
            changeset->Apply();
        }
        --num_transactions;
    }
    return mempool_transactions;
}

void TestChain100Setup::MockMempoolMinFee(const CFeeRate& target_feerate)
{
    LOCK2(cs_main, m_node.mempool->cs);
    // Transactions in the mempool will affect the new minimum feerate.
    assert(m_node.mempool->size() == 0);
    // The target feerate cannot be too low...
    // ...otherwise the transaction's feerate will need to be negative.
    assert(target_feerate > m_node.mempool->m_opts.incremental_relay_feerate);
    // ...otherwise this is not meaningful. The feerate policy uses the maximum of both feerates.
    assert(target_feerate > m_node.mempool->m_opts.min_relay_feerate);

    // Manually create an invalid transaction. Manually set the fee in the CTxMemPoolEntry to
    // achieve the exact target feerate.
    CMutableTransaction mtx = CMutableTransaction();
    mtx.vin.emplace_back(COutPoint{Txid::FromUint256(m_rng.rand256()), 0});
    mtx.vout.emplace_back(1 * COIN, GetScriptForDestination(WitnessV0ScriptHash(CScript() << OP_TRUE)));
    const auto tx{MakeTransactionRef(mtx)};
    LockPoints lp;
    // The new mempool min feerate is equal to the removed package's feerate + incremental feerate.
    const auto tx_fee = target_feerate.GetFee(GetVirtualTransactionSize(*tx)) -
        m_node.mempool->m_opts.incremental_relay_feerate.GetFee(GetVirtualTransactionSize(*tx));
    {
        auto changeset = m_node.mempool->GetChangeSet();
        changeset->StageAddition(tx, /*fee=*/tx_fee,
                /*time=*/0, /*entry_height=*/1, /*entry_sequence=*/0,
                /*spends_coinbase=*/true, /*sigops_cost=*/1, lp);
        changeset->Apply();
    }
    m_node.mempool->TrimToSize(0);
    assert(m_node.mempool->GetMinFee() == target_feerate);
}
/**
 * @returns a real block (0000000000013b8ab2cd513b0261a14096412195a72a0c4827d229dcc7e0f7af)
 *      with 9 txs.
 */
CBlock getBlock13b8a()
{
    CBlock block;
    DataStream stream{
        "0100000090f0a9f110702f808219ebea1173056042a714bad51b916cb6800000000000005275289558f51c9966699404ae2294730c3c9f9bda53523ce50e9b95e558da2fdb261b4d4c86041b1ab1bf93"_hex
        /* The next two lines encode the PoW data, which is added in comparison
           to upstream Bitcoin/Namecoin.  */
        "0200000000"_hex
        "0000000000000000000000000000000000000000000000000000000000000000000000000000000000000000000000000000000000000000000000000000000000000000000000000000000000000000"_hex
        "0901000000010000000000000000000000000000000000000000000000000000000000000000ffffffff07044c86041b0146ffffffff0100f2052a01000000434104e18f7afbe4721580e81e8414fc8c24d7cfacf254bb5c7b949450c3e997c2dc1242487a8169507b631eb3771f2b425483fb13102c4eb5d858eef260fe70fbfae0ac00000000010000000196608ccbafa16abada902780da4dc35dafd7af05fa0da08cf833575f8cf9e836000000004a493046022100dab24889213caf43ae6adc41cf1c9396c08240c199f5225acf45416330fd7dbd022100fe37900e0644bf574493a07fc5edba06dbc07c311b947520c2d514bc5725dcb401ffffffff0100f2052a010000001976a914f15d1921f52e4007b146dfa60f369ed2fc393ce288ac000000000100000001fb766c1288458c2bafcfec81e48b24d98ec706de6b8af7c4e3c29419bfacb56d000000008c493046022100f268ba165ce0ad2e6d93f089cfcd3785de5c963bb5ea6b8c1b23f1ce3e517b9f022100da7c0f21adc6c401887f2bfd1922f11d76159cbc597fbd756a23dcbb00f4d7290141042b4e8625a96127826915a5b109852636ad0da753c9e1d5606a50480cd0c40f1f8b8d898235e571fe9357d9ec842bc4bba1827daaf4de06d71844d0057707966affffffff0280969800000000001976a9146963907531db72d0ed1a0cfb471ccb63923446f388ac80d6e34c000000001976a914f0688ba1c0d1ce182c7af6741e02658c7d4dfcd388ac000000000100000002c40297f730dd7b5a99567eb8d27b78758f607507c52292d02d4031895b52f2ff010000008b483045022100f7edfd4b0aac404e5bab4fd3889e0c6c41aa8d0e6fa122316f68eddd0a65013902205b09cc8b2d56e1cd1f7f2fafd60a129ed94504c4ac7bdc67b56fe67512658b3e014104732012cb962afa90d31b25d8fb0e32c94e513ab7a17805c14ca4c3423e18b4fb5d0e676841733cb83abaf975845c9f6f2a8097b7d04f4908b18368d6fc2d68ecffffffffca5065ff9617cbcba45eb23726df6498a9b9cafed4f54cbab9d227b0035ddefb000000008a473044022068010362a13c7f9919fa832b2dee4e788f61f6f5d344a7c2a0da6ae740605658022006d1af525b9a14a35c003b78b72bd59738cd676f845d1ff3fc25049e01003614014104732012cb962afa90d31b25d8fb0e32c94e513ab7a17805c14ca4c3423e18b4fb5d0e676841733cb83abaf975845c9f6f2a8097b7d04f4908b18368d6fc2d68ecffffffff01001ec4110200000043410469ab4181eceb28985b9b4e895c13fa5e68d85761b7eee311db5addef76fa8621865134a221bd01f28ec9999ee3e021e60766e9d1f3458c115fb28650605f11c9ac000000000100000001cdaf2f758e91c514655e2dc50633d1e4c84989f8aa90a0dbc883f0d23ed5c2fa010000008b48304502207ab51be6f12a1962ba0aaaf24a20e0b69b27a94fac5adf45aa7d2d18ffd9236102210086ae728b370e5329eead9accd880d0cb070aea0c96255fae6c4f1ddcce1fd56e014104462e76fd4067b3a0aa42070082dcb0bf2f388b6495cf33d789904f07d0f55c40fbd4b82963c69b3dc31895d0c772c812b1d5fbcade15312ef1c0e8ebbb12dcd4ffffffff02404b4c00000000001976a9142b6ba7c9d796b75eef7942fc9288edd37c32f5c388ac002d3101000000001976a9141befba0cdc1ad56529371864d9f6cb042faa06b588ac000000000100000001b4a47603e71b61bc3326efd90111bf02d2f549b067f4c4a8fa183b57a0f800cb010000008a4730440220177c37f9a505c3f1a1f0ce2da777c339bd8339ffa02c7cb41f0a5804f473c9230220585b25a2ee80eb59292e52b987dad92acb0c64eced92ed9ee105ad153cdb12d001410443bd44f683467e549dae7d20d1d79cbdb6df985c6e9c029c8d0c6cb46cc1a4d3cf7923c5021b27f7a0b562ada113bc85d5fda5a1b41e87fe6e8802817cf69996ffffffff0280651406000000001976a9145505614859643ab7b547cd7f1f5e7e2a12322d3788ac00aa0271000000001976a914ea4720a7a52fc166c55ff2298e07baf70ae67e1b88ac00000000010000000586c62cd602d219bb60edb14a3e204de0705176f9022fe49a538054fb14abb49e010000008c493046022100f2bc2aba2534becbdf062eb993853a42bbbc282083d0daf9b4b585bd401aa8c9022100b1d7fd7ee0b95600db8535bbf331b19eed8d961f7a8e54159c53675d5f69df8c014104462e76fd4067b3a0aa42070082dcb0bf2f388b6495cf33d789904f07d0f55c40fbd4b82963c69b3dc31895d0c772c812b1d5fbcade15312ef1c0e8ebbb12dcd4ffffffff03ad0e58ccdac3df9dc28a218bcf6f1997b0a93306faaa4b3a28ae83447b2179010000008b483045022100be12b2937179da88599e27bb31c3525097a07cdb52422d165b3ca2f2020ffcf702200971b51f853a53d644ebae9ec8f3512e442b1bcb6c315a5b491d119d10624c83014104462e76fd4067b3a0aa42070082dcb0bf2f388b6495cf33d789904f07d0f55c40fbd4b82963c69b3dc31895d0c772c812b1d5fbcade15312ef1c0e8ebbb12dcd4ffffffff2acfcab629bbc8685792603762c921580030ba144af553d271716a95089e107b010000008b483045022100fa579a840ac258871365dd48cd7552f96c8eea69bd00d84f05b283a0dab311e102207e3c0ee9234814cfbb1b659b83671618f45abc1326b9edcc77d552a4f2a805c0014104462e76fd4067b3a0aa42070082dcb0bf2f388b6495cf33d789904f07d0f55c40fbd4b82963c69b3dc31895d0c772c812b1d5fbcade15312ef1c0e8ebbb12dcd4ffffffffdcdc6023bbc9944a658ddc588e61eacb737ddf0a3cd24f113b5a8634c517fcd2000000008b4830450221008d6df731df5d32267954bd7d2dda2302b74c6c2a6aa5c0ca64ecbabc1af03c75022010e55c571d65da7701ae2da1956c442df81bbf076cdbac25133f99d98a9ed34c014104462e76fd4067b3a0aa42070082dcb0bf2f388b6495cf33d789904f07d0f55c40fbd4b82963c69b3dc31895d0c772c812b1d5fbcade15312ef1c0e8ebbb12dcd4ffffffffe15557cd5ce258f479dfd6dc6514edf6d7ed5b21fcfa4a038fd69f06b83ac76e010000008b483045022023b3e0ab071eb11de2eb1cc3a67261b866f86bf6867d4558165f7c8c8aca2d86022100dc6e1f53a91de3efe8f63512850811f26284b62f850c70ca73ed5de8771fb451014104462e76fd4067b3a0aa42070082dcb0bf2f388b6495cf33d789904f07d0f55c40fbd4b82963c69b3dc31895d0c772c812b1d5fbcade15312ef1c0e8ebbb12dcd4ffffffff01404b4c00000000001976a9142b6ba7c9d796b75eef7942fc9288edd37c32f5c388ac00000000010000000166d7577163c932b4f9690ca6a80b6e4eb001f0a2fa9023df5595602aae96ed8d000000008a4730440220262b42546302dfb654a229cefc86432b89628ff259dc87edd1154535b16a67e102207b4634c020a97c3e7bbd0d4d19da6aa2269ad9dded4026e896b213d73ca4b63f014104979b82d02226b3a4597523845754d44f13639e3bf2df5e82c6aab2bdc79687368b01b1ab8b19875ae3c90d661a3d0a33161dab29934edeb36aa01976be3baf8affffffff02404b4c00000000001976a9144854e695a02af0aeacb823ccbc272134561e0a1688ac40420f00000000001976a914abee93376d6b37b5c2940655a6fcaf1c8e74237988ac0000000001000000014e3f8ef2e91349a9059cb4f01e54ab2597c1387161d3da89919f7ea6acdbb371010000008c49304602210081f3183471a5ca22307c0800226f3ef9c353069e0773ac76bb580654d56aa523022100d4c56465bdc069060846f4fbf2f6b20520b2a80b08b168b31e66ddb9c694e240014104976c79848e18251612f8940875b2b08d06e6dc73b9840e8860c066b7e87432c477e9a59a453e71e6d76d5fe34058b800a098fc1740ce3012e8fc8a00c96af966ffffffff02c0e1e400000000001976a9144134e75a6fcb6042034aab5e18570cf1f844f54788ac404b4c00000000001976a9142b6ba7c9d796b75eef7942fc9288edd37c32f5c388ac00000000"_hex,
    };
    stream >> TX_WITH_WITNESS(block);
    return block;
}

//! equality test
bool operator==(const Coin &a, const Coin &b) {
    // Empty Coin objects are always equal.
    if (a.IsSpent() && b.IsSpent()) return true;
    return a.fCoinBase == b.fCoinBase &&
           a.nHeight == b.nHeight &&
           a.out == b.out;
}

std::ostream& operator<<(std::ostream& os, const arith_uint256& num)
{
    return os << num.ToString();
}

std::ostream& operator<<(std::ostream& os, const uint160& num)
{
    return os << num.ToString();
}

std::ostream& operator<<(std::ostream& os, const uint256& num)
{
    return os << num.ToString();
}<|MERGE_RESOLUTION|>--- conflicted
+++ resolved
@@ -367,11 +367,7 @@
         LOCK(::cs_main);
         assert(
             m_node.chainman->ActiveChain().Tip()->GetBlockHash().ToString() ==
-<<<<<<< HEAD
             "1b9933f19741008a548f1b5bf38c9f5da95afdcb35f14e52585e4fcde0e8ee4f");
-=======
-            "6f110610ee53128e9d43ecdbde839504e20cb170534ebd10978cd456fb2005be");
->>>>>>> 0186f78e
     }
 }
 
