// Copyright (c) 2016-2020 The Bitcoin Core developers
// Distributed under the MIT software license, see the accompanying
// file COPYING or http://www.opensource.org/licenses/mit-license.php.

#include <amount.h>
#include <policy/feerate.h>
#include <test/util/setup_common.h>

#include <boost/test/unit_test.hpp>

BOOST_FIXTURE_TEST_SUITE(amount_tests, BasicTestingSetup)

BOOST_AUTO_TEST_CASE(MoneyRangeTest)
{
    BOOST_CHECK_EQUAL(MoneyRange(CAmount(-1)), false);
    BOOST_CHECK_EQUAL(MoneyRange(CAmount(0)), true);
    BOOST_CHECK_EQUAL(MoneyRange(CAmount(1)), true);
    BOOST_CHECK_EQUAL(MoneyRange(MAX_MONEY), true);
    BOOST_CHECK_EQUAL(MoneyRange(MAX_MONEY + CAmount(1)), false);
}

BOOST_AUTO_TEST_CASE(GetFeeTest)
{
    CFeeRate feeRate, altFeeRate;

    feeRate = CFeeRate(0);
    // Must always return 0
    BOOST_CHECK_EQUAL(feeRate.GetFee(0), CAmount(0));
    BOOST_CHECK_EQUAL(feeRate.GetFee(1e5), CAmount(0));

    feeRate = CFeeRate(1000);
    // Must always just return the arg
    BOOST_CHECK_EQUAL(feeRate.GetFee(0), CAmount(0));
    BOOST_CHECK_EQUAL(feeRate.GetFee(1), CAmount(1));
    BOOST_CHECK_EQUAL(feeRate.GetFee(121), CAmount(121));
    BOOST_CHECK_EQUAL(feeRate.GetFee(999), CAmount(999));
    BOOST_CHECK_EQUAL(feeRate.GetFee(1e3), CAmount(1e3));
    BOOST_CHECK_EQUAL(feeRate.GetFee(9e3), CAmount(9e3));

    feeRate = CFeeRate(-1000);
    // Must always just return -1 * arg
    BOOST_CHECK_EQUAL(feeRate.GetFee(0), CAmount(0));
    BOOST_CHECK_EQUAL(feeRate.GetFee(1), CAmount(-1));
    BOOST_CHECK_EQUAL(feeRate.GetFee(121), CAmount(-121));
    BOOST_CHECK_EQUAL(feeRate.GetFee(999), CAmount(-999));
    BOOST_CHECK_EQUAL(feeRate.GetFee(1e3), CAmount(-1e3));
    BOOST_CHECK_EQUAL(feeRate.GetFee(9e3), CAmount(-9e3));

    feeRate = CFeeRate(123);
    // Truncates the result, if not integer
    BOOST_CHECK_EQUAL(feeRate.GetFee(0), CAmount(0));
    BOOST_CHECK_EQUAL(feeRate.GetFee(8), CAmount(1)); // Special case: returns 1 instead of 0
    BOOST_CHECK_EQUAL(feeRate.GetFee(9), CAmount(1));
    BOOST_CHECK_EQUAL(feeRate.GetFee(121), CAmount(14));
    BOOST_CHECK_EQUAL(feeRate.GetFee(122), CAmount(15));
    BOOST_CHECK_EQUAL(feeRate.GetFee(999), CAmount(122));
    BOOST_CHECK_EQUAL(feeRate.GetFee(1e3), CAmount(123));
    BOOST_CHECK_EQUAL(feeRate.GetFee(9e3), CAmount(1107));

    feeRate = CFeeRate(-123);
    // Truncates the result, if not integer
    BOOST_CHECK_EQUAL(feeRate.GetFee(0), CAmount(0));
    BOOST_CHECK_EQUAL(feeRate.GetFee(8), CAmount(-1)); // Special case: returns -1 instead of 0
    BOOST_CHECK_EQUAL(feeRate.GetFee(9), CAmount(-1));

    // check alternate constructor
    feeRate = CFeeRate(1000);
    altFeeRate = CFeeRate(feeRate);
    BOOST_CHECK_EQUAL(feeRate.GetFee(100), altFeeRate.GetFee(100));

    // Check full constructor
    BOOST_CHECK(CFeeRate(CAmount(-1), 0) == CFeeRate(0));
    BOOST_CHECK(CFeeRate(CAmount(0), 0) == CFeeRate(0));
    BOOST_CHECK(CFeeRate(CAmount(1), 0) == CFeeRate(0));
    // default value
    BOOST_CHECK(CFeeRate(CAmount(-1), 1000) == CFeeRate(-1));
    BOOST_CHECK(CFeeRate(CAmount(0), 1000) == CFeeRate(0));
    BOOST_CHECK(CFeeRate(CAmount(1), 1000) == CFeeRate(1));
    // lost precision (can only resolve satoshis per kB)
    BOOST_CHECK(CFeeRate(CAmount(1), 1001) == CFeeRate(0));
    BOOST_CHECK(CFeeRate(CAmount(2), 1001) == CFeeRate(1));
    // some more integer checks
    BOOST_CHECK(CFeeRate(CAmount(26), 789) == CFeeRate(32));
    BOOST_CHECK(CFeeRate(CAmount(27), 789) == CFeeRate(34));
    // Maximum size in bytes, should not crash
<<<<<<< HEAD
    CFeeRate(MAX_MONEY, std::numeric_limits<size_t>::max() >> 1).GetFeePerK();

    /* Test for the special handling of overflows in Xaya.  */
    BOOST_CHECK(CFeeRate(MAX_MONEY, 1) == CFeeRate(MAX_MONEY));
    BOOST_CHECK(CFeeRate(MAX_MONEY, 1000) == CFeeRate(MAX_MONEY));
    BOOST_CHECK(CFeeRate(MAX_MONEY, 2000) == CFeeRate(MAX_MONEY / 2));
    BOOST_CHECK(CFeeRate(MAX_MONEY / 1000, 1) == CFeeRate(MAX_MONEY));
    BOOST_CHECK(CFeeRate(MAX_MONEY / 2000, 1) == CFeeRate(MAX_MONEY / 2));
=======
    CFeeRate(MAX_MONEY, std::numeric_limits<uint32_t>::max()).GetFeePerK();
>>>>>>> c750aba5
}

BOOST_AUTO_TEST_CASE(BinaryOperatorTest)
{
    CFeeRate a, b;
    a = CFeeRate(1);
    b = CFeeRate(2);
    BOOST_CHECK(a < b);
    BOOST_CHECK(b > a);
    BOOST_CHECK(a == a);
    BOOST_CHECK(a <= b);
    BOOST_CHECK(a <= a);
    BOOST_CHECK(b >= a);
    BOOST_CHECK(b >= b);
    // a should be 0.00000002 BTC/kvB now
    a += a;
    BOOST_CHECK(a == b);
}

BOOST_AUTO_TEST_CASE(ToStringTest)
{
    CFeeRate feeRate;
    feeRate = CFeeRate(1);
    BOOST_CHECK_EQUAL(feeRate.ToString(), "0.00000001 CHI/kvB");
    BOOST_CHECK_EQUAL(feeRate.ToString(FeeEstimateMode::BTC_KVB), "0.00000001 CHI/kvB");
    BOOST_CHECK_EQUAL(feeRate.ToString(FeeEstimateMode::SAT_VB), "0.001 sat/vB");
}

BOOST_AUTO_TEST_SUITE_END()<|MERGE_RESOLUTION|>--- conflicted
+++ resolved
@@ -83,8 +83,7 @@
     BOOST_CHECK(CFeeRate(CAmount(26), 789) == CFeeRate(32));
     BOOST_CHECK(CFeeRate(CAmount(27), 789) == CFeeRate(34));
     // Maximum size in bytes, should not crash
-<<<<<<< HEAD
-    CFeeRate(MAX_MONEY, std::numeric_limits<size_t>::max() >> 1).GetFeePerK();
+    CFeeRate(MAX_MONEY, std::numeric_limits<uint32_t>::max()).GetFeePerK();
 
     /* Test for the special handling of overflows in Xaya.  */
     BOOST_CHECK(CFeeRate(MAX_MONEY, 1) == CFeeRate(MAX_MONEY));
@@ -92,9 +91,6 @@
     BOOST_CHECK(CFeeRate(MAX_MONEY, 2000) == CFeeRate(MAX_MONEY / 2));
     BOOST_CHECK(CFeeRate(MAX_MONEY / 1000, 1) == CFeeRate(MAX_MONEY));
     BOOST_CHECK(CFeeRate(MAX_MONEY / 2000, 1) == CFeeRate(MAX_MONEY / 2));
-=======
-    CFeeRate(MAX_MONEY, std::numeric_limits<uint32_t>::max()).GetFeePerK();
->>>>>>> c750aba5
 }
 
 BOOST_AUTO_TEST_CASE(BinaryOperatorTest)
