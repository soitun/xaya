// Copyright (c) 2016-2021 The Bitcoin Core developers
// Distributed under the MIT software license, see the accompanying
// file COPYING or http://www.opensource.org/licenses/mit-license.php.

#include <consensus/amount.h>
#include <policy/feerate.h>

#include <limits>

#include <boost/test/unit_test.hpp>

BOOST_AUTO_TEST_SUITE(amount_tests)

BOOST_AUTO_TEST_CASE(MoneyRangeTest)
{
    BOOST_CHECK_EQUAL(MoneyRange(CAmount(-1)), false);
    BOOST_CHECK_EQUAL(MoneyRange(CAmount(0)), true);
    BOOST_CHECK_EQUAL(MoneyRange(CAmount(1)), true);
    BOOST_CHECK_EQUAL(MoneyRange(MAX_MONEY), true);
    BOOST_CHECK_EQUAL(MoneyRange(MAX_MONEY + CAmount(1)), false);
}

BOOST_AUTO_TEST_CASE(GetFeeTest)
{
    CFeeRate feeRate, altFeeRate;

    feeRate = CFeeRate(0);
    // Must always return 0
    BOOST_CHECK_EQUAL(feeRate.GetFee(0), CAmount(0));
    BOOST_CHECK_EQUAL(feeRate.GetFee(1e5), CAmount(0));

    feeRate = CFeeRate(1000);
    // Must always just return the arg
    BOOST_CHECK_EQUAL(feeRate.GetFee(0), CAmount(0));
    BOOST_CHECK_EQUAL(feeRate.GetFee(1), CAmount(1));
    BOOST_CHECK_EQUAL(feeRate.GetFee(121), CAmount(121));
    BOOST_CHECK_EQUAL(feeRate.GetFee(999), CAmount(999));
    BOOST_CHECK_EQUAL(feeRate.GetFee(1e3), CAmount(1e3));
    BOOST_CHECK_EQUAL(feeRate.GetFee(9e3), CAmount(9e3));

    feeRate = CFeeRate(-1000);
    // Must always just return -1 * arg
    BOOST_CHECK_EQUAL(feeRate.GetFee(0), CAmount(0));
    BOOST_CHECK_EQUAL(feeRate.GetFee(1), CAmount(-1));
    BOOST_CHECK_EQUAL(feeRate.GetFee(121), CAmount(-121));
    BOOST_CHECK_EQUAL(feeRate.GetFee(999), CAmount(-999));
    BOOST_CHECK_EQUAL(feeRate.GetFee(1e3), CAmount(-1e3));
    BOOST_CHECK_EQUAL(feeRate.GetFee(9e3), CAmount(-9e3));

    feeRate = CFeeRate(123);
    // Rounds up the result, if not integer
    BOOST_CHECK_EQUAL(feeRate.GetFee(0), CAmount(0));
    BOOST_CHECK_EQUAL(feeRate.GetFee(8), CAmount(1)); // Special case: returns 1 instead of 0
    BOOST_CHECK_EQUAL(feeRate.GetFee(9), CAmount(2));
    BOOST_CHECK_EQUAL(feeRate.GetFee(121), CAmount(15));
    BOOST_CHECK_EQUAL(feeRate.GetFee(122), CAmount(16));
    BOOST_CHECK_EQUAL(feeRate.GetFee(999), CAmount(123));
    BOOST_CHECK_EQUAL(feeRate.GetFee(1e3), CAmount(123));
    BOOST_CHECK_EQUAL(feeRate.GetFee(9e3), CAmount(1107));

    feeRate = CFeeRate(-123);
    // Truncates the result, if not integer
    BOOST_CHECK_EQUAL(feeRate.GetFee(0), CAmount(0));
    BOOST_CHECK_EQUAL(feeRate.GetFee(8), CAmount(-1)); // Special case: returns -1 instead of 0
    BOOST_CHECK_EQUAL(feeRate.GetFee(9), CAmount(-1));

    // check alternate constructor
    feeRate = CFeeRate(1000);
    altFeeRate = CFeeRate(feeRate);
    BOOST_CHECK_EQUAL(feeRate.GetFee(100), altFeeRate.GetFee(100));

    // Check full constructor
    BOOST_CHECK(CFeeRate(CAmount(-1), 0) == CFeeRate(0));
    BOOST_CHECK(CFeeRate(CAmount(0), 0) == CFeeRate(0));
    BOOST_CHECK(CFeeRate(CAmount(1), 0) == CFeeRate(0));
    // default value
    BOOST_CHECK(CFeeRate(CAmount(-1), 1000) == CFeeRate(-1));
    BOOST_CHECK(CFeeRate(CAmount(0), 1000) == CFeeRate(0));
    BOOST_CHECK(CFeeRate(CAmount(1), 1000) == CFeeRate(1));
    // lost precision (can only resolve satoshis per kB)
    BOOST_CHECK(CFeeRate(CAmount(1), 1001) == CFeeRate(0));
    BOOST_CHECK(CFeeRate(CAmount(2), 1001) == CFeeRate(1));
    // some more integer checks
    BOOST_CHECK(CFeeRate(CAmount(26), 789) == CFeeRate(32));
    BOOST_CHECK(CFeeRate(CAmount(27), 789) == CFeeRate(34));
    // Maximum size in bytes, should not crash
    CFeeRate(MAX_MONEY, std::numeric_limits<uint32_t>::max()).GetFeePerK();

<<<<<<< HEAD
    /* Test for the special handling of overflows in Xaya.  */
    BOOST_CHECK(CFeeRate(MAX_MONEY, 1) == CFeeRate(MAX_MONEY));
    BOOST_CHECK(CFeeRate(MAX_MONEY, 1000) == CFeeRate(MAX_MONEY));
    BOOST_CHECK(CFeeRate(MAX_MONEY, 2000) == CFeeRate(MAX_MONEY / 2));
    BOOST_CHECK(CFeeRate(MAX_MONEY / 1000, 1) == CFeeRate(MAX_MONEY));
    BOOST_CHECK(CFeeRate(MAX_MONEY / 2000, 1) == CFeeRate(MAX_MONEY / 2));
=======
    // check multiplication operator
    // check multiplying by zero
    feeRate = CFeeRate(1000);
    BOOST_CHECK(0 * feeRate == CFeeRate(0));
    BOOST_CHECK(feeRate * 0 == CFeeRate(0));
    // check multiplying by a positive integer
    BOOST_CHECK(3 * feeRate == CFeeRate(3000));
    BOOST_CHECK(feeRate * 3 == CFeeRate(3000));
    // check multiplying by a negative integer
    BOOST_CHECK(-3 * feeRate == CFeeRate(-3000));
    BOOST_CHECK(feeRate * -3 == CFeeRate(-3000));
    // check commutativity
    BOOST_CHECK(2 * feeRate == feeRate * 2);
    // check with large numbers
    int largeNumber = 1000000;
    BOOST_CHECK(largeNumber * feeRate == feeRate * largeNumber);
    // check boundary values
    int maxInt = std::numeric_limits<int>::max();
    feeRate = CFeeRate(maxInt);
    BOOST_CHECK(feeRate * 2 == CFeeRate(static_cast<int64_t>(maxInt) * 2));
    BOOST_CHECK(2 * feeRate == CFeeRate(static_cast<int64_t>(maxInt) * 2));
    // check with zero fee rate
    feeRate = CFeeRate(0);
    BOOST_CHECK(feeRate * 5 == CFeeRate(0));
    BOOST_CHECK(5 * feeRate == CFeeRate(0));
>>>>>>> 9fe47cc2
}

BOOST_AUTO_TEST_CASE(BinaryOperatorTest)
{
    CFeeRate a, b;
    a = CFeeRate(1);
    b = CFeeRate(2);
    BOOST_CHECK(a < b);
    BOOST_CHECK(b > a);
    BOOST_CHECK(a == a);
    BOOST_CHECK(a <= b);
    BOOST_CHECK(a <= a);
    BOOST_CHECK(b >= a);
    BOOST_CHECK(b >= b);
    // a should be 0.00000002 BTC/kvB now
    a += a;
    BOOST_CHECK(a == b);
}

BOOST_AUTO_TEST_CASE(ToStringTest)
{
    CFeeRate feeRate;
    feeRate = CFeeRate(1);
    BOOST_CHECK_EQUAL(feeRate.ToString(), "0.00000001 CHI/kvB");
    BOOST_CHECK_EQUAL(feeRate.ToString(FeeEstimateMode::BTC_KVB), "0.00000001 CHI/kvB");
    BOOST_CHECK_EQUAL(feeRate.ToString(FeeEstimateMode::SAT_VB), "0.001 sat/vB");
}

BOOST_AUTO_TEST_SUITE_END()<|MERGE_RESOLUTION|>--- conflicted
+++ resolved
@@ -86,14 +86,6 @@
     // Maximum size in bytes, should not crash
     CFeeRate(MAX_MONEY, std::numeric_limits<uint32_t>::max()).GetFeePerK();
 
-<<<<<<< HEAD
-    /* Test for the special handling of overflows in Xaya.  */
-    BOOST_CHECK(CFeeRate(MAX_MONEY, 1) == CFeeRate(MAX_MONEY));
-    BOOST_CHECK(CFeeRate(MAX_MONEY, 1000) == CFeeRate(MAX_MONEY));
-    BOOST_CHECK(CFeeRate(MAX_MONEY, 2000) == CFeeRate(MAX_MONEY / 2));
-    BOOST_CHECK(CFeeRate(MAX_MONEY / 1000, 1) == CFeeRate(MAX_MONEY));
-    BOOST_CHECK(CFeeRate(MAX_MONEY / 2000, 1) == CFeeRate(MAX_MONEY / 2));
-=======
     // check multiplication operator
     // check multiplying by zero
     feeRate = CFeeRate(1000);
@@ -119,7 +111,13 @@
     feeRate = CFeeRate(0);
     BOOST_CHECK(feeRate * 5 == CFeeRate(0));
     BOOST_CHECK(5 * feeRate == CFeeRate(0));
->>>>>>> 9fe47cc2
+
+    /* Test for the special handling of overflows in Xaya.  */
+    BOOST_CHECK(CFeeRate(MAX_MONEY, 1) == CFeeRate(MAX_MONEY));
+    BOOST_CHECK(CFeeRate(MAX_MONEY, 1000) == CFeeRate(MAX_MONEY));
+    BOOST_CHECK(CFeeRate(MAX_MONEY, 2000) == CFeeRate(MAX_MONEY / 2));
+    BOOST_CHECK(CFeeRate(MAX_MONEY / 1000, 1) == CFeeRate(MAX_MONEY));
+    BOOST_CHECK(CFeeRate(MAX_MONEY / 2000, 1) == CFeeRate(MAX_MONEY / 2));
 }
 
 BOOST_AUTO_TEST_CASE(BinaryOperatorTest)
