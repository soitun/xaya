// Copyright (c) 2010 Satoshi Nakamoto
// Copyright (c) 2009-2014 The Bitcoin Core developers
// Distributed under the MIT software license, see the accompanying
// file COPYING or http://www.opensource.org/licenses/mit-license.php.

#include "amount.h"
#include "chain.h"
#include "chainparams.h"
#include "checkpoints.h"
#include "coins.h"
#include "consensus/validation.h"
#include "core_io.h"
#include "main.h"
#include "primitives/transaction.h"
#include "rpcserver.h"
#include "streams.h"
#include "sync.h"
#include "txmempool.h"
#include "util.h"
#include "utilstrencodings.h"

#include <stdint.h>

#include "univalue/univalue.h"

using namespace std;

extern void TxToJSON(const CTransaction& tx, const uint256 hashBlock, UniValue& entry);
void ScriptPubKeyToJSON(const CScript& scriptPubKey, UniValue& out, bool fIncludeHex);

double GetDifficulty(const CBlockIndex* blockindex)
{
    // Floating point number that is a multiple of the minimum difficulty,
    // minimum difficulty = 1.0.
    if (blockindex == NULL)
    {
        if (chainActive.Tip() == NULL)
            return 1.0;
        else
            blockindex = chainActive.Tip();
    }

    int nShift = (blockindex->nBits >> 24) & 0xff;

    double dDiff =
        (double)0x0000ffff / (double)(blockindex->nBits & 0x00ffffff);

    while (nShift < 29)
    {
        dDiff *= 256.0;
        nShift++;
    }
    while (nShift > 29)
    {
        dDiff /= 256.0;
        nShift--;
    }

    return dDiff;
}

static UniValue AuxpowToJSON(const CAuxPow& auxpow)
{
    UniValue tx(UniValue::VOBJ);
    tx.push_back(Pair("hex", EncodeHexTx(auxpow)));
    TxToJSON(auxpow, auxpow.parentBlock.GetHash(), tx);

    UniValue result(UniValue::VOBJ);
    result.push_back(Pair("tx", tx));
    result.push_back(Pair("index", auxpow.nIndex));
    result.push_back(Pair("chainindex", auxpow.nChainIndex));

    UniValue branch(UniValue::VARR);
    BOOST_FOREACH(const uint256& node, auxpow.vMerkleBranch)
        branch.push_back(node.GetHex());
    result.push_back(Pair("merklebranch", branch));

    branch.clear();
    BOOST_FOREACH(const uint256& node, auxpow.vChainMerkleBranch)
        branch.push_back(node.GetHex());
    result.push_back(Pair("chainmerklebranch", branch));

    CDataStream ssParent(SER_NETWORK, PROTOCOL_VERSION);
    ssParent << auxpow.parentBlock;
    const std::string strHex = HexStr(ssParent.begin(), ssParent.end());
    result.push_back(Pair("parentblock", strHex));

    return result;
}

UniValue blockheaderToJSON(const CBlockIndex* blockindex)
{
    UniValue result(UniValue::VOBJ);
    result.push_back(Pair("hash", blockindex->GetBlockHash().GetHex()));
    int confirmations = -1;
    // Only report confirmations if the block is on the main chain
    if (chainActive.Contains(blockindex))
        confirmations = chainActive.Height() - blockindex->nHeight + 1;
    result.push_back(Pair("confirmations", confirmations));
    result.push_back(Pair("height", blockindex->nHeight));
    result.push_back(Pair("version", blockindex->nVersion.GetFullVersion()));
    result.push_back(Pair("merkleroot", blockindex->hashMerkleRoot.GetHex()));
    result.push_back(Pair("time", (int64_t)blockindex->nTime));
    result.push_back(Pair("nonce", (uint64_t)blockindex->nNonce));
    result.push_back(Pair("bits", strprintf("%08x", blockindex->nBits)));
    result.push_back(Pair("difficulty", GetDifficulty(blockindex)));
    result.push_back(Pair("chainwork", blockindex->nChainWork.GetHex()));

    if (blockindex->pprev)
        result.push_back(Pair("previousblockhash", blockindex->pprev->GetBlockHash().GetHex()));
    CBlockIndex *pnext = chainActive.Next(blockindex);
    if (pnext)
        result.push_back(Pair("nextblockhash", pnext->GetBlockHash().GetHex()));
    return result;
}

UniValue blockToJSON(const CBlock& block, const CBlockIndex* blockindex, bool txDetails = false)
{
    UniValue result(UniValue::VOBJ);
    result.push_back(Pair("hash", block.GetHash().GetHex()));
    int confirmations = -1;
    // Only report confirmations if the block is on the main chain
    if (chainActive.Contains(blockindex))
        confirmations = chainActive.Height() - blockindex->nHeight + 1;
    result.push_back(Pair("confirmations", confirmations));
    result.push_back(Pair("size", (int)::GetSerializeSize(block, SER_NETWORK, PROTOCOL_VERSION)));
    result.push_back(Pair("height", blockindex->nHeight));
    result.push_back(Pair("version", block.nVersion.GetFullVersion()));
    result.push_back(Pair("merkleroot", block.hashMerkleRoot.GetHex()));
    UniValue txs(UniValue::VARR);
    BOOST_FOREACH(const CTransaction&tx, block.vtx)
    {
        if(txDetails)
        {
            UniValue objTx(UniValue::VOBJ);
            TxToJSON(tx, uint256(), objTx);
            txs.push_back(objTx);
        }
        else
            txs.push_back(tx.GetHash().GetHex());
    }
    result.push_back(Pair("tx", txs));
    result.push_back(Pair("time", block.GetBlockTime()));
    result.push_back(Pair("nonce", (uint64_t)block.nNonce));
    result.push_back(Pair("bits", strprintf("%08x", block.nBits)));
    result.push_back(Pair("difficulty", GetDifficulty(blockindex)));
    result.push_back(Pair("chainwork", blockindex->nChainWork.GetHex()));

    if (block.auxpow)
        result.push_back(Pair("auxpow", AuxpowToJSON(*block.auxpow)));

    if (blockindex->pprev)
        result.push_back(Pair("previousblockhash", blockindex->pprev->GetBlockHash().GetHex()));
    CBlockIndex *pnext = chainActive.Next(blockindex);
    if (pnext)
        result.push_back(Pair("nextblockhash", pnext->GetBlockHash().GetHex()));
    return result;
}

UniValue getblockcount(const UniValue& params, bool fHelp)
{
    if (fHelp || params.size() != 0)
        throw runtime_error(
            "getblockcount\n"
            "\nReturns the number of blocks in the longest block chain.\n"
            "\nResult:\n"
            "n    (numeric) The current block count\n"
            "\nExamples:\n"
            + HelpExampleCli("getblockcount", "")
            + HelpExampleRpc("getblockcount", "")
        );

    LOCK(cs_main);
    return chainActive.Height();
}

UniValue getbestblockhash(const UniValue& params, bool fHelp)
{
    if (fHelp || params.size() != 0)
        throw runtime_error(
            "getbestblockhash\n"
            "\nReturns the hash of the best (tip) block in the longest block chain.\n"
            "\nResult\n"
            "\"hex\"      (string) the block hash hex encoded\n"
            "\nExamples\n"
            + HelpExampleCli("getbestblockhash", "")
            + HelpExampleRpc("getbestblockhash", "")
        );

    LOCK(cs_main);
    return chainActive.Tip()->GetBlockHash().GetHex();
}

UniValue getdifficulty(const UniValue& params, bool fHelp)
{
    if (fHelp || params.size() != 0)
        throw runtime_error(
            "getdifficulty\n"
            "\nReturns the proof-of-work difficulty as a multiple of the minimum difficulty.\n"
            "\nResult:\n"
            "n.nnn       (numeric) the proof-of-work difficulty as a multiple of the minimum difficulty.\n"
            "\nExamples:\n"
            + HelpExampleCli("getdifficulty", "")
            + HelpExampleRpc("getdifficulty", "")
        );

    LOCK(cs_main);
    return GetDifficulty();
}


UniValue getrawmempool(const UniValue& params, bool fHelp)
{
    if (fHelp || params.size() > 1)
        throw runtime_error(
            "getrawmempool ( verbose )\n"
            "\nReturns all transaction ids in memory pool as a json array of string transaction ids.\n"
            "\nArguments:\n"
            "1. verbose           (boolean, optional, default=false) true for a json object, false for array of transaction ids\n"
            "\nResult: (for verbose = false):\n"
            "[                     (json array of string)\n"
            "  \"transactionid\"     (string) The transaction id\n"
            "  ,...\n"
            "]\n"
            "\nResult: (for verbose = true):\n"
            "{                           (json object)\n"
            "  \"transactionid\" : {       (json object)\n"
            "    \"size\" : n,             (numeric) transaction size in bytes\n"
<<<<<<< HEAD
            "    \"fee\" : n,              (numeric) transaction fee in namecoins\n"
=======
            "    \"fee\" : n,              (numeric) transaction fee in " + CURRENCY_UNIT + "\n"
>>>>>>> ad270505
            "    \"time\" : n,             (numeric) local time transaction entered pool in seconds since 1 Jan 1970 GMT\n"
            "    \"height\" : n,           (numeric) block height when transaction entered pool\n"
            "    \"startingpriority\" : n, (numeric) priority when transaction entered pool\n"
            "    \"currentpriority\" : n,  (numeric) transaction priority now\n"
            "    \"depends\" : [           (array) unconfirmed transactions used as inputs for this transaction\n"
            "        \"transactionid\",    (string) parent transaction id\n"
            "       ... ]\n"
            "  }, ...\n"
            "}\n"
            "\nExamples\n"
            + HelpExampleCli("getrawmempool", "true")
            + HelpExampleRpc("getrawmempool", "true")
        );

    LOCK(cs_main);

    bool fVerbose = false;
    if (params.size() > 0)
        fVerbose = params[0].get_bool();

    if (fVerbose)
    {
        LOCK(mempool.cs);
        UniValue o(UniValue::VOBJ);
        BOOST_FOREACH(const PAIRTYPE(uint256, CTxMemPoolEntry)& entry, mempool.mapTx)
        {
            const uint256& hash = entry.first;
            const CTxMemPoolEntry& e = entry.second;
            UniValue info(UniValue::VOBJ);
            info.push_back(Pair("size", (int)e.GetTxSize()));
            info.push_back(Pair("fee", ValueFromAmount(e.GetFee())));
            info.push_back(Pair("time", e.GetTime()));
            info.push_back(Pair("height", (int)e.GetHeight()));
            info.push_back(Pair("startingpriority", e.GetPriority(e.GetHeight())));
            info.push_back(Pair("currentpriority", e.GetPriority(chainActive.Height())));
            const CTransaction& tx = e.GetTx();
            set<string> setDepends;
            BOOST_FOREACH(const CTxIn& txin, tx.vin)
            {
                if (mempool.exists(txin.prevout.hash))
                    setDepends.insert(txin.prevout.hash.ToString());
            }

            UniValue depends(UniValue::VARR);
            BOOST_FOREACH(const string& dep, setDepends)
            {
                depends.push_back(dep);
            }

            info.push_back(Pair("depends", depends));
            o.push_back(Pair(hash.ToString(), info));
        }
        return o;
    }
    else
    {
        vector<uint256> vtxid;
        mempool.queryHashes(vtxid);

        UniValue a(UniValue::VARR);
        BOOST_FOREACH(const uint256& hash, vtxid)
            a.push_back(hash.ToString());

        return a;
    }
}

UniValue getblockhash(const UniValue& params, bool fHelp)
{
    if (fHelp || params.size() != 1)
        throw runtime_error(
            "getblockhash index\n"
            "\nReturns hash of block in best-block-chain at index provided.\n"
            "\nArguments:\n"
            "1. index         (numeric, required) The block index\n"
            "\nResult:\n"
            "\"hash\"         (string) The block hash\n"
            "\nExamples:\n"
            + HelpExampleCli("getblockhash", "1000")
            + HelpExampleRpc("getblockhash", "1000")
        );

    LOCK(cs_main);

    int nHeight = params[0].get_int();
    if (nHeight < 0 || nHeight > chainActive.Height())
        throw JSONRPCError(RPC_INVALID_PARAMETER, "Block height out of range");

    CBlockIndex* pblockindex = chainActive[nHeight];
    return pblockindex->GetBlockHash().GetHex();
}

UniValue getblockheader(const UniValue& params, bool fHelp)
{
    if (fHelp || params.size() < 1 || params.size() > 2)
        throw runtime_error(
            "getblockheader \"hash\" ( verbose )\n"
            "\nIf verbose is false, returns a string that is serialized, hex-encoded data for blockheader 'hash'.\n"
            "If verbose is true, returns an Object with information about blockheader <hash>.\n"
            "\nArguments:\n"
            "1. \"hash\"          (string, required) The block hash\n"
            "2. verbose           (boolean, optional, default=true) true for a json object, false for the hex encoded data\n"
            "\nResult (for verbose = true):\n"
            "{\n"
            "  \"hash\" : \"hash\",     (string) the block hash (same as provided)\n"
            "  \"confirmations\" : n,   (numeric) The number of confirmations, or -1 if the block is not on the main chain\n"
            "  \"height\" : n,          (numeric) The block height or index\n"
            "  \"version\" : n,         (numeric) The block version\n"
            "  \"merkleroot\" : \"xxxx\", (string) The merkle root\n"
            "  \"time\" : ttt,          (numeric) The block time in seconds since epoch (Jan 1 1970 GMT)\n"
            "  \"nonce\" : n,           (numeric) The nonce\n"
            "  \"bits\" : \"1d00ffff\", (string) The bits\n"
            "  \"difficulty\" : x.xxx,  (numeric) The difficulty\n"
            "  \"previousblockhash\" : \"hash\",  (string) The hash of the previous block\n"
            "  \"nextblockhash\" : \"hash\"       (string) The hash of the next block\n"
            "}\n"
            "\nResult (for verbose=false):\n"
            "\"data\"             (string) A string that is serialized, hex-encoded data for block 'hash'.\n"
            "\nExamples:\n"
            + HelpExampleCli("getblockheader", "\"00000000c937983704a73af28acdec37b049d214adbda81d7e2a3dd146f6ed09\"")
            + HelpExampleRpc("getblockheader", "\"00000000c937983704a73af28acdec37b049d214adbda81d7e2a3dd146f6ed09\"")
        );

    LOCK(cs_main);

    std::string strHash = params[0].get_str();
    uint256 hash(uint256S(strHash));

    bool fVerbose = true;
    if (params.size() > 1)
        fVerbose = params[1].get_bool();

    if (mapBlockIndex.count(hash) == 0)
        throw JSONRPCError(RPC_INVALID_ADDRESS_OR_KEY, "Block not found");

    CBlockIndex* pblockindex = mapBlockIndex[hash];

    if (!fVerbose)
    {
        CDataStream ssBlock(SER_NETWORK, PROTOCOL_VERSION);
        ssBlock << pblockindex->GetBlockHeader();
        std::string strHex = HexStr(ssBlock.begin(), ssBlock.end());
        return strHex;
    }

    return blockheaderToJSON(pblockindex);
}

UniValue getblock(const UniValue& params, bool fHelp)
{
    if (fHelp || params.size() < 1 || params.size() > 2)
        throw runtime_error(
            "getblock \"hash\" ( verbose )\n"
            "\nIf verbose is false, returns a string that is serialized, hex-encoded data for block 'hash'.\n"
            "If verbose is true, returns an Object with information about block <hash>.\n"
            "\nArguments:\n"
            "1. \"hash\"          (string, required) The block hash\n"
            "2. verbose           (boolean, optional, default=true) true for a json object, false for the hex encoded data\n"
            "\nResult (for verbose = true):\n"
            "{\n"
            "  \"hash\" : \"hash\",     (string) the block hash (same as provided)\n"
            "  \"confirmations\" : n,   (numeric) The number of confirmations, or -1 if the block is not on the main chain\n"
            "  \"size\" : n,            (numeric) The block size\n"
            "  \"height\" : n,          (numeric) The block height or index\n"
            "  \"version\" : n,         (numeric) The block version\n"
            "  \"merkleroot\" : \"xxxx\", (string) The merkle root\n"
            "  \"tx\" : [               (array of string) The transaction ids\n"
            "     \"transactionid\"     (string) The transaction id\n"
            "     ,...\n"
            "  ],\n"
            "  \"time\" : ttt,          (numeric) The block time in seconds since epoch (Jan 1 1970 GMT)\n"
            "  \"nonce\" : n,           (numeric) The nonce\n"
            "  \"bits\" : \"1d00ffff\", (string) The bits\n"
            "  \"difficulty\" : x.xxx,  (numeric) The difficulty\n"
            "  \"previousblockhash\" : \"hash\",  (string) The hash of the previous block\n"
            "  \"nextblockhash\" : \"hash\"       (string) The hash of the next block\n"
            "}\n"
            "\nResult (for verbose=false):\n"
            "\"data\"             (string) A string that is serialized, hex-encoded data for block 'hash'.\n"
            "\nExamples:\n"
            + HelpExampleCli("getblock", "\"00000000c937983704a73af28acdec37b049d214adbda81d7e2a3dd146f6ed09\"")
            + HelpExampleRpc("getblock", "\"00000000c937983704a73af28acdec37b049d214adbda81d7e2a3dd146f6ed09\"")
        );

    LOCK(cs_main);

    std::string strHash = params[0].get_str();
    uint256 hash(uint256S(strHash));

    bool fVerbose = true;
    if (params.size() > 1)
        fVerbose = params[1].get_bool();

    if (mapBlockIndex.count(hash) == 0)
        throw JSONRPCError(RPC_INVALID_ADDRESS_OR_KEY, "Block not found");

    CBlock block;
    CBlockIndex* pblockindex = mapBlockIndex[hash];

    if (fHavePruned && !(pblockindex->nStatus & BLOCK_HAVE_DATA) && pblockindex->nTx > 0)
        throw JSONRPCError(RPC_INTERNAL_ERROR, "Block not available (pruned data)");

    if(!ReadBlockFromDisk(block, pblockindex))
        throw JSONRPCError(RPC_INTERNAL_ERROR, "Can't read block from disk");

    if (!fVerbose)
    {
        CDataStream ssBlock(SER_NETWORK, PROTOCOL_VERSION);
        ssBlock << block;
        std::string strHex = HexStr(ssBlock.begin(), ssBlock.end());
        return strHex;
    }

    return blockToJSON(block, pblockindex);
}

UniValue gettxoutsetinfo(const UniValue& params, bool fHelp)
{
    if (fHelp || params.size() != 0)
        throw runtime_error(
            "gettxoutsetinfo\n"
            "\nReturns statistics about the unspent transaction output set.\n"
            "Note this call may take some time.\n"
            "\nResult:\n"
            "{\n"
            "  \"height\":n,     (numeric) The current block height (index)\n"
            "  \"bestblock\": \"hex\",   (string) the best block hash hex\n"
            "  \"transactions\": n,      (numeric) The number of transactions\n"
            "  \"txouts\": n,            (numeric) The number of output transactions\n"
            "  \"bytes_serialized\": n,  (numeric) The serialized size\n"
            "  \"hash_serialized\": \"hash\",   (string) The serialized hash\n"
            "  \"total_amount\": x.xxx          (numeric) The total amount\n"
            "}\n"
            "\nExamples:\n"
            + HelpExampleCli("gettxoutsetinfo", "")
            + HelpExampleRpc("gettxoutsetinfo", "")
        );

    UniValue ret(UniValue::VOBJ);

    CCoinsStats stats;
    FlushStateToDisk();
    if (pcoinsTip->GetStats(stats)) {
        ret.push_back(Pair("height", (int64_t)stats.nHeight));
        ret.push_back(Pair("bestblock", stats.hashBlock.GetHex()));
        ret.push_back(Pair("transactions", (int64_t)stats.nTransactions));
        ret.push_back(Pair("txouts", (int64_t)stats.nTransactionOutputs));
        ret.push_back(Pair("bytes_serialized", (int64_t)stats.nSerializedSize));
        ret.push_back(Pair("hash_serialized", stats.hashSerialized.GetHex()));
        ret.push_back(Pair("total_amount", ValueFromAmount(stats.nTotalAmount)));
    }
    return ret;
}

UniValue gettxout(const UniValue& params, bool fHelp)
{
    if (fHelp || params.size() < 2 || params.size() > 3)
        throw runtime_error(
            "gettxout \"txid\" n ( includemempool )\n"
            "\nReturns details about an unspent transaction output.\n"
            "\nArguments:\n"
            "1. \"txid\"       (string, required) The transaction id\n"
            "2. n              (numeric, required) vout value\n"
            "3. includemempool  (boolean, optional) Whether to included the mem pool\n"
            "\nResult:\n"
            "{\n"
            "  \"bestblock\" : \"hash\",    (string) the block hash\n"
            "  \"confirmations\" : n,       (numeric) The number of confirmations\n"
<<<<<<< HEAD
            "  \"value\" : x.xxx,           (numeric) The transaction value in nmc\n"
=======
            "  \"value\" : x.xxx,           (numeric) The transaction value in " + CURRENCY_UNIT + "\n"
>>>>>>> ad270505
            "  \"scriptPubKey\" : {         (json object)\n"
            "     \"asm\" : \"code\",       (string) \n"
            "     \"hex\" : \"hex\",        (string) \n"
            "     \"reqSigs\" : n,          (numeric) Number of required signatures\n"
            "     \"type\" : \"pubkeyhash\", (string) The type, eg pubkeyhash\n"
            "     \"addresses\" : [          (array of string) array of namecoin addresses\n"
            "        \"namecoinaddress\"     (string) namecoin address\n"
            "        ,...\n"
            "     ]\n"
            "  },\n"
            "  \"version\" : n,            (numeric) The version\n"
            "  \"coinbase\" : true|false   (boolean) Coinbase or not\n"
            "}\n"

            "\nExamples:\n"
            "\nGet unspent transactions\n"
            + HelpExampleCli("listunspent", "") +
            "\nView the details\n"
            + HelpExampleCli("gettxout", "\"txid\" 1") +
            "\nAs a json rpc call\n"
            + HelpExampleRpc("gettxout", "\"txid\", 1")
        );

    LOCK(cs_main);

    UniValue ret(UniValue::VOBJ);

    std::string strHash = params[0].get_str();
    uint256 hash(uint256S(strHash));
    int n = params[1].get_int();
    bool fMempool = true;
    if (params.size() > 2)
        fMempool = params[2].get_bool();

    CCoins coins;
    if (fMempool) {
        LOCK(mempool.cs);
        CCoinsViewMemPool view(pcoinsTip, mempool);
        if (!view.GetCoins(hash, coins))
            return NullUniValue;
        mempool.pruneSpent(hash, coins); // TODO: this should be done by the CCoinsViewMemPool
    } else {
        if (!pcoinsTip->GetCoins(hash, coins))
            return NullUniValue;
    }
    if (n<0 || (unsigned int)n>=coins.vout.size() || coins.vout[n].IsNull())
        return NullUniValue;

    BlockMap::iterator it = mapBlockIndex.find(pcoinsTip->GetBestBlock());
    CBlockIndex *pindex = it->second;
    ret.push_back(Pair("bestblock", pindex->GetBlockHash().GetHex()));
    if ((unsigned int)coins.nHeight == MEMPOOL_HEIGHT)
        ret.push_back(Pair("confirmations", 0));
    else
        ret.push_back(Pair("confirmations", pindex->nHeight - coins.nHeight + 1));
    ret.push_back(Pair("value", ValueFromAmount(coins.vout[n].nValue)));
    UniValue o(UniValue::VOBJ);
    ScriptPubKeyToJSON(coins.vout[n].scriptPubKey, o, true);
    ret.push_back(Pair("scriptPubKey", o));
    ret.push_back(Pair("version", coins.nVersion));
    ret.push_back(Pair("coinbase", coins.fCoinBase));

    return ret;
}

UniValue verifychain(const UniValue& params, bool fHelp)
{
    if (fHelp || params.size() > 2)
        throw runtime_error(
            "verifychain ( checklevel numblocks )\n"
            "\nVerifies blockchain database.\n"
            "\nArguments:\n"
            "1. checklevel   (numeric, optional, 0-4, default=3) How thorough the block verification is.\n"
            "2. numblocks    (numeric, optional, default=288, 0=all) The number of blocks to check.\n"
            "\nResult:\n"
            "true|false       (boolean) Verified or not\n"
            "\nExamples:\n"
            + HelpExampleCli("verifychain", "")
            + HelpExampleRpc("verifychain", "")
        );

    LOCK(cs_main);

    int nCheckLevel = GetArg("-checklevel", 3);
    int nCheckDepth = GetArg("-checkblocks", 288);
    if (params.size() > 0)
        nCheckLevel = params[0].get_int();
    if (params.size() > 1)
        nCheckDepth = params[1].get_int();

    return CVerifyDB().VerifyDB(pcoinsTip, nCheckLevel, nCheckDepth);
}

/** Implementation of IsSuperMajority with better feedback */
static UniValue SoftForkMajorityDesc(int minVersion, CBlockIndex* pindex, int nRequired, const Consensus::Params& consensusParams)
{
    int nFound = 0;
    CBlockIndex* pstart = pindex;
    for (int i = 0; i < consensusParams.nMajorityWindow && pstart != NULL; i++)
    {
        if (pstart->nVersion.GetBaseVersion() >= minVersion)
            ++nFound;
        pstart = pstart->pprev;
    }

    UniValue rv(UniValue::VOBJ);
    rv.push_back(Pair("status", nFound >= nRequired));
    rv.push_back(Pair("found", nFound));
    rv.push_back(Pair("required", nRequired));
    rv.push_back(Pair("window", consensusParams.nMajorityWindow));
    return rv;
}

static UniValue SoftForkDesc(const std::string &name, int version, CBlockIndex* pindex, const Consensus::Params& consensusParams)
{
    UniValue rv(UniValue::VOBJ);
    rv.push_back(Pair("id", name));
    rv.push_back(Pair("version", version));
    rv.push_back(Pair("enforce", SoftForkMajorityDesc(version, pindex, consensusParams.nMajorityEnforceBlockUpgrade, consensusParams)));
    rv.push_back(Pair("reject", SoftForkMajorityDesc(version, pindex, consensusParams.nMajorityRejectBlockOutdated, consensusParams)));
    return rv;
}

UniValue getblockchaininfo(const UniValue& params, bool fHelp)
{
    if (fHelp || params.size() != 0)
        throw runtime_error(
            "getblockchaininfo\n"
            "Returns an object containing various state info regarding block chain processing.\n"
            "\nResult:\n"
            "{\n"
            "  \"chain\": \"xxxx\",        (string) current network name as defined in BIP70 (main, test, regtest)\n"
            "  \"blocks\": xxxxxx,         (numeric) the current number of blocks processed in the server\n"
            "  \"headers\": xxxxxx,        (numeric) the current number of headers we have validated\n"
            "  \"bestblockhash\": \"...\", (string) the hash of the currently best block\n"
            "  \"difficulty\": xxxxxx,     (numeric) the current difficulty\n"
            "  \"verificationprogress\": xxxx, (numeric) estimate of verification progress [0..1]\n"
            "  \"chainwork\": \"xxxx\"     (string) total amount of work in active chain, in hexadecimal\n"
            "  \"pruned\": xx,             (boolean) if the blocks are subject to pruning\n"
            "  \"pruneheight\": xxxxxx,    (numeric) heighest block available\n"
            "  \"softforks\": [            (array) status of softforks in progress\n"
            "     {\n"
            "        \"id\": \"xxxx\",        (string) name of softfork\n"
            "        \"version\": xx,         (numeric) block version\n"
            "        \"enforce\": {           (object) progress toward enforcing the softfork rules for new-version blocks\n"
            "           \"status\": xx,       (boolean) true if threshold reached\n"
            "           \"found\": xx,        (numeric) number of blocks with the new version found\n"
            "           \"required\": xx,     (numeric) number of blocks required to trigger\n"
            "           \"window\": xx,       (numeric) maximum size of examined window of recent blocks\n"
            "        },\n"
            "        \"reject\": { ... }      (object) progress toward rejecting pre-softfork blocks (same fields as \"enforce\")\n"
            "     }, ...\n"
            "  ]\n"
            "}\n"
            "\nExamples:\n"
            + HelpExampleCli("getblockchaininfo", "")
            + HelpExampleRpc("getblockchaininfo", "")
        );

    LOCK(cs_main);

    UniValue obj(UniValue::VOBJ);
    obj.push_back(Pair("chain",                 Params().NetworkIDString()));
    obj.push_back(Pair("blocks",                (int)chainActive.Height()));
    obj.push_back(Pair("headers",               pindexBestHeader ? pindexBestHeader->nHeight : -1));
    obj.push_back(Pair("bestblockhash",         chainActive.Tip()->GetBlockHash().GetHex()));
    obj.push_back(Pair("difficulty",            (double)GetDifficulty()));
    obj.push_back(Pair("verificationprogress",  Checkpoints::GuessVerificationProgress(Params().Checkpoints(), chainActive.Tip())));
    obj.push_back(Pair("chainwork",             chainActive.Tip()->nChainWork.GetHex()));
    obj.push_back(Pair("pruned",                fPruneMode));

    const Consensus::Params& consensusParams = Params().GetConsensus();
    CBlockIndex* tip = chainActive.Tip();
    UniValue softforks(UniValue::VARR);
    softforks.push_back(SoftForkDesc("bip34", 2, tip, consensusParams));
    softforks.push_back(SoftForkDesc("bip66", 3, tip, consensusParams));
    obj.push_back(Pair("softforks",             softforks));

    if (fPruneMode)
    {
        CBlockIndex *block = chainActive.Tip();
        while (block && block->pprev && (block->pprev->nStatus & BLOCK_HAVE_DATA))
            block = block->pprev;

        obj.push_back(Pair("pruneheight",        block->nHeight));
    }
    return obj;
}

/** Comparison function for sorting the getchaintips heads.  */
struct CompareBlocksByHeight
{
    bool operator()(const CBlockIndex* a, const CBlockIndex* b) const
    {
        /* Make sure that unequal blocks with the same height do not compare
           equal. Use the pointers themselves to make a distinction. */

        if (a->nHeight != b->nHeight)
          return (a->nHeight > b->nHeight);

        return a < b;
    }
};

UniValue getchaintips(const UniValue& params, bool fHelp)
{
    if (fHelp || params.size() != 0)
        throw runtime_error(
            "getchaintips\n"
            "Return information about all known tips in the block tree,"
            " including the main chain as well as orphaned branches.\n"
            "\nResult:\n"
            "[\n"
            "  {\n"
            "    \"height\": xxxx,         (numeric) height of the chain tip\n"
            "    \"hash\": \"xxxx\",         (string) block hash of the tip\n"
            "    \"branchlen\": 0          (numeric) zero for main chain\n"
            "    \"status\": \"active\"      (string) \"active\" for the main chain\n"
            "  },\n"
            "  {\n"
            "    \"height\": xxxx,\n"
            "    \"hash\": \"xxxx\",\n"
            "    \"branchlen\": 1          (numeric) length of branch connecting the tip to the main chain\n"
            "    \"status\": \"xxxx\"        (string) status of the chain (active, valid-fork, valid-headers, headers-only, invalid)\n"
            "  }\n"
            "]\n"
            "Possible values for status:\n"
            "1.  \"invalid\"               This branch contains at least one invalid block\n"
            "2.  \"headers-only\"          Not all blocks for this branch are available, but the headers are valid\n"
            "3.  \"valid-headers\"         All blocks are available for this branch, but they were never fully validated\n"
            "4.  \"valid-fork\"            This branch is not part of the active chain, but is fully validated\n"
            "5.  \"active\"                This is the tip of the active main chain, which is certainly valid\n"
            "\nExamples:\n"
            + HelpExampleCli("getchaintips", "")
            + HelpExampleRpc("getchaintips", "")
        );

    LOCK(cs_main);

    /* Build up a list of chain tips.  We start with the list of all
       known blocks, and successively remove blocks that appear as pprev
       of another block.  */
    std::set<const CBlockIndex*, CompareBlocksByHeight> setTips;
    BOOST_FOREACH(const PAIRTYPE(const uint256, CBlockIndex*)& item, mapBlockIndex)
        setTips.insert(item.second);
    BOOST_FOREACH(const PAIRTYPE(const uint256, CBlockIndex*)& item, mapBlockIndex)
    {
        const CBlockIndex* pprev = item.second->pprev;
        if (pprev)
            setTips.erase(pprev);
    }

    // Always report the currently active tip.
    setTips.insert(chainActive.Tip());

    /* Construct the output array.  */
    UniValue res(UniValue::VARR);
    BOOST_FOREACH(const CBlockIndex* block, setTips)
    {
        UniValue obj(UniValue::VOBJ);
        obj.push_back(Pair("height", block->nHeight));
        obj.push_back(Pair("hash", block->phashBlock->GetHex()));

        const int branchLen = block->nHeight - chainActive.FindFork(block)->nHeight;
        obj.push_back(Pair("branchlen", branchLen));

        string status;
        if (chainActive.Contains(block)) {
            // This block is part of the currently active chain.
            status = "active";
        } else if (block->nStatus & BLOCK_FAILED_MASK) {
            // This block or one of its ancestors is invalid.
            status = "invalid";
        } else if (block->nChainTx == 0) {
            // This block cannot be connected because full block data for it or one of its parents is missing.
            status = "headers-only";
        } else if (block->IsValid(BLOCK_VALID_SCRIPTS)) {
            // This block is fully validated, but no longer part of the active chain. It was probably the active block once, but was reorganized.
            status = "valid-fork";
        } else if (block->IsValid(BLOCK_VALID_TREE)) {
            // The headers for this block are valid, but it has not been validated. It was probably never part of the most-work chain.
            status = "valid-headers";
        } else {
            // No clue.
            status = "unknown";
        }
        obj.push_back(Pair("status", status));

        res.push_back(obj);
    }

    return res;
}

UniValue getmempoolinfo(const UniValue& params, bool fHelp)
{
    if (fHelp || params.size() != 0)
        throw runtime_error(
            "getmempoolinfo\n"
            "\nReturns details on the active state of the TX memory pool.\n"
            "\nResult:\n"
            "{\n"
            "  \"size\": xxxxx                (numeric) Current tx count\n"
            "  \"bytes\": xxxxx               (numeric) Sum of all tx sizes\n"
            "  \"usage\": xxxxx               (numeric) Total memory usage for the mempool\n"
            "}\n"
            "\nExamples:\n"
            + HelpExampleCli("getmempoolinfo", "")
            + HelpExampleRpc("getmempoolinfo", "")
        );

    UniValue ret(UniValue::VOBJ);
    ret.push_back(Pair("size", (int64_t) mempool.size()));
    ret.push_back(Pair("bytes", (int64_t) mempool.GetTotalTxSize()));
    ret.push_back(Pair("usage", (int64_t) mempool.DynamicMemoryUsage()));

    return ret;
}

UniValue invalidateblock(const UniValue& params, bool fHelp)
{
    if (fHelp || params.size() != 1)
        throw runtime_error(
            "invalidateblock \"hash\"\n"
            "\nPermanently marks a block as invalid, as if it violated a consensus rule.\n"
            "\nArguments:\n"
            "1. hash   (string, required) the hash of the block to mark as invalid\n"
            "\nResult:\n"
            "\nExamples:\n"
            + HelpExampleCli("invalidateblock", "\"blockhash\"")
            + HelpExampleRpc("invalidateblock", "\"blockhash\"")
        );

    std::string strHash = params[0].get_str();
    uint256 hash(uint256S(strHash));
    CValidationState state;

    {
        LOCK(cs_main);
        if (mapBlockIndex.count(hash) == 0)
            throw JSONRPCError(RPC_INVALID_ADDRESS_OR_KEY, "Block not found");

        CBlockIndex* pblockindex = mapBlockIndex[hash];
        InvalidateBlock(state, pblockindex);
    }

    if (state.IsValid()) {
        ActivateBestChain(state);
    }

    if (!state.IsValid()) {
        throw JSONRPCError(RPC_DATABASE_ERROR, state.GetRejectReason());
    }

    return NullUniValue;
}

UniValue reconsiderblock(const UniValue& params, bool fHelp)
{
    if (fHelp || params.size() != 1)
        throw runtime_error(
            "reconsiderblock \"hash\"\n"
            "\nRemoves invalidity status of a block and its descendants, reconsider them for activation.\n"
            "This can be used to undo the effects of invalidateblock.\n"
            "\nArguments:\n"
            "1. hash   (string, required) the hash of the block to reconsider\n"
            "\nResult:\n"
            "\nExamples:\n"
            + HelpExampleCli("reconsiderblock", "\"blockhash\"")
            + HelpExampleRpc("reconsiderblock", "\"blockhash\"")
        );

    std::string strHash = params[0].get_str();
    uint256 hash(uint256S(strHash));
    CValidationState state;

    {
        LOCK(cs_main);
        if (mapBlockIndex.count(hash) == 0)
            throw JSONRPCError(RPC_INVALID_ADDRESS_OR_KEY, "Block not found");

        CBlockIndex* pblockindex = mapBlockIndex[hash];
        ReconsiderBlock(state, pblockindex);
    }

    if (state.IsValid()) {
        ActivateBestChain(state);
    }

    if (!state.IsValid()) {
        throw JSONRPCError(RPC_DATABASE_ERROR, state.GetRejectReason());
    }

    return NullUniValue;
}<|MERGE_RESOLUTION|>--- conflicted
+++ resolved
@@ -226,11 +226,7 @@
             "{                           (json object)\n"
             "  \"transactionid\" : {       (json object)\n"
             "    \"size\" : n,             (numeric) transaction size in bytes\n"
-<<<<<<< HEAD
-            "    \"fee\" : n,              (numeric) transaction fee in namecoins\n"
-=======
             "    \"fee\" : n,              (numeric) transaction fee in " + CURRENCY_UNIT + "\n"
->>>>>>> ad270505
             "    \"time\" : n,             (numeric) local time transaction entered pool in seconds since 1 Jan 1970 GMT\n"
             "    \"height\" : n,           (numeric) block height when transaction entered pool\n"
             "    \"startingpriority\" : n, (numeric) priority when transaction entered pool\n"
@@ -499,11 +495,7 @@
             "{\n"
             "  \"bestblock\" : \"hash\",    (string) the block hash\n"
             "  \"confirmations\" : n,       (numeric) The number of confirmations\n"
-<<<<<<< HEAD
-            "  \"value\" : x.xxx,           (numeric) The transaction value in nmc\n"
-=======
             "  \"value\" : x.xxx,           (numeric) The transaction value in " + CURRENCY_UNIT + "\n"
->>>>>>> ad270505
             "  \"scriptPubKey\" : {         (json object)\n"
             "     \"asm\" : \"code\",       (string) \n"
             "     \"hex\" : \"hex\",        (string) \n"
