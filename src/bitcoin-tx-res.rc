#include <windows.h>             // needed for VERSIONINFO
#include "clientversion.h"       // holds the needed client version information

#define VER_PRODUCTVERSION     CLIENT_VERSION_MAJOR,CLIENT_VERSION_MINOR,CLIENT_VERSION_BUILD
#define VER_FILEVERSION        VER_PRODUCTVERSION

VS_VERSION_INFO VERSIONINFO
FILEVERSION     VER_FILEVERSION
PRODUCTVERSION  VER_PRODUCTVERSION
FILEOS          VOS_NT_WINDOWS32
FILETYPE        VFT_APP
BEGIN
    BLOCK "StringFileInfo"
    BEGIN
        BLOCK "040904E4" // U.S. English - multilingual (hex)
        BEGIN
<<<<<<< HEAD
            VALUE "CompanyName",        "Xaya"
            VALUE "FileDescription",    "xaya-tx (CLI Xaya transaction editor utility)"
            VALUE "FileVersion",        VER_FILEVERSION_STR
            VALUE "InternalName",       "xaya-tx"
            VALUE "LegalCopyright",     COPYRIGHT_STR
            VALUE "LegalTrademarks1",   "Distributed under the MIT software license, see the accompanying file COPYING or http://www.opensource.org/licenses/mit-license.php."
            VALUE "OriginalFilename",   "xaya-tx.exe"
            VALUE "ProductName",        "Xaya"
            VALUE "ProductVersion",     VER_PRODUCTVERSION_STR
=======
            VALUE "CompanyName",        "Namecoin"
            VALUE "FileDescription",    "namecoin-tx (CLI Namecoin transaction editor utility)"
            VALUE "FileVersion",        PACKAGE_VERSION
            VALUE "InternalName",       "namecoin-tx"
            VALUE "LegalCopyright",     COPYRIGHT_STR
            VALUE "LegalTrademarks1",   "Distributed under the MIT software license, see the accompanying file COPYING or http://www.opensource.org/licenses/mit-license.php."
            VALUE "OriginalFilename",   "namecoin-tx.exe"
            VALUE "ProductName",        "namecoin-tx"
            VALUE "ProductVersion",     PACKAGE_VERSION
>>>>>>> ace278bb
        END
    END

    BLOCK "VarFileInfo"
    BEGIN
        VALUE "Translation", 0x0, 1252 // language neutral - multilingual (decimal)
    END
END<|MERGE_RESOLUTION|>--- conflicted
+++ resolved
@@ -14,27 +14,15 @@
     BEGIN
         BLOCK "040904E4" // U.S. English - multilingual (hex)
         BEGIN
-<<<<<<< HEAD
             VALUE "CompanyName",        "Xaya"
             VALUE "FileDescription",    "xaya-tx (CLI Xaya transaction editor utility)"
-            VALUE "FileVersion",        VER_FILEVERSION_STR
+            VALUE "FileVersion",        PACKAGE_VERSION
             VALUE "InternalName",       "xaya-tx"
             VALUE "LegalCopyright",     COPYRIGHT_STR
             VALUE "LegalTrademarks1",   "Distributed under the MIT software license, see the accompanying file COPYING or http://www.opensource.org/licenses/mit-license.php."
             VALUE "OriginalFilename",   "xaya-tx.exe"
-            VALUE "ProductName",        "Xaya"
-            VALUE "ProductVersion",     VER_PRODUCTVERSION_STR
-=======
-            VALUE "CompanyName",        "Namecoin"
-            VALUE "FileDescription",    "namecoin-tx (CLI Namecoin transaction editor utility)"
-            VALUE "FileVersion",        PACKAGE_VERSION
-            VALUE "InternalName",       "namecoin-tx"
-            VALUE "LegalCopyright",     COPYRIGHT_STR
-            VALUE "LegalTrademarks1",   "Distributed under the MIT software license, see the accompanying file COPYING or http://www.opensource.org/licenses/mit-license.php."
-            VALUE "OriginalFilename",   "namecoin-tx.exe"
-            VALUE "ProductName",        "namecoin-tx"
+            VALUE "ProductName",        "xaya-tx"
             VALUE "ProductVersion",     PACKAGE_VERSION
->>>>>>> ace278bb
         END
     END
 
