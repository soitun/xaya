// Copyright (c) 2009-2010 Satoshi Nakamoto
// Copyright (c) 2009-2017 The Bitcoin Core developers
// Distributed under the MIT software license, see the accompanying
// file COPYING or http://www.opensource.org/licenses/mit-license.php.

#include <util.h>

#include <chainparamsbase.h>
#include <random.h>
#include <serialize.h>
#include <utilstrencodings.h>

#include <stdarg.h>

#if (defined(__FreeBSD__) || defined(__OpenBSD__) || defined(__DragonFly__))
#include <pthread.h>
#include <pthread_np.h>
#endif

#ifndef WIN32
// for posix_fallocate
#ifdef __linux__

#ifdef _POSIX_C_SOURCE
#undef _POSIX_C_SOURCE
#endif

#define _POSIX_C_SOURCE 200112L

#endif // __linux__

#include <algorithm>
#include <fcntl.h>
#include <sched.h>
#include <sys/resource.h>
#include <sys/stat.h>

#else

#ifdef _MSC_VER
#pragma warning(disable:4786)
#pragma warning(disable:4804)
#pragma warning(disable:4805)
#pragma warning(disable:4717)
#endif

#ifdef _WIN32_WINNT
#undef _WIN32_WINNT
#endif
#define _WIN32_WINNT 0x0501

#ifdef _WIN32_IE
#undef _WIN32_IE
#endif
#define _WIN32_IE 0x0501

#define WIN32_LEAN_AND_MEAN 1
#ifndef NOMINMAX
#define NOMINMAX
#endif

#include <io.h> /* for _commit */
#include <shlobj.h>
#endif

#ifdef HAVE_SYS_PRCTL_H
#include <sys/prctl.h>
#endif

#ifdef HAVE_MALLOPT_ARENA_MAX
#include <malloc.h>
#endif

#include <boost/interprocess/sync/file_lock.hpp>
#include <boost/program_options/detail/config_file.hpp>
#include <boost/thread.hpp>
#include <openssl/crypto.h>
#include <openssl/rand.h>
#include <openssl/conf.h>
#include <thread>

// Application startup time (used for uptime calculation)
const int64_t nStartupTime = GetTime();

<<<<<<< HEAD
const char * const BITCOIN_CONF_FILENAME = "chimaera.conf";
const char * const BITCOIN_PID_FILENAME = "chimaerad.pid";
const char * const DEFAULT_DEBUGLOGFILE = "debug.log";
=======
const char * const BITCOIN_CONF_FILENAME = "namecoin.conf";
const char * const BITCOIN_PID_FILENAME = "namecoind.pid";
>>>>>>> 695fd959

ArgsManager gArgs;

CTranslationInterface translationInterface;

/** Init OpenSSL library multithreading support */
static std::unique_ptr<CCriticalSection[]> ppmutexOpenSSL;
void locking_callback(int mode, int i, const char* file, int line) NO_THREAD_SAFETY_ANALYSIS
{
    if (mode & CRYPTO_LOCK) {
        ENTER_CRITICAL_SECTION(ppmutexOpenSSL[i]);
    } else {
        LEAVE_CRITICAL_SECTION(ppmutexOpenSSL[i]);
    }
}

// Singleton for wrapping OpenSSL setup/teardown.
class CInit
{
public:
    CInit()
    {
        // Init OpenSSL library multithreading support
        ppmutexOpenSSL.reset(new CCriticalSection[CRYPTO_num_locks()]);
        CRYPTO_set_locking_callback(locking_callback);

        // OpenSSL can optionally load a config file which lists optional loadable modules and engines.
        // We don't use them so we don't require the config. However some of our libs may call functions
        // which attempt to load the config file, possibly resulting in an exit() or crash if it is missing
        // or corrupt. Explicitly tell OpenSSL not to try to load the file. The result for our libs will be
        // that the config appears to have been loaded and there are no modules/engines available.
        OPENSSL_no_config();

#ifdef WIN32
        // Seed OpenSSL PRNG with current contents of the screen
        RAND_screen();
#endif

        // Seed OpenSSL PRNG with performance counter
        RandAddSeed();
    }
    ~CInit()
    {
        // Securely erase the memory used by the PRNG
        RAND_cleanup();
        // Shutdown OpenSSL library multithreading support
        CRYPTO_set_locking_callback(nullptr);
        // Clear the set of locks now to maintain symmetry with the constructor.
        ppmutexOpenSSL.reset();
    }
}
instance_of_cinit;

/** A map that contains all the currently held directory locks. After
 * successful locking, these will be held here until the global destructor
 * cleans them up and thus automatically unlocks them, or ReleaseDirectoryLocks
 * is called.
 */
static std::map<std::string, std::unique_ptr<boost::interprocess::file_lock>> dir_locks;
/** Mutex to protect dir_locks. */
static std::mutex cs_dir_locks;

bool LockDirectory(const fs::path& directory, const std::string lockfile_name, bool probe_only)
{
    std::lock_guard<std::mutex> ulock(cs_dir_locks);
    fs::path pathLockFile = directory / lockfile_name;

    // If a lock for this directory already exists in the map, don't try to re-lock it
    if (dir_locks.count(pathLockFile.string())) {
        return true;
    }

    // Create empty lock file if it doesn't exist.
    FILE* file = fsbridge::fopen(pathLockFile, "a");
    if (file) fclose(file);

    try {
        auto lock = MakeUnique<boost::interprocess::file_lock>(pathLockFile.string().c_str());
        if (!lock->try_lock()) {
            return false;
        }
        if (!probe_only) {
            // Lock successful and we're not just probing, put it into the map
            dir_locks.emplace(pathLockFile.string(), std::move(lock));
        }
    } catch (const boost::interprocess::interprocess_exception& e) {
        return error("Error while attempting to lock directory %s: %s", directory.string(), e.what());
    }
    return true;
}

void ReleaseDirectoryLocks()
{
    std::lock_guard<std::mutex> ulock(cs_dir_locks);
    dir_locks.clear();
}

bool DirIsWritable(const fs::path& directory)
{
    fs::path tmpFile = directory / fs::unique_path();

    FILE* file = fsbridge::fopen(tmpFile, "a");
    if (!file) return false;

    fclose(file);
    remove(tmpFile);

    return true;
}

/**
 * Interpret a string argument as a boolean.
 *
 * The definition of atoi() requires that non-numeric string values like "foo",
 * return 0. This means that if a user unintentionally supplies a non-integer
 * argument here, the return value is always false. This means that -foo=false
 * does what the user probably expects, but -foo=true is well defined but does
 * not do what they probably expected.
 *
 * The return value of atoi() is undefined when given input not representable as
 * an int. On most systems this means string value between "-2147483648" and
 * "2147483647" are well defined (this method will return true). Setting
 * -txindex=2147483648 on most systems, however, is probably undefined.
 *
 * For a more extensive discussion of this topic (and a wide range of opinions
 * on the Right Way to change this code), see PR12713.
 */
static bool InterpretBool(const std::string& strValue)
{
    if (strValue.empty())
        return true;
    return (atoi(strValue) != 0);
}

/** Internal helper functions for ArgsManager */
class ArgsManagerHelper {
public:
    typedef std::map<std::string, std::vector<std::string>> MapArgs;

    /** Determine whether to use config settings in the default section,
     *  See also comments around ArgsManager::ArgsManager() below. */
    static inline bool UseDefaultSection(const ArgsManager& am, const std::string& arg)
    {
        return (am.m_network == CBaseChainParams::MAIN || am.m_network_only_args.count(arg) == 0);
    }

    /** Convert regular argument into the network-specific setting */
    static inline std::string NetworkArg(const ArgsManager& am, const std::string& arg)
    {
        assert(arg.length() > 1 && arg[0] == '-');
        return "-" + am.m_network + "." + arg.substr(1);
    }

    /** Find arguments in a map and add them to a vector */
    static inline void AddArgs(std::vector<std::string>& res, const MapArgs& map_args, const std::string& arg)
    {
        auto it = map_args.find(arg);
        if (it != map_args.end()) {
            res.insert(res.end(), it->second.begin(), it->second.end());
        }
    }

    /** Return true/false if an argument is set in a map, and also
     *  return the first (or last) of the possibly multiple values it has
     */
    static inline std::pair<bool,std::string> GetArgHelper(const MapArgs& map_args, const std::string& arg, bool getLast = false)
    {
        auto it = map_args.find(arg);

        if (it == map_args.end() || it->second.empty()) {
            return std::make_pair(false, std::string());
        }

        if (getLast) {
            return std::make_pair(true, it->second.back());
        } else {
            return std::make_pair(true, it->second.front());
        }
    }

    /* Get the string value of an argument, returning a pair of a boolean
     * indicating the argument was found, and the value for the argument
     * if it was found (or the empty string if not found).
     */
    static inline std::pair<bool,std::string> GetArg(const ArgsManager &am, const std::string& arg)
    {
        LOCK(am.cs_args);
        std::pair<bool,std::string> found_result(false, std::string());

        // We pass "true" to GetArgHelper in order to return the last
        // argument value seen from the command line (so "bitcoind -foo=bar
        // -foo=baz" gives GetArg(am,"foo")=={true,"baz"}
        found_result = GetArgHelper(am.m_override_args, arg, true);
        if (found_result.first) {
            return found_result;
        }

        // But in contrast we return the first argument seen in a config file,
        // so "foo=bar \n foo=baz" in the config file gives
        // GetArg(am,"foo")={true,"bar"}
        if (!am.m_network.empty()) {
            found_result = GetArgHelper(am.m_config_args, NetworkArg(am, arg));
            if (found_result.first) {
                return found_result;
            }
        }

        if (UseDefaultSection(am, arg)) {
            found_result = GetArgHelper(am.m_config_args, arg);
            if (found_result.first) {
                return found_result;
            }
        }

        return found_result;
    }

    /* Special test for -testnet and -regtest args, because we
     * don't want to be confused by craziness like "[regtest] testnet=1"
     */
    static inline bool GetNetBoolArg(const ArgsManager &am, const std::string& net_arg)
    {
        std::pair<bool,std::string> found_result(false,std::string());
        found_result = GetArgHelper(am.m_override_args, net_arg, true);
        if (!found_result.first) {
            found_result = GetArgHelper(am.m_config_args, net_arg, true);
            if (!found_result.first) {
                return false; // not set
            }
        }
        return InterpretBool(found_result.second); // is set, so evaluate
    }
};

/**
 * Interpret -nofoo as if the user supplied -foo=0.
 *
 * This method also tracks when the -no form was supplied, and if so,
 * checks whether there was a double-negative (-nofoo=0 -> -foo=1).
 *
 * If there was not a double negative, it removes the "no" from the key,
 * and returns true, indicating the caller should clear the args vector
 * to indicate a negated option.
 *
 * If there was a double negative, it removes "no" from the key, sets the
 * value to "1" and returns false.
 *
 * If there was no "no", it leaves key and value untouched and returns
 * false.
 *
 * Where an option was negated can be later checked using the
 * IsArgNegated() method. One use case for this is to have a way to disable
 * options that are not normally boolean (e.g. using -nodebuglogfile to request
 * that debug log output is not sent to any file at all).
 */
static bool InterpretNegatedOption(std::string& key, std::string& val)
{
    assert(key[0] == '-');

    size_t option_index = key.find('.');
    if (option_index == std::string::npos) {
        option_index = 1;
    } else {
        ++option_index;
    }
    if (key.substr(option_index, 2) == "no") {
        bool bool_val = InterpretBool(val);
        key.erase(option_index, 2);
        if (!bool_val ) {
            // Double negatives like -nofoo=0 are supported (but discouraged)
            LogPrintf("Warning: parsed potentially confusing double-negative %s=%s\n", key, val);
            val = "1";
        } else {
            return true;
        }
    }
    return false;
}

ArgsManager::ArgsManager() :
    /* These options would cause cross-contamination if values for
     * mainnet were used while running on regtest/testnet (or vice-versa).
     * Setting them as section_only_args ensures that sharing a config file
     * between mainnet and regtest/testnet won't cause problems due to these
     * parameters by accident. */
    m_network_only_args{
      "-addnode", "-connect",
      "-port", "-bind",
      "-rpcport", "-rpcbind",
      "-wallet",
    }
{
    // nothing to do
}

void ArgsManager::WarnForSectionOnlyArgs()
{
    // if there's no section selected, don't worry
    if (m_network.empty()) return;

    // if it's okay to use the default section for this network, don't worry
    if (m_network == CBaseChainParams::MAIN) return;

    for (const auto& arg : m_network_only_args) {
        std::pair<bool, std::string> found_result;

        // if this option is overridden it's fine
        found_result = ArgsManagerHelper::GetArgHelper(m_override_args, arg);
        if (found_result.first) continue;

        // if there's a network-specific value for this option, it's fine
        found_result = ArgsManagerHelper::GetArgHelper(m_config_args, ArgsManagerHelper::NetworkArg(*this, arg));
        if (found_result.first) continue;

        // if there isn't a default value for this option, it's fine
        found_result = ArgsManagerHelper::GetArgHelper(m_config_args, arg);
        if (!found_result.first) continue;

        // otherwise, issue a warning
        LogPrintf("Warning: Config setting for %s only applied on %s network when in [%s] section.\n", arg, m_network, m_network);
    }
}

void ArgsManager::SelectConfigNetwork(const std::string& network)
{
    m_network = network;
}

void ArgsManager::ParseParameters(int argc, const char* const argv[])
{
    LOCK(cs_args);
    m_override_args.clear();

    for (int i = 1; i < argc; i++) {
        std::string key(argv[i]);
        std::string val;
        size_t is_index = key.find('=');
        if (is_index != std::string::npos) {
            val = key.substr(is_index + 1);
            key.erase(is_index);
        }
#ifdef WIN32
        std::transform(key.begin(), key.end(), key.begin(), ::tolower);
        if (key[0] == '/')
            key[0] = '-';
#endif

        if (key[0] != '-')
            break;

        // Transform --foo to -foo
        if (key.length() > 1 && key[1] == '-')
            key.erase(0, 1);

        // Check for -nofoo
        if (InterpretNegatedOption(key, val)) {
            m_override_args[key].clear();
        } else {
            m_override_args[key].push_back(val);
        }
    }
}

std::vector<std::string> ArgsManager::GetArgs(const std::string& strArg) const
{
    std::vector<std::string> result = {};
    if (IsArgNegated(strArg)) return result; // special case

    LOCK(cs_args);

    ArgsManagerHelper::AddArgs(result, m_override_args, strArg);
    if (!m_network.empty()) {
        ArgsManagerHelper::AddArgs(result, m_config_args, ArgsManagerHelper::NetworkArg(*this, strArg));
    }

    if (ArgsManagerHelper::UseDefaultSection(*this, strArg)) {
        ArgsManagerHelper::AddArgs(result, m_config_args, strArg);
    }

    return result;
}

bool ArgsManager::IsArgSet(const std::string& strArg) const
{
    if (IsArgNegated(strArg)) return true; // special case
    return ArgsManagerHelper::GetArg(*this, strArg).first;
}

bool ArgsManager::IsArgNegated(const std::string& strArg) const
{
    LOCK(cs_args);

    const auto& ov = m_override_args.find(strArg);
    if (ov != m_override_args.end()) return ov->second.empty();

    if (!m_network.empty()) {
        const auto& cfs = m_config_args.find(ArgsManagerHelper::NetworkArg(*this, strArg));
        if (cfs != m_config_args.end()) return cfs->second.empty();
    }

    const auto& cf = m_config_args.find(strArg);
    if (cf != m_config_args.end()) return cf->second.empty();

    return false;
}

std::string ArgsManager::GetArg(const std::string& strArg, const std::string& strDefault) const
{
    if (IsArgNegated(strArg)) return "0";
    std::pair<bool,std::string> found_res = ArgsManagerHelper::GetArg(*this, strArg);
    if (found_res.first) return found_res.second;
    return strDefault;
}

int64_t ArgsManager::GetArg(const std::string& strArg, int64_t nDefault) const
{
    if (IsArgNegated(strArg)) return 0;
    std::pair<bool,std::string> found_res = ArgsManagerHelper::GetArg(*this, strArg);
    if (found_res.first) return atoi64(found_res.second);
    return nDefault;
}

bool ArgsManager::GetBoolArg(const std::string& strArg, bool fDefault) const
{
    if (IsArgNegated(strArg)) return false;
    std::pair<bool,std::string> found_res = ArgsManagerHelper::GetArg(*this, strArg);
    if (found_res.first) return InterpretBool(found_res.second);
    return fDefault;
}

bool ArgsManager::SoftSetArg(const std::string& strArg, const std::string& strValue)
{
    LOCK(cs_args);
    if (IsArgSet(strArg)) return false;
    ForceSetArg(strArg, strValue);
    return true;
}

bool ArgsManager::SoftSetBoolArg(const std::string& strArg, bool fValue)
{
    if (fValue)
        return SoftSetArg(strArg, std::string("1"));
    else
        return SoftSetArg(strArg, std::string("0"));
}

void ArgsManager::ForceSetArg(const std::string& strArg, const std::string& strValue)
{
    LOCK(cs_args);
    m_override_args[strArg] = {strValue};
}

bool HelpRequested(const ArgsManager& args)
{
    return args.IsArgSet("-?") || args.IsArgSet("-h") || args.IsArgSet("-help");
}

static const int screenWidth = 79;
static const int optIndent = 2;
static const int msgIndent = 7;

std::string HelpMessageGroup(const std::string &message) {
    return std::string(message) + std::string("\n\n");
}

std::string HelpMessageOpt(const std::string &option, const std::string &message) {
    return std::string(optIndent,' ') + std::string(option) +
           std::string("\n") + std::string(msgIndent,' ') +
           FormatParagraph(message, screenWidth - msgIndent, msgIndent) +
           std::string("\n\n");
}

static std::string FormatException(const std::exception* pex, const char* pszThread)
{
#ifdef WIN32
    char pszModule[MAX_PATH] = "";
    GetModuleFileNameA(nullptr, pszModule, sizeof(pszModule));
#else
    const char* pszModule = "chimaera";
#endif
    if (pex)
        return strprintf(
            "EXCEPTION: %s       \n%s       \n%s in %s       \n", typeid(*pex).name(), pex->what(), pszModule, pszThread);
    else
        return strprintf(
            "UNKNOWN EXCEPTION       \n%s in %s       \n", pszModule, pszThread);
}

void PrintExceptionContinue(const std::exception* pex, const char* pszThread)
{
    std::string message = FormatException(pex, pszThread);
    LogPrintf("\n\n************************\n%s\n", message);
    fprintf(stderr, "\n\n************************\n%s\n", message.c_str());
}

fs::path GetDefaultDataDir()
{
    // Windows < Vista: C:\Documents and Settings\Username\Application Data\Chimaera
    // Windows >= Vista: C:\Users\Username\AppData\Roaming\Chimaera
    // Mac: ~/Library/Application Support/Chimaera
    // Unix: ~/.chimaera
#ifdef WIN32
    // Windows
    return GetSpecialFolderPath(CSIDL_APPDATA) / "Chimaera";
#else
    fs::path pathRet;
    char* pszHome = getenv("HOME");
    if (pszHome == nullptr || strlen(pszHome) == 0)
        pathRet = fs::path("/");
    else
        pathRet = fs::path(pszHome);
#ifdef MAC_OSX
    // Mac
    return pathRet / "Library/Application Support/Chimaera";
#else
    // Unix
    return pathRet / ".chimaera";
#endif
#endif
}

static fs::path g_blocks_path_cached;
static fs::path g_blocks_path_cache_net_specific;
static fs::path pathCached;
static fs::path pathCachedNetSpecific;
static CCriticalSection csPathCached;

const fs::path &GetBlocksDir(bool fNetSpecific)
{

    LOCK(csPathCached);

    fs::path &path = fNetSpecific ? g_blocks_path_cache_net_specific : g_blocks_path_cached;

    // This can be called during exceptions by LogPrintf(), so we cache the
    // value so we don't have to do memory allocations after that.
    if (!path.empty())
        return path;

    if (gArgs.IsArgSet("-blocksdir")) {
        path = fs::system_complete(gArgs.GetArg("-blocksdir", ""));
        if (!fs::is_directory(path)) {
            path = "";
            return path;
        }
    } else {
        path = GetDataDir(false);
    }
    if (fNetSpecific)
        path /= BaseParams().DataDir();

    path /= "blocks";
    fs::create_directories(path);
    return path;
}

const fs::path &GetDataDir(bool fNetSpecific)
{

    LOCK(csPathCached);

    fs::path &path = fNetSpecific ? pathCachedNetSpecific : pathCached;

    // This can be called during exceptions by LogPrintf(), so we cache the
    // value so we don't have to do memory allocations after that.
    if (!path.empty())
        return path;

    if (gArgs.IsArgSet("-datadir")) {
        path = fs::system_complete(gArgs.GetArg("-datadir", ""));
        if (!fs::is_directory(path)) {
            path = "";
            return path;
        }
    } else {
        path = GetDefaultDataDir();
    }
    if (fNetSpecific)
        path /= BaseParams().DataDir();

    if (fs::create_directories(path)) {
        // This is the first run, create wallets subdirectory too
        fs::create_directories(path / "wallets");
    }

    return path;
}

void ClearDatadirCache()
{
    LOCK(csPathCached);

    pathCached = fs::path();
    pathCachedNetSpecific = fs::path();
    g_blocks_path_cached = fs::path();
    g_blocks_path_cache_net_specific = fs::path();
}

fs::path GetConfigFile(const std::string& confPath)
{
    return AbsPathForConfigVal(fs::path(confPath), false);
}

void ArgsManager::ReadConfigStream(std::istream& stream)
{
    LOCK(cs_args);

    std::set<std::string> setOptions;
    setOptions.insert("*");

    for (boost::program_options::detail::config_file_iterator it(stream, setOptions), end; it != end; ++it)
    {
        std::string strKey = std::string("-") + it->string_key;
        std::string strValue = it->value[0];
        if (InterpretNegatedOption(strKey, strValue)) {
            m_config_args[strKey].clear();
        } else {
            m_config_args[strKey].push_back(strValue);
        }
    }
}

void ArgsManager::ReadConfigFile(const std::string& confPath)
{
    {
        LOCK(cs_args);
        m_config_args.clear();
    }

    fs::ifstream stream(GetConfigFile(confPath));

    // ok to not have a config file
    if (stream.good()) {
        ReadConfigStream(stream);
    }

    // If datadir is changed in .conf file:
    ClearDatadirCache();
    if (!fs::is_directory(GetDataDir(false))) {
        throw std::runtime_error(strprintf("specified data directory \"%s\" does not exist.", gArgs.GetArg("-datadir", "").c_str()));
    }
}

std::string ArgsManager::GetChainName() const
{
    bool fRegTest = ArgsManagerHelper::GetNetBoolArg(*this, "-regtest");
    bool fTestNet = ArgsManagerHelper::GetNetBoolArg(*this, "-testnet");

    if (fTestNet && fRegTest)
        throw std::runtime_error("Invalid combination of -regtest and -testnet.");
    if (fRegTest)
        return CBaseChainParams::REGTEST;
    if (fTestNet)
        return CBaseChainParams::TESTNET;
    return CBaseChainParams::MAIN;
}

#ifndef WIN32
fs::path GetPidFile()
{
    return AbsPathForConfigVal(fs::path(gArgs.GetArg("-pid", BITCOIN_PID_FILENAME)));
}

void CreatePidFile(const fs::path &path, pid_t pid)
{
    FILE* file = fsbridge::fopen(path, "w");
    if (file)
    {
        fprintf(file, "%d\n", pid);
        fclose(file);
    }
}
#endif

bool RenameOver(fs::path src, fs::path dest)
{
#ifdef WIN32
    return MoveFileExA(src.string().c_str(), dest.string().c_str(),
                       MOVEFILE_REPLACE_EXISTING) != 0;
#else
    int rc = std::rename(src.string().c_str(), dest.string().c_str());
    return (rc == 0);
#endif /* WIN32 */
}

/**
 * Ignores exceptions thrown by Boost's create_directories if the requested directory exists.
 * Specifically handles case where path p exists, but it wasn't possible for the user to
 * write to the parent directory.
 */
bool TryCreateDirectories(const fs::path& p)
{
    try
    {
        return fs::create_directories(p);
    } catch (const fs::filesystem_error&) {
        if (!fs::exists(p) || !fs::is_directory(p))
            throw;
    }

    // create_directories didn't create the directory, it had to have existed already
    return false;
}

void FileCommit(FILE *file)
{
    fflush(file); // harmless if redundantly called
#ifdef WIN32
    HANDLE hFile = (HANDLE)_get_osfhandle(_fileno(file));
    FlushFileBuffers(hFile);
#else
    #if defined(__linux__) || defined(__NetBSD__)
    fdatasync(fileno(file));
    #elif defined(__APPLE__) && defined(F_FULLFSYNC)
    fcntl(fileno(file), F_FULLFSYNC, 0);
    #else
    fsync(fileno(file));
    #endif
#endif
}

bool TruncateFile(FILE *file, unsigned int length) {
#if defined(WIN32)
    return _chsize(_fileno(file), length) == 0;
#else
    return ftruncate(fileno(file), length) == 0;
#endif
}

/**
 * this function tries to raise the file descriptor limit to the requested number.
 * It returns the actual file descriptor limit (which may be more or less than nMinFD)
 */
int RaiseFileDescriptorLimit(int nMinFD) {
#if defined(WIN32)
    return 2048;
#else
    struct rlimit limitFD;
    if (getrlimit(RLIMIT_NOFILE, &limitFD) != -1) {
        if (limitFD.rlim_cur < (rlim_t)nMinFD) {
            limitFD.rlim_cur = nMinFD;
            if (limitFD.rlim_cur > limitFD.rlim_max)
                limitFD.rlim_cur = limitFD.rlim_max;
            setrlimit(RLIMIT_NOFILE, &limitFD);
            getrlimit(RLIMIT_NOFILE, &limitFD);
        }
        return limitFD.rlim_cur;
    }
    return nMinFD; // getrlimit failed, assume it's fine
#endif
}

/**
 * this function tries to make a particular range of a file allocated (corresponding to disk space)
 * it is advisory, and the range specified in the arguments will never contain live data
 */
void AllocateFileRange(FILE *file, unsigned int offset, unsigned int length) {
#if defined(WIN32)
    // Windows-specific version
    HANDLE hFile = (HANDLE)_get_osfhandle(_fileno(file));
    LARGE_INTEGER nFileSize;
    int64_t nEndPos = (int64_t)offset + length;
    nFileSize.u.LowPart = nEndPos & 0xFFFFFFFF;
    nFileSize.u.HighPart = nEndPos >> 32;
    SetFilePointerEx(hFile, nFileSize, 0, FILE_BEGIN);
    SetEndOfFile(hFile);
#elif defined(MAC_OSX)
    // OSX specific version
    fstore_t fst;
    fst.fst_flags = F_ALLOCATECONTIG;
    fst.fst_posmode = F_PEOFPOSMODE;
    fst.fst_offset = 0;
    fst.fst_length = (off_t)offset + length;
    fst.fst_bytesalloc = 0;
    if (fcntl(fileno(file), F_PREALLOCATE, &fst) == -1) {
        fst.fst_flags = F_ALLOCATEALL;
        fcntl(fileno(file), F_PREALLOCATE, &fst);
    }
    ftruncate(fileno(file), fst.fst_length);
#elif defined(__linux__)
    // Version using posix_fallocate
    off_t nEndPos = (off_t)offset + length;
    posix_fallocate(fileno(file), 0, nEndPos);
#else
    // Fallback version
    // TODO: just write one byte per block
    static const char buf[65536] = {};
    fseek(file, offset, SEEK_SET);
    while (length > 0) {
        unsigned int now = 65536;
        if (length < now)
            now = length;
        fwrite(buf, 1, now, file); // allowed to fail; this function is advisory anyway
        length -= now;
    }
#endif
}

#ifdef WIN32
fs::path GetSpecialFolderPath(int nFolder, bool fCreate)
{
    char pszPath[MAX_PATH] = "";

    if(SHGetSpecialFolderPathA(nullptr, pszPath, nFolder, fCreate))
    {
        return fs::path(pszPath);
    }

    LogPrintf("SHGetSpecialFolderPathA() failed, could not obtain requested path.\n");
    return fs::path("");
}
#endif

void runCommand(const std::string& strCommand)
{
    if (strCommand.empty()) return;
    int nErr = ::system(strCommand.c_str());
    if (nErr)
        LogPrintf("runCommand error: system(%s) returned %d\n", strCommand, nErr);
}

void RenameThread(const char* name)
{
#if defined(PR_SET_NAME)
    // Only the first 15 characters are used (16 - NUL terminator)
    ::prctl(PR_SET_NAME, name, 0, 0, 0);
#elif (defined(__FreeBSD__) || defined(__OpenBSD__) || defined(__DragonFly__))
    pthread_set_name_np(pthread_self(), name);

#elif defined(MAC_OSX)
    pthread_setname_np(name);
#else
    // Prevent warnings for unused parameters...
    (void)name;
#endif
}

void SetupEnvironment()
{
#ifdef HAVE_MALLOPT_ARENA_MAX
    // glibc-specific: On 32-bit systems set the number of arenas to 1.
    // By default, since glibc 2.10, the C library will create up to two heap
    // arenas per core. This is known to cause excessive virtual address space
    // usage in our usage. Work around it by setting the maximum number of
    // arenas to 1.
    if (sizeof(void*) == 4) {
        mallopt(M_ARENA_MAX, 1);
    }
#endif
    // On most POSIX systems (e.g. Linux, but not BSD) the environment's locale
    // may be invalid, in which case the "C" locale is used as fallback.
#if !defined(WIN32) && !defined(MAC_OSX) && !defined(__FreeBSD__) && !defined(__OpenBSD__)
    try {
        std::locale(""); // Raises a runtime error if current locale is invalid
    } catch (const std::runtime_error&) {
        setenv("LC_ALL", "C", 1);
    }
#endif
    // The path locale is lazy initialized and to avoid deinitialization errors
    // in multithreading environments, it is set explicitly by the main thread.
    // A dummy locale is used to extract the internal default locale, used by
    // fs::path, which is then used to explicitly imbue the path.
    std::locale loc = fs::path::imbue(std::locale::classic());
    fs::path::imbue(loc);
}

bool SetupNetworking()
{
#ifdef WIN32
    // Initialize Windows Sockets
    WSADATA wsadata;
    int ret = WSAStartup(MAKEWORD(2,2), &wsadata);
    if (ret != NO_ERROR || LOBYTE(wsadata.wVersion ) != 2 || HIBYTE(wsadata.wVersion) != 2)
        return false;
#endif
    return true;
}

int GetNumCores()
{
    return std::thread::hardware_concurrency();
}

std::string CopyrightHolders(const std::string& strPrefix)
{
    std::string strCopyrightHolders = strPrefix + strprintf(_(COPYRIGHT_HOLDERS), _(COPYRIGHT_HOLDERS_SUBSTITUTION));
    return strCopyrightHolders;
}

// Obtain the application startup time (used for uptime calculation)
int64_t GetStartupTime()
{
    return nStartupTime;
}

fs::path AbsPathForConfigVal(const fs::path& path, bool net_specific)
{
    return fs::absolute(path, GetDataDir(net_specific));
}

int ScheduleBatchPriority(void)
{
#ifdef SCHED_BATCH
    const static sched_param param{0};
    if (int ret = pthread_setschedparam(pthread_self(), SCHED_BATCH, &param)) {
        LogPrintf("Failed to pthread_setschedparam: %s\n", strerror(errno));
        return ret;
    }
    return 0;
#else
    return 1;
#endif
}<|MERGE_RESOLUTION|>--- conflicted
+++ resolved
@@ -82,14 +82,8 @@
 // Application startup time (used for uptime calculation)
 const int64_t nStartupTime = GetTime();
 
-<<<<<<< HEAD
 const char * const BITCOIN_CONF_FILENAME = "chimaera.conf";
-const char * const BITCOIN_PID_FILENAME = "chimaerad.pid";
-const char * const DEFAULT_DEBUGLOGFILE = "debug.log";
-=======
-const char * const BITCOIN_CONF_FILENAME = "namecoin.conf";
-const char * const BITCOIN_PID_FILENAME = "namecoind.pid";
->>>>>>> 695fd959
+const char * const BITCOIN_PID_FILENAME = "chimaera.pid";
 
 ArgsManager gArgs;
 
