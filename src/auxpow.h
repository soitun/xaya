--- conflicted
+++ resolved
@@ -73,13 +73,9 @@
                                     const std::vector<uint256>& vMerkleBranch,
                                     int nIndex);
 
-<<<<<<< HEAD
   friend class PowData;
-  friend UniValue AuxpowToJSON(const CAuxPow& auxpow, bool verbose);
-=======
   friend UniValue AuxpowToJSON(const CAuxPow& auxpow, bool verbose,
                                CChainState& active_chainstate);
->>>>>>> 52ce5d9c
   friend class auxpow_tests::CAuxPowForTest;
   friend class powdata_tests::CAuxPowForTest;
 
