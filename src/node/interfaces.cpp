// Copyright (c) 2018-2022 The Bitcoin Core developers
// Distributed under the MIT software license, see the accompanying
// file COPYING or http://www.opensource.org/licenses/mit-license.php.

#include <addrdb.h>
#include <banman.h>
#include <blockfilter.h>
#include <chain.h>
#include <chainparams.h>
#include <common/args.h>
#include <consensus/validation.h>
#include <deploymentstatus.h>
#include <external_signer.h>
#include <index/blockfilterindex.h>
#include <init.h>
#include <interfaces/chain.h>
#include <interfaces/handler.h>
#include <interfaces/mining.h>
#include <interfaces/node.h>
#include <interfaces/wallet.h>
#include <kernel/chain.h>
#include <kernel/context.h>
#include <kernel/mempool_entry.h>
#include <logging.h>
#include <mapport.h>
#include <net.h>
#include <net_processing.h>
#include <netaddress.h>
#include <netbase.h>
#include <node/blockstorage.h>
#include <node/coin.h>
#include <node/context.h>
#include <node/interface_ui.h>
#include <node/mini_miner.h>
#include <node/miner.h>
#include <node/transaction.h>
#include <node/types.h>
#include <node/warnings.h>
#include <policy/feerate.h>
#include <policy/fees.h>
#include <policy/policy.h>
#include <policy/rbf.h>
#include <policy/settings.h>
#include <primitives/block.h>
#include <primitives/transaction.h>
#include <rpc/protocol.h>
#include <rpc/server.h>
#include <support/allocators/secure.h>
#include <sync.h>
#include <txmempool.h>
#include <uint256.h>
#include <univalue.h>
#include <util/check.h>
#include <util/result.h>
#include <util/signalinterrupt.h>
#include <util/string.h>
#include <util/translation.h>
#include <validation.h>
#include <validationinterface.h>

#include <config/bitcoin-config.h> // IWYU pragma: keep

#include <any>
#include <memory>
#include <optional>
#include <utility>

#include <boost/signals2/signal.hpp>

using interfaces::BlockTip;
using interfaces::Chain;
using interfaces::FoundBlock;
using interfaces::Handler;
using interfaces::MakeSignalHandler;
using interfaces::Mining;
using interfaces::Node;
using interfaces::WalletLoader;
using node::BlockAssembler;
using util::Join;

namespace node {
// All members of the classes in this namespace are intentionally public, as the
// classes themselves are private.
namespace {
#ifdef ENABLE_EXTERNAL_SIGNER
class ExternalSignerImpl : public interfaces::ExternalSigner
{
public:
    ExternalSignerImpl(::ExternalSigner signer) : m_signer(std::move(signer)) {}
    std::string getName() override { return m_signer.m_name; }
    ::ExternalSigner m_signer;
};
#endif

class NodeImpl : public Node
{
public:
    explicit NodeImpl(NodeContext& context) { setContext(&context); }
    void initLogging() override { InitLogging(args()); }
    void initParameterInteraction() override { InitParameterInteraction(args()); }
    bilingual_str getWarnings() override { return Join(Assert(m_context->warnings)->GetMessages(), Untranslated("<hr />")); }
    int getExitStatus() override { return Assert(m_context)->exit_status.load(); }
    uint32_t getLogCategories() override { return LogInstance().GetCategoryMask(); }
    bool baseInitialize() override
    {
        if (!AppInitBasicSetup(args(), Assert(context())->exit_status)) return false;
        if (!AppInitParameterInteraction(args())) return false;

        m_context->warnings = std::make_unique<node::Warnings>();
        m_context->kernel = std::make_unique<kernel::Context>();
        m_context->ecc_context = std::make_unique<ECC_Context>();
        if (!AppInitSanityChecks(*m_context->kernel)) return false;

        if (!AppInitLockDataDirectory()) return false;
        if (!AppInitInterfaces(*m_context)) return false;

        return true;
    }
    bool appInitMain(interfaces::BlockAndHeaderTipInfo* tip_info) override
    {
        if (AppInitMain(*m_context, tip_info)) return true;
        // Error during initialization, set exit status before continue
        m_context->exit_status.store(EXIT_FAILURE);
        return false;
    }
    void appShutdown() override
    {
        Interrupt(*m_context);
        Shutdown(*m_context);
    }
    void startShutdown() override
    {
        if (!(*Assert(Assert(m_context)->shutdown))()) {
            LogError("Failed to send shutdown signal\n");
        }
        // Stop RPC for clean shutdown if any of waitfor* commands is executed.
        if (args().GetBoolArg("-server", false)) {
            InterruptRPC();
            StopRPC();
        }
    }
    bool shutdownRequested() override { return ShutdownRequested(*Assert(m_context)); };
    bool isSettingIgnored(const std::string& name) override
    {
        bool ignored = false;
        args().LockSettings([&](common::Settings& settings) {
            if (auto* options = common::FindKey(settings.command_line_options, name)) {
                ignored = !options->empty();
            }
        });
        return ignored;
    }
    common::SettingsValue getPersistentSetting(const std::string& name) override { return args().GetPersistentSetting(name); }
    void updateRwSetting(const std::string& name, const common::SettingsValue& value) override
    {
        args().LockSettings([&](common::Settings& settings) {
            if (value.isNull()) {
                settings.rw_settings.erase(name);
            } else {
                settings.rw_settings[name] = value;
            }
        });
        args().WriteSettingsFile();
    }
    void forceSetting(const std::string& name, const common::SettingsValue& value) override
    {
        args().LockSettings([&](common::Settings& settings) {
            if (value.isNull()) {
                settings.forced_settings.erase(name);
            } else {
                settings.forced_settings[name] = value;
            }
        });
    }
    void resetSettings() override
    {
        args().WriteSettingsFile(/*errors=*/nullptr, /*backup=*/true);
        args().LockSettings([&](common::Settings& settings) {
            settings.rw_settings.clear();
        });
        args().WriteSettingsFile();
    }
    void mapPort(bool use_upnp, bool use_natpmp) override { StartMapPort(use_upnp, use_natpmp); }
    bool getProxy(Network net, Proxy& proxy_info) override { return GetProxy(net, proxy_info); }
    size_t getNodeCount(ConnectionDirection flags) override
    {
        return m_context->connman ? m_context->connman->GetNodeCount(flags) : 0;
    }
    bool getNodesStats(NodesStats& stats) override
    {
        stats.clear();

        if (m_context->connman) {
            std::vector<CNodeStats> stats_temp;
            m_context->connman->GetNodeStats(stats_temp);

            stats.reserve(stats_temp.size());
            for (auto& node_stats_temp : stats_temp) {
                stats.emplace_back(std::move(node_stats_temp), false, CNodeStateStats());
            }

            // Try to retrieve the CNodeStateStats for each node.
            if (m_context->peerman) {
                TRY_LOCK(::cs_main, lockMain);
                if (lockMain) {
                    for (auto& node_stats : stats) {
                        std::get<1>(node_stats) =
                            m_context->peerman->GetNodeStateStats(std::get<0>(node_stats).nodeid, std::get<2>(node_stats));
                    }
                }
            }
            return true;
        }
        return false;
    }
    bool getBanned(banmap_t& banmap) override
    {
        if (m_context->banman) {
            m_context->banman->GetBanned(banmap);
            return true;
        }
        return false;
    }
    bool ban(const CNetAddr& net_addr, int64_t ban_time_offset) override
    {
        if (m_context->banman) {
            m_context->banman->Ban(net_addr, ban_time_offset);
            return true;
        }
        return false;
    }
    bool unban(const CSubNet& ip) override
    {
        if (m_context->banman) {
            m_context->banman->Unban(ip);
            return true;
        }
        return false;
    }
    bool disconnectByAddress(const CNetAddr& net_addr) override
    {
        if (m_context->connman) {
            return m_context->connman->DisconnectNode(net_addr);
        }
        return false;
    }
    bool disconnectById(NodeId id) override
    {
        if (m_context->connman) {
            return m_context->connman->DisconnectNode(id);
        }
        return false;
    }
    std::vector<std::unique_ptr<interfaces::ExternalSigner>> listExternalSigners() override
    {
#ifdef ENABLE_EXTERNAL_SIGNER
        std::vector<ExternalSigner> signers = {};
        const std::string command = args().GetArg("-signer", "");
        if (command == "") return {};
        ExternalSigner::Enumerate(command, signers, Params().GetChainTypeString());
        std::vector<std::unique_ptr<interfaces::ExternalSigner>> result;
        result.reserve(signers.size());
        for (auto& signer : signers) {
            result.emplace_back(std::make_unique<ExternalSignerImpl>(std::move(signer)));
        }
        return result;
#else
        // This result is indistinguishable from a successful call that returns
        // no signers. For the current GUI this doesn't matter, because the wallet
        // creation dialog disables the external signer checkbox in both
        // cases. The return type could be changed to std::optional<std::vector>
        // (or something that also includes error messages) if this distinction
        // becomes important.
        return {};
#endif // ENABLE_EXTERNAL_SIGNER
    }
    int64_t getTotalBytesRecv() override { return m_context->connman ? m_context->connman->GetTotalBytesRecv() : 0; }
    int64_t getTotalBytesSent() override { return m_context->connman ? m_context->connman->GetTotalBytesSent() : 0; }
    size_t getMempoolSize() override { return m_context->mempool ? m_context->mempool->size() : 0; }
    size_t getMempoolDynamicUsage() override { return m_context->mempool ? m_context->mempool->DynamicMemoryUsage() : 0; }
    size_t getMempoolMaxUsage() override { return m_context->mempool ? m_context->mempool->m_opts.max_size_bytes : 0; }
    bool getHeaderTip(int& height, int64_t& block_time) override
    {
        LOCK(::cs_main);
        auto best_header = chainman().m_best_header;
        if (best_header) {
            height = best_header->nHeight;
            block_time = best_header->GetBlockTime();
            return true;
        }
        return false;
    }
    int getNumBlocks() override
    {
        LOCK(::cs_main);
        return chainman().ActiveChain().Height();
    }
    uint256 getBestBlockHash() override
    {
        const CBlockIndex* tip = WITH_LOCK(::cs_main, return chainman().ActiveChain().Tip());
        return tip ? tip->GetBlockHash() : chainman().GetParams().GenesisBlock().GetHash();
    }
    int64_t getLastBlockTime() override
    {
        LOCK(::cs_main);
        if (chainman().ActiveChain().Tip()) {
            return chainman().ActiveChain().Tip()->GetBlockTime();
        }
        return chainman().GetParams().GenesisBlock().GetBlockTime(); // Genesis block's time of current network
    }
    double getVerificationProgress() override
    {
        return GuessVerificationProgress(chainman().GetParams().TxData(), WITH_LOCK(::cs_main, return chainman().ActiveChain().Tip()));
    }
    bool isInitialBlockDownload() override
    {
        return chainman().IsInitialBlockDownload();
    }
    bool isLoadingBlocks() override { return chainman().m_blockman.LoadingBlocks(); }
    void setNetworkActive(bool active) override
    {
        if (m_context->connman) {
            m_context->connman->SetNetworkActive(active);
        }
    }
    bool getNetworkActive() override { return m_context->connman && m_context->connman->GetNetworkActive(); }
    CFeeRate getDustRelayFee() override
    {
        if (!m_context->mempool) return CFeeRate{DUST_RELAY_TX_FEE};
        return m_context->mempool->m_opts.dust_relay_feerate;
    }
    UniValue executeRpc(const std::string& command, const UniValue& params, const std::string& uri) override
    {
        JSONRPCRequest req;
        req.context = m_context;
        req.params = params;
        req.strMethod = command;
        req.URI = uri;
        return ::tableRPC.execute(req);
    }
    std::vector<std::string> listRpcCommands() override { return ::tableRPC.listCommands(); }
    void rpcSetTimerInterfaceIfUnset(RPCTimerInterface* iface) override { RPCSetTimerInterfaceIfUnset(iface); }
    void rpcUnsetTimerInterface(RPCTimerInterface* iface) override { RPCUnsetTimerInterface(iface); }
    std::optional<Coin> getUnspentOutput(const COutPoint& output) override
    {
        LOCK(::cs_main);
        Coin coin;
        if (chainman().ActiveChainstate().CoinsTip().GetCoin(output, coin)) return coin;
        return {};
    }
    TransactionError broadcastTransaction(CTransactionRef tx, CAmount max_tx_fee, std::string& err_string) override
    {
        return BroadcastTransaction(*m_context, std::move(tx), err_string, max_tx_fee, /*relay=*/ true, /*wait_callback=*/ false);
    }
    WalletLoader& walletLoader() override
    {
        return *Assert(m_context->wallet_loader);
    }
    std::unique_ptr<Handler> handleInitMessage(InitMessageFn fn) override
    {
        return MakeSignalHandler(::uiInterface.InitMessage_connect(fn));
    }
    std::unique_ptr<Handler> handleMessageBox(MessageBoxFn fn) override
    {
        return MakeSignalHandler(::uiInterface.ThreadSafeMessageBox_connect(fn));
    }
    std::unique_ptr<Handler> handleQuestion(QuestionFn fn) override
    {
        return MakeSignalHandler(::uiInterface.ThreadSafeQuestion_connect(fn));
    }
    std::unique_ptr<Handler> handleShowProgress(ShowProgressFn fn) override
    {
        return MakeSignalHandler(::uiInterface.ShowProgress_connect(fn));
    }
    std::unique_ptr<Handler> handleInitWallet(InitWalletFn fn) override
    {
        return MakeSignalHandler(::uiInterface.InitWallet_connect(fn));
    }
    std::unique_ptr<Handler> handleNotifyNumConnectionsChanged(NotifyNumConnectionsChangedFn fn) override
    {
        return MakeSignalHandler(::uiInterface.NotifyNumConnectionsChanged_connect(fn));
    }
    std::unique_ptr<Handler> handleNotifyNetworkActiveChanged(NotifyNetworkActiveChangedFn fn) override
    {
        return MakeSignalHandler(::uiInterface.NotifyNetworkActiveChanged_connect(fn));
    }
    std::unique_ptr<Handler> handleNotifyAlertChanged(NotifyAlertChangedFn fn) override
    {
        return MakeSignalHandler(::uiInterface.NotifyAlertChanged_connect(fn));
    }
    std::unique_ptr<Handler> handleBannedListChanged(BannedListChangedFn fn) override
    {
        return MakeSignalHandler(::uiInterface.BannedListChanged_connect(fn));
    }
    std::unique_ptr<Handler> handleNotifyBlockTip(NotifyBlockTipFn fn) override
    {
        return MakeSignalHandler(::uiInterface.NotifyBlockTip_connect([fn](SynchronizationState sync_state, const CBlockIndex* block) {
            fn(sync_state, BlockTip{block->nHeight, block->GetBlockTime(), block->GetBlockHash()},
                GuessVerificationProgress(Params().TxData(), block));
        }));
    }
    std::unique_ptr<Handler> handleNotifyHeaderTip(NotifyHeaderTipFn fn) override
    {
        return MakeSignalHandler(
            ::uiInterface.NotifyHeaderTip_connect([fn](SynchronizationState sync_state, int64_t height, int64_t timestamp, bool presync) {
                fn(sync_state, BlockTip{(int)height, timestamp, uint256{}}, presync);
            }));
    }
    NodeContext* context() override { return m_context; }
    void setContext(NodeContext* context) override
    {
        m_context = context;
    }
    ArgsManager& args() { return *Assert(Assert(m_context)->args); }
    ChainstateManager& chainman() { return *Assert(m_context->chainman); }
    NodeContext* m_context{nullptr};
};

// NOLINTNEXTLINE(misc-no-recursion)
bool FillBlock(const CBlockIndex* index, const FoundBlock& block, UniqueLock<RecursiveMutex>& lock, const CChain& active, const BlockManager& blockman)
{
    if (!index) return false;
    if (block.m_hash) *block.m_hash = index->GetBlockHash();
    if (block.m_height) *block.m_height = index->nHeight;
    if (block.m_time) *block.m_time = index->GetBlockTime();
    if (block.m_max_time) *block.m_max_time = index->GetBlockTimeMax();
    if (block.m_mtp_time) *block.m_mtp_time = index->GetMedianTimePast();
    if (block.m_in_active_chain) *block.m_in_active_chain = active[index->nHeight] == index;
    if (block.m_locator) { *block.m_locator = GetLocator(index); }
    if (block.m_next_block) FillBlock(active[index->nHeight] == index ? active[index->nHeight + 1] : nullptr, *block.m_next_block, lock, active, blockman);
    if (block.m_data) {
        REVERSE_LOCK(lock);
        if (!blockman.ReadBlockFromDisk(*block.m_data, *index)) block.m_data->SetNull();
    }
    block.found = true;
    return true;
}

class NotificationsProxy : public CValidationInterface
{
public:
    explicit NotificationsProxy(std::shared_ptr<Chain::Notifications> notifications)
        : m_notifications(std::move(notifications)) {}
    virtual ~NotificationsProxy() = default;
    void TransactionAddedToMempool(const NewMempoolTransactionInfo& tx, uint64_t mempool_sequence) override
    {
        m_notifications->transactionAddedToMempool(tx.info.m_tx);
    }
    void TransactionRemovedFromMempool(const CTransactionRef& tx, MemPoolRemovalReason reason, uint64_t mempool_sequence) override
    {
        m_notifications->transactionRemovedFromMempool(tx, reason);
    }
    void BlockConnected(ChainstateRole role, const std::shared_ptr<const CBlock>& block, const CBlockIndex* index) override
    {
        m_notifications->blockConnected(role, kernel::MakeBlockInfo(index, block.get()));
    }
    void BlockDisconnected(const std::shared_ptr<const CBlock>& block, const CBlockIndex* index) override
    {
        m_notifications->blockDisconnected(kernel::MakeBlockInfo(index, block.get()));
    }
    void UpdatedBlockTip(const CBlockIndex* index, const CBlockIndex* fork_index, bool is_ibd) override
    {
        m_notifications->updatedBlockTip();
    }
    void ChainStateFlushed(ChainstateRole role, const CBlockLocator& locator) override {
        m_notifications->chainStateFlushed(role, locator);
    }
    std::shared_ptr<Chain::Notifications> m_notifications;
};

class NotificationsHandlerImpl : public Handler
{
public:
    explicit NotificationsHandlerImpl(ValidationSignals& signals, std::shared_ptr<Chain::Notifications> notifications)
        : m_signals{signals}, m_proxy{std::make_shared<NotificationsProxy>(std::move(notifications))}
    {
        m_signals.RegisterSharedValidationInterface(m_proxy);
    }
    ~NotificationsHandlerImpl() override { disconnect(); }
    void disconnect() override
    {
        if (m_proxy) {
            m_signals.UnregisterSharedValidationInterface(m_proxy);
            m_proxy.reset();
        }
    }
    ValidationSignals& m_signals;
    std::shared_ptr<NotificationsProxy> m_proxy;
};

class RpcHandlerImpl : public Handler
{
public:
    explicit RpcHandlerImpl(const CRPCCommand& command) : m_command(command), m_wrapped_command(&command)
    {
        m_command.actor = [this](const JSONRPCRequest& request, UniValue& result, bool last_handler) {
            if (!m_wrapped_command) return false;
            try {
                return m_wrapped_command->actor(request, result, last_handler);
            } catch (const UniValue& e) {
                // If this is not the last handler and a wallet not found
                // exception was thrown, return false so the next handler can
                // try to handle the request. Otherwise, reraise the exception.
                if (!last_handler) {
                    const UniValue& code = e["code"];
                    if (code.isNum() && code.getInt<int>() == RPC_WALLET_NOT_FOUND) {
                        return false;
                    }
                }
                throw;
            }
        };
        ::tableRPC.appendCommand(m_command.name, &m_command);
    }

    void disconnect() final
    {
        if (m_wrapped_command) {
            m_wrapped_command = nullptr;
            ::tableRPC.removeCommand(m_command.name, &m_command);
        }
    }

    ~RpcHandlerImpl() override { disconnect(); }

    CRPCCommand m_command;
    const CRPCCommand* m_wrapped_command;
};

class ChainImpl : public Chain
{
public:
    explicit ChainImpl(NodeContext& node) : m_node(node) {}
    std::optional<int> getHeight() override
    {
        const int height{WITH_LOCK(::cs_main, return chainman().ActiveChain().Height())};
        return height >= 0 ? std::optional{height} : std::nullopt;
    }
    uint256 getBlockHash(int height) override
    {
        LOCK(::cs_main);
        return Assert(chainman().ActiveChain()[height])->GetBlockHash();
    }
    bool haveBlockOnDisk(int height) override
    {
        LOCK(::cs_main);
        const CBlockIndex* block{chainman().ActiveChain()[height]};
        return block && ((block->nStatus & BLOCK_HAVE_DATA) != 0) && block->nTx > 0;
    }
    CBlockLocator getTipLocator() override
    {
        LOCK(::cs_main);
        return chainman().ActiveChain().GetLocator();
    }
    CBlockLocator getActiveChainLocator(const uint256& block_hash) override
    {
        LOCK(::cs_main);
        const CBlockIndex* index = chainman().m_blockman.LookupBlockIndex(block_hash);
        return GetLocator(index);
    }
    std::optional<int> findLocatorFork(const CBlockLocator& locator) override
    {
        LOCK(::cs_main);
        if (const CBlockIndex* fork = chainman().ActiveChainstate().FindForkInGlobalIndex(locator)) {
            return fork->nHeight;
        }
        return std::nullopt;
    }
    bool hasBlockFilterIndex(BlockFilterType filter_type) override
    {
        return GetBlockFilterIndex(filter_type) != nullptr;
    }
    std::optional<bool> blockFilterMatchesAny(BlockFilterType filter_type, const uint256& block_hash, const GCSFilter::ElementSet& filter_set) override
    {
        const BlockFilterIndex* block_filter_index{GetBlockFilterIndex(filter_type)};
        if (!block_filter_index) return std::nullopt;

        BlockFilter filter;
        const CBlockIndex* index{WITH_LOCK(::cs_main, return chainman().m_blockman.LookupBlockIndex(block_hash))};
        if (index == nullptr || !block_filter_index->LookupFilter(index, filter)) return std::nullopt;
        return filter.GetFilter().MatchAny(filter_set);
    }
    bool findBlock(const uint256& hash, const FoundBlock& block) override
    {
        WAIT_LOCK(cs_main, lock);
        return FillBlock(chainman().m_blockman.LookupBlockIndex(hash), block, lock, chainman().ActiveChain(), chainman().m_blockman);
    }
    bool findFirstBlockWithTimeAndHeight(int64_t min_time, int min_height, const FoundBlock& block) override
    {
        WAIT_LOCK(cs_main, lock);
        const CChain& active = chainman().ActiveChain();
        return FillBlock(active.FindEarliestAtLeast(min_time, min_height), block, lock, active, chainman().m_blockman);
    }
    bool findAncestorByHeight(const uint256& block_hash, int ancestor_height, const FoundBlock& ancestor_out) override
    {
        WAIT_LOCK(cs_main, lock);
        const CChain& active = chainman().ActiveChain();
        if (const CBlockIndex* block = chainman().m_blockman.LookupBlockIndex(block_hash)) {
            if (const CBlockIndex* ancestor = block->GetAncestor(ancestor_height)) {
                return FillBlock(ancestor, ancestor_out, lock, active, chainman().m_blockman);
            }
        }
        return FillBlock(nullptr, ancestor_out, lock, active, chainman().m_blockman);
    }
    bool findAncestorByHash(const uint256& block_hash, const uint256& ancestor_hash, const FoundBlock& ancestor_out) override
    {
        WAIT_LOCK(cs_main, lock);
        const CBlockIndex* block = chainman().m_blockman.LookupBlockIndex(block_hash);
        const CBlockIndex* ancestor = chainman().m_blockman.LookupBlockIndex(ancestor_hash);
        if (block && ancestor && block->GetAncestor(ancestor->nHeight) != ancestor) ancestor = nullptr;
        return FillBlock(ancestor, ancestor_out, lock, chainman().ActiveChain(), chainman().m_blockman);
    }
    bool findCommonAncestor(const uint256& block_hash1, const uint256& block_hash2, const FoundBlock& ancestor_out, const FoundBlock& block1_out, const FoundBlock& block2_out) override
    {
        WAIT_LOCK(cs_main, lock);
        const CChain& active = chainman().ActiveChain();
        const CBlockIndex* block1 = chainman().m_blockman.LookupBlockIndex(block_hash1);
        const CBlockIndex* block2 = chainman().m_blockman.LookupBlockIndex(block_hash2);
        const CBlockIndex* ancestor = block1 && block2 ? LastCommonAncestor(block1, block2) : nullptr;
        // Using & instead of && below to avoid short circuiting and leaving
        // output uninitialized. Cast bool to int to avoid -Wbitwise-instead-of-logical
        // compiler warnings.
        return int{FillBlock(ancestor, ancestor_out, lock, active, chainman().m_blockman)} &
               int{FillBlock(block1, block1_out, lock, active, chainman().m_blockman)} &
               int{FillBlock(block2, block2_out, lock, active, chainman().m_blockman)};
    }
    void findCoins(std::map<COutPoint, Coin>& coins) override { return FindCoins(m_node, coins); }
    double guessVerificationProgress(const uint256& block_hash) override
    {
        LOCK(::cs_main);
        return GuessVerificationProgress(chainman().GetParams().TxData(), chainman().m_blockman.LookupBlockIndex(block_hash));
    }
    bool hasBlocks(const uint256& block_hash, int min_height, std::optional<int> max_height) override
    {
        // hasBlocks returns true if all ancestors of block_hash in specified
        // range have block data (are not pruned), false if any ancestors in
        // specified range are missing data.
        //
        // For simplicity and robustness, min_height and max_height are only
        // used to limit the range, and passing min_height that's too low or
        // max_height that's too high will not crash or change the result.
        LOCK(::cs_main);
        if (const CBlockIndex* block = chainman().m_blockman.LookupBlockIndex(block_hash)) {
            if (max_height && block->nHeight >= *max_height) block = block->GetAncestor(*max_height);
            for (; block->nStatus & BLOCK_HAVE_DATA; block = block->pprev) {
                // Check pprev to not segfault if min_height is too low
                if (block->nHeight <= min_height || !block->pprev) return true;
            }
        }
        return false;
    }
    RBFTransactionState isRBFOptIn(const CTransaction& tx) override
    {
        if (!m_node.mempool) return IsRBFOptInEmptyMempool(tx);
        LOCK(m_node.mempool->cs);
        return IsRBFOptIn(tx, *m_node.mempool);
    }
    bool isInMempool(const uint256& txid) override
    {
        if (!m_node.mempool) return false;
        LOCK(m_node.mempool->cs);
        return m_node.mempool->exists(GenTxid::Txid(txid));
    }
    bool hasDescendantsInMempool(const uint256& txid) override
    {
        if (!m_node.mempool) return false;
        LOCK(m_node.mempool->cs);
        const auto entry{m_node.mempool->GetEntry(Txid::FromUint256(txid))};
        if (entry == nullptr) return false;
        return entry->GetCountWithDescendants() > 1;
    }
    bool broadcastTransaction(const CTransactionRef& tx,
        const CAmount& max_tx_fee,
        bool relay,
        std::string& err_string) override
    {
        const TransactionError err = BroadcastTransaction(m_node, tx, err_string, max_tx_fee, relay, /*wait_callback=*/false);
        // Chain clients only care about failures to accept the tx to the mempool. Disregard non-mempool related failures.
        // Note: this will need to be updated if BroadcastTransactions() is updated to return other non-mempool failures
        // that Chain clients do not need to know about.
        return TransactionError::OK == err;
    }
    void getTransactionAncestry(const uint256& txid, size_t& ancestors, size_t& descendants, size_t* ancestorsize, CAmount* ancestorfees) override
    {
        ancestors = descendants = 0;
        if (!m_node.mempool) return;
        m_node.mempool->GetTransactionAncestry(txid, ancestors, descendants, ancestorsize, ancestorfees);
    }

    std::map<COutPoint, CAmount> calculateIndividualBumpFees(const std::vector<COutPoint>& outpoints, const CFeeRate& target_feerate) override
    {
        if (!m_node.mempool) {
            std::map<COutPoint, CAmount> bump_fees;
            for (const auto& outpoint : outpoints) {
                bump_fees.emplace(outpoint, 0);
            }
            return bump_fees;
        }
        return MiniMiner(*m_node.mempool, outpoints).CalculateBumpFees(target_feerate);
    }

    std::optional<CAmount> calculateCombinedBumpFee(const std::vector<COutPoint>& outpoints, const CFeeRate& target_feerate) override
    {
        if (!m_node.mempool) {
            return 0;
        }
        return MiniMiner(*m_node.mempool, outpoints).CalculateTotalBumpFees(target_feerate);
    }
    void getPackageLimits(unsigned int& limit_ancestor_count, unsigned int& limit_descendant_count) override
    {
        const CTxMemPool::Limits default_limits{};

        const CTxMemPool::Limits& limits{m_node.mempool ? m_node.mempool->m_opts.limits : default_limits};

        limit_ancestor_count = limits.ancestor_count;
        limit_descendant_count = limits.descendant_count;
    }
    util::Result<void> checkChainLimits(const CTransactionRef& tx) override
    {
        if (!m_node.mempool) return {};
        LockPoints lp;
        CTxMemPoolEntry entry(tx, 0, 0, 0, 0, false, 0, lp);
        LOCK(m_node.mempool->cs);
        return m_node.mempool->CheckPackageLimits({tx}, entry.GetTxSize());
    }
    CFeeRate estimateSmartFee(int num_blocks, bool conservative, FeeCalculation* calc) override
    {
        if (!m_node.fee_estimator) return {};
        return m_node.fee_estimator->estimateSmartFee(num_blocks, calc, conservative);
    }
    unsigned int estimateMaxBlocks() override
    {
        if (!m_node.fee_estimator) return 0;
        return m_node.fee_estimator->HighestTargetTracked(FeeEstimateHorizon::LONG_HALFLIFE);
    }
    CFeeRate mempoolMinFee() override
    {
        if (!m_node.mempool) return {};
        return m_node.mempool->GetMinFee();
    }
    CFeeRate relayMinFee() override
    {
        if (!m_node.mempool) return CFeeRate{DEFAULT_MIN_RELAY_TX_FEE};
        return m_node.mempool->m_opts.min_relay_feerate;
    }
    CFeeRate relayIncrementalFee() override
    {
        if (!m_node.mempool) return CFeeRate{DEFAULT_INCREMENTAL_RELAY_FEE};
        return m_node.mempool->m_opts.incremental_relay_feerate;
    }
    CFeeRate relayDustFee() override
    {
        if (!m_node.mempool) return CFeeRate{DUST_RELAY_TX_FEE};
        return m_node.mempool->m_opts.dust_relay_feerate;
    }
    bool havePruned() override
    {
        LOCK(::cs_main);
        return chainman().m_blockman.m_have_pruned;
    }
    bool isReadyToBroadcast() override { return !chainman().m_blockman.LoadingBlocks() && !isInitialBlockDownload(); }
    bool isInitialBlockDownload() override
    {
        return chainman().IsInitialBlockDownload();
    }
    bool shutdownRequested() override { return ShutdownRequested(m_node); }
    void initMessage(const std::string& message) override { ::uiInterface.InitMessage(message); }
    void initWarning(const bilingual_str& message) override { InitWarning(message); }
    void initError(const bilingual_str& message) override { InitError(message); }
    void showProgress(const std::string& title, int progress, bool resume_possible) override
    {
        ::uiInterface.ShowProgress(title, progress, resume_possible);
    }
    std::unique_ptr<Handler> handleNotifications(std::shared_ptr<Notifications> notifications) override
    {
        return std::make_unique<NotificationsHandlerImpl>(validation_signals(), std::move(notifications));
    }
    void waitForNotificationsIfTipChanged(const uint256& old_tip) override
    {
        if (!old_tip.IsNull() && old_tip == WITH_LOCK(::cs_main, return chainman().ActiveChain().Tip()->GetBlockHash())) return;
        validation_signals().SyncWithValidationInterfaceQueue();
    }
    std::unique_ptr<Handler> handleRpc(const CRPCCommand& command) override
    {
        return std::make_unique<RpcHandlerImpl>(command);
    }
    bool rpcEnableDeprecated(const std::string& method) override { return IsDeprecatedRPCEnabled(method); }
    void rpcRunLater(const std::string& name, std::function<void()> fn, int64_t seconds) override
    {
        RPCRunLater(name, std::move(fn), seconds);
    }
    common::SettingsValue getSetting(const std::string& name) override
    {
        return args().GetSetting(name);
    }
    std::vector<common::SettingsValue> getSettingsList(const std::string& name) override
    {
        return args().GetSettingsList(name);
    }
    common::SettingsValue getRwSetting(const std::string& name) override
    {
        common::SettingsValue result;
        args().LockSettings([&](const common::Settings& settings) {
            if (const common::SettingsValue* value = common::FindKey(settings.rw_settings, name)) {
                result = *value;
            }
        });
        return result;
    }
    bool updateRwSetting(const std::string& name, const common::SettingsValue& value, bool write) override
    {
        args().LockSettings([&](common::Settings& settings) {
            if (value.isNull()) {
                settings.rw_settings.erase(name);
            } else {
                settings.rw_settings[name] = value;
            }
        });
        return !write || args().WriteSettingsFile();
    }
    void requestMempoolTransactions(Notifications& notifications) override
    {
        if (!m_node.mempool) return;
        LOCK2(::cs_main, m_node.mempool->cs);
        for (const CTxMemPoolEntry& entry : m_node.mempool->entryAll()) {
            notifications.transactionAddedToMempool(entry.GetSharedTx());
        }
    }
    bool hasAssumedValidChain() override
    {
        return chainman().IsSnapshotActive();
    }

    NodeContext* context() override { return &m_node; }
    ArgsManager& args() { return *Assert(m_node.args); }
    ChainstateManager& chainman() { return *Assert(m_node.chainman); }
    ValidationSignals& validation_signals() { return *Assert(m_node.validation_signals); }
    NodeContext& m_node;
};

class MinerImpl : public Mining
{
public:
    explicit MinerImpl(NodeContext& node) : m_node(node) {}

    bool isTestChain() override
    {
        return chainman().GetParams().IsTestChain();
    }

    bool isInitialBlockDownload() override
    {
        return chainman().IsInitialBlockDownload();
    }

    std::optional<uint256> getTipHash() override
    {
        LOCK(::cs_main);
        CBlockIndex* tip{chainman().ActiveChain().Tip()};
        if (!tip) return {};
        return tip->GetBlockHash();
    }

    bool processNewBlock(const std::shared_ptr<const CBlock>& block, bool* new_block) override
    {
        return chainman().ProcessNewBlock(block, /*force_processing=*/true, /*min_pow_checked=*/true, /*new_block=*/new_block);
    }

    unsigned int getTransactionsUpdated() override
    {
        return context()->mempool->GetTransactionsUpdated();
    }

    bool testBlockValidity(const CBlock& block, bool check_merkle_root, BlockValidationState& state) override
    {
        LOCK(cs_main);
        CBlockIndex* tip{chainman().ActiveChain().Tip()};
        // Fail if the tip updated before the lock was taken
        if (block.hashPrevBlock != tip->GetBlockHash()) {
            state.Error("Block does not connect to current chain tip.");
            return false;
        }

        return TestBlockValidity(state, chainman().GetParams(), chainman().ActiveChainstate(), block, tip, /*fCheckPOW=*/false, /*fCheckBits=*/true, check_merkle_root);
    }

<<<<<<< HEAD
    std::unique_ptr<CBlockTemplate> createNewBlock(const PowAlgo algo, const CScript& script_pub_key, bool use_mempool) override
    {
        BlockAssembler::Options options;
        ApplyArgsManOptions(gArgs, options);

        return BlockAssembler{chainman().ActiveChainstate(), use_mempool ? context()->mempool.get() : nullptr, options}.CreateNewBlock(algo, script_pub_key);
=======
    std::unique_ptr<CBlockTemplate> createNewBlock(const CScript& script_pub_key, const BlockCreateOptions& options) override
    {
        BlockAssembler::Options assemble_options{options};
        ApplyArgsManOptions(*Assert(m_node.args), assemble_options);
        return BlockAssembler{chainman().ActiveChainstate(), context()->mempool.get(), assemble_options}.CreateNewBlock(script_pub_key);
>>>>>>> 6f892d0e
    }

    NodeContext* context() override { return &m_node; }
    ChainstateManager& chainman() { return *Assert(m_node.chainman); }
    NodeContext& m_node;
};
} // namespace
} // namespace node

namespace interfaces {
std::unique_ptr<Node> MakeNode(node::NodeContext& context) { return std::make_unique<node::NodeImpl>(context); }
std::unique_ptr<Chain> MakeChain(node::NodeContext& context) { return std::make_unique<node::ChainImpl>(context); }
std::unique_ptr<Mining> MakeMining(node::NodeContext& context) { return std::make_unique<node::MinerImpl>(context); }
} // namespace interfaces<|MERGE_RESOLUTION|>--- conflicted
+++ resolved
@@ -884,20 +884,11 @@
         return TestBlockValidity(state, chainman().GetParams(), chainman().ActiveChainstate(), block, tip, /*fCheckPOW=*/false, /*fCheckBits=*/true, check_merkle_root);
     }
 
-<<<<<<< HEAD
-    std::unique_ptr<CBlockTemplate> createNewBlock(const PowAlgo algo, const CScript& script_pub_key, bool use_mempool) override
-    {
-        BlockAssembler::Options options;
-        ApplyArgsManOptions(gArgs, options);
-
-        return BlockAssembler{chainman().ActiveChainstate(), use_mempool ? context()->mempool.get() : nullptr, options}.CreateNewBlock(algo, script_pub_key);
-=======
-    std::unique_ptr<CBlockTemplate> createNewBlock(const CScript& script_pub_key, const BlockCreateOptions& options) override
+    std::unique_ptr<CBlockTemplate> createNewBlock(const PowAlgo algo, const CScript& script_pub_key, const BlockCreateOptions& options) override
     {
         BlockAssembler::Options assemble_options{options};
         ApplyArgsManOptions(*Assert(m_node.args), assemble_options);
-        return BlockAssembler{chainman().ActiveChainstate(), context()->mempool.get(), assemble_options}.CreateNewBlock(script_pub_key);
->>>>>>> 6f892d0e
+        return BlockAssembler{chainman().ActiveChainstate(), context()->mempool.get(), assemble_options}.CreateNewBlock(algo, script_pub_key);
     }
 
     NodeContext* context() override { return &m_node; }
