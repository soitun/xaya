// Copyright (c) 2018-2022 The Bitcoin Core developers
// Distributed under the MIT software license, see the accompanying
// file COPYING or http://www.opensource.org/licenses/mit-license.php.

#include <addrdb.h>
#include <banman.h>
#include <blockfilter.h>
#include <chain.h>
#include <chainparams.h>
#include <common/args.h>
#include <consensus/merkle.h>
#include <consensus/validation.h>
#include <deploymentstatus.h>
#include <external_signer.h>
#include <index/blockfilterindex.h>
#include <init.h>
#include <interfaces/chain.h>
#include <interfaces/handler.h>
#include <interfaces/mining.h>
#include <interfaces/node.h>
#include <interfaces/types.h>
#include <interfaces/wallet.h>
#include <kernel/chain.h>
#include <kernel/context.h>
#include <kernel/mempool_entry.h>
#include <logging.h>
#include <mapport.h>
#include <net.h>
#include <net_processing.h>
#include <netaddress.h>
#include <netbase.h>
#include <node/blockstorage.h>
#include <node/coin.h>
#include <node/context.h>
#include <node/interface_ui.h>
#include <node/mini_miner.h>
#include <node/miner.h>
#include <node/kernel_notifications.h>
#include <node/transaction.h>
#include <node/types.h>
#include <node/warnings.h>
#include <policy/feerate.h>
#include <policy/fees.h>
#include <policy/policy.h>
#include <policy/rbf.h>
#include <policy/settings.h>
#include <primitives/block.h>
#include <primitives/transaction.h>
#include <rpc/protocol.h>
#include <rpc/server.h>
#include <support/allocators/secure.h>
#include <sync.h>
#include <txmempool.h>
#include <uint256.h>
#include <univalue.h>
#include <util/check.h>
#include <util/result.h>
#include <util/signalinterrupt.h>
#include <util/string.h>
#include <util/translation.h>
#include <validation.h>
#include <validationinterface.h>

#include <bitcoin-build-config.h> // IWYU pragma: keep

#include <any>
#include <memory>
#include <optional>
#include <utility>

#include <boost/signals2/signal.hpp>

using interfaces::BlockRef;
using interfaces::BlockTemplate;
using interfaces::BlockTip;
using interfaces::Chain;
using interfaces::FoundBlock;
using interfaces::Handler;
using interfaces::MakeSignalHandler;
using interfaces::Mining;
using interfaces::Node;
using interfaces::WalletLoader;
using node::BlockAssembler;
using util::Join;

namespace node {
// All members of the classes in this namespace are intentionally public, as the
// classes themselves are private.
namespace {
#ifdef ENABLE_EXTERNAL_SIGNER
class ExternalSignerImpl : public interfaces::ExternalSigner
{
public:
    ExternalSignerImpl(::ExternalSigner signer) : m_signer(std::move(signer)) {}
    std::string getName() override { return m_signer.m_name; }
    ::ExternalSigner m_signer;
};
#endif

class NodeImpl : public Node
{
public:
    explicit NodeImpl(NodeContext& context) { setContext(&context); }
    void initLogging() override { InitLogging(args()); }
    void initParameterInteraction() override { InitParameterInteraction(args()); }
    bilingual_str getWarnings() override { return Join(Assert(m_context->warnings)->GetMessages(), Untranslated("<hr />")); }
    int getExitStatus() override { return Assert(m_context)->exit_status.load(); }
    BCLog::CategoryMask getLogCategories() override { return LogInstance().GetCategoryMask(); }
    bool baseInitialize() override
    {
        if (!AppInitBasicSetup(args(), Assert(context())->exit_status)) return false;
        if (!AppInitParameterInteraction(args())) return false;

        m_context->warnings = std::make_unique<node::Warnings>();
        m_context->kernel = std::make_unique<kernel::Context>();
        m_context->ecc_context = std::make_unique<ECC_Context>();
        if (!AppInitSanityChecks(*m_context->kernel)) return false;

        if (!AppInitLockDataDirectory()) return false;
        if (!AppInitInterfaces(*m_context)) return false;

        return true;
    }
    bool appInitMain(interfaces::BlockAndHeaderTipInfo* tip_info) override
    {
        if (AppInitMain(*m_context, tip_info)) return true;
        // Error during initialization, set exit status before continue
        m_context->exit_status.store(EXIT_FAILURE);
        return false;
    }
    void appShutdown() override
    {
        Interrupt(*m_context);
        Shutdown(*m_context);
    }
    void startShutdown() override
    {
        NodeContext& ctx{*Assert(m_context)};
        if (!(Assert(ctx.shutdown_request))()) {
            LogError("Failed to send shutdown signal\n");
        }

        // Stop RPC for clean shutdown if any of waitfor* commands is executed.
        if (args().GetBoolArg("-server", false)) {
            InterruptRPC();
            StopRPC();
        }
    }
    bool shutdownRequested() override { return ShutdownRequested(*Assert(m_context)); };
    bool isSettingIgnored(const std::string& name) override
    {
        bool ignored = false;
        args().LockSettings([&](common::Settings& settings) {
            if (auto* options = common::FindKey(settings.command_line_options, name)) {
                ignored = !options->empty();
            }
        });
        return ignored;
    }
    common::SettingsValue getPersistentSetting(const std::string& name) override { return args().GetPersistentSetting(name); }
    void updateRwSetting(const std::string& name, const common::SettingsValue& value) override
    {
        args().LockSettings([&](common::Settings& settings) {
            if (value.isNull()) {
                settings.rw_settings.erase(name);
            } else {
                settings.rw_settings[name] = value;
            }
        });
        args().WriteSettingsFile();
    }
    void forceSetting(const std::string& name, const common::SettingsValue& value) override
    {
        args().LockSettings([&](common::Settings& settings) {
            if (value.isNull()) {
                settings.forced_settings.erase(name);
            } else {
                settings.forced_settings[name] = value;
            }
        });
    }
    void resetSettings() override
    {
        args().WriteSettingsFile(/*errors=*/nullptr, /*backup=*/true);
        args().LockSettings([&](common::Settings& settings) {
            settings.rw_settings.clear();
        });
        args().WriteSettingsFile();
    }
    void mapPort(bool use_pcp) override { StartMapPort(use_pcp); }
    bool getProxy(Network net, Proxy& proxy_info) override { return GetProxy(net, proxy_info); }
    size_t getNodeCount(ConnectionDirection flags) override
    {
        return m_context->connman ? m_context->connman->GetNodeCount(flags) : 0;
    }
    bool getNodesStats(NodesStats& stats) override
    {
        stats.clear();

        if (m_context->connman) {
            std::vector<CNodeStats> stats_temp;
            m_context->connman->GetNodeStats(stats_temp);

            stats.reserve(stats_temp.size());
            for (auto& node_stats_temp : stats_temp) {
                stats.emplace_back(std::move(node_stats_temp), false, CNodeStateStats());
            }

            // Try to retrieve the CNodeStateStats for each node.
            if (m_context->peerman) {
                TRY_LOCK(::cs_main, lockMain);
                if (lockMain) {
                    for (auto& node_stats : stats) {
                        std::get<1>(node_stats) =
                            m_context->peerman->GetNodeStateStats(std::get<0>(node_stats).nodeid, std::get<2>(node_stats));
                    }
                }
            }
            return true;
        }
        return false;
    }
    bool getBanned(banmap_t& banmap) override
    {
        if (m_context->banman) {
            m_context->banman->GetBanned(banmap);
            return true;
        }
        return false;
    }
    bool ban(const CNetAddr& net_addr, int64_t ban_time_offset) override
    {
        if (m_context->banman) {
            m_context->banman->Ban(net_addr, ban_time_offset);
            return true;
        }
        return false;
    }
    bool unban(const CSubNet& ip) override
    {
        if (m_context->banman) {
            m_context->banman->Unban(ip);
            return true;
        }
        return false;
    }
    bool disconnectByAddress(const CNetAddr& net_addr) override
    {
        if (m_context->connman) {
            return m_context->connman->DisconnectNode(net_addr);
        }
        return false;
    }
    bool disconnectById(NodeId id) override
    {
        if (m_context->connman) {
            return m_context->connman->DisconnectNode(id);
        }
        return false;
    }
    std::vector<std::unique_ptr<interfaces::ExternalSigner>> listExternalSigners() override
    {
#ifdef ENABLE_EXTERNAL_SIGNER
        std::vector<ExternalSigner> signers = {};
        const std::string command = args().GetArg("-signer", "");
        if (command == "") return {};
        ExternalSigner::Enumerate(command, signers, Params().GetChainTypeString());
        std::vector<std::unique_ptr<interfaces::ExternalSigner>> result;
        result.reserve(signers.size());
        for (auto& signer : signers) {
            result.emplace_back(std::make_unique<ExternalSignerImpl>(std::move(signer)));
        }
        return result;
#else
        // This result is indistinguishable from a successful call that returns
        // no signers. For the current GUI this doesn't matter, because the wallet
        // creation dialog disables the external signer checkbox in both
        // cases. The return type could be changed to std::optional<std::vector>
        // (or something that also includes error messages) if this distinction
        // becomes important.
        return {};
#endif // ENABLE_EXTERNAL_SIGNER
    }
    int64_t getTotalBytesRecv() override { return m_context->connman ? m_context->connman->GetTotalBytesRecv() : 0; }
    int64_t getTotalBytesSent() override { return m_context->connman ? m_context->connman->GetTotalBytesSent() : 0; }
    size_t getMempoolSize() override { return m_context->mempool ? m_context->mempool->size() : 0; }
    size_t getMempoolDynamicUsage() override { return m_context->mempool ? m_context->mempool->DynamicMemoryUsage() : 0; }
    size_t getMempoolMaxUsage() override { return m_context->mempool ? m_context->mempool->m_opts.max_size_bytes : 0; }
    bool getHeaderTip(int& height, int64_t& block_time) override
    {
        LOCK(::cs_main);
        auto best_header = chainman().m_best_header;
        if (best_header) {
            height = best_header->nHeight;
            block_time = best_header->GetBlockTime();
            return true;
        }
        return false;
    }
    std::map<CNetAddr, LocalServiceInfo> getNetLocalAddresses() override
    {
        if (m_context->connman)
            return m_context->connman->getNetLocalAddresses();
        else
            return {};
    }
    int getNumBlocks() override
    {
        LOCK(::cs_main);
        return chainman().ActiveChain().Height();
    }
    uint256 getBestBlockHash() override
    {
        const CBlockIndex* tip = WITH_LOCK(::cs_main, return chainman().ActiveChain().Tip());
        return tip ? tip->GetBlockHash() : chainman().GetParams().GenesisBlock().GetHash();
    }
    int64_t getLastBlockTime() override
    {
        LOCK(::cs_main);
        if (chainman().ActiveChain().Tip()) {
            return chainman().ActiveChain().Tip()->GetBlockTime();
        }
        return chainman().GetParams().GenesisBlock().GetBlockTime(); // Genesis block's time of current network
    }
    double getVerificationProgress() override
    {
        return chainman().GuessVerificationProgress(WITH_LOCK(chainman().GetMutex(), return chainman().ActiveChain().Tip()));
    }
    bool isInitialBlockDownload() override
    {
        return chainman().IsInitialBlockDownload();
    }
    bool isLoadingBlocks() override { return chainman().m_blockman.LoadingBlocks(); }
    void setNetworkActive(bool active) override
    {
        if (m_context->connman) {
            m_context->connman->SetNetworkActive(active);
        }
    }
    bool getNetworkActive() override { return m_context->connman && m_context->connman->GetNetworkActive(); }
    CFeeRate getDustRelayFee() override
    {
        if (!m_context->mempool) return CFeeRate{DUST_RELAY_TX_FEE};
        return m_context->mempool->m_opts.dust_relay_feerate;
    }
    UniValue executeRpc(const std::string& command, const UniValue& params, const std::string& uri) override
    {
        JSONRPCRequest req;
        req.context = m_context;
        req.params = params;
        req.strMethod = command;
        req.URI = uri;
        return ::tableRPC.execute(req);
    }
    std::vector<std::string> listRpcCommands() override { return ::tableRPC.listCommands(); }
    void rpcSetTimerInterfaceIfUnset(RPCTimerInterface* iface) override { RPCSetTimerInterfaceIfUnset(iface); }
    void rpcUnsetTimerInterface(RPCTimerInterface* iface) override { RPCUnsetTimerInterface(iface); }
    std::optional<Coin> getUnspentOutput(const COutPoint& output) override
    {
        LOCK(::cs_main);
        return chainman().ActiveChainstate().CoinsTip().GetCoin(output);
    }
    TransactionError broadcastTransaction(CTransactionRef tx, CAmount max_tx_fee, std::string& err_string) override
    {
        return BroadcastTransaction(*m_context, std::move(tx), err_string, max_tx_fee, /*relay=*/ true, /*wait_callback=*/ false);
    }
    WalletLoader& walletLoader() override
    {
        return *Assert(m_context->wallet_loader);
    }
    std::unique_ptr<Handler> handleInitMessage(InitMessageFn fn) override
    {
        return MakeSignalHandler(::uiInterface.InitMessage_connect(fn));
    }
    std::unique_ptr<Handler> handleMessageBox(MessageBoxFn fn) override
    {
        return MakeSignalHandler(::uiInterface.ThreadSafeMessageBox_connect(fn));
    }
    std::unique_ptr<Handler> handleQuestion(QuestionFn fn) override
    {
        return MakeSignalHandler(::uiInterface.ThreadSafeQuestion_connect(fn));
    }
    std::unique_ptr<Handler> handleShowProgress(ShowProgressFn fn) override
    {
        return MakeSignalHandler(::uiInterface.ShowProgress_connect(fn));
    }
    std::unique_ptr<Handler> handleInitWallet(InitWalletFn fn) override
    {
        return MakeSignalHandler(::uiInterface.InitWallet_connect(fn));
    }
    std::unique_ptr<Handler> handleNotifyNumConnectionsChanged(NotifyNumConnectionsChangedFn fn) override
    {
        return MakeSignalHandler(::uiInterface.NotifyNumConnectionsChanged_connect(fn));
    }
    std::unique_ptr<Handler> handleNotifyNetworkActiveChanged(NotifyNetworkActiveChangedFn fn) override
    {
        return MakeSignalHandler(::uiInterface.NotifyNetworkActiveChanged_connect(fn));
    }
    std::unique_ptr<Handler> handleNotifyAlertChanged(NotifyAlertChangedFn fn) override
    {
        return MakeSignalHandler(::uiInterface.NotifyAlertChanged_connect(fn));
    }
    std::unique_ptr<Handler> handleBannedListChanged(BannedListChangedFn fn) override
    {
        return MakeSignalHandler(::uiInterface.BannedListChanged_connect(fn));
    }
    std::unique_ptr<Handler> handleNotifyBlockTip(NotifyBlockTipFn fn) override
    {
        return MakeSignalHandler(::uiInterface.NotifyBlockTip_connect([fn, this](SynchronizationState sync_state, const CBlockIndex* block) {
            fn(sync_state, BlockTip{block->nHeight, block->GetBlockTime(), block->GetBlockHash()},
               chainman().GuessVerificationProgress(block));
        }));
    }
    std::unique_ptr<Handler> handleNotifyHeaderTip(NotifyHeaderTipFn fn) override
    {
        return MakeSignalHandler(
            ::uiInterface.NotifyHeaderTip_connect([fn](SynchronizationState sync_state, int64_t height, int64_t timestamp, bool presync) {
                fn(sync_state, BlockTip{(int)height, timestamp, uint256{}}, presync);
            }));
    }
    NodeContext* context() override { return m_context; }
    void setContext(NodeContext* context) override
    {
        m_context = context;
    }
    ArgsManager& args() { return *Assert(Assert(m_context)->args); }
    ChainstateManager& chainman() { return *Assert(m_context->chainman); }
    NodeContext* m_context{nullptr};
};

// NOLINTNEXTLINE(misc-no-recursion)
bool FillBlock(const CBlockIndex* index, const FoundBlock& block, UniqueLock<RecursiveMutex>& lock, const CChain& active, const BlockManager& blockman)
{
    if (!index) return false;
    if (block.m_hash) *block.m_hash = index->GetBlockHash();
    if (block.m_height) *block.m_height = index->nHeight;
    if (block.m_time) *block.m_time = index->GetBlockTime();
    if (block.m_max_time) *block.m_max_time = index->GetBlockTimeMax();
    if (block.m_mtp_time) *block.m_mtp_time = index->GetMedianTimePast();
    if (block.m_in_active_chain) *block.m_in_active_chain = active[index->nHeight] == index;
    if (block.m_locator) { *block.m_locator = GetLocator(index); }
    if (block.m_next_block) FillBlock(active[index->nHeight] == index ? active[index->nHeight + 1] : nullptr, *block.m_next_block, lock, active, blockman);
    if (block.m_data) {
        REVERSE_LOCK(lock);
        if (!blockman.ReadBlockFromDisk(*block.m_data, *index)) block.m_data->SetNull();
    }
    block.found = true;
    return true;
}

class NotificationsProxy : public CValidationInterface
{
public:
    explicit NotificationsProxy(std::shared_ptr<Chain::Notifications> notifications)
        : m_notifications(std::move(notifications)) {}
    virtual ~NotificationsProxy() = default;
    void TransactionAddedToMempool(const NewMempoolTransactionInfo& tx, uint64_t mempool_sequence) override
    {
        m_notifications->transactionAddedToMempool(tx.info.m_tx);
    }
    void TransactionRemovedFromMempool(const CTransactionRef& tx, MemPoolRemovalReason reason, uint64_t mempool_sequence) override
    {
        m_notifications->transactionRemovedFromMempool(tx, reason);
    }
    void BlockConnected(ChainstateRole role, const std::shared_ptr<const CBlock>& block, const CBlockIndex* index) override
    {
        m_notifications->blockConnected(role, kernel::MakeBlockInfo(index, block.get()));
    }
    void BlockDisconnected(const std::shared_ptr<const CBlock>& block, const CBlockIndex* index) override
    {
        m_notifications->blockDisconnected(kernel::MakeBlockInfo(index, block.get()));
    }
    void UpdatedBlockTip(const CBlockIndex* index, const CBlockIndex* fork_index, bool is_ibd) override
    {
        m_notifications->updatedBlockTip();
    }
    void ChainStateFlushed(ChainstateRole role, const CBlockLocator& locator) override {
        m_notifications->chainStateFlushed(role, locator);
    }
    std::shared_ptr<Chain::Notifications> m_notifications;
};

class NotificationsHandlerImpl : public Handler
{
public:
    explicit NotificationsHandlerImpl(ValidationSignals& signals, std::shared_ptr<Chain::Notifications> notifications)
        : m_signals{signals}, m_proxy{std::make_shared<NotificationsProxy>(std::move(notifications))}
    {
        m_signals.RegisterSharedValidationInterface(m_proxy);
    }
    ~NotificationsHandlerImpl() override { disconnect(); }
    void disconnect() override
    {
        if (m_proxy) {
            m_signals.UnregisterSharedValidationInterface(m_proxy);
            m_proxy.reset();
        }
    }
    ValidationSignals& m_signals;
    std::shared_ptr<NotificationsProxy> m_proxy;
};

class RpcHandlerImpl : public Handler
{
public:
    explicit RpcHandlerImpl(const CRPCCommand& command) : m_command(command), m_wrapped_command(&command)
    {
        m_command.actor = [this](const JSONRPCRequest& request, UniValue& result, bool last_handler) {
            if (!m_wrapped_command) return false;
            try {
                return m_wrapped_command->actor(request, result, last_handler);
            } catch (const UniValue& e) {
                // If this is not the last handler and a wallet not found
                // exception was thrown, return false so the next handler can
                // try to handle the request. Otherwise, reraise the exception.
                if (!last_handler) {
                    const UniValue& code = e["code"];
                    if (code.isNum() && code.getInt<int>() == RPC_WALLET_NOT_FOUND) {
                        return false;
                    }
                }
                throw;
            }
        };
        ::tableRPC.appendCommand(m_command.name, &m_command);
    }

    void disconnect() final
    {
        if (m_wrapped_command) {
            m_wrapped_command = nullptr;
            ::tableRPC.removeCommand(m_command.name, &m_command);
        }
    }

    ~RpcHandlerImpl() override { disconnect(); }

    CRPCCommand m_command;
    const CRPCCommand* m_wrapped_command;
};

class ChainImpl : public Chain
{
public:
    explicit ChainImpl(NodeContext& node) : m_node(node) {}
    std::optional<int> getHeight() override
    {
        const int height{WITH_LOCK(::cs_main, return chainman().ActiveChain().Height())};
        return height >= 0 ? std::optional{height} : std::nullopt;
    }
    uint256 getBlockHash(int height) override
    {
        LOCK(::cs_main);
        return Assert(chainman().ActiveChain()[height])->GetBlockHash();
    }
    bool haveBlockOnDisk(int height) override
    {
        LOCK(::cs_main);
        const CBlockIndex* block{chainman().ActiveChain()[height]};
        return block && ((block->nStatus & BLOCK_HAVE_DATA) != 0) && block->nTx > 0;
    }
    CBlockLocator getTipLocator() override
    {
        LOCK(::cs_main);
        return chainman().ActiveChain().GetLocator();
    }
    CBlockLocator getActiveChainLocator(const uint256& block_hash) override
    {
        LOCK(::cs_main);
        const CBlockIndex* index = chainman().m_blockman.LookupBlockIndex(block_hash);
        return GetLocator(index);
    }
    std::optional<int> findLocatorFork(const CBlockLocator& locator) override
    {
        LOCK(::cs_main);
        if (const CBlockIndex* fork = chainman().ActiveChainstate().FindForkInGlobalIndex(locator)) {
            return fork->nHeight;
        }
        return std::nullopt;
    }
    bool hasBlockFilterIndex(BlockFilterType filter_type) override
    {
        return GetBlockFilterIndex(filter_type) != nullptr;
    }
    std::optional<bool> blockFilterMatchesAny(BlockFilterType filter_type, const uint256& block_hash, const GCSFilter::ElementSet& filter_set) override
    {
        const BlockFilterIndex* block_filter_index{GetBlockFilterIndex(filter_type)};
        if (!block_filter_index) return std::nullopt;

        BlockFilter filter;
        const CBlockIndex* index{WITH_LOCK(::cs_main, return chainman().m_blockman.LookupBlockIndex(block_hash))};
        if (index == nullptr || !block_filter_index->LookupFilter(index, filter)) return std::nullopt;
        return filter.GetFilter().MatchAny(filter_set);
    }
    bool findBlock(const uint256& hash, const FoundBlock& block) override
    {
        WAIT_LOCK(cs_main, lock);
        return FillBlock(chainman().m_blockman.LookupBlockIndex(hash), block, lock, chainman().ActiveChain(), chainman().m_blockman);
    }
    bool findFirstBlockWithTimeAndHeight(int64_t min_time, int min_height, const FoundBlock& block) override
    {
        WAIT_LOCK(cs_main, lock);
        const CChain& active = chainman().ActiveChain();
        return FillBlock(active.FindEarliestAtLeast(min_time, min_height), block, lock, active, chainman().m_blockman);
    }
    bool findAncestorByHeight(const uint256& block_hash, int ancestor_height, const FoundBlock& ancestor_out) override
    {
        WAIT_LOCK(cs_main, lock);
        const CChain& active = chainman().ActiveChain();
        if (const CBlockIndex* block = chainman().m_blockman.LookupBlockIndex(block_hash)) {
            if (const CBlockIndex* ancestor = block->GetAncestor(ancestor_height)) {
                return FillBlock(ancestor, ancestor_out, lock, active, chainman().m_blockman);
            }
        }
        return FillBlock(nullptr, ancestor_out, lock, active, chainman().m_blockman);
    }
    bool findAncestorByHash(const uint256& block_hash, const uint256& ancestor_hash, const FoundBlock& ancestor_out) override
    {
        WAIT_LOCK(cs_main, lock);
        const CBlockIndex* block = chainman().m_blockman.LookupBlockIndex(block_hash);
        const CBlockIndex* ancestor = chainman().m_blockman.LookupBlockIndex(ancestor_hash);
        if (block && ancestor && block->GetAncestor(ancestor->nHeight) != ancestor) ancestor = nullptr;
        return FillBlock(ancestor, ancestor_out, lock, chainman().ActiveChain(), chainman().m_blockman);
    }
    bool findCommonAncestor(const uint256& block_hash1, const uint256& block_hash2, const FoundBlock& ancestor_out, const FoundBlock& block1_out, const FoundBlock& block2_out) override
    {
        WAIT_LOCK(cs_main, lock);
        const CChain& active = chainman().ActiveChain();
        const CBlockIndex* block1 = chainman().m_blockman.LookupBlockIndex(block_hash1);
        const CBlockIndex* block2 = chainman().m_blockman.LookupBlockIndex(block_hash2);
        const CBlockIndex* ancestor = block1 && block2 ? LastCommonAncestor(block1, block2) : nullptr;
        // Using & instead of && below to avoid short circuiting and leaving
        // output uninitialized. Cast bool to int to avoid -Wbitwise-instead-of-logical
        // compiler warnings.
        return int{FillBlock(ancestor, ancestor_out, lock, active, chainman().m_blockman)} &
               int{FillBlock(block1, block1_out, lock, active, chainman().m_blockman)} &
               int{FillBlock(block2, block2_out, lock, active, chainman().m_blockman)};
    }
    void findCoins(std::map<COutPoint, Coin>& coins) override { return FindCoins(m_node, coins); }
    double guessVerificationProgress(const uint256& block_hash) override
    {
        LOCK(chainman().GetMutex());
        return chainman().GuessVerificationProgress(chainman().m_blockman.LookupBlockIndex(block_hash));
    }
    bool hasBlocks(const uint256& block_hash, int min_height, std::optional<int> max_height) override
    {
        // hasBlocks returns true if all ancestors of block_hash in specified
        // range have block data (are not pruned), false if any ancestors in
        // specified range are missing data.
        //
        // For simplicity and robustness, min_height and max_height are only
        // used to limit the range, and passing min_height that's too low or
        // max_height that's too high will not crash or change the result.
        LOCK(::cs_main);
        if (const CBlockIndex* block = chainman().m_blockman.LookupBlockIndex(block_hash)) {
            if (max_height && block->nHeight >= *max_height) block = block->GetAncestor(*max_height);
            for (; block->nStatus & BLOCK_HAVE_DATA; block = block->pprev) {
                // Check pprev to not segfault if min_height is too low
                if (block->nHeight <= min_height || !block->pprev) return true;
            }
        }
        return false;
    }
    RBFTransactionState isRBFOptIn(const CTransaction& tx) override
    {
        if (!m_node.mempool) return IsRBFOptInEmptyMempool(tx);
        LOCK(m_node.mempool->cs);
        return IsRBFOptIn(tx, *m_node.mempool);
    }
    bool isInMempool(const uint256& txid) override
    {
        if (!m_node.mempool) return false;
        LOCK(m_node.mempool->cs);
        return m_node.mempool->exists(GenTxid::Txid(txid));
    }
    bool hasDescendantsInMempool(const uint256& txid) override
    {
        if (!m_node.mempool) return false;
        LOCK(m_node.mempool->cs);
        const auto entry{m_node.mempool->GetEntry(Txid::FromUint256(txid))};
        if (entry == nullptr) return false;
        return entry->GetCountWithDescendants() > 1;
    }
    bool broadcastTransaction(const CTransactionRef& tx,
        const CAmount& max_tx_fee,
        bool relay,
        std::string& err_string) override
    {
        const TransactionError err = BroadcastTransaction(m_node, tx, err_string, max_tx_fee, relay, /*wait_callback=*/false);
        // Chain clients only care about failures to accept the tx to the mempool. Disregard non-mempool related failures.
        // Note: this will need to be updated if BroadcastTransactions() is updated to return other non-mempool failures
        // that Chain clients do not need to know about.
        return TransactionError::OK == err;
    }
    void getTransactionAncestry(const uint256& txid, size_t& ancestors, size_t& descendants, size_t* ancestorsize, CAmount* ancestorfees) override
    {
        ancestors = descendants = 0;
        if (!m_node.mempool) return;
        m_node.mempool->GetTransactionAncestry(txid, ancestors, descendants, ancestorsize, ancestorfees);
    }

    std::map<COutPoint, CAmount> calculateIndividualBumpFees(const std::vector<COutPoint>& outpoints, const CFeeRate& target_feerate) override
    {
        if (!m_node.mempool) {
            std::map<COutPoint, CAmount> bump_fees;
            for (const auto& outpoint : outpoints) {
                bump_fees.emplace(outpoint, 0);
            }
            return bump_fees;
        }
        return MiniMiner(*m_node.mempool, outpoints).CalculateBumpFees(target_feerate);
    }

    std::optional<CAmount> calculateCombinedBumpFee(const std::vector<COutPoint>& outpoints, const CFeeRate& target_feerate) override
    {
        if (!m_node.mempool) {
            return 0;
        }
        return MiniMiner(*m_node.mempool, outpoints).CalculateTotalBumpFees(target_feerate);
    }
    void getPackageLimits(unsigned int& limit_ancestor_count, unsigned int& limit_descendant_count) override
    {
        const CTxMemPool::Limits default_limits{};

        const CTxMemPool::Limits& limits{m_node.mempool ? m_node.mempool->m_opts.limits : default_limits};

        limit_ancestor_count = limits.ancestor_count;
        limit_descendant_count = limits.descendant_count;
    }
    util::Result<void> checkChainLimits(const CTransactionRef& tx) override
    {
        if (!m_node.mempool) return {};
        LockPoints lp;
        CTxMemPoolEntry entry(tx, 0, 0, 0, 0, false, 0, lp);
        LOCK(m_node.mempool->cs);
        return m_node.mempool->CheckPackageLimits({tx}, entry.GetTxSize());
    }
    CFeeRate estimateSmartFee(int num_blocks, bool conservative, FeeCalculation* calc) override
    {
        if (!m_node.fee_estimator) return {};
        return m_node.fee_estimator->estimateSmartFee(num_blocks, calc, conservative);
    }
    unsigned int estimateMaxBlocks() override
    {
        if (!m_node.fee_estimator) return 0;
        return m_node.fee_estimator->HighestTargetTracked(FeeEstimateHorizon::LONG_HALFLIFE);
    }
    CFeeRate mempoolMinFee() override
    {
        if (!m_node.mempool) return {};
        return m_node.mempool->GetMinFee();
    }
    CFeeRate relayMinFee() override
    {
        if (!m_node.mempool) return CFeeRate{DEFAULT_MIN_RELAY_TX_FEE};
        return m_node.mempool->m_opts.min_relay_feerate;
    }
    CFeeRate relayIncrementalFee() override
    {
        if (!m_node.mempool) return CFeeRate{DEFAULT_INCREMENTAL_RELAY_FEE};
        return m_node.mempool->m_opts.incremental_relay_feerate;
    }
    CFeeRate relayDustFee() override
    {
        if (!m_node.mempool) return CFeeRate{DUST_RELAY_TX_FEE};
        return m_node.mempool->m_opts.dust_relay_feerate;
    }
    bool havePruned() override
    {
        LOCK(::cs_main);
        return chainman().m_blockman.m_have_pruned;
    }
    bool isReadyToBroadcast() override { return !chainman().m_blockman.LoadingBlocks() && !isInitialBlockDownload(); }
    bool isInitialBlockDownload() override
    {
        return chainman().IsInitialBlockDownload();
    }
    bool shutdownRequested() override { return ShutdownRequested(m_node); }
    void initMessage(const std::string& message) override { ::uiInterface.InitMessage(message); }
    void initWarning(const bilingual_str& message) override { InitWarning(message); }
    void initError(const bilingual_str& message) override { InitError(message); }
    void showProgress(const std::string& title, int progress, bool resume_possible) override
    {
        ::uiInterface.ShowProgress(title, progress, resume_possible);
    }
    std::unique_ptr<Handler> handleNotifications(std::shared_ptr<Notifications> notifications) override
    {
        return std::make_unique<NotificationsHandlerImpl>(validation_signals(), std::move(notifications));
    }
    void waitForNotificationsIfTipChanged(const uint256& old_tip) override
    {
        if (!old_tip.IsNull() && old_tip == WITH_LOCK(::cs_main, return chainman().ActiveChain().Tip()->GetBlockHash())) return;
        validation_signals().SyncWithValidationInterfaceQueue();
    }
    std::unique_ptr<Handler> handleRpc(const CRPCCommand& command) override
    {
        return std::make_unique<RpcHandlerImpl>(command);
    }
    bool rpcEnableDeprecated(const std::string& method) override { return IsDeprecatedRPCEnabled(method); }
    void rpcRunLater(const std::string& name, std::function<void()> fn, int64_t seconds) override
    {
        RPCRunLater(name, std::move(fn), seconds);
    }
    common::SettingsValue getSetting(const std::string& name) override
    {
        return args().GetSetting(name);
    }
    std::vector<common::SettingsValue> getSettingsList(const std::string& name) override
    {
        return args().GetSettingsList(name);
    }
    common::SettingsValue getRwSetting(const std::string& name) override
    {
        common::SettingsValue result;
        args().LockSettings([&](const common::Settings& settings) {
            if (const common::SettingsValue* value = common::FindKey(settings.rw_settings, name)) {
                result = *value;
            }
        });
        return result;
    }
    bool updateRwSetting(const std::string& name,
                         const interfaces::SettingsUpdate& update_settings_func) override
    {
        std::optional<interfaces::SettingsAction> action;
        args().LockSettings([&](common::Settings& settings) {
            if (auto* value = common::FindKey(settings.rw_settings, name)) {
                action = update_settings_func(*value);
                if (value->isNull()) settings.rw_settings.erase(name);
            } else {
                UniValue new_value;
                action = update_settings_func(new_value);
                if (!new_value.isNull()) settings.rw_settings[name] = std::move(new_value);
            }
        });
        if (!action) return false;
        // Now dump value to disk if requested
        return *action != interfaces::SettingsAction::WRITE || args().WriteSettingsFile();
    }
    bool overwriteRwSetting(const std::string& name, common::SettingsValue value, interfaces::SettingsAction action) override
    {
        return updateRwSetting(name, [&](common::SettingsValue& settings) {
            settings = std::move(value);
            return action;
        });
    }
    bool deleteRwSettings(const std::string& name, interfaces::SettingsAction action) override
    {
        return overwriteRwSetting(name, {}, action);
    }
    void requestMempoolTransactions(Notifications& notifications) override
    {
        if (!m_node.mempool) return;
        LOCK2(::cs_main, m_node.mempool->cs);
        for (const CTxMemPoolEntry& entry : m_node.mempool->entryAll()) {
            notifications.transactionAddedToMempool(entry.GetSharedTx());
        }
    }
    bool hasAssumedValidChain() override
    {
        return chainman().IsSnapshotActive();
    }

    NodeContext* context() override { return &m_node; }
    ArgsManager& args() { return *Assert(m_node.args); }
    ChainstateManager& chainman() { return *Assert(m_node.chainman); }
    ValidationSignals& validation_signals() { return *Assert(m_node.validation_signals); }
    NodeContext& m_node;
};

class BlockTemplateImpl : public BlockTemplate
{
public:
    explicit BlockTemplateImpl(std::unique_ptr<CBlockTemplate> block_template, NodeContext& node) : m_block_template(std::move(block_template)), m_node(node)
    {
        assert(m_block_template);
    }

    CBlockHeader getBlockHeader() override
    {
        return m_block_template->block;
    }

    CBlock getBlock() override
    {
        return m_block_template->block;
    }

    std::vector<CAmount> getTxFees() override
    {
        return m_block_template->vTxFees;
    }

    std::vector<int64_t> getTxSigops() override
    {
        return m_block_template->vTxSigOpsCost;
    }

    CTransactionRef getCoinbaseTx() override
    {
        return m_block_template->block.vtx[0];
    }

    std::vector<unsigned char> getCoinbaseCommitment() override
    {
        return m_block_template->vchCoinbaseCommitment;
    }

    int getWitnessCommitmentIndex() override
    {
        return GetWitnessCommitmentIndex(m_block_template->block);
    }

    std::vector<uint256> getCoinbaseMerklePath() override
    {
        return TransactionMerklePath(m_block_template->block, 0);
    }

    bool submitSolution(uint32_t version, uint32_t timestamp, uint32_t nonce, CTransactionRef coinbase) override
    {
        CBlock block{m_block_template->block};

        if (block.vtx.size() == 0) {
            block.vtx.push_back(coinbase);
        } else {
            block.vtx[0] = coinbase;
        }

        block.nVersion = version;
        block.nTime = timestamp;
        block.nNonce = nonce;

        block.hashMerkleRoot = BlockMerkleRoot(block);

        auto block_ptr = std::make_shared<const CBlock>(block);
        return chainman().ProcessNewBlock(block_ptr, /*force_processing=*/true, /*min_pow_checked=*/true, /*new_block=*/nullptr);
    }

    const std::unique_ptr<CBlockTemplate> m_block_template;

    ChainstateManager& chainman() { return *Assert(m_node.chainman); }
    NodeContext& m_node;
};

class MinerImpl : public Mining
{
public:
    explicit MinerImpl(NodeContext& node) : m_node(node) {}

    bool isTestChain() override
    {
        return chainman().GetParams().IsTestChain();
    }

    bool isInitialBlockDownload() override
    {
        return chainman().IsInitialBlockDownload();
    }

    std::optional<BlockRef> getTip() override
    {
        LOCK(::cs_main);
        CBlockIndex* tip{chainman().ActiveChain().Tip()};
        if (!tip) return {};
        return BlockRef{tip->GetBlockHash(), tip->nHeight};
    }

    BlockRef waitTipChanged(uint256 current_tip, MillisecondsDouble timeout) override
    {
        if (timeout > std::chrono::years{100}) timeout = std::chrono::years{100}; // Upper bound to avoid UB in std::chrono
        {
            WAIT_LOCK(notifications().m_tip_block_mutex, lock);
            notifications().m_tip_block_cv.wait_for(lock, timeout, [&]() EXCLUSIVE_LOCKS_REQUIRED(notifications().m_tip_block_mutex) {
                // We need to wait for m_tip_block to be set AND for the value
                // to differ from the current_tip value.
                return (notifications().TipBlock() && notifications().TipBlock() != current_tip) || chainman().m_interrupt;
            });
        }
        // Must release m_tip_block_mutex before locking cs_main, to avoid deadlocks.
        LOCK(::cs_main);
        return BlockRef{chainman().ActiveChain().Tip()->GetBlockHash(), chainman().ActiveChain().Tip()->nHeight};
    }

<<<<<<< HEAD
    bool processNewBlock(const std::shared_ptr<const CBlock>& block, bool* new_block) override
    {
        return chainman().ProcessNewBlock(block, /*force_processing=*/true, /*min_pow_checked=*/true, /*new_block=*/new_block);
    }

    unsigned int getTransactionsUpdated() override
    {
        return context()->mempool->GetTransactionsUpdated();
    }

    bool testBlockValidity(const CBlock& block, bool check_merkle_root, BlockValidationState& state) override
    {
        LOCK(cs_main);
        CBlockIndex* tip{chainman().ActiveChain().Tip()};
        // Fail if the tip updated before the lock was taken
        if (block.hashPrevBlock != tip->GetBlockHash()) {
            state.Error("Block does not connect to current chain tip.");
            return false;
        }

        return TestBlockValidity(state, chainman().GetParams(), chainman().ActiveChainstate(), block, tip, /*fCheckPOW=*/false, /*fCheckBits=*/true, check_merkle_root);
    }

    std::unique_ptr<BlockTemplate> createNewBlock(const PowAlgo algo, const CScript& script_pub_key, const BlockCreateOptions& options) override
    {
        BlockAssembler::Options assemble_options{options};
        ApplyArgsManOptions(*Assert(m_node.args), assemble_options);
        return std::make_unique<BlockTemplateImpl>(BlockAssembler{chainman().ActiveChainstate(), context()->mempool.get(), assemble_options}.CreateNewBlock(algo, script_pub_key), m_node);
=======
    std::unique_ptr<BlockTemplate> createNewBlock(const BlockCreateOptions& options) override
    {
        BlockAssembler::Options assemble_options{options};
        ApplyArgsManOptions(*Assert(m_node.args), assemble_options);
        return std::make_unique<BlockTemplateImpl>(BlockAssembler{chainman().ActiveChainstate(), context()->mempool.get(), assemble_options}.CreateNewBlock(), m_node);
>>>>>>> e80f5a61
    }

    NodeContext* context() override { return &m_node; }
    ChainstateManager& chainman() { return *Assert(m_node.chainman); }
    KernelNotifications& notifications() { return *Assert(m_node.notifications); }
    NodeContext& m_node;
};
} // namespace
} // namespace node

namespace interfaces {
std::unique_ptr<Node> MakeNode(node::NodeContext& context) { return std::make_unique<node::NodeImpl>(context); }
std::unique_ptr<Chain> MakeChain(node::NodeContext& context) { return std::make_unique<node::ChainImpl>(context); }
std::unique_ptr<Mining> MakeMining(node::NodeContext& context) { return std::make_unique<node::MinerImpl>(context); }
} // namespace interfaces<|MERGE_RESOLUTION|>--- conflicted
+++ resolved
@@ -981,42 +981,11 @@
         return BlockRef{chainman().ActiveChain().Tip()->GetBlockHash(), chainman().ActiveChain().Tip()->nHeight};
     }
 
-<<<<<<< HEAD
-    bool processNewBlock(const std::shared_ptr<const CBlock>& block, bool* new_block) override
-    {
-        return chainman().ProcessNewBlock(block, /*force_processing=*/true, /*min_pow_checked=*/true, /*new_block=*/new_block);
-    }
-
-    unsigned int getTransactionsUpdated() override
-    {
-        return context()->mempool->GetTransactionsUpdated();
-    }
-
-    bool testBlockValidity(const CBlock& block, bool check_merkle_root, BlockValidationState& state) override
-    {
-        LOCK(cs_main);
-        CBlockIndex* tip{chainman().ActiveChain().Tip()};
-        // Fail if the tip updated before the lock was taken
-        if (block.hashPrevBlock != tip->GetBlockHash()) {
-            state.Error("Block does not connect to current chain tip.");
-            return false;
-        }
-
-        return TestBlockValidity(state, chainman().GetParams(), chainman().ActiveChainstate(), block, tip, /*fCheckPOW=*/false, /*fCheckBits=*/true, check_merkle_root);
-    }
-
-    std::unique_ptr<BlockTemplate> createNewBlock(const PowAlgo algo, const CScript& script_pub_key, const BlockCreateOptions& options) override
+    std::unique_ptr<BlockTemplate> createNewBlock(const PowAlgo algo, const BlockCreateOptions& options) override
     {
         BlockAssembler::Options assemble_options{options};
         ApplyArgsManOptions(*Assert(m_node.args), assemble_options);
-        return std::make_unique<BlockTemplateImpl>(BlockAssembler{chainman().ActiveChainstate(), context()->mempool.get(), assemble_options}.CreateNewBlock(algo, script_pub_key), m_node);
-=======
-    std::unique_ptr<BlockTemplate> createNewBlock(const BlockCreateOptions& options) override
-    {
-        BlockAssembler::Options assemble_options{options};
-        ApplyArgsManOptions(*Assert(m_node.args), assemble_options);
-        return std::make_unique<BlockTemplateImpl>(BlockAssembler{chainman().ActiveChainstate(), context()->mempool.get(), assemble_options}.CreateNewBlock(), m_node);
->>>>>>> e80f5a61
+        return std::make_unique<BlockTemplateImpl>(BlockAssembler{chainman().ActiveChainstate(), context()->mempool.get(), assemble_options}.CreateNewBlock(algo), m_node);
     }
 
     NodeContext* context() override { return &m_node; }
