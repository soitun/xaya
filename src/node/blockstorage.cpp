// Copyright (c) 2011-2022 The Bitcoin Core developers
// Distributed under the MIT software license, see the accompanying
// file COPYING or http://www.opensource.org/licenses/mit-license.php.

#include <node/blockstorage.h>

#include <arith_uint256.h>
#include <chain.h>
#include <consensus/params.h>
#include <consensus/validation.h>
#include <dbwrapper.h>
#include <flatfile.h>
#include <hash.h>
#include <kernel/blockmanager_opts.h>
#include <kernel/chainparams.h>
#include <kernel/messagestartchars.h>
#include <kernel/notifications_interface.h>
#include <logging.h>
#include <pow.h>
#include <primitives/block.h>
#include <primitives/transaction.h>
#include <random.h>
#include <serialize.h>
#include <signet.h>
#include <span.h>
#include <streams.h>
#include <sync.h>
#include <tinyformat.h>
#include <uint256.h>
#include <undo.h>
#include <util/batchpriority.h>
#include <util/check.h>
#include <util/fs.h>
#include <util/signalinterrupt.h>
#include <util/strencodings.h>
#include <util/translation.h>
#include <validation.h>

#include <cstddef>
#include <map>
#include <unordered_map>

namespace kernel {
static constexpr uint8_t DB_BLOCK_FILES{'f'};
static constexpr uint8_t DB_BLOCK_INDEX{'b'};
static constexpr uint8_t DB_FLAG{'F'};
static constexpr uint8_t DB_REINDEX_FLAG{'R'};
static constexpr uint8_t DB_LAST_BLOCK{'l'};
// Keys used in previous version that might still be found in the DB:
// BlockTreeDB::DB_TXINDEX_BLOCK{'T'};
// BlockTreeDB::DB_TXINDEX{'t'}
// BlockTreeDB::ReadFlag("txindex")

bool BlockTreeDB::ReadBlockFileInfo(int nFile, CBlockFileInfo& info)
{
    return Read(std::make_pair(DB_BLOCK_FILES, nFile), info);
}

bool BlockTreeDB::WriteReindexing(bool fReindexing)
{
    if (fReindexing) {
        return Write(DB_REINDEX_FLAG, uint8_t{'1'});
    } else {
        return Erase(DB_REINDEX_FLAG);
    }
}

void BlockTreeDB::ReadReindexing(bool& fReindexing)
{
    fReindexing = Exists(DB_REINDEX_FLAG);
}

bool BlockTreeDB::ReadLastBlockFile(int& nFile)
{
    return Read(DB_LAST_BLOCK, nFile);
}

bool BlockTreeDB::WriteBatchSync(const std::vector<std::pair<int, const CBlockFileInfo*>>& fileInfo, int nLastFile, const std::vector<const CBlockIndex*>& blockinfo)
{
    CDBBatch batch(*this);
    for (const auto& [file, info] : fileInfo) {
        batch.Write(std::make_pair(DB_BLOCK_FILES, file), *info);
    }
    batch.Write(DB_LAST_BLOCK, nLastFile);
    for (const CBlockIndex* bi : blockinfo) {
        batch.Write(std::make_pair(DB_BLOCK_INDEX, bi->GetBlockHash()), CDiskBlockIndex{bi});
    }
    return WriteBatch(batch, true);
}

bool BlockTreeDB::WriteFlag(const std::string& name, bool fValue)
{
    return Write(std::make_pair(DB_FLAG, name), fValue ? uint8_t{'1'} : uint8_t{'0'});
}

bool BlockTreeDB::ReadFlag(const std::string& name, bool& fValue)
{
    uint8_t ch;
    if (!Read(std::make_pair(DB_FLAG, name), ch)) {
        return false;
    }
    fValue = ch == uint8_t{'1'};
    return true;
}

bool BlockTreeDB::LoadBlockIndexGuts(const Consensus::Params& consensusParams, std::function<CBlockIndex*(const uint256&)> insertBlockIndex, const util::SignalInterrupt& interrupt)
{
    AssertLockHeld(::cs_main);
    std::unique_ptr<CDBIterator> pcursor(NewIterator());
    pcursor->Seek(std::make_pair(DB_BLOCK_INDEX, uint256()));

    // Load m_block_index
    while (pcursor->Valid()) {
        if (interrupt) return false;
        std::pair<uint8_t, uint256> key;
        if (pcursor->GetKey(key) && key.first == DB_BLOCK_INDEX) {
            CDiskBlockIndex diskindex;
            if (pcursor->GetValue(diskindex)) {
                // Construct block index object
                CBlockIndex* pindexNew = insertBlockIndex(diskindex.ConstructBlockHash());
                pindexNew->pprev          = insertBlockIndex(diskindex.hashPrev);
                pindexNew->nHeight        = diskindex.nHeight;
                pindexNew->nFile          = diskindex.nFile;
                pindexNew->nDataPos       = diskindex.nDataPos;
                pindexNew->nUndoPos       = diskindex.nUndoPos;
                pindexNew->nVersion       = diskindex.nVersion;
                pindexNew->hashMerkleRoot = diskindex.hashMerkleRoot;
                pindexNew->nTime          = diskindex.nTime;
                pindexNew->nBits          = diskindex.nBits;
                pindexNew->nNonce         = diskindex.nNonce;
                pindexNew->nStatus        = diskindex.nStatus;
                pindexNew->nTx            = diskindex.nTx;

                /* Bitcoin checks the PoW here.  We don't do this because
                   the CDiskBlockIndex does not contain the auxpow.
                   This check isn't important, since the data on disk should
                   already be valid and can be trusted.  */

                pcursor->Next();
            } else {
                LogError("%s: failed to read value\n", __func__);
                return false;
            }
        } else {
            break;
        }
    }

    return true;
}
} // namespace kernel

namespace node {

bool CBlockIndexWorkComparator::operator()(const CBlockIndex* pa, const CBlockIndex* pb) const
{
    // First sort by most total work, ...
    if (pa->nChainWork > pb->nChainWork) return false;
    if (pa->nChainWork < pb->nChainWork) return true;

    // ... then by earliest time received, ...
    if (pa->nSequenceId < pb->nSequenceId) return false;
    if (pa->nSequenceId > pb->nSequenceId) return true;

    // Use pointer address as tie breaker (should only happen with blocks
    // loaded from disk, as those all have id 0).
    if (pa < pb) return false;
    if (pa > pb) return true;

    // Identical blocks.
    return false;
}

bool CBlockIndexHeightOnlyComparator::operator()(const CBlockIndex* pa, const CBlockIndex* pb) const
{
    return pa->nHeight < pb->nHeight;
}

std::vector<CBlockIndex*> BlockManager::GetAllBlockIndices()
{
    AssertLockHeld(cs_main);
    std::vector<CBlockIndex*> rv;
    rv.reserve(m_block_index.size());
    for (auto& [_, block_index] : m_block_index) {
        rv.push_back(&block_index);
    }
    return rv;
}

CBlockIndex* BlockManager::LookupBlockIndex(const uint256& hash)
{
    AssertLockHeld(cs_main);
    BlockMap::iterator it = m_block_index.find(hash);
    return it == m_block_index.end() ? nullptr : &it->second;
}

const CBlockIndex* BlockManager::LookupBlockIndex(const uint256& hash) const
{
    AssertLockHeld(cs_main);
    BlockMap::const_iterator it = m_block_index.find(hash);
    return it == m_block_index.end() ? nullptr : &it->second;
}

CBlockIndex* BlockManager::AddToBlockIndex(const CBlockHeader& block, CBlockIndex*& best_header)
{
    AssertLockHeld(cs_main);

    auto [mi, inserted] = m_block_index.try_emplace(block.GetHash(), block);
    if (!inserted) {
        return &mi->second;
    }
    CBlockIndex* pindexNew = &(*mi).second;

    // We assign the sequence id to blocks only when the full data is available,
    // to avoid miners withholding blocks but broadcasting headers, to get a
    // competitive advantage.
    pindexNew->nSequenceId = 0;

    pindexNew->phashBlock = &((*mi).first);
    BlockMap::iterator miPrev = m_block_index.find(block.hashPrevBlock);
    if (miPrev != m_block_index.end()) {
        pindexNew->pprev = &(*miPrev).second;
        pindexNew->nHeight = pindexNew->pprev->nHeight + 1;
        pindexNew->BuildSkip();
    }
    pindexNew->nTimeMax = (pindexNew->pprev ? std::max(pindexNew->pprev->nTimeMax, pindexNew->nTime) : pindexNew->nTime);
    pindexNew->nChainWork = (pindexNew->pprev ? pindexNew->pprev->nChainWork : 0) + GetBlockProof(*pindexNew);
    pindexNew->RaiseValidity(BLOCK_VALID_TREE);
    if (best_header == nullptr || best_header->nChainWork < pindexNew->nChainWork) {
        best_header = pindexNew;
    }

    m_dirty_blockindex.insert(pindexNew);

    return pindexNew;
}

void BlockManager::PruneOneBlockFile(const int fileNumber)
{
    AssertLockHeld(cs_main);
    LOCK(cs_LastBlockFile);

    for (auto& entry : m_block_index) {
        CBlockIndex* pindex = &entry.second;
        if (pindex->nFile == fileNumber) {
            pindex->nStatus &= ~BLOCK_HAVE_DATA;
            pindex->nStatus &= ~BLOCK_HAVE_UNDO;
            pindex->nFile = 0;
            pindex->nDataPos = 0;
            pindex->nUndoPos = 0;
            m_dirty_blockindex.insert(pindex);

            // Prune from m_blocks_unlinked -- any block we prune would have
            // to be downloaded again in order to consider its chain, at which
            // point it would be considered as a candidate for
            // m_blocks_unlinked or setBlockIndexCandidates.
            auto range = m_blocks_unlinked.equal_range(pindex->pprev);
            while (range.first != range.second) {
                std::multimap<CBlockIndex*, CBlockIndex*>::iterator _it = range.first;
                range.first++;
                if (_it->second == pindex) {
                    m_blocks_unlinked.erase(_it);
                }
            }
        }
    }

    m_blockfile_info.at(fileNumber) = CBlockFileInfo{};
    m_dirty_fileinfo.insert(fileNumber);
}

void BlockManager::FindFilesToPruneManual(
    std::set<int>& setFilesToPrune,
    int nManualPruneHeight,
    const Chainstate& chain,
    ChainstateManager& chainman)
{
    assert(IsPruneMode() && nManualPruneHeight > 0);

    LOCK2(cs_main, cs_LastBlockFile);
    if (chain.m_chain.Height() < 0) {
        return;
    }

    const auto [min_block_to_prune, last_block_can_prune] = chainman.GetPruneRange(chain, nManualPruneHeight);

    int count = 0;
    for (int fileNumber = 0; fileNumber < this->MaxBlockfileNum(); fileNumber++) {
        const auto& fileinfo = m_blockfile_info[fileNumber];
        if (fileinfo.nSize == 0 || fileinfo.nHeightLast > (unsigned)last_block_can_prune || fileinfo.nHeightFirst < (unsigned)min_block_to_prune) {
            continue;
        }

        PruneOneBlockFile(fileNumber);
        setFilesToPrune.insert(fileNumber);
        count++;
    }
    LogPrintf("[%s] Prune (Manual): prune_height=%d removed %d blk/rev pairs\n",
        chain.GetRole(), last_block_can_prune, count);
}

void BlockManager::FindFilesToPrune(
    std::set<int>& setFilesToPrune,
    int last_prune,
    const Chainstate& chain,
    ChainstateManager& chainman)
{
    LOCK2(cs_main, cs_LastBlockFile);
    // Distribute our -prune budget over all chainstates.
    const auto target = std::max(
        MIN_DISK_SPACE_FOR_BLOCK_FILES, GetPruneTarget() / chainman.GetAll().size());
    const uint64_t target_sync_height = chainman.m_best_header->nHeight;

    if (chain.m_chain.Height() < 0 || target == 0) {
        return;
    }
    if (static_cast<uint64_t>(chain.m_chain.Height()) <= chainman.GetParams().PruneAfterHeight()) {
        return;
    }

    const auto [min_block_to_prune, last_block_can_prune] = chainman.GetPruneRange(chain, last_prune);

    uint64_t nCurrentUsage = CalculateCurrentUsage();
    // We don't check to prune until after we've allocated new space for files
    // So we should leave a buffer under our target to account for another allocation
    // before the next pruning.
    uint64_t nBuffer = BLOCKFILE_CHUNK_SIZE + UNDOFILE_CHUNK_SIZE;
    uint64_t nBytesToPrune;
    int count = 0;

    if (nCurrentUsage + nBuffer >= target) {
        // On a prune event, the chainstate DB is flushed.
        // To avoid excessive prune events negating the benefit of high dbcache
        // values, we should not prune too rapidly.
        // So when pruning in IBD, increase the buffer to avoid a re-prune too soon.
        const auto chain_tip_height = chain.m_chain.Height();
        if (chainman.IsInitialBlockDownload() && target_sync_height > (uint64_t)chain_tip_height) {
            // Since this is only relevant during IBD, we assume blocks are at least 1 MB on average
            static constexpr uint64_t average_block_size = 1000000;  /* 1 MB */
            const uint64_t remaining_blocks = target_sync_height - chain_tip_height;
            nBuffer += average_block_size * remaining_blocks;
        }

        for (int fileNumber = 0; fileNumber < this->MaxBlockfileNum(); fileNumber++) {
            const auto& fileinfo = m_blockfile_info[fileNumber];
            nBytesToPrune = fileinfo.nSize + fileinfo.nUndoSize;

            if (fileinfo.nSize == 0) {
                continue;
            }

            if (nCurrentUsage + nBuffer < target) { // are we below our target?
                break;
            }

            // don't prune files that could have a block that's not within the allowable
            // prune range for the chain being pruned.
            if (fileinfo.nHeightLast > (unsigned)last_block_can_prune || fileinfo.nHeightFirst < (unsigned)min_block_to_prune) {
                continue;
            }

            PruneOneBlockFile(fileNumber);
            // Queue up the files for removal
            setFilesToPrune.insert(fileNumber);
            nCurrentUsage -= nBytesToPrune;
            count++;
        }
    }

    LogDebug(BCLog::PRUNE, "[%s] target=%dMiB actual=%dMiB diff=%dMiB min_height=%d max_prune_height=%d removed %d blk/rev pairs\n",
             chain.GetRole(), target / 1024 / 1024, nCurrentUsage / 1024 / 1024,
             (int64_t(target) - int64_t(nCurrentUsage)) / 1024 / 1024,
             min_block_to_prune, last_block_can_prune, count);
}

void BlockManager::UpdatePruneLock(const std::string& name, const PruneLockInfo& lock_info) {
    AssertLockHeld(::cs_main);
    m_prune_locks[name] = lock_info;
}

CBlockIndex* BlockManager::InsertBlockIndex(const uint256& hash)
{
    AssertLockHeld(cs_main);

    if (hash.IsNull()) {
        return nullptr;
    }

    const auto [mi, inserted]{m_block_index.try_emplace(hash)};
    CBlockIndex* pindex = &(*mi).second;
    if (inserted) {
        pindex->phashBlock = &((*mi).first);
    }
    return pindex;
}

bool BlockManager::LoadBlockIndex(const std::optional<uint256>& snapshot_blockhash)
{
    if (!m_block_tree_db->LoadBlockIndexGuts(
            GetConsensus(), [this](const uint256& hash) EXCLUSIVE_LOCKS_REQUIRED(cs_main) { return this->InsertBlockIndex(hash); }, m_interrupt)) {
        return false;
    }

    if (snapshot_blockhash) {
        const std::optional<AssumeutxoData> maybe_au_data = GetParams().AssumeutxoForBlockhash(*snapshot_blockhash);
        if (!maybe_au_data) {
            m_opts.notifications.fatalError(strprintf(_("Assumeutxo data not found for the given blockhash '%s'."), snapshot_blockhash->ToString()));
            return false;
        }
        const AssumeutxoData& au_data = *Assert(maybe_au_data);
        m_snapshot_height = au_data.height;
        CBlockIndex* base{LookupBlockIndex(*snapshot_blockhash)};

        // Since m_chain_tx_count (responsible for estimated progress) isn't persisted
        // to disk, we must bootstrap the value for assumedvalid chainstates
        // from the hardcoded assumeutxo chainparams.
        base->m_chain_tx_count = au_data.m_chain_tx_count;
        LogPrintf("[snapshot] set m_chain_tx_count=%d for %s\n", au_data.m_chain_tx_count, snapshot_blockhash->ToString());
    } else {
        // If this isn't called with a snapshot blockhash, make sure the cached snapshot height
        // is null. This is relevant during snapshot completion, when the blockman may be loaded
        // with a height that then needs to be cleared after the snapshot is fully validated.
        m_snapshot_height.reset();
    }

    Assert(m_snapshot_height.has_value() == snapshot_blockhash.has_value());

    // Calculate nChainWork
    std::vector<CBlockIndex*> vSortedByHeight{GetAllBlockIndices()};
    std::sort(vSortedByHeight.begin(), vSortedByHeight.end(),
              CBlockIndexHeightOnlyComparator());

    CBlockIndex* previous_index{nullptr};
    for (CBlockIndex* pindex : vSortedByHeight) {
        if (m_interrupt) return false;
        if (previous_index && pindex->nHeight > previous_index->nHeight + 1) {
            LogError("%s: block index is non-contiguous, index of height %d missing\n", __func__, previous_index->nHeight + 1);
            return false;
        }
        previous_index = pindex;
        pindex->nChainWork = (pindex->pprev ? pindex->pprev->nChainWork : 0) + GetBlockProof(*pindex);
        pindex->nTimeMax = (pindex->pprev ? std::max(pindex->pprev->nTimeMax, pindex->nTime) : pindex->nTime);

        // We can link the chain of blocks for which we've received transactions at some point, or
        // blocks that are assumed-valid on the basis of snapshot load (see
        // PopulateAndValidateSnapshot()).
        // Pruned nodes may have deleted the block.
        if (pindex->nTx > 0) {
            if (pindex->pprev) {
                if (m_snapshot_height && pindex->nHeight == *m_snapshot_height &&
                        pindex->GetBlockHash() == *snapshot_blockhash) {
                    // Should have been set above; don't disturb it with code below.
                    Assert(pindex->m_chain_tx_count > 0);
                } else if (pindex->pprev->m_chain_tx_count > 0) {
                    pindex->m_chain_tx_count = pindex->pprev->m_chain_tx_count + pindex->nTx;
                } else {
                    pindex->m_chain_tx_count = 0;
                    m_blocks_unlinked.insert(std::make_pair(pindex->pprev, pindex));
                }
            } else {
                pindex->m_chain_tx_count = pindex->nTx;
            }
        }
        if (!(pindex->nStatus & BLOCK_FAILED_MASK) && pindex->pprev && (pindex->pprev->nStatus & BLOCK_FAILED_MASK)) {
            pindex->nStatus |= BLOCK_FAILED_CHILD;
            m_dirty_blockindex.insert(pindex);
        }
        if (pindex->pprev) {
            pindex->BuildSkip();
        }
    }

    return true;
}

bool BlockManager::WriteBlockIndexDB()
{
    AssertLockHeld(::cs_main);
    std::vector<std::pair<int, const CBlockFileInfo*>> vFiles;
    vFiles.reserve(m_dirty_fileinfo.size());
    for (std::set<int>::iterator it = m_dirty_fileinfo.begin(); it != m_dirty_fileinfo.end();) {
        vFiles.emplace_back(*it, &m_blockfile_info[*it]);
        m_dirty_fileinfo.erase(it++);
    }
    std::vector<const CBlockIndex*> vBlocks;
    vBlocks.reserve(m_dirty_blockindex.size());
    for (std::set<CBlockIndex*>::iterator it = m_dirty_blockindex.begin(); it != m_dirty_blockindex.end();) {
        vBlocks.push_back(*it);
        m_dirty_blockindex.erase(it++);
    }
    int max_blockfile = WITH_LOCK(cs_LastBlockFile, return this->MaxBlockfileNum());
    if (!m_block_tree_db->WriteBatchSync(vFiles, max_blockfile, vBlocks)) {
        return false;
    }
    return true;
}

bool BlockManager::LoadBlockIndexDB(const std::optional<uint256>& snapshot_blockhash)
{
    if (!LoadBlockIndex(snapshot_blockhash)) {
        return false;
    }
    int max_blockfile_num{0};

    // Load block file info
    m_block_tree_db->ReadLastBlockFile(max_blockfile_num);
    m_blockfile_info.resize(max_blockfile_num + 1);
    LogPrintf("%s: last block file = %i\n", __func__, max_blockfile_num);
    for (int nFile = 0; nFile <= max_blockfile_num; nFile++) {
        m_block_tree_db->ReadBlockFileInfo(nFile, m_blockfile_info[nFile]);
    }
    LogPrintf("%s: last block file info: %s\n", __func__, m_blockfile_info[max_blockfile_num].ToString());
    for (int nFile = max_blockfile_num + 1; true; nFile++) {
        CBlockFileInfo info;
        if (m_block_tree_db->ReadBlockFileInfo(nFile, info)) {
            m_blockfile_info.push_back(info);
        } else {
            break;
        }
    }

    // Check presence of blk files
    LogPrintf("Checking all blk files are present...\n");
    std::set<int> setBlkDataFiles;
    for (const auto& [_, block_index] : m_block_index) {
        if (block_index.nStatus & BLOCK_HAVE_DATA) {
            setBlkDataFiles.insert(block_index.nFile);
        }
    }
    for (std::set<int>::iterator it = setBlkDataFiles.begin(); it != setBlkDataFiles.end(); it++) {
        FlatFilePos pos(*it, 0);
        if (OpenBlockFile(pos, /*fReadOnly=*/true).IsNull()) {
            return false;
        }
    }

    {
        // Initialize the blockfile cursors.
        LOCK(cs_LastBlockFile);
        for (size_t i = 0; i < m_blockfile_info.size(); ++i) {
            const auto last_height_in_file = m_blockfile_info[i].nHeightLast;
            m_blockfile_cursors[BlockfileTypeForHeight(last_height_in_file)] = {static_cast<int>(i), 0};
        }
    }

    // Check whether we have ever pruned block & undo files
    m_block_tree_db->ReadFlag("prunedblockfiles", m_have_pruned);
    if (m_have_pruned) {
        LogPrintf("LoadBlockIndexDB(): Block files have previously been pruned\n");
    }

    // Check whether we need to continue reindexing
    bool fReindexing = false;
    m_block_tree_db->ReadReindexing(fReindexing);
    if (fReindexing) m_blockfiles_indexed = false;

    return true;
}

void BlockManager::ScanAndUnlinkAlreadyPrunedFiles()
{
    AssertLockHeld(::cs_main);
    int max_blockfile = WITH_LOCK(cs_LastBlockFile, return this->MaxBlockfileNum());
    if (!m_have_pruned) {
        return;
    }

    std::set<int> block_files_to_prune;
    for (int file_number = 0; file_number < max_blockfile; file_number++) {
        if (m_blockfile_info[file_number].nSize == 0) {
            block_files_to_prune.insert(file_number);
        }
    }

    UnlinkPrunedFiles(block_files_to_prune);
}

bool BlockManager::IsBlockPruned(const CBlockIndex& block) const
{
    AssertLockHeld(::cs_main);
    return m_have_pruned && !(block.nStatus & BLOCK_HAVE_DATA) && (block.nTx > 0);
}

const CBlockIndex* BlockManager::GetFirstBlock(const CBlockIndex& upper_block, uint32_t status_mask, const CBlockIndex* lower_block) const
{
    AssertLockHeld(::cs_main);
    const CBlockIndex* last_block = &upper_block;
    assert((last_block->nStatus & status_mask) == status_mask); // 'upper_block' must satisfy the status mask
    while (last_block->pprev && ((last_block->pprev->nStatus & status_mask) == status_mask)) {
        if (lower_block) {
            // Return if we reached the lower_block
            if (last_block == lower_block) return lower_block;
            // if range was surpassed, means that 'lower_block' is not part of the 'upper_block' chain
            // and so far this is not allowed.
            assert(last_block->nHeight >= lower_block->nHeight);
        }
        last_block = last_block->pprev;
    }
    assert(last_block != nullptr);
    return last_block;
}

bool BlockManager::CheckBlockDataAvailability(const CBlockIndex& upper_block, const CBlockIndex& lower_block)
{
    if (!(upper_block.nStatus & BLOCK_HAVE_DATA)) return false;
    return GetFirstBlock(upper_block, BLOCK_HAVE_DATA, &lower_block) == &lower_block;
}

// If we're using -prune with -reindex, then delete block files that will be ignored by the
// reindex.  Since reindexing works by starting at block file 0 and looping until a blockfile
// is missing, do the same here to delete any later block files after a gap.  Also delete all
// rev files since they'll be rewritten by the reindex anyway.  This ensures that m_blockfile_info
// is in sync with what's actually on disk by the time we start downloading, so that pruning
// works correctly.
void BlockManager::CleanupBlockRevFiles() const
{
    std::map<std::string, fs::path> mapBlockFiles;

    // Glob all blk?????.dat and rev?????.dat files from the blocks directory.
    // Remove the rev files immediately and insert the blk file paths into an
    // ordered map keyed by block file index.
    LogPrintf("Removing unusable blk?????.dat and rev?????.dat files for -reindex with -prune\n");
    for (fs::directory_iterator it(m_opts.blocks_dir); it != fs::directory_iterator(); it++) {
        const std::string path = fs::PathToString(it->path().filename());
        if (fs::is_regular_file(*it) &&
            path.length() == 12 &&
            path.substr(8,4) == ".dat")
        {
            if (path.substr(0, 3) == "blk") {
                mapBlockFiles[path.substr(3, 5)] = it->path();
            } else if (path.substr(0, 3) == "rev") {
                remove(it->path());
            }
        }
    }

    // Remove all block files that aren't part of a contiguous set starting at
    // zero by walking the ordered map (keys are block file indices) by
    // keeping a separate counter.  Once we hit a gap (or if 0 doesn't exist)
    // start removing block files.
    int nContigCounter = 0;
    for (const std::pair<const std::string, fs::path>& item : mapBlockFiles) {
        if (LocaleIndependentAtoi<int>(item.first) == nContigCounter) {
            nContigCounter++;
            continue;
        }
        remove(item.second);
    }
}

CBlockFileInfo* BlockManager::GetBlockFileInfo(size_t n)
{
    LOCK(cs_LastBlockFile);

    return &m_blockfile_info.at(n);
}

bool BlockManager::ReadBlockUndo(CBlockUndo& blockundo, const CBlockIndex& index) const
{
    const FlatFilePos pos{WITH_LOCK(::cs_main, return index.GetUndoPos())};

    // Open history file to read
    AutoFile file{OpenUndoFile(pos, true)};
    if (file.IsNull()) {
        LogError("OpenUndoFile failed for %s while reading block undo", pos.ToString());
        return false;
    }
    BufferedReader filein{std::move(file)};

    try {
        // Read block
        HashVerifier verifier{filein}; // Use HashVerifier, as reserializing may lose data, c.f. commit d3424243

        verifier << index.pprev->GetBlockHash();
        verifier >> blockundo;

        uint256 hashChecksum;
        filein >> hashChecksum;

        // Verify checksum
        if (hashChecksum != verifier.GetHash()) {
            LogError("Checksum mismatch at %s while reading block undo", pos.ToString());
            return false;
        }
    } catch (const std::exception& e) {
        LogError("Deserialize or I/O error - %s at %s while reading block undo", e.what(), pos.ToString());
        return false;
    }

    return true;
}

bool BlockManager::FlushUndoFile(int block_file, bool finalize)
{
    FlatFilePos undo_pos_old(block_file, m_blockfile_info[block_file].nUndoSize);
    if (!m_undo_file_seq.Flush(undo_pos_old, finalize)) {
        m_opts.notifications.flushError(_("Flushing undo file to disk failed. This is likely the result of an I/O error."));
        return false;
    }
    return true;
}

bool BlockManager::FlushBlockFile(int blockfile_num, bool fFinalize, bool finalize_undo)
{
    bool success = true;
    LOCK(cs_LastBlockFile);

    if (m_blockfile_info.size() < 1) {
        // Return if we haven't loaded any blockfiles yet. This happens during
        // chainstate init, when we call ChainstateManager::MaybeRebalanceCaches() (which
        // then calls FlushStateToDisk()), resulting in a call to this function before we
        // have populated `m_blockfile_info` via LoadBlockIndexDB().
        return true;
    }
    assert(static_cast<int>(m_blockfile_info.size()) > blockfile_num);

    FlatFilePos block_pos_old(blockfile_num, m_blockfile_info[blockfile_num].nSize);
    if (!m_block_file_seq.Flush(block_pos_old, fFinalize)) {
        m_opts.notifications.flushError(_("Flushing block file to disk failed. This is likely the result of an I/O error."));
        success = false;
    }
    // we do not always flush the undo file, as the chain tip may be lagging behind the incoming blocks,
    // e.g. during IBD or a sync after a node going offline
    if (!fFinalize || finalize_undo) {
        if (!FlushUndoFile(blockfile_num, finalize_undo)) {
            success = false;
        }
    }
    return success;
}

BlockfileType BlockManager::BlockfileTypeForHeight(int height)
{
    if (!m_snapshot_height) {
        return BlockfileType::NORMAL;
    }
    return (height >= *m_snapshot_height) ? BlockfileType::ASSUMED : BlockfileType::NORMAL;
}

bool BlockManager::FlushChainstateBlockFile(int tip_height)
{
    LOCK(cs_LastBlockFile);
    auto& cursor = m_blockfile_cursors[BlockfileTypeForHeight(tip_height)];
    // If the cursor does not exist, it means an assumeutxo snapshot is loaded,
    // but no blocks past the snapshot height have been written yet, so there
    // is no data associated with the chainstate, and it is safe not to flush.
    if (cursor) {
        return FlushBlockFile(cursor->file_num, /*fFinalize=*/false, /*finalize_undo=*/false);
    }
    // No need to log warnings in this case.
    return true;
}

uint64_t BlockManager::CalculateCurrentUsage()
{
    LOCK(cs_LastBlockFile);

    uint64_t retval = 0;
    for (const CBlockFileInfo& file : m_blockfile_info) {
        retval += file.nSize + file.nUndoSize;
    }
    return retval;
}

void BlockManager::UnlinkPrunedFiles(const std::set<int>& setFilesToPrune) const
{
    std::error_code ec;
    for (std::set<int>::iterator it = setFilesToPrune.begin(); it != setFilesToPrune.end(); ++it) {
        FlatFilePos pos(*it, 0);
        const bool removed_blockfile{fs::remove(m_block_file_seq.FileName(pos), ec)};
        const bool removed_undofile{fs::remove(m_undo_file_seq.FileName(pos), ec)};
        if (removed_blockfile || removed_undofile) {
            LogDebug(BCLog::BLOCKSTORAGE, "Prune: %s deleted blk/rev (%05u)\n", __func__, *it);
        }
    }
}

AutoFile BlockManager::OpenBlockFile(const FlatFilePos& pos, bool fReadOnly) const
{
    return AutoFile{m_block_file_seq.Open(pos, fReadOnly), m_xor_key};
}

/** Open an undo file (rev?????.dat) */
AutoFile BlockManager::OpenUndoFile(const FlatFilePos& pos, bool fReadOnly) const
{
    return AutoFile{m_undo_file_seq.Open(pos, fReadOnly), m_xor_key};
}

fs::path BlockManager::GetBlockPosFilename(const FlatFilePos& pos) const
{
    return m_block_file_seq.FileName(pos);
}

FlatFilePos BlockManager::FindNextBlockPos(unsigned int nAddSize, unsigned int nHeight, uint64_t nTime)
{
    LOCK(cs_LastBlockFile);

    const BlockfileType chain_type = BlockfileTypeForHeight(nHeight);

    if (!m_blockfile_cursors[chain_type]) {
        // If a snapshot is loaded during runtime, we may not have initialized this cursor yet.
        assert(chain_type == BlockfileType::ASSUMED);
        const auto new_cursor = BlockfileCursor{this->MaxBlockfileNum() + 1};
        m_blockfile_cursors[chain_type] = new_cursor;
        LogDebug(BCLog::BLOCKSTORAGE, "[%s] initializing blockfile cursor to %s\n", chain_type, new_cursor);
    }
    const int last_blockfile = m_blockfile_cursors[chain_type]->file_num;

    int nFile = last_blockfile;
    if (static_cast<int>(m_blockfile_info.size()) <= nFile) {
        m_blockfile_info.resize(nFile + 1);
    }

    bool finalize_undo = false;
    unsigned int max_blockfile_size{MAX_BLOCKFILE_SIZE};
    // Use smaller blockfiles in test-only -fastprune mode - but avoid
    // the possibility of having a block not fit into the block file.
    if (m_opts.fast_prune) {
        max_blockfile_size = 0x10000; // 64kiB
        if (nAddSize >= max_blockfile_size) {
            // dynamically adjust the blockfile size to be larger than the added size
            max_blockfile_size = nAddSize + 1;
        }
    }
    assert(nAddSize < max_blockfile_size);

    while (m_blockfile_info[nFile].nSize + nAddSize >= max_blockfile_size) {
        // when the undo file is keeping up with the block file, we want to flush it explicitly
        // when it is lagging behind (more blocks arrive than are being connected), we let the
        // undo block write case handle it
        finalize_undo = (static_cast<int>(m_blockfile_info[nFile].nHeightLast) ==
                         Assert(m_blockfile_cursors[chain_type])->undo_height);

        // Try the next unclaimed blockfile number
        nFile = this->MaxBlockfileNum() + 1;
        // Set to increment MaxBlockfileNum() for next iteration
        m_blockfile_cursors[chain_type] = BlockfileCursor{nFile};

        if (static_cast<int>(m_blockfile_info.size()) <= nFile) {
            m_blockfile_info.resize(nFile + 1);
        }
    }
    FlatFilePos pos;
    pos.nFile = nFile;
    pos.nPos = m_blockfile_info[nFile].nSize;

    if (nFile != last_blockfile) {
        LogDebug(BCLog::BLOCKSTORAGE, "Leaving block file %i: %s (onto %i) (height %i)\n",
                 last_blockfile, m_blockfile_info[last_blockfile].ToString(), nFile, nHeight);

        // Do not propagate the return code. The flush concerns a previous block
        // and undo file that has already been written to. If a flush fails
        // here, and we crash, there is no expected additional block data
        // inconsistency arising from the flush failure here. However, the undo
        // data may be inconsistent after a crash if the flush is called during
        // a reindex. A flush error might also leave some of the data files
        // untrimmed.
        if (!FlushBlockFile(last_blockfile, /*fFinalize=*/true, finalize_undo)) {
            LogPrintLevel(BCLog::BLOCKSTORAGE, BCLog::Level::Warning,
                          "Failed to flush previous block file %05i (finalize=1, finalize_undo=%i) before opening new block file %05i\n",
                          last_blockfile, finalize_undo, nFile);
        }
        // No undo data yet in the new file, so reset our undo-height tracking.
        m_blockfile_cursors[chain_type] = BlockfileCursor{nFile};
    }

    m_blockfile_info[nFile].AddBlock(nHeight, nTime);
    m_blockfile_info[nFile].nSize += nAddSize;

    bool out_of_space;
    size_t bytes_allocated = m_block_file_seq.Allocate(pos, nAddSize, out_of_space);
    if (out_of_space) {
        m_opts.notifications.fatalError(_("Disk space is too low!"));
        return {};
    }
    if (bytes_allocated != 0 && IsPruneMode()) {
        m_check_for_pruning = true;
    }

    m_dirty_fileinfo.insert(nFile);
    return pos;
}

void BlockManager::UpdateBlockInfo(const CBlock& block, unsigned int nHeight, const FlatFilePos& pos)
{
    LOCK(cs_LastBlockFile);

    // Update the cursor so it points to the last file.
    const BlockfileType chain_type{BlockfileTypeForHeight(nHeight)};
    auto& cursor{m_blockfile_cursors[chain_type]};
    if (!cursor || cursor->file_num < pos.nFile) {
        m_blockfile_cursors[chain_type] = BlockfileCursor{pos.nFile};
    }

    // Update the file information with the current block.
    const unsigned int added_size = ::GetSerializeSize(TX_WITH_WITNESS(block));
    const int nFile = pos.nFile;
    if (static_cast<int>(m_blockfile_info.size()) <= nFile) {
        m_blockfile_info.resize(nFile + 1);
    }
    m_blockfile_info[nFile].AddBlock(nHeight, block.GetBlockTime());
    m_blockfile_info[nFile].nSize = std::max(pos.nPos + added_size, m_blockfile_info[nFile].nSize);
    m_dirty_fileinfo.insert(nFile);
}

bool BlockManager::FindUndoPos(BlockValidationState& state, int nFile, FlatFilePos& pos, unsigned int nAddSize)
{
    pos.nFile = nFile;

    LOCK(cs_LastBlockFile);

    pos.nPos = m_blockfile_info[nFile].nUndoSize;
    m_blockfile_info[nFile].nUndoSize += nAddSize;
    m_dirty_fileinfo.insert(nFile);

    bool out_of_space;
    size_t bytes_allocated = m_undo_file_seq.Allocate(pos, nAddSize, out_of_space);
    if (out_of_space) {
        return FatalError(m_opts.notifications, state, _("Disk space is too low!"));
    }
    if (bytes_allocated != 0 && IsPruneMode()) {
        m_check_for_pruning = true;
    }

    return true;
}

bool BlockManager::WriteBlockUndo(const CBlockUndo& blockundo, BlockValidationState& state, CBlockIndex& block)
{
    AssertLockHeld(::cs_main);
    const BlockfileType type = BlockfileTypeForHeight(block.nHeight);
    auto& cursor = *Assert(WITH_LOCK(cs_LastBlockFile, return m_blockfile_cursors[type]));

    // Write undo information to disk
    if (block.GetUndoPos().IsNull()) {
        FlatFilePos pos;
        const auto blockundo_size{static_cast<uint32_t>(GetSerializeSize(blockundo))};
        if (!FindUndoPos(state, block.nFile, pos, blockundo_size + UNDO_DATA_DISK_OVERHEAD)) {
            LogError("FindUndoPos failed for %s while writing block undo", pos.ToString());
            return false;
        }

        {
            // Open history file to append
            AutoFile file{OpenUndoFile(pos)};
            if (file.IsNull()) {
                LogError("OpenUndoFile failed for %s while writing block undo", pos.ToString());
                return FatalError(m_opts.notifications, state, _("Failed to write undo data."));
            }
            BufferedWriter fileout{file};

            // Write index header
            fileout << GetParams().MessageStart() << blockundo_size;
            pos.nPos += STORAGE_HEADER_BYTES;
            {
                // Calculate checksum
                HashWriter hasher{};
                hasher << block.pprev->GetBlockHash() << blockundo;
                // Write undo data & checksum
                fileout << blockundo << hasher.GetHash();
            }

            fileout.flush(); // Make sure `AutoFile`/`BufferedWriter` go out of scope before we call `FlushUndoFile`
        }

        // rev files are written in block height order, whereas blk files are written as blocks come in (often out of order)
        // we want to flush the rev (undo) file once we've written the last block, which is indicated by the last height
        // in the block file info as below; note that this does not catch the case where the undo writes are keeping up
        // with the block writes (usually when a synced up node is getting newly mined blocks) -- this case is caught in
        // the FindNextBlockPos function
        if (pos.nFile < cursor.file_num && static_cast<uint32_t>(block.nHeight) == m_blockfile_info[pos.nFile].nHeightLast) {
            // Do not propagate the return code, a failed flush here should not
            // be an indication for a failed write. If it were propagated here,
            // the caller would assume the undo data not to be written, when in
            // fact it is. Note though, that a failed flush might leave the data
            // file untrimmed.
            if (!FlushUndoFile(pos.nFile, true)) {
                LogPrintLevel(BCLog::BLOCKSTORAGE, BCLog::Level::Warning, "Failed to flush undo file %05i\n", pos.nFile);
            }
        } else if (pos.nFile == cursor.file_num && block.nHeight > cursor.undo_height) {
            cursor.undo_height = block.nHeight;
        }
        // update nUndoPos in block index
        block.nUndoPos = pos.nPos;
        block.nStatus |= BLOCK_HAVE_UNDO;
        m_dirty_blockindex.insert(&block);
    }

    return true;
}

namespace
{

/* Generic implementation of block reading that can handle
   both a block and its header.  */

template<typename T>
bool ReadBlockOrHeader(T& block, const FlatFilePos& pos, const BlockManager& blockman)
{
    block.SetNull();

    // Open history file to read
<<<<<<< HEAD
    AutoFile filein{blockman.OpenBlockFile(pos, true)};
    if (filein.IsNull()) {
        LogError("%s: OpenBlockFile failed for %s\n", __func__, pos.ToString());
=======
    std::vector<uint8_t> block_data;
    if (!ReadRawBlock(block_data, pos)) {
>>>>>>> d91a7468
        return false;
    }

    try {
        // Read block
        SpanReader{block_data} >> TX_WITH_WITNESS(block);
    } catch (const std::exception& e) {
        LogError("Deserialize or I/O error - %s at %s while reading block", e.what(), pos.ToString());
        return false;
    }

    // Check the header
<<<<<<< HEAD
    if (!CheckProofOfWork(block, blockman.GetConsensus())) {
        LogError("%s: Errors in block header at %s\n", __func__, pos.ToString());
=======
    if (!CheckProofOfWork(block.GetHash(), block.nBits, GetConsensus())) {
        LogError("Errors in block header at %s while reading block", pos.ToString());
>>>>>>> d91a7468
        return false;
    }

    // Signet only: check block solution
<<<<<<< HEAD
    if (blockman.GetConsensus().signet_blocks && !CheckSignetBlockSolution(block, blockman.GetConsensus())) {
        LogError("%s: Errors in block solution at %s\n", __func__, pos.ToString());
=======
    if (GetConsensus().signet_blocks && !CheckSignetBlockSolution(block, GetConsensus())) {
        LogError("Errors in block solution at %s while reading block", pos.ToString());
>>>>>>> d91a7468
        return false;
    }

    return true;
}

template<typename T>
bool ReadBlockOrHeader(T& block, const CBlockIndex& index, const BlockManager& blockman)
{
    const FlatFilePos block_pos{WITH_LOCK(cs_main, return index.GetBlockPos())};

    if (!ReadBlockOrHeader(block, block_pos, blockman)) {
        return false;
    }
    if (block.GetHash() != index.GetBlockHash()) {
        LogError("GetHash() doesn't match index for %s at %s while reading block", index.ToString(), block_pos.ToString());
        return false;
    }
    return true;
}

} // anonymous namespace

bool BlockManager::ReadBlock(CBlock& block, const FlatFilePos& pos) const
{
    return ReadBlockOrHeader(block, pos, *this);
}

bool BlockManager::ReadBlock(CBlock& block, const CBlockIndex& index) const
{
    return ReadBlockOrHeader(block, index, *this);
}

bool BlockManager::ReadBlockHeader(CBlockHeader& block, const CBlockIndex& index) const
{
    return ReadBlockOrHeader(block, index, *this);
}

bool BlockManager::ReadRawBlock(std::vector<uint8_t>& block, const FlatFilePos& pos) const
{
    if (pos.nPos < STORAGE_HEADER_BYTES) {
        // If nPos is less than STORAGE_HEADER_BYTES, we can't read the header that precedes the block data
        // This would cause an unsigned integer underflow when trying to position the file cursor
        // This can happen after pruning or default constructed positions
        LogError("Failed for %s while reading raw block storage header", pos.ToString());
        return false;
    }
    AutoFile filein{OpenBlockFile({pos.nFile, pos.nPos - STORAGE_HEADER_BYTES}, /*fReadOnly=*/true)};
    if (filein.IsNull()) {
        LogError("OpenBlockFile failed for %s while reading raw block", pos.ToString());
        return false;
    }

    try {
        MessageStartChars blk_start;
        unsigned int blk_size;

        filein >> blk_start >> blk_size;

        if (blk_start != GetParams().MessageStart()) {
            LogError("Block magic mismatch for %s: %s versus expected %s while reading raw block",
                pos.ToString(), HexStr(blk_start), HexStr(GetParams().MessageStart()));
            return false;
        }

        if (blk_size > MAX_SIZE) {
            LogError("Block data is larger than maximum deserialization size for %s: %s versus %s while reading raw block",
                pos.ToString(), blk_size, MAX_SIZE);
            return false;
        }

        block.resize(blk_size); // Zeroing of memory is intentional here
        filein.read(MakeWritableByteSpan(block));
    } catch (const std::exception& e) {
        LogError("Read from block file failed: %s for %s while reading raw block", e.what(), pos.ToString());
        return false;
    }

    return true;
}

FlatFilePos BlockManager::WriteBlock(const CBlock& block, int nHeight)
{
    const unsigned int block_size{static_cast<unsigned int>(GetSerializeSize(TX_WITH_WITNESS(block)))};
    FlatFilePos pos{FindNextBlockPos(block_size + STORAGE_HEADER_BYTES, nHeight, block.GetBlockTime())};
    if (pos.IsNull()) {
        LogError("FindNextBlockPos failed for %s while writing block", pos.ToString());
        return FlatFilePos();
    }
    AutoFile file{OpenBlockFile(pos, /*fReadOnly=*/false)};
    if (file.IsNull()) {
        LogError("OpenBlockFile failed for %s while writing block", pos.ToString());
        m_opts.notifications.fatalError(_("Failed to write block."));
        return FlatFilePos();
    }
    BufferedWriter fileout{file};

    // Write index header
    fileout << GetParams().MessageStart() << block_size;
    pos.nPos += STORAGE_HEADER_BYTES;
    // Write block
    fileout << TX_WITH_WITNESS(block);
    return pos;
}

static auto InitBlocksdirXorKey(const BlockManager::Options& opts)
{
    // Bytes are serialized without length indicator, so this is also the exact
    // size of the XOR-key file.
    std::array<std::byte, 8> xor_key{};

    // Consider this to be the first run if the blocksdir contains only hidden
    // files (those which start with a .). Checking for a fully-empty dir would
    // be too aggressive as a .lock file may have already been written.
    bool first_run = true;
    for (const auto& entry : fs::directory_iterator(opts.blocks_dir)) {
        const std::string path = fs::PathToString(entry.path().filename());
        if (!entry.is_regular_file() || !path.starts_with('.')) {
            first_run = false;
            break;
        }
    }

    if (opts.use_xor && first_run) {
        // Only use random fresh key when the boolean option is set and on the
        // very first start of the program.
        FastRandomContext{}.fillrand(xor_key);
    }

    const fs::path xor_key_path{opts.blocks_dir / "xor.dat"};
    if (fs::exists(xor_key_path)) {
        // A pre-existing xor key file has priority.
        AutoFile xor_key_file{fsbridge::fopen(xor_key_path, "rb")};
        xor_key_file >> xor_key;
    } else {
        // Create initial or missing xor key file
        AutoFile xor_key_file{fsbridge::fopen(xor_key_path,
#ifdef __MINGW64__
            "wb" // Temporary workaround for https://github.com/bitcoin/bitcoin/issues/30210
#else
            "wbx"
#endif
        )};
        xor_key_file << xor_key;
    }
    // If the user disabled the key, it must be zero.
    if (!opts.use_xor && xor_key != decltype(xor_key){}) {
        throw std::runtime_error{
            strprintf("The blocksdir XOR-key can not be disabled when a random key was already stored! "
                      "Stored key: '%s', stored path: '%s'.",
                      HexStr(xor_key), fs::PathToString(xor_key_path)),
        };
    }
    LogInfo("Using obfuscation key for blocksdir *.dat files (%s): '%s'\n", fs::PathToString(opts.blocks_dir), HexStr(xor_key));
    return std::vector<std::byte>{xor_key.begin(), xor_key.end()};
}

BlockManager::BlockManager(const util::SignalInterrupt& interrupt, Options opts)
    : m_prune_mode{opts.prune_target > 0},
      m_xor_key{InitBlocksdirXorKey(opts)},
      m_opts{std::move(opts)},
      m_block_file_seq{FlatFileSeq{m_opts.blocks_dir, "blk", m_opts.fast_prune ? 0x4000 /* 16kB */ : BLOCKFILE_CHUNK_SIZE}},
      m_undo_file_seq{FlatFileSeq{m_opts.blocks_dir, "rev", UNDOFILE_CHUNK_SIZE}},
      m_interrupt{interrupt}
{
    m_block_tree_db = std::make_unique<BlockTreeDB>(m_opts.block_tree_db_params);

    if (m_opts.block_tree_db_params.wipe_data) {
        m_block_tree_db->WriteReindexing(true);
        m_blockfiles_indexed = false;
        // If we're reindexing in prune mode, wipe away unusable block files and all undo data files
        if (m_prune_mode) {
            CleanupBlockRevFiles();
        }
    }
}

class ImportingNow
{
    std::atomic<bool>& m_importing;

public:
    ImportingNow(std::atomic<bool>& importing) : m_importing{importing}
    {
        assert(m_importing == false);
        m_importing = true;
    }
    ~ImportingNow()
    {
        assert(m_importing == true);
        m_importing = false;
    }
};

void ImportBlocks(ChainstateManager& chainman, std::span<const fs::path> import_paths)
{
    ImportingNow imp{chainman.m_blockman.m_importing};

    // -reindex
    if (!chainman.m_blockman.m_blockfiles_indexed) {
        int nFile = 0;
        // Map of disk positions for blocks with unknown parent (only used for reindex);
        // parent hash -> child disk position, multiple children can have the same parent.
        std::multimap<uint256, FlatFilePos> blocks_with_unknown_parent;
        while (true) {
            FlatFilePos pos(nFile, 0);
            if (!fs::exists(chainman.m_blockman.GetBlockPosFilename(pos))) {
                break; // No block files left to reindex
            }
            AutoFile file{chainman.m_blockman.OpenBlockFile(pos, /*fReadOnly=*/true)};
            if (file.IsNull()) {
                break; // This error is logged in OpenBlockFile
            }
            LogPrintf("Reindexing block file blk%05u.dat...\n", (unsigned int)nFile);
            chainman.LoadExternalBlockFile(file, &pos, &blocks_with_unknown_parent);
            if (chainman.m_interrupt) {
                LogPrintf("Interrupt requested. Exit %s\n", __func__);
                return;
            }
            nFile++;
        }
        WITH_LOCK(::cs_main, chainman.m_blockman.m_block_tree_db->WriteReindexing(false));
        chainman.m_blockman.m_blockfiles_indexed = true;
        LogPrintf("Reindexing finished\n");
        // To avoid ending up in a situation without genesis block, re-try initializing (no-op if reindexing worked):
        chainman.ActiveChainstate().LoadGenesisBlock();
    }

    // -loadblock=
    for (const fs::path& path : import_paths) {
        AutoFile file{fsbridge::fopen(path, "rb")};
        if (!file.IsNull()) {
            LogPrintf("Importing blocks file %s...\n", fs::PathToString(path));
            chainman.LoadExternalBlockFile(file);
            if (chainman.m_interrupt) {
                LogPrintf("Interrupt requested. Exit %s\n", __func__);
                return;
            }
        } else {
            LogPrintf("Warning: Could not open blocks file %s\n", fs::PathToString(path));
        }
    }

    // scan for better chains in the block chain database, that are not yet connected in the active best chain

    // We can't hold cs_main during ActivateBestChain even though we're accessing
    // the chainman unique_ptrs since ABC requires us not to be holding cs_main, so retrieve
    // the relevant pointers before the ABC call.
    for (Chainstate* chainstate : WITH_LOCK(::cs_main, return chainman.GetAll())) {
        BlockValidationState state;
        if (!chainstate->ActivateBestChain(state, nullptr)) {
            chainman.GetNotifications().fatalError(strprintf(_("Failed to connect best block (%s)."), state.ToString()));
            return;
        }
    }
    // End scope of ImportingNow
}

std::ostream& operator<<(std::ostream& os, const BlockfileType& type) {
    switch(type) {
        case BlockfileType::NORMAL: os << "normal"; break;
        case BlockfileType::ASSUMED: os << "assumed"; break;
        default: os.setstate(std::ios_base::failbit);
    }
    return os;
}

std::ostream& operator<<(std::ostream& os, const BlockfileCursor& cursor) {
    os << strprintf("BlockfileCursor(file_num=%d, undo_height=%d)", cursor.file_num, cursor.undo_height);
    return os;
}
} // namespace node<|MERGE_RESOLUTION|>--- conflicted
+++ resolved
@@ -1001,14 +1001,8 @@
     block.SetNull();
 
     // Open history file to read
-<<<<<<< HEAD
-    AutoFile filein{blockman.OpenBlockFile(pos, true)};
-    if (filein.IsNull()) {
-        LogError("%s: OpenBlockFile failed for %s\n", __func__, pos.ToString());
-=======
     std::vector<uint8_t> block_data;
-    if (!ReadRawBlock(block_data, pos)) {
->>>>>>> d91a7468
+    if (!blockman.ReadRawBlock(block_data, pos)) {
         return false;
     }
 
@@ -1021,24 +1015,14 @@
     }
 
     // Check the header
-<<<<<<< HEAD
     if (!CheckProofOfWork(block, blockman.GetConsensus())) {
-        LogError("%s: Errors in block header at %s\n", __func__, pos.ToString());
-=======
-    if (!CheckProofOfWork(block.GetHash(), block.nBits, GetConsensus())) {
         LogError("Errors in block header at %s while reading block", pos.ToString());
->>>>>>> d91a7468
         return false;
     }
 
     // Signet only: check block solution
-<<<<<<< HEAD
     if (blockman.GetConsensus().signet_blocks && !CheckSignetBlockSolution(block, blockman.GetConsensus())) {
-        LogError("%s: Errors in block solution at %s\n", __func__, pos.ToString());
-=======
-    if (GetConsensus().signet_blocks && !CheckSignetBlockSolution(block, GetConsensus())) {
         LogError("Errors in block solution at %s while reading block", pos.ToString());
->>>>>>> d91a7468
         return false;
     }
 
