// Copyright (c) 2011-2022 The Bitcoin Core developers
// Distributed under the MIT software license, see the accompanying
// file COPYING or http://www.opensource.org/licenses/mit-license.php.

#ifndef BITCOIN_NODE_BLOCKSTORAGE_H
#define BITCOIN_NODE_BLOCKSTORAGE_H

#include <attributes.h>
#include <chain.h>
#include <dbwrapper.h>
#include <flatfile.h>
#include <kernel/blockmanager_opts.h>
#include <kernel/chainparams.h>
#include <kernel/cs_main.h>
#include <kernel/messagestartchars.h>
#include <primitives/block.h>
#include <streams.h>
#include <sync.h>
#include <uint256.h>
#include <util/fs.h>
#include <util/hasher.h>

#include <array>
#include <atomic>
#include <cstdint>
#include <functional>
#include <limits>
#include <map>
#include <memory>
#include <optional>
#include <set>
#include <span>
#include <string>
#include <unordered_map>
#include <utility>
#include <vector>

class BlockValidationState;
class CBlockUndo;
class Chainstate;
class ChainstateManager;
namespace Consensus {
struct Params;
}
namespace util {
class SignalInterrupt;
} // namespace util

namespace kernel {
/** Access to the block database (blocks/index/) */
class BlockTreeDB : public CDBWrapper
{
public:
    using CDBWrapper::CDBWrapper;
    bool WriteBatchSync(const std::vector<std::pair<int, const CBlockFileInfo*>>& fileInfo, int nLastFile, const std::vector<const CBlockIndex*>& blockinfo);
    bool ReadBlockFileInfo(int nFile, CBlockFileInfo& info);
    bool ReadLastBlockFile(int& nFile);
    bool WriteReindexing(bool fReindexing);
    void ReadReindexing(bool& fReindexing);
    bool WriteFlag(const std::string& name, bool fValue);
    bool ReadFlag(const std::string& name, bool& fValue);
    bool LoadBlockIndexGuts(const Consensus::Params& consensusParams, std::function<CBlockIndex*(const uint256&)> insertBlockIndex, const util::SignalInterrupt& interrupt)
        EXCLUSIVE_LOCKS_REQUIRED(::cs_main);
};
} // namespace kernel

namespace node {
using kernel::BlockTreeDB;

/** The pre-allocation chunk size for blk?????.dat files (since 0.8) */
static const unsigned int BLOCKFILE_CHUNK_SIZE = 0x1000000; // 16 MiB
/** The pre-allocation chunk size for rev?????.dat files (since 0.8) */
static const unsigned int UNDOFILE_CHUNK_SIZE = 0x100000; // 1 MiB
/** The maximum size of a blk?????.dat file (since 0.8) */
static const unsigned int MAX_BLOCKFILE_SIZE = 0x8000000; // 128 MiB

/** Size of header written by WriteBlock before a serialized CBlock (8 bytes) */
static constexpr uint32_t STORAGE_HEADER_BYTES{std::tuple_size_v<MessageStartChars> + sizeof(unsigned int)};

/** Total overhead when writing undo data: header (8 bytes) plus checksum (32 bytes) */
static constexpr uint32_t UNDO_DATA_DISK_OVERHEAD{STORAGE_HEADER_BYTES + uint256::size()};

// Because validation code takes pointers to the map's CBlockIndex objects, if
// we ever switch to another associative container, we need to either use a
// container that has stable addressing (true of all std associative
// containers), or make the key a `std::unique_ptr<CBlockIndex>`
using BlockMap = std::unordered_map<uint256, CBlockIndex, BlockHasher>;

struct CBlockIndexWorkComparator {
    bool operator()(const CBlockIndex* pa, const CBlockIndex* pb) const;
};

struct CBlockIndexHeightOnlyComparator {
    /* Only compares the height of two block indices, doesn't try to tie-break */
    bool operator()(const CBlockIndex* pa, const CBlockIndex* pb) const;
};

struct PruneLockInfo {
    int height_first{std::numeric_limits<int>::max()}; //! Height of earliest block that should be kept and not pruned
};

enum BlockfileType {
    // Values used as array indexes - do not change carelessly.
    NORMAL = 0,
    ASSUMED = 1,
    NUM_TYPES = 2,
};

std::ostream& operator<<(std::ostream& os, const BlockfileType& type);

struct BlockfileCursor {
    // The latest blockfile number.
    int file_num{0};

    // Track the height of the highest block in file_num whose undo
    // data has been written. Block data is written to block files in download
    // order, but is written to undo files in validation order, which is
    // usually in order by height. To avoid wasting disk space, undo files will
    // be trimmed whenever the corresponding block file is finalized and
    // the height of the highest block written to the block file equals the
    // height of the highest block written to the undo file. This is a
    // heuristic and can sometimes preemptively trim undo files that will write
    // more data later, and sometimes fail to trim undo files that can't have
    // more data written later.
    int undo_height{0};
};

std::ostream& operator<<(std::ostream& os, const BlockfileCursor& cursor);


/**
 * Maintains a tree of blocks (stored in `m_block_index`) which is consulted
 * to determine where the most-work tip is.
 *
 * This data is used mostly in `Chainstate` - information about, e.g.,
 * candidate tips is not maintained here.
 */
class BlockManager
{
    friend Chainstate;
    friend ChainstateManager;

private:
    const CChainParams& GetParams() const { return m_opts.chainparams; }
/* auxpow: GetConsensus() is marked public here for use in the
   ReadBlockOrHeader template.  */
public:
    const Consensus::Params& GetConsensus() const { return m_opts.chainparams.GetConsensus(); }
private:
    /**
     * Load the blocktree off disk and into memory. Populate certain metadata
     * per index entry (nStatus, nChainWork, nTimeMax, etc.) as well as peripheral
     * collections like m_dirty_blockindex.
     */
    bool LoadBlockIndex(const std::optional<uint256>& snapshot_blockhash)
        EXCLUSIVE_LOCKS_REQUIRED(cs_main);

    /** Return false if block file or undo file flushing fails. */
    [[nodiscard]] bool FlushBlockFile(int blockfile_num, bool fFinalize, bool finalize_undo);

    /** Return false if undo file flushing fails. */
    [[nodiscard]] bool FlushUndoFile(int block_file, bool finalize = false);

    /**
     * Helper function performing various preparations before a block can be saved to disk:
     * Returns the correct position for the block to be saved, which may be in the current or a new
     * block file depending on nAddSize. May flush the previous blockfile to disk if full, updates
     * blockfile info, and checks if there is enough disk space to save the block.
     *
     * The nAddSize argument passed to this function should include not just the size of the serialized CBlock, but also the size of
     * separator fields (STORAGE_HEADER_BYTES).
     */
    [[nodiscard]] FlatFilePos FindNextBlockPos(unsigned int nAddSize, unsigned int nHeight, uint64_t nTime);
    [[nodiscard]] bool FlushChainstateBlockFile(int tip_height);
    bool FindUndoPos(BlockValidationState& state, int nFile, FlatFilePos& pos, unsigned int nAddSize);

    AutoFile OpenUndoFile(const FlatFilePos& pos, bool fReadOnly = false) const;

    /* Calculate the block/rev files to delete based on height specified by user with RPC command pruneblockchain */
    void FindFilesToPruneManual(
        std::set<int>& setFilesToPrune,
        int nManualPruneHeight,
        const Chainstate& chain,
        ChainstateManager& chainman);

    /**
     * Prune block and undo files (blk???.dat and rev???.dat) so that the disk space used is less than a user-defined target.
     * The user sets the target (in MB) on the command line or in config file.  This will be run on startup and whenever new
     * space is allocated in a block or undo file, staying below the target. Changing back to unpruned requires a reindex
     * (which in this case means the blockchain must be re-downloaded.)
     *
     * Pruning functions are called from FlushStateToDisk when the m_check_for_pruning flag has been set.
     * Block and undo files are deleted in lock-step (when blk00003.dat is deleted, so is rev00003.dat.)
     * Pruning cannot take place until the longest chain is at least a certain length (CChainParams::nPruneAfterHeight).
     * Pruning will never delete a block within a defined distance (currently 288) from the active chain's tip.
     * The block index is updated by unsetting HAVE_DATA and HAVE_UNDO for any blocks that were stored in the deleted files.
     * A db flag records the fact that at least some block files have been pruned.
     *
     * @param[out]   setFilesToPrune   The set of file indices that can be unlinked will be returned
     * @param        last_prune        The last height we're able to prune, according to the prune locks
     */
    void FindFilesToPrune(
        std::set<int>& setFilesToPrune,
        int last_prune,
        const Chainstate& chain,
        ChainstateManager& chainman);

    RecursiveMutex cs_LastBlockFile;
    std::vector<CBlockFileInfo> m_blockfile_info;

    //! Since assumedvalid chainstates may be syncing a range of the chain that is very
    //! far away from the normal/background validation process, we should segment blockfiles
    //! for assumed chainstates. Otherwise, we might have wildly different height ranges
    //! mixed into the same block files, which would impair our ability to prune
    //! effectively.
    //!
    //! This data structure maintains separate blockfile number cursors for each
    //! BlockfileType. The ASSUMED state is initialized, when necessary, in FindNextBlockPos().
    //!
    //! The first element is the NORMAL cursor, second is ASSUMED.
    std::array<std::optional<BlockfileCursor>, BlockfileType::NUM_TYPES>
        m_blockfile_cursors GUARDED_BY(cs_LastBlockFile) = {
            BlockfileCursor{},
            std::nullopt,
    };
    int MaxBlockfileNum() const EXCLUSIVE_LOCKS_REQUIRED(cs_LastBlockFile)
    {
        static const BlockfileCursor empty_cursor;
        const auto& normal = m_blockfile_cursors[BlockfileType::NORMAL].value_or(empty_cursor);
        const auto& assumed = m_blockfile_cursors[BlockfileType::ASSUMED].value_or(empty_cursor);
        return std::max(normal.file_num, assumed.file_num);
    }

    /** Global flag to indicate we should check to see if there are
     *  block/undo files that should be deleted.  Set on startup
     *  or if we allocate more file space when we're in prune mode
     */
    bool m_check_for_pruning = false;

    const bool m_prune_mode;

    const std::vector<std::byte> m_xor_key;

    /** Dirty block index entries. */
    std::set<CBlockIndex*> m_dirty_blockindex;

    /** Dirty block file entries. */
    std::set<int> m_dirty_fileinfo;

    /**
     * Map from external index name to oldest block that must not be pruned.
     *
     * @note Internally, only blocks at height (height_first - PRUNE_LOCK_BUFFER - 1) and
     * below will be pruned, but callers should avoid assuming any particular buffer size.
     */
    std::unordered_map<std::string, PruneLockInfo> m_prune_locks GUARDED_BY(::cs_main);

    BlockfileType BlockfileTypeForHeight(int height);

    const kernel::BlockManagerOpts m_opts;

    const FlatFileSeq m_block_file_seq;
    const FlatFileSeq m_undo_file_seq;

public:
    using Options = kernel::BlockManagerOpts;

    explicit BlockManager(const util::SignalInterrupt& interrupt, Options opts);

    const util::SignalInterrupt& m_interrupt;
    std::atomic<bool> m_importing{false};

    /**
     * Whether all blockfiles have been added to the block tree database.
     * Normally true, but set to false when a reindex is requested and the
     * database is wiped. The value is persisted in the database across restarts
     * and will be false until reindexing completes.
     */
    std::atomic_bool m_blockfiles_indexed{true};

    BlockMap m_block_index GUARDED_BY(cs_main);

    /**
     * The height of the base block of an assumeutxo snapshot, if one is in use.
     *
     * This controls how blockfiles are segmented by chainstate type to avoid
     * comingling different height regions of the chain when an assumedvalid chainstate
     * is in use. If heights are drastically different in the same blockfile, pruning
     * suffers.
     *
     * This is set during ActivateSnapshot() or upon LoadBlockIndex() if a snapshot
     * had been previously loaded. After the snapshot is validated, this is unset to
     * restore normal LoadBlockIndex behavior.
     */
    std::optional<int> m_snapshot_height;

    std::vector<CBlockIndex*> GetAllBlockIndices() EXCLUSIVE_LOCKS_REQUIRED(::cs_main);

    /**
     * All pairs A->B, where A (or one of its ancestors) misses transactions, but B has transactions.
     * Pruned nodes may have entries where B is missing data.
     */
    std::multimap<CBlockIndex*, CBlockIndex*> m_blocks_unlinked;

    std::unique_ptr<BlockTreeDB> m_block_tree_db GUARDED_BY(::cs_main);

    bool WriteBlockIndexDB() EXCLUSIVE_LOCKS_REQUIRED(::cs_main);
    bool LoadBlockIndexDB(const std::optional<uint256>& snapshot_blockhash)
        EXCLUSIVE_LOCKS_REQUIRED(::cs_main);

    /**
     * Remove any pruned block & undo files that are still on disk.
     * This could happen on some systems if the file was still being read while unlinked,
     * or if we crash before unlinking.
     */
    void ScanAndUnlinkAlreadyPrunedFiles() EXCLUSIVE_LOCKS_REQUIRED(::cs_main);

    CBlockIndex* AddToBlockIndex(const CBlockHeader& block, CBlockIndex*& best_header) EXCLUSIVE_LOCKS_REQUIRED(cs_main);
    /** Create a new block index entry for a given block hash */
    CBlockIndex* InsertBlockIndex(const uint256& hash) EXCLUSIVE_LOCKS_REQUIRED(cs_main);

    //! Mark one block file as pruned (modify associated database entries)
    void PruneOneBlockFile(const int fileNumber) EXCLUSIVE_LOCKS_REQUIRED(cs_main);

    CBlockIndex* LookupBlockIndex(const uint256& hash) EXCLUSIVE_LOCKS_REQUIRED(cs_main);
    const CBlockIndex* LookupBlockIndex(const uint256& hash) const EXCLUSIVE_LOCKS_REQUIRED(cs_main);

    /** Get block file info entry for one block file */
    CBlockFileInfo* GetBlockFileInfo(size_t n);

    bool WriteBlockUndo(const CBlockUndo& blockundo, BlockValidationState& state, CBlockIndex& block)
        EXCLUSIVE_LOCKS_REQUIRED(::cs_main);

    /** Store block on disk and update block file statistics.
     *
     * @param[in]  block        the block to be stored
     * @param[in]  nHeight      the height of the block
     *
     * @returns in case of success, the position to which the block was written to
     *          in case of an error, an empty FlatFilePos
     */
    FlatFilePos WriteBlock(const CBlock& block, int nHeight);

    /** Update blockfile info while processing a block during reindex. The block must be available on disk.
     *
     * @param[in]  block        the block being processed
     * @param[in]  nHeight      the height of the block
     * @param[in]  pos          the position of the serialized CBlock on disk
     */
    void UpdateBlockInfo(const CBlock& block, unsigned int nHeight, const FlatFilePos& pos);

    /** Whether running in -prune mode. */
    [[nodiscard]] bool IsPruneMode() const { return m_prune_mode; }

    /** Attempt to stay below this number of bytes of block files. */
    [[nodiscard]] uint64_t GetPruneTarget() const { return m_opts.prune_target; }
    static constexpr auto PRUNE_TARGET_MANUAL{std::numeric_limits<uint64_t>::max()};

    [[nodiscard]] bool LoadingBlocks() const { return m_importing || !m_blockfiles_indexed; }

    /** Calculate the amount of disk space the block & undo files currently use */
    uint64_t CalculateCurrentUsage();

    //! Check if all blocks in the [upper_block, lower_block] range have data available.
    //! The caller is responsible for ensuring that lower_block is an ancestor of upper_block
    //! (part of the same chain).
    bool CheckBlockDataAvailability(const CBlockIndex& upper_block LIFETIMEBOUND, const CBlockIndex& lower_block LIFETIMEBOUND) EXCLUSIVE_LOCKS_REQUIRED(::cs_main);

    /**
     * @brief Returns the earliest block with specified `status_mask` flags set after
     * the latest block _not_ having those flags.
     *
     * This function starts from `upper_block`, which must have all
     * `status_mask` flags set, and iterates backwards through its ancestors. It
     * continues as long as each block has all `status_mask` flags set, until
     * reaching the oldest ancestor or `lower_block`.
     *
     * @pre `upper_block` must have all `status_mask` flags set.
     * @pre `lower_block` must be null or an ancestor of `upper_block`
     *
     * @param upper_block The starting block for the search, which must have all
     *                    `status_mask` flags set.
     * @param status_mask Bitmask specifying required status flags.
     * @param lower_block The earliest possible block to return. If null, the
     *                    search can extend to the genesis block.
     *
     * @return A non-null pointer to the earliest block between `upper_block`
     *         and `lower_block`, inclusive, such that every block between the
     *         returned block and `upper_block` has `status_mask` flags set.
     */
    const CBlockIndex* GetFirstBlock(
        const CBlockIndex& upper_block LIFETIMEBOUND,
        uint32_t status_mask,
        const CBlockIndex* lower_block = nullptr
    ) const EXCLUSIVE_LOCKS_REQUIRED(::cs_main);

    /** True if any block files have ever been pruned. */
    bool m_have_pruned = false;

    //! Check whether the block associated with this index entry is pruned or not.
    bool IsBlockPruned(const CBlockIndex& block) const EXCLUSIVE_LOCKS_REQUIRED(::cs_main);

    //! Create or update a prune lock identified by its name
    void UpdatePruneLock(const std::string& name, const PruneLockInfo& lock_info) EXCLUSIVE_LOCKS_REQUIRED(::cs_main);

    /** Open a block file (blk?????.dat) */
    AutoFile OpenBlockFile(const FlatFilePos& pos, bool fReadOnly) const;

    /** Translation to a filesystem path */
    fs::path GetBlockPosFilename(const FlatFilePos& pos) const;

    /**
     *  Actually unlink the specified files
     */
    void UnlinkPrunedFiles(const std::set<int>& setFilesToPrune) const;

    /** Functions for disk access for blocks */
<<<<<<< HEAD
    bool ReadBlock(CBlock& block, const FlatFilePos& pos) const;
    bool ReadBlock(CBlock& block, const CBlockIndex& pindex) const;
=======
    bool ReadBlock(CBlock& block, const FlatFilePos& pos, const std::optional<uint256>& expected_hash = {}) const;
    bool ReadBlock(CBlock& block, const CBlockIndex& index) const;
>>>>>>> 4b1d48a6
    bool ReadRawBlock(std::vector<uint8_t>& block, const FlatFilePos& pos) const;
    bool ReadBlockHeader(CBlockHeader& block, const CBlockIndex& pindex) const;

    bool ReadBlockUndo(CBlockUndo& blockundo, const CBlockIndex& index) const;

    void CleanupBlockRevFiles() const;
};

// Calls ActivateBestChain() even if no blocks are imported.
void ImportBlocks(ChainstateManager& chainman, std::span<const fs::path> import_paths);
} // namespace node

#endif // BITCOIN_NODE_BLOCKSTORAGE_H<|MERGE_RESOLUTION|>--- conflicted
+++ resolved
@@ -415,13 +415,8 @@
     void UnlinkPrunedFiles(const std::set<int>& setFilesToPrune) const;
 
     /** Functions for disk access for blocks */
-<<<<<<< HEAD
-    bool ReadBlock(CBlock& block, const FlatFilePos& pos) const;
-    bool ReadBlock(CBlock& block, const CBlockIndex& pindex) const;
-=======
     bool ReadBlock(CBlock& block, const FlatFilePos& pos, const std::optional<uint256>& expected_hash = {}) const;
     bool ReadBlock(CBlock& block, const CBlockIndex& index) const;
->>>>>>> 4b1d48a6
     bool ReadRawBlock(std::vector<uint8_t>& block, const FlatFilePos& pos) const;
     bool ReadBlockHeader(CBlockHeader& block, const CBlockIndex& pindex) const;
 
