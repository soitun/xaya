--- conflicted
+++ resolved
@@ -20,20 +20,12 @@
 namespace node {
 struct IndexCacheSizes {
     size_t tx_index{0};
+    size_t name_hash_index{0};
     size_t filter_index{0};
 };
 struct CacheSizes {
-<<<<<<< HEAD
-    int64_t block_tree_db;
-    int64_t coins_db;
-    int64_t coins;
-    int64_t tx_index;
-    int64_t name_hash_index;
-    int64_t filter_index;
-=======
     IndexCacheSizes index;
     kernel::CacheSizes kernel;
->>>>>>> 32927459
 };
 CacheSizes CalculateCacheSizes(const ArgsManager& args, size_t n_indexes = 0);
 } // namespace node
