// Copyright (c) 2021-2022 The Bitcoin Core developers
// Distributed under the MIT software license, see the accompanying
// file COPYING or http://www.opensource.org/licenses/mit-license.php.

#ifndef BITCOIN_NODE_CHAINSTATE_H
#define BITCOIN_NODE_CHAINSTATE_H

#include <util/translation.h>
#include <validation.h>

#include <cstdint>
#include <functional>
#include <tuple>

class CTxMemPool;

namespace node {

struct CacheSizes;

struct ChainstateLoadOptions {
    CTxMemPool* mempool{nullptr};
    bool block_tree_db_in_memory{false};
    bool coins_db_in_memory{false};
    bool reindex{false};
    bool reindex_chainstate{false};
    bool prune{false};
<<<<<<< HEAD
    bool nameHistory{false};
=======
    bool require_full_verification{true};
>>>>>>> bccfa48b
    int64_t check_blocks{DEFAULT_CHECKBLOCKS};
    int64_t check_level{DEFAULT_CHECKLEVEL};
    std::function<bool()> check_interrupt;
    std::function<void()> coins_error_cb;
};

//! Chainstate load status. Simple applications can just check for the success
//! case, and treat other cases as errors. More complex applications may want to
//! try reindexing in the generic failure case, and pass an interrupt callback
//! and exit cleanly in the interrupted case.
enum class ChainstateLoadStatus {
    SUCCESS,
    FAILURE,
    FAILURE_INCOMPATIBLE_DB,
    FAILURE_INSUFFICIENT_DBCACHE,
    INTERRUPTED,
};

//! Chainstate load status code and optional error string.
using ChainstateLoadResult = std::tuple<ChainstateLoadStatus, bilingual_str>;

/** This sequence can have 4 types of outcomes:
 *
 *  1. Success
 *  2. Shutdown requested
 *    - nothing failed but a shutdown was triggered in the middle of the
 *      sequence
 *  3. Soft failure
 *    - a failure that might be recovered from with a reindex
 *  4. Hard failure
 *    - a failure that definitively cannot be recovered from with a reindex
 *
 *  LoadChainstate returns a (status code, error string) tuple.
 */
ChainstateLoadResult LoadChainstate(ChainstateManager& chainman, const CacheSizes& cache_sizes,
                                    const ChainstateLoadOptions& options);
ChainstateLoadResult VerifyLoadedChainstate(ChainstateManager& chainman, const ChainstateLoadOptions& options);
} // namespace node

#endif // BITCOIN_NODE_CHAINSTATE_H<|MERGE_RESOLUTION|>--- conflicted
+++ resolved
@@ -25,11 +25,8 @@
     bool reindex{false};
     bool reindex_chainstate{false};
     bool prune{false};
-<<<<<<< HEAD
+    bool require_full_verification{true};
     bool nameHistory{false};
-=======
-    bool require_full_verification{true};
->>>>>>> bccfa48b
     int64_t check_blocks{DEFAULT_CHECKBLOCKS};
     int64_t check_level{DEFAULT_CHECKLEVEL};
     std::function<bool()> check_interrupt;
