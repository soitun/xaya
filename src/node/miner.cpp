// Copyright (c) 2009-2010 Satoshi Nakamoto
// Copyright (c) 2009-2022 The Bitcoin Core developers
// Distributed under the MIT software license, see the accompanying
// file COPYING or http://www.opensource.org/licenses/mit-license.php.

#include <node/miner.h>

#include <chain.h>
#include <chainparams.h>
#include <coins.h>
#include <common/args.h>
#include <consensus/amount.h>
#include <consensus/consensus.h>
#include <consensus/merkle.h>
#include <consensus/tx_verify.h>
#include <consensus/validation.h>
#include <deploymentstatus.h>
#include <logging.h>
#include <names/main.h>
#include <policy/feerate.h>
#include <policy/policy.h>
#include <pow.h>
#include <primitives/transaction.h>
#include <util/moneystr.h>
#include <util/time.h>
#include <validation.h>

#include <algorithm>
#include <utility>

namespace node {
int64_t UpdateTime(CBlockHeader* pblock, const Consensus::Params& consensusParams, const CBlockIndex* pindexPrev)
{
    int64_t nOldTime = pblock->nTime;
    int64_t nNewTime{std::max<int64_t>(pindexPrev->GetMedianTimePast() + 1, TicksSinceEpoch<std::chrono::seconds>(NodeClock::now()))};

    if (nOldTime < nNewTime) {
        pblock->nTime = nNewTime;
    }

    return nNewTime - nOldTime;
}

void RegenerateCommitments(CBlock& block, ChainstateManager& chainman)
{
    CMutableTransaction tx{*block.vtx.at(0)};
    tx.vout.erase(tx.vout.begin() + GetWitnessCommitmentIndex(block));
    block.vtx.at(0) = MakeTransactionRef(tx);

    const CBlockIndex* prev_block = WITH_LOCK(::cs_main, return chainman.m_blockman.LookupBlockIndex(block.hashPrevBlock));
    chainman.GenerateCoinbaseCommitment(block, prev_block);

    block.hashMerkleRoot = BlockMerkleRoot(block);
}

static BlockAssembler::Options ClampOptions(BlockAssembler::Options options)
{
    // Limit weight to between 4K and DEFAULT_BLOCK_MAX_WEIGHT for sanity:
    options.nBlockMaxWeight = std::clamp<size_t>(options.nBlockMaxWeight, 4000, DEFAULT_BLOCK_MAX_WEIGHT);
    return options;
}

BlockAssembler::BlockAssembler(Chainstate& chainstate, const CTxMemPool* mempool, const Options& options)
    : chainparams{chainstate.m_chainman.GetParams()},
      m_mempool{mempool},
      m_chainstate{chainstate},
      m_options{ClampOptions(options)}
{
}

void ApplyArgsManOptions(const ArgsManager& args, BlockAssembler::Options& options)
{
    // Block resource limits
    options.nBlockMaxWeight = args.GetIntArg("-blockmaxweight", options.nBlockMaxWeight);
    if (const auto blockmintxfee{args.GetArg("-blockmintxfee")}) {
        if (const auto parsed{ParseMoney(*blockmintxfee)}) options.blockMinFeeRate = CFeeRate{*parsed};
    }
}
static BlockAssembler::Options ConfiguredOptions()
{
    BlockAssembler::Options options;
    ApplyArgsManOptions(gArgs, options);
    return options;
}

BlockAssembler::BlockAssembler(Chainstate& chainstate, const CTxMemPool* mempool)
    : BlockAssembler(chainstate, mempool, ConfiguredOptions()) {}

void BlockAssembler::resetBlock()
{
    inBlock.clear();

    // Reserve space for coinbase tx
    nBlockWeight = 4000;
    nBlockSigOpsCost = 400;

    // These counters do not include coinbase tx
    nBlockTx = 0;
    nFees = 0;
}

std::unique_ptr<CBlockTemplate> BlockAssembler::CreateNewBlock(const PowAlgo algo, const CScript& scriptPubKeyIn)
{
    const auto time_start{SteadyClock::now()};

    resetBlock();

    pblocktemplate.reset(new CBlockTemplate());

    if (!pblocktemplate.get()) {
        return nullptr;
    }
    CBlock* const pblock = &pblocktemplate->block; // pointer for convenience

    // Add dummy coinbase tx as first transaction
    pblock->vtx.emplace_back();
    pblocktemplate->vTxFees.push_back(-1); // updated at end
    pblocktemplate->vTxSigOpsCost.push_back(-1); // updated at end

    LOCK(::cs_main);
    CBlockIndex* pindexPrev = m_chainstate.m_chain.Tip();
    assert(pindexPrev != nullptr);
    nHeight = pindexPrev->nHeight + 1;

    pblock->nVersion = m_chainstate.m_chainman.m_versionbitscache.ComputeBlockVersion(pindexPrev, chainparams.GetConsensus());
    // -regtest only: allow overriding block.nVersion with
    // -blockversion=N to test forking scenarios
    if (chainparams.MineBlocksOnDemand()) {
        pblock->nVersion = gArgs.GetIntArg("-blockversion", pblock->nVersion);
    }

    pblock->nTime = TicksSinceEpoch<std::chrono::seconds>(NodeClock::now());
    m_lock_time_cutoff = pindexPrev->GetMedianTimePast();

    int nPackagesSelected = 0;
    int nDescendantsUpdated = 0;
    if (m_mempool) {
        LOCK(m_mempool->cs);
        addPackageTxs(*m_mempool, nPackagesSelected, nDescendantsUpdated);
    }

    const auto time_1{SteadyClock::now()};

    m_last_block_num_txs = nBlockTx;
    m_last_block_weight = nBlockWeight;

    // Create coinbase transaction.
    CMutableTransaction coinbaseTx;
    coinbaseTx.vin.resize(1);
    coinbaseTx.vin[0].prevout.SetNull();
    coinbaseTx.vout.resize(1);
    coinbaseTx.vout[0].scriptPubKey = scriptPubKeyIn;
    coinbaseTx.vout[0].nValue = nFees + GetBlockSubsidy(nHeight, chainparams.GetConsensus());
    coinbaseTx.vin[0].scriptSig = CScript() << nHeight << OP_0;
    pblock->vtx[0] = MakeTransactionRef(std::move(coinbaseTx));
    pblocktemplate->vchCoinbaseCommitment = m_chainstate.m_chainman.GenerateCoinbaseCommitment(*pblock, pindexPrev);
    pblocktemplate->vTxFees[0] = -nFees;

    /* Set an empty fake header in the PoW data, because that is expected when
       serialising the block for the size computation.  If auxpow is used
       instead of a fake header later on, this means that the resulting size
       might be off.  But for now, we do not care about this.  */
    pblock->pow.initFakeHeader (*pblock);

    LogPrintf("CreateNewBlock(): block weight: %u txs: %u fees: %ld sigops %d\n", GetBlockWeight(*pblock), nBlockTx, nFees, nBlockSigOpsCost);

    // Fill in header
    pblock->hashPrevBlock  = pindexPrev->GetBlockHash();
    UpdateTime(pblock, chainparams.GetConsensus(), pindexPrev);
    pblock->nBits          = 0;
    pblock->nNonce         = 0;
    pblock->pow.setCoreAlgo(algo);
    pblock->pow.setBits(GetNextWorkRequired(algo, pindexPrev, chainparams.GetConsensus()));
    pblocktemplate->vTxSigOpsCost[0] = WITNESS_SCALE_FACTOR * GetLegacySigOpCount(*pblock->vtx[0]);

    BlockValidationState state;
    if (m_options.test_block_validity && !TestBlockValidity(state, chainparams, m_chainstate, *pblock, pindexPrev,
<<<<<<< HEAD
                                                  GetAdjustedTime, /*fCheckPOW=*/false, /*fCheckBits=*/false, /*fCheckMerkleRoot=*/false)) {
=======
                                                            /*fCheckPOW=*/false, /*fCheckMerkleRoot=*/false)) {
>>>>>>> 6d66cddc
        throw std::runtime_error(strprintf("%s: TestBlockValidity failed: %s", __func__, state.ToString()));
    }
    const auto time_2{SteadyClock::now()};

    LogPrint(BCLog::BENCH, "CreateNewBlock() packages: %.2fms (%d packages, %d updated descendants), validity: %.2fms (total %.2fms)\n",
             Ticks<MillisecondsDouble>(time_1 - time_start), nPackagesSelected, nDescendantsUpdated,
             Ticks<MillisecondsDouble>(time_2 - time_1),
             Ticks<MillisecondsDouble>(time_2 - time_start));

    return std::move(pblocktemplate);
}

void BlockAssembler::onlyUnconfirmed(CTxMemPool::setEntries& testSet)
{
    for (CTxMemPool::setEntries::iterator iit = testSet.begin(); iit != testSet.end(); ) {
        // Only test txs not already in the block
        if (inBlock.count((*iit)->GetSharedTx()->GetHash())) {
            testSet.erase(iit++);
        } else {
            iit++;
        }
    }
}

bool BlockAssembler::TestPackage(uint64_t packageSize, int64_t packageSigOpsCost) const
{
    // TODO: switch to weight-based accounting for packages instead of vsize-based accounting.
    if (nBlockWeight + WITNESS_SCALE_FACTOR * packageSize >= m_options.nBlockMaxWeight) {
        return false;
    }
    if (nBlockSigOpsCost + packageSigOpsCost >= MAX_BLOCK_SIGOPS_COST) {
        return false;
    }
    return true;
}

// Perform transaction-level checks before adding to block:
// - transaction finality (locktime)
bool BlockAssembler::TestPackageTransactions(const CTxMemPool::setEntries& package) const
{
    for (CTxMemPool::txiter it : package) {
        if (!IsFinalTx(it->GetTx(), nHeight, m_lock_time_cutoff)) {
            return false;
        }
    }
    return true;
}

void BlockAssembler::AddToBlock(CTxMemPool::txiter iter)
{
    pblocktemplate->block.vtx.emplace_back(iter->GetSharedTx());
    pblocktemplate->vTxFees.push_back(iter->GetFee());
    pblocktemplate->vTxSigOpsCost.push_back(iter->GetSigOpCost());
    nBlockWeight += iter->GetTxWeight();
    ++nBlockTx;
    nBlockSigOpsCost += iter->GetSigOpCost();
    nFees += iter->GetFee();
    inBlock.insert(iter->GetSharedTx()->GetHash());

    bool fPrintPriority = gArgs.GetBoolArg("-printpriority", DEFAULT_PRINTPRIORITY);
    if (fPrintPriority) {
        LogPrintf("fee rate %s txid %s\n",
                  CFeeRate(iter->GetModifiedFee(), iter->GetTxSize()).ToString(),
                  iter->GetTx().GetHash().ToString());
    }
}

/** Add descendants of given transactions to mapModifiedTx with ancestor
 * state updated assuming given transactions are inBlock. Returns number
 * of updated descendants. */
static int UpdatePackagesForAdded(const CTxMemPool& mempool,
                                  const CTxMemPool::setEntries& alreadyAdded,
                                  indexed_modified_transaction_set& mapModifiedTx) EXCLUSIVE_LOCKS_REQUIRED(mempool.cs)
{
    AssertLockHeld(mempool.cs);

    int nDescendantsUpdated = 0;
    for (CTxMemPool::txiter it : alreadyAdded) {
        CTxMemPool::setEntries descendants;
        mempool.CalculateDescendants(it, descendants);
        // Insert all descendants (not yet in block) into the modified set
        for (CTxMemPool::txiter desc : descendants) {
            if (alreadyAdded.count(desc)) {
                continue;
            }
            ++nDescendantsUpdated;
            modtxiter mit = mapModifiedTx.find(desc);
            if (mit == mapModifiedTx.end()) {
                CTxMemPoolModifiedEntry modEntry(desc);
                mit = mapModifiedTx.insert(modEntry).first;
            }
            mapModifiedTx.modify(mit, update_for_parent_inclusion(it));
        }
    }
    return nDescendantsUpdated;
}

void BlockAssembler::SortForBlock(const CTxMemPool::setEntries& package, std::vector<CTxMemPool::txiter>& sortedEntries)
{
    // Sort package by ancestor count
    // If a transaction A depends on transaction B, then A's ancestor count
    // must be greater than B's.  So this is sufficient to validly order the
    // transactions for block inclusion.
    sortedEntries.clear();
    sortedEntries.insert(sortedEntries.begin(), package.begin(), package.end());
    std::sort(sortedEntries.begin(), sortedEntries.end(), CompareTxIterByAncestorCount());
}

// This transaction selection algorithm orders the mempool based
// on feerate of a transaction including all unconfirmed ancestors.
// Since we don't remove transactions from the mempool as we select them
// for block inclusion, we need an alternate method of updating the feerate
// of a transaction with its not-yet-selected ancestors as we go.
// This is accomplished by walking the in-mempool descendants of selected
// transactions and storing a temporary modified state in mapModifiedTxs.
// Each time through the loop, we compare the best transaction in
// mapModifiedTxs with the next transaction in the mempool to decide what
// transaction package to work on next.
void BlockAssembler::addPackageTxs(const CTxMemPool& mempool, int& nPackagesSelected, int& nDescendantsUpdated)
{
    AssertLockHeld(mempool.cs);

    // mapModifiedTx will store sorted packages after they are modified
    // because some of their txs are already in the block
    indexed_modified_transaction_set mapModifiedTx;
    // Keep track of entries that failed inclusion, to avoid duplicate work
    std::set<Txid> failedTx;

    CTxMemPool::indexed_transaction_set::index<ancestor_score>::type::iterator mi = mempool.mapTx.get<ancestor_score>().begin();
    CTxMemPool::txiter iter;

    // Limit the number of attempts to add transactions to the block when it is
    // close to full; this is just a simple heuristic to finish quickly if the
    // mempool has a lot of entries.
    const int64_t MAX_CONSECUTIVE_FAILURES = 1000;
    int64_t nConsecutiveFailed = 0;

    while (mi != mempool.mapTx.get<ancestor_score>().end() || !mapModifiedTx.empty()) {
        // First try to find a new transaction in mapTx to evaluate.
        //
        // Skip entries in mapTx that are already in a block or are present
        // in mapModifiedTx (which implies that the mapTx ancestor state is
        // stale due to ancestor inclusion in the block)
        // Also skip transactions that we've already failed to add. This can happen if
        // we consider a transaction in mapModifiedTx and it fails: we can then
        // potentially consider it again while walking mapTx.  It's currently
        // guaranteed to fail again, but as a belt-and-suspenders check we put it in
        // failedTx and avoid re-evaluation, since the re-evaluation would be using
        // cached size/sigops/fee values that are not actually correct.
        /** Return true if given transaction from mapTx has already been evaluated,
         * or if the transaction's cached data in mapTx is incorrect. */
        if (mi != mempool.mapTx.get<ancestor_score>().end()) {
            auto it = mempool.mapTx.project<0>(mi);
            assert(it != mempool.mapTx.end());
            if (mapModifiedTx.count(it) || inBlock.count(it->GetSharedTx()->GetHash()) || failedTx.count(it->GetSharedTx()->GetHash())) {
                ++mi;
                continue;
            }
        }

        // Now that mi is not stale, determine which transaction to evaluate:
        // the next entry from mapTx, or the best from mapModifiedTx?
        bool fUsingModified = false;

        modtxscoreiter modit = mapModifiedTx.get<ancestor_score>().begin();
        if (mi == mempool.mapTx.get<ancestor_score>().end()) {
            // We're out of entries in mapTx; use the entry from mapModifiedTx
            iter = modit->iter;
            fUsingModified = true;
        } else {
            // Try to compare the mapTx entry to the mapModifiedTx entry
            iter = mempool.mapTx.project<0>(mi);
            if (modit != mapModifiedTx.get<ancestor_score>().end() &&
                    CompareTxMemPoolEntryByAncestorFee()(*modit, CTxMemPoolModifiedEntry(iter))) {
                // The best entry in mapModifiedTx has higher score
                // than the one from mapTx.
                // Switch which transaction (package) to consider
                iter = modit->iter;
                fUsingModified = true;
            } else {
                // Either no entry in mapModifiedTx, or it's worse than mapTx.
                // Increment mi for the next loop iteration.
                ++mi;
            }
        }

        // We skip mapTx entries that are inBlock, and mapModifiedTx shouldn't
        // contain anything that is inBlock.
        assert(!inBlock.count(iter->GetSharedTx()->GetHash()));

        uint64_t packageSize = iter->GetSizeWithAncestors();
        CAmount packageFees = iter->GetModFeesWithAncestors();
        int64_t packageSigOpsCost = iter->GetSigOpCostWithAncestors();
        if (fUsingModified) {
            packageSize = modit->nSizeWithAncestors;
            packageFees = modit->nModFeesWithAncestors;
            packageSigOpsCost = modit->nSigOpCostWithAncestors;
        }

        if (packageFees < m_options.blockMinFeeRate.GetFee(packageSize)) {
            // Everything else we might consider has a lower fee rate
            return;
        }

        if (!TestPackage(packageSize, packageSigOpsCost)) {
            if (fUsingModified) {
                // Since we always look at the best entry in mapModifiedTx,
                // we must erase failed entries so that we can consider the
                // next best entry on the next loop iteration
                mapModifiedTx.get<ancestor_score>().erase(modit);
                failedTx.insert(iter->GetSharedTx()->GetHash());
            }

            ++nConsecutiveFailed;

            if (nConsecutiveFailed > MAX_CONSECUTIVE_FAILURES && nBlockWeight >
                    m_options.nBlockMaxWeight - 4000) {
                // Give up if we're close to full and haven't succeeded in a while
                break;
            }
            continue;
        }

        auto ancestors{mempool.AssumeCalculateMemPoolAncestors(__func__, *iter, CTxMemPool::Limits::NoLimits(), /*fSearchForParents=*/false)};

        onlyUnconfirmed(ancestors);
        ancestors.insert(iter);

        // Test if all tx's are Final
        if (!TestPackageTransactions(ancestors)) {
            if (fUsingModified) {
                mapModifiedTx.get<ancestor_score>().erase(modit);
                failedTx.insert(iter->GetSharedTx()->GetHash());
            }
            continue;
        }

        // This transaction will make it in; reset the failed counter.
        nConsecutiveFailed = 0;

        // Package can be added. Sort the entries in a valid order.
        std::vector<CTxMemPool::txiter> sortedEntries;
        SortForBlock(ancestors, sortedEntries);

        for (size_t i = 0; i < sortedEntries.size(); ++i) {
            AddToBlock(sortedEntries[i]);
            // Erase from the modified set, if present
            mapModifiedTx.erase(sortedEntries[i]);
        }

        ++nPackagesSelected;

        // Update transactions that depend on each of these
        nDescendantsUpdated += UpdatePackagesForAdded(mempool, ancestors, mapModifiedTx);
    }
}
} // namespace node<|MERGE_RESOLUTION|>--- conflicted
+++ resolved
@@ -175,11 +175,7 @@
 
     BlockValidationState state;
     if (m_options.test_block_validity && !TestBlockValidity(state, chainparams, m_chainstate, *pblock, pindexPrev,
-<<<<<<< HEAD
-                                                  GetAdjustedTime, /*fCheckPOW=*/false, /*fCheckBits=*/false, /*fCheckMerkleRoot=*/false)) {
-=======
-                                                            /*fCheckPOW=*/false, /*fCheckMerkleRoot=*/false)) {
->>>>>>> 6d66cddc
+                                                            /*fCheckPOW=*/false, /*fCheckBits=*/false, /*fCheckMerkleRoot=*/false)) {
         throw std::runtime_error(strprintf("%s: TestBlockValidity failed: %s", __func__, state.ToString()));
     }
     const auto time_2{SteadyClock::now()};
