// Copyright (c) 2009-2010 Satoshi Nakamoto
// Copyright (c) 2009-2022 The Bitcoin Core developers
// Distributed under the MIT software license, see the accompanying
// file COPYING or http://www.opensource.org/licenses/mit-license.php.

#include <node/miner.h>

#include <chain.h>
#include <chainparams.h>
#include <coins.h>
#include <common/args.h>
#include <consensus/amount.h>
#include <consensus/consensus.h>
#include <consensus/merkle.h>
#include <consensus/tx_verify.h>
#include <consensus/validation.h>
#include <deploymentstatus.h>
#include <logging.h>
#include <names/main.h>
#include <node/context.h>
#include <node/kernel_notifications.h>
#include <policy/feerate.h>
#include <policy/policy.h>
#include <pow.h>
#include <primitives/transaction.h>
#include <util/moneystr.h>
#include <util/signalinterrupt.h>
#include <util/time.h>
#include <validation.h>

#include <algorithm>
#include <utility>

namespace node {

int64_t GetMinimumTime(const CBlockIndex* pindexPrev, const int64_t difficulty_adjustment_interval)
{
    int64_t min_time{pindexPrev->GetMedianTimePast() + 1};
    // Height of block to be mined.
    const int height{pindexPrev->nHeight + 1};
    // Account for BIP94 timewarp rule on all networks. This makes future
    // activation safer.
    if (height % difficulty_adjustment_interval == 0) {
        min_time = std::max<int64_t>(min_time, pindexPrev->GetBlockTime() - MAX_TIMEWARP);
    }
    return min_time;
}

int64_t UpdateTime(CBlockHeader* pblock, const Consensus::Params& consensusParams, const CBlockIndex* pindexPrev)
{
    int64_t nOldTime = pblock->nTime;
    int64_t nNewTime{std::max<int64_t>(pindexPrev->GetMedianTimePast() + 1, TicksSinceEpoch<std::chrono::seconds>(NodeClock::now()))};

    if (nOldTime < nNewTime) {
        pblock->nTime = nNewTime;
    }

    return nNewTime - nOldTime;
}

void RegenerateCommitments(CBlock& block, ChainstateManager& chainman)
{
    CMutableTransaction tx{*block.vtx.at(0)};
    tx.vout.erase(tx.vout.begin() + GetWitnessCommitmentIndex(block));
    block.vtx.at(0) = MakeTransactionRef(tx);

    const CBlockIndex* prev_block = WITH_LOCK(::cs_main, return chainman.m_blockman.LookupBlockIndex(block.hashPrevBlock));
    chainman.GenerateCoinbaseCommitment(block, prev_block);

    block.hashMerkleRoot = BlockMerkleRoot(block);
}

static BlockAssembler::Options ClampOptions(BlockAssembler::Options options)
{
    Assert(options.block_reserved_weight <= MAX_BLOCK_WEIGHT);
    Assert(options.block_reserved_weight >= MINIMUM_BLOCK_RESERVED_WEIGHT);
    Assert(options.coinbase_output_max_additional_sigops <= MAX_BLOCK_SIGOPS_COST);
    // Limit weight to between block_reserved_weight and MAX_BLOCK_WEIGHT for sanity:
    // block_reserved_weight can safely exceed -blockmaxweight, but the rest of the block template will be empty.
    options.nBlockMaxWeight = std::clamp<size_t>(options.nBlockMaxWeight, options.block_reserved_weight, MAX_BLOCK_WEIGHT);
    return options;
}

BlockAssembler::BlockAssembler(Chainstate& chainstate, const CTxMemPool* mempool, const Options& options)
    : chainparams{chainstate.m_chainman.GetParams()},
      m_mempool{options.use_mempool ? mempool : nullptr},
      m_chainstate{chainstate},
      m_options{ClampOptions(options)}
{
}

void ApplyArgsManOptions(const ArgsManager& args, BlockAssembler::Options& options)
{
    // Block resource limits
    options.nBlockMaxWeight = args.GetIntArg("-blockmaxweight", options.nBlockMaxWeight);
    if (const auto blockmintxfee{args.GetArg("-blockmintxfee")}) {
        if (const auto parsed{ParseMoney(*blockmintxfee)}) options.blockMinFeeRate = CFeeRate{*parsed};
    }
    options.print_modified_fee = args.GetBoolArg("-printpriority", options.print_modified_fee);
    options.block_reserved_weight = args.GetIntArg("-blockreservedweight", options.block_reserved_weight);
}

void BlockAssembler::resetBlock()
{
    inBlock.clear();

    // Reserve space for fixed-size block header, txs count, and coinbase tx.
    nBlockWeight = m_options.block_reserved_weight;
    nBlockSigOpsCost = m_options.coinbase_output_max_additional_sigops;

    // These counters do not include coinbase tx
    nBlockTx = 0;
    nFees = 0;
}

std::unique_ptr<CBlockTemplate> BlockAssembler::CreateNewBlock(const PowAlgo algo)
{
    const auto time_start{SteadyClock::now()};

    resetBlock();

    pblocktemplate.reset(new CBlockTemplate());
    CBlock* const pblock = &pblocktemplate->block; // pointer for convenience

    // Add dummy coinbase tx as first transaction. It is skipped by the
    // getblocktemplate RPC and mining interface consumers must not use it.
    pblock->vtx.emplace_back();

    LOCK(::cs_main);
    CBlockIndex* pindexPrev = m_chainstate.m_chain.Tip();
    assert(pindexPrev != nullptr);
    nHeight = pindexPrev->nHeight + 1;

    pblock->nVersion = m_chainstate.m_chainman.m_versionbitscache.ComputeBlockVersion(pindexPrev, chainparams.GetConsensus());
    // -regtest only: allow overriding block.nVersion with
    // -blockversion=N to test forking scenarios
    if (chainparams.MineBlocksOnDemand()) {
        pblock->nVersion = gArgs.GetIntArg("-blockversion", pblock->nVersion);
    }

    pblock->nTime = TicksSinceEpoch<std::chrono::seconds>(NodeClock::now());
    m_lock_time_cutoff = pindexPrev->GetMedianTimePast();

    int nPackagesSelected = 0;
    int nDescendantsUpdated = 0;
    if (m_mempool) {
        addPackageTxs(nPackagesSelected, nDescendantsUpdated);
    }

    const auto time_1{SteadyClock::now()};

    m_last_block_num_txs = nBlockTx;
    m_last_block_weight = nBlockWeight;

    // Create coinbase transaction.
    CMutableTransaction coinbaseTx;
    coinbaseTx.vin.resize(1);
    coinbaseTx.vin[0].prevout.SetNull();
    coinbaseTx.vin[0].nSequence = CTxIn::MAX_SEQUENCE_NONFINAL; // Make sure timelock is enforced.
    coinbaseTx.vout.resize(1);
    coinbaseTx.vout[0].scriptPubKey = m_options.coinbase_output_script;
    coinbaseTx.vout[0].nValue = nFees + GetBlockSubsidy(nHeight, chainparams.GetConsensus());
    coinbaseTx.vin[0].scriptSig = CScript() << nHeight << OP_0;
    Assert(nHeight > 0);
    coinbaseTx.nLockTime = static_cast<uint32_t>(nHeight - 1);
    pblock->vtx[0] = MakeTransactionRef(std::move(coinbaseTx));
    pblocktemplate->vchCoinbaseCommitment = m_chainstate.m_chainman.GenerateCoinbaseCommitment(*pblock, pindexPrev);

    /* Set an empty fake header in the PoW data, because that is expected when
       serialising the block for the size computation.  If auxpow is used
       instead of a fake header later on, this means that the resulting size
       might be off.  But for now, we do not care about this.  */
    pblock->pow.initFakeHeader (*pblock);

    LogPrintf("CreateNewBlock(): block weight: %u txs: %u fees: %ld sigops %d\n", GetBlockWeight(*pblock), nBlockTx, nFees, nBlockSigOpsCost);

    // Fill in header
    pblock->hashPrevBlock  = pindexPrev->GetBlockHash();
    UpdateTime(pblock, chainparams.GetConsensus(), pindexPrev);
    pblock->nBits          = 0;
    pblock->nNonce         = 0;
    pblock->pow.setCoreAlgo(algo);
    pblock->pow.setBits(GetNextWorkRequired(algo, pindexPrev, chainparams.GetConsensus()));

<<<<<<< HEAD
    BlockValidationState state;
    if (m_options.test_block_validity && !TestBlockValidity(state, chainparams, m_chainstate, *pblock, pindexPrev,
                                                            /*fCheckPOW=*/false, /*fCheckBits=*/false, /*fCheckMerkleRoot=*/false)) {
        throw std::runtime_error(strprintf("%s: TestBlockValidity failed: %s", __func__, state.ToString()));
=======
    if (m_options.test_block_validity) {
        if (BlockValidationState state{TestBlockValidity(m_chainstate, *pblock, /*check_pow=*/false, /*check_merkle_root=*/false)}; !state.IsValid()) {
            throw std::runtime_error(strprintf("TestBlockValidity failed: %s", state.ToString()));
        }
>>>>>>> 34cf3d95
    }
    const auto time_2{SteadyClock::now()};

    LogDebug(BCLog::BENCH, "CreateNewBlock() packages: %.2fms (%d packages, %d updated descendants), validity: %.2fms (total %.2fms)\n",
             Ticks<MillisecondsDouble>(time_1 - time_start), nPackagesSelected, nDescendantsUpdated,
             Ticks<MillisecondsDouble>(time_2 - time_1),
             Ticks<MillisecondsDouble>(time_2 - time_start));

    return std::move(pblocktemplate);
}

void BlockAssembler::onlyUnconfirmed(CTxMemPool::setEntries& testSet)
{
    for (CTxMemPool::setEntries::iterator iit = testSet.begin(); iit != testSet.end(); ) {
        // Only test txs not already in the block
        if (inBlock.count((*iit)->GetSharedTx()->GetHash())) {
            testSet.erase(iit++);
        } else {
            iit++;
        }
    }
}

bool BlockAssembler::TestPackage(uint64_t packageSize, int64_t packageSigOpsCost) const
{
    // TODO: switch to weight-based accounting for packages instead of vsize-based accounting.
    if (nBlockWeight + WITNESS_SCALE_FACTOR * packageSize >= m_options.nBlockMaxWeight) {
        return false;
    }
    if (nBlockSigOpsCost + packageSigOpsCost >= MAX_BLOCK_SIGOPS_COST) {
        return false;
    }
    return true;
}

// Perform transaction-level checks before adding to block:
// - transaction finality (locktime)
bool BlockAssembler::TestPackageTransactions(const CTxMemPool::setEntries& package) const
{
    for (CTxMemPool::txiter it : package) {
        if (!IsFinalTx(it->GetTx(), nHeight, m_lock_time_cutoff)) {
            return false;
        }
    }
    return true;
}

void BlockAssembler::AddToBlock(CTxMemPool::txiter iter)
{
    pblocktemplate->block.vtx.emplace_back(iter->GetSharedTx());
    pblocktemplate->vTxFees.push_back(iter->GetFee());
    pblocktemplate->vTxSigOpsCost.push_back(iter->GetSigOpCost());
    nBlockWeight += iter->GetTxWeight();
    ++nBlockTx;
    nBlockSigOpsCost += iter->GetSigOpCost();
    nFees += iter->GetFee();
    inBlock.insert(iter->GetSharedTx()->GetHash());

    if (m_options.print_modified_fee) {
        LogPrintf("fee rate %s txid %s\n",
                  CFeeRate(iter->GetModifiedFee(), iter->GetTxSize()).ToString(),
                  iter->GetTx().GetHash().ToString());
    }
}

/** Add descendants of given transactions to mapModifiedTx with ancestor
 * state updated assuming given transactions are inBlock. Returns number
 * of updated descendants. */
static int UpdatePackagesForAdded(const CTxMemPool& mempool,
                                  const CTxMemPool::setEntries& alreadyAdded,
                                  indexed_modified_transaction_set& mapModifiedTx) EXCLUSIVE_LOCKS_REQUIRED(mempool.cs)
{
    AssertLockHeld(mempool.cs);

    int nDescendantsUpdated = 0;
    for (CTxMemPool::txiter it : alreadyAdded) {
        CTxMemPool::setEntries descendants;
        mempool.CalculateDescendants(it, descendants);
        // Insert all descendants (not yet in block) into the modified set
        for (CTxMemPool::txiter desc : descendants) {
            if (alreadyAdded.count(desc)) {
                continue;
            }
            ++nDescendantsUpdated;
            modtxiter mit = mapModifiedTx.find(desc);
            if (mit == mapModifiedTx.end()) {
                CTxMemPoolModifiedEntry modEntry(desc);
                mit = mapModifiedTx.insert(modEntry).first;
            }
            mapModifiedTx.modify(mit, update_for_parent_inclusion(it));
        }
    }
    return nDescendantsUpdated;
}

void BlockAssembler::SortForBlock(const CTxMemPool::setEntries& package, std::vector<CTxMemPool::txiter>& sortedEntries)
{
    // Sort package by ancestor count
    // If a transaction A depends on transaction B, then A's ancestor count
    // must be greater than B's.  So this is sufficient to validly order the
    // transactions for block inclusion.
    sortedEntries.clear();
    sortedEntries.insert(sortedEntries.begin(), package.begin(), package.end());
    std::sort(sortedEntries.begin(), sortedEntries.end(), CompareTxIterByAncestorCount());
}

// This transaction selection algorithm orders the mempool based
// on feerate of a transaction including all unconfirmed ancestors.
// Since we don't remove transactions from the mempool as we select them
// for block inclusion, we need an alternate method of updating the feerate
// of a transaction with its not-yet-selected ancestors as we go.
// This is accomplished by walking the in-mempool descendants of selected
// transactions and storing a temporary modified state in mapModifiedTxs.
// Each time through the loop, we compare the best transaction in
// mapModifiedTxs with the next transaction in the mempool to decide what
// transaction package to work on next.
void BlockAssembler::addPackageTxs(int& nPackagesSelected, int& nDescendantsUpdated)
{
    const auto& mempool{*Assert(m_mempool)};
    LOCK(mempool.cs);

    // mapModifiedTx will store sorted packages after they are modified
    // because some of their txs are already in the block
    indexed_modified_transaction_set mapModifiedTx;
    // Keep track of entries that failed inclusion, to avoid duplicate work
    std::set<Txid> failedTx;

    CTxMemPool::indexed_transaction_set::index<ancestor_score>::type::iterator mi = mempool.mapTx.get<ancestor_score>().begin();
    CTxMemPool::txiter iter;

    // Limit the number of attempts to add transactions to the block when it is
    // close to full; this is just a simple heuristic to finish quickly if the
    // mempool has a lot of entries.
    const int64_t MAX_CONSECUTIVE_FAILURES = 1000;
    constexpr int32_t BLOCK_FULL_ENOUGH_WEIGHT_DELTA = 4000;
    int64_t nConsecutiveFailed = 0;

    while (mi != mempool.mapTx.get<ancestor_score>().end() || !mapModifiedTx.empty()) {
        // First try to find a new transaction in mapTx to evaluate.
        //
        // Skip entries in mapTx that are already in a block or are present
        // in mapModifiedTx (which implies that the mapTx ancestor state is
        // stale due to ancestor inclusion in the block)
        // Also skip transactions that we've already failed to add. This can happen if
        // we consider a transaction in mapModifiedTx and it fails: we can then
        // potentially consider it again while walking mapTx.  It's currently
        // guaranteed to fail again, but as a belt-and-suspenders check we put it in
        // failedTx and avoid re-evaluation, since the re-evaluation would be using
        // cached size/sigops/fee values that are not actually correct.
        /** Return true if given transaction from mapTx has already been evaluated,
         * or if the transaction's cached data in mapTx is incorrect. */
        if (mi != mempool.mapTx.get<ancestor_score>().end()) {
            auto it = mempool.mapTx.project<0>(mi);
            assert(it != mempool.mapTx.end());
            if (mapModifiedTx.count(it) || inBlock.count(it->GetSharedTx()->GetHash()) || failedTx.count(it->GetSharedTx()->GetHash())) {
                ++mi;
                continue;
            }
        }

        // Now that mi is not stale, determine which transaction to evaluate:
        // the next entry from mapTx, or the best from mapModifiedTx?
        bool fUsingModified = false;

        modtxscoreiter modit = mapModifiedTx.get<ancestor_score>().begin();
        if (mi == mempool.mapTx.get<ancestor_score>().end()) {
            // We're out of entries in mapTx; use the entry from mapModifiedTx
            iter = modit->iter;
            fUsingModified = true;
        } else {
            // Try to compare the mapTx entry to the mapModifiedTx entry
            iter = mempool.mapTx.project<0>(mi);
            if (modit != mapModifiedTx.get<ancestor_score>().end() &&
                    CompareTxMemPoolEntryByAncestorFee()(*modit, CTxMemPoolModifiedEntry(iter))) {
                // The best entry in mapModifiedTx has higher score
                // than the one from mapTx.
                // Switch which transaction (package) to consider
                iter = modit->iter;
                fUsingModified = true;
            } else {
                // Either no entry in mapModifiedTx, or it's worse than mapTx.
                // Increment mi for the next loop iteration.
                ++mi;
            }
        }

        // We skip mapTx entries that are inBlock, and mapModifiedTx shouldn't
        // contain anything that is inBlock.
        assert(!inBlock.count(iter->GetSharedTx()->GetHash()));

        uint64_t packageSize = iter->GetSizeWithAncestors();
        CAmount packageFees = iter->GetModFeesWithAncestors();
        int64_t packageSigOpsCost = iter->GetSigOpCostWithAncestors();
        if (fUsingModified) {
            packageSize = modit->nSizeWithAncestors;
            packageFees = modit->nModFeesWithAncestors;
            packageSigOpsCost = modit->nSigOpCostWithAncestors;
        }

        if (packageFees < m_options.blockMinFeeRate.GetFee(packageSize)) {
            // Everything else we might consider has a lower fee rate
            return;
        }

        if (!TestPackage(packageSize, packageSigOpsCost)) {
            if (fUsingModified) {
                // Since we always look at the best entry in mapModifiedTx,
                // we must erase failed entries so that we can consider the
                // next best entry on the next loop iteration
                mapModifiedTx.get<ancestor_score>().erase(modit);
                failedTx.insert(iter->GetSharedTx()->GetHash());
            }

            ++nConsecutiveFailed;

            if (nConsecutiveFailed > MAX_CONSECUTIVE_FAILURES && nBlockWeight >
                    m_options.nBlockMaxWeight - BLOCK_FULL_ENOUGH_WEIGHT_DELTA) {
                // Give up if we're close to full and haven't succeeded in a while
                break;
            }
            continue;
        }

        auto ancestors{mempool.AssumeCalculateMemPoolAncestors(__func__, *iter, CTxMemPool::Limits::NoLimits(), /*fSearchForParents=*/false)};

        onlyUnconfirmed(ancestors);
        ancestors.insert(iter);

        // Test if all tx's are Final
        if (!TestPackageTransactions(ancestors)) {
            if (fUsingModified) {
                mapModifiedTx.get<ancestor_score>().erase(modit);
                failedTx.insert(iter->GetSharedTx()->GetHash());
            }
            continue;
        }

        // This transaction will make it in; reset the failed counter.
        nConsecutiveFailed = 0;

        // Package can be added. Sort the entries in a valid order.
        std::vector<CTxMemPool::txiter> sortedEntries;
        SortForBlock(ancestors, sortedEntries);

        for (size_t i = 0; i < sortedEntries.size(); ++i) {
            AddToBlock(sortedEntries[i]);
            // Erase from the modified set, if present
            mapModifiedTx.erase(sortedEntries[i]);
        }

        ++nPackagesSelected;
        pblocktemplate->m_package_feerates.emplace_back(packageFees, static_cast<int32_t>(packageSize));

        // Update transactions that depend on each of these
        nDescendantsUpdated += UpdatePackagesForAdded(mempool, ancestors, mapModifiedTx);
    }
}

void AddMerkleRootAndCoinbase(CBlock& block, CTransactionRef coinbase, uint32_t version, uint32_t timestamp, uint32_t nonce)
{
    if (block.vtx.size() == 0) {
        block.vtx.emplace_back(coinbase);
    } else {
        block.vtx[0] = coinbase;
    }
    block.nVersion = version;
    block.nTime = timestamp;
    block.nNonce = nonce;
    block.hashMerkleRoot = BlockMerkleRoot(block);
}

std::unique_ptr<CBlockTemplate> WaitAndCreateNewBlock(ChainstateManager& chainman,
                                                      KernelNotifications& kernel_notifications,
                                                      CTxMemPool* mempool,
                                                      const std::unique_ptr<CBlockTemplate>& block_template,
                                                      const BlockWaitOptions& options,
                                                      const BlockAssembler::Options& assemble_options)
{
    // FIXME: Properly add algo selection.
    const PowAlgo algo = PowAlgo::NEOSCRYPT;

    // Delay calculating the current template fees, just in case a new block
    // comes in before the next tick.
    CAmount current_fees = -1;

    // Alternate waiting for a new tip and checking if fees have risen.
    // The latter check is expensive so we only run it once per second.
    auto now{NodeClock::now()};
    const auto deadline = now + options.timeout;
    const MillisecondsDouble tick{1000};
    const bool allow_min_difficulty{false};

    do {
        bool tip_changed{false};
        {
            WAIT_LOCK(kernel_notifications.m_tip_block_mutex, lock);
            // Note that wait_until() checks the predicate before waiting
            kernel_notifications.m_tip_block_cv.wait_until(lock, std::min(now + tick, deadline), [&]() EXCLUSIVE_LOCKS_REQUIRED(kernel_notifications.m_tip_block_mutex) {
                AssertLockHeld(kernel_notifications.m_tip_block_mutex);
                const auto tip_block{kernel_notifications.TipBlock()};
                // We assume tip_block is set, because this is an instance
                // method on BlockTemplate and no template could have been
                // generated before a tip exists.
                tip_changed = Assume(tip_block) && tip_block != block_template->block.hashPrevBlock;
                return tip_changed || chainman.m_interrupt;
            });
        }

        if (chainman.m_interrupt) return nullptr;
        // At this point the tip changed, a full tick went by or we reached
        // the deadline.

        // Must release m_tip_block_mutex before locking cs_main, to avoid deadlocks.
        LOCK(::cs_main);

        // On test networks return a minimum difficulty block after 20 minutes
        if (!tip_changed && allow_min_difficulty) {
            const NodeClock::time_point tip_time{std::chrono::seconds{chainman.ActiveChain().Tip()->GetBlockTime()}};
            if (now > tip_time + 20min) {
                tip_changed = true;
            }
        }

        /**
         * We determine if fees increased compared to the previous template by generating
         * a fresh template. There may be more efficient ways to determine how much
         * (approximate) fees for the next block increased, perhaps more so after
         * Cluster Mempool.
         *
         * We'll also create a new template if the tip changed during this iteration.
         */
        if (options.fee_threshold < MAX_MONEY || tip_changed) {
            auto new_tmpl{BlockAssembler{
                chainman.ActiveChainstate(),
                mempool,
                assemble_options}
                              .CreateNewBlock(algo)};

            // If the tip changed, return the new template regardless of its fees.
            if (tip_changed) return new_tmpl;

            // Calculate the original template total fees if we haven't already
            if (current_fees == -1) {
                current_fees = 0;
                for (CAmount fee : block_template->vTxFees) {
                    current_fees += fee;
                }
            }

            CAmount new_fees = 0;
            for (CAmount fee : new_tmpl->vTxFees) {
                new_fees += fee;
                Assume(options.fee_threshold != MAX_MONEY);
                if (new_fees >= current_fees + options.fee_threshold) return new_tmpl;
            }
        }

        now = NodeClock::now();
    } while (now < deadline);

    return nullptr;
}

std::optional<BlockRef> GetTip(ChainstateManager& chainman)
{
    LOCK(::cs_main);
    CBlockIndex* tip{chainman.ActiveChain().Tip()};
    if (!tip) return {};
    return BlockRef{tip->GetBlockHash(), tip->nHeight};
}

std::optional<BlockRef> WaitTipChanged(ChainstateManager& chainman, KernelNotifications& kernel_notifications, const uint256& current_tip, MillisecondsDouble& timeout)
{
    Assume(timeout >= 0ms); // No internal callers should use a negative timeout
    if (timeout < 0ms) timeout = 0ms;
    if (timeout > std::chrono::years{100}) timeout = std::chrono::years{100}; // Upper bound to avoid UB in std::chrono
    auto deadline{std::chrono::steady_clock::now() + timeout};
    {
        WAIT_LOCK(kernel_notifications.m_tip_block_mutex, lock);
        // For callers convenience, wait longer than the provided timeout
        // during startup for the tip to be non-null. That way this function
        // always returns valid tip information when possible and only
        // returns null when shutting down, not when timing out.
        kernel_notifications.m_tip_block_cv.wait(lock, [&]() EXCLUSIVE_LOCKS_REQUIRED(kernel_notifications.m_tip_block_mutex) {
            return kernel_notifications.TipBlock() || chainman.m_interrupt;
        });
        if (chainman.m_interrupt) return {};
        // At this point TipBlock is set, so continue to wait until it is
        // different then `current_tip` provided by caller.
        kernel_notifications.m_tip_block_cv.wait_until(lock, deadline, [&]() EXCLUSIVE_LOCKS_REQUIRED(kernel_notifications.m_tip_block_mutex) {
            return Assume(kernel_notifications.TipBlock()) != current_tip || chainman.m_interrupt;
        });
    }
    if (chainman.m_interrupt) return {};

    // Must release m_tip_block_mutex before getTip() locks cs_main, to
    // avoid deadlocks.
    return GetTip(chainman);
}
} // namespace node<|MERGE_RESOLUTION|>--- conflicted
+++ resolved
@@ -182,17 +182,10 @@
     pblock->pow.setCoreAlgo(algo);
     pblock->pow.setBits(GetNextWorkRequired(algo, pindexPrev, chainparams.GetConsensus()));
 
-<<<<<<< HEAD
-    BlockValidationState state;
-    if (m_options.test_block_validity && !TestBlockValidity(state, chainparams, m_chainstate, *pblock, pindexPrev,
-                                                            /*fCheckPOW=*/false, /*fCheckBits=*/false, /*fCheckMerkleRoot=*/false)) {
-        throw std::runtime_error(strprintf("%s: TestBlockValidity failed: %s", __func__, state.ToString()));
-=======
     if (m_options.test_block_validity) {
-        if (BlockValidationState state{TestBlockValidity(m_chainstate, *pblock, /*check_pow=*/false, /*check_merkle_root=*/false)}; !state.IsValid()) {
+        if (BlockValidationState state{TestBlockValidity(m_chainstate, *pblock, /*check_pow=*/false, /*check_bits=*/false, /*check_merkle_root=*/false)}; !state.IsValid()) {
             throw std::runtime_error(strprintf("TestBlockValidity failed: %s", state.ToString()));
         }
->>>>>>> 34cf3d95
     }
     const auto time_2{SteadyClock::now()};
 
