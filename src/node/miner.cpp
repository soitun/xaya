// Copyright (c) 2009-2010 Satoshi Nakamoto
// Copyright (c) 2009-2022 The Bitcoin Core developers
// Distributed under the MIT software license, see the accompanying
// file COPYING or http://www.opensource.org/licenses/mit-license.php.

#include <node/miner.h>

#include <chain.h>
#include <chainparams.h>
#include <coins.h>
#include <common/args.h>
#include <consensus/amount.h>
#include <consensus/consensus.h>
#include <consensus/merkle.h>
#include <consensus/tx_verify.h>
#include <consensus/validation.h>
#include <deploymentstatus.h>
#include <logging.h>
#include <names/main.h>
#include <policy/feerate.h>
#include <policy/policy.h>
#include <pow.h>
#include <primitives/transaction.h>
#include <util/moneystr.h>
#include <util/time.h>
#include <validation.h>

#include <algorithm>
#include <utility>

namespace node {
int64_t UpdateTime(CBlockHeader* pblock, const Consensus::Params& consensusParams, const CBlockIndex* pindexPrev)
{
    int64_t nOldTime = pblock->nTime;
    int64_t nNewTime{std::max<int64_t>(pindexPrev->GetMedianTimePast() + 1, TicksSinceEpoch<std::chrono::seconds>(NodeClock::now()))};

    /*
    FIXME: The corresponding validation check has been disabled for Xaya in
    validation.cpp, so we don't need it here, either.
    if (consensusParams.enforce_BIP94) {
        // Height of block to be mined.
        const int height{pindexPrev->nHeight + 1};
        if (height % consensusParams.DifficultyAdjustmentInterval() == 0) {
            nNewTime = std::max<int64_t>(nNewTime, pindexPrev->GetBlockTime() - MAX_TIMEWARP);
        }
    }
    */

    if (nOldTime < nNewTime) {
        pblock->nTime = nNewTime;
    }

    return nNewTime - nOldTime;
}

void RegenerateCommitments(CBlock& block, ChainstateManager& chainman)
{
    CMutableTransaction tx{*block.vtx.at(0)};
    tx.vout.erase(tx.vout.begin() + GetWitnessCommitmentIndex(block));
    block.vtx.at(0) = MakeTransactionRef(tx);

    const CBlockIndex* prev_block = WITH_LOCK(::cs_main, return chainman.m_blockman.LookupBlockIndex(block.hashPrevBlock));
    chainman.GenerateCoinbaseCommitment(block, prev_block);

    block.hashMerkleRoot = BlockMerkleRoot(block);
}

static BlockAssembler::Options ClampOptions(BlockAssembler::Options options)
{
    Assert(options.coinbase_max_additional_weight <= DEFAULT_BLOCK_MAX_WEIGHT);
    Assert(options.coinbase_output_max_additional_sigops <= MAX_BLOCK_SIGOPS_COST);
    // Limit weight to between coinbase_max_additional_weight and DEFAULT_BLOCK_MAX_WEIGHT for sanity:
    // Coinbase (reserved) outputs can safely exceed -blockmaxweight, but the rest of the block template will be empty.
    options.nBlockMaxWeight = std::clamp<size_t>(options.nBlockMaxWeight, options.coinbase_max_additional_weight, DEFAULT_BLOCK_MAX_WEIGHT);
    return options;
}

BlockAssembler::BlockAssembler(Chainstate& chainstate, const CTxMemPool* mempool, const Options& options)
    : chainparams{chainstate.m_chainman.GetParams()},
      m_mempool{options.use_mempool ? mempool : nullptr},
      m_chainstate{chainstate},
      m_options{ClampOptions(options)}
{
}

void ApplyArgsManOptions(const ArgsManager& args, BlockAssembler::Options& options)
{
    // Block resource limits
    options.nBlockMaxWeight = args.GetIntArg("-blockmaxweight", options.nBlockMaxWeight);
    if (const auto blockmintxfee{args.GetArg("-blockmintxfee")}) {
        if (const auto parsed{ParseMoney(*blockmintxfee)}) options.blockMinFeeRate = CFeeRate{*parsed};
    }
    options.print_modified_fee = args.GetBoolArg("-printpriority", options.print_modified_fee);
}

void BlockAssembler::resetBlock()
{
    inBlock.clear();

    // Reserve space for coinbase tx
    nBlockWeight = m_options.coinbase_max_additional_weight;
    nBlockSigOpsCost = m_options.coinbase_output_max_additional_sigops;

    // These counters do not include coinbase tx
    nBlockTx = 0;
    nFees = 0;
}

std::unique_ptr<CBlockTemplate> BlockAssembler::CreateNewBlock(const PowAlgo algo, const CScript& scriptPubKeyIn)
{
    const auto time_start{SteadyClock::now()};

    resetBlock();

    pblocktemplate.reset(new CBlockTemplate());

    if (!pblocktemplate.get()) {
        return nullptr;
    }
    CBlock* const pblock = &pblocktemplate->block; // pointer for convenience

    // Add dummy coinbase tx as first transaction
    pblock->vtx.emplace_back();
    pblocktemplate->vTxFees.push_back(-1); // updated at end
    pblocktemplate->vTxSigOpsCost.push_back(-1); // updated at end

    LOCK(::cs_main);
    CBlockIndex* pindexPrev = m_chainstate.m_chain.Tip();
    assert(pindexPrev != nullptr);
    nHeight = pindexPrev->nHeight + 1;

<<<<<<< HEAD
    pblock->nVersion = m_chainstate.m_chainman.m_versionbitscache.ComputeBlockVersion(pindexPrev, chainparams.GetConsensus());
=======
    const int32_t nChainId = chainparams.GetConsensus ().nAuxpowChainId;
    pblock->SetBaseVersion(4, nChainId);
    // FIXME: Active version bits after the always-auxpow fork!
    //pblock->nVersion = m_chainstate.m_chainman.m_versionbitscache.ComputeBlockVersion(pindexPrev, chainparams.GetConsensus());

>>>>>>> c310c0e8
    // -regtest only: allow overriding block.nVersion with
    // -blockversion=N to test forking scenarios
    if (chainparams.MineBlocksOnDemand()) {
        pblock->nVersion = gArgs.GetIntArg("-blockversion", pblock->nVersion);
    }

    pblock->nTime = TicksSinceEpoch<std::chrono::seconds>(NodeClock::now());
    m_lock_time_cutoff = pindexPrev->GetMedianTimePast();

    int nPackagesSelected = 0;
    int nDescendantsUpdated = 0;
    if (m_mempool) {
        LOCK(m_mempool->cs);
        addPackageTxs(*m_mempool, nPackagesSelected, nDescendantsUpdated);
    }

    const auto time_1{SteadyClock::now()};

    m_last_block_num_txs = nBlockTx;
    m_last_block_weight = nBlockWeight;

    // Create coinbase transaction.
    CMutableTransaction coinbaseTx;
    coinbaseTx.vin.resize(1);
    coinbaseTx.vin[0].prevout.SetNull();
    coinbaseTx.vout.resize(1);
    coinbaseTx.vout[0].scriptPubKey = scriptPubKeyIn;
    coinbaseTx.vout[0].nValue = nFees + GetBlockSubsidy(nHeight, chainparams.GetConsensus());
    coinbaseTx.vin[0].scriptSig = CScript() << nHeight << OP_0;
    pblock->vtx[0] = MakeTransactionRef(std::move(coinbaseTx));
    pblocktemplate->vchCoinbaseCommitment = m_chainstate.m_chainman.GenerateCoinbaseCommitment(*pblock, pindexPrev);
    pblocktemplate->vTxFees[0] = -nFees;

    /* Set an empty fake header in the PoW data, because that is expected when
       serialising the block for the size computation.  If auxpow is used
       instead of a fake header later on, this means that the resulting size
       might be off.  But for now, we do not care about this.  */
    pblock->pow.initFakeHeader (*pblock);

    LogPrintf("CreateNewBlock(): block weight: %u txs: %u fees: %ld sigops %d\n", GetBlockWeight(*pblock), nBlockTx, nFees, nBlockSigOpsCost);

    // Fill in header
    pblock->hashPrevBlock  = pindexPrev->GetBlockHash();
    UpdateTime(pblock, chainparams.GetConsensus(), pindexPrev);
    pblock->nBits          = 0;
    pblock->nNonce         = 0;
    pblock->pow.setCoreAlgo(algo);
    pblock->pow.setBits(GetNextWorkRequired(algo, pindexPrev, chainparams.GetConsensus()));
    pblocktemplate->vTxSigOpsCost[0] = WITNESS_SCALE_FACTOR * GetLegacySigOpCount(*pblock->vtx[0]);

    BlockValidationState state;
    if (m_options.test_block_validity && !TestBlockValidity(state, chainparams, m_chainstate, *pblock, pindexPrev,
                                                            /*fCheckPOW=*/false, /*fCheckBits=*/false, /*fCheckMerkleRoot=*/false)) {
        throw std::runtime_error(strprintf("%s: TestBlockValidity failed: %s", __func__, state.ToString()));
    }
    const auto time_2{SteadyClock::now()};

    LogDebug(BCLog::BENCH, "CreateNewBlock() packages: %.2fms (%d packages, %d updated descendants), validity: %.2fms (total %.2fms)\n",
             Ticks<MillisecondsDouble>(time_1 - time_start), nPackagesSelected, nDescendantsUpdated,
             Ticks<MillisecondsDouble>(time_2 - time_1),
             Ticks<MillisecondsDouble>(time_2 - time_start));

    return std::move(pblocktemplate);
}

void BlockAssembler::onlyUnconfirmed(CTxMemPool::setEntries& testSet)
{
    for (CTxMemPool::setEntries::iterator iit = testSet.begin(); iit != testSet.end(); ) {
        // Only test txs not already in the block
        if (inBlock.count((*iit)->GetSharedTx()->GetHash())) {
            testSet.erase(iit++);
        } else {
            iit++;
        }
    }
}

bool BlockAssembler::TestPackage(uint64_t packageSize, int64_t packageSigOpsCost) const
{
    // TODO: switch to weight-based accounting for packages instead of vsize-based accounting.
    if (nBlockWeight + WITNESS_SCALE_FACTOR * packageSize >= m_options.nBlockMaxWeight) {
        return false;
    }
    if (nBlockSigOpsCost + packageSigOpsCost >= MAX_BLOCK_SIGOPS_COST) {
        return false;
    }
    return true;
}

// Perform transaction-level checks before adding to block:
// - transaction finality (locktime)
bool BlockAssembler::TestPackageTransactions(const CTxMemPool::setEntries& package) const
{
    for (CTxMemPool::txiter it : package) {
        if (!IsFinalTx(it->GetTx(), nHeight, m_lock_time_cutoff)) {
            return false;
        }
    }
    return true;
}

void BlockAssembler::AddToBlock(CTxMemPool::txiter iter)
{
    pblocktemplate->block.vtx.emplace_back(iter->GetSharedTx());
    pblocktemplate->vTxFees.push_back(iter->GetFee());
    pblocktemplate->vTxSigOpsCost.push_back(iter->GetSigOpCost());
    nBlockWeight += iter->GetTxWeight();
    ++nBlockTx;
    nBlockSigOpsCost += iter->GetSigOpCost();
    nFees += iter->GetFee();
    inBlock.insert(iter->GetSharedTx()->GetHash());

    if (m_options.print_modified_fee) {
        LogPrintf("fee rate %s txid %s\n",
                  CFeeRate(iter->GetModifiedFee(), iter->GetTxSize()).ToString(),
                  iter->GetTx().GetHash().ToString());
    }
}

/** Add descendants of given transactions to mapModifiedTx with ancestor
 * state updated assuming given transactions are inBlock. Returns number
 * of updated descendants. */
static int UpdatePackagesForAdded(const CTxMemPool& mempool,
                                  const CTxMemPool::setEntries& alreadyAdded,
                                  indexed_modified_transaction_set& mapModifiedTx) EXCLUSIVE_LOCKS_REQUIRED(mempool.cs)
{
    AssertLockHeld(mempool.cs);

    int nDescendantsUpdated = 0;
    for (CTxMemPool::txiter it : alreadyAdded) {
        CTxMemPool::setEntries descendants;
        mempool.CalculateDescendants(it, descendants);
        // Insert all descendants (not yet in block) into the modified set
        for (CTxMemPool::txiter desc : descendants) {
            if (alreadyAdded.count(desc)) {
                continue;
            }
            ++nDescendantsUpdated;
            modtxiter mit = mapModifiedTx.find(desc);
            if (mit == mapModifiedTx.end()) {
                CTxMemPoolModifiedEntry modEntry(desc);
                mit = mapModifiedTx.insert(modEntry).first;
            }
            mapModifiedTx.modify(mit, update_for_parent_inclusion(it));
        }
    }
    return nDescendantsUpdated;
}

void BlockAssembler::SortForBlock(const CTxMemPool::setEntries& package, std::vector<CTxMemPool::txiter>& sortedEntries)
{
    // Sort package by ancestor count
    // If a transaction A depends on transaction B, then A's ancestor count
    // must be greater than B's.  So this is sufficient to validly order the
    // transactions for block inclusion.
    sortedEntries.clear();
    sortedEntries.insert(sortedEntries.begin(), package.begin(), package.end());
    std::sort(sortedEntries.begin(), sortedEntries.end(), CompareTxIterByAncestorCount());
}

// This transaction selection algorithm orders the mempool based
// on feerate of a transaction including all unconfirmed ancestors.
// Since we don't remove transactions from the mempool as we select them
// for block inclusion, we need an alternate method of updating the feerate
// of a transaction with its not-yet-selected ancestors as we go.
// This is accomplished by walking the in-mempool descendants of selected
// transactions and storing a temporary modified state in mapModifiedTxs.
// Each time through the loop, we compare the best transaction in
// mapModifiedTxs with the next transaction in the mempool to decide what
// transaction package to work on next.
void BlockAssembler::addPackageTxs(const CTxMemPool& mempool, int& nPackagesSelected, int& nDescendantsUpdated)
{
    AssertLockHeld(mempool.cs);

    // mapModifiedTx will store sorted packages after they are modified
    // because some of their txs are already in the block
    indexed_modified_transaction_set mapModifiedTx;
    // Keep track of entries that failed inclusion, to avoid duplicate work
    std::set<Txid> failedTx;

    CTxMemPool::indexed_transaction_set::index<ancestor_score>::type::iterator mi = mempool.mapTx.get<ancestor_score>().begin();
    CTxMemPool::txiter iter;

    // Limit the number of attempts to add transactions to the block when it is
    // close to full; this is just a simple heuristic to finish quickly if the
    // mempool has a lot of entries.
    const int64_t MAX_CONSECUTIVE_FAILURES = 1000;
    int64_t nConsecutiveFailed = 0;

    while (mi != mempool.mapTx.get<ancestor_score>().end() || !mapModifiedTx.empty()) {
        // First try to find a new transaction in mapTx to evaluate.
        //
        // Skip entries in mapTx that are already in a block or are present
        // in mapModifiedTx (which implies that the mapTx ancestor state is
        // stale due to ancestor inclusion in the block)
        // Also skip transactions that we've already failed to add. This can happen if
        // we consider a transaction in mapModifiedTx and it fails: we can then
        // potentially consider it again while walking mapTx.  It's currently
        // guaranteed to fail again, but as a belt-and-suspenders check we put it in
        // failedTx and avoid re-evaluation, since the re-evaluation would be using
        // cached size/sigops/fee values that are not actually correct.
        /** Return true if given transaction from mapTx has already been evaluated,
         * or if the transaction's cached data in mapTx is incorrect. */
        if (mi != mempool.mapTx.get<ancestor_score>().end()) {
            auto it = mempool.mapTx.project<0>(mi);
            assert(it != mempool.mapTx.end());
            if (mapModifiedTx.count(it) || inBlock.count(it->GetSharedTx()->GetHash()) || failedTx.count(it->GetSharedTx()->GetHash())) {
                ++mi;
                continue;
            }
        }

        // Now that mi is not stale, determine which transaction to evaluate:
        // the next entry from mapTx, or the best from mapModifiedTx?
        bool fUsingModified = false;

        modtxscoreiter modit = mapModifiedTx.get<ancestor_score>().begin();
        if (mi == mempool.mapTx.get<ancestor_score>().end()) {
            // We're out of entries in mapTx; use the entry from mapModifiedTx
            iter = modit->iter;
            fUsingModified = true;
        } else {
            // Try to compare the mapTx entry to the mapModifiedTx entry
            iter = mempool.mapTx.project<0>(mi);
            if (modit != mapModifiedTx.get<ancestor_score>().end() &&
                    CompareTxMemPoolEntryByAncestorFee()(*modit, CTxMemPoolModifiedEntry(iter))) {
                // The best entry in mapModifiedTx has higher score
                // than the one from mapTx.
                // Switch which transaction (package) to consider
                iter = modit->iter;
                fUsingModified = true;
            } else {
                // Either no entry in mapModifiedTx, or it's worse than mapTx.
                // Increment mi for the next loop iteration.
                ++mi;
            }
        }

        // We skip mapTx entries that are inBlock, and mapModifiedTx shouldn't
        // contain anything that is inBlock.
        assert(!inBlock.count(iter->GetSharedTx()->GetHash()));

        uint64_t packageSize = iter->GetSizeWithAncestors();
        CAmount packageFees = iter->GetModFeesWithAncestors();
        int64_t packageSigOpsCost = iter->GetSigOpCostWithAncestors();
        if (fUsingModified) {
            packageSize = modit->nSizeWithAncestors;
            packageFees = modit->nModFeesWithAncestors;
            packageSigOpsCost = modit->nSigOpCostWithAncestors;
        }

        if (packageFees < m_options.blockMinFeeRate.GetFee(packageSize)) {
            // Everything else we might consider has a lower fee rate
            return;
        }

        if (!TestPackage(packageSize, packageSigOpsCost)) {
            if (fUsingModified) {
                // Since we always look at the best entry in mapModifiedTx,
                // we must erase failed entries so that we can consider the
                // next best entry on the next loop iteration
                mapModifiedTx.get<ancestor_score>().erase(modit);
                failedTx.insert(iter->GetSharedTx()->GetHash());
            }

            ++nConsecutiveFailed;

            if (nConsecutiveFailed > MAX_CONSECUTIVE_FAILURES && nBlockWeight >
                    m_options.nBlockMaxWeight - m_options.coinbase_max_additional_weight) {
                // Give up if we're close to full and haven't succeeded in a while
                break;
            }
            continue;
        }

        auto ancestors{mempool.AssumeCalculateMemPoolAncestors(__func__, *iter, CTxMemPool::Limits::NoLimits(), /*fSearchForParents=*/false)};

        onlyUnconfirmed(ancestors);
        ancestors.insert(iter);

        // Test if all tx's are Final
        if (!TestPackageTransactions(ancestors)) {
            if (fUsingModified) {
                mapModifiedTx.get<ancestor_score>().erase(modit);
                failedTx.insert(iter->GetSharedTx()->GetHash());
            }
            continue;
        }

        // This transaction will make it in; reset the failed counter.
        nConsecutiveFailed = 0;

        // Package can be added. Sort the entries in a valid order.
        std::vector<CTxMemPool::txiter> sortedEntries;
        SortForBlock(ancestors, sortedEntries);

        for (size_t i = 0; i < sortedEntries.size(); ++i) {
            AddToBlock(sortedEntries[i]);
            // Erase from the modified set, if present
            mapModifiedTx.erase(sortedEntries[i]);
        }

        ++nPackagesSelected;

        // Update transactions that depend on each of these
        nDescendantsUpdated += UpdatePackagesForAdded(mempool, ancestors, mapModifiedTx);
    }
}
} // namespace node<|MERGE_RESOLUTION|>--- conflicted
+++ resolved
@@ -129,15 +129,7 @@
     assert(pindexPrev != nullptr);
     nHeight = pindexPrev->nHeight + 1;
 
-<<<<<<< HEAD
     pblock->nVersion = m_chainstate.m_chainman.m_versionbitscache.ComputeBlockVersion(pindexPrev, chainparams.GetConsensus());
-=======
-    const int32_t nChainId = chainparams.GetConsensus ().nAuxpowChainId;
-    pblock->SetBaseVersion(4, nChainId);
-    // FIXME: Active version bits after the always-auxpow fork!
-    //pblock->nVersion = m_chainstate.m_chainman.m_versionbitscache.ComputeBlockVersion(pindexPrev, chainparams.GetConsensus());
-
->>>>>>> c310c0e8
     // -regtest only: allow overriding block.nVersion with
     // -blockversion=N to test forking scenarios
     if (chainparams.MineBlocksOnDemand()) {
