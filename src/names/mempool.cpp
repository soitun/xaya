// Copyright (c) 2014-2021 Daniel Kraft
// Distributed under the MIT software license, see the accompanying
// file COPYING or http://www.opensource.org/licenses/mit-license.php.

#include <names/mempool.h>

#include <coins.h>
#include <logging.h>
#include <names/encoding.h>
#include <script/names.h>
#include <txmempool.h>
#include <util/strencodings.h>
#include <validation.h>

/* ************************************************************************** */

unsigned
CNameMemPool::pendingChainLength (const valtype& name) const
{
  unsigned res = 0;
  if (registersName (name))
    ++res;

  const auto mit = updates.find (name);
  if (mit != updates.end ())
    res += mit->second.size ();

  return res;
}

namespace
{

/**
 * Returns the outpoint matching the name operation in a given mempool tx, if
 * there is any.  The txid must be for an entry in the mempool.
 */
COutPoint
getNameOutput (const CTxMemPool& pool, const uint256& txid)
{
  AssertLockHeld (pool.cs);

  const auto mit = pool.mapTx.find (txid);
  assert (mit != pool.mapTx.end ());
  const auto& vout = mit->GetTx ().vout;

  for (unsigned i = 0; i != vout.size (); ++i)
    {
      const CNameScript nameOp(vout[i].scriptPubKey);
      if (nameOp.isNameOp ())
        return COutPoint (txid, i);
    }

  return COutPoint ();
}

} // anonymous namespace

COutPoint
CNameMemPool::lastNameOutput (const valtype& name) const
{
  const auto itUpd = updates.find (name);
  if (itUpd != updates.end ())
    {
      /* From all the pending updates, we have to find the last one.  This is
         the unique outpoint that is not also spent by some other transaction.
         Thus, we keep track of all the transactions spent as well, and then
         remove those from the sets of candidates.  Doing so by txid (rather
         than outpoint) is enough, as those transactions must be in a "chain"
         anyway.  */

      const std::set<uint256>& candidateTxids = itUpd->second;
      std::set<uint256> spentTxids;

      for (const auto& txid : candidateTxids)
        {
          const auto mit = pool.mapTx.find (txid);
          assert (mit != pool.mapTx.end ());
          for (const auto& in : mit->GetTx ().vin)
            spentTxids.insert (in.prevout.hash);
        }

      COutPoint res;
      for (const auto& txid : candidateTxids)
        {
          if (spentTxids.count (txid) > 0)
            continue;

          assert (res.IsNull ());
          res = getNameOutput (pool, txid);
        }

      assert (!res.IsNull ());
      return res;
    }

  const auto itReg = mapNameRegs.find (name);
  if (itReg != mapNameRegs.end ())
    return getNameOutput (pool, itReg->second);

  return COutPoint ();
}

void
CNameMemPool::addUnchecked (const CTxMemPoolEntry& entry)
{
  AssertLockHeld (pool.cs);
  const uint256& txHash = entry.GetTx ().GetHash ();

  if (entry.isNameRegistration ())
    {
      const valtype& name = entry.getName ();
      assert (mapNameRegs.count (name) == 0);
      mapNameRegs.insert (std::make_pair (name, txHash));
    }

  if (entry.isNameUpdate ())
    {
      const valtype& name = entry.getName ();
      const auto mit = updates.find (name);

      if (mit == updates.end ())
        updates.emplace (name, std::set<uint256> ({txHash}));
      else
        mit->second.insert (txHash);
    }
}

void
CNameMemPool::remove (const CTxMemPoolEntry& entry)
{
  AssertLockHeld (pool.cs);

  if (entry.isNameRegistration ())
    {
      const auto mit = mapNameRegs.find (entry.getName ());
      assert (mit != mapNameRegs.end ());
      mapNameRegs.erase (mit);
    }

  if (entry.isNameUpdate ())
    {
      const auto itName = updates.find (entry.getName ());
      assert (itName != updates.end ());
      auto& txids = itName->second;
      const auto itTxid = txids.find (entry.GetTx ().GetHash ());
      assert (itTxid != txids.end ());
      txids.erase (itTxid);
      if (txids.empty ())
        updates.erase (itName);
    }
}

void
CNameMemPool::removeConflicts (const CTransaction& tx)
{
  AssertLockHeld (pool.cs);

  for (const auto& txout : tx.vout)
    {
      const CNameScript nameOp(txout.scriptPubKey);
      if (nameOp.isNameOp () && nameOp.getNameOp () == OP_NAME_REGISTER)
        {
          const valtype& name = nameOp.getOpName ();
          const auto mit = mapNameRegs.find (name);
          if (mit != mapNameRegs.end ())
            {
              const auto mit2 = pool.mapTx.find (mit->second);
              assert (mit2 != pool.mapTx.end ());
              pool.removeRecursive (mit2->GetTx (),
                                    MemPoolRemovalReason::NAME_CONFLICT);
            }
        }
    }
}

void
<<<<<<< HEAD
CNameMemPool::check (ChainstateManager& chainman, const CCoinsView& coins) const
{
  AssertLockHeld (pool.cs);

=======
CNameMemPool::removeUnexpireConflicts (const std::set<valtype>& unexpired)
{
  AssertLockHeld (pool.cs);

  for (const auto& name : unexpired)
    {
      LogPrint (BCLog::NAMES, "unexpired: %s, mempool: %u\n",
                EncodeNameForMessage (name), mapNameRegs.count (name));

      const auto mit = mapNameRegs.find (name);
      if (mit != mapNameRegs.end ())
        {
          const CTxMemPool::txiter mit2 = pool.mapTx.find (mit->second);
          assert (mit2 != pool.mapTx.end ());
          pool.removeRecursive (mit2->GetTx (),
                                MemPoolRemovalReason::NAME_CONFLICT);
        }
    }
}

void
CNameMemPool::removeExpireConflicts (const std::set<valtype>& expired)
{
  AssertLockHeld (pool.cs);

  for (const auto& name : expired)
    {
      LogPrint (BCLog::NAMES, "expired: %s\n", EncodeNameForMessage (name));

      const auto mit = updates.find (name);
      if (mit == updates.end ())
        continue;

      /* We need to make sure that we keep our copy of txids even when the
         transactions are removed one by one.  */
      const std::set<uint256> txidsCopy = mit->second;

      for (const auto& txid : txidsCopy)
        {
          const CTxMemPool::txiter mit2 = pool.mapTx.find (txid);
          assert (mit2 != pool.mapTx.end ());
          pool.removeRecursive (mit2->GetTx (),
                                MemPoolRemovalReason::NAME_CONFLICT);
        }

      assert (updates.count (name) == 0);
    }
}

void
CNameMemPool::check (ChainstateManager& chainman, CChainState& active_chainstate) const
{
  AssertLockHeld (pool.cs);

  const auto& coins = active_chainstate.CoinsTip ();
  const uint256 blockHash = coins.GetBestBlock ();
  int nHeight;
  if (blockHash.IsNull())
    nHeight = 0;
  else
    nHeight = chainman.BlockIndex ().find (blockHash)->second->nHeight;

>>>>>>> f4a1beeb
  std::set<valtype> nameRegs;
  std::map<valtype, unsigned> nameUpdates;
  for (const auto& entry : pool.mapTx)
    {
      const uint256 txHash = entry.GetTx ().GetHash ();
      if (entry.isNameRegistration ())
        {
          const valtype& name = entry.getName ();

          const auto mit = mapNameRegs.find (name);
          assert (mit != mapNameRegs.end ());
          assert (mit->second == txHash);

          assert (nameRegs.count (name) == 0);
          nameRegs.insert (name);

          /* There should be no existing name.  */
          CNameData data;
          assert (!coins.GetName (name, data));
        }

      if (entry.isNameUpdate ())
        {
          const valtype& name = entry.getName ();

          const auto mit = updates.find (name);
          assert (mit != updates.end ());
          assert (mit->second.count (txHash) > 0);

          ++nameUpdates[name];

          CNameData data;
          if (!coins.GetName (name, data))
            assert (registersName (name));
        }
    }

  assert (nameRegs.size () == mapNameRegs.size ());
  assert (nameUpdates.size () == updates.size ());
  for (const auto& upd : nameUpdates)
    assert (updates.at (upd.first).size () == upd.second);
}

bool
CNameMemPool::checkTx (const CTransaction& tx) const
{
  AssertLockHeld (pool.cs);

  for (const auto& txout : tx.vout)
    {
      const CNameScript nameOp(txout.scriptPubKey);
      if (!nameOp.isNameOp ())
        continue;

      switch (nameOp.getNameOp ())
        {
        case OP_NAME_REGISTER:
          {
            const valtype& name = nameOp.getOpName ();
            if (registersName (name))
              return false;
            break;
          }

        case OP_NAME_UPDATE:
          /* Multiple updates of the same name in a chain are perfectly fine.
             The main mempool logic takes care that updates are ordered
             properly and really a chain, as this is automatic due to the
             coloured-coin nature of names.  */
          break;

        default:
          assert (false);
        }
    }

  return true;
}<|MERGE_RESOLUTION|>--- conflicted
+++ resolved
@@ -175,75 +175,12 @@
 }
 
 void
-<<<<<<< HEAD
-CNameMemPool::check (ChainstateManager& chainman, const CCoinsView& coins) const
-{
-  AssertLockHeld (pool.cs);
-
-=======
-CNameMemPool::removeUnexpireConflicts (const std::set<valtype>& unexpired)
-{
-  AssertLockHeld (pool.cs);
-
-  for (const auto& name : unexpired)
-    {
-      LogPrint (BCLog::NAMES, "unexpired: %s, mempool: %u\n",
-                EncodeNameForMessage (name), mapNameRegs.count (name));
-
-      const auto mit = mapNameRegs.find (name);
-      if (mit != mapNameRegs.end ())
-        {
-          const CTxMemPool::txiter mit2 = pool.mapTx.find (mit->second);
-          assert (mit2 != pool.mapTx.end ());
-          pool.removeRecursive (mit2->GetTx (),
-                                MemPoolRemovalReason::NAME_CONFLICT);
-        }
-    }
-}
-
-void
-CNameMemPool::removeExpireConflicts (const std::set<valtype>& expired)
-{
-  AssertLockHeld (pool.cs);
-
-  for (const auto& name : expired)
-    {
-      LogPrint (BCLog::NAMES, "expired: %s\n", EncodeNameForMessage (name));
-
-      const auto mit = updates.find (name);
-      if (mit == updates.end ())
-        continue;
-
-      /* We need to make sure that we keep our copy of txids even when the
-         transactions are removed one by one.  */
-      const std::set<uint256> txidsCopy = mit->second;
-
-      for (const auto& txid : txidsCopy)
-        {
-          const CTxMemPool::txiter mit2 = pool.mapTx.find (txid);
-          assert (mit2 != pool.mapTx.end ());
-          pool.removeRecursive (mit2->GetTx (),
-                                MemPoolRemovalReason::NAME_CONFLICT);
-        }
-
-      assert (updates.count (name) == 0);
-    }
-}
-
-void
 CNameMemPool::check (ChainstateManager& chainman, CChainState& active_chainstate) const
 {
   AssertLockHeld (pool.cs);
 
   const auto& coins = active_chainstate.CoinsTip ();
-  const uint256 blockHash = coins.GetBestBlock ();
-  int nHeight;
-  if (blockHash.IsNull())
-    nHeight = 0;
-  else
-    nHeight = chainman.BlockIndex ().find (blockHash)->second->nHeight;
-
->>>>>>> f4a1beeb
+
   std::set<valtype> nameRegs;
   std::map<valtype, unsigned> nameUpdates;
   for (const auto& entry : pool.mapTx)
