// Copyright (c) 2014-2023 Daniel Kraft
// Distributed under the MIT software license, see the accompanying
// file COPYING or http://www.opensource.org/licenses/mit-license.php.

#include <names/mempool.h>

#include <coins.h>
#include <logging.h>
#include <names/encoding.h>
#include <script/names.h>
#include <txmempool.h>
#include <util/strencodings.h>
#include <validation.h>

/* ************************************************************************** */

unsigned
CNameMemPool::pendingChainLength (const valtype& name) const
{
  unsigned res = 0;
  if (registersName (name))
    ++res;

  const auto mit = updates.find (name);
  if (mit != updates.end ())
    res += mit->second.size ();

  return res;
}

namespace
{

/**
 * Returns the outpoint matching the name operation in a given mempool tx, if
 * there is any.  The txid must be for an entry in the mempool.
 */
COutPoint
getNameOutput (const CTxMemPool& pool, const Txid& txid)
{
  AssertLockHeld (pool.cs);

  const auto mit = pool.mapTx.find (txid);
  assert (mit != pool.mapTx.end ());
  const auto& vout = mit->GetTx ().vout;

  for (unsigned i = 0; i != vout.size (); ++i)
    {
      const CNameScript nameOp(vout[i].scriptPubKey);
      if (nameOp.isNameOp ())
        return COutPoint (txid, i);
    }

  return COutPoint ();
}

} // anonymous namespace

COutPoint
CNameMemPool::lastNameOutput (const valtype& name) const
{
  const auto itUpd = updates.find (name);
  if (itUpd != updates.end ())
    {
      /* From all the pending updates, we have to find the last one.  This is
         the unique outpoint that is not also spent by some other transaction.
         Thus, we keep track of all the transactions spent as well, and then
         remove those from the sets of candidates.  Doing so by txid (rather
         than outpoint) is enough, as those transactions must be in a "chain"
         anyway.  */

      const std::set<Txid>& candidateTxids = itUpd->second;
      std::set<Txid> spentTxids;

      for (const auto& txid : candidateTxids)
        {
          const auto mit = pool.mapTx.find (txid);
          assert (mit != pool.mapTx.end ());
          for (const auto& in : mit->GetTx ().vin)
            spentTxids.insert (in.prevout.hash);
        }

      COutPoint res;
      for (const auto& txid : candidateTxids)
        {
          if (spentTxids.count (txid) > 0)
            continue;

          assert (res.IsNull ());
          res = getNameOutput (pool, txid);
        }

      assert (!res.IsNull ());
      return res;
    }

  const auto itReg = mapNameRegs.find (name);
  if (itReg != mapNameRegs.end ())
    return getNameOutput (pool, itReg->second);

  return COutPoint ();
}

void
CNameMemPool::addUnchecked (const CTxMemPoolEntry& entry)
{
  AssertLockHeld (pool.cs);
<<<<<<< HEAD
  const uint256& txHash = entry.GetTx ().GetHash ();
=======

  const Txid& txHash = entry.GetTx ().GetHash ();
  if (entry.isNameNew ())
    {
      const valtype& newHash = entry.getNameNewHash ();
      const auto mit = mapNameNews.find (newHash);
      if (mit != mapNameNews.end ())
        assert (mit->second == txHash);
      else
        mapNameNews.insert (std::make_pair (newHash, txHash));
    }
>>>>>>> 722d764e

  if (entry.isNameRegistration ())
    {
      const valtype& name = entry.getName ();
      assert (mapNameRegs.count (name) == 0);
      mapNameRegs.insert (std::make_pair (name, txHash));
    }

  if (entry.isNameUpdate ())
    {
      const valtype& name = entry.getName ();
      const auto mit = updates.find (name);

      if (mit == updates.end ())
        updates.emplace (name, std::set<Txid> ({txHash}));
      else
        mit->second.insert (txHash);
    }
}

void
CNameMemPool::remove (const CTxMemPoolEntry& entry)
{
  AssertLockHeld (pool.cs);

  if (entry.isNameRegistration ())
    {
      const auto mit = mapNameRegs.find (entry.getName ());
      assert (mit != mapNameRegs.end ());
      mapNameRegs.erase (mit);
    }

  if (entry.isNameUpdate ())
    {
      const auto itName = updates.find (entry.getName ());
      assert (itName != updates.end ());
      auto& txids = itName->second;
      const auto itTxid = txids.find (entry.GetTx ().GetHash ());
      assert (itTxid != txids.end ());
      txids.erase (itTxid);
      if (txids.empty ())
        updates.erase (itName);
    }
}

void
CNameMemPool::removeConflicts (const CTransaction& tx)
{
  AssertLockHeld (pool.cs);

  for (const auto& txout : tx.vout)
    {
      const CNameScript nameOp(txout.scriptPubKey);
      if (nameOp.isNameOp () && nameOp.getNameOp () == OP_NAME_REGISTER)
        {
          const valtype& name = nameOp.getOpName ();
          const auto mit = mapNameRegs.find (name);
          if (mit != mapNameRegs.end ())
            {
              const auto mit2 = pool.mapTx.find (mit->second);
              assert (mit2 != pool.mapTx.end ());
              pool.removeRecursive (mit2->GetTx (),
                                    MemPoolRemovalReason::NAME_CONFLICT);
            }
        }
    }
}

void
<<<<<<< HEAD
CNameMemPool::check (const CCoinsViewCache& tip) const
=======
CNameMemPool::removeUnexpireConflicts (const std::set<valtype>& unexpired)
{
  AssertLockHeld (pool.cs);

  for (const auto& name : unexpired)
    {
      LogPrint (BCLog::NAMES, "unexpired: %s, mempool: %u\n",
                EncodeNameForMessage (name), mapNameRegs.count (name));

      const auto mit = mapNameRegs.find (name);
      if (mit != mapNameRegs.end ())
        {
          const CTxMemPool::txiter mit2 = pool.mapTx.find (mit->second);
          assert (mit2 != pool.mapTx.end ());
          pool.removeRecursive (mit2->GetTx (),
                                MemPoolRemovalReason::NAME_CONFLICT);
        }
    }
}

void
CNameMemPool::removeExpireConflicts (const std::set<valtype>& expired)
{
  AssertLockHeld (pool.cs);

  for (const auto& name : expired)
    {
      LogPrint (BCLog::NAMES, "expired: %s\n", EncodeNameForMessage (name));

      const auto mit = updates.find (name);
      if (mit == updates.end ())
        continue;

      /* We need to make sure that we keep our copy of txids even when the
         transactions are removed one by one.  */
      const std::set<Txid> txidsCopy = mit->second;

      for (const auto& txid : txidsCopy)
        {
          const CTxMemPool::txiter mit2 = pool.mapTx.find (txid);
          assert (mit2 != pool.mapTx.end ());
          pool.removeRecursive (mit2->GetTx (),
                                MemPoolRemovalReason::NAME_CONFLICT);
        }

      assert (updates.count (name) == 0);
    }
}

void
CNameMemPool::check (const CCoinsViewCache& tip,
                     const int64_t spendheight) const
>>>>>>> 722d764e
{
  AssertLockHeld (pool.cs);

  std::set<valtype> nameRegs;
  std::map<valtype, unsigned> nameUpdates;
  for (const auto& entry : pool.mapTx)
    {
<<<<<<< HEAD
      const uint256 txHash = entry.GetTx ().GetHash ();
=======
      const Txid txHash = entry.GetTx ().GetHash ();
      if (entry.isNameNew ())
        {
          const valtype& newHash = entry.getNameNewHash ();
          const auto mit = mapNameNews.find (newHash);

          assert (mit != mapNameNews.end ());
          assert (mit->second == txHash);
        }

>>>>>>> 722d764e
      if (entry.isNameRegistration ())
        {
          const valtype& name = entry.getName ();

          const auto mit = mapNameRegs.find (name);
          assert (mit != mapNameRegs.end ());
          assert (mit->second == txHash);

          assert (nameRegs.count (name) == 0);
          nameRegs.insert (name);

          /* There should be no existing name.  */
          CNameData data;
          assert (!tip.GetName (name, data));
        }

      if (entry.isNameUpdate ())
        {
          const valtype& name = entry.getName ();

          const auto mit = updates.find (name);
          assert (mit != updates.end ());
          assert (mit->second.count (txHash) > 0);

          ++nameUpdates[name];

          CNameData data;
          if (!tip.GetName (name, data))
            assert (registersName (name));
        }
    }

  assert (nameRegs.size () == mapNameRegs.size ());
  assert (nameUpdates.size () == updates.size ());
  for (const auto& upd : nameUpdates)
    assert (updates.at (upd.first).size () == upd.second);
}

bool
CNameMemPool::checkTx (const CTransaction& tx) const
{
  AssertLockHeld (pool.cs);

  for (const auto& txout : tx.vout)
    {
      const CNameScript nameOp(txout.scriptPubKey);
      if (!nameOp.isNameOp ())
        continue;

      switch (nameOp.getNameOp ())
        {
<<<<<<< HEAD
        case OP_NAME_REGISTER:
=======
        case OP_NAME_NEW:
          {
            const valtype& newHash = nameOp.getOpHash ();
            std::map<valtype, Txid>::const_iterator mi;
            mi = mapNameNews.find (newHash);
            if (mi != mapNameNews.end () && mi->second != tx.GetHash ())
              return false;
            break;
          }

        case OP_NAME_FIRSTUPDATE:
>>>>>>> 722d764e
          {
            const valtype& name = nameOp.getOpName ();
            if (registersName (name))
              return false;
            break;
          }

        case OP_NAME_UPDATE:
          /* Multiple updates of the same name in a chain are perfectly fine.
             The main mempool logic takes care that updates are ordered
             properly and really a chain, as this is automatic due to the
             coloured-coin nature of names.  */
          break;

        default:
          assert (false);
        }
    }

  return true;
}<|MERGE_RESOLUTION|>--- conflicted
+++ resolved
@@ -105,21 +105,7 @@
 CNameMemPool::addUnchecked (const CTxMemPoolEntry& entry)
 {
   AssertLockHeld (pool.cs);
-<<<<<<< HEAD
-  const uint256& txHash = entry.GetTx ().GetHash ();
-=======
-
   const Txid& txHash = entry.GetTx ().GetHash ();
-  if (entry.isNameNew ())
-    {
-      const valtype& newHash = entry.getNameNewHash ();
-      const auto mit = mapNameNews.find (newHash);
-      if (mit != mapNameNews.end ())
-        assert (mit->second == txHash);
-      else
-        mapNameNews.insert (std::make_pair (newHash, txHash));
-    }
->>>>>>> 722d764e
 
   if (entry.isNameRegistration ())
     {
@@ -189,62 +175,7 @@
 }
 
 void
-<<<<<<< HEAD
 CNameMemPool::check (const CCoinsViewCache& tip) const
-=======
-CNameMemPool::removeUnexpireConflicts (const std::set<valtype>& unexpired)
-{
-  AssertLockHeld (pool.cs);
-
-  for (const auto& name : unexpired)
-    {
-      LogPrint (BCLog::NAMES, "unexpired: %s, mempool: %u\n",
-                EncodeNameForMessage (name), mapNameRegs.count (name));
-
-      const auto mit = mapNameRegs.find (name);
-      if (mit != mapNameRegs.end ())
-        {
-          const CTxMemPool::txiter mit2 = pool.mapTx.find (mit->second);
-          assert (mit2 != pool.mapTx.end ());
-          pool.removeRecursive (mit2->GetTx (),
-                                MemPoolRemovalReason::NAME_CONFLICT);
-        }
-    }
-}
-
-void
-CNameMemPool::removeExpireConflicts (const std::set<valtype>& expired)
-{
-  AssertLockHeld (pool.cs);
-
-  for (const auto& name : expired)
-    {
-      LogPrint (BCLog::NAMES, "expired: %s\n", EncodeNameForMessage (name));
-
-      const auto mit = updates.find (name);
-      if (mit == updates.end ())
-        continue;
-
-      /* We need to make sure that we keep our copy of txids even when the
-         transactions are removed one by one.  */
-      const std::set<Txid> txidsCopy = mit->second;
-
-      for (const auto& txid : txidsCopy)
-        {
-          const CTxMemPool::txiter mit2 = pool.mapTx.find (txid);
-          assert (mit2 != pool.mapTx.end ());
-          pool.removeRecursive (mit2->GetTx (),
-                                MemPoolRemovalReason::NAME_CONFLICT);
-        }
-
-      assert (updates.count (name) == 0);
-    }
-}
-
-void
-CNameMemPool::check (const CCoinsViewCache& tip,
-                     const int64_t spendheight) const
->>>>>>> 722d764e
 {
   AssertLockHeld (pool.cs);
 
@@ -252,20 +183,7 @@
   std::map<valtype, unsigned> nameUpdates;
   for (const auto& entry : pool.mapTx)
     {
-<<<<<<< HEAD
-      const uint256 txHash = entry.GetTx ().GetHash ();
-=======
       const Txid txHash = entry.GetTx ().GetHash ();
-      if (entry.isNameNew ())
-        {
-          const valtype& newHash = entry.getNameNewHash ();
-          const auto mit = mapNameNews.find (newHash);
-
-          assert (mit != mapNameNews.end ());
-          assert (mit->second == txHash);
-        }
-
->>>>>>> 722d764e
       if (entry.isNameRegistration ())
         {
           const valtype& name = entry.getName ();
@@ -317,21 +235,7 @@
 
       switch (nameOp.getNameOp ())
         {
-<<<<<<< HEAD
         case OP_NAME_REGISTER:
-=======
-        case OP_NAME_NEW:
-          {
-            const valtype& newHash = nameOp.getOpHash ();
-            std::map<valtype, Txid>::const_iterator mi;
-            mi = mapNameNews.find (newHash);
-            if (mi != mapNameNews.end () && mi->second != tx.GetHash ())
-              return false;
-            break;
-          }
-
-        case OP_NAME_FIRSTUPDATE:
->>>>>>> 722d764e
           {
             const valtype& name = nameOp.getOpName ();
             if (registersName (name))
