--- conflicted
+++ resolved
@@ -175,75 +175,11 @@
 }
 
 void
-<<<<<<< HEAD
-CNameMemPool::check (ChainstateManager& chainman, CChainState& active_chainstate) const
-=======
-CNameMemPool::removeUnexpireConflicts (const std::set<valtype>& unexpired)
-{
-  AssertLockHeld (pool.cs);
-
-  for (const auto& name : unexpired)
-    {
-      LogPrint (BCLog::NAMES, "unexpired: %s, mempool: %u\n",
-                EncodeNameForMessage (name), mapNameRegs.count (name));
-
-      const auto mit = mapNameRegs.find (name);
-      if (mit != mapNameRegs.end ())
-        {
-          const CTxMemPool::txiter mit2 = pool.mapTx.find (mit->second);
-          assert (mit2 != pool.mapTx.end ());
-          pool.removeRecursive (mit2->GetTx (),
-                                MemPoolRemovalReason::NAME_CONFLICT);
-        }
-    }
-}
-
-void
-CNameMemPool::removeExpireConflicts (const std::set<valtype>& expired)
-{
-  AssertLockHeld (pool.cs);
-
-  for (const auto& name : expired)
-    {
-      LogPrint (BCLog::NAMES, "expired: %s\n", EncodeNameForMessage (name));
-
-      const auto mit = updates.find (name);
-      if (mit == updates.end ())
-        continue;
-
-      /* We need to make sure that we keep our copy of txids even when the
-         transactions are removed one by one.  */
-      const std::set<uint256> txidsCopy = mit->second;
-
-      for (const auto& txid : txidsCopy)
-        {
-          const CTxMemPool::txiter mit2 = pool.mapTx.find (txid);
-          assert (mit2 != pool.mapTx.end ());
-          pool.removeRecursive (mit2->GetTx (),
-                                MemPoolRemovalReason::NAME_CONFLICT);
-        }
-
-      assert (updates.count (name) == 0);
-    }
-}
-
-void
 CNameMemPool::check (CChainState& active_chainstate) const
->>>>>>> 189f7295
 {
   AssertLockHeld (pool.cs);
 
   const auto& coins = active_chainstate.CoinsTip ();
-<<<<<<< HEAD
-=======
-  const uint256 blockHash = coins.GetBestBlock ();
-  int nHeight;
-  if (blockHash.IsNull())
-    nHeight = 0;
-  else
-    nHeight = active_chainstate.m_blockman.m_block_index
-                .find (blockHash)->second->nHeight;
->>>>>>> 189f7295
 
   std::set<valtype> nameRegs;
   std::map<valtype, unsigned> nameUpdates;
