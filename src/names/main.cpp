// Copyright (c) 2014-2019 Daniel Kraft
// Distributed under the MIT software license, see the accompanying
// file COPYING or http://www.opensource.org/licenses/mit-license.php.

#include <names/main.h>

#include <chainparams.h>
#include <coins.h>
#include <consensus/validation.h>
#include <dbwrapper.h>
#include <hash.h>
#include <names/encoding.h>
#include <script/interpreter.h>
#include <script/names.h>
#include <script/script.h>
#include <txmempool.h>
#include <undo.h>
#include <util/system.h>
#include <util/strencodings.h>
#include <util/validation.h>
#include <validation.h>

#include <univalue.h>

namespace
{

constexpr unsigned MAX_VALUE_LENGTH = 2048;
constexpr unsigned MAX_NAME_LENGTH = 256;

<<<<<<< HEAD
/* Ensure that the name length fits to the script element size limit to avoid
   a situation as in Namecoin where names can become unspendable.  */
static_assert (MAX_VALUE_LENGTH <= MAX_SCRIPT_ELEMENT_SIZE,
               "Maximum value size is too large for script element size");
static_assert (MAX_NAME_LENGTH <= MAX_SCRIPT_ELEMENT_SIZE,
               "Maximum name size is too large for script element size");
=======
bool
CNameData::isExpired () const
{
  return isExpired (::ChainActive ().Height ());
}
>>>>>>> bc7e710f

}  // anonymous namespace

/* ************************************************************************** */
/* CNameTxUndo.  */

void
CNameTxUndo::fromOldState (const valtype& nm, const CCoinsView& view)
{
  name = nm;
  isNew = !view.GetName (name, oldData);
}

void
CNameTxUndo::apply (CCoinsViewCache& view) const
{
  if (isNew)
    view.DeleteName (name);
  else
    view.SetName (name, oldData, true);
}

/* ************************************************************************** */
/* CNameMemPool.  */

uint256
CNameMemPool::getTxForName (const valtype& name) const
{
  NameTxMap::const_iterator mi;

  mi = mapNameRegs.find (name);
  if (mi != mapNameRegs.end ())
    {
      assert (mapNameUpdates.count (name) == 0);
      return mi->second;
    }

  mi = mapNameUpdates.find (name);
  if (mi != mapNameUpdates.end ())
    {
      assert (mapNameRegs.count (name) == 0);
      return mi->second;
    }

  return uint256 ();
}

void
CNameMemPool::addUnchecked (const CTxMemPoolEntry& entry)
{
  AssertLockHeld (pool.cs);
  const uint256& txHash = entry.GetTx ().GetHash ();

  if (entry.isNameRegistration ())
    {
      const valtype& name = entry.getName ();
      assert (mapNameRegs.count (name) == 0);
      mapNameRegs.insert (std::make_pair (name, txHash));
    }

  if (entry.isNameUpdate ())
    {
      const valtype& name = entry.getName ();
      assert (mapNameUpdates.count (name) == 0);
      mapNameUpdates.insert (std::make_pair (name, txHash));
    }
}

void
CNameMemPool::remove (const CTxMemPoolEntry& entry)
{
  AssertLockHeld (pool.cs);

  if (entry.isNameRegistration ())
    {
      const NameTxMap::iterator mit = mapNameRegs.find (entry.getName ());
      assert (mit != mapNameRegs.end ());
      mapNameRegs.erase (mit);
    }
  if (entry.isNameUpdate ())
    {
      const NameTxMap::iterator mit = mapNameUpdates.find (entry.getName ());
      assert (mit != mapNameUpdates.end ());
      mapNameUpdates.erase (mit);
    }
}

void
CNameMemPool::removeConflicts (const CTransaction& tx)
{
  AssertLockHeld (pool.cs);

  for (const auto& txout : tx.vout)
    {
      const CNameScript nameOp(txout.scriptPubKey);
      if (nameOp.isNameOp () && nameOp.getNameOp () == OP_NAME_REGISTER)
        {
          const valtype& name = nameOp.getOpName ();
          const NameTxMap::const_iterator mit = mapNameRegs.find (name);
          if (mit != mapNameRegs.end ())
            {
              const CTxMemPool::txiter mit2 = pool.mapTx.find (mit->second);
              assert (mit2 != pool.mapTx.end ());
              pool.removeRecursive (mit2->GetTx (),
                                    MemPoolRemovalReason::NAME_CONFLICT);
            }
        }
    }
}

void
CNameMemPool::check (const CCoinsView& coins) const
{
  AssertLockHeld (pool.cs);

  std::set<valtype> nameRegs;
  std::set<valtype> nameUpdates;
  for (const auto& entry : pool.mapTx)
    {
      const uint256 txHash = entry.GetTx ().GetHash ();
      if (entry.isNameRegistration ())
        {
          const valtype& name = entry.getName ();

          const NameTxMap::const_iterator mit = mapNameRegs.find (name);
          assert (mit != mapNameRegs.end ());
          assert (mit->second == txHash);

          assert (nameRegs.count (name) == 0);
          nameRegs.insert (name);

          /* There should be no existing name.  */
          CNameData data;
          assert (!coins.GetName (name, data));
        }

      if (entry.isNameUpdate ())
        {
          const valtype& name = entry.getName ();

          const NameTxMap::const_iterator mit = mapNameUpdates.find (name);
          assert (mit != mapNameUpdates.end ());
          assert (mit->second == txHash);

          assert (nameUpdates.count (name) == 0);
          nameUpdates.insert (name);

          CNameData data;
          if (!coins.GetName (name, data))
            assert (false);
        }
    }

  assert (nameRegs.size () == mapNameRegs.size ());
  assert (nameUpdates.size () == mapNameUpdates.size ());

  /* Check that nameRegs and nameUpdates are disjoint.  They must be since
     a name can only be in either category, depending on whether it exists
     at the moment or not.  */
  for (const auto& name : nameRegs)
    assert (nameUpdates.count (name) == 0);
  for (const auto& name : nameUpdates)
    assert (nameRegs.count (name) == 0);
}

bool
CNameMemPool::checkTx (const CTransaction& tx) const
{
  AssertLockHeld (pool.cs);

  /* In principle, multiple name_updates could be performed within the
     mempool at once (building upon each other).  This is disallowed, though,
     since the current mempool implementation does not like it.  (We keep
     track of only a single update tx for each name.)  */

  for (const auto& txout : tx.vout)
    {
      const CNameScript nameOp(txout.scriptPubKey);
      if (!nameOp.isNameOp ())
        continue;

      switch (nameOp.getNameOp ())
        {
        case OP_NAME_REGISTER:
          {
            const valtype& name = nameOp.getOpName ();
            if (registersName (name))
              return false;
            break;
          }

        case OP_NAME_UPDATE:
          {
            const valtype& name = nameOp.getOpName ();
            if (updatesName (name))
              return false;
            break;
          }

        default:
          assert (false);
        }
    }

  return true;
}

/* ************************************************************************** */
/* CNameConflictTracker.  */

namespace
{

void
ConflictTrackerNotifyEntryRemoved (CNameConflictTracker* tracker,
                                   CTransactionRef txRemoved,
                                   MemPoolRemovalReason reason)
{
  if (reason == MemPoolRemovalReason::NAME_CONFLICT)
    tracker->AddConflictedEntry (txRemoved);
}

} // anonymous namespace

CNameConflictTracker::CNameConflictTracker (CTxMemPool &p)
  : txNameConflicts(std::make_shared<std::vector<CTransactionRef>>()), pool(p)
{
  pool.NotifyEntryRemoved.connect (
    boost::bind (&ConflictTrackerNotifyEntryRemoved, this, _1, _2));
}

CNameConflictTracker::~CNameConflictTracker ()
{
  pool.NotifyEntryRemoved.disconnect (
    boost::bind (&ConflictTrackerNotifyEntryRemoved, this, _1, _2));
}

void
CNameConflictTracker::AddConflictedEntry (CTransactionRef txRemoved)
{
  txNameConflicts->emplace_back (std::move (txRemoved));
}

/* ************************************************************************** */

bool
IsNameValid (const valtype& name, CValidationState& state)
{
  if (name.size () > MAX_NAME_LENGTH)
    return state.Invalid (ValidationInvalidReason::CONSENSUS, false,
                          REJECT_INVALID, "tx-name-too-long",
                          "The name is too long");

  /* All names must have a namespace.  This means that they must start with
     some lower-case letters and /.  As a regexp, that is: [a-z]+\/.* */
  bool foundNamespace = false;
  for (size_t i = 0; i < name.size (); ++i)
    {
      if (name[i] == '/')
        {
          if (i == 0)
            return state.Invalid (ValidationInvalidReason::CONSENSUS, false,
                                  REJECT_INVALID, "tx-name-empty-namespace",
                                  "The empty namespace is not valid");

          foundNamespace = true;
          break;
        }

      if (name[i] < 'a' || name[i] > 'z')
        return state.Invalid (ValidationInvalidReason::CONSENSUS, false,
                              REJECT_INVALID, "tx-name-invalid-namespace",
                              "The namespace must only consist of lower-case"
                              " letters");
    }
  if (!foundNamespace)
    return state.Invalid (ValidationInvalidReason::CONSENSUS, false,
                          REJECT_INVALID, "tx-name-no-namespace",
                          "The name has no namespace");

  /* Non-printable ASCII characters are not allowed.  This check works also for
     UTF-8 encoded strings, as characters <0x80 are encoded as a single byte
     and never occur as part of some other UTF-8 sequence.  */
  for (const unsigned char c : name)
    if (c < 0x20)
      return state.Invalid (ValidationInvalidReason::CONSENSUS, false,
                            REJECT_INVALID, "tx-name-unprintable-ascii",
                            "Non-printable ASCII characters are not allowed"
                            " in names");

  /* Only valid UTF-8 strings can be names.  */
  if (!IsValidUtf8String (std::string (name.begin (), name.end ())))
    return state.Invalid (ValidationInvalidReason::CONSENSUS, false,
                          REJECT_INVALID, "tx-name-invalid-utf8",
                          "The name is not valid UTF-8");

  return true;
}

bool
IsValueValid (const valtype& value, CValidationState& state)
{
  if (value.size () > MAX_VALUE_LENGTH)
    return state.Invalid (ValidationInvalidReason::CONSENSUS, false,
                          REJECT_INVALID, "tx-value-too-long",
                          "The value is too long");

  /* The value must parse with Univalue as JSON and be an object.  */
  UniValue jsonValue;
  if (!jsonValue.read (std::string (value.begin (), value.end ())))
    return state.Invalid (ValidationInvalidReason::CONSENSUS, false,
                          REJECT_INVALID, "tx-value-invalid-json",
                          "The value is not valid JSON");
  if (!jsonValue.isObject ())
    return state.Invalid (ValidationInvalidReason::CONSENSUS, false,
                          REJECT_INVALID, "tx-value-no-json-object",
                          "The value must be a JSON object");

  return true;
}

bool
CheckNameTransaction (const CTransaction& tx, unsigned nHeight,
                      const CCoinsView& view,
                      CValidationState& state)
{
  /* As a first step, try to locate inputs and outputs of the transaction
     that are name scripts.  At most one input and output should be
     a name operation.  */

  int nameIn = -1;
  CNameScript nameOpIn;
  Coin coinIn;
  for (unsigned i = 0; i < tx.vin.size (); ++i)
    {
      const COutPoint& prevout = tx.vin[i].prevout;
      Coin coin;
      if (!view.GetCoin (prevout, coin))
        return state.Invalid (ValidationInvalidReason::TX_MISSING_INPUTS, false,
                              REJECT_INVALID, "bad-txns-inputs-missingorspent",
                              "Failed to fetch name input coin");

      const CNameScript op(coin.out.scriptPubKey);
      if (op.isNameOp ())
        {
          if (nameIn != -1)
            return state.Invalid (ValidationInvalidReason::CONSENSUS, false,
                                  REJECT_INVALID, "tx-multiple-name-inputs",
                                  "Multiple name inputs");
          nameIn = i;
          nameOpIn = op;
          coinIn = coin;
        }
    }

  int nameOut = -1;
  CNameScript nameOpOut;
  for (unsigned i = 0; i < tx.vout.size (); ++i)
    {
      const CNameScript op(tx.vout[i].scriptPubKey);
      if (op.isNameOp ())
        {
          if (nameOut != -1)
            return state.Invalid (ValidationInvalidReason::CONSENSUS, false,
                                  REJECT_INVALID, "tx-multiple-name-outputs",
                                  "Multiple name outputs");
          nameOut = i;
          nameOpOut = op;
        }
    }

  /* If there are no name outputs, then this transaction is not a name
     operation.  In this case, there should also be no name inputs, but
     otherwise the validation is done.  */
  if (nameOut == -1)
    {
      if (nameIn != -1)
        return state.Invalid (ValidationInvalidReason::CONSENSUS, false,
                              REJECT_INVALID, " tx-name-in-no-name-out",
                              "Transaction has name input but no name output");
      return true;
    }

  /* Reject "greedy names".  */
  const Consensus::Params& params = Params ().GetConsensus ();
  if (tx.vout[nameOut].nValue < params.rules->MinNameCoinAmount(nHeight))
    return state.Invalid (ValidationInvalidReason::CONSENSUS, false,
                          REJECT_INVALID, "tx-name-greedy",
                          "Greedy name operation");

  /* Now that we have ruled out NAME_NEW, check that we have a previous
     name input that is being updated.  */

  assert (nameOpOut.isAnyUpdate ());
  if (nameOpOut.getNameOp () == OP_NAME_REGISTER) {
    if (nameIn != -1)
      return state.Invalid (ValidationInvalidReason::CONSENSUS, false,
                            REJECT_INVALID, "tx-nameregister-without-name-in",
                            "NAME_REGISTER without name input");
  }
  else if (nameIn == -1)
    return state.Invalid (ValidationInvalidReason::CONSENSUS, false,
                          REJECT_INVALID, "tx-nameupdate-without-name-input",
                          "Name update has no previous name input");
  const valtype& name = nameOpOut.getOpName ();

  if (!IsNameValid (name, state))
    {
      error ("%s: Name is invalid: %s", __func__, FormatStateMessage (state));
      return false;
    }
  if (!IsValueValid (nameOpOut.getOpValue (), state))
    {
      error ("%s: Value is invalid: %s", __func__, FormatStateMessage (state));
      return false;
    }

  /* Process NAME_UPDATE next.  */

  if (nameOpOut.getNameOp () == OP_NAME_UPDATE)
    {
      if (!nameOpIn.isAnyUpdate ())
        return state.Invalid (ValidationInvalidReason::CONSENSUS, false,
                              REJECT_INVALID, "tx-nameupdate-invalid-prev",
                              "Name input for NAME_UPDATE is not an update");

      if (name != nameOpIn.getOpName ())
        return state.Invalid (ValidationInvalidReason::CONSENSUS, false,
                              REJECT_INVALID, "tx-nameupdate-name-mismatch",
                              "NAME_UPDATE name mismatch to name input");

      /* This is actually redundant, since updates need an existing name coin
         to spend anyway.  But it does not hurt to enforce this here, too.  */
      CNameData oldName;
      if (!view.GetName (name, oldName))
        return state.Invalid (ValidationInvalidReason::CONSENSUS, false,
                              REJECT_INVALID, "tx-nameupdate-nonexistant",
                              "NAME_UPDATE name does not exist");

      /* This is an internal consistency check.  If everything is fine,
         the input coins from the UTXO database should match the
         name database.  */
      assert (static_cast<unsigned> (coinIn.nHeight) == oldName.getHeight ());
      assert (tx.vin[nameIn].prevout == oldName.getUpdateOutpoint ());

      return true;
    }

  /* Finally, NAME_REGISTER.  */

  CNameData oldName;
  if (view.GetName (name, oldName))
    return state.Invalid (ValidationInvalidReason::CONSENSUS, false,
                          REJECT_INVALID, "tx-nameregister-existing-name",
                          "NAME_REGISTER on existing name");

  /* We don't have to specifically check that miners don't create blocks with
     conflicting NAME_FIRSTUPDATE's, since the mining's CCoinsViewCache
     takes care of this with the check above already.  */

  return true;
}

void
ApplyNameTransaction (const CTransaction& tx, unsigned nHeight,
                      CCoinsViewCache& view, CBlockUndo& undo)
{
  assert (nHeight != MEMPOOL_HEIGHT);

  /* Changes are encoded in the outputs.  We don't have to do any checks,
     so simply apply all these.  */

  for (unsigned i = 0; i < tx.vout.size (); ++i)
    {
      const CNameScript op(tx.vout[i].scriptPubKey);
      if (op.isNameOp () && op.isAnyUpdate ())
        {
          const valtype& name = op.getOpName ();
          LogPrint (BCLog::NAMES, "Updating name at height %d: %s\n",
                    nHeight, EncodeNameForMessage (name));

          CNameTxUndo opUndo;
          opUndo.fromOldState (name, view);
          undo.vnameundo.push_back (opUndo);

          CNameData data;
          data.fromScript (nHeight, COutPoint (tx.GetHash (), i), op);
          view.SetName (name, data, false);
        }
    }
}

void
CheckNameDB (bool disconnect)
{
  const int option
    = gArgs.GetArg ("-checknamedb", Params ().DefaultCheckNameDB ());

  if (option == -1)
    return;

  assert (option >= 0);
  if (option != 0)
    {
      if (disconnect || ::ChainActive ().Height () % option != 0)
        return;
    }

  pcoinsTip->Flush ();
<<<<<<< HEAD
  assert (pcoinsTip->ValidateNameDB ());
=======
  const bool ok = pcoinsTip->ValidateNameDB ();

  /* The DB is inconsistent (mismatch between UTXO set and names DB) between
     (roughly) blocks 139,000 and 180,000.  This is caused by libcoin's
     "name stealing" bug.  For instance, d/postmortem is removed from
     the UTXO set shortly after registration (when it is used to steal
     names), but it remains in the name DB until it expires.  */
  if (!ok)
    {
      const unsigned nHeight = ::ChainActive ().Height ();
      LogPrintf ("ERROR: %s : name database is inconsistent\n", __func__);
      if (nHeight >= 139000 && nHeight <= 180000)
        LogPrintf ("This is expected due to 'name stealing'.\n");
      else
        assert (false);
    }
>>>>>>> bc7e710f
}<|MERGE_RESOLUTION|>--- conflicted
+++ resolved
@@ -28,20 +28,12 @@
 constexpr unsigned MAX_VALUE_LENGTH = 2048;
 constexpr unsigned MAX_NAME_LENGTH = 256;
 
-<<<<<<< HEAD
 /* Ensure that the name length fits to the script element size limit to avoid
    a situation as in Namecoin where names can become unspendable.  */
 static_assert (MAX_VALUE_LENGTH <= MAX_SCRIPT_ELEMENT_SIZE,
                "Maximum value size is too large for script element size");
 static_assert (MAX_NAME_LENGTH <= MAX_SCRIPT_ELEMENT_SIZE,
                "Maximum name size is too large for script element size");
-=======
-bool
-CNameData::isExpired () const
-{
-  return isExpired (::ChainActive ().Height ());
-}
->>>>>>> bc7e710f
 
 }  // anonymous namespace
 
@@ -551,24 +543,5 @@
     }
 
   pcoinsTip->Flush ();
-<<<<<<< HEAD
   assert (pcoinsTip->ValidateNameDB ());
-=======
-  const bool ok = pcoinsTip->ValidateNameDB ();
-
-  /* The DB is inconsistent (mismatch between UTXO set and names DB) between
-     (roughly) blocks 139,000 and 180,000.  This is caused by libcoin's
-     "name stealing" bug.  For instance, d/postmortem is removed from
-     the UTXO set shortly after registration (when it is used to steal
-     names), but it remains in the name DB until it expires.  */
-  if (!ok)
-    {
-      const unsigned nHeight = ::ChainActive ().Height ();
-      LogPrintf ("ERROR: %s : name database is inconsistent\n", __func__);
-      if (nHeight >= 139000 && nHeight <= 180000)
-        LogPrintf ("This is expected due to 'name stealing'.\n");
-      else
-        assert (false);
-    }
->>>>>>> bc7e710f
 }