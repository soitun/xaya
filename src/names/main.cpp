// Copyright (c) 2014-2019 Daniel Kraft
// Distributed under the MIT software license, see the accompanying
// file COPYING or http://www.opensource.org/licenses/mit-license.php.

#include <names/main.h>

#include <chainparams.h>
#include <coins.h>
#include <consensus/validation.h>
#include <dbwrapper.h>
#include <hash.h>
#include <names/encoding.h>
#include <script/interpreter.h>
#include <script/names.h>
#include <script/script.h>
#include <txmempool.h>
#include <uint256.h>
#include <undo.h>
#include <util/system.h>
#include <util/strencodings.h>
#include <util/validation.h>
#include <validation.h>

<<<<<<< HEAD
#include <univalue.h>
=======
#include <string>
#include <vector>

namespace
{

/**
 * Check whether a name at nPrevHeight is expired at nHeight.  Also
 * heights of MEMPOOL_HEIGHT are supported.  For nHeight == MEMPOOL_HEIGHT,
 * we check at the current best tip's height.
 * @param nPrevHeight The name's output.
 * @param nHeight The height at which it should be updated.
 * @return True iff the name is expired.
 */
bool
isExpired (unsigned nPrevHeight, unsigned nHeight)
{
  assert (nHeight != MEMPOOL_HEIGHT);
  if (nPrevHeight == MEMPOOL_HEIGHT)
    return false;
>>>>>>> 53f58591

namespace
{

<<<<<<< HEAD
constexpr unsigned MAX_VALUE_LENGTH = 2048;
constexpr unsigned MAX_NAME_LENGTH = 256;
=======
} // anonymous namespace

/* ************************************************************************** */
/* CNameData.  */
>>>>>>> 53f58591

/* Ensure that the name length fits to the script element size limit to avoid
   a situation as in Namecoin where names can become unspendable.  */
static_assert (MAX_VALUE_LENGTH <= MAX_SCRIPT_ELEMENT_SIZE,
               "Maximum value size is too large for script element size");
static_assert (MAX_NAME_LENGTH <= MAX_SCRIPT_ELEMENT_SIZE,
               "Maximum name size is too large for script element size");

}  // anonymous namespace

/* ************************************************************************** */
/* CNameTxUndo.  */

void
CNameTxUndo::fromOldState (const valtype& nm, const CCoinsView& view)
{
  name = nm;
  isNew = !view.GetName (name, oldData);
}

void
CNameTxUndo::apply (CCoinsViewCache& view) const
{
  if (isNew)
    view.DeleteName (name);
  else
    view.SetName (name, oldData, true);
}

/* ************************************************************************** */
<<<<<<< HEAD
/* CNameMemPool.  */

uint256
CNameMemPool::getTxForName (const valtype& name) const
{
  NameTxMap::const_iterator mi;

  mi = mapNameRegs.find (name);
  if (mi != mapNameRegs.end ())
    {
      assert (mapNameUpdates.count (name) == 0);
      return mi->second;
    }

  mi = mapNameUpdates.find (name);
  if (mi != mapNameUpdates.end ())
    {
      assert (mapNameRegs.count (name) == 0);
      return mi->second;
    }

  return uint256 ();
}

void
CNameMemPool::addUnchecked (const CTxMemPoolEntry& entry)
{
  AssertLockHeld (pool.cs);
  const uint256& txHash = entry.GetTx ().GetHash ();

  if (entry.isNameRegistration ())
    {
      const valtype& name = entry.getName ();
      assert (mapNameRegs.count (name) == 0);
      mapNameRegs.insert (std::make_pair (name, txHash));
    }

  if (entry.isNameUpdate ())
    {
      const valtype& name = entry.getName ();
      assert (mapNameUpdates.count (name) == 0);
      mapNameUpdates.insert (std::make_pair (name, txHash));
    }
}

void
CNameMemPool::remove (const CTxMemPoolEntry& entry)
{
  AssertLockHeld (pool.cs);

  if (entry.isNameRegistration ())
    {
      const NameTxMap::iterator mit = mapNameRegs.find (entry.getName ());
      assert (mit != mapNameRegs.end ());
      mapNameRegs.erase (mit);
    }
  if (entry.isNameUpdate ())
    {
      const NameTxMap::iterator mit = mapNameUpdates.find (entry.getName ());
      assert (mit != mapNameUpdates.end ());
      mapNameUpdates.erase (mit);
    }
}

void
CNameMemPool::removeConflicts (const CTransaction& tx)
{
  AssertLockHeld (pool.cs);

  for (const auto& txout : tx.vout)
    {
      const CNameScript nameOp(txout.scriptPubKey);
      if (nameOp.isNameOp () && nameOp.getNameOp () == OP_NAME_REGISTER)
        {
          const valtype& name = nameOp.getOpName ();
          const NameTxMap::const_iterator mit = mapNameRegs.find (name);
          if (mit != mapNameRegs.end ())
            {
              const CTxMemPool::txiter mit2 = pool.mapTx.find (mit->second);
              assert (mit2 != pool.mapTx.end ());
              pool.removeRecursive (mit2->GetTx (),
                                    MemPoolRemovalReason::NAME_CONFLICT);
            }
        }
    }
}

void
CNameMemPool::check (const CCoinsView& coins) const
{
  AssertLockHeld (pool.cs);

  std::set<valtype> nameRegs;
  std::set<valtype> nameUpdates;
  for (const auto& entry : pool.mapTx)
    {
      const uint256 txHash = entry.GetTx ().GetHash ();
      if (entry.isNameRegistration ())
        {
          const valtype& name = entry.getName ();

          const NameTxMap::const_iterator mit = mapNameRegs.find (name);
          assert (mit != mapNameRegs.end ());
          assert (mit->second == txHash);

          assert (nameRegs.count (name) == 0);
          nameRegs.insert (name);

          /* There should be no existing name.  */
          CNameData data;
          assert (!coins.GetName (name, data));
        }

      if (entry.isNameUpdate ())
        {
          const valtype& name = entry.getName ();

          const NameTxMap::const_iterator mit = mapNameUpdates.find (name);
          assert (mit != mapNameUpdates.end ());
          assert (mit->second == txHash);

          assert (nameUpdates.count (name) == 0);
          nameUpdates.insert (name);

          CNameData data;
          if (!coins.GetName (name, data))
            assert (false);
        }
    }

  assert (nameRegs.size () == mapNameRegs.size ());
  assert (nameUpdates.size () == mapNameUpdates.size ());

  /* Check that nameRegs and nameUpdates are disjoint.  They must be since
     a name can only be in either category, depending on whether it exists
     at the moment or not.  */
  for (const auto& name : nameRegs)
    assert (nameUpdates.count (name) == 0);
  for (const auto& name : nameUpdates)
    assert (nameRegs.count (name) == 0);
}

bool
CNameMemPool::checkTx (const CTransaction& tx) const
{
  AssertLockHeld (pool.cs);

  /* In principle, multiple name_updates could be performed within the
     mempool at once (building upon each other).  This is disallowed, though,
     since the current mempool implementation does not like it.  (We keep
     track of only a single update tx for each name.)  */

  for (const auto& txout : tx.vout)
    {
      const CNameScript nameOp(txout.scriptPubKey);
      if (!nameOp.isNameOp ())
        continue;

      switch (nameOp.getNameOp ())
        {
        case OP_NAME_REGISTER:
          {
            const valtype& name = nameOp.getOpName ();
            if (registersName (name))
              return false;
            break;
          }

        case OP_NAME_UPDATE:
          {
            const valtype& name = nameOp.getOpName ();
            if (updatesName (name))
              return false;
            break;
          }

        default:
          assert (false);
        }
    }

  return true;
}

/* ************************************************************************** */
/* CNameConflictTracker.  */

namespace
{

void
ConflictTrackerNotifyEntryRemoved (CNameConflictTracker* tracker,
                                   CTransactionRef txRemoved,
                                   MemPoolRemovalReason reason)
{
  if (reason == MemPoolRemovalReason::NAME_CONFLICT)
    tracker->AddConflictedEntry (txRemoved);
}

} // anonymous namespace

CNameConflictTracker::CNameConflictTracker (CTxMemPool &p)
  : txNameConflicts(std::make_shared<std::vector<CTransactionRef>>()), pool(p)
{
  pool.NotifyEntryRemoved.connect (
    boost::bind (&ConflictTrackerNotifyEntryRemoved, this, _1, _2));
}

CNameConflictTracker::~CNameConflictTracker ()
{
  pool.NotifyEntryRemoved.disconnect (
    boost::bind (&ConflictTrackerNotifyEntryRemoved, this, _1, _2));
}

void
CNameConflictTracker::AddConflictedEntry (CTransactionRef txRemoved)
{
  txNameConflicts->emplace_back (std::move (txRemoved));
}

/* ************************************************************************** */
=======
>>>>>>> 53f58591

bool
IsNameValid (const valtype& name, CValidationState& state)
{
  if (name.size () > MAX_NAME_LENGTH)
    return state.Invalid (ValidationInvalidReason::CONSENSUS, false,
                          REJECT_INVALID, "tx-name-too-long",
                          "The name is too long");

  /* All names must have a namespace.  This means that they must start with
     some lower-case letters and /.  As a regexp, that is: [a-z]+\/.* */
  bool foundNamespace = false;
  for (size_t i = 0; i < name.size (); ++i)
    {
      if (name[i] == '/')
        {
          if (i == 0)
            return state.Invalid (ValidationInvalidReason::CONSENSUS, false,
                                  REJECT_INVALID, "tx-name-empty-namespace",
                                  "The empty namespace is not valid");

          foundNamespace = true;
          break;
        }

      if (name[i] < 'a' || name[i] > 'z')
        return state.Invalid (ValidationInvalidReason::CONSENSUS, false,
                              REJECT_INVALID, "tx-name-invalid-namespace",
                              "The namespace must only consist of lower-case"
                              " letters");
    }
  if (!foundNamespace)
    return state.Invalid (ValidationInvalidReason::CONSENSUS, false,
                          REJECT_INVALID, "tx-name-no-namespace",
                          "The name has no namespace");

  /* Non-printable ASCII characters are not allowed.  This check works also for
     UTF-8 encoded strings, as characters <0x80 are encoded as a single byte
     and never occur as part of some other UTF-8 sequence.  */
  for (const unsigned char c : name)
    if (c < 0x20)
      return state.Invalid (ValidationInvalidReason::CONSENSUS, false,
                            REJECT_INVALID, "tx-name-unprintable-ascii",
                            "Non-printable ASCII characters are not allowed"
                            " in names");

  /* Only valid UTF-8 strings can be names.  */
  if (!IsValidUtf8String (std::string (name.begin (), name.end ())))
    return state.Invalid (ValidationInvalidReason::CONSENSUS, false,
                          REJECT_INVALID, "tx-name-invalid-utf8",
                          "The name is not valid UTF-8");

  return true;
}

bool
IsValueValid (const valtype& value, CValidationState& state)
{
  if (value.size () > MAX_VALUE_LENGTH)
    return state.Invalid (ValidationInvalidReason::CONSENSUS, false,
                          REJECT_INVALID, "tx-value-too-long",
                          "The value is too long");

  /* The value must parse with Univalue as JSON and be an object.  */
  UniValue jsonValue;
  if (!jsonValue.read (std::string (value.begin (), value.end ())))
    return state.Invalid (ValidationInvalidReason::CONSENSUS, false,
                          REJECT_INVALID, "tx-value-invalid-json",
                          "The value is not valid JSON");
  if (!jsonValue.isObject ())
    return state.Invalid (ValidationInvalidReason::CONSENSUS, false,
                          REJECT_INVALID, "tx-value-no-json-object",
                          "The value must be a JSON object");

  return true;
}

bool
CheckNameTransaction (const CTransaction& tx, unsigned nHeight,
                      const CCoinsView& view,
                      CValidationState& state)
{
  /* As a first step, try to locate inputs and outputs of the transaction
     that are name scripts.  At most one input and output should be
     a name operation.  */

  int nameIn = -1;
  CNameScript nameOpIn;
  Coin coinIn;
  for (unsigned i = 0; i < tx.vin.size (); ++i)
    {
      const COutPoint& prevout = tx.vin[i].prevout;
      Coin coin;
      if (!view.GetCoin (prevout, coin))
        return state.Invalid (ValidationInvalidReason::TX_MISSING_INPUTS, false,
                              REJECT_INVALID, "bad-txns-inputs-missingorspent",
                              "Failed to fetch name input coin");

      const CNameScript op(coin.out.scriptPubKey);
      if (op.isNameOp ())
        {
          if (nameIn != -1)
            return state.Invalid (ValidationInvalidReason::CONSENSUS, false,
                                  REJECT_INVALID, "tx-multiple-name-inputs",
                                  "Multiple name inputs");
          nameIn = i;
          nameOpIn = op;
          coinIn = coin;
        }
    }

  int nameOut = -1;
  CNameScript nameOpOut;
  for (unsigned i = 0; i < tx.vout.size (); ++i)
    {
      const CNameScript op(tx.vout[i].scriptPubKey);
      if (op.isNameOp ())
        {
          if (nameOut != -1)
            return state.Invalid (ValidationInvalidReason::CONSENSUS, false,
                                  REJECT_INVALID, "tx-multiple-name-outputs",
                                  "Multiple name outputs");
          nameOut = i;
          nameOpOut = op;
        }
    }

  /* If there are no name outputs, then this transaction is not a name
     operation.  In this case, there should also be no name inputs, but
     otherwise the validation is done.  */
  if (nameOut == -1)
    {
      if (nameIn != -1)
        return state.Invalid (ValidationInvalidReason::CONSENSUS, false,
                              REJECT_INVALID, " tx-name-in-no-name-out",
                              "Transaction has name input but no name output");
      return true;
    }

  /* Reject "greedy names".  */
  const Consensus::Params& params = Params ().GetConsensus ();
  if (tx.vout[nameOut].nValue < params.rules->MinNameCoinAmount(nHeight))
    return state.Invalid (ValidationInvalidReason::CONSENSUS, false,
                          REJECT_INVALID, "tx-name-greedy",
                          "Greedy name operation");

  /* Now that we have ruled out NAME_NEW, check that we have a previous
     name input that is being updated.  */

  assert (nameOpOut.isAnyUpdate ());
  if (nameOpOut.getNameOp () == OP_NAME_REGISTER) {
    if (nameIn != -1)
      return state.Invalid (ValidationInvalidReason::CONSENSUS, false,
                            REJECT_INVALID, "tx-nameregister-without-name-in",
                            "NAME_REGISTER without name input");
  }
  else if (nameIn == -1)
    return state.Invalid (ValidationInvalidReason::CONSENSUS, false,
                          REJECT_INVALID, "tx-nameupdate-without-name-input",
                          "Name update has no previous name input");
  const valtype& name = nameOpOut.getOpName ();

  if (!IsNameValid (name, state))
    {
      error ("%s: Name is invalid: %s", __func__, FormatStateMessage (state));
      return false;
    }
  if (!IsValueValid (nameOpOut.getOpValue (), state))
    {
      error ("%s: Value is invalid: %s", __func__, FormatStateMessage (state));
      return false;
    }

  /* Process NAME_UPDATE next.  */

  if (nameOpOut.getNameOp () == OP_NAME_UPDATE)
    {
      if (!nameOpIn.isAnyUpdate ())
        return state.Invalid (ValidationInvalidReason::CONSENSUS, false,
                              REJECT_INVALID, "tx-nameupdate-invalid-prev",
                              "Name input for NAME_UPDATE is not an update");

      if (name != nameOpIn.getOpName ())
        return state.Invalid (ValidationInvalidReason::CONSENSUS, false,
                              REJECT_INVALID, "tx-nameupdate-name-mismatch",
                              "NAME_UPDATE name mismatch to name input");

      /* This is actually redundant, since updates need an existing name coin
         to spend anyway.  But it does not hurt to enforce this here, too.  */
      CNameData oldName;
      if (!view.GetName (name, oldName))
        return state.Invalid (ValidationInvalidReason::CONSENSUS, false,
                              REJECT_INVALID, "tx-nameupdate-nonexistant",
                              "NAME_UPDATE name does not exist");

      /* This is an internal consistency check.  If everything is fine,
         the input coins from the UTXO database should match the
         name database.  */
      assert (static_cast<unsigned> (coinIn.nHeight) == oldName.getHeight ());
      assert (tx.vin[nameIn].prevout == oldName.getUpdateOutpoint ());

      return true;
    }

  /* Finally, NAME_REGISTER.  */

  CNameData oldName;
  if (view.GetName (name, oldName))
    return state.Invalid (ValidationInvalidReason::CONSENSUS, false,
                          REJECT_INVALID, "tx-nameregister-existing-name",
                          "NAME_REGISTER on existing name");

  /* We don't have to specifically check that miners don't create blocks with
     conflicting NAME_FIRSTUPDATE's, since the mining's CCoinsViewCache
     takes care of this with the check above already.  */

  return true;
}

void
ApplyNameTransaction (const CTransaction& tx, unsigned nHeight,
                      CCoinsViewCache& view, CBlockUndo& undo)
{
  assert (nHeight != MEMPOOL_HEIGHT);

  /* Changes are encoded in the outputs.  We don't have to do any checks,
     so simply apply all these.  */

  for (unsigned i = 0; i < tx.vout.size (); ++i)
    {
      const CNameScript op(tx.vout[i].scriptPubKey);
      if (op.isNameOp () && op.isAnyUpdate ())
        {
          const valtype& name = op.getOpName ();
          LogPrint (BCLog::NAMES, "Updating name at height %d: %s\n",
                    nHeight, EncodeNameForMessage (name));

          CNameTxUndo opUndo;
          opUndo.fromOldState (name, view);
          undo.vnameundo.push_back (opUndo);

          CNameData data;
          data.fromScript (nHeight, COutPoint (tx.GetHash (), i), op);
          view.SetName (name, data, false);
        }
    }
}

void
CheckNameDB (bool disconnect)
{
  const int option
    = gArgs.GetArg ("-checknamedb", Params ().DefaultCheckNameDB ());

  if (option == -1)
    return;

  assert (option >= 0);
  if (option != 0)
    {
      if (disconnect || ::ChainActive ().Height () % option != 0)
        return;
    }

  pcoinsTip->Flush ();
  assert (pcoinsTip->ValidateNameDB ());
}<|MERGE_RESOLUTION|>--- conflicted
+++ resolved
@@ -21,43 +21,15 @@
 #include <util/validation.h>
 #include <validation.h>
 
-<<<<<<< HEAD
 #include <univalue.h>
-=======
+
 #include <string>
-#include <vector>
 
 namespace
 {
 
-/**
- * Check whether a name at nPrevHeight is expired at nHeight.  Also
- * heights of MEMPOOL_HEIGHT are supported.  For nHeight == MEMPOOL_HEIGHT,
- * we check at the current best tip's height.
- * @param nPrevHeight The name's output.
- * @param nHeight The height at which it should be updated.
- * @return True iff the name is expired.
- */
-bool
-isExpired (unsigned nPrevHeight, unsigned nHeight)
-{
-  assert (nHeight != MEMPOOL_HEIGHT);
-  if (nPrevHeight == MEMPOOL_HEIGHT)
-    return false;
->>>>>>> 53f58591
-
-namespace
-{
-
-<<<<<<< HEAD
 constexpr unsigned MAX_VALUE_LENGTH = 2048;
 constexpr unsigned MAX_NAME_LENGTH = 256;
-=======
-} // anonymous namespace
-
-/* ************************************************************************** */
-/* CNameData.  */
->>>>>>> 53f58591
 
 /* Ensure that the name length fits to the script element size limit to avoid
    a situation as in Namecoin where names can become unspendable.  */
@@ -88,230 +60,6 @@
 }
 
 /* ************************************************************************** */
-<<<<<<< HEAD
-/* CNameMemPool.  */
-
-uint256
-CNameMemPool::getTxForName (const valtype& name) const
-{
-  NameTxMap::const_iterator mi;
-
-  mi = mapNameRegs.find (name);
-  if (mi != mapNameRegs.end ())
-    {
-      assert (mapNameUpdates.count (name) == 0);
-      return mi->second;
-    }
-
-  mi = mapNameUpdates.find (name);
-  if (mi != mapNameUpdates.end ())
-    {
-      assert (mapNameRegs.count (name) == 0);
-      return mi->second;
-    }
-
-  return uint256 ();
-}
-
-void
-CNameMemPool::addUnchecked (const CTxMemPoolEntry& entry)
-{
-  AssertLockHeld (pool.cs);
-  const uint256& txHash = entry.GetTx ().GetHash ();
-
-  if (entry.isNameRegistration ())
-    {
-      const valtype& name = entry.getName ();
-      assert (mapNameRegs.count (name) == 0);
-      mapNameRegs.insert (std::make_pair (name, txHash));
-    }
-
-  if (entry.isNameUpdate ())
-    {
-      const valtype& name = entry.getName ();
-      assert (mapNameUpdates.count (name) == 0);
-      mapNameUpdates.insert (std::make_pair (name, txHash));
-    }
-}
-
-void
-CNameMemPool::remove (const CTxMemPoolEntry& entry)
-{
-  AssertLockHeld (pool.cs);
-
-  if (entry.isNameRegistration ())
-    {
-      const NameTxMap::iterator mit = mapNameRegs.find (entry.getName ());
-      assert (mit != mapNameRegs.end ());
-      mapNameRegs.erase (mit);
-    }
-  if (entry.isNameUpdate ())
-    {
-      const NameTxMap::iterator mit = mapNameUpdates.find (entry.getName ());
-      assert (mit != mapNameUpdates.end ());
-      mapNameUpdates.erase (mit);
-    }
-}
-
-void
-CNameMemPool::removeConflicts (const CTransaction& tx)
-{
-  AssertLockHeld (pool.cs);
-
-  for (const auto& txout : tx.vout)
-    {
-      const CNameScript nameOp(txout.scriptPubKey);
-      if (nameOp.isNameOp () && nameOp.getNameOp () == OP_NAME_REGISTER)
-        {
-          const valtype& name = nameOp.getOpName ();
-          const NameTxMap::const_iterator mit = mapNameRegs.find (name);
-          if (mit != mapNameRegs.end ())
-            {
-              const CTxMemPool::txiter mit2 = pool.mapTx.find (mit->second);
-              assert (mit2 != pool.mapTx.end ());
-              pool.removeRecursive (mit2->GetTx (),
-                                    MemPoolRemovalReason::NAME_CONFLICT);
-            }
-        }
-    }
-}
-
-void
-CNameMemPool::check (const CCoinsView& coins) const
-{
-  AssertLockHeld (pool.cs);
-
-  std::set<valtype> nameRegs;
-  std::set<valtype> nameUpdates;
-  for (const auto& entry : pool.mapTx)
-    {
-      const uint256 txHash = entry.GetTx ().GetHash ();
-      if (entry.isNameRegistration ())
-        {
-          const valtype& name = entry.getName ();
-
-          const NameTxMap::const_iterator mit = mapNameRegs.find (name);
-          assert (mit != mapNameRegs.end ());
-          assert (mit->second == txHash);
-
-          assert (nameRegs.count (name) == 0);
-          nameRegs.insert (name);
-
-          /* There should be no existing name.  */
-          CNameData data;
-          assert (!coins.GetName (name, data));
-        }
-
-      if (entry.isNameUpdate ())
-        {
-          const valtype& name = entry.getName ();
-
-          const NameTxMap::const_iterator mit = mapNameUpdates.find (name);
-          assert (mit != mapNameUpdates.end ());
-          assert (mit->second == txHash);
-
-          assert (nameUpdates.count (name) == 0);
-          nameUpdates.insert (name);
-
-          CNameData data;
-          if (!coins.GetName (name, data))
-            assert (false);
-        }
-    }
-
-  assert (nameRegs.size () == mapNameRegs.size ());
-  assert (nameUpdates.size () == mapNameUpdates.size ());
-
-  /* Check that nameRegs and nameUpdates are disjoint.  They must be since
-     a name can only be in either category, depending on whether it exists
-     at the moment or not.  */
-  for (const auto& name : nameRegs)
-    assert (nameUpdates.count (name) == 0);
-  for (const auto& name : nameUpdates)
-    assert (nameRegs.count (name) == 0);
-}
-
-bool
-CNameMemPool::checkTx (const CTransaction& tx) const
-{
-  AssertLockHeld (pool.cs);
-
-  /* In principle, multiple name_updates could be performed within the
-     mempool at once (building upon each other).  This is disallowed, though,
-     since the current mempool implementation does not like it.  (We keep
-     track of only a single update tx for each name.)  */
-
-  for (const auto& txout : tx.vout)
-    {
-      const CNameScript nameOp(txout.scriptPubKey);
-      if (!nameOp.isNameOp ())
-        continue;
-
-      switch (nameOp.getNameOp ())
-        {
-        case OP_NAME_REGISTER:
-          {
-            const valtype& name = nameOp.getOpName ();
-            if (registersName (name))
-              return false;
-            break;
-          }
-
-        case OP_NAME_UPDATE:
-          {
-            const valtype& name = nameOp.getOpName ();
-            if (updatesName (name))
-              return false;
-            break;
-          }
-
-        default:
-          assert (false);
-        }
-    }
-
-  return true;
-}
-
-/* ************************************************************************** */
-/* CNameConflictTracker.  */
-
-namespace
-{
-
-void
-ConflictTrackerNotifyEntryRemoved (CNameConflictTracker* tracker,
-                                   CTransactionRef txRemoved,
-                                   MemPoolRemovalReason reason)
-{
-  if (reason == MemPoolRemovalReason::NAME_CONFLICT)
-    tracker->AddConflictedEntry (txRemoved);
-}
-
-} // anonymous namespace
-
-CNameConflictTracker::CNameConflictTracker (CTxMemPool &p)
-  : txNameConflicts(std::make_shared<std::vector<CTransactionRef>>()), pool(p)
-{
-  pool.NotifyEntryRemoved.connect (
-    boost::bind (&ConflictTrackerNotifyEntryRemoved, this, _1, _2));
-}
-
-CNameConflictTracker::~CNameConflictTracker ()
-{
-  pool.NotifyEntryRemoved.disconnect (
-    boost::bind (&ConflictTrackerNotifyEntryRemoved, this, _1, _2));
-}
-
-void
-CNameConflictTracker::AddConflictedEntry (CTransactionRef txRemoved)
-{
-  txNameConflicts->emplace_back (std::move (txRemoved));
-}
-
-/* ************************************************************************** */
-=======
->>>>>>> 53f58591
 
 bool
 IsNameValid (const valtype& name, CValidationState& state)
