// Copyright (c) 2014-2019 Daniel Kraft
// Distributed under the MIT software license, see the accompanying
// file COPYING or http://www.opensource.org/licenses/mit-license.php.

#ifndef H_BITCOIN_NAMES_MEMPOOL
#define H_BITCOIN_NAMES_MEMPOOL

#include <names/common.h>
#include <primitives/transaction.h>
#include <uint256.h>

#include <map>
#include <memory>
#include <set>

class CCoinsView;
class CTxMemPool;
class CTxMemPoolEntry;

/**
 * Handle the name component of the transaction mempool.  This keeps track
 * of name operations that are in the mempool and ensures that all transactions
 * kept are consistent.  For instance, no two transactions are allowed to
 * register the same name, and name registration transactions are removed if a
 * conflicting registration makes it into a block.
 */
class CNameMemPool
{

private:

  /** The parent mempool object.  Used to e.g. remove conflicting tx.  */
  CTxMemPool& pool;

  /**
   * Keep track of names that are registered by transactions in the pool.
   * For any given name, at most one registering transaction is allowed in the
   * mempool (as all others would conflict with it).
   */
  std::map<valtype, uint256> mapNameRegs;

  /**
   * Keep track of all transactions that update a given name.  For each name,
   * this may be a whole chain of updates.  This field is used to remove the
   * transactions from the mempool should the name expire (and the updates
   * thus become invalid).
   */
  std::map<valtype, std::set<uint256>> updates;

<<<<<<< HEAD
=======
  /**
   * Map NAME_NEW hashes to the corresponding transaction IDs.  This is
   * data that is kept only in memory but never cleared (until a restart).
   * It is used to prevent "name_new stealing", at least in a "soft" way.
   */
  std::map<valtype, uint256> mapNameNews;

>>>>>>> 7b089bf2
public:

  /**
   * Constructs with reference to parent mempool.
   */
<<<<<<< HEAD
  explicit inline CNameMemPool (CTxMemPool& p)
    : pool(p), mapNameRegs(), mapNameUpdates()
=======
  explicit CNameMemPool (CTxMemPool& p)
    : pool(p)
>>>>>>> 7b089bf2
  {}

  /**
   * Checks whether a particular name is being registered by
   * some transaction in the mempool.  Does not lock, this is
   * done by the parent mempool (which calls through afterwards).
   */
  bool
  registersName (const valtype& name) const
  {
    return mapNameRegs.count (name) > 0;
  }

  /**
   * Checks whether a particular name has at least one pending update.
   * Does not lock.
   */
  bool
  updatesName (const valtype& name) const
  {
    const auto mit = updates.find (name);
    if (mit == updates.end ())
      return false;
    return !mit->second.empty ();
  }

  /**
   * Returns the last outpoint of a (potential) chain of pending name operations
   * for the given name.  This is the output that should be spent with the
   * next constructed name update.  Returns a null outpoint if the name
   * is not being updated at the moment.
   */
  COutPoint lastNameOutput (const valtype& name) const;

  /**
   * Clears all data.
   */
  void
  clear ()
  {
    mapNameRegs.clear ();
<<<<<<< HEAD
    mapNameUpdates.clear ();
=======
    updates.clear ();
    mapNameNews.clear ();
>>>>>>> 7b089bf2
  }

  /**
   * Adds an entry without checking it.  It should have been checked
   * already.  If this conflicts with the mempool, it may throw.
   */
  void addUnchecked (const CTxMemPoolEntry& entry);

  /**
   * Removes the given mempool entry.  It is assumed that it is present.
   */
  void remove (const CTxMemPoolEntry& entry);

  /**
   * Removes conflicts for the given tx, based on name operations.  I.e.,
   * if the tx registers a name that conflicts with another registration
   * in the mempool, detect this and remove the mempool tx accordingly.
   */
  void removeConflicts (const CTransaction& tx);

  /**
<<<<<<< HEAD
   * Perform sanity checks.  Throws if it fails.
   * @param coins The coins view this represents.
=======
   * Removes conflicts in the mempool due to unexpired names.  This removes
   * conflicting name registrations that are no longer possible.
   */
  void removeUnexpireConflicts (const std::set<valtype>& unexpired);
  /**
   * Removes conflicts in the mempool due to expired names.  This removes
   * conflicting name updates that are no longer possible.
   */
  void removeExpireConflicts (const std::set<valtype>& expired);

  /**
   * Performs sanity checks.  Throws if it fails.
>>>>>>> 7b089bf2
   */
  void check (const CCoinsView& coins) const;

  /**
   * Checks if a tx can be added (based on name criteria) without
   * causing a conflict.
   */
  bool checkTx (const CTransaction& tx) const;

};

/**
 * Utility class that listens to a mempool's removal notifications to track
 * name conflicts.  This is used for DisconnectTip and unit testing.
 */
class CNameConflictTracker
{

private:

  std::shared_ptr<std::vector<CTransactionRef>> txNameConflicts;
  CTxMemPool& pool;

public:

  explicit CNameConflictTracker (CTxMemPool &p);
  ~CNameConflictTracker ();

  inline const std::shared_ptr<const std::vector<CTransactionRef>>
  GetNameConflicts () const
  {
    return txNameConflicts;
  }

  void AddConflictedEntry (CTransactionRef txRemoved);

};

#endif // H_BITCOIN_NAMES_MEMPOOL<|MERGE_RESOLUTION|>--- conflicted
+++ resolved
@@ -47,28 +47,13 @@
    */
   std::map<valtype, std::set<uint256>> updates;
 
-<<<<<<< HEAD
-=======
-  /**
-   * Map NAME_NEW hashes to the corresponding transaction IDs.  This is
-   * data that is kept only in memory but never cleared (until a restart).
-   * It is used to prevent "name_new stealing", at least in a "soft" way.
-   */
-  std::map<valtype, uint256> mapNameNews;
-
->>>>>>> 7b089bf2
 public:
 
   /**
    * Constructs with reference to parent mempool.
    */
-<<<<<<< HEAD
-  explicit inline CNameMemPool (CTxMemPool& p)
-    : pool(p), mapNameRegs(), mapNameUpdates()
-=======
   explicit CNameMemPool (CTxMemPool& p)
     : pool(p)
->>>>>>> 7b089bf2
   {}
 
   /**
@@ -110,12 +95,7 @@
   clear ()
   {
     mapNameRegs.clear ();
-<<<<<<< HEAD
-    mapNameUpdates.clear ();
-=======
     updates.clear ();
-    mapNameNews.clear ();
->>>>>>> 7b089bf2
   }
 
   /**
@@ -137,23 +117,7 @@
   void removeConflicts (const CTransaction& tx);
 
   /**
-<<<<<<< HEAD
-   * Perform sanity checks.  Throws if it fails.
-   * @param coins The coins view this represents.
-=======
-   * Removes conflicts in the mempool due to unexpired names.  This removes
-   * conflicting name registrations that are no longer possible.
-   */
-  void removeUnexpireConflicts (const std::set<valtype>& unexpired);
-  /**
-   * Removes conflicts in the mempool due to expired names.  This removes
-   * conflicting name updates that are no longer possible.
-   */
-  void removeExpireConflicts (const std::set<valtype>& expired);
-
-  /**
    * Performs sanity checks.  Throws if it fails.
->>>>>>> 7b089bf2
    */
   void check (const CCoinsView& coins) const;
 
