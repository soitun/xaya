--- conflicted
+++ resolved
@@ -43,13 +43,9 @@
     case ChainType::MAIN:
         return std::make_unique<CBaseChainParams>("", 8396, 8394);
     case ChainType::TESTNET:
-<<<<<<< HEAD
         return std::make_unique<CBaseChainParams>("testnet3", 18396, 18394);
-=======
-        return std::make_unique<CBaseChainParams>("testnet3", 18336, 18334);
     case ChainType::TESTNET4:
-        return std::make_unique<CBaseChainParams>("testnet4", 48336, 48334);
->>>>>>> b3b7c957
+        return std::make_unique<CBaseChainParams>("testnet4", 48396, 48394);
     case ChainType::SIGNET:
         return std::make_unique<CBaseChainParams>("signet", 38396, 38394);
     case ChainType::REGTEST:
