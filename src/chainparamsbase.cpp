--- conflicted
+++ resolved
@@ -43,26 +43,15 @@
  */
 std::unique_ptr<CBaseChainParams> CreateBaseChainParams(const std::string& chain)
 {
-<<<<<<< HEAD
-    if (chain == CBaseChainParams::MAIN)
-        return MakeUnique<CBaseChainParams>("", 8336, 8334);
-    if (chain == CBaseChainParams::TESTNET)
-        return MakeUnique<CBaseChainParams>("testnet3", 18336, 18334);
-    if (chain == CBaseChainParams::SIGNET)
-        return MakeUnique<CBaseChainParams>("signet", 38336, 38334);
-    if (chain == CBaseChainParams::REGTEST)
-        return MakeUnique<CBaseChainParams>("regtest", 18443, 18445);
-=======
     if (chain == CBaseChainParams::MAIN) {
-        return std::make_unique<CBaseChainParams>("", 8332, 8334);
+        return std::make_unique<CBaseChainParams>("", 8336, 8334);
     } else if (chain == CBaseChainParams::TESTNET) {
-        return std::make_unique<CBaseChainParams>("testnet3", 18332, 18334);
+        return std::make_unique<CBaseChainParams>("testnet3", 18336, 18334);
     } else if (chain == CBaseChainParams::SIGNET) {
-        return std::make_unique<CBaseChainParams>("signet", 38332, 38334);
+        return std::make_unique<CBaseChainParams>("signet", 38336, 38334);
     } else if (chain == CBaseChainParams::REGTEST) {
         return std::make_unique<CBaseChainParams>("regtest", 18443, 18445);
     }
->>>>>>> f296c92e
     throw std::runtime_error(strprintf("%s: Unknown chain %s.", __func__, chain));
 }
 
