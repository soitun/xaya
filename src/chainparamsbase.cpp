--- conflicted
+++ resolved
@@ -20,16 +20,10 @@
     argsman.AddArg("-chain=<chain>", "Use the chain <chain> (default: main). Allowed values: main, test, regtest", ArgsManager::ALLOW_ANY, OptionsCategory::CHAINPARAMS);
     argsman.AddArg("-regtest", "Enter regression test mode, which uses a special chain in which blocks can be solved instantly. "
                  "This is intended for regression testing tools and app development. Equivalent to -chain=regtest.", ArgsManager::ALLOW_ANY | ArgsManager::DEBUG_ONLY, OptionsCategory::CHAINPARAMS);
-<<<<<<< HEAD
-    gArgs.AddArg("-bip16height=<n>", "Set the activation height of BIP16. -1 to disable. (regtest-only)", ArgsManager::ALLOW_ANY | ArgsManager::DEBUG_ONLY, OptionsCategory::DEBUG_TEST);
-    gArgs.AddArg("-segwitheight=<n>", "Set the activation height of segwit. -1 to disable. (regtest-only)", ArgsManager::ALLOW_ANY | ArgsManager::DEBUG_ONLY, OptionsCategory::DEBUG_TEST);
-    gArgs.AddArg("-testnet", "Use the test chain. Equivalent to -chain=test.", ArgsManager::ALLOW_ANY, OptionsCategory::CHAINPARAMS);
-    gArgs.AddArg("-vbparams=deployment:start:end", "Use given start/end times for specified version bits deployment (regtest-only)", ArgsManager::ALLOW_ANY | ArgsManager::DEBUG_ONLY, OptionsCategory::CHAINPARAMS);
-=======
+    argsman.AddArg("-bip16height=<n>", "Set the activation height of BIP16. -1 to disable. (regtest-only)", ArgsManager::ALLOW_ANY | ArgsManager::DEBUG_ONLY, OptionsCategory::DEBUG_TEST);
     argsman.AddArg("-segwitheight=<n>", "Set the activation height of segwit. -1 to disable. (regtest-only)", ArgsManager::ALLOW_ANY | ArgsManager::DEBUG_ONLY, OptionsCategory::DEBUG_TEST);
     argsman.AddArg("-testnet", "Use the test chain. Equivalent to -chain=test.", ArgsManager::ALLOW_ANY, OptionsCategory::CHAINPARAMS);
     argsman.AddArg("-vbparams=deployment:start:end", "Use given start/end times for specified version bits deployment (regtest-only)", ArgsManager::ALLOW_ANY | ArgsManager::DEBUG_ONLY, OptionsCategory::CHAINPARAMS);
->>>>>>> 0414f76e
 }
 
 static std::unique_ptr<CBaseChainParams> globalChainBaseParams;
