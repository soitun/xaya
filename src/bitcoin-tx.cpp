// Copyright (c) 2009-2021 The Bitcoin Core developers
// Distributed under the MIT software license, see the accompanying
// file COPYING or http://www.opensource.org/licenses/mit-license.php.

#if defined(HAVE_CONFIG_H)
#include <config/bitcoin-config.h>
#endif

#include <clientversion.h>
#include <coins.h>
#include <consensus/amount.h>
#include <consensus/consensus.h>
#include <core_io.h>
#include <key_io.h>
#include <fs.h>
#include <names/encoding.h>
#include <policy/policy.h>
#include <policy/rbf.h>
#include <primitives/transaction.h>
#include <script/names.h>
#include <script/script.h>
#include <script/sign.h>
#include <script/signingprovider.h>
#include <univalue.h>
#include <util/moneystr.h>
#include <util/rbf.h>
#include <util/strencodings.h>
#include <util/string.h>
#include <util/system.h>
#include <util/translation.h>

#include <functional>
#include <memory>
#include <stdio.h>

#include <boost/algorithm/string.hpp>

static bool fCreateBlank;
static std::map<std::string,UniValue> registers;
static const int CONTINUE_EXECUTION=-1;

const std::function<std::string(const char*)> G_TRANSLATION_FUN = nullptr;

static void SetupBitcoinTxArgs(ArgsManager &argsman)
{
    SetupHelpOptions(argsman);

    argsman.AddArg("-version", "Print version and exit", ArgsManager::ALLOW_ANY, OptionsCategory::OPTIONS);
    argsman.AddArg("-create", "Create new, empty TX.", ArgsManager::ALLOW_ANY, OptionsCategory::OPTIONS);
    argsman.AddArg("-json", "Select JSON output", ArgsManager::ALLOW_ANY, OptionsCategory::OPTIONS);
    argsman.AddArg("-txid", "Output only the hex-encoded transaction id of the resultant transaction.", ArgsManager::ALLOW_ANY, OptionsCategory::OPTIONS);
    argsman.AddArg("-nameencoding", strprintf("The encoding to use for names in the JSON output (default: %s)", EncodingToString(DEFAULT_NAME_ENCODING)), ArgsManager::ALLOW_ANY, OptionsCategory::OPTIONS);
    argsman.AddArg("-valueencoding", strprintf("The encoding to use for values in the JSON output (default: %s)", EncodingToString(DEFAULT_VALUE_ENCODING)), ArgsManager::ALLOW_ANY, OptionsCategory::OPTIONS);
    SetupChainParamsBaseOptions(argsman);

    argsman.AddArg("delin=N", "Delete input N from TX", ArgsManager::ALLOW_ANY, OptionsCategory::COMMANDS);
    argsman.AddArg("delout=N", "Delete output N from TX", ArgsManager::ALLOW_ANY, OptionsCategory::COMMANDS);
    argsman.AddArg("in=TXID:VOUT(:SEQUENCE_NUMBER)", "Add input to TX", ArgsManager::ALLOW_ANY, OptionsCategory::COMMANDS);
    argsman.AddArg("locktime=N", "Set TX lock time to N", ArgsManager::ALLOW_ANY, OptionsCategory::COMMANDS);
    argsman.AddArg("nversion=N", "Set TX version to N", ArgsManager::ALLOW_ANY, OptionsCategory::COMMANDS);
    argsman.AddArg("outaddr=VALUE:ADDRESS", "Add address-based output to TX", ArgsManager::ALLOW_ANY, OptionsCategory::COMMANDS);
    argsman.AddArg("outdata=[VALUE:]DATA", "Add data-based output to TX", ArgsManager::ALLOW_ANY, OptionsCategory::COMMANDS);
    argsman.AddArg("outmultisig=VALUE:REQUIRED:PUBKEYS:PUBKEY1:PUBKEY2:....[:FLAGS]", "Add Pay To n-of-m Multi-sig output to TX. n = REQUIRED, m = PUBKEYS. "
        "Optionally add the \"W\" flag to produce a pay-to-witness-script-hash output. "
        "Optionally add the \"S\" flag to wrap the output in a pay-to-script-hash.", ArgsManager::ALLOW_ANY, OptionsCategory::COMMANDS);
    argsman.AddArg("outpubkey=VALUE:PUBKEY[:FLAGS]", "Add pay-to-pubkey output to TX. "
        "Optionally add the \"W\" flag to produce a pay-to-witness-pubkey-hash output. "
        "Optionally add the \"S\" flag to wrap the output in a pay-to-script-hash.", ArgsManager::ALLOW_ANY, OptionsCategory::COMMANDS);
    argsman.AddArg("outscript=VALUE:SCRIPT[:FLAGS]", "Add raw script output to TX. "
        "Optionally add the \"W\" flag to produce a pay-to-witness-script-hash output. "
        "Optionally add the \"S\" flag to wrap the output in a pay-to-script-hash.", ArgsManager::ALLOW_ANY, OptionsCategory::COMMANDS);
    argsman.AddArg("replaceable(=N)", "Set RBF opt-in sequence number for input N (if not provided, opt-in all available inputs)", ArgsManager::ALLOW_ANY, OptionsCategory::COMMANDS);
    argsman.AddArg("sign=SIGHASH-FLAGS", "Add zero or more signatures to transaction. "
        "This command requires JSON registers:"
        "prevtxs=JSON object, "
        "privatekeys=JSON object. "
        "See signrawtransactionwithkey docs for format of sighash flags, JSON objects.", ArgsManager::ALLOW_ANY, OptionsCategory::COMMANDS);

    argsman.AddArg("load=NAME:FILENAME", "Load JSON file FILENAME into register NAME", ArgsManager::ALLOW_ANY, OptionsCategory::REGISTER_COMMANDS);
    argsman.AddArg("set=NAME:JSON-STRING", "Set register NAME to given JSON-STRING", ArgsManager::ALLOW_ANY, OptionsCategory::REGISTER_COMMANDS);

    argsman.AddArg("nameregister=N:NAME:VALUE",
                   "Turns the existing output N into a NAME_REGISTER operation"
                   " with the given hex-encoded NAME and VALUE.",
                   ArgsManager::ALLOW_ANY, OptionsCategory::COMMANDS);
    argsman.AddArg("nameupdate=N:NAME:VALUE",
                   "Turns the existing output N into a NAME_UPDATE operation"
                   " with the given hex-encoded NAME and VALUE.",
                   ArgsManager::ALLOW_ANY, OptionsCategory::COMMANDS);
}

//
// This function returns either one of EXIT_ codes when it's expected to stop the process or
// CONTINUE_EXECUTION when it's expected to continue further.
//
static int AppInitRawTx(int argc, char* argv[])
{
    SetupBitcoinTxArgs(gArgs);
    std::string error;
    if (!gArgs.ParseParameters(argc, argv, error)) {
        tfm::format(std::cerr, "Error parsing command line arguments: %s\n", error);
        return EXIT_FAILURE;
    }

    // Check for chain settings (Params() calls are only valid after this clause)
    try {
        SelectParams(gArgs.GetChainName());
    } catch (const std::exception& e) {
        tfm::format(std::cerr, "Error: %s\n", e.what());
        return EXIT_FAILURE;
    }

    fCreateBlank = gArgs.GetBoolArg("-create", false);

    if (argc < 2 || HelpRequested(gArgs) || gArgs.IsArgSet("-version")) {
        // First part of help message is specific to this utility
<<<<<<< HEAD
        std::string strUsage = PACKAGE_NAME " xaya-tx utility version " + FormatFullVersion() + "\n";
        if (!gArgs.IsArgSet("-version")) {
=======
        std::string strUsage = PACKAGE_NAME " namecoin-tx utility version " + FormatFullVersion() + "\n";

        if (gArgs.IsArgSet("-version")) {
            strUsage += FormatParagraph(LicenseInfo());
        } else {
>>>>>>> b52ac494
            strUsage += "\n"
                "Usage:  xaya-tx [options] <hex-tx> [commands]  Update hex-encoded transaction\n"
                "or:     xaya-tx [options] -create [commands]   Create hex-encoded transaction\n"
                "\n";
            strUsage += gArgs.GetHelpMessage();
        }

        tfm::format(std::cout, "%s", strUsage);

        if (argc < 2) {
            tfm::format(std::cerr, "Error: too few parameters\n");
            return EXIT_FAILURE;
        }
        return EXIT_SUCCESS;
    }
    return CONTINUE_EXECUTION;
}

static void RegisterSetJson(const std::string& key, const std::string& rawJson)
{
    UniValue val;
    if (!val.read(rawJson)) {
        std::string strErr = "Cannot parse JSON for key " + key;
        throw std::runtime_error(strErr);
    }

    registers[key] = val;
}

static void RegisterSet(const std::string& strInput)
{
    // separate NAME:VALUE in string
    size_t pos = strInput.find(':');
    if ((pos == std::string::npos) ||
        (pos == 0) ||
        (pos == (strInput.size() - 1)))
        throw std::runtime_error("Register input requires NAME:VALUE");

    std::string key = strInput.substr(0, pos);
    std::string valStr = strInput.substr(pos + 1, std::string::npos);

    RegisterSetJson(key, valStr);
}

static void RegisterLoad(const std::string& strInput)
{
    // separate NAME:FILENAME in string
    size_t pos = strInput.find(':');
    if ((pos == std::string::npos) ||
        (pos == 0) ||
        (pos == (strInput.size() - 1)))
        throw std::runtime_error("Register load requires NAME:FILENAME");

    std::string key = strInput.substr(0, pos);
    std::string filename = strInput.substr(pos + 1, std::string::npos);

    FILE *f = fsbridge::fopen(filename.c_str(), "r");
    if (!f) {
        std::string strErr = "Cannot open file " + filename;
        throw std::runtime_error(strErr);
    }

    // load file chunks into one big buffer
    std::string valStr;
    while ((!feof(f)) && (!ferror(f))) {
        char buf[4096];
        int bread = fread(buf, 1, sizeof(buf), f);
        if (bread <= 0)
            break;

        valStr.insert(valStr.size(), buf, bread);
    }

    int error = ferror(f);
    fclose(f);

    if (error) {
        std::string strErr = "Error reading file " + filename;
        throw std::runtime_error(strErr);
    }

    // evaluate as JSON buffer register
    RegisterSetJson(key, valStr);
}

static CAmount ExtractAndValidateValue(const std::string& strValue)
{
    if (std::optional<CAmount> parsed = ParseMoney(strValue)) {
        return parsed.value();
    } else {
        throw std::runtime_error("invalid TX output value");
    }
}

static void MutateTxVersion(CMutableTransaction& tx, const std::string& cmdVal)
{
    int64_t newVersion;
    if (!ParseInt64(cmdVal, &newVersion) || newVersion < 1 || newVersion > TX_MAX_STANDARD_VERSION) {
        throw std::runtime_error("Invalid TX version requested: '" + cmdVal + "'");
    }

    tx.nVersion = (int) newVersion;
}

static void MutateTxLocktime(CMutableTransaction& tx, const std::string& cmdVal)
{
    int64_t newLocktime;
    if (!ParseInt64(cmdVal, &newLocktime) || newLocktime < 0LL || newLocktime > 0xffffffffLL)
        throw std::runtime_error("Invalid TX locktime requested: '" + cmdVal + "'");

    tx.nLockTime = (unsigned int) newLocktime;
}

static void MutateTxRBFOptIn(CMutableTransaction& tx, const std::string& strInIdx)
{
    // parse requested index
    int64_t inIdx;
    if (!ParseInt64(strInIdx, &inIdx) || inIdx < 0 || inIdx >= static_cast<int64_t>(tx.vin.size())) {
        throw std::runtime_error("Invalid TX input index '" + strInIdx + "'");
    }

    // set the nSequence to MAX_INT - 2 (= RBF opt in flag)
    int cnt = 0;
    for (CTxIn& txin : tx.vin) {
        if (strInIdx == "" || cnt == inIdx) {
            if (txin.nSequence > MAX_BIP125_RBF_SEQUENCE) {
                txin.nSequence = MAX_BIP125_RBF_SEQUENCE;
            }
        }
        ++cnt;
    }
}

template <typename T>
static T TrimAndParse(const std::string& int_str, const std::string& err)
{
    const auto parsed{ToIntegral<T>(TrimString(int_str))};
    if (!parsed.has_value()) {
        throw std::runtime_error(err + " '" + int_str + "'");
    }
    return parsed.value();
}

static void MutateTxAddInput(CMutableTransaction& tx, const std::string& strInput)
{
    std::vector<std::string> vStrInputParts;
    boost::split(vStrInputParts, strInput, boost::is_any_of(":"));

    // separate TXID:VOUT in string
    if (vStrInputParts.size()<2)
        throw std::runtime_error("TX input missing separator");

    // extract and validate TXID
    uint256 txid;
    if (!ParseHashStr(vStrInputParts[0], txid)) {
        throw std::runtime_error("invalid TX input txid");
    }

    static const unsigned int minTxOutSz = 9;
    static const unsigned int maxVout = MAX_BLOCK_WEIGHT / (WITNESS_SCALE_FACTOR * minTxOutSz);

    // extract and validate vout
    const std::string& strVout = vStrInputParts[1];
    int64_t vout;
    if (!ParseInt64(strVout, &vout) || vout < 0 || vout > static_cast<int64_t>(maxVout))
        throw std::runtime_error("invalid TX input vout '" + strVout + "'");

    // extract the optional sequence number
    uint32_t nSequenceIn = CTxIn::SEQUENCE_FINAL;
    if (vStrInputParts.size() > 2) {
        nSequenceIn = TrimAndParse<uint32_t>(vStrInputParts.at(2), "invalid TX sequence id");
    }

    // append to transaction input list
    CTxIn txin(txid, vout, CScript(), nSequenceIn);
    tx.vin.push_back(txin);
}

static void MutateTxAddOutAddr(CMutableTransaction& tx, const std::string& strInput)
{
    // Separate into VALUE:ADDRESS
    std::vector<std::string> vStrInputParts;
    boost::split(vStrInputParts, strInput, boost::is_any_of(":"));

    if (vStrInputParts.size() != 2)
        throw std::runtime_error("TX output missing or too many separators");

    // Extract and validate VALUE
    CAmount value = ExtractAndValidateValue(vStrInputParts[0]);

    // extract and validate ADDRESS
    std::string strAddr = vStrInputParts[1];
    CTxDestination destination = DecodeDestination(strAddr);
    if (!IsValidDestination(destination)) {
        throw std::runtime_error("invalid TX output address");
    }
    CScript scriptPubKey = GetScriptForDestination(destination);

    // construct TxOut, append to transaction output list
    CTxOut txout(value, scriptPubKey);
    tx.vout.push_back(txout);
}

static void MutateTxAddOutPubKey(CMutableTransaction& tx, const std::string& strInput)
{
    // Separate into VALUE:PUBKEY[:FLAGS]
    std::vector<std::string> vStrInputParts;
    boost::split(vStrInputParts, strInput, boost::is_any_of(":"));

    if (vStrInputParts.size() < 2 || vStrInputParts.size() > 3)
        throw std::runtime_error("TX output missing or too many separators");

    // Extract and validate VALUE
    CAmount value = ExtractAndValidateValue(vStrInputParts[0]);

    // Extract and validate PUBKEY
    CPubKey pubkey(ParseHex(vStrInputParts[1]));
    if (!pubkey.IsFullyValid())
        throw std::runtime_error("invalid TX output pubkey");
    CScript scriptPubKey = GetScriptForRawPubKey(pubkey);

    // Extract and validate FLAGS
    bool bSegWit = false;
    bool bScriptHash = false;
    if (vStrInputParts.size() == 3) {
        std::string flags = vStrInputParts[2];
        bSegWit = (flags.find('W') != std::string::npos);
        bScriptHash = (flags.find('S') != std::string::npos);
    }

    if (bSegWit) {
        if (!pubkey.IsCompressed()) {
            throw std::runtime_error("Uncompressed pubkeys are not useable for SegWit outputs");
        }
        // Build a P2WPKH script
        scriptPubKey = GetScriptForDestination(WitnessV0KeyHash(pubkey));
    }
    if (bScriptHash) {
        // Get the ID for the script, and then construct a P2SH destination for it.
        scriptPubKey = GetScriptForDestination(ScriptHash(scriptPubKey));
    }

    // construct TxOut, append to transaction output list
    CTxOut txout(value, scriptPubKey);
    tx.vout.push_back(txout);
}

static void MutateTxAddOutMultiSig(CMutableTransaction& tx, const std::string& strInput)
{
    // Separate into VALUE:REQUIRED:NUMKEYS:PUBKEY1:PUBKEY2:....[:FLAGS]
    std::vector<std::string> vStrInputParts;
    boost::split(vStrInputParts, strInput, boost::is_any_of(":"));

    // Check that there are enough parameters
    if (vStrInputParts.size()<3)
        throw std::runtime_error("Not enough multisig parameters");

    // Extract and validate VALUE
    CAmount value = ExtractAndValidateValue(vStrInputParts[0]);

    // Extract REQUIRED
    const uint32_t required{TrimAndParse<uint32_t>(vStrInputParts.at(1), "invalid multisig required number")};

    // Extract NUMKEYS
    const uint32_t numkeys{TrimAndParse<uint32_t>(vStrInputParts.at(2), "invalid multisig total number")};

    // Validate there are the correct number of pubkeys
    if (vStrInputParts.size() < numkeys + 3)
        throw std::runtime_error("incorrect number of multisig pubkeys");

    if (required < 1 || required > MAX_PUBKEYS_PER_MULTISIG || numkeys < 1 || numkeys > MAX_PUBKEYS_PER_MULTISIG || numkeys < required)
        throw std::runtime_error("multisig parameter mismatch. Required " \
                            + ToString(required) + " of " + ToString(numkeys) + "signatures.");

    // extract and validate PUBKEYs
    std::vector<CPubKey> pubkeys;
    for(int pos = 1; pos <= int(numkeys); pos++) {
        CPubKey pubkey(ParseHex(vStrInputParts[pos + 2]));
        if (!pubkey.IsFullyValid())
            throw std::runtime_error("invalid TX output pubkey");
        pubkeys.push_back(pubkey);
    }

    // Extract FLAGS
    bool bSegWit = false;
    bool bScriptHash = false;
    if (vStrInputParts.size() == numkeys + 4) {
        std::string flags = vStrInputParts.back();
        bSegWit = (flags.find('W') != std::string::npos);
        bScriptHash = (flags.find('S') != std::string::npos);
    }
    else if (vStrInputParts.size() > numkeys + 4) {
        // Validate that there were no more parameters passed
        throw std::runtime_error("Too many parameters");
    }

    CScript scriptPubKey = GetScriptForMultisig(required, pubkeys);

    if (bSegWit) {
        for (const CPubKey& pubkey : pubkeys) {
            if (!pubkey.IsCompressed()) {
                throw std::runtime_error("Uncompressed pubkeys are not useable for SegWit outputs");
            }
        }
        // Build a P2WSH with the multisig script
        scriptPubKey = GetScriptForDestination(WitnessV0ScriptHash(scriptPubKey));
    }
    if (bScriptHash) {
        if (scriptPubKey.size() > MAX_SCRIPT_ELEMENT_SIZE) {
            throw std::runtime_error(strprintf(
                        "redeemScript exceeds size limit: %d > %d", scriptPubKey.size(), MAX_SCRIPT_ELEMENT_SIZE));
        }
        // Get the ID for the script, and then construct a P2SH destination for it.
        scriptPubKey = GetScriptForDestination(ScriptHash(scriptPubKey));
    }

    // construct TxOut, append to transaction output list
    CTxOut txout(value, scriptPubKey);
    tx.vout.push_back(txout);
}

static void MutateTxAddOutData(CMutableTransaction& tx, const std::string& strInput)
{
    CAmount value = 0;

    // separate [VALUE:]DATA in string
    size_t pos = strInput.find(':');

    if (pos==0)
        throw std::runtime_error("TX output value not specified");

    if (pos == std::string::npos) {
        pos = 0;
    } else {
        // Extract and validate VALUE
        value = ExtractAndValidateValue(strInput.substr(0, pos));
        ++pos;
    }

    // extract and validate DATA
    const std::string strData{strInput.substr(pos, std::string::npos)};

    if (!IsHex(strData))
        throw std::runtime_error("invalid TX output data");

    std::vector<unsigned char> data = ParseHex(strData);

    CTxOut txout(value, CScript() << OP_RETURN << data);
    tx.vout.push_back(txout);
}

static void MutateTxAddOutScript(CMutableTransaction& tx, const std::string& strInput)
{
    // separate VALUE:SCRIPT[:FLAGS]
    std::vector<std::string> vStrInputParts;
    boost::split(vStrInputParts, strInput, boost::is_any_of(":"));
    if (vStrInputParts.size() < 2)
        throw std::runtime_error("TX output missing separator");

    // Extract and validate VALUE
    CAmount value = ExtractAndValidateValue(vStrInputParts[0]);

    // extract and validate script
    std::string strScript = vStrInputParts[1];
    CScript scriptPubKey = ParseScript(strScript);

    // Extract FLAGS
    bool bSegWit = false;
    bool bScriptHash = false;
    if (vStrInputParts.size() == 3) {
        std::string flags = vStrInputParts.back();
        bSegWit = (flags.find('W') != std::string::npos);
        bScriptHash = (flags.find('S') != std::string::npos);
    }

    if (scriptPubKey.size() > MAX_SCRIPT_SIZE) {
        throw std::runtime_error(strprintf(
                    "script exceeds size limit: %d > %d", scriptPubKey.size(), MAX_SCRIPT_SIZE));
    }

    if (bSegWit) {
        scriptPubKey = GetScriptForDestination(WitnessV0ScriptHash(scriptPubKey));
    }
    if (bScriptHash) {
        if (scriptPubKey.size() > MAX_SCRIPT_ELEMENT_SIZE) {
            throw std::runtime_error(strprintf(
                        "redeemScript exceeds size limit: %d > %d", scriptPubKey.size(), MAX_SCRIPT_ELEMENT_SIZE));
        }
        scriptPubKey = GetScriptForDestination(ScriptHash(scriptPubKey));
    }

    // construct TxOut, append to transaction output list
    CTxOut txout(value, scriptPubKey);
    tx.vout.push_back(txout);
}

namespace
{

/**
 * Mutates a transaction by turning an output indicated by the value string
 * into a name operation.  This is a common function, since the different
 * possible name operations share a lot of logic (like most argument parding).
 */
void
MutateTxNameOutput (CMutableTransaction& tx, const std::string& command,
                    const std::string& value)
{
  /* First, we parse the value string.  For all commands, it is supposed to
     start with the output index and then have some hex-encoded data
     arguments.  */

  std::vector<std::string> valueParts;
  boost::split (valueParts, value, boost::is_any_of (":"));
  if (valueParts.size () < 1)
    throw std::runtime_error ("name operation missing output index");

  int64_t index;
  if (!ParseInt64 (valueParts[0], &index)
        || index < 0
        || index >= static_cast<int> (tx.vout.size ()))
    {
      std::ostringstream msg;
      msg << "invalid tx output index '" << valueParts[0] << "'"
          << " for name operation";
      throw std::runtime_error (msg.str ());
    }

  std::vector<valtype> data;
  for (size_t i = 1; i < valueParts.size (); ++i)
    {
      if (!IsHex (valueParts[i]))
        {
          std::ostringstream msg;
          msg << "invalid hex argument '" << valueParts[i] << "'"
              << " for name operation";
          throw std::runtime_error (msg.str ());
        }
      data.push_back (ParseHex (valueParts[i]));
    }

  /* Next, fetch the output script we want to modify.  */
  const CScript& addr = tx.vout[index].scriptPubKey;

  /* Build the name script according to the command.  */
  CScript nameOp;
  if (command == "nameregister")
    {
      if (data.size () != 2)
        throw std::runtime_error ("nameregister expects N:NAME:VALUE");
      nameOp = CNameScript::buildNameRegister (addr, data[0], data[1]);
    }
  else if (command == "nameupdate")
    {
      if (data.size () != 2)
        throw std::runtime_error ("nameupdate expects N:NAME:VALUE");
      nameOp = CNameScript::buildNameUpdate (addr, data[0], data[1]);
    }
  else
    assert (false);

  /* Update the transaction.  */
  tx.vout[index].scriptPubKey = nameOp;
}

} // anonymous namespace

static void MutateTxDelInput(CMutableTransaction& tx, const std::string& strInIdx)
{
    // parse requested deletion index
    int64_t inIdx;
    if (!ParseInt64(strInIdx, &inIdx) || inIdx < 0 || inIdx >= static_cast<int64_t>(tx.vin.size())) {
        throw std::runtime_error("Invalid TX input index '" + strInIdx + "'");
    }

    // delete input from transaction
    tx.vin.erase(tx.vin.begin() + inIdx);
}

static void MutateTxDelOutput(CMutableTransaction& tx, const std::string& strOutIdx)
{
    // parse requested deletion index
    int64_t outIdx;
    if (!ParseInt64(strOutIdx, &outIdx) || outIdx < 0 || outIdx >= static_cast<int64_t>(tx.vout.size())) {
        throw std::runtime_error("Invalid TX output index '" + strOutIdx + "'");
    }

    // delete output from transaction
    tx.vout.erase(tx.vout.begin() + outIdx);
}

static const unsigned int N_SIGHASH_OPTS = 7;
static const struct {
    const char *flagStr;
    int flags;
} sighashOptions[N_SIGHASH_OPTS] = {
    {"DEFAULT", SIGHASH_DEFAULT},
    {"ALL", SIGHASH_ALL},
    {"NONE", SIGHASH_NONE},
    {"SINGLE", SIGHASH_SINGLE},
    {"ALL|ANYONECANPAY", SIGHASH_ALL|SIGHASH_ANYONECANPAY},
    {"NONE|ANYONECANPAY", SIGHASH_NONE|SIGHASH_ANYONECANPAY},
    {"SINGLE|ANYONECANPAY", SIGHASH_SINGLE|SIGHASH_ANYONECANPAY},
};

static bool findSighashFlags(int& flags, const std::string& flagStr)
{
    flags = 0;

    for (unsigned int i = 0; i < N_SIGHASH_OPTS; i++) {
        if (flagStr == sighashOptions[i].flagStr) {
            flags = sighashOptions[i].flags;
            return true;
        }
    }

    return false;
}

static CAmount AmountFromValue(const UniValue& value)
{
    if (!value.isNum() && !value.isStr())
        throw std::runtime_error("Amount is not a number or string");
    CAmount amount;
    if (!ParseFixedPoint(value.getValStr(), 8, &amount))
        throw std::runtime_error("Invalid amount");
    if (!MoneyRange(amount))
        throw std::runtime_error("Amount out of range");
    return amount;
}

static void MutateTxSign(CMutableTransaction& tx, const std::string& flagStr)
{
    int nHashType = SIGHASH_ALL;

    if (flagStr.size() > 0)
        if (!findSighashFlags(nHashType, flagStr))
            throw std::runtime_error("unknown sighash flag/sign option");

    // mergedTx will end up with all the signatures; it
    // starts as a clone of the raw tx:
    CMutableTransaction mergedTx{tx};
    const CMutableTransaction txv{tx};
    CCoinsView viewDummy;
    CCoinsViewCache view(&viewDummy);

    if (!registers.count("privatekeys"))
        throw std::runtime_error("privatekeys register variable must be set.");
    FillableSigningProvider tempKeystore;
    UniValue keysObj = registers["privatekeys"];

    for (unsigned int kidx = 0; kidx < keysObj.size(); kidx++) {
        if (!keysObj[kidx].isStr())
            throw std::runtime_error("privatekey not a std::string");
        CKey key = DecodeSecret(keysObj[kidx].getValStr());
        if (!key.IsValid()) {
            throw std::runtime_error("privatekey not valid");
        }
        tempKeystore.AddKey(key);
    }

    // Add previous txouts given in the RPC call:
    if (!registers.count("prevtxs"))
        throw std::runtime_error("prevtxs register variable must be set.");
    UniValue prevtxsObj = registers["prevtxs"];
    {
        for (unsigned int previdx = 0; previdx < prevtxsObj.size(); previdx++) {
            UniValue prevOut = prevtxsObj[previdx];
            if (!prevOut.isObject())
                throw std::runtime_error("expected prevtxs internal object");

            std::map<std::string, UniValue::VType> types = {
                {"txid", UniValue::VSTR},
                {"vout", UniValue::VNUM},
                {"scriptPubKey", UniValue::VSTR},
            };
            if (!prevOut.checkObject(types))
                throw std::runtime_error("prevtxs internal object typecheck fail");

            uint256 txid;
            if (!ParseHashStr(prevOut["txid"].get_str(), txid)) {
                throw std::runtime_error("txid must be hexadecimal string (not '" + prevOut["txid"].get_str() + "')");
            }

            const int nOut = prevOut["vout"].get_int();
            if (nOut < 0)
                throw std::runtime_error("vout cannot be negative");

            COutPoint out(txid, nOut);
            std::vector<unsigned char> pkData(ParseHexUV(prevOut["scriptPubKey"], "scriptPubKey"));
            CScript scriptPubKey(pkData.begin(), pkData.end());

            {
                const Coin& coin = view.AccessCoin(out);
                if (!coin.IsSpent() && coin.out.scriptPubKey != scriptPubKey) {
                    std::string err("Previous output scriptPubKey mismatch:\n");
                    err = err + ScriptToAsmStr(coin.out.scriptPubKey) + "\nvs:\n"+
                        ScriptToAsmStr(scriptPubKey);
                    throw std::runtime_error(err);
                }
                Coin newcoin;
                newcoin.out.scriptPubKey = scriptPubKey;
                newcoin.out.nValue = MAX_MONEY;
                if (prevOut.exists("amount")) {
                    newcoin.out.nValue = AmountFromValue(prevOut["amount"]);
                }
                newcoin.nHeight = 1;
                view.AddCoin(out, std::move(newcoin), true);
            }

            // if redeemScript given and private keys given,
            // add redeemScript to the tempKeystore so it can be signed:
            if ((scriptPubKey.IsPayToScriptHash(true) || scriptPubKey.IsPayToWitnessScriptHash(true)) &&
                prevOut.exists("redeemScript")) {
                UniValue v = prevOut["redeemScript"];
                std::vector<unsigned char> rsData(ParseHexUV(v, "redeemScript"));
                CScript redeemScript(rsData.begin(), rsData.end());
                tempKeystore.AddCScript(redeemScript);
            }
        }
    }

    const FillableSigningProvider& keystore = tempKeystore;

    bool fHashSingle = ((nHashType & ~SIGHASH_ANYONECANPAY) == SIGHASH_SINGLE);

    // Sign what we can:
    for (unsigned int i = 0; i < mergedTx.vin.size(); i++) {
        CTxIn& txin = mergedTx.vin[i];
        const Coin& coin = view.AccessCoin(txin.prevout);
        if (coin.IsSpent()) {
            continue;
        }
        const CScript& prevPubKey = coin.out.scriptPubKey;
        const CAmount& amount = coin.out.nValue;

        SignatureData sigdata = DataFromTransaction(mergedTx, i, coin.out);
        // Only sign SIGHASH_SINGLE if there's a corresponding output:
        if (!fHashSingle || (i < mergedTx.vout.size()))
            ProduceSignature(keystore, MutableTransactionSignatureCreator(&mergedTx, i, amount, nHashType), prevPubKey, sigdata);

        if (amount == MAX_MONEY && !sigdata.scriptWitness.IsNull()) {
            throw std::runtime_error(strprintf("Missing amount for CTxOut with scriptPubKey=%s", HexStr(prevPubKey)));
        }

        UpdateInput(txin, sigdata);
    }

    tx = mergedTx;
}

class Secp256k1Init
{
    ECCVerifyHandle globalVerifyHandle;

public:
    Secp256k1Init() {
        ECC_Start();
    }
    ~Secp256k1Init() {
        ECC_Stop();
    }
};

static void MutateTx(CMutableTransaction& tx, const std::string& command,
                     const std::string& commandVal)
{
    std::unique_ptr<Secp256k1Init> ecc;

    if (command == "nversion")
        MutateTxVersion(tx, commandVal);
    else if (command == "locktime")
        MutateTxLocktime(tx, commandVal);
    else if (command == "replaceable") {
        MutateTxRBFOptIn(tx, commandVal);
    }

    else if (command == "delin")
        MutateTxDelInput(tx, commandVal);
    else if (command == "in")
        MutateTxAddInput(tx, commandVal);

    else if (command == "delout")
        MutateTxDelOutput(tx, commandVal);
    else if (command == "outaddr")
        MutateTxAddOutAddr(tx, commandVal);
    else if (command == "outpubkey") {
        ecc.reset(new Secp256k1Init());
        MutateTxAddOutPubKey(tx, commandVal);
    } else if (command == "outmultisig") {
        ecc.reset(new Secp256k1Init());
        MutateTxAddOutMultiSig(tx, commandVal);
    } else if (command == "outscript")
        MutateTxAddOutScript(tx, commandVal);
    else if (command == "outdata")
        MutateTxAddOutData(tx, commandVal);

    else if (command == "nameregister" || command == "nameupdate")
        MutateTxNameOutput(tx, command, commandVal);

    else if (command == "sign") {
        ecc.reset(new Secp256k1Init());
        MutateTxSign(tx, commandVal);
    }

    else if (command == "load")
        RegisterLoad(commandVal);

    else if (command == "set")
        RegisterSet(commandVal);

    else
        throw std::runtime_error("unknown command");
}

static void OutputTxJSON(const CTransaction& tx)
{
    UniValue entry(UniValue::VOBJ);
    TxToUniv(tx, uint256(), entry);

    std::string jsonOutput = entry.write(4);
    tfm::format(std::cout, "%s\n", jsonOutput);
}

static void OutputTxHash(const CTransaction& tx)
{
    std::string strHexHash = tx.GetHash().GetHex(); // the hex-encoded transaction hash (aka the transaction id)

    tfm::format(std::cout, "%s\n", strHexHash);
}

static void OutputTxHex(const CTransaction& tx)
{
    std::string strHex = EncodeHexTx(tx);

    tfm::format(std::cout, "%s\n", strHex);
}

static void OutputTx(const CTransaction& tx)
{
    if (gArgs.GetBoolArg("-json", false))
        OutputTxJSON(tx);
    else if (gArgs.GetBoolArg("-txid", false))
        OutputTxHash(tx);
    else
        OutputTxHex(tx);
}

static std::string readStdin()
{
    char buf[4096];
    std::string ret;

    while (!feof(stdin)) {
        size_t bread = fread(buf, 1, sizeof(buf), stdin);
        ret.append(buf, bread);
        if (bread < sizeof(buf))
            break;
    }

    if (ferror(stdin))
        throw std::runtime_error("error reading stdin");

    return TrimString(ret);
}

static int CommandLineRawTx(int argc, char* argv[])
{
    std::string strPrint;
    int nRet = 0;
    try {
        // Skip switches; Permit common stdin convention "-"
        while (argc > 1 && IsSwitchChar(argv[1][0]) &&
               (argv[1][1] != 0)) {
            argc--;
            argv++;
        }

        CMutableTransaction tx;
        int startArg;

        if (!fCreateBlank) {
            // require at least one param
            if (argc < 2)
                throw std::runtime_error("too few parameters");

            // param: hex-encoded bitcoin transaction
            std::string strHexTx(argv[1]);
            if (strHexTx == "-")                 // "-" implies standard input
                strHexTx = readStdin();

            if (!DecodeHexTx(tx, strHexTx, true))
                throw std::runtime_error("invalid transaction encoding");

            startArg = 2;
        } else
            startArg = 1;

        for (int i = startArg; i < argc; i++) {
            std::string arg = argv[i];
            std::string key, value;
            size_t eqpos = arg.find('=');
            if (eqpos == std::string::npos)
                key = arg;
            else {
                key = arg.substr(0, eqpos);
                value = arg.substr(eqpos + 1);
            }

            MutateTx(tx, key, value);
        }

        OutputTx(CTransaction(tx));
    }
    catch (const std::exception& e) {
        strPrint = std::string("error: ") + e.what();
        nRet = EXIT_FAILURE;
    }
    catch (...) {
        PrintExceptionContinue(nullptr, "CommandLineRawTx()");
        throw;
    }

    if (strPrint != "") {
        tfm::format(nRet == 0 ? std::cout : std::cerr, "%s\n", strPrint);
    }
    return nRet;
}

int main(int argc, char* argv[])
{
    SetupEnvironment();

    try {
        int ret = AppInitRawTx(argc, argv);
        if (ret != CONTINUE_EXECUTION)
            return ret;
    }
    catch (const std::exception& e) {
        PrintExceptionContinue(&e, "AppInitRawTx()");
        return EXIT_FAILURE;
    } catch (...) {
        PrintExceptionContinue(nullptr, "AppInitRawTx()");
        return EXIT_FAILURE;
    }

    int ret = EXIT_FAILURE;
    try {
        ret = CommandLineRawTx(argc, argv);
    }
    catch (const std::exception& e) {
        PrintExceptionContinue(&e, "CommandLineRawTx()");
    } catch (...) {
        PrintExceptionContinue(nullptr, "CommandLineRawTx()");
    }
    return ret;
}<|MERGE_RESOLUTION|>--- conflicted
+++ resolved
@@ -114,16 +114,11 @@
 
     if (argc < 2 || HelpRequested(gArgs) || gArgs.IsArgSet("-version")) {
         // First part of help message is specific to this utility
-<<<<<<< HEAD
         std::string strUsage = PACKAGE_NAME " xaya-tx utility version " + FormatFullVersion() + "\n";
-        if (!gArgs.IsArgSet("-version")) {
-=======
-        std::string strUsage = PACKAGE_NAME " namecoin-tx utility version " + FormatFullVersion() + "\n";
 
         if (gArgs.IsArgSet("-version")) {
             strUsage += FormatParagraph(LicenseInfo());
         } else {
->>>>>>> b52ac494
             strUsage += "\n"
                 "Usage:  xaya-tx [options] <hex-tx> [commands]  Update hex-encoded transaction\n"
                 "or:     xaya-tx [options] -create [commands]   Create hex-encoded transaction\n"
