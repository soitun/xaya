// Copyright (c) 2009-2022 The Bitcoin Core developers
// Distributed under the MIT software license, see the accompanying
// file COPYING or http://www.opensource.org/licenses/mit-license.php.

#include <bitcoin-build-config.h> // IWYU pragma: keep

#include <chainparamsbase.h>
#include <clientversion.h>
#include <coins.h>
#include <common/args.h>
#include <common/system.h>
#include <compat/compat.h>
#include <consensus/amount.h>
#include <consensus/consensus.h>
#include <core_io.h>
#include <key_io.h>
#include <names/encoding.h>
#include <policy/policy.h>
#include <primitives/transaction.h>
#include <script/names.h>
#include <script/script.h>
#include <script/sign.h>
#include <script/signingprovider.h>
#include <univalue.h>
#include <util/exception.h>
#include <util/fs.h>
#include <util/moneystr.h>
#include <util/rbf.h>
#include <util/strencodings.h>
#include <util/string.h>
#include <util/translation.h>

#include <cstdio>
#include <functional>
#include <memory>

using util::SplitString;
using util::ToString;
using util::TrimString;
using util::TrimStringView;

static bool fCreateBlank;
static std::map<std::string,UniValue> registers;
static const int CONTINUE_EXECUTION=-1;

const std::function<std::string(const char*)> G_TRANSLATION_FUN = nullptr;

static void SetupBitcoinTxArgs(ArgsManager &argsman)
{
    SetupHelpOptions(argsman);

    argsman.AddArg("-version", "Print version and exit", ArgsManager::ALLOW_ANY, OptionsCategory::OPTIONS);
    argsman.AddArg("-create", "Create new, empty TX.", ArgsManager::ALLOW_ANY, OptionsCategory::OPTIONS);
    argsman.AddArg("-json", "Select JSON output", ArgsManager::ALLOW_ANY, OptionsCategory::OPTIONS);
    argsman.AddArg("-txid", "Output only the hex-encoded transaction id of the resultant transaction.", ArgsManager::ALLOW_ANY, OptionsCategory::OPTIONS);
    argsman.AddArg("-nameencoding", strprintf("The encoding to use for names in the JSON output (default: %s)", EncodingToString(DEFAULT_NAME_ENCODING)), ArgsManager::ALLOW_ANY, OptionsCategory::OPTIONS);
    argsman.AddArg("-valueencoding", strprintf("The encoding to use for values in the JSON output (default: %s)", EncodingToString(DEFAULT_VALUE_ENCODING)), ArgsManager::ALLOW_ANY, OptionsCategory::OPTIONS);
    SetupChainParamsBaseOptions(argsman);

    argsman.AddArg("delin=N", "Delete input N from TX", ArgsManager::ALLOW_ANY, OptionsCategory::COMMANDS);
    argsman.AddArg("delout=N", "Delete output N from TX", ArgsManager::ALLOW_ANY, OptionsCategory::COMMANDS);
    argsman.AddArg("in=TXID:VOUT(:SEQUENCE_NUMBER)", "Add input to TX", ArgsManager::ALLOW_ANY, OptionsCategory::COMMANDS);
    argsman.AddArg("locktime=N", "Set TX lock time to N", ArgsManager::ALLOW_ANY, OptionsCategory::COMMANDS);
    argsman.AddArg("nversion=N", "Set TX version to N", ArgsManager::ALLOW_ANY, OptionsCategory::COMMANDS);
    argsman.AddArg("outaddr=VALUE:ADDRESS", "Add address-based output to TX", ArgsManager::ALLOW_ANY, OptionsCategory::COMMANDS);
    argsman.AddArg("outdata=[VALUE:]DATA", "Add data-based output to TX", ArgsManager::ALLOW_ANY, OptionsCategory::COMMANDS);
    argsman.AddArg("outmultisig=VALUE:REQUIRED:PUBKEYS:PUBKEY1:PUBKEY2:....[:FLAGS]", "Add Pay To n-of-m Multi-sig output to TX. n = REQUIRED, m = PUBKEYS. "
        "Optionally add the \"W\" flag to produce a pay-to-witness-script-hash output. "
        "Optionally add the \"S\" flag to wrap the output in a pay-to-script-hash.", ArgsManager::ALLOW_ANY, OptionsCategory::COMMANDS);
    argsman.AddArg("outpubkey=VALUE:PUBKEY[:FLAGS]", "Add pay-to-pubkey output to TX. "
        "Optionally add the \"W\" flag to produce a pay-to-witness-pubkey-hash output. "
        "Optionally add the \"S\" flag to wrap the output in a pay-to-script-hash.", ArgsManager::ALLOW_ANY, OptionsCategory::COMMANDS);
    argsman.AddArg("outscript=VALUE:SCRIPT[:FLAGS]", "Add raw script output to TX. "
        "Optionally add the \"W\" flag to produce a pay-to-witness-script-hash output. "
        "Optionally add the \"S\" flag to wrap the output in a pay-to-script-hash.", ArgsManager::ALLOW_ANY, OptionsCategory::COMMANDS);
    argsman.AddArg("replaceable(=N)", "Sets Replace-By-Fee (RBF) opt-in sequence number for input N. "
        "If N is not provided, the command attempts to opt-in all available inputs for RBF. "
        "If the transaction has no inputs, this option is ignored.", ArgsManager::ALLOW_ANY, OptionsCategory::COMMANDS);
    argsman.AddArg("sign=SIGHASH-FLAGS", "Add zero or more signatures to transaction. "
        "This command requires JSON registers:"
        "prevtxs=JSON object, "
        "privatekeys=JSON object. "
        "See signrawtransactionwithkey docs for format of sighash flags, JSON objects.", ArgsManager::ALLOW_ANY, OptionsCategory::COMMANDS);

    argsman.AddArg("load=NAME:FILENAME", "Load JSON file FILENAME into register NAME", ArgsManager::ALLOW_ANY, OptionsCategory::REGISTER_COMMANDS);
    argsman.AddArg("set=NAME:JSON-STRING", "Set register NAME to given JSON-STRING", ArgsManager::ALLOW_ANY, OptionsCategory::REGISTER_COMMANDS);

    argsman.AddArg("nameregister=N:NAME:VALUE",
                   "Turns the existing output N into a NAME_REGISTER operation"
                   " with the given hex-encoded NAME and VALUE.",
                   ArgsManager::ALLOW_ANY, OptionsCategory::COMMANDS);
    argsman.AddArg("nameupdate=N:NAME:VALUE",
                   "Turns the existing output N into a NAME_UPDATE operation"
                   " with the given hex-encoded NAME and VALUE.",
                   ArgsManager::ALLOW_ANY, OptionsCategory::COMMANDS);
}

//
// This function returns either one of EXIT_ codes when it's expected to stop the process or
// CONTINUE_EXECUTION when it's expected to continue further.
//
static int AppInitRawTx(int argc, char* argv[])
{
    SetupBitcoinTxArgs(gArgs);
    std::string error;
    if (!gArgs.ParseParameters(argc, argv, error)) {
        tfm::format(std::cerr, "Error parsing command line arguments: %s\n", error);
        return EXIT_FAILURE;
    }

    // Check for chain settings (Params() calls are only valid after this clause)
    try {
        SelectParams(gArgs.GetChainType());
    } catch (const std::exception& e) {
        tfm::format(std::cerr, "Error: %s\n", e.what());
        return EXIT_FAILURE;
    }

    fCreateBlank = gArgs.GetBoolArg("-create", false);

    if (argc < 2 || HelpRequested(gArgs) || gArgs.IsArgSet("-version")) {
        // First part of help message is specific to this utility
<<<<<<< HEAD
        std::string strUsage = PACKAGE_NAME " xaya-tx utility version " + FormatFullVersion() + "\n";
=======
        std::string strUsage = CLIENT_NAME " namecoin-tx utility version " + FormatFullVersion() + "\n";
>>>>>>> d2019358

        if (gArgs.IsArgSet("-version")) {
            strUsage += FormatParagraph(LicenseInfo());
        } else {
            strUsage += "\n"
                "Usage:  xaya-tx [options] <hex-tx> [commands]  Update hex-encoded transaction\n"
                "or:     xaya-tx [options] -create [commands]   Create hex-encoded transaction\n"
                "\n";
            strUsage += gArgs.GetHelpMessage();
        }

        tfm::format(std::cout, "%s", strUsage);

        if (argc < 2) {
            tfm::format(std::cerr, "Error: too few parameters\n");
            return EXIT_FAILURE;
        }
        return EXIT_SUCCESS;
    }
    return CONTINUE_EXECUTION;
}

static void RegisterSetJson(const std::string& key, const std::string& rawJson)
{
    UniValue val;
    if (!val.read(rawJson)) {
        std::string strErr = "Cannot parse JSON for key " + key;
        throw std::runtime_error(strErr);
    }

    registers[key] = val;
}

static void RegisterSet(const std::string& strInput)
{
    // separate NAME:VALUE in string
    size_t pos = strInput.find(':');
    if ((pos == std::string::npos) ||
        (pos == 0) ||
        (pos == (strInput.size() - 1)))
        throw std::runtime_error("Register input requires NAME:VALUE");

    std::string key = strInput.substr(0, pos);
    std::string valStr = strInput.substr(pos + 1, std::string::npos);

    RegisterSetJson(key, valStr);
}

static void RegisterLoad(const std::string& strInput)
{
    // separate NAME:FILENAME in string
    size_t pos = strInput.find(':');
    if ((pos == std::string::npos) ||
        (pos == 0) ||
        (pos == (strInput.size() - 1)))
        throw std::runtime_error("Register load requires NAME:FILENAME");

    std::string key = strInput.substr(0, pos);
    std::string filename = strInput.substr(pos + 1, std::string::npos);

    FILE *f = fsbridge::fopen(filename.c_str(), "r");
    if (!f) {
        std::string strErr = "Cannot open file " + filename;
        throw std::runtime_error(strErr);
    }

    // load file chunks into one big buffer
    std::string valStr;
    while ((!feof(f)) && (!ferror(f))) {
        char buf[4096];
        int bread = fread(buf, 1, sizeof(buf), f);
        if (bread <= 0)
            break;

        valStr.insert(valStr.size(), buf, bread);
    }

    int error = ferror(f);
    fclose(f);

    if (error) {
        std::string strErr = "Error reading file " + filename;
        throw std::runtime_error(strErr);
    }

    // evaluate as JSON buffer register
    RegisterSetJson(key, valStr);
}

static CAmount ExtractAndValidateValue(const std::string& strValue)
{
    if (std::optional<CAmount> parsed = ParseMoney(strValue)) {
        return parsed.value();
    } else {
        throw std::runtime_error("invalid TX output value");
    }
}

static void MutateTxVersion(CMutableTransaction& tx, const std::string& cmdVal)
{
    uint32_t newVersion;
    if (!ParseUInt32(cmdVal, &newVersion) || newVersion < 1 || newVersion > TX_MAX_STANDARD_VERSION) {
        throw std::runtime_error("Invalid TX version requested: '" + cmdVal + "'");
    }

    tx.version = newVersion;
}

static void MutateTxLocktime(CMutableTransaction& tx, const std::string& cmdVal)
{
    int64_t newLocktime;
    if (!ParseInt64(cmdVal, &newLocktime) || newLocktime < 0LL || newLocktime > 0xffffffffLL)
        throw std::runtime_error("Invalid TX locktime requested: '" + cmdVal + "'");

    tx.nLockTime = (unsigned int) newLocktime;
}

static void MutateTxRBFOptIn(CMutableTransaction& tx, const std::string& strInIdx)
{
    // parse requested index
    int64_t inIdx = -1;
    if (strInIdx != "" && (!ParseInt64(strInIdx, &inIdx) || inIdx < 0 || inIdx >= static_cast<int64_t>(tx.vin.size()))) {
        throw std::runtime_error("Invalid TX input index '" + strInIdx + "'");
    }

    // set the nSequence to MAX_INT - 2 (= RBF opt in flag)
    int cnt = 0;
    for (CTxIn& txin : tx.vin) {
        if (strInIdx == "" || cnt == inIdx) {
            if (txin.nSequence > MAX_BIP125_RBF_SEQUENCE) {
                txin.nSequence = MAX_BIP125_RBF_SEQUENCE;
            }
        }
        ++cnt;
    }
}

template <typename T>
static T TrimAndParse(const std::string& int_str, const std::string& err)
{
    const auto parsed{ToIntegral<T>(TrimStringView(int_str))};
    if (!parsed.has_value()) {
        throw std::runtime_error(err + " '" + int_str + "'");
    }
    return parsed.value();
}

static void MutateTxAddInput(CMutableTransaction& tx, const std::string& strInput)
{
    std::vector<std::string> vStrInputParts = SplitString(strInput, ':');

    // separate TXID:VOUT in string
    if (vStrInputParts.size()<2)
        throw std::runtime_error("TX input missing separator");

    // extract and validate TXID
    auto txid{Txid::FromHex(vStrInputParts[0])};
    if (!txid) {
        throw std::runtime_error("invalid TX input txid");
    }

    static const unsigned int minTxOutSz = 9;
    static const unsigned int maxVout = MAX_BLOCK_WEIGHT / (WITNESS_SCALE_FACTOR * minTxOutSz);

    // extract and validate vout
    const std::string& strVout = vStrInputParts[1];
    int64_t vout;
    if (!ParseInt64(strVout, &vout) || vout < 0 || vout > static_cast<int64_t>(maxVout))
        throw std::runtime_error("invalid TX input vout '" + strVout + "'");

    // extract the optional sequence number
    uint32_t nSequenceIn = CTxIn::SEQUENCE_FINAL;
    if (vStrInputParts.size() > 2) {
        nSequenceIn = TrimAndParse<uint32_t>(vStrInputParts.at(2), "invalid TX sequence id");
    }

    // append to transaction input list
    CTxIn txin(*txid, vout, CScript(), nSequenceIn);
    tx.vin.push_back(txin);
}

static void MutateTxAddOutAddr(CMutableTransaction& tx, const std::string& strInput)
{
    // Separate into VALUE:ADDRESS
    std::vector<std::string> vStrInputParts = SplitString(strInput, ':');

    if (vStrInputParts.size() != 2)
        throw std::runtime_error("TX output missing or too many separators");

    // Extract and validate VALUE
    CAmount value = ExtractAndValidateValue(vStrInputParts[0]);

    // extract and validate ADDRESS
    std::string strAddr = vStrInputParts[1];
    CTxDestination destination = DecodeDestination(strAddr);
    if (!IsValidDestination(destination)) {
        throw std::runtime_error("invalid TX output address");
    }
    CScript scriptPubKey = GetScriptForDestination(destination);

    // construct TxOut, append to transaction output list
    CTxOut txout(value, scriptPubKey);
    tx.vout.push_back(txout);
}

static void MutateTxAddOutPubKey(CMutableTransaction& tx, const std::string& strInput)
{
    // Separate into VALUE:PUBKEY[:FLAGS]
    std::vector<std::string> vStrInputParts = SplitString(strInput, ':');

    if (vStrInputParts.size() < 2 || vStrInputParts.size() > 3)
        throw std::runtime_error("TX output missing or too many separators");

    // Extract and validate VALUE
    CAmount value = ExtractAndValidateValue(vStrInputParts[0]);

    // Extract and validate PUBKEY
    CPubKey pubkey(ParseHex(vStrInputParts[1]));
    if (!pubkey.IsFullyValid())
        throw std::runtime_error("invalid TX output pubkey");
    CScript scriptPubKey = GetScriptForRawPubKey(pubkey);

    // Extract and validate FLAGS
    bool bSegWit = false;
    bool bScriptHash = false;
    if (vStrInputParts.size() == 3) {
        std::string flags = vStrInputParts[2];
        bSegWit = (flags.find('W') != std::string::npos);
        bScriptHash = (flags.find('S') != std::string::npos);
    }

    if (bSegWit) {
        if (!pubkey.IsCompressed()) {
            throw std::runtime_error("Uncompressed pubkeys are not useable for SegWit outputs");
        }
        // Build a P2WPKH script
        scriptPubKey = GetScriptForDestination(WitnessV0KeyHash(pubkey));
    }
    if (bScriptHash) {
        // Get the ID for the script, and then construct a P2SH destination for it.
        scriptPubKey = GetScriptForDestination(ScriptHash(scriptPubKey));
    }

    // construct TxOut, append to transaction output list
    CTxOut txout(value, scriptPubKey);
    tx.vout.push_back(txout);
}

static void MutateTxAddOutMultiSig(CMutableTransaction& tx, const std::string& strInput)
{
    // Separate into VALUE:REQUIRED:NUMKEYS:PUBKEY1:PUBKEY2:....[:FLAGS]
    std::vector<std::string> vStrInputParts = SplitString(strInput, ':');

    // Check that there are enough parameters
    if (vStrInputParts.size()<3)
        throw std::runtime_error("Not enough multisig parameters");

    // Extract and validate VALUE
    CAmount value = ExtractAndValidateValue(vStrInputParts[0]);

    // Extract REQUIRED
    const uint32_t required{TrimAndParse<uint32_t>(vStrInputParts.at(1), "invalid multisig required number")};

    // Extract NUMKEYS
    const uint32_t numkeys{TrimAndParse<uint32_t>(vStrInputParts.at(2), "invalid multisig total number")};

    // Validate there are the correct number of pubkeys
    if (vStrInputParts.size() < numkeys + 3)
        throw std::runtime_error("incorrect number of multisig pubkeys");

    if (required < 1 || required > MAX_PUBKEYS_PER_MULTISIG || numkeys < 1 || numkeys > MAX_PUBKEYS_PER_MULTISIG || numkeys < required)
        throw std::runtime_error("multisig parameter mismatch. Required " \
                            + ToString(required) + " of " + ToString(numkeys) + "signatures.");

    // extract and validate PUBKEYs
    std::vector<CPubKey> pubkeys;
    for(int pos = 1; pos <= int(numkeys); pos++) {
        CPubKey pubkey(ParseHex(vStrInputParts[pos + 2]));
        if (!pubkey.IsFullyValid())
            throw std::runtime_error("invalid TX output pubkey");
        pubkeys.push_back(pubkey);
    }

    // Extract FLAGS
    bool bSegWit = false;
    bool bScriptHash = false;
    if (vStrInputParts.size() == numkeys + 4) {
        std::string flags = vStrInputParts.back();
        bSegWit = (flags.find('W') != std::string::npos);
        bScriptHash = (flags.find('S') != std::string::npos);
    }
    else if (vStrInputParts.size() > numkeys + 4) {
        // Validate that there were no more parameters passed
        throw std::runtime_error("Too many parameters");
    }

    CScript scriptPubKey = GetScriptForMultisig(required, pubkeys);

    if (bSegWit) {
        for (const CPubKey& pubkey : pubkeys) {
            if (!pubkey.IsCompressed()) {
                throw std::runtime_error("Uncompressed pubkeys are not useable for SegWit outputs");
            }
        }
        // Build a P2WSH with the multisig script
        scriptPubKey = GetScriptForDestination(WitnessV0ScriptHash(scriptPubKey));
    }
    if (bScriptHash) {
        if (scriptPubKey.size() > MAX_SCRIPT_ELEMENT_SIZE) {
            throw std::runtime_error(strprintf(
                        "redeemScript exceeds size limit: %d > %d", scriptPubKey.size(), MAX_SCRIPT_ELEMENT_SIZE));
        }
        // Get the ID for the script, and then construct a P2SH destination for it.
        scriptPubKey = GetScriptForDestination(ScriptHash(scriptPubKey));
    }

    // construct TxOut, append to transaction output list
    CTxOut txout(value, scriptPubKey);
    tx.vout.push_back(txout);
}

static void MutateTxAddOutData(CMutableTransaction& tx, const std::string& strInput)
{
    CAmount value = 0;

    // separate [VALUE:]DATA in string
    size_t pos = strInput.find(':');

    if (pos==0)
        throw std::runtime_error("TX output value not specified");

    if (pos == std::string::npos) {
        pos = 0;
    } else {
        // Extract and validate VALUE
        value = ExtractAndValidateValue(strInput.substr(0, pos));
        ++pos;
    }

    // extract and validate DATA
    const std::string strData{strInput.substr(pos, std::string::npos)};

    if (!IsHex(strData))
        throw std::runtime_error("invalid TX output data");

    std::vector<unsigned char> data = ParseHex(strData);

    CTxOut txout(value, CScript() << OP_RETURN << data);
    tx.vout.push_back(txout);
}

static void MutateTxAddOutScript(CMutableTransaction& tx, const std::string& strInput)
{
    // separate VALUE:SCRIPT[:FLAGS]
    std::vector<std::string> vStrInputParts = SplitString(strInput, ':');
    if (vStrInputParts.size() < 2)
        throw std::runtime_error("TX output missing separator");

    // Extract and validate VALUE
    CAmount value = ExtractAndValidateValue(vStrInputParts[0]);

    // extract and validate script
    std::string strScript = vStrInputParts[1];
    CScript scriptPubKey = ParseScript(strScript);

    // Extract FLAGS
    bool bSegWit = false;
    bool bScriptHash = false;
    if (vStrInputParts.size() == 3) {
        std::string flags = vStrInputParts.back();
        bSegWit = (flags.find('W') != std::string::npos);
        bScriptHash = (flags.find('S') != std::string::npos);
    }

    if (scriptPubKey.size() > MAX_SCRIPT_SIZE) {
        throw std::runtime_error(strprintf(
                    "script exceeds size limit: %d > %d", scriptPubKey.size(), MAX_SCRIPT_SIZE));
    }

    if (bSegWit) {
        scriptPubKey = GetScriptForDestination(WitnessV0ScriptHash(scriptPubKey));
    }
    if (bScriptHash) {
        if (scriptPubKey.size() > MAX_SCRIPT_ELEMENT_SIZE) {
            throw std::runtime_error(strprintf(
                        "redeemScript exceeds size limit: %d > %d", scriptPubKey.size(), MAX_SCRIPT_ELEMENT_SIZE));
        }
        scriptPubKey = GetScriptForDestination(ScriptHash(scriptPubKey));
    }

    // construct TxOut, append to transaction output list
    CTxOut txout(value, scriptPubKey);
    tx.vout.push_back(txout);
}

namespace
{

/**
 * Mutates a transaction by turning an output indicated by the value string
 * into a name operation.  This is a common function, since the different
 * possible name operations share a lot of logic (like most argument parding).
 */
void
MutateTxNameOutput (CMutableTransaction& tx, const std::string& command,
                    const std::string& value)
{
  /* First, we parse the value string.  For all commands, it is supposed to
     start with the output index and then have some hex-encoded data
     arguments.  */

  const std::vector<std::string> valueParts = SplitString(value, ':');
  if (valueParts.size () < 1)
    throw std::runtime_error ("name operation missing output index");

  int64_t index;
  if (!ParseInt64 (valueParts[0], &index)
        || index < 0
        || index >= static_cast<int> (tx.vout.size ()))
    {
      std::ostringstream msg;
      msg << "invalid tx output index '" << valueParts[0] << "'"
          << " for name operation";
      throw std::runtime_error (msg.str ());
    }

  std::vector<valtype> data;
  for (size_t i = 1; i < valueParts.size (); ++i)
    {
      if (!IsHex (valueParts[i]))
        {
          std::ostringstream msg;
          msg << "invalid hex argument '" << valueParts[i] << "'"
              << " for name operation";
          throw std::runtime_error (msg.str ());
        }
      data.push_back (ParseHex (valueParts[i]));
    }

  /* Next, fetch the output script we want to modify.  */
  const CScript& addr = tx.vout[index].scriptPubKey;

  /* Build the name script according to the command.  */
  CScript nameOp;
  if (command == "nameregister")
    {
      if (data.size () != 2)
        throw std::runtime_error ("nameregister expects N:NAME:VALUE");
      nameOp = CNameScript::buildNameRegister (addr, data[0], data[1]);
    }
  else if (command == "nameupdate")
    {
      if (data.size () != 2)
        throw std::runtime_error ("nameupdate expects N:NAME:VALUE");
      nameOp = CNameScript::buildNameUpdate (addr, data[0], data[1]);
    }
  else
    assert (false);

  /* Update the transaction.  */
  tx.vout[index].scriptPubKey = nameOp;
}

} // anonymous namespace

static void MutateTxDelInput(CMutableTransaction& tx, const std::string& strInIdx)
{
    // parse requested deletion index
    int64_t inIdx;
    if (!ParseInt64(strInIdx, &inIdx) || inIdx < 0 || inIdx >= static_cast<int64_t>(tx.vin.size())) {
        throw std::runtime_error("Invalid TX input index '" + strInIdx + "'");
    }

    // delete input from transaction
    tx.vin.erase(tx.vin.begin() + inIdx);
}

static void MutateTxDelOutput(CMutableTransaction& tx, const std::string& strOutIdx)
{
    // parse requested deletion index
    int64_t outIdx;
    if (!ParseInt64(strOutIdx, &outIdx) || outIdx < 0 || outIdx >= static_cast<int64_t>(tx.vout.size())) {
        throw std::runtime_error("Invalid TX output index '" + strOutIdx + "'");
    }

    // delete output from transaction
    tx.vout.erase(tx.vout.begin() + outIdx);
}

static const unsigned int N_SIGHASH_OPTS = 7;
static const struct {
    const char *flagStr;
    int flags;
} sighashOptions[N_SIGHASH_OPTS] = {
    {"DEFAULT", SIGHASH_DEFAULT},
    {"ALL", SIGHASH_ALL},
    {"NONE", SIGHASH_NONE},
    {"SINGLE", SIGHASH_SINGLE},
    {"ALL|ANYONECANPAY", SIGHASH_ALL|SIGHASH_ANYONECANPAY},
    {"NONE|ANYONECANPAY", SIGHASH_NONE|SIGHASH_ANYONECANPAY},
    {"SINGLE|ANYONECANPAY", SIGHASH_SINGLE|SIGHASH_ANYONECANPAY},
};

static bool findSighashFlags(int& flags, const std::string& flagStr)
{
    flags = 0;

    for (unsigned int i = 0; i < N_SIGHASH_OPTS; i++) {
        if (flagStr == sighashOptions[i].flagStr) {
            flags = sighashOptions[i].flags;
            return true;
        }
    }

    return false;
}

static CAmount AmountFromValue(const UniValue& value)
{
    if (!value.isNum() && !value.isStr())
        throw std::runtime_error("Amount is not a number or string");
    CAmount amount;
    if (!ParseFixedPoint(value.getValStr(), 8, &amount))
        throw std::runtime_error("Invalid amount");
    if (!MoneyRange(amount))
        throw std::runtime_error("Amount out of range");
    return amount;
}

static std::vector<unsigned char> ParseHexUV(const UniValue& v, const std::string& strName)
{
    std::string strHex;
    if (v.isStr())
        strHex = v.getValStr();
    if (!IsHex(strHex))
        throw std::runtime_error(strName + " must be hexadecimal string (not '" + strHex + "')");
    return ParseHex(strHex);
}

static void MutateTxSign(CMutableTransaction& tx, const std::string& flagStr)
{
    int nHashType = SIGHASH_ALL;

    if (flagStr.size() > 0)
        if (!findSighashFlags(nHashType, flagStr))
            throw std::runtime_error("unknown sighash flag/sign option");

    // mergedTx will end up with all the signatures; it
    // starts as a clone of the raw tx:
    CMutableTransaction mergedTx{tx};
    const CMutableTransaction txv{tx};
    CCoinsView viewDummy;
    CCoinsViewCache view(&viewDummy);

    if (!registers.count("privatekeys"))
        throw std::runtime_error("privatekeys register variable must be set.");
    FillableSigningProvider tempKeystore;
    UniValue keysObj = registers["privatekeys"];

    for (unsigned int kidx = 0; kidx < keysObj.size(); kidx++) {
        if (!keysObj[kidx].isStr())
            throw std::runtime_error("privatekey not a std::string");
        CKey key = DecodeSecret(keysObj[kidx].getValStr());
        if (!key.IsValid()) {
            throw std::runtime_error("privatekey not valid");
        }
        tempKeystore.AddKey(key);
    }

    // Add previous txouts given in the RPC call:
    if (!registers.count("prevtxs"))
        throw std::runtime_error("prevtxs register variable must be set.");
    UniValue prevtxsObj = registers["prevtxs"];
    {
        for (unsigned int previdx = 0; previdx < prevtxsObj.size(); previdx++) {
            const UniValue& prevOut = prevtxsObj[previdx];
            if (!prevOut.isObject())
                throw std::runtime_error("expected prevtxs internal object");

            std::map<std::string, UniValue::VType> types = {
                {"txid", UniValue::VSTR},
                {"vout", UniValue::VNUM},
                {"scriptPubKey", UniValue::VSTR},
            };
            if (!prevOut.checkObject(types))
                throw std::runtime_error("prevtxs internal object typecheck fail");

            auto txid{Txid::FromHex(prevOut["txid"].get_str())};
            if (!txid) {
                throw std::runtime_error("txid must be hexadecimal string (not '" + prevOut["txid"].get_str() + "')");
            }

            const int nOut = prevOut["vout"].getInt<int>();
            if (nOut < 0)
                throw std::runtime_error("vout cannot be negative");

            COutPoint out(*txid, nOut);
            std::vector<unsigned char> pkData(ParseHexUV(prevOut["scriptPubKey"], "scriptPubKey"));
            CScript scriptPubKey(pkData.begin(), pkData.end());

            {
                const Coin& coin = view.AccessCoin(out);
                if (!coin.IsSpent() && coin.out.scriptPubKey != scriptPubKey) {
                    std::string err("Previous output scriptPubKey mismatch:\n");
                    err = err + ScriptToAsmStr(coin.out.scriptPubKey) + "\nvs:\n"+
                        ScriptToAsmStr(scriptPubKey);
                    throw std::runtime_error(err);
                }
                Coin newcoin;
                newcoin.out.scriptPubKey = scriptPubKey;
                newcoin.out.nValue = MAX_MONEY;
                if (prevOut.exists("amount")) {
                    newcoin.out.nValue = AmountFromValue(prevOut["amount"]);
                }
                newcoin.nHeight = 1;
                view.AddCoin(out, std::move(newcoin), true);
            }

            // if redeemScript given and private keys given,
            // add redeemScript to the tempKeystore so it can be signed:
            if ((scriptPubKey.IsPayToScriptHash(true) || scriptPubKey.IsPayToWitnessScriptHash(true)) &&
                prevOut.exists("redeemScript")) {
                UniValue v = prevOut["redeemScript"];
                std::vector<unsigned char> rsData(ParseHexUV(v, "redeemScript"));
                CScript redeemScript(rsData.begin(), rsData.end());
                tempKeystore.AddCScript(redeemScript);
            }
        }
    }

    const FillableSigningProvider& keystore = tempKeystore;

    bool fHashSingle = ((nHashType & ~SIGHASH_ANYONECANPAY) == SIGHASH_SINGLE);

    // Sign what we can:
    for (unsigned int i = 0; i < mergedTx.vin.size(); i++) {
        CTxIn& txin = mergedTx.vin[i];
        const Coin& coin = view.AccessCoin(txin.prevout);
        if (coin.IsSpent()) {
            continue;
        }
        const CScript& prevPubKey = coin.out.scriptPubKey;
        const CAmount& amount = coin.out.nValue;

        SignatureData sigdata = DataFromTransaction(mergedTx, i, coin.out);
        // Only sign SIGHASH_SINGLE if there's a corresponding output:
        if (!fHashSingle || (i < mergedTx.vout.size()))
            ProduceSignature(keystore, MutableTransactionSignatureCreator(mergedTx, i, amount, nHashType), prevPubKey, sigdata);

        if (amount == MAX_MONEY && !sigdata.scriptWitness.IsNull()) {
            throw std::runtime_error(strprintf("Missing amount for CTxOut with scriptPubKey=%s", HexStr(prevPubKey)));
        }

        UpdateInput(txin, sigdata);
    }

    tx = mergedTx;
}

static void MutateTx(CMutableTransaction& tx, const std::string& command,
                     const std::string& commandVal)
{
    std::unique_ptr<ECC_Context> ecc;

    if (command == "nversion")
        MutateTxVersion(tx, commandVal);
    else if (command == "locktime")
        MutateTxLocktime(tx, commandVal);
    else if (command == "replaceable") {
        MutateTxRBFOptIn(tx, commandVal);
    }

    else if (command == "delin")
        MutateTxDelInput(tx, commandVal);
    else if (command == "in")
        MutateTxAddInput(tx, commandVal);

    else if (command == "delout")
        MutateTxDelOutput(tx, commandVal);
    else if (command == "outaddr")
        MutateTxAddOutAddr(tx, commandVal);
    else if (command == "outpubkey") {
        ecc.reset(new ECC_Context());
        MutateTxAddOutPubKey(tx, commandVal);
    } else if (command == "outmultisig") {
        ecc.reset(new ECC_Context());
        MutateTxAddOutMultiSig(tx, commandVal);
    } else if (command == "outscript")
        MutateTxAddOutScript(tx, commandVal);
    else if (command == "outdata")
        MutateTxAddOutData(tx, commandVal);

    else if (command == "nameregister" || command == "nameupdate")
        MutateTxNameOutput(tx, command, commandVal);

    else if (command == "sign") {
        ecc.reset(new ECC_Context());
        MutateTxSign(tx, commandVal);
    }

    else if (command == "load")
        RegisterLoad(commandVal);

    else if (command == "set")
        RegisterSet(commandVal);

    else
        throw std::runtime_error("unknown command");
}

static void OutputTxJSON(const CTransaction& tx)
{
    UniValue entry(UniValue::VOBJ);
    TxToUniv(tx, /*block_hash=*/uint256(), entry);

    std::string jsonOutput = entry.write(4);
    tfm::format(std::cout, "%s\n", jsonOutput);
}

static void OutputTxHash(const CTransaction& tx)
{
    std::string strHexHash = tx.GetHash().GetHex(); // the hex-encoded transaction hash (aka the transaction id)

    tfm::format(std::cout, "%s\n", strHexHash);
}

static void OutputTxHex(const CTransaction& tx)
{
    std::string strHex = EncodeHexTx(tx);

    tfm::format(std::cout, "%s\n", strHex);
}

static void OutputTx(const CTransaction& tx)
{
    if (gArgs.GetBoolArg("-json", false))
        OutputTxJSON(tx);
    else if (gArgs.GetBoolArg("-txid", false))
        OutputTxHash(tx);
    else
        OutputTxHex(tx);
}

static std::string readStdin()
{
    char buf[4096];
    std::string ret;

    while (!feof(stdin)) {
        size_t bread = fread(buf, 1, sizeof(buf), stdin);
        ret.append(buf, bread);
        if (bread < sizeof(buf))
            break;
    }

    if (ferror(stdin))
        throw std::runtime_error("error reading stdin");

    return TrimString(ret);
}

static int CommandLineRawTx(int argc, char* argv[])
{
    std::string strPrint;
    int nRet = 0;
    try {
        // Skip switches; Permit common stdin convention "-"
        while (argc > 1 && IsSwitchChar(argv[1][0]) &&
               (argv[1][1] != 0)) {
            argc--;
            argv++;
        }

        CMutableTransaction tx;
        int startArg;

        if (!fCreateBlank) {
            // require at least one param
            if (argc < 2)
                throw std::runtime_error("too few parameters");

            // param: hex-encoded bitcoin transaction
            std::string strHexTx(argv[1]);
            if (strHexTx == "-")                 // "-" implies standard input
                strHexTx = readStdin();

            if (!DecodeHexTx(tx, strHexTx, true))
                throw std::runtime_error("invalid transaction encoding");

            startArg = 2;
        } else
            startArg = 1;

        for (int i = startArg; i < argc; i++) {
            std::string arg = argv[i];
            std::string key, value;
            size_t eqpos = arg.find('=');
            if (eqpos == std::string::npos)
                key = arg;
            else {
                key = arg.substr(0, eqpos);
                value = arg.substr(eqpos + 1);
            }

            MutateTx(tx, key, value);
        }

        OutputTx(CTransaction(tx));
    }
    catch (const std::exception& e) {
        strPrint = std::string("error: ") + e.what();
        nRet = EXIT_FAILURE;
    }
    catch (...) {
        PrintExceptionContinue(nullptr, "CommandLineRawTx()");
        throw;
    }

    if (strPrint != "") {
        tfm::format(nRet == 0 ? std::cout : std::cerr, "%s\n", strPrint);
    }
    return nRet;
}

MAIN_FUNCTION
{
    SetupEnvironment();

    try {
        int ret = AppInitRawTx(argc, argv);
        if (ret != CONTINUE_EXECUTION)
            return ret;
    }
    catch (const std::exception& e) {
        PrintExceptionContinue(&e, "AppInitRawTx()");
        return EXIT_FAILURE;
    } catch (...) {
        PrintExceptionContinue(nullptr, "AppInitRawTx()");
        return EXIT_FAILURE;
    }

    int ret = EXIT_FAILURE;
    try {
        ret = CommandLineRawTx(argc, argv);
    }
    catch (const std::exception& e) {
        PrintExceptionContinue(&e, "CommandLineRawTx()");
    } catch (...) {
        PrintExceptionContinue(nullptr, "CommandLineRawTx()");
    }
    return ret;
}<|MERGE_RESOLUTION|>--- conflicted
+++ resolved
@@ -120,11 +120,7 @@
 
     if (argc < 2 || HelpRequested(gArgs) || gArgs.IsArgSet("-version")) {
         // First part of help message is specific to this utility
-<<<<<<< HEAD
-        std::string strUsage = PACKAGE_NAME " xaya-tx utility version " + FormatFullVersion() + "\n";
-=======
-        std::string strUsage = CLIENT_NAME " namecoin-tx utility version " + FormatFullVersion() + "\n";
->>>>>>> d2019358
+        std::string strUsage = CLIENT_NAME " xaya-tx utility version " + FormatFullVersion() + "\n";
 
         if (gArgs.IsArgSet("-version")) {
             strUsage += FormatParagraph(LicenseInfo());
