--- conflicted
+++ resolved
@@ -335,11 +335,7 @@
     bitcoin_ipc
     $<TARGET_NAME_IF_EXISTS:bitcoin_wallet>
   )
-<<<<<<< HEAD
-  install_binary_component(xaya-node)
-=======
-  install_binary_component(namecoin-node INTERNAL)
->>>>>>> 61217e58
+  install_binary_component(xaya-node INTERNAL)
 endif()
 
 if(ENABLE_IPC AND BUILD_TESTS)
