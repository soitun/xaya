--- conflicted
+++ resolved
@@ -164,13 +164,10 @@
   key.cpp
   key_io.cpp
   merkleblock.cpp
-<<<<<<< HEAD
+  musig.cpp
   names/applications.cpp
   names/common.cpp
   names/encoding.cpp
-=======
-  musig.cpp
->>>>>>> 06516aae
   net_permissions.cpp
   net_types.cpp
   netaddress.cpp
