--- conflicted
+++ resolved
@@ -211,14 +211,9 @@
       init/bitcoin-wallet.cpp
       wallet/wallettool.cpp
     )
-<<<<<<< HEAD
     add_windows_resources(namecoin-wallet bitcoin-wallet-res.rc)
+    add_windows_application_manifest(namecoin-wallet)
     target_link_libraries(namecoin-wallet
-=======
-    add_windows_resources(bitcoin-wallet bitcoin-wallet-res.rc)
-    add_windows_application_manifest(bitcoin-wallet)
-    target_link_libraries(bitcoin-wallet
->>>>>>> 042a7270
       core_interface
       bitcoin_wallet
       bitcoin_common
@@ -355,14 +350,9 @@
     bitcoind.cpp
     init/bitcoind.cpp
   )
-<<<<<<< HEAD
   add_windows_resources(namecoind bitcoind-res.rc)
+  add_windows_application_manifest(namecoind)
   target_link_libraries(namecoind
-=======
-  add_windows_resources(bitcoind bitcoind-res.rc)
-  add_windows_application_manifest(bitcoind)
-  target_link_libraries(bitcoind
->>>>>>> 042a7270
     core_interface
     bitcoin_node
     $<TARGET_NAME_IF_EXISTS:bitcoin_wallet>
@@ -413,16 +403,10 @@
 
 # Bitcoin Core RPC client
 if(BUILD_CLI)
-<<<<<<< HEAD
   add_executable(namecoin-cli bitcoin-cli.cpp)
   add_windows_resources(namecoin-cli bitcoin-cli-res.rc)
+  add_windows_application_manifest(namecoin-cli)
   target_link_libraries(namecoin-cli
-=======
-  add_executable(bitcoin-cli bitcoin-cli.cpp)
-  add_windows_resources(bitcoin-cli bitcoin-cli-res.rc)
-  add_windows_application_manifest(bitcoin-cli)
-  target_link_libraries(bitcoin-cli
->>>>>>> 042a7270
     core_interface
     bitcoin_cli
     bitcoin_common
@@ -435,16 +419,10 @@
 
 
 if(BUILD_TX)
-<<<<<<< HEAD
   add_executable(namecoin-tx bitcoin-tx.cpp)
   add_windows_resources(namecoin-tx bitcoin-tx-res.rc)
+  add_windows_application_manifest(namecoin-tx)
   target_link_libraries(namecoin-tx
-=======
-  add_executable(bitcoin-tx bitcoin-tx.cpp)
-  add_windows_resources(bitcoin-tx bitcoin-tx-res.rc)
-  add_windows_application_manifest(bitcoin-tx)
-  target_link_libraries(bitcoin-tx
->>>>>>> 042a7270
     core_interface
     bitcoin_common
     bitcoin_util
@@ -455,16 +433,10 @@
 
 
 if(BUILD_UTIL)
-<<<<<<< HEAD
   add_executable(namecoin-util bitcoin-util.cpp)
   add_windows_resources(namecoin-util bitcoin-util-res.rc)
+  add_windows_application_manifest(namecoin-util)
   target_link_libraries(namecoin-util
-=======
-  add_executable(bitcoin-util bitcoin-util.cpp)
-  add_windows_resources(bitcoin-util bitcoin-util-res.rc)
-  add_windows_application_manifest(bitcoin-util)
-  target_link_libraries(bitcoin-util
->>>>>>> 042a7270
     core_interface
     bitcoin_common
     bitcoin_util
