--- conflicted
+++ resolved
@@ -193,11 +193,7 @@
       bitcoin_util
       Boost::headers
     )
-<<<<<<< HEAD
-    list(APPEND installable_targets namecoin-wallet)
-=======
-    install_binary_component(bitcoin-wallet HAS_MANPAGE)
->>>>>>> e9e5f7d5
+    install_binary_component(namecoin-wallet HAS_MANPAGE)
   endif()
 endif()
 
@@ -332,17 +328,10 @@
     bitcoin_node
     $<TARGET_NAME_IF_EXISTS:bitcoin_wallet>
   )
-<<<<<<< HEAD
-  list(APPEND installable_targets namecoind)
-endif()
-if(WITH_MULTIPROCESS)
+  install_binary_component(namecoind HAS_MANPAGE)
+endif()
+if(WITH_MULTIPROCESS AND BUILD_DAEMON)
   add_executable(namecoin-node
-=======
-  install_binary_component(bitcoind HAS_MANPAGE)
-endif()
-if(WITH_MULTIPROCESS AND BUILD_DAEMON)
-  add_executable(bitcoin-node
->>>>>>> e9e5f7d5
     bitcoind.cpp
     init/bitcoin-node.cpp
   )
@@ -352,12 +341,8 @@
     bitcoin_ipc
     $<TARGET_NAME_IF_EXISTS:bitcoin_wallet>
   )
-<<<<<<< HEAD
-  list(APPEND installable_targets namecoin-node)
-=======
-  install_binary_component(bitcoin-node)
-endif()
->>>>>>> e9e5f7d5
+  install_binary_component(namecoin-node)
+endif()
 
 if(WITH_MULTIPROCESS AND BUILD_TESTS)
     # bitcoin_ipc_test library target is defined here in src/CMakeLists.txt
@@ -399,11 +384,7 @@
     libevent::core
     libevent::extra
   )
-<<<<<<< HEAD
-  list(APPEND installable_targets namecoin-cli)
-=======
-  install_binary_component(bitcoin-cli HAS_MANPAGE)
->>>>>>> e9e5f7d5
+  install_binary_component(namecoin-cli HAS_MANPAGE)
 endif()
 
 
@@ -416,11 +397,7 @@
     bitcoin_util
     univalue
   )
-<<<<<<< HEAD
-  list(APPEND installable_targets namecoin-tx)
-=======
-  install_binary_component(bitcoin-tx HAS_MANPAGE)
->>>>>>> e9e5f7d5
+  install_binary_component(namecoin-tx HAS_MANPAGE)
 endif()
 
 
@@ -432,11 +409,7 @@
     bitcoin_common
     bitcoin_util
   )
-<<<<<<< HEAD
-  list(APPEND installable_targets namecoin-util)
-=======
-  install_binary_component(bitcoin-util HAS_MANPAGE)
->>>>>>> e9e5f7d5
+  install_binary_component(namecoin-util HAS_MANPAGE)
 endif()
 
 
