# Copyright (c) 2013-2016 The Bitcoin Core developers
# Distributed under the MIT software license, see the accompanying
# file COPYING or http://www.opensource.org/licenses/mit-license.php.

if ENABLE_FUZZ_BINARY
noinst_PROGRAMS += test/fuzz/fuzz
endif

if ENABLE_TESTS
bin_PROGRAMS += test/test_xaya
endif

TEST_SRCDIR = test
TEST_BINARY=test/test_xaya$(EXEEXT)
FUZZ_BINARY=test/fuzz/fuzz$(EXEEXT)

JSON_TEST_FILES = \
  test/data/script_tests.json \
  test/data/bip341_wallet_vectors.json \
  test/data/base58_encode_decode.json \
  test/data/blockfilters.json \
  test/data/key_io_valid.json \
  test/data/key_io_invalid.json \
  test/data/script_tests.json \
  test/data/sighash.json \
  test/data/tx_invalid.json \
  test/data/tx_valid.json

RAW_TEST_FILES = \
  test/data/asmap.raw

GENERATED_TEST_FILES = $(JSON_TEST_FILES:.json=.json.h) $(RAW_TEST_FILES:.raw=.raw.h)

BITCOIN_TEST_SUITE = \
  test/main.cpp \
  $(TEST_UTIL_H)

FUZZ_SUITE_LD_COMMON = \
 $(LIBTEST_UTIL) \
 $(LIBTEST_FUZZ) \
 $(LIBBITCOIN_NODE) \
 $(LIBBITCOIN_WALLET) \
 $(LIBBITCOIN_COMMON) \
 $(LIBBITCOIN_UTIL) \
 $(LIBBITCOIN_CONSENSUS) \
 $(LIBBITCOIN_CRYPTO) \
 $(LIBBITCOIN_CLI) \
 $(LIBUNIVALUE) \
 $(LIBLEVELDB) \
 $(LIBMEMENV) \
 $(LIBSECP256K1) \
 $(MINISKETCH_LIBS) \
 $(EVENT_LIBS) \
 $(EVENT_PTHREADS_LIBS)

if USE_UPNP
FUZZ_SUITE_LD_COMMON += $(MINIUPNPC_LIBS)
endif

if USE_NATPMP
FUZZ_SUITE_LD_COMMON += $(NATPMP_LIBS)
endif

# test_bitcoin binary #
BITCOIN_TESTS =\
  test/addrman_tests.cpp \
  test/allocator_tests.cpp \
  test/amount_tests.cpp \
  test/argsman_tests.cpp \
  test/arith_uint256_tests.cpp \
  test/auxpow_tests.cpp \
  test/banman_tests.cpp \
  test/base32_tests.cpp \
  test/base64_tests.cpp \
  test/bech32_tests.cpp \
  test/bip32_tests.cpp \
  test/bip324_tests.cpp \
  test/blockchain_tests.cpp \
  test/blockencodings_tests.cpp \
  test/blockfilter_index_tests.cpp \
  test/blockfilter_tests.cpp \
  test/blockmanager_tests.cpp \
  test/bloom_tests.cpp \
  test/bswap_tests.cpp \
  test/checkqueue_tests.cpp \
  test/coins_tests.cpp \
  test/coinstatsindex_tests.cpp \
  test/compilerbug_tests.cpp \
  test/compress_tests.cpp \
  test/crypto_tests.cpp \
  test/cuckoocache_tests.cpp \
  test/dbwrapper_tests.cpp \
  test/denialofservice_tests.cpp \
  test/disconnected_transactions.cpp \
<<<<<<< HEAD
  test/dualalgo_tests.cpp \
=======
  test/feefrac_tests.cpp \
>>>>>>> 2939dead
  test/flatfile_tests.cpp \
  test/fs_tests.cpp \
  test/getarg_tests.cpp \
  test/hash_tests.cpp \
  test/headers_sync_chainwork_tests.cpp \
  test/httpserver_tests.cpp \
  test/i2p_tests.cpp \
  test/interfaces_tests.cpp \
  test/logging_tests.cpp \
  test/mempool_tests.cpp \
  test/merkle_tests.cpp \
  test/merkleblock_tests.cpp \
  test/miniminer_tests.cpp \
  test/miniscript_tests.cpp \
  test/minisketch_tests.cpp \
  test/multisig_tests.cpp \
  test/name_tests.cpp \
  test/name_applications_tests.cpp \
  test/name_mempool_tests.cpp \
  test/net_peer_connection_tests.cpp \
  test/net_peer_eviction_tests.cpp \
  test/net_tests.cpp \
  test/netbase_tests.cpp \
  test/orphanage_tests.cpp \
  test/peerman_tests.cpp \
  test/pmt_tests.cpp \
  test/policy_fee_tests.cpp \
  test/policyestimator_tests.cpp \
  test/pool_tests.cpp \
  test/pow_tests.cpp \
  test/powdata_tests.cpp \
  test/prevector_tests.cpp \
  test/raii_event_tests.cpp \
  test/random_tests.cpp \
  test/rbf_tests.cpp \
  test/rest_tests.cpp \
  test/result_tests.cpp \
  test/reverselock_tests.cpp \
  test/rpc_tests.cpp \
  test/sanity_tests.cpp \
  test/scheduler_tests.cpp \
  test/script_p2sh_tests.cpp \
  test/script_parse_tests.cpp \
  test/script_segwit_tests.cpp \
  test/script_standard_tests.cpp \
  test/script_tests.cpp \
  test/scriptnum10.h \
  test/scriptnum_tests.cpp \
  test/serfloat_tests.cpp \
  test/serialize_tests.cpp \
  test/settings_tests.cpp \
  test/sighash_tests.cpp \
  test/sigopcount_tests.cpp \
  test/skiplist_tests.cpp \
  test/sock_tests.cpp \
  test/span_tests.cpp \
  test/streams_tests.cpp \
  test/sync_tests.cpp \
  test/system_tests.cpp \
  test/timedata_tests.cpp \
  test/torcontrol_tests.cpp \
  test/transaction_tests.cpp \
  test/translation_tests.cpp \
  test/txindex_tests.cpp \
  test/txpackage_tests.cpp \
  test/txreconciliation_tests.cpp \
  test/txrequest_tests.cpp \
  test/txvalidation_tests.cpp \
  test/txvalidationcache_tests.cpp \
  test/uint256_tests.cpp \
  test/util_tests.cpp \
  test/util_threadnames_tests.cpp \
  test/validation_block_tests.cpp \
  test/validation_chainstate_tests.cpp \
  test/validation_chainstatemanager_tests.cpp \
  test/validation_flush_tests.cpp \
  test/validation_tests.cpp \
  test/validationinterface_tests.cpp \
  test/versionbits_tests.cpp \
  test/xoroshiro128plusplus_tests.cpp
# FIXME: Update and re-enable these tests:
#   base58_tests
#   descriptor_tests.cpp: needs privkey rebranding
#   key_io_tests: update the version in data/key_io_valid.json
#   key_tests
#   miner_tests

if ENABLE_WALLET
BITCOIN_TESTS += \
  wallet/test/feebumper_tests.cpp \
  wallet/test/psbt_wallet_tests.cpp \
  wallet/test/spend_tests.cpp \
  wallet/test/wallet_tests.cpp \
  wallet/test/walletdb_tests.cpp \
  wallet/test/wallet_crypto_tests.cpp \
  wallet/test/wallet_transaction_tests.cpp \
  wallet/test/coinselector_tests.cpp \
  wallet/test/init_tests.cpp \
  wallet/test/ismine_tests.cpp \
  wallet/test/rpc_util_tests.cpp \
  wallet/test/rpcnames_tests.cpp \
  wallet/test/scriptpubkeyman_tests.cpp \
  wallet/test/walletload_tests.cpp \
  wallet/test/group_outputs_tests.cpp

FUZZ_SUITE_LD_COMMON +=\
 $(SQLITE_LIBS) \
 $(BDB_LIBS)

if USE_BDB
BITCOIN_TESTS += wallet/test/db_tests.cpp
endif

FUZZ_WALLET_SRC = \
 wallet/test/fuzz/coincontrol.cpp \
 wallet/test/fuzz/coinselection.cpp \
 wallet/test/fuzz/fees.cpp \
 wallet/test/fuzz/parse_iso8601.cpp

if USE_SQLITE
FUZZ_WALLET_SRC += \
 wallet/test/fuzz/notifications.cpp \
 wallet/test/fuzz/scriptpubkeyman.cpp
endif # USE_SQLITE

BITCOIN_TEST_SUITE += \
  wallet/test/wallet_test_fixture.cpp \
  wallet/test/wallet_test_fixture.h \
  wallet/test/init_test_fixture.cpp \
  wallet/test/init_test_fixture.h
endif # ENABLE_WALLET

if BUILD_MULTIPROCESS
# Add boost ipc_tests definition to BITCOIN_TESTS
BITCOIN_TESTS += test/ipc_tests.cpp

# Build ipc_test code in a separate library so it can be compiled with custom
# LIBMULTIPROCESS_CFLAGS without those flags affecting other tests
LIBBITCOIN_IPC_TEST=libbitcoin_ipc_test.a
EXTRA_LIBRARIES += $(LIBBITCOIN_IPC_TEST)
libbitcoin_ipc_test_a_SOURCES = \
  test/ipc_test.cpp \
  test/ipc_test.h
libbitcoin_ipc_test_a_CPPFLAGS = $(AM_CPPFLAGS) $(BITCOIN_INCLUDES)
libbitcoin_ipc_test_a_CXXFLAGS = $(AM_CXXFLAGS) $(PIE_FLAGS) $(LIBMULTIPROCESS_CFLAGS)

# Generate various .c++/.h files from the ipc_test.capnp file
include $(MPGEN_PREFIX)/include/mpgen.mk
EXTRA_DIST += test/ipc_test.capnp
libbitcoin_ipc_test_mpgen_output = \
  test/ipc_test.capnp.c++ \
  test/ipc_test.capnp.h \
  test/ipc_test.capnp.proxy-client.c++ \
  test/ipc_test.capnp.proxy-server.c++ \
  test/ipc_test.capnp.proxy-types.c++ \
  test/ipc_test.capnp.proxy-types.h \
  test/ipc_test.capnp.proxy.h
nodist_libbitcoin_ipc_test_a_SOURCES = $(libbitcoin_ipc_test_mpgen_output)
CLEANFILES += $(libbitcoin_ipc_test_mpgen_output)
endif

# Explicitly list dependencies on generated headers as described in
# https://www.gnu.org/software/automake/manual/html_node/Built-Sources-Example.html#Recording-Dependencies-manually
test/libbitcoin_ipc_test_a-ipc_test.$(OBJEXT): test/ipc_test.capnp.h

test_test_xaya_SOURCES = $(BITCOIN_TEST_SUITE) $(BITCOIN_TESTS) $(JSON_TEST_FILES) $(RAW_TEST_FILES)
test_test_xaya_CPPFLAGS = $(AM_CPPFLAGS) $(BITCOIN_INCLUDES) $(TESTDEFS) $(BOOST_CPPFLAGS) $(EVENT_CFLAGS)
test_test_xaya_LDADD = $(LIBTEST_UTIL)
if ENABLE_WALLET
test_test_xaya_LDADD += $(LIBBITCOIN_WALLET)
test_test_xaya_CPPFLAGS += $(BDB_CPPFLAGS)
endif
if BUILD_MULTIPROCESS
test_test_xaya_LDADD += $(LIBBITCOIN_IPC_TEST) $(LIBMULTIPROCESS_LIBS)
endif

test_test_xaya_LDADD += $(LIBBITCOIN_NODE) $(LIBBITCOIN_CLI) $(LIBBITCOIN_COMMON) $(LIBBITCOIN_UTIL) $(LIBBITCOIN_CONSENSUS) $(LIBBITCOIN_CRYPTO) $(LIBUNIVALUE) \
  $(LIBLEVELDB) $(LIBMEMENV) $(LIBSECP256K1) $(EVENT_LIBS) $(EVENT_PTHREADS_LIBS) $(MINISKETCH_LIBS)
test_test_xaya_CXXFLAGS = $(AM_CXXFLAGS) $(PIE_FLAGS)

test_test_xaya_LDADD += $(BDB_LIBS) $(MINIUPNPC_LIBS) $(NATPMP_LIBS) $(SQLITE_LIBS)
test_test_xaya_LDFLAGS = $(RELDFLAGS) $(AM_LDFLAGS) $(LIBTOOL_APP_LDFLAGS) $(PTHREAD_FLAGS) -static

if ENABLE_ZMQ
test_test_xaya_LDADD += $(LIBBITCOIN_ZMQ) $(ZMQ_LIBS)
FUZZ_SUITE_LD_COMMON += $(LIBBITCOIN_ZMQ) $(ZMQ_LIBS)
endif

if ENABLE_FUZZ_BINARY
test_fuzz_fuzz_CPPFLAGS = $(AM_CPPFLAGS) $(BITCOIN_INCLUDES) $(BOOST_CPPFLAGS)
test_fuzz_fuzz_CXXFLAGS = $(AM_CXXFLAGS) $(PIE_FLAGS)
test_fuzz_fuzz_LDADD = $(FUZZ_SUITE_LD_COMMON)
test_fuzz_fuzz_LDFLAGS = $(RELDFLAGS) $(AM_LDFLAGS) $(LIBTOOL_APP_LDFLAGS) $(PTHREAD_FLAGS)
test_fuzz_fuzz_SOURCES = \
 $(FUZZ_WALLET_SRC) \
 test/fuzz/addition_overflow.cpp \
 test/fuzz/addrman.cpp \
 test/fuzz/asmap.cpp \
 test/fuzz/asmap_direct.cpp \
 test/fuzz/autofile.cpp \
 test/fuzz/banman.cpp \
 test/fuzz/base_encode_decode.cpp \
 test/fuzz/bech32.cpp \
 test/fuzz/bip324.cpp \
 test/fuzz/bitdeque.cpp \
 test/fuzz/block.cpp \
 test/fuzz/block_header.cpp \
 test/fuzz/blockfilter.cpp \
 test/fuzz/bloom_filter.cpp \
 test/fuzz/buffered_file.cpp \
 test/fuzz/chain.cpp \
 test/fuzz/checkqueue.cpp \
 test/fuzz/coins_view.cpp \
 test/fuzz/coinscache_sim.cpp \
 test/fuzz/connman.cpp \
 test/fuzz/crypto.cpp \
 test/fuzz/crypto_aes256.cpp \
 test/fuzz/crypto_aes256cbc.cpp \
 test/fuzz/crypto_chacha20.cpp \
 test/fuzz/crypto_common.cpp \
 test/fuzz/crypto_diff_fuzz_chacha20.cpp \
 test/fuzz/crypto_hkdf_hmac_sha256_l32.cpp \
 test/fuzz/crypto_poly1305.cpp \
 test/fuzz/cuckoocache.cpp \
 test/fuzz/decode_tx.cpp \
 test/fuzz/descriptor_parse.cpp \
 test/fuzz/deserialize.cpp \
 test/fuzz/eval_script.cpp \
 test/fuzz/feefrac.cpp \
 test/fuzz/fee_rate.cpp \
 test/fuzz/feeratediagram.cpp \
 test/fuzz/fees.cpp \
 test/fuzz/flatfile.cpp \
 test/fuzz/float.cpp \
 test/fuzz/golomb_rice.cpp \
 test/fuzz/headerssync.cpp \
 test/fuzz/hex.cpp \
 test/fuzz/http_request.cpp \
 test/fuzz/integer.cpp \
 test/fuzz/key.cpp \
 test/fuzz/key_io.cpp \
 test/fuzz/kitchen_sink.cpp \
 test/fuzz/load_external_block_file.cpp \
 test/fuzz/locale.cpp \
 test/fuzz/merkleblock.cpp \
 test/fuzz/message.cpp \
 test/fuzz/miniscript.cpp \
 test/fuzz/minisketch.cpp \
 test/fuzz/mini_miner.cpp \
 test/fuzz/muhash.cpp \
 test/fuzz/multiplication_overflow.cpp \
 test/fuzz/net.cpp \
 test/fuzz/net_permissions.cpp \
 test/fuzz/netaddress.cpp \
 test/fuzz/netbase_dns_lookup.cpp \
 test/fuzz/node_eviction.cpp \
 test/fuzz/p2p_transport_serialization.cpp \
 test/fuzz/package_eval.cpp \
 test/fuzz/parse_hd_keypath.cpp \
 test/fuzz/parse_numbers.cpp \
 test/fuzz/parse_script.cpp \
 test/fuzz/parse_univalue.cpp \
 test/fuzz/partially_downloaded_block.cpp \
 test/fuzz/policy_estimator.cpp \
 test/fuzz/policy_estimator_io.cpp \
 test/fuzz/poolresource.cpp \
 test/fuzz/pow.cpp \
 test/fuzz/prevector.cpp \
 test/fuzz/primitives_transaction.cpp \
 test/fuzz/process_message.cpp \
 test/fuzz/process_messages.cpp \
 test/fuzz/protocol.cpp \
 test/fuzz/psbt.cpp \
 test/fuzz/random.cpp \
 test/fuzz/rbf.cpp \
 test/fuzz/rolling_bloom_filter.cpp \
 test/fuzz/rpc.cpp \
 test/fuzz/script.cpp \
 test/fuzz/script_assets_test_minimizer.cpp \
 test/fuzz/script_bitcoin_consensus.cpp \
 test/fuzz/script_descriptor_cache.cpp \
 test/fuzz/script_flags.cpp \
 test/fuzz/script_format.cpp \
 test/fuzz/script_interpreter.cpp \
 test/fuzz/script_ops.cpp \
 test/fuzz/script_sigcache.cpp \
 test/fuzz/script_sign.cpp \
 test/fuzz/scriptnum_ops.cpp \
 test/fuzz/secp256k1_ec_seckey_import_export_der.cpp \
 test/fuzz/secp256k1_ecdsa_signature_parse_der_lax.cpp \
 test/fuzz/signature_checker.cpp \
 test/fuzz/signet.cpp \
 test/fuzz/socks5.cpp \
 test/fuzz/span.cpp \
 test/fuzz/spanparsing.cpp \
 test/fuzz/string.cpp \
 test/fuzz/strprintf.cpp \
 test/fuzz/system.cpp \
 test/fuzz/timedata.cpp \
 test/fuzz/torcontrol.cpp \
 test/fuzz/transaction.cpp \
 test/fuzz/tx_in.cpp \
 test/fuzz/tx_out.cpp \
 test/fuzz/tx_pool.cpp \
 test/fuzz/txorphan.cpp \
 test/fuzz/txrequest.cpp \
 test/fuzz/utxo_snapshot.cpp \
 test/fuzz/utxo_total_supply.cpp \
 test/fuzz/validation_load_mempool.cpp \
 test/fuzz/versionbits.cpp
endif # ENABLE_FUZZ_BINARY

nodist_test_test_xaya_SOURCES = $(GENERATED_TEST_FILES)

$(BITCOIN_TESTS): $(GENERATED_TEST_FILES)

CLEAN_BITCOIN_TEST = test/*.gcda test/*.gcno test/fuzz/*.gcda test/fuzz/*.gcno test/util/*.gcda test/util/*.gcno $(GENERATED_TEST_FILES) $(addsuffix .log,$(basename $(BITCOIN_TESTS)))

CLEANFILES += $(CLEAN_BITCOIN_TEST)

if TARGET_WINDOWS
xaya_test: $(TEST_BINARY)
else
if ENABLE_BENCH
xaya_test: $(TEST_BINARY) $(BENCH_BINARY)
else
xaya_test: $(TEST_BINARY)
endif
endif

xaya_test_check: $(TEST_BINARY) FORCE
	$(MAKE) check-TESTS TESTS=$^

xaya_test_clean : FORCE
	rm -f $(CLEAN_BITCOIN_TEST) $(test_test_xaya_OBJECTS) $(TEST_BINARY)

check-unit: $(BITCOIN_TESTS:.cpp=.cpp.test)

check-local: check-unit
if BUILD_BITCOIN_TX
	@echo "Running test/util/test_runner.py..."
	$(PYTHON) $(top_builddir)/test/util/test_runner.py
endif
	@echo "Running test/util/rpcauth-test.py..."
	$(PYTHON) $(top_builddir)/test/util/rpcauth-test.py
if TARGET_WINDOWS
else
if ENABLE_BENCH
	@echo "Running bench/bench_bitcoin (one iteration sanity check, only high priority)..."
	$(BENCH_BINARY) -sanity-check -priority-level=high
endif
endif
	$(AM_V_at)$(MAKE) $(AM_MAKEFLAGS) -C secp256k1 check

if ENABLE_TESTS
UNIVALUE_TESTS = univalue/test/object univalue/test/unitester
noinst_PROGRAMS += $(UNIVALUE_TESTS)
TESTS += $(UNIVALUE_TESTS)

univalue_test_unitester_SOURCES = $(UNIVALUE_TEST_UNITESTER_INT)
univalue_test_unitester_LDADD = $(LIBUNIVALUE)
univalue_test_unitester_CPPFLAGS = -I$(srcdir)/$(UNIVALUE_INCLUDE_DIR_INT) -DJSON_TEST_SRC=\"$(srcdir)/$(UNIVALUE_TEST_DATA_DIR_INT)\"
univalue_test_unitester_LDFLAGS = -static $(LIBTOOL_APP_LDFLAGS)

univalue_test_object_SOURCES = $(UNIVALUE_TEST_OBJECT_INT)
univalue_test_object_LDADD = $(LIBUNIVALUE)
univalue_test_object_CPPFLAGS = -I$(srcdir)/$(UNIVALUE_INCLUDE_DIR_INT)
univalue_test_object_LDFLAGS = -static $(LIBTOOL_APP_LDFLAGS)
endif

%.cpp.test: %.cpp
	@echo Running tests: $$(\
	  cat $< | \
	  grep -E "(BOOST_FIXTURE_TEST_SUITE\\(|BOOST_AUTO_TEST_SUITE\\()" | \
	  cut -d '(' -f 2 | cut -d ',' -f 1 | cut -d ')' -f 1\
	) from $<
	$(AM_V_at)export TEST_LOGFILE=$(abs_builddir)/$$(\
	  echo $< | grep -E -o "(wallet/test/.*\.cpp|test/.*\.cpp)" | $(SED) -e s/\.cpp/.log/ \
	) && \
	$(TEST_BINARY) --catch_system_errors=no -l test_suite -t "$$(\
	  cat $< | \
	  grep -E "(BOOST_FIXTURE_TEST_SUITE\\(|BOOST_AUTO_TEST_SUITE\\()" | \
	  cut -d '(' -f 2 | cut -d ',' -f 1 | cut -d ')' -f 1\
	)" -- DEBUG_LOG_OUT > "$$TEST_LOGFILE" 2>&1 || (cat "$$TEST_LOGFILE" && false)

%.json.h: %.json
	@$(MKDIR_P) $(@D)
	$(AM_V_GEN) { \
	 echo "#include <string>" && \
	 echo "namespace json_tests{" && \
	 echo "static const std::string $(*F){" && \
	 $(HEXDUMP) -v -e '8/1 "0x%02x, "' -e '"\n"' $< | $(SED) -e 's/0x  ,//g' && \
	 echo "};};"; \
	} > "$@.new" && mv -f "$@.new" "$@"<|MERGE_RESOLUTION|>--- conflicted
+++ resolved
@@ -92,11 +92,8 @@
   test/dbwrapper_tests.cpp \
   test/denialofservice_tests.cpp \
   test/disconnected_transactions.cpp \
-<<<<<<< HEAD
   test/dualalgo_tests.cpp \
-=======
   test/feefrac_tests.cpp \
->>>>>>> 2939dead
   test/flatfile_tests.cpp \
   test/fs_tests.cpp \
   test/getarg_tests.cpp \
