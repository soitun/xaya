# Copyright (c) 2013-2016 The Bitcoin Core developers
# Distributed under the MIT software license, see the accompanying
# file COPYING or http://www.opensource.org/licenses/mit-license.php.

if ENABLE_FUZZ_BINARY
noinst_PROGRAMS += test/fuzz/fuzz
endif

if ENABLE_TESTS
bin_PROGRAMS += test/test_bitcoin
endif

TEST_SRCDIR = test
TEST_BINARY=test/test_bitcoin$(EXEEXT)
FUZZ_BINARY=test/fuzz/fuzz$(EXEEXT)

JSON_TEST_FILES = \
  test/data/script_tests.json \
  test/data/bip341_wallet_vectors.json \
  test/data/base58_encode_decode.json \
  test/data/blockfilters.json \
  test/data/key_io_valid.json \
  test/data/key_io_invalid.json \
  test/data/script_tests.json \
  test/data/sighash.json \
  test/data/tx_invalid.json \
  test/data/tx_valid.json

RAW_TEST_FILES = \
  test/data/asmap.raw

GENERATED_TEST_FILES = $(JSON_TEST_FILES:.json=.json.h) $(RAW_TEST_FILES:.raw=.raw.h)

BITCOIN_TEST_SUITE = \
  test/main.cpp \
  $(TEST_UTIL_H)

FUZZ_SUITE_LD_COMMON = \
 $(LIBTEST_UTIL) \
 $(LIBTEST_FUZZ) \
 $(LIBBITCOIN_NODE) \
 $(LIBBITCOIN_WALLET) \
 $(LIBBITCOIN_COMMON) \
 $(LIBBITCOIN_UTIL) \
 $(LIBBITCOIN_CONSENSUS) \
 $(LIBBITCOIN_CRYPTO) \
 $(LIBBITCOIN_CLI) \
 $(LIBUNIVALUE) \
 $(LIBLEVELDB) \
 $(LIBMEMENV) \
 $(LIBSECP256K1) \
 $(MINISKETCH_LIBS) \
 $(EVENT_LIBS) \
 $(EVENT_PTHREADS_LIBS)

if USE_UPNP
FUZZ_SUITE_LD_COMMON += $(MINIUPNPC_LIBS)
endif

if USE_NATPMP
FUZZ_SUITE_LD_COMMON += $(NATPMP_LIBS)
endif

# test_bitcoin binary #
BITCOIN_TESTS =\
  test/addrman_tests.cpp \
  test/allocator_tests.cpp \
  test/amount_tests.cpp \
  test/argsman_tests.cpp \
  test/arith_uint256_tests.cpp \
  test/auxpow_tests.cpp \
  test/banman_tests.cpp \
  test/base32_tests.cpp \
  test/base58_tests.cpp \
  test/base64_tests.cpp \
  test/bech32_tests.cpp \
  test/bip32_tests.cpp \
  test/bip324_tests.cpp \
  test/blockchain_tests.cpp \
  test/blockencodings_tests.cpp \
  test/blockfilter_index_tests.cpp \
  test/blockfilter_tests.cpp \
  test/blockmanager_tests.cpp \
  test/bloom_tests.cpp \
  test/bswap_tests.cpp \
  test/checkqueue_tests.cpp \
  test/coins_tests.cpp \
  test/coinstatsindex_tests.cpp \
  test/common_url_tests.cpp \
  test/compilerbug_tests.cpp \
  test/compress_tests.cpp \
  test/crypto_tests.cpp \
  test/cuckoocache_tests.cpp \
  test/dbwrapper_tests.cpp \
  test/denialofservice_tests.cpp \
  test/descriptor_tests.cpp \
  test/disconnected_transactions.cpp \
  test/feefrac_tests.cpp \
  test/flatfile_tests.cpp \
  test/fs_tests.cpp \
  test/getarg_tests.cpp \
  test/hash_tests.cpp \
  test/headers_sync_chainwork_tests.cpp \
  test/httpserver_tests.cpp \
  test/i2p_tests.cpp \
  test/interfaces_tests.cpp \
  test/key_io_tests.cpp \
  test/key_tests.cpp \
  test/logging_tests.cpp \
  test/mempool_tests.cpp \
  test/merkle_tests.cpp \
  test/merkleblock_tests.cpp \
  test/miniminer_tests.cpp \
  test/miniscript_tests.cpp \
  test/minisketch_tests.cpp \
  test/multisig_tests.cpp \
  test/net_peer_connection_tests.cpp \
  test/net_peer_eviction_tests.cpp \
  test/net_tests.cpp \
  test/netbase_tests.cpp \
  test/node_warnings_tests.cpp \
  test/orphanage_tests.cpp \
  test/peerman_tests.cpp \
  test/pmt_tests.cpp \
  test/policy_fee_tests.cpp \
  test/policyestimator_tests.cpp \
  test/pool_tests.cpp \
  test/pow_tests.cpp \
  test/prevector_tests.cpp \
  test/raii_event_tests.cpp \
  test/random_tests.cpp \
  test/rbf_tests.cpp \
  test/rest_tests.cpp \
  test/result_tests.cpp \
  test/reverselock_tests.cpp \
  test/rpc_tests.cpp \
  test/sanity_tests.cpp \
  test/scheduler_tests.cpp \
  test/script_p2sh_tests.cpp \
  test/script_parse_tests.cpp \
  test/script_segwit_tests.cpp \
  test/script_standard_tests.cpp \
  test/script_tests.cpp \
  test/scriptnum10.h \
  test/scriptnum_tests.cpp \
  test/serfloat_tests.cpp \
  test/serialize_tests.cpp \
  test/settings_tests.cpp \
  test/sighash_tests.cpp \
  test/sigopcount_tests.cpp \
  test/skiplist_tests.cpp \
  test/sock_tests.cpp \
  test/span_tests.cpp \
  test/streams_tests.cpp \
  test/sync_tests.cpp \
  test/system_tests.cpp \
  test/timeoffsets_tests.cpp \
  test/torcontrol_tests.cpp \
  test/transaction_tests.cpp \
  test/translation_tests.cpp \
  test/txindex_tests.cpp \
  test/txpackage_tests.cpp \
  test/txreconciliation_tests.cpp \
  test/txrequest_tests.cpp \
  test/txvalidation_tests.cpp \
  test/txvalidationcache_tests.cpp \
  test/uint256_tests.cpp \
  test/util_tests.cpp \
  test/util_threadnames_tests.cpp \
  test/validation_block_tests.cpp \
  test/validation_chainstate_tests.cpp \
  test/validation_chainstatemanager_tests.cpp \
  test/validation_flush_tests.cpp \
  test/validation_tests.cpp \
  test/validationinterface_tests.cpp \
<<<<<<< HEAD
  test/versionbits_tests.cpp \
  test/xoroshiro128plusplus_tests.cpp
# FIXME: Update and re-enable these tests:
#   miner_tests
=======
  test/versionbits_tests.cpp
>>>>>>> bd5d1688

if ENABLE_WALLET
BITCOIN_TESTS += \
  wallet/test/feebumper_tests.cpp \
  wallet/test/psbt_wallet_tests.cpp \
  wallet/test/spend_tests.cpp \
  wallet/test/wallet_tests.cpp \
  wallet/test/walletdb_tests.cpp \
  wallet/test/wallet_crypto_tests.cpp \
  wallet/test/wallet_transaction_tests.cpp \
  wallet/test/coinselector_tests.cpp \
  wallet/test/init_tests.cpp \
  wallet/test/ismine_tests.cpp \
  wallet/test/rpc_util_tests.cpp \
  wallet/test/scriptpubkeyman_tests.cpp \
  wallet/test/walletload_tests.cpp \
  wallet/test/group_outputs_tests.cpp

FUZZ_SUITE_LD_COMMON +=\
 $(SQLITE_LIBS) \
 $(BDB_LIBS)

if USE_BDB
BITCOIN_TESTS += wallet/test/db_tests.cpp
endif

FUZZ_WALLET_SRC = \
 wallet/test/fuzz/coincontrol.cpp \
 wallet/test/fuzz/coinselection.cpp \
 wallet/test/fuzz/crypter.cpp \
 wallet/test/fuzz/fees.cpp \
 wallet/test/fuzz/parse_iso8601.cpp \
 wallet/test/fuzz/wallet_bdb_parser.cpp

if USE_SQLITE
FUZZ_WALLET_SRC += \
 wallet/test/fuzz/notifications.cpp \
 wallet/test/fuzz/scriptpubkeyman.cpp
endif # USE_SQLITE

BITCOIN_TEST_SUITE += \
  wallet/test/wallet_test_fixture.cpp \
  wallet/test/wallet_test_fixture.h \
  wallet/test/init_test_fixture.cpp \
  wallet/test/init_test_fixture.h
endif # ENABLE_WALLET

if BUILD_MULTIPROCESS
# Add boost ipc_tests definition to BITCOIN_TESTS
BITCOIN_TESTS += test/ipc_tests.cpp

# Build ipc_test code in a separate library so it can be compiled with custom
# LIBMULTIPROCESS_CFLAGS without those flags affecting other tests
LIBBITCOIN_IPC_TEST=libbitcoin_ipc_test.a
EXTRA_LIBRARIES += $(LIBBITCOIN_IPC_TEST)
libbitcoin_ipc_test_a_SOURCES = \
  test/ipc_test.cpp \
  test/ipc_test.h
libbitcoin_ipc_test_a_CPPFLAGS = $(AM_CPPFLAGS) $(BITCOIN_INCLUDES)
libbitcoin_ipc_test_a_CXXFLAGS = $(AM_CXXFLAGS) $(PIE_FLAGS) $(LIBMULTIPROCESS_CFLAGS)

# Generate various .c++/.h files from the ipc_test.capnp file
include $(MPGEN_PREFIX)/include/mpgen.mk
EXTRA_DIST += test/ipc_test.capnp
libbitcoin_ipc_test_mpgen_output = \
  test/ipc_test.capnp.c++ \
  test/ipc_test.capnp.h \
  test/ipc_test.capnp.proxy-client.c++ \
  test/ipc_test.capnp.proxy-server.c++ \
  test/ipc_test.capnp.proxy-types.c++ \
  test/ipc_test.capnp.proxy-types.h \
  test/ipc_test.capnp.proxy.h
nodist_libbitcoin_ipc_test_a_SOURCES = $(libbitcoin_ipc_test_mpgen_output)
CLEANFILES += $(libbitcoin_ipc_test_mpgen_output)
endif

# Explicitly list dependencies on generated headers as described in
# https://www.gnu.org/software/automake/manual/html_node/Built-Sources-Example.html#Recording-Dependencies-manually
test/libbitcoin_ipc_test_a-ipc_test.$(OBJEXT): test/ipc_test.capnp.h

test_test_bitcoin_SOURCES = $(BITCOIN_TEST_SUITE) $(BITCOIN_TESTS) $(JSON_TEST_FILES) $(RAW_TEST_FILES)
test_test_bitcoin_CPPFLAGS = $(AM_CPPFLAGS) $(BITCOIN_INCLUDES) $(TESTDEFS) $(BOOST_CPPFLAGS) $(EVENT_CFLAGS)
test_test_bitcoin_LDADD = $(LIBTEST_UTIL)
if ENABLE_WALLET
test_test_bitcoin_LDADD += $(LIBBITCOIN_WALLET)
test_test_bitcoin_CPPFLAGS += $(BDB_CPPFLAGS)
endif
if BUILD_MULTIPROCESS
test_test_bitcoin_LDADD += $(LIBBITCOIN_IPC_TEST) $(LIBMULTIPROCESS_LIBS)
endif

test_test_bitcoin_LDADD += $(LIBBITCOIN_NODE) $(LIBBITCOIN_CLI) $(LIBBITCOIN_COMMON) $(LIBBITCOIN_UTIL) $(LIBBITCOIN_CONSENSUS) $(LIBBITCOIN_CRYPTO) $(LIBUNIVALUE) \
  $(LIBLEVELDB) $(LIBMEMENV) $(LIBSECP256K1) $(EVENT_LIBS) $(EVENT_PTHREADS_LIBS) $(MINISKETCH_LIBS)
test_test_bitcoin_CXXFLAGS = $(AM_CXXFLAGS) $(PIE_FLAGS)

test_test_bitcoin_LDADD += $(BDB_LIBS) $(MINIUPNPC_LIBS) $(NATPMP_LIBS) $(SQLITE_LIBS)
test_test_bitcoin_LDFLAGS = $(RELDFLAGS) $(AM_LDFLAGS) $(LIBTOOL_APP_LDFLAGS) $(PTHREAD_FLAGS) -static

if ENABLE_ZMQ
test_test_bitcoin_LDADD += $(LIBBITCOIN_ZMQ) $(ZMQ_LIBS)
FUZZ_SUITE_LD_COMMON += $(LIBBITCOIN_ZMQ) $(ZMQ_LIBS)
endif

if ENABLE_FUZZ_BINARY
test_fuzz_fuzz_CPPFLAGS = $(AM_CPPFLAGS) $(BITCOIN_INCLUDES) $(BOOST_CPPFLAGS) $(EVENT_CFLAGS)
test_fuzz_fuzz_CXXFLAGS = $(AM_CXXFLAGS) $(PIE_FLAGS)
test_fuzz_fuzz_LDADD = $(FUZZ_SUITE_LD_COMMON)
test_fuzz_fuzz_LDFLAGS = $(RELDFLAGS) $(AM_LDFLAGS) $(LIBTOOL_APP_LDFLAGS) $(PTHREAD_FLAGS)
test_fuzz_fuzz_SOURCES = \
 $(FUZZ_WALLET_SRC) \
 test/fuzz/addition_overflow.cpp \
 test/fuzz/addrman.cpp \
 test/fuzz/asmap.cpp \
 test/fuzz/asmap_direct.cpp \
 test/fuzz/autofile.cpp \
 test/fuzz/banman.cpp \
 test/fuzz/base_encode_decode.cpp \
 test/fuzz/bech32.cpp \
 test/fuzz/bip324.cpp \
 test/fuzz/bitdeque.cpp \
 test/fuzz/bitset.cpp \
 test/fuzz/block.cpp \
 test/fuzz/block_header.cpp \
 test/fuzz/blockfilter.cpp \
 test/fuzz/bloom_filter.cpp \
 test/fuzz/buffered_file.cpp \
 test/fuzz/chain.cpp \
 test/fuzz/checkqueue.cpp \
 test/fuzz/coins_view.cpp \
 test/fuzz/coinscache_sim.cpp \
 test/fuzz/connman.cpp \
 test/fuzz/crypto.cpp \
 test/fuzz/crypto_aes256.cpp \
 test/fuzz/crypto_aes256cbc.cpp \
 test/fuzz/crypto_chacha20.cpp \
 test/fuzz/crypto_common.cpp \
 test/fuzz/crypto_diff_fuzz_chacha20.cpp \
 test/fuzz/crypto_hkdf_hmac_sha256_l32.cpp \
 test/fuzz/crypto_poly1305.cpp \
 test/fuzz/cuckoocache.cpp \
 test/fuzz/decode_tx.cpp \
 test/fuzz/descriptor_parse.cpp \
 test/fuzz/deserialize.cpp \
 test/fuzz/eval_script.cpp \
 test/fuzz/feefrac.cpp \
 test/fuzz/fee_rate.cpp \
 test/fuzz/feeratediagram.cpp \
 test/fuzz/fees.cpp \
 test/fuzz/flatfile.cpp \
 test/fuzz/float.cpp \
 test/fuzz/golomb_rice.cpp \
 test/fuzz/headerssync.cpp \
 test/fuzz/hex.cpp \
 test/fuzz/http_request.cpp \
 test/fuzz/i2p.cpp \
 test/fuzz/integer.cpp \
 test/fuzz/key.cpp \
 test/fuzz/key_io.cpp \
 test/fuzz/kitchen_sink.cpp \
 test/fuzz/load_external_block_file.cpp \
 test/fuzz/locale.cpp \
 test/fuzz/merkleblock.cpp \
 test/fuzz/message.cpp \
 test/fuzz/miniscript.cpp \
 test/fuzz/minisketch.cpp \
 test/fuzz/mini_miner.cpp \
 test/fuzz/muhash.cpp \
 test/fuzz/multiplication_overflow.cpp \
 test/fuzz/net.cpp \
 test/fuzz/net_permissions.cpp \
 test/fuzz/netaddress.cpp \
 test/fuzz/netbase_dns_lookup.cpp \
 test/fuzz/node_eviction.cpp \
 test/fuzz/p2p_transport_serialization.cpp \
 test/fuzz/package_eval.cpp \
 test/fuzz/parse_hd_keypath.cpp \
 test/fuzz/parse_numbers.cpp \
 test/fuzz/parse_script.cpp \
 test/fuzz/parse_univalue.cpp \
 test/fuzz/partially_downloaded_block.cpp \
 test/fuzz/policy_estimator.cpp \
 test/fuzz/policy_estimator_io.cpp \
 test/fuzz/poolresource.cpp \
 test/fuzz/pow.cpp \
 test/fuzz/prevector.cpp \
 test/fuzz/primitives_transaction.cpp \
 test/fuzz/process_message.cpp \
 test/fuzz/process_messages.cpp \
 test/fuzz/protocol.cpp \
 test/fuzz/psbt.cpp \
 test/fuzz/random.cpp \
 test/fuzz/rbf.cpp \
 test/fuzz/rolling_bloom_filter.cpp \
 test/fuzz/rpc.cpp \
 test/fuzz/script.cpp \
 test/fuzz/script_assets_test_minimizer.cpp \
 test/fuzz/script_descriptor_cache.cpp \
 test/fuzz/script_flags.cpp \
 test/fuzz/script_format.cpp \
 test/fuzz/script_interpreter.cpp \
 test/fuzz/script_ops.cpp \
 test/fuzz/script_parsing.cpp \
 test/fuzz/script_sigcache.cpp \
 test/fuzz/script_sign.cpp \
 test/fuzz/scriptnum_ops.cpp \
 test/fuzz/secp256k1_ec_seckey_import_export_der.cpp \
 test/fuzz/secp256k1_ecdsa_signature_parse_der_lax.cpp \
 test/fuzz/signature_checker.cpp \
 test/fuzz/signet.cpp \
 test/fuzz/socks5.cpp \
 test/fuzz/span.cpp \
 test/fuzz/string.cpp \
 test/fuzz/strprintf.cpp \
 test/fuzz/system.cpp \
 test/fuzz/timeoffsets.cpp \
 test/fuzz/torcontrol.cpp \
 test/fuzz/transaction.cpp \
 test/fuzz/tx_in.cpp \
 test/fuzz/tx_out.cpp \
 test/fuzz/tx_pool.cpp \
 test/fuzz/txorphan.cpp \
 test/fuzz/txrequest.cpp \
 test/fuzz/utxo_snapshot.cpp \
 test/fuzz/utxo_total_supply.cpp \
 test/fuzz/validation_load_mempool.cpp \
 test/fuzz/vecdeque.cpp \
 test/fuzz/versionbits.cpp
endif # ENABLE_FUZZ_BINARY

nodist_test_test_bitcoin_SOURCES = $(GENERATED_TEST_FILES)

$(BITCOIN_TESTS): $(GENERATED_TEST_FILES)

CLEAN_BITCOIN_TEST = test/*.gcda test/*.gcno test/fuzz/*.gcda test/fuzz/*.gcno test/util/*.gcda test/util/*.gcno $(GENERATED_TEST_FILES) $(addsuffix .log,$(basename $(BITCOIN_TESTS)))

CLEANFILES += $(CLEAN_BITCOIN_TEST)

if TARGET_WINDOWS
bitcoin_test: $(TEST_BINARY)
else
if ENABLE_BENCH
bitcoin_test: $(TEST_BINARY) $(BENCH_BINARY)
else
bitcoin_test: $(TEST_BINARY)
endif
endif

bitcoin_test_check: $(TEST_BINARY) FORCE
	$(MAKE) check-TESTS TESTS=$^

bitcoin_test_clean : FORCE
	rm -f $(CLEAN_BITCOIN_TEST) $(test_test_bitcoin_OBJECTS) $(TEST_BINARY)

check-unit: $(BITCOIN_TESTS:.cpp=.cpp.test)

check-local: check-unit
if BUILD_BITCOIN_TX
	@echo "Running test/util/test_runner.py..."
	$(PYTHON) $(top_builddir)/test/util/test_runner.py
endif
	@echo "Running test/util/rpcauth-test.py..."
	$(PYTHON) $(top_builddir)/test/util/rpcauth-test.py
if TARGET_WINDOWS
else
if ENABLE_BENCH
	@echo "Running bench/bench_bitcoin (one iteration sanity check, only high priority)..."
	$(BENCH_BINARY) -sanity-check -priority-level=high
endif
endif
	$(AM_V_at)$(MAKE) $(AM_MAKEFLAGS) -C secp256k1 check

if ENABLE_TESTS
UNIVALUE_TESTS = univalue/test/object univalue/test/unitester
noinst_PROGRAMS += $(UNIVALUE_TESTS)
TESTS += $(UNIVALUE_TESTS)

univalue_test_unitester_SOURCES = $(UNIVALUE_TEST_UNITESTER_INT)
univalue_test_unitester_LDADD = $(LIBUNIVALUE)
univalue_test_unitester_CPPFLAGS = -I$(srcdir)/$(UNIVALUE_INCLUDE_DIR_INT) -DJSON_TEST_SRC=\"$(srcdir)/$(UNIVALUE_TEST_DATA_DIR_INT)\"
univalue_test_unitester_LDFLAGS = -static $(LIBTOOL_APP_LDFLAGS)

univalue_test_object_SOURCES = $(UNIVALUE_TEST_OBJECT_INT)
univalue_test_object_LDADD = $(LIBUNIVALUE)
univalue_test_object_CPPFLAGS = -I$(srcdir)/$(UNIVALUE_INCLUDE_DIR_INT)
univalue_test_object_LDFLAGS = -static $(LIBTOOL_APP_LDFLAGS)
endif

%.cpp.test: %.cpp
	@echo Running tests: $$(\
	  cat $< | \
	  grep -E "(BOOST_FIXTURE_TEST_SUITE\\(|BOOST_AUTO_TEST_SUITE\\()" | \
	  cut -d '(' -f 2 | cut -d ',' -f 1 | cut -d ')' -f 1\
	) from $<
	$(AM_V_at)export TEST_LOGFILE=$(abs_builddir)/$$(\
	  echo $< | grep -E -o "(wallet/test/.*\.cpp|test/.*\.cpp)" | $(SED) -e s/\.cpp/.log/ \
	) && \
	$(TEST_BINARY) --catch_system_errors=no -l test_suite -t "$$(\
	  cat $< | \
	  grep -E "(BOOST_FIXTURE_TEST_SUITE\\(|BOOST_AUTO_TEST_SUITE\\()" | \
	  cut -d '(' -f 2 | cut -d ',' -f 1 | cut -d ')' -f 1\
	)" -- DEBUG_LOG_OUT > "$$TEST_LOGFILE" 2>&1 || (cat "$$TEST_LOGFILE" && false)

%.json.h: %.json
	@$(MKDIR_P) $(@D)
	$(AM_V_GEN) { \
	 echo "#include <string>" && \
	 echo "namespace json_tests{" && \
	 echo "static const std::string $(*F){" && \
	 $(HEXDUMP) -v -e '8/1 "0x%02x, "' -e '"\n"' $< | $(SED) -e 's/0x  ,//g' && \
	 echo "};};"; \
	} > "$@.new" && mv -f "$@.new" "$@"<|MERGE_RESOLUTION|>--- conflicted
+++ resolved
@@ -173,14 +173,9 @@
   test/validation_flush_tests.cpp \
   test/validation_tests.cpp \
   test/validationinterface_tests.cpp \
-<<<<<<< HEAD
-  test/versionbits_tests.cpp \
-  test/xoroshiro128plusplus_tests.cpp
+  test/versionbits_tests.cpp
 # FIXME: Update and re-enable these tests:
 #   miner_tests
-=======
-  test/versionbits_tests.cpp
->>>>>>> bd5d1688
 
 if ENABLE_WALLET
 BITCOIN_TESTS += \
