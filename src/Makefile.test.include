# Copyright (c) 2013-2016 The Bitcoin Core developers
# Distributed under the MIT software license, see the accompanying
# file COPYING or http://www.opensource.org/licenses/mit-license.php.

if ENABLE_FUZZ_BINARY
noinst_PROGRAMS += test/fuzz/fuzz
endif

if !ENABLE_FUZZ
bin_PROGRAMS += test/test_bitcoin
endif

TEST_SRCDIR = test
TEST_BINARY=test/test_bitcoin$(EXEEXT)
FUZZ_BINARY=test/fuzz/fuzz$(EXEEXT)

JSON_TEST_FILES = \
  test/data/script_tests.json \
  test/data/base58_encode_decode.json \
  test/data/blockfilters.json \
  test/data/key_io_valid.json \
  test/data/key_io_invalid.json \
  test/data/script_tests.json \
  test/data/sighash.json \
  test/data/tx_invalid.json \
  test/data/tx_valid.json

RAW_TEST_FILES = \
  test/data/asmap.raw

GENERATED_TEST_FILES = $(JSON_TEST_FILES:.json=.json.h) $(RAW_TEST_FILES:.raw=.raw.h)

BITCOIN_TEST_SUITE = \
  test/main.cpp \
  $(TEST_UTIL_H)

FUZZ_SUITE_LD_COMMON = \
 $(LIBTEST_UTIL) \
 $(LIBTEST_FUZZ) \
 $(LIBBITCOIN_SERVER) \
 $(LIBBITCOIN_WALLET) \
 $(LIBBITCOIN_COMMON) \
 $(LIBBITCOIN_UTIL) \
 $(LIBBITCOIN_CONSENSUS) \
 $(LIBBITCOIN_CRYPTO) \
 $(LIBBITCOIN_CLI) \
 $(LIBUNIVALUE) \
 $(LIBLEVELDB) \
 $(LIBLEVELDB_SSE42) \
 $(BOOST_LIBS) \
 $(LIBMEMENV) \
 $(LIBSECP256K1) \
 $(EVENT_LIBS) \
 $(EVENT_PTHREADS_LIBS)

if USE_UPNP
FUZZ_SUITE_LD_COMMON += $(MINIUPNPC_LIBS)
endif

if USE_NATPMP
FUZZ_SUITE_LD_COMMON += $(NATPMP_LIBS)
endif

# test_bitcoin binary #
BITCOIN_TESTS =\
  test/arith_uint256_tests.cpp \
  test/scriptnum10.h \
  test/addrman_tests.cpp \
  test/amount_tests.cpp \
  test/allocator_tests.cpp \
  test/auxpow_tests.cpp \
  test/base32_tests.cpp \
  test/base58_tests.cpp \
  test/base64_tests.cpp \
  test/bech32_tests.cpp \
  test/bip32_tests.cpp \
  test/blockchain_tests.cpp \
  test/blockencodings_tests.cpp \
  test/blockfilter_tests.cpp \
  test/blockfilter_index_tests.cpp \
  test/bloom_tests.cpp \
  test/bswap_tests.cpp \
  test/checkqueue_tests.cpp \
  test/coins_tests.cpp \
  test/coinstatsindex_tests.cpp \
  test/compilerbug_tests.cpp \
  test/compress_tests.cpp \
  test/crypto_tests.cpp \
  test/cuckoocache_tests.cpp \
  test/denialofservice_tests.cpp \
  test/descriptor_tests.cpp \
  test/flatfile_tests.cpp \
  test/fs_tests.cpp \
  test/getarg_tests.cpp \
  test/hash_tests.cpp \
  test/i2p_tests.cpp \
  test/interfaces_tests.cpp \
  test/key_io_tests.cpp \
  test/key_tests.cpp \
  test/logging_tests.cpp \
  test/dbwrapper_tests.cpp \
  test/validation_tests.cpp \
  test/mempool_tests.cpp \
  test/merkle_tests.cpp \
  test/merkleblock_tests.cpp \
<<<<<<< HEAD
=======
  test/minisketch_tests.cpp \
  test/miner_tests.cpp \
>>>>>>> a85442f6
  test/multisig_tests.cpp \
  test/net_peer_eviction_tests.cpp \
  test/net_tests.cpp \
  test/netbase_tests.cpp \
  test/pmt_tests.cpp \
  test/policy_fee_tests.cpp \
  test/policyestimator_tests.cpp \
  test/pow_tests.cpp \
  test/prevector_tests.cpp \
  test/raii_event_tests.cpp \
  test/random_tests.cpp \
  test/reverselock_tests.cpp \
  test/rpc_tests.cpp \
  test/sanity_tests.cpp \
  test/scheduler_tests.cpp \
  test/script_p2sh_tests.cpp \
  test/script_parse_tests.cpp \
  test/script_standard_tests.cpp \
  test/script_tests.cpp \
  test/scriptnum_tests.cpp \
  test/serfloat_tests.cpp \
  test/serialize_tests.cpp \
  test/settings_tests.cpp \
  test/sighash_tests.cpp \
  test/sigopcount_tests.cpp \
  test/skiplist_tests.cpp \
  test/sock_tests.cpp \
  test/streams_tests.cpp \
  test/sync_tests.cpp \
  test/system_tests.cpp \
  test/util_threadnames_tests.cpp \
  test/timedata_tests.cpp \
  test/torcontrol_tests.cpp \
  test/transaction_tests.cpp \
  test/txindex_tests.cpp \
  test/txrequest_tests.cpp \
  test/txpackage_tests.cpp \
  test/txvalidation_tests.cpp \
  test/txvalidationcache_tests.cpp \
  test/uint256_tests.cpp \
  test/util_tests.cpp \
  test/validation_block_tests.cpp \
  test/validation_chainstate_tests.cpp \
  test/validation_chainstatemanager_tests.cpp \
  test/validation_flush_tests.cpp \
  test/validationinterface_tests.cpp \
  test/versionbits_tests.cpp
# FIXME: Update and re-enable these tests:
#   miner_tests

if ENABLE_WALLET
BITCOIN_TESTS += \
  wallet/test/psbt_wallet_tests.cpp \
  wallet/test/spend_tests.cpp \
  wallet/test/wallet_tests.cpp \
  wallet/test/walletdb_tests.cpp \
  wallet/test/wallet_crypto_tests.cpp \
  wallet/test/coinselector_tests.cpp \
  wallet/test/init_tests.cpp \
  wallet/test/ismine_tests.cpp \
  wallet/test/scriptpubkeyman_tests.cpp

FUZZ_SUITE_LD_COMMON +=\
 $(SQLITE_LIBS) \
 $(BDB_LIBS)

if USE_BDB
BITCOIN_TESTS += wallet/test/db_tests.cpp
endif

if USE_SQLITE
FUZZ_WALLET_SRC = \
 wallet/test/fuzz/notifications.cpp
endif # USE_SQLITE

BITCOIN_TEST_SUITE += \
  wallet/test/util.cpp \
  wallet/test/util.h \
  wallet/test/wallet_test_fixture.cpp \
  wallet/test/wallet_test_fixture.h \
  wallet/test/init_test_fixture.cpp \
  wallet/test/init_test_fixture.h
endif # ENABLE_WALLET

test_test_bitcoin_SOURCES = $(BITCOIN_TEST_SUITE) $(BITCOIN_TESTS) $(JSON_TEST_FILES) $(RAW_TEST_FILES)
test_test_bitcoin_CPPFLAGS = $(AM_CPPFLAGS) $(BITCOIN_INCLUDES) $(TESTDEFS) $(EVENT_CFLAGS)
test_test_bitcoin_LDADD = $(LIBTEST_UTIL)
if ENABLE_WALLET
test_test_bitcoin_LDADD += $(LIBBITCOIN_WALLET)
endif

test_test_bitcoin_LDADD += $(LIBBITCOIN_SERVER) $(LIBBITCOIN_CLI) $(LIBBITCOIN_COMMON) $(LIBBITCOIN_UTIL) $(LIBBITCOIN_CONSENSUS) $(LIBBITCOIN_CRYPTO) $(LIBUNIVALUE) \
  $(LIBLEVELDB) $(LIBLEVELDB_SSE42) $(LIBMEMENV) $(BOOST_LIBS) $(BOOST_UNIT_TEST_FRAMEWORK_LIB) $(LIBSECP256K1) $(EVENT_LIBS) $(EVENT_PTHREADS_LIBS) $(MINISKETCH_LIBS)
test_test_bitcoin_CXXFLAGS = $(AM_CXXFLAGS) $(PIE_FLAGS)

test_test_bitcoin_LDADD += $(BDB_LIBS) $(MINIUPNPC_LIBS) $(NATPMP_LIBS) $(SQLITE_LIBS)
test_test_bitcoin_LDFLAGS = $(RELDFLAGS) $(AM_LDFLAGS) $(LIBTOOL_APP_LDFLAGS) $(PTHREAD_FLAGS) -static

if ENABLE_ZMQ
test_test_bitcoin_LDADD += $(LIBBITCOIN_ZMQ) $(ZMQ_LIBS)
FUZZ_SUITE_LD_COMMON += $(LIBBITCOIN_ZMQ) $(ZMQ_LIBS)
endif

if ENABLE_FUZZ_BINARY
test_fuzz_fuzz_CPPFLAGS = $(AM_CPPFLAGS) $(BITCOIN_INCLUDES)
test_fuzz_fuzz_CXXFLAGS = $(AM_CXXFLAGS) $(PIE_FLAGS)
test_fuzz_fuzz_LDADD = $(FUZZ_SUITE_LD_COMMON)
test_fuzz_fuzz_LDFLAGS = $(RELDFLAGS) $(AM_LDFLAGS) $(LIBTOOL_APP_LDFLAGS) $(PTHREAD_FLAGS) $(RUNTIME_LDFLAGS)
test_fuzz_fuzz_SOURCES = \
 $(FUZZ_WALLET_SRC) \
 test/fuzz/addition_overflow.cpp \
 test/fuzz/addrman.cpp \
 test/fuzz/asmap.cpp \
 test/fuzz/asmap_direct.cpp \
 test/fuzz/autofile.cpp \
 test/fuzz/banman.cpp \
 test/fuzz/base_encode_decode.cpp \
 test/fuzz/bech32.cpp \
 test/fuzz/block.cpp \
 test/fuzz/block_header.cpp \
 test/fuzz/blockfilter.cpp \
 test/fuzz/bloom_filter.cpp \
 test/fuzz/buffered_file.cpp \
 test/fuzz/chain.cpp \
 test/fuzz/checkqueue.cpp \
 test/fuzz/coins_view.cpp \
 test/fuzz/connman.cpp \
 test/fuzz/crypto.cpp \
 test/fuzz/crypto_aes256.cpp \
 test/fuzz/crypto_aes256cbc.cpp \
 test/fuzz/crypto_chacha20.cpp \
 test/fuzz/crypto_chacha20_poly1305_aead.cpp \
 test/fuzz/crypto_common.cpp \
 test/fuzz/crypto_hkdf_hmac_sha256_l32.cpp \
 test/fuzz/crypto_poly1305.cpp \
 test/fuzz/cuckoocache.cpp \
 test/fuzz/decode_tx.cpp \
 test/fuzz/descriptor_parse.cpp \
 test/fuzz/deserialize.cpp \
 test/fuzz/eval_script.cpp \
 test/fuzz/fee_rate.cpp \
 test/fuzz/fees.cpp \
 test/fuzz/flatfile.cpp \
 test/fuzz/float.cpp \
 test/fuzz/golomb_rice.cpp \
 test/fuzz/hex.cpp \
 test/fuzz/http_request.cpp \
 test/fuzz/i2p.cpp \
 test/fuzz/integer.cpp \
 test/fuzz/key.cpp \
 test/fuzz/key_io.cpp \
 test/fuzz/kitchen_sink.cpp \
 test/fuzz/load_external_block_file.cpp \
 test/fuzz/locale.cpp \
 test/fuzz/merkleblock.cpp \
 test/fuzz/message.cpp \
 test/fuzz/muhash.cpp \
 test/fuzz/multiplication_overflow.cpp \
 test/fuzz/net.cpp \
 test/fuzz/net_permissions.cpp \
 test/fuzz/netaddress.cpp \
 test/fuzz/netbase_dns_lookup.cpp \
 test/fuzz/node_eviction.cpp \
 test/fuzz/p2p_transport_serialization.cpp \
 test/fuzz/parse_hd_keypath.cpp \
 test/fuzz/parse_iso8601.cpp \
 test/fuzz/parse_numbers.cpp \
 test/fuzz/parse_script.cpp \
 test/fuzz/parse_univalue.cpp \
 test/fuzz/policy_estimator.cpp \
 test/fuzz/policy_estimator_io.cpp \
 test/fuzz/pow.cpp \
 test/fuzz/prevector.cpp \
 test/fuzz/primitives_transaction.cpp \
 test/fuzz/process_message.cpp \
 test/fuzz/process_messages.cpp \
 test/fuzz/protocol.cpp \
 test/fuzz/psbt.cpp \
 test/fuzz/random.cpp \
 test/fuzz/rbf.cpp \
 test/fuzz/rolling_bloom_filter.cpp \
 test/fuzz/rpc.cpp \
 test/fuzz/script.cpp \
 test/fuzz/script_assets_test_minimizer.cpp \
 test/fuzz/script_bitcoin_consensus.cpp \
 test/fuzz/script_descriptor_cache.cpp \
 test/fuzz/script_flags.cpp \
 test/fuzz/script_interpreter.cpp \
 test/fuzz/script_ops.cpp \
 test/fuzz/script_sigcache.cpp \
 test/fuzz/script_sign.cpp \
 test/fuzz/scriptnum_ops.cpp \
 test/fuzz/secp256k1_ec_seckey_import_export_der.cpp \
 test/fuzz/secp256k1_ecdsa_signature_parse_der_lax.cpp \
 test/fuzz/signature_checker.cpp \
 test/fuzz/signet.cpp \
 test/fuzz/socks5.cpp \
 test/fuzz/span.cpp \
 test/fuzz/spanparsing.cpp \
 test/fuzz/string.cpp \
 test/fuzz/strprintf.cpp \
 test/fuzz/system.cpp \
 test/fuzz/timedata.cpp \
 test/fuzz/torcontrol.cpp \
 test/fuzz/transaction.cpp \
 test/fuzz/tx_in.cpp \
 test/fuzz/tx_out.cpp \
 test/fuzz/tx_pool.cpp \
 test/fuzz/txrequest.cpp \
 test/fuzz/utxo_snapshot.cpp \
 test/fuzz/validation_load_mempool.cpp \
 test/fuzz/versionbits.cpp
endif # ENABLE_FUZZ_BINARY

nodist_test_test_bitcoin_SOURCES = $(GENERATED_TEST_FILES)

$(BITCOIN_TESTS): $(GENERATED_TEST_FILES)

CLEAN_BITCOIN_TEST = test/*.gcda test/*.gcno test/fuzz/*.gcda test/fuzz/*.gcno test/util/*.gcda test/util/*.gcno $(GENERATED_TEST_FILES) $(BITCOIN_TESTS:=.log)

CLEANFILES += $(CLEAN_BITCOIN_TEST)

if TARGET_WINDOWS
bitcoin_test: $(TEST_BINARY)
else
if ENABLE_BENCH
bitcoin_test: $(TEST_BINARY) $(BENCH_BINARY)
else
bitcoin_test: $(TEST_BINARY)
endif
endif

bitcoin_test_check: $(TEST_BINARY) FORCE
	$(MAKE) check-TESTS TESTS=$^

bitcoin_test_clean : FORCE
	rm -f $(CLEAN_BITCOIN_TEST) $(test_test_bitcoin_OBJECTS) $(TEST_BINARY)

check-local: $(BITCOIN_TESTS:.cpp=.cpp.test)
if BUILD_BITCOIN_TX
	@echo "Running test/util/test_runner.py..."
	$(PYTHON) $(top_builddir)/test/util/test_runner.py
endif
	@echo "Running test/util/rpcauth-test.py..."
	$(PYTHON) $(top_builddir)/test/util/rpcauth-test.py
if TARGET_WINDOWS
else
if ENABLE_BENCH
	@echo "Running bench/bench_bitcoin ..."
	$(BENCH_BINARY) > /dev/null
endif
endif
	$(AM_V_at)$(MAKE) $(AM_MAKEFLAGS) -C secp256k1 check

if !ENABLE_FUZZ
UNIVALUE_TESTS = univalue/test/object univalue/test/unitester univalue/test/no_nul
noinst_PROGRAMS += $(UNIVALUE_TESTS)
TESTS += $(UNIVALUE_TESTS)

univalue_test_unitester_SOURCES = $(UNIVALUE_TEST_UNITESTER_INT)
univalue_test_unitester_LDADD = $(LIBUNIVALUE)
univalue_test_unitester_CPPFLAGS = -I$(srcdir)/$(UNIVALUE_INCLUDE_DIR_INT) -DJSON_TEST_SRC=\"$(srcdir)/$(UNIVALUE_TEST_DATA_DIR_INT)\"
univalue_test_unitester_LDFLAGS = -static $(LIBTOOL_APP_LDFLAGS)

univalue_test_no_nul_SOURCES = $(UNIVALUE_TEST_NO_NUL_INT)
univalue_test_no_nul_LDADD = $(LIBUNIVALUE)
univalue_test_no_nul_CPPFLAGS = -I$(srcdir)/$(UNIVALUE_INCLUDE_DIR_INT)
univalue_test_no_nul_LDFLAGS = -static $(LIBTOOL_APP_LDFLAGS)

univalue_test_object_SOURCES = $(UNIVALUE_TEST_OBJECT_INT)
univalue_test_object_LDADD = $(LIBUNIVALUE)
univalue_test_object_CPPFLAGS = -I$(srcdir)/$(UNIVALUE_INCLUDE_DIR_INT)
univalue_test_object_LDFLAGS = -static $(LIBTOOL_APP_LDFLAGS)
endif

%.cpp.test: %.cpp
	@echo Running tests: `cat $< | grep -E "(BOOST_FIXTURE_TEST_SUITE\\(|BOOST_AUTO_TEST_SUITE\\()" | cut -d '(' -f 2 | cut -d ',' -f 1 | cut -d ')' -f 1` from $<
	$(AM_V_at)$(TEST_BINARY) --catch_system_errors=no -l test_suite -t "`cat $< | grep -E "(BOOST_FIXTURE_TEST_SUITE\\(|BOOST_AUTO_TEST_SUITE\\()" | cut -d '(' -f 2 | cut -d ',' -f 1 | cut -d ')' -f 1`" -- DEBUG_LOG_OUT > $<.log 2>&1 || (cat $<.log && false)

%.json.h: %.json
	@$(MKDIR_P) $(@D)
	@{ \
	 echo "namespace json_tests{" && \
	 echo "static unsigned const char $(*F)[] = {" && \
	 $(HEXDUMP) -v -e '8/1 "0x%02x, "' -e '"\n"' $< | $(SED) -e 's/0x  ,//g' && \
	 echo "};};"; \
	} > "$@.new" && mv -f "$@.new" "$@"
	@echo "Generated $@"

%.raw.h: %.raw
	@$(MKDIR_P) $(@D)
	@{ \
	 echo "static unsigned const char $(*F)_raw[] = {" && \
	 $(HEXDUMP) -v -e '8/1 "0x%02x, "' -e '"\n"' $< | $(SED) -e 's/0x  ,//g' && \
	 echo "};"; \
	} > "$@.new" && mv -f "$@.new" "$@"
	@echo "Generated $@"<|MERGE_RESOLUTION|>--- conflicted
+++ resolved
@@ -103,11 +103,7 @@
   test/mempool_tests.cpp \
   test/merkle_tests.cpp \
   test/merkleblock_tests.cpp \
-<<<<<<< HEAD
-=======
   test/minisketch_tests.cpp \
-  test/miner_tests.cpp \
->>>>>>> a85442f6
   test/multisig_tests.cpp \
   test/net_peer_eviction_tests.cpp \
   test/net_tests.cpp \
