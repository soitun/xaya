--- conflicted
+++ resolved
@@ -50,11 +50,8 @@
   test/cuckoocache_tests.cpp \
   test/denialofservice_tests.cpp \
   test/descriptor_tests.cpp \
-<<<<<<< HEAD
   test/dualalgo_tests.cpp \
-=======
   test/fs_tests.cpp \
->>>>>>> e4e4ad6e
   test/getarg_tests.cpp \
   test/hash_tests.cpp \
   test/limitedmap_tests.cpp \
