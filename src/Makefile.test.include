# Copyright (c) 2013-2016 The Bitcoin Core developers
# Distributed under the MIT software license, see the accompanying
# file COPYING or http://www.opensource.org/licenses/mit-license.php.

if ENABLE_FUZZ_BINARY
noinst_PROGRAMS += test/fuzz/fuzz
endif

if ENABLE_TESTS
bin_PROGRAMS += test/test_bitcoin
endif

TEST_SRCDIR = test
TEST_BINARY=test/test_bitcoin$(EXEEXT)
FUZZ_BINARY=test/fuzz/fuzz$(EXEEXT)

JSON_TEST_FILES = \
  test/data/script_tests.json \
  test/data/bip341_wallet_vectors.json \
  test/data/base58_encode_decode.json \
  test/data/blockfilters.json \
  test/data/key_io_valid.json \
  test/data/key_io_invalid.json \
  test/data/script_tests.json \
  test/data/sighash.json \
  test/data/tx_invalid.json \
  test/data/tx_valid.json

RAW_TEST_FILES = \
  test/data/asmap.raw

GENERATED_TEST_FILES = $(JSON_TEST_FILES:.json=.json.h) $(RAW_TEST_FILES:.raw=.raw.h)

BITCOIN_TEST_SUITE = \
  test/main.cpp \
  $(TEST_UTIL_H)

FUZZ_SUITE_LD_COMMON = \
 $(LIBTEST_UTIL) \
 $(LIBTEST_FUZZ) \
 $(LIBBITCOIN_NODE) \
 $(LIBBITCOIN_WALLET) \
 $(LIBBITCOIN_COMMON) \
 $(LIBBITCOIN_UTIL) \
 $(LIBBITCOIN_CONSENSUS) \
 $(LIBBITCOIN_CRYPTO) \
 $(LIBBITCOIN_CLI) \
 $(LIBUNIVALUE) \
 $(LIBLEVELDB) \
 $(LIBMEMENV) \
 $(LIBSECP256K1) \
 $(MINISKETCH_LIBS) \
 $(EVENT_LIBS) \
 $(EVENT_PTHREADS_LIBS)

if USE_UPNP
FUZZ_SUITE_LD_COMMON += $(MINIUPNPC_LIBS)
endif

if USE_NATPMP
FUZZ_SUITE_LD_COMMON += $(NATPMP_LIBS)
endif

# test_bitcoin binary #
BITCOIN_TESTS =\
  test/addrman_tests.cpp \
  test/allocator_tests.cpp \
  test/amount_tests.cpp \
  test/argsman_tests.cpp \
  test/arith_uint256_tests.cpp \
  test/auxpow_tests.cpp \
  test/banman_tests.cpp \
  test/base32_tests.cpp \
  test/base58_tests.cpp \
  test/base64_tests.cpp \
  test/bech32_tests.cpp \
  test/bip32_tests.cpp \
  test/blockchain_tests.cpp \
  test/blockencodings_tests.cpp \
  test/blockfilter_index_tests.cpp \
  test/blockfilter_tests.cpp \
  test/blockmanager_tests.cpp \
  test/bloom_tests.cpp \
  test/bswap_tests.cpp \
  test/checkqueue_tests.cpp \
  test/coins_tests.cpp \
  test/coinstatsindex_tests.cpp \
  test/compilerbug_tests.cpp \
  test/compress_tests.cpp \
  test/crypto_tests.cpp \
  test/cuckoocache_tests.cpp \
  test/dbwrapper_tests.cpp \
  test/denialofservice_tests.cpp \
  test/descriptor_tests.cpp \
  test/flatfile_tests.cpp \
  test/fs_tests.cpp \
  test/getarg_tests.cpp \
  test/hash_tests.cpp \
  test/headers_sync_chainwork_tests.cpp \
  test/httpserver_tests.cpp \
  test/i2p_tests.cpp \
  test/interfaces_tests.cpp \
  test/key_io_tests.cpp \
  test/key_tests.cpp \
  test/logging_tests.cpp \
  test/mempool_tests.cpp \
  test/merkle_tests.cpp \
  test/merkleblock_tests.cpp \
<<<<<<< HEAD
=======
  test/miner_tests.cpp \
  test/miniminer_tests.cpp \
>>>>>>> 17acb278
  test/miniscript_tests.cpp \
  test/minisketch_tests.cpp \
  test/multisig_tests.cpp \
  test/net_peer_eviction_tests.cpp \
  test/net_tests.cpp \
  test/netbase_tests.cpp \
  test/orphanage_tests.cpp \
  test/pmt_tests.cpp \
  test/policy_fee_tests.cpp \
  test/policyestimator_tests.cpp \
  test/pool_tests.cpp \
  test/pow_tests.cpp \
  test/prevector_tests.cpp \
  test/raii_event_tests.cpp \
  test/random_tests.cpp \
  test/rbf_tests.cpp \
  test/rest_tests.cpp \
  test/result_tests.cpp \
  test/reverselock_tests.cpp \
  test/rpc_tests.cpp \
  test/sanity_tests.cpp \
  test/scheduler_tests.cpp \
  test/script_p2sh_tests.cpp \
  test/script_parse_tests.cpp \
  test/script_segwit_tests.cpp \
  test/script_standard_tests.cpp \
  test/script_tests.cpp \
  test/scriptnum10.h \
  test/scriptnum_tests.cpp \
  test/serfloat_tests.cpp \
  test/serialize_tests.cpp \
  test/settings_tests.cpp \
  test/sighash_tests.cpp \
  test/sigopcount_tests.cpp \
  test/skiplist_tests.cpp \
  test/sock_tests.cpp \
  test/streams_tests.cpp \
  test/sync_tests.cpp \
  test/system_tests.cpp \
  test/timedata_tests.cpp \
  test/torcontrol_tests.cpp \
  test/transaction_tests.cpp \
  test/translation_tests.cpp \
  test/txindex_tests.cpp \
  test/txpackage_tests.cpp \
  test/txreconciliation_tests.cpp \
  test/txrequest_tests.cpp \
  test/txvalidation_tests.cpp \
  test/txvalidationcache_tests.cpp \
  test/uint256_tests.cpp \
  test/util_tests.cpp \
  test/util_threadnames_tests.cpp \
  test/validation_block_tests.cpp \
  test/validation_chainstate_tests.cpp \
  test/validation_chainstatemanager_tests.cpp \
  test/validation_flush_tests.cpp \
  test/validation_tests.cpp \
  test/validationinterface_tests.cpp \
  test/versionbits_tests.cpp \
  test/xoroshiro128plusplus_tests.cpp
# FIXME: Update and re-enable these tests:
#   miner_tests

if ENABLE_WALLET
BITCOIN_TESTS += \
  wallet/test/feebumper_tests.cpp \
  wallet/test/psbt_wallet_tests.cpp \
  wallet/test/spend_tests.cpp \
  wallet/test/wallet_tests.cpp \
  wallet/test/walletdb_tests.cpp \
  wallet/test/wallet_crypto_tests.cpp \
  wallet/test/wallet_transaction_tests.cpp \
  wallet/test/coinselector_tests.cpp \
  wallet/test/init_tests.cpp \
  wallet/test/ismine_tests.cpp \
  wallet/test/rpc_util_tests.cpp \
  wallet/test/scriptpubkeyman_tests.cpp \
  wallet/test/walletload_tests.cpp \
  wallet/test/group_outputs_tests.cpp

FUZZ_SUITE_LD_COMMON +=\
 $(SQLITE_LIBS) \
 $(BDB_LIBS)

if USE_BDB
BITCOIN_TESTS += wallet/test/db_tests.cpp
endif

FUZZ_WALLET_SRC = \
 wallet/test/fuzz/coinselection.cpp \
 wallet/test/fuzz/parse_iso8601.cpp

if USE_SQLITE
FUZZ_WALLET_SRC += \
 wallet/test/fuzz/notifications.cpp
endif # USE_SQLITE

BITCOIN_TEST_SUITE += \
  wallet/test/wallet_test_fixture.cpp \
  wallet/test/wallet_test_fixture.h \
  wallet/test/init_test_fixture.cpp \
  wallet/test/init_test_fixture.h
endif # ENABLE_WALLET

test_test_bitcoin_SOURCES = $(BITCOIN_TEST_SUITE) $(BITCOIN_TESTS) $(JSON_TEST_FILES) $(RAW_TEST_FILES)
test_test_bitcoin_CPPFLAGS = $(AM_CPPFLAGS) $(BITCOIN_INCLUDES) $(TESTDEFS) $(BOOST_CPPFLAGS) $(EVENT_CFLAGS)
test_test_bitcoin_LDADD = $(LIBTEST_UTIL)
if ENABLE_WALLET
test_test_bitcoin_LDADD += $(LIBBITCOIN_WALLET)
test_test_bitcoin_CPPFLAGS += $(BDB_CPPFLAGS)
endif

test_test_bitcoin_LDADD += $(LIBBITCOIN_NODE) $(LIBBITCOIN_CLI) $(LIBBITCOIN_COMMON) $(LIBBITCOIN_UTIL) $(LIBBITCOIN_CONSENSUS) $(LIBBITCOIN_CRYPTO) $(LIBUNIVALUE) \
  $(LIBLEVELDB) $(LIBMEMENV) $(LIBSECP256K1) $(EVENT_LIBS) $(EVENT_PTHREADS_LIBS) $(MINISKETCH_LIBS)
test_test_bitcoin_CXXFLAGS = $(AM_CXXFLAGS) $(PIE_FLAGS)

test_test_bitcoin_LDADD += $(BDB_LIBS) $(MINIUPNPC_LIBS) $(NATPMP_LIBS) $(SQLITE_LIBS)
test_test_bitcoin_LDFLAGS = $(RELDFLAGS) $(AM_LDFLAGS) $(LIBTOOL_APP_LDFLAGS) $(PTHREAD_FLAGS) -static

if ENABLE_ZMQ
test_test_bitcoin_LDADD += $(LIBBITCOIN_ZMQ) $(ZMQ_LIBS)
FUZZ_SUITE_LD_COMMON += $(LIBBITCOIN_ZMQ) $(ZMQ_LIBS)
endif

if ENABLE_FUZZ_BINARY
test_fuzz_fuzz_CPPFLAGS = $(AM_CPPFLAGS) $(BITCOIN_INCLUDES) $(BOOST_CPPFLAGS)
test_fuzz_fuzz_CXXFLAGS = $(AM_CXXFLAGS) $(PIE_FLAGS)
test_fuzz_fuzz_LDADD = $(FUZZ_SUITE_LD_COMMON)
test_fuzz_fuzz_LDFLAGS = $(RELDFLAGS) $(AM_LDFLAGS) $(LIBTOOL_APP_LDFLAGS) $(PTHREAD_FLAGS) $(RUNTIME_LDFLAGS)
test_fuzz_fuzz_SOURCES = \
 $(FUZZ_WALLET_SRC) \
 test/fuzz/addition_overflow.cpp \
 test/fuzz/addrman.cpp \
 test/fuzz/asmap.cpp \
 test/fuzz/asmap_direct.cpp \
 test/fuzz/autofile.cpp \
 test/fuzz/banman.cpp \
 test/fuzz/base_encode_decode.cpp \
 test/fuzz/bech32.cpp \
 test/fuzz/bitdeque.cpp \
 test/fuzz/block.cpp \
 test/fuzz/block_header.cpp \
 test/fuzz/blockfilter.cpp \
 test/fuzz/bloom_filter.cpp \
 test/fuzz/buffered_file.cpp \
 test/fuzz/chain.cpp \
 test/fuzz/checkqueue.cpp \
 test/fuzz/coins_view.cpp \
 test/fuzz/coinscache_sim.cpp \
 test/fuzz/connman.cpp \
 test/fuzz/crypto.cpp \
 test/fuzz/crypto_aes256.cpp \
 test/fuzz/crypto_aes256cbc.cpp \
 test/fuzz/crypto_chacha20.cpp \
 test/fuzz/crypto_chacha20_poly1305_aead.cpp \
 test/fuzz/crypto_common.cpp \
 test/fuzz/crypto_diff_fuzz_chacha20.cpp \
 test/fuzz/crypto_hkdf_hmac_sha256_l32.cpp \
 test/fuzz/crypto_poly1305.cpp \
 test/fuzz/cuckoocache.cpp \
 test/fuzz/decode_tx.cpp \
 test/fuzz/descriptor_parse.cpp \
 test/fuzz/deserialize.cpp \
 test/fuzz/eval_script.cpp \
 test/fuzz/fee_rate.cpp \
 test/fuzz/fees.cpp \
 test/fuzz/flatfile.cpp \
 test/fuzz/float.cpp \
 test/fuzz/golomb_rice.cpp \
 test/fuzz/headerssync.cpp \
 test/fuzz/hex.cpp \
 test/fuzz/http_request.cpp \
 test/fuzz/i2p.cpp \
 test/fuzz/integer.cpp \
 test/fuzz/key.cpp \
 test/fuzz/key_io.cpp \
 test/fuzz/kitchen_sink.cpp \
 test/fuzz/load_external_block_file.cpp \
 test/fuzz/locale.cpp \
 test/fuzz/merkleblock.cpp \
 test/fuzz/message.cpp \
 test/fuzz/miniscript.cpp \
 test/fuzz/minisketch.cpp \
 test/fuzz/mini_miner.cpp \
 test/fuzz/muhash.cpp \
 test/fuzz/multiplication_overflow.cpp \
 test/fuzz/net.cpp \
 test/fuzz/net_permissions.cpp \
 test/fuzz/netaddress.cpp \
 test/fuzz/netbase_dns_lookup.cpp \
 test/fuzz/node_eviction.cpp \
 test/fuzz/p2p_transport_serialization.cpp \
 test/fuzz/parse_hd_keypath.cpp \
 test/fuzz/parse_numbers.cpp \
 test/fuzz/parse_script.cpp \
 test/fuzz/parse_univalue.cpp \
 test/fuzz/partially_downloaded_block.cpp \
 test/fuzz/policy_estimator.cpp \
 test/fuzz/policy_estimator_io.cpp \
 test/fuzz/poolresource.cpp \
 test/fuzz/pow.cpp \
 test/fuzz/prevector.cpp \
 test/fuzz/primitives_transaction.cpp \
 test/fuzz/process_message.cpp \
 test/fuzz/process_messages.cpp \
 test/fuzz/protocol.cpp \
 test/fuzz/psbt.cpp \
 test/fuzz/random.cpp \
 test/fuzz/rbf.cpp \
 test/fuzz/rolling_bloom_filter.cpp \
 test/fuzz/rpc.cpp \
 test/fuzz/script.cpp \
 test/fuzz/script_assets_test_minimizer.cpp \
 test/fuzz/script_bitcoin_consensus.cpp \
 test/fuzz/script_descriptor_cache.cpp \
 test/fuzz/script_flags.cpp \
 test/fuzz/script_format.cpp \
 test/fuzz/script_interpreter.cpp \
 test/fuzz/script_ops.cpp \
 test/fuzz/script_sigcache.cpp \
 test/fuzz/script_sign.cpp \
 test/fuzz/scriptnum_ops.cpp \
 test/fuzz/secp256k1_ec_seckey_import_export_der.cpp \
 test/fuzz/secp256k1_ecdsa_signature_parse_der_lax.cpp \
 test/fuzz/signature_checker.cpp \
 test/fuzz/signet.cpp \
 test/fuzz/socks5.cpp \
 test/fuzz/span.cpp \
 test/fuzz/spanparsing.cpp \
 test/fuzz/string.cpp \
 test/fuzz/strprintf.cpp \
 test/fuzz/system.cpp \
 test/fuzz/timedata.cpp \
 test/fuzz/torcontrol.cpp \
 test/fuzz/transaction.cpp \
 test/fuzz/tx_in.cpp \
 test/fuzz/tx_out.cpp \
 test/fuzz/tx_pool.cpp \
 test/fuzz/txorphan.cpp \
 test/fuzz/txrequest.cpp \
 test/fuzz/utxo_snapshot.cpp \
 test/fuzz/utxo_total_supply.cpp \
 test/fuzz/validation_load_mempool.cpp \
 test/fuzz/versionbits.cpp
endif # ENABLE_FUZZ_BINARY

nodist_test_test_bitcoin_SOURCES = $(GENERATED_TEST_FILES)

$(BITCOIN_TESTS): $(GENERATED_TEST_FILES)

CLEAN_BITCOIN_TEST = test/*.gcda test/*.gcno test/fuzz/*.gcda test/fuzz/*.gcno test/util/*.gcda test/util/*.gcno $(GENERATED_TEST_FILES) $(addsuffix .log,$(basename $(BITCOIN_TESTS)))

CLEANFILES += $(CLEAN_BITCOIN_TEST)

if TARGET_WINDOWS
bitcoin_test: $(TEST_BINARY)
else
if ENABLE_BENCH
bitcoin_test: $(TEST_BINARY) $(BENCH_BINARY)
else
bitcoin_test: $(TEST_BINARY)
endif
endif

bitcoin_test_check: $(TEST_BINARY) FORCE
	$(MAKE) check-TESTS TESTS=$^

bitcoin_test_clean : FORCE
	rm -f $(CLEAN_BITCOIN_TEST) $(test_test_bitcoin_OBJECTS) $(TEST_BINARY)

check-local: $(BITCOIN_TESTS:.cpp=.cpp.test)
if BUILD_BITCOIN_TX
	@echo "Running test/util/test_runner.py..."
	$(PYTHON) $(top_builddir)/test/util/test_runner.py
endif
	@echo "Running test/util/rpcauth-test.py..."
	$(PYTHON) $(top_builddir)/test/util/rpcauth-test.py
if TARGET_WINDOWS
else
if ENABLE_BENCH
	@echo "Running bench/bench_bitcoin (one iteration sanity check, only high priority)..."
	$(BENCH_BINARY) -sanity-check -priority-level=high
endif
endif
	$(AM_V_at)$(MAKE) $(AM_MAKEFLAGS) -C secp256k1 check

if ENABLE_TESTS
UNIVALUE_TESTS = univalue/test/object univalue/test/unitester
noinst_PROGRAMS += $(UNIVALUE_TESTS)
TESTS += $(UNIVALUE_TESTS)

univalue_test_unitester_SOURCES = $(UNIVALUE_TEST_UNITESTER_INT)
univalue_test_unitester_LDADD = $(LIBUNIVALUE)
univalue_test_unitester_CPPFLAGS = -I$(srcdir)/$(UNIVALUE_INCLUDE_DIR_INT) -DJSON_TEST_SRC=\"$(srcdir)/$(UNIVALUE_TEST_DATA_DIR_INT)\"
univalue_test_unitester_LDFLAGS = -static $(LIBTOOL_APP_LDFLAGS)

univalue_test_object_SOURCES = $(UNIVALUE_TEST_OBJECT_INT)
univalue_test_object_LDADD = $(LIBUNIVALUE)
univalue_test_object_CPPFLAGS = -I$(srcdir)/$(UNIVALUE_INCLUDE_DIR_INT)
univalue_test_object_LDFLAGS = -static $(LIBTOOL_APP_LDFLAGS)
endif

%.cpp.test: %.cpp
	@echo Running tests: $$(\
	  cat $< | \
	  grep -E "(BOOST_FIXTURE_TEST_SUITE\\(|BOOST_AUTO_TEST_SUITE\\()" | \
	  cut -d '(' -f 2 | cut -d ',' -f 1 | cut -d ')' -f 1\
	) from $<
	$(AM_V_at)export TEST_LOGFILE=$(abs_builddir)/$$(\
	  echo $< | grep -E -o "(wallet/test/.*\.cpp|test/.*\.cpp)" | $(SED) -e s/\.cpp/.log/ \
	) && \
	$(TEST_BINARY) --catch_system_errors=no -l test_suite -t "$$(\
	  cat $< | \
	  grep -E "(BOOST_FIXTURE_TEST_SUITE\\(|BOOST_AUTO_TEST_SUITE\\()" | \
	  cut -d '(' -f 2 | cut -d ',' -f 1 | cut -d ')' -f 1\
	)" -- DEBUG_LOG_OUT > "$$TEST_LOGFILE" 2>&1 || (cat "$$TEST_LOGFILE" && false)

%.json.h: %.json
	@$(MKDIR_P) $(@D)
	$(AM_V_GEN) { \
	 echo "namespace json_tests{" && \
	 echo "static unsigned const char $(*F)[] = {" && \
	 $(HEXDUMP) -v -e '8/1 "0x%02x, "' -e '"\n"' $< | $(SED) -e 's/0x  ,//g' && \
	 echo "};};"; \
	} > "$@.new" && mv -f "$@.new" "$@"<|MERGE_RESOLUTION|>--- conflicted
+++ resolved
@@ -106,11 +106,7 @@
   test/mempool_tests.cpp \
   test/merkle_tests.cpp \
   test/merkleblock_tests.cpp \
-<<<<<<< HEAD
-=======
-  test/miner_tests.cpp \
   test/miniminer_tests.cpp \
->>>>>>> 17acb278
   test/miniscript_tests.cpp \
   test/minisketch_tests.cpp \
   test/multisig_tests.cpp \
