--- conflicted
+++ resolved
@@ -75,9 +75,6 @@
 
 static void JSONErrorReply(HTTPRequest* req, UniValue objError, const JSONRPCRequest& jreq)
 {
-<<<<<<< HEAD
-    std::string strReply = JSONRPCReply(NullUniValue, objError, id);
-=======
     // Sending HTTP errors is a legacy JSON-RPC behavior.
     Assume(jreq.m_json_version != JSONRPCVersion::V2);
 
@@ -91,10 +88,9 @@
         nStatus = HTTP_NOT_FOUND;
 
     std::string strReply = JSONRPCReplyObj(NullUniValue, std::move(objError), jreq.id, jreq.m_json_version).write() + "\n";
->>>>>>> 43134a16
 
     req->WriteHeader("Content-Type", "application/json");
-    req->WriteReply(HTTP_OK, strReply);
+    req->WriteReply(nStatus, strReply);
 }
 
 //This function checks username and password against -rpcauth
