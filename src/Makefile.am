# Copyright (c) 2013-2016 The Bitcoin Core developers
# Distributed under the MIT software license, see the accompanying
# file COPYING or http://www.opensource.org/licenses/mit-license.php.

DIST_SUBDIRS = secp256k1 univalue

AM_LDFLAGS = $(PTHREAD_CFLAGS) $(LIBTOOL_LDFLAGS) $(HARDENED_LDFLAGS) $(GPROF_LDFLAGS) $(SANITIZER_LDFLAGS)
AM_CXXFLAGS = $(DEBUG_CXXFLAGS) $(HARDENED_CXXFLAGS) $(WARN_CXXFLAGS) $(NOWARN_CXXFLAGS) $(ERROR_CXXFLAGS) $(GPROF_CXXFLAGS) $(SANITIZER_CXXFLAGS)
AM_CPPFLAGS = $(DEBUG_CPPFLAGS) $(HARDENED_CPPFLAGS)
AM_LIBTOOLFLAGS = --preserve-dup-deps
EXTRA_LIBRARIES =

if EMBEDDED_UNIVALUE
LIBUNIVALUE = univalue/libunivalue.la

$(LIBUNIVALUE): $(wildcard univalue/lib/*) $(wildcard univalue/include/*)
	$(AM_V_at)$(MAKE) $(AM_MAKEFLAGS) -C $(@D) $(@F)
else
LIBUNIVALUE = $(UNIVALUE_LIBS)
endif

BITCOIN_INCLUDES=-I$(builddir) $(BDB_CPPFLAGS) $(BOOST_CPPFLAGS) $(LEVELDB_CPPFLAGS) $(CRYPTO_CFLAGS) $(SSL_CFLAGS)

BITCOIN_INCLUDES += -I$(srcdir)/secp256k1/include
BITCOIN_INCLUDES += $(UNIVALUE_CFLAGS)

LIBBITCOIN_SERVER=libbitcoin_server.a
LIBBITCOIN_COMMON=libbitcoin_common.a
LIBBITCOIN_CONSENSUS=libbitcoin_consensus.a
LIBBITCOIN_CLI=libbitcoin_cli.a
LIBBITCOIN_UTIL=libbitcoin_util.a
LIBBITCOIN_CRYPTO_BASE=crypto/libbitcoin_crypto_base.a
LIBBITCOINQT=qt/libbitcoinqt.a
LIBSECP256K1=secp256k1/libsecp256k1.la

if ENABLE_ZMQ
LIBBITCOIN_ZMQ=libbitcoin_zmq.a
endif
if BUILD_BITCOIN_LIBS
LIBBITCOINCONSENSUS=libnamecoinconsensus.la
endif
if ENABLE_WALLET
LIBBITCOIN_WALLET=libbitcoin_wallet.a
LIBBITCOIN_WALLET_TOOL=libbitcoin_wallet_tool.a
endif

LIBBITCOIN_CRYPTO= $(LIBBITCOIN_CRYPTO_BASE)
if ENABLE_SSE41
LIBBITCOIN_CRYPTO_SSE41 = crypto/libbitcoin_crypto_sse41.a
LIBBITCOIN_CRYPTO += $(LIBBITCOIN_CRYPTO_SSE41)
endif
if ENABLE_AVX2
LIBBITCOIN_CRYPTO_AVX2 = crypto/libbitcoin_crypto_avx2.a
LIBBITCOIN_CRYPTO += $(LIBBITCOIN_CRYPTO_AVX2)
endif
if ENABLE_SHANI
LIBBITCOIN_CRYPTO_SHANI = crypto/libbitcoin_crypto_shani.a
LIBBITCOIN_CRYPTO += $(LIBBITCOIN_CRYPTO_SHANI)
endif

$(LIBSECP256K1): $(wildcard secp256k1/src/*.h) $(wildcard secp256k1/src/*.c) $(wildcard secp256k1/include/*)
	$(AM_V_at)$(MAKE) $(AM_MAKEFLAGS) -C $(@D) $(@F)

# Make is not made aware of per-object dependencies to avoid limiting building parallelization
# But to build the less dependent modules first, we manually select their order here:
EXTRA_LIBRARIES += \
  $(LIBBITCOIN_CRYPTO) \
  $(LIBBITCOIN_UTIL) \
  $(LIBBITCOIN_COMMON) \
  $(LIBBITCOIN_CONSENSUS) \
  $(LIBBITCOIN_SERVER) \
  $(LIBBITCOIN_CLI) \
  $(LIBBITCOIN_WALLET) \
  $(LIBBITCOIN_WALLET_TOOL) \
  $(LIBBITCOIN_ZMQ)

lib_LTLIBRARIES = $(LIBBITCOINCONSENSUS)

bin_PROGRAMS =
noinst_PROGRAMS = xaya-hash
TESTS =
BENCHMARKS =

if BUILD_BITCOIND
  bin_PROGRAMS += xayad
endif

if BUILD_BITCOIN_CLI
  bin_PROGRAMS += xaya-cli
endif
if BUILD_BITCOIN_TX
  bin_PROGRAMS += xaya-tx
endif
if ENABLE_WALLET
if BUILD_BITCOIN_WALLET
  bin_PROGRAMS += xaya-wallet
endif
endif

.PHONY: FORCE check-symbols check-security
# bitcoin core #
BITCOIN_CORE_H = \
  addrdb.h \
  addrman.h \
  attributes.h \
  auxpow.h \
  banman.h \
  base58.h \
  bech32.h \
  bloom.h \
  blockencodings.h \
  blockfilter.h \
  chain.h \
  chainparams.h \
  chainparamsbase.h \
  chainparamsseeds.h \
  checkpoints.h \
  checkqueue.h \
  clientversion.h \
  coins.h \
  compat.h \
  compat/assumptions.h \
  compat/byteswap.h \
  compat/endian.h \
  compat/sanity.h \
  compressor.h \
  consensus/consensus.h \
  consensus/tx_verify.h \
  core_io.h \
  core_memusage.h \
  cuckoocache.h \
  flatfile.h \
  fs.h \
  httprpc.h \
  httpserver.h \
  index/base.h \
  index/txindex.h \
  indirectmap.h \
  init.h \
  interfaces/chain.h \
  interfaces/handler.h \
  interfaces/node.h \
  interfaces/wallet.h \
  key.h \
  key_io.h \
  keystore.h \
  dbwrapper.h \
  limitedmap.h \
  logging.h \
  memusage.h \
  merkleblock.h \
  miner.h \
  names/common.h \
  names/encoding.h \
  names/main.h \
  net.h \
  net_processing.h \
  netaddress.h \
  netbase.h \
  netmessagemaker.h \
  node/coin.h \
  node/transaction.h \
  noui.h \
  optional.h \
  outputtype.h \
  policy/feerate.h \
  policy/fees.h \
  policy/policy.h \
  policy/rbf.h \
  pow.h \
  powdata.h \
  protocol.h \
  psbt.h \
  random.h \
  reverse_iterator.h \
  reverselock.h \
  rpc/auxpow_miner.h \
  rpc/blockchain.h \
  rpc/client.h \
  rpc/game.h \
  rpc/mining.h \
  rpc/names.h \
  rpc/protocol.h \
  rpc/server.h \
  rpc/rawtransaction.h \
  rpc/register.h \
  rpc/util.h \
  scheduler.h \
  script/descriptor.h \
  script/ismine.h \
  script/sigcache.h \
  script/sign.h \
  script/standard.h \
  shutdown.h \
  streams.h \
  support/allocators/secure.h \
  support/allocators/zeroafterfree.h \
  support/cleanse.h \
  support/events.h \
  support/lockedpool.h \
  sync.h \
  threadsafety.h \
  threadinterrupt.h \
  timedata.h \
  torcontrol.h \
  txdb.h \
  txmempool.h \
  ui_interface.h \
  undo.h \
  util/bip32.h \
  util/bytevectorhash.h \
  util/system.h \
  util/memory.h \
  util/moneystr.h \
  util/time.h \
  validation.h \
  validationinterface.h \
  versionbits.h \
  versionbitsinfo.h \
  walletinitinterface.h \
  wallet/coincontrol.h \
  wallet/crypter.h \
  wallet/db.h \
  wallet/feebumper.h \
  wallet/fees.h \
  wallet/psbtwallet.h \
  wallet/rpcwallet.h \
  wallet/wallet.h \
  wallet/walletdb.h \
  wallet/wallettool.h \
  wallet/walletutil.h \
  wallet/coinselection.h \
  warnings.h \
  zmq/zmqabstractnotifier.h \
  zmq/zmqconfig.h\
  zmq/zmqgames.h \
  zmq/zmqnotificationinterface.h \
  zmq/zmqpublishnotifier.h \
  zmq/zmqrpc.h


obj/build.h: FORCE
	@$(MKDIR_P) $(builddir)/obj
	@$(top_srcdir)/share/genbuild.sh "$(abs_top_builddir)/src/obj/build.h" \
	  "$(abs_top_srcdir)"
libbitcoin_util_a-clientversion.$(OBJEXT): obj/build.h

# server: shared between bitcoind and bitcoin-qt
libbitcoin_server_a_CPPFLAGS = $(AM_CPPFLAGS) $(BITCOIN_INCLUDES) $(MINIUPNPC_CPPFLAGS) $(EVENT_CFLAGS) $(EVENT_PTHREADS_CFLAGS)
libbitcoin_server_a_CXXFLAGS = $(AM_CXXFLAGS) $(PIE_FLAGS)
libbitcoin_server_a_SOURCES = \
  addrdb.cpp \
  addrman.cpp \
  banman.cpp \
  bloom.cpp \
  blockencodings.cpp \
  blockfilter.cpp \
  chain.cpp \
  checkpoints.cpp \
  consensus/tx_verify.cpp \
  flatfile.cpp \
  httprpc.cpp \
  httpserver.cpp \
  index/base.cpp \
  index/txindex.cpp \
  interfaces/chain.cpp \
  interfaces/handler.cpp \
  interfaces/node.cpp \
  init.cpp \
  dbwrapper.cpp \
  merkleblock.cpp \
  miner.cpp \
  names/main.cpp \
  net.cpp \
  net_processing.cpp \
  node/coin.cpp \
  node/transaction.cpp \
  noui.cpp \
  outputtype.cpp \
  policy/fees.cpp \
  policy/policy.cpp \
  policy/rbf.cpp \
  pow.cpp \
  rest.cpp \
  rpc/auxpow_miner.cpp \
  rpc/blockchain.cpp \
  rpc/game.cpp \
  rpc/mining.cpp \
  rpc/misc.cpp \
  rpc/names.cpp \
  rpc/net.cpp \
  rpc/rawtransaction.cpp \
  rpc/server.cpp \
  rpc/util.cpp \
  script/sigcache.cpp \
  shutdown.cpp \
  timedata.cpp \
  torcontrol.cpp \
  txdb.cpp \
  txmempool.cpp \
  ui_interface.cpp \
  validation.cpp \
  validationinterface.cpp \
  versionbits.cpp \
  $(BITCOIN_CORE_H)

if !ENABLE_WALLET
libbitcoin_server_a_SOURCES += dummywallet.cpp
endif

if ENABLE_ZMQ
libbitcoin_zmq_a_CPPFLAGS = $(BITCOIN_INCLUDES) $(ZMQ_CFLAGS)
libbitcoin_zmq_a_CXXFLAGS = $(AM_CXXFLAGS) $(PIE_FLAGS)
libbitcoin_zmq_a_SOURCES = \
  zmq/zmqabstractnotifier.cpp \
  zmq/zmqgames.cpp \
  zmq/zmqnotificationinterface.cpp \
  zmq/zmqpublishnotifier.cpp \
  zmq/zmqrpc.cpp
endif


# wallet: shared between bitcoind and bitcoin-qt, but only linked
# when wallet enabled
libbitcoin_wallet_a_CPPFLAGS = $(AM_CPPFLAGS) $(BITCOIN_INCLUDES)
libbitcoin_wallet_a_CXXFLAGS = $(AM_CXXFLAGS) $(PIE_FLAGS)
libbitcoin_wallet_a_SOURCES = \
  interfaces/wallet.cpp \
  wallet/coincontrol.cpp \
  wallet/crypter.cpp \
  wallet/db.cpp \
  wallet/feebumper.cpp \
  wallet/fees.cpp \
  wallet/init.cpp \
  wallet/psbtwallet.cpp \
  wallet/rpcdump.cpp \
  wallet/rpcnames.cpp \
  wallet/rpcwallet.cpp \
  wallet/wallet.cpp \
  wallet/walletdb.cpp \
  wallet/walletutil.cpp \
  wallet/coinselection.cpp \
  $(BITCOIN_CORE_H)

libbitcoin_wallet_tool_a_CPPFLAGS = $(AM_CPPFLAGS) $(BITCOIN_INCLUDES)
libbitcoin_wallet_tool_a_CXXFLAGS = $(AM_CXXFLAGS) $(PIE_FLAGS)
libbitcoin_wallet_tool_a_SOURCES = \
  wallet/wallettool.cpp \
  $(BITCOIN_CORE_H)

# crypto primitives library
crypto_libbitcoin_crypto_base_a_CPPFLAGS = $(AM_CPPFLAGS)
crypto_libbitcoin_crypto_base_a_CXXFLAGS = $(AM_CXXFLAGS) $(PIE_FLAGS)
crypto_libbitcoin_crypto_base_a_CFLAGS = $(AM_CFLAGS) $(PIE_FLAGS)
crypto_libbitcoin_crypto_base_a_SOURCES = \
  crypto/aes.cpp \
  crypto/aes.h \
  crypto/chacha20.h \
  crypto/chacha20.cpp \
  crypto/common.h \
  crypto/hmac_sha256.cpp \
  crypto/hmac_sha256.h \
  crypto/hmac_sha512.cpp \
  crypto/hmac_sha512.h \
  crypto/neoscrypt.h \
  crypto/neoscrypt.c \
  crypto/poly1305.h \
  crypto/poly1305.cpp \
  crypto/ripemd160.cpp \
  crypto/ripemd160.h \
  crypto/sha1.cpp \
  crypto/sha1.h \
  crypto/sha256.cpp \
  crypto/sha256.h \
  crypto/sha512.cpp \
  crypto/sha512.h \
  crypto/siphash.cpp \
  crypto/siphash.h

if USE_ASM
crypto_libbitcoin_crypto_base_a_SOURCES += \
  crypto/sha256_sse4.cpp \
  crypto/neoscrypt_asm.S
endif

crypto_libbitcoin_crypto_sse41_a_CXXFLAGS = $(AM_CXXFLAGS) $(PIE_FLAGS)
crypto_libbitcoin_crypto_sse41_a_CPPFLAGS = $(AM_CPPFLAGS)
crypto_libbitcoin_crypto_sse41_a_CXXFLAGS += $(SSE41_CXXFLAGS)
crypto_libbitcoin_crypto_sse41_a_CPPFLAGS += -DENABLE_SSE41
crypto_libbitcoin_crypto_sse41_a_SOURCES = crypto/sha256_sse41.cpp

crypto_libbitcoin_crypto_avx2_a_CXXFLAGS = $(AM_CXXFLAGS) $(PIE_FLAGS)
crypto_libbitcoin_crypto_avx2_a_CPPFLAGS = $(AM_CPPFLAGS)
crypto_libbitcoin_crypto_avx2_a_CXXFLAGS += $(AVX2_CXXFLAGS)
crypto_libbitcoin_crypto_avx2_a_CPPFLAGS += -DENABLE_AVX2
crypto_libbitcoin_crypto_avx2_a_SOURCES = crypto/sha256_avx2.cpp

crypto_libbitcoin_crypto_shani_a_CXXFLAGS = $(AM_CXXFLAGS) $(PIE_FLAGS)
crypto_libbitcoin_crypto_shani_a_CPPFLAGS = $(AM_CPPFLAGS)
crypto_libbitcoin_crypto_shani_a_CXXFLAGS += $(SHANI_CXXFLAGS)
crypto_libbitcoin_crypto_shani_a_CPPFLAGS += -DENABLE_SHANI
crypto_libbitcoin_crypto_shani_a_SOURCES = crypto/sha256_shani.cpp

# consensus: shared between all executables that validate any consensus rules.
libbitcoin_consensus_a_CPPFLAGS = $(AM_CPPFLAGS) $(BITCOIN_INCLUDES)
libbitcoin_consensus_a_CXXFLAGS = $(AM_CXXFLAGS) $(PIE_FLAGS)
libbitcoin_consensus_a_SOURCES = \
  amount.h \
  arith_uint256.cpp \
  arith_uint256.h \
  consensus/merkle.cpp \
  consensus/merkle.h \
  consensus/params.h \
  consensus/validation.h \
  hash.cpp \
  hash.h \
  prevector.h \
  primitives/block.cpp \
  primitives/block.h \
  primitives/pureheader.cpp \
  primitives/pureheader.h \
  primitives/transaction.cpp \
  primitives/transaction.h \
  pubkey.cpp \
  pubkey.h \
  script/namecoinconsensus.cpp \
  script/interpreter.cpp \
  script/interpreter.h \
  script/names.cpp \
  script/names.h \
  script/script.cpp \
  script/script.h \
  script/script_error.cpp \
  script/script_error.h \
  serialize.h \
  span.h \
  tinyformat.h \
  uint256.cpp \
  uint256.h \
  util/strencodings.cpp \
  util/strencodings.h \
  version.h

# common: shared between bitcoind, and bitcoin-qt and non-server tools
libbitcoin_common_a_CPPFLAGS = $(AM_CPPFLAGS) $(BITCOIN_INCLUDES)
libbitcoin_common_a_CXXFLAGS = $(AM_CXXFLAGS) $(PIE_FLAGS)
libbitcoin_common_a_SOURCES = \
  auxpow.cpp \
  base58.cpp \
  bech32.cpp \
  chainparams.cpp \
  coins.cpp \
  compressor.cpp \
  core_read.cpp \
  core_write.cpp \
  key.cpp \
  key_io.cpp \
  keystore.cpp \
  names/common.cpp \
  names/encoding.cpp \
  netaddress.cpp \
  netbase.cpp \
  policy/feerate.cpp \
<<<<<<< HEAD
  powdata.cpp \
  psbt.cpp \
=======
>>>>>>> 9edc3b46
  protocol.cpp \
  psbt.cpp \
  scheduler.cpp \
  script/descriptor.cpp \
  script/ismine.cpp \
  script/sign.cpp \
  script/standard.cpp \
  versionbitsinfo.cpp \
  warnings.cpp \
  $(BITCOIN_CORE_H)

# util: shared between all executables.
# This library *must* be included to make sure that the glibc
# backward-compatibility objects and their sanity checks are linked.
libbitcoin_util_a_CPPFLAGS = $(AM_CPPFLAGS) $(BITCOIN_INCLUDES)
libbitcoin_util_a_CXXFLAGS = $(AM_CXXFLAGS) $(PIE_FLAGS)
libbitcoin_util_a_SOURCES = \
  support/lockedpool.cpp \
  chainparamsbase.cpp \
  clientversion.cpp \
  compat/glibc_sanity.cpp \
  compat/glibcxx_sanity.cpp \
  compat/strnlen.cpp \
  fs.cpp \
  logging.cpp \
  random.cpp \
  rpc/protocol.cpp \
  support/cleanse.cpp \
  sync.cpp \
  threadinterrupt.cpp \
  util/bip32.cpp \
  util/bytevectorhash.cpp \
  util/system.cpp \
  util/moneystr.cpp \
  util/strencodings.cpp \
  util/time.cpp \
  $(BITCOIN_CORE_H)

if GLIBC_BACK_COMPAT
libbitcoin_util_a_SOURCES += compat/glibc_compat.cpp
AM_LDFLAGS += $(COMPAT_LDFLAGS)
endif

# cli: shared between bitcoin-cli and bitcoin-qt
libbitcoin_cli_a_CPPFLAGS = $(AM_CPPFLAGS) $(BITCOIN_INCLUDES)
libbitcoin_cli_a_CXXFLAGS = $(AM_CXXFLAGS) $(PIE_FLAGS)
libbitcoin_cli_a_SOURCES = \
  rpc/client.cpp \
  $(BITCOIN_CORE_H)

nodist_libbitcoin_util_a_SOURCES = $(srcdir)/obj/build.h
#

# bitcoind binary #
xayad_SOURCES = bitcoind.cpp
xayad_CPPFLAGS = $(AM_CPPFLAGS) $(BITCOIN_INCLUDES)
xayad_CXXFLAGS = $(AM_CXXFLAGS) $(PIE_FLAGS)
xayad_LDFLAGS = $(RELDFLAGS) $(AM_LDFLAGS) $(LIBTOOL_APP_LDFLAGS)

if TARGET_WINDOWS
xayad_SOURCES += bitcoind-res.rc
endif

# Libraries below may be listed more than once to resolve circular dependencies (see
# https://eli.thegreenplace.net/2013/07/09/library-order-in-static-linking#circular-dependency)
xayad_LDADD = \
  $(LIBBITCOIN_SERVER) \
  $(LIBBITCOIN_WALLET) \
  $(LIBBITCOIN_SERVER) \
  $(LIBBITCOIN_COMMON) \
  $(LIBUNIVALUE) \
  $(LIBBITCOIN_UTIL) \
  $(LIBBITCOIN_ZMQ) \
  $(LIBBITCOIN_CONSENSUS) \
  $(LIBBITCOIN_CRYPTO) \
  $(LIBLEVELDB) \
  $(LIBLEVELDB_SSE42) \
  $(LIBMEMENV) \
  $(LIBSECP256K1)

xayad_LDADD += $(BOOST_LIBS) $(BDB_LIBS) $(CRYPTO_LIBS) $(MINIUPNPC_LIBS) $(EVENT_PTHREADS_LIBS) $(EVENT_LIBS) $(ZMQ_LIBS)

# bitcoin-cli binary #
xaya_cli_SOURCES = bitcoin-cli.cpp
xaya_cli_CPPFLAGS = $(AM_CPPFLAGS) $(BITCOIN_INCLUDES) $(EVENT_CFLAGS)
xaya_cli_CXXFLAGS = $(AM_CXXFLAGS) $(PIE_FLAGS)
xaya_cli_LDFLAGS = $(RELDFLAGS) $(AM_LDFLAGS) $(LIBTOOL_APP_LDFLAGS)

if TARGET_WINDOWS
xaya_cli_SOURCES += bitcoin-cli-res.rc
endif

xaya_cli_LDADD = \
  $(LIBBITCOIN_CLI) \
  $(LIBUNIVALUE) \
  $(LIBBITCOIN_UTIL) \
  $(LIBBITCOIN_CRYPTO)

xaya_cli_LDADD += $(BOOST_LIBS) $(CRYPTO_LIBS) $(EVENT_LIBS)
#

# bitcoin-tx binary #
xaya_tx_SOURCES = bitcoin-tx.cpp
xaya_tx_CPPFLAGS = $(AM_CPPFLAGS) $(BITCOIN_INCLUDES)
xaya_tx_CXXFLAGS = $(AM_CXXFLAGS) $(PIE_FLAGS)
xaya_tx_LDFLAGS = $(RELDFLAGS) $(AM_LDFLAGS) $(LIBTOOL_APP_LDFLAGS)

if TARGET_WINDOWS
xaya_tx_SOURCES += bitcoin-tx-res.rc
endif

xaya_tx_LDADD = \
  $(LIBUNIVALUE) \
  $(LIBBITCOIN_COMMON) \
  $(LIBBITCOIN_UTIL) \
  $(LIBBITCOIN_CONSENSUS) \
  $(LIBBITCOIN_CRYPTO) \
  $(LIBSECP256K1)

xaya_tx_LDADD += $(BOOST_LIBS) $(CRYPTO_LIBS)
#

# xaya-hash binary #
xaya_hash_SOURCES = xaya-hash.cpp
xaya_hash_CPPFLAGS = $(AM_CPPFLAGS) $(BITCOIN_INCLUDES)
xaya_hash_CXXFLAGS = $(AM_CXXFLAGS) $(PIE_FLAGS)
xaya_hash_LDFLAGS = $(RELDFLAGS) $(AM_LDFLAGS) $(LIBTOOL_APP_LDFLAGS)

xaya_hash_LDADD = \
  $(LIBBITCOIN_COMMON) \
  $(LIBBITCOIN_UTIL) \
  $(LIBBITCOIN_CONSENSUS) \
  $(LIBBITCOIN_CRYPTO) \
  $(LIBUNIVALUE) \
  $(LIBSECP256K1)
xaya_hash_LDADD += $(BOOST_LIBS) $(CRYPTO_LIBS)
#

# bitcoin-wallet binary #
xaya_wallet_SOURCES = bitcoin-wallet.cpp
xaya_wallet_CPPFLAGS = $(AM_CPPFLAGS) $(BITCOIN_INCLUDES)
xaya_wallet_CXXFLAGS = $(AM_CXXFLAGS) $(PIE_FLAGS)
xaya_wallet_LDFLAGS = $(RELDFLAGS) $(AM_LDFLAGS) $(LIBTOOL_APP_LDFLAGS)

if TARGET_WINDOWS
xaya_wallet_SOURCES += bitcoin-wallet-res.rc
endif

xaya_wallet_LDADD = \
  $(LIBBITCOIN_WALLET_TOOL) \
  $(LIBBITCOIN_WALLET) \
  $(LIBBITCOIN_SERVER) \
  $(LIBBITCOIN_COMMON) \
  $(LIBBITCOIN_CONSENSUS) \
  $(LIBBITCOIN_UTIL) \
  $(LIBBITCOIN_CRYPTO) \
  $(LIBBITCOIN_ZMQ) \
  $(LIBUNIVALUE) \
  $(LIBLEVELDB) \
  $(LIBLEVELDB_SSE42) \
  $(LIBMEMENV) \
  $(LIBSECP256K1) \
  $(LIBUNIVALUE)

xaya_wallet_LDADD += $(BOOST_LIBS) $(BDB_LIBS) $(CRYPTO_LIBS) $(EVENT_PTHREADS_LIBS) $(EVENT_LIBS) $(MINIUPNPC_LIBS) $(ZMQ_LIBS)
#

# bitcoinconsensus library #
if BUILD_BITCOIN_LIBS
include_HEADERS = script/namecoinconsensus.h
libnamecoinconsensus_la_SOURCES = $(crypto_libbitcoin_crypto_base_a_SOURCES) $(libbitcoin_consensus_a_SOURCES)

if GLIBC_BACK_COMPAT
  libnamecoinconsensus_la_SOURCES += compat/glibc_compat.cpp
endif

libnamecoinconsensus_la_LDFLAGS = $(AM_LDFLAGS) -no-undefined $(RELDFLAGS)
libnamecoinconsensus_la_LIBADD = $(LIBSECP256K1)
libnamecoinconsensus_la_CPPFLAGS = $(AM_CPPFLAGS) -I$(builddir)/obj -I$(srcdir)/secp256k1/include -DBUILD_BITCOIN_INTERNAL
libnamecoinconsensus_la_CXXFLAGS = $(AM_CXXFLAGS) $(PIE_FLAGS)

endif
#

CTAES_DIST =  crypto/ctaes/bench.c
CTAES_DIST += crypto/ctaes/ctaes.c
CTAES_DIST += crypto/ctaes/ctaes.h
CTAES_DIST += crypto/ctaes/README.md
CTAES_DIST += crypto/ctaes/test.c

CLEANFILES = $(EXTRA_LIBRARIES)

CLEANFILES += *.gcda *.gcno
CLEANFILES += compat/*.gcda compat/*.gcno
CLEANFILES += consensus/*.gcda consensus/*.gcno
CLEANFILES += crypto/*.gcda crypto/*.gcno
CLEANFILES += policy/*.gcda policy/*.gcno
CLEANFILES += primitives/*.gcda primitives/*.gcno
CLEANFILES += script/*.gcda script/*.gcno
CLEANFILES += support/*.gcda support/*.gcno
CLEANFILES += univalue/*.gcda univalue/*.gcno
CLEANFILES += wallet/*.gcda wallet/*.gcno
CLEANFILES += wallet/test/*.gcda wallet/test/*.gcno
CLEANFILES += zmq/*.gcda zmq/*.gcno
CLEANFILES += obj/build.h

EXTRA_DIST = $(CTAES_DIST)


config/bitcoin-config.h: config/stamp-h1
	@$(MAKE) -C $(top_builddir) $(subdir)/$(@)
config/stamp-h1: $(top_srcdir)/$(subdir)/config/bitcoin-config.h.in $(top_builddir)/config.status
	$(AM_V_at)$(MAKE) -C $(top_builddir) $(subdir)/$(@)
$(top_srcdir)/$(subdir)/config/bitcoin-config.h.in:  $(am__configure_deps)
	$(AM_V_at)$(MAKE) -C $(top_srcdir) $(subdir)/config/bitcoin-config.h.in

clean-local:
	-$(MAKE) -C secp256k1 clean
	-$(MAKE) -C univalue clean
	-rm -f leveldb/*/*.gcda leveldb/*/*.gcno leveldb/helpers/memenv/*.gcda leveldb/helpers/memenv/*.gcno
	-rm -f config.h
	-rm -rf test/__pycache__

.rc.o:
	@test -f $(WINDRES)
	## FIXME: How to get the appropriate modulename_CPPFLAGS in here?
	$(AM_V_GEN) $(WINDRES) $(DEFS) $(DEFAULT_INCLUDES) $(INCLUDES) $(CPPFLAGS) -DWINDRES_PREPROC -i $< -o $@

check-symbols: $(bin_PROGRAMS)
if GLIBC_BACK_COMPAT
	@echo "Checking glibc back compat..."
	$(AM_V_at) READELF=$(READELF) CPPFILT=$(CPPFILT) $(PYTHON) $(top_srcdir)/contrib/devtools/symbol-check.py < $(bin_PROGRAMS)
endif

check-security: $(bin_PROGRAMS)
if HARDEN
	@echo "Checking binary security..."
	$(AM_V_at) READELF=$(READELF) OBJDUMP=$(OBJDUMP) $(PYTHON) $(top_srcdir)/contrib/devtools/security-check.py < $(bin_PROGRAMS)
endif

if ENABLE_BIP70
%.pb.cc %.pb.h: %.proto
	@test -f $(PROTOC)
	$(AM_V_GEN) $(PROTOC) --cpp_out=$(@D) --proto_path=$(<D) $<
endif

if EMBEDDED_LEVELDB
include Makefile.leveldb.include
endif

if ENABLE_TESTS
include Makefile.test.include
endif

if ENABLE_BENCH
include Makefile.bench.include
endif

if ENABLE_QT
include Makefile.qt.include
endif

if ENABLE_QT_TESTS
include Makefile.qttest.include
endif<|MERGE_RESOLUTION|>--- conflicted
+++ resolved
@@ -461,11 +461,7 @@
   netaddress.cpp \
   netbase.cpp \
   policy/feerate.cpp \
-<<<<<<< HEAD
   powdata.cpp \
-  psbt.cpp \
-=======
->>>>>>> 9edc3b46
   protocol.cpp \
   psbt.cpp \
   scheduler.cpp \
