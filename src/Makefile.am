# Copyright (c) 2013-2016 The Bitcoin Core developers
# Distributed under the MIT software license, see the accompanying
# file COPYING or http://www.opensource.org/licenses/mit-license.php.

# Pattern rule to print variables, e.g. make print-top_srcdir
print-%: FORCE
	@echo '$*'='$($*)'

DIST_SUBDIRS = secp256k1

AM_LDFLAGS = $(LIBTOOL_LDFLAGS) $(HARDENED_LDFLAGS) $(GPROF_LDFLAGS) $(SANITIZER_LDFLAGS) $(LTO_LDFLAGS) $(CORE_LDFLAGS)
AM_CXXFLAGS = $(DEBUG_CXXFLAGS) $(HARDENED_CXXFLAGS) $(WARN_CXXFLAGS) $(NOWARN_CXXFLAGS) $(ERROR_CXXFLAGS) $(GPROF_CXXFLAGS) $(SANITIZER_CXXFLAGS) $(LTO_CXXFLAGS) $(CORE_CXXFLAGS)
AM_CPPFLAGS = $(DEBUG_CPPFLAGS) $(HARDENED_CPPFLAGS) $(CORE_CPPFLAGS)
AM_LIBTOOLFLAGS = --preserve-dup-deps
PTHREAD_FLAGS = $(PTHREAD_CFLAGS) $(PTHREAD_LIBS)
EXTRA_LIBRARIES =

lib_LTLIBRARIES =
noinst_LTLIBRARIES =

bin_PROGRAMS =
noinst_PROGRAMS =
TESTS =
BENCHMARKS =

BITCOIN_INCLUDES=-I$(builddir) -I$(srcdir)/$(MINISKETCH_INCLUDE_DIR_INT) -I$(srcdir)/secp256k1/include -I$(srcdir)/$(UNIVALUE_INCLUDE_DIR_INT) $(BDB_CPPFLAGS) $(BOOST_CPPFLAGS) $(LEVELDB_CPPFLAGS)

LIBBITCOIN_NODE=libbitcoin_node.a
LIBBITCOIN_COMMON=libbitcoin_common.a
LIBBITCOIN_CONSENSUS=libbitcoin_consensus.a
LIBBITCOIN_CLI=libbitcoin_cli.a
LIBBITCOIN_KERNEL=libbitcoin_kernel.a
LIBBITCOIN_UTIL=libbitcoin_util.a
LIBBITCOIN_CRYPTO_BASE=crypto/libbitcoin_crypto_base.la
LIBBITCOINQT=qt/libbitcoinqt.a
LIBSECP256K1=secp256k1/libsecp256k1.la

if ENABLE_ZMQ
LIBBITCOIN_ZMQ=libbitcoin_zmq.a
endif
if BUILD_BITCOIN_LIBS
LIBBITCOINCONSENSUS=libbitcoinconsensus.la
endif
if BUILD_BITCOIN_KERNEL_LIB
LIBBITCOINKERNEL=libbitcoinkernel.la
endif
if ENABLE_WALLET
LIBBITCOIN_WALLET=libbitcoin_wallet.a
LIBBITCOIN_WALLET_TOOL=libbitcoin_wallet_tool.a
endif

LIBBITCOIN_CRYPTO = $(LIBBITCOIN_CRYPTO_BASE)
if ENABLE_SSE41
LIBBITCOIN_CRYPTO_SSE41 = crypto/libbitcoin_crypto_sse41.la
LIBBITCOIN_CRYPTO += $(LIBBITCOIN_CRYPTO_SSE41)
endif
if ENABLE_AVX2
LIBBITCOIN_CRYPTO_AVX2 = crypto/libbitcoin_crypto_avx2.la
LIBBITCOIN_CRYPTO += $(LIBBITCOIN_CRYPTO_AVX2)
endif
if ENABLE_X86_SHANI
LIBBITCOIN_CRYPTO_X86_SHANI = crypto/libbitcoin_crypto_x86_shani.la
LIBBITCOIN_CRYPTO += $(LIBBITCOIN_CRYPTO_X86_SHANI)
endif
if ENABLE_ARM_SHANI
LIBBITCOIN_CRYPTO_ARM_SHANI = crypto/libbitcoin_crypto_arm_shani.la
LIBBITCOIN_CRYPTO += $(LIBBITCOIN_CRYPTO_ARM_SHANI)
endif
noinst_LTLIBRARIES += $(LIBBITCOIN_CRYPTO)

$(LIBSECP256K1): $(wildcard secp256k1/src/*.h) $(wildcard secp256k1/src/*.c) $(wildcard secp256k1/include/*)
	$(AM_V_at)$(MAKE) $(AM_MAKEFLAGS) -C $(@D) $(@F)

# Make is not made aware of per-object dependencies to avoid limiting building parallelization
# But to build the less dependent modules first, we manually select their order here:
EXTRA_LIBRARIES += \
  $(LIBBITCOIN_UTIL) \
  $(LIBBITCOIN_COMMON) \
  $(LIBBITCOIN_CONSENSUS) \
  $(LIBBITCOIN_NODE) \
  $(LIBBITCOIN_CLI) \
  $(LIBBITCOIN_IPC) \
  $(LIBBITCOIN_WALLET) \
  $(LIBBITCOIN_WALLET_TOOL) \
  $(LIBBITCOIN_ZMQ)

if BUILD_BITCOIND
  bin_PROGRAMS += bitcoind
endif

if BUILD_BITCOIN_NODE
  bin_PROGRAMS += bitcoin-node
endif

if BUILD_BITCOIN_CLI
  bin_PROGRAMS += bitcoin-cli
endif

if BUILD_BITCOIN_TX
  bin_PROGRAMS += bitcoin-tx
endif

if ENABLE_WALLET
if BUILD_BITCOIN_WALLET
  bin_PROGRAMS += bitcoin-wallet
endif
endif

if BUILD_BITCOIN_UTIL
  bin_PROGRAMS += bitcoin-util
endif

if BUILD_BITCOIN_CHAINSTATE
  bin_PROGRAMS += bitcoin-chainstate
endif

.PHONY: FORCE check-symbols check-security
# bitcoin core #
BITCOIN_CORE_H = \
  addrdb.h \
  addrman.h \
  addrman_impl.h \
  attributes.h \
  auxpow.h \
  banman.h \
  base58.h \
  bech32.h \
  blockencodings.h \
  blockfilter.h \
  chain.h \
  chainparams.h \
  chainparamsbase.h \
  chainparamsseeds.h \
  checkqueue.h \
  clientversion.h \
  coins.h \
  common/bloom.h \
  compat.h \
  compat/assumptions.h \
  compat/byteswap.h \
  compat/cpuid.h \
  compat/endian.h \
  compat/sanity.h \
  compressor.h \
  consensus/consensus.h \
  consensus/tx_check.h \
  consensus/tx_verify.h \
  core_io.h \
  core_memusage.h \
  cuckoocache.h \
  dbwrapper.h \
  deploymentinfo.h \
  deploymentstatus.h \
  external_signer.h \
  flatfile.h \
  fs.h \
  httprpc.h \
  httpserver.h \
  i2p.h \
  index/base.h \
  index/blockfilterindex.h \
  index/coinstatsindex.h \
  index/disktxpos.h \
  index/txindex.h \
  indirectmap.h \
  init.h \
  init/common.h \
  interfaces/chain.h \
  interfaces/echo.h \
  interfaces/handler.h \
  interfaces/init.h \
  interfaces/ipc.h \
  interfaces/node.h \
  interfaces/wallet.h \
  kernel/chainstatemanager_opts.h \
  kernel/coinstats.h \
  key.h \
  key_io.h \
  logging.h \
  logging/timer.h \
  mapport.h \
  memusage.h \
  merkleblock.h \
  net.h \
  net_permissions.h \
  net_processing.h \
  net_types.h \
  netaddress.h \
  netbase.h \
  netgroup.h \
  netmessagemaker.h \
  node/blockstorage.h \
  node/caches.h \
  node/chainstate.h \
  node/coin.h \
  node/context.h \
  node/miner.h \
  node/minisketchwrapper.h \
  node/psbt.h \
  node/transaction.h \
  node/ui_interface.h \
  node/utxo_snapshot.h \
  noui.h \
  outputtype.h \
  policy/feerate.h \
  policy/fees.h \
  policy/packages.h \
  policy/policy.h \
  policy/rbf.h \
  policy/settings.h \
  pow.h \
  protocol.h \
  psbt.h \
  random.h \
  randomenv.h \
  rest.h \
  reverse_iterator.h \
  rpc/auxpow_miner.h \
  rpc/blockchain.h \
  rpc/client.h \
  rpc/mempool.h \
  rpc/mining.h \
  rpc/protocol.h \
  rpc/rawtransaction.h \
  rpc/rawtransaction_util.h \
  rpc/register.h \
  rpc/request.h \
  rpc/server.h \
  rpc/server_util.h \
  rpc/util.h \
  scheduler.h \
  script/descriptor.h \
  script/keyorigin.h \
  script/miniscript.h \
  script/sigcache.h \
  script/sign.h \
  script/signingprovider.h \
  script/standard.h \
  shutdown.h \
  signet.h \
  streams.h \
  support/allocators/secure.h \
  support/allocators/zeroafterfree.h \
  support/cleanse.h \
  support/events.h \
  support/lockedpool.h \
  sync.h \
  threadinterrupt.h \
  threadsafety.h \
  timedata.h \
  torcontrol.h \
  txdb.h \
  txmempool.h \
  txorphanage.h \
  txrequest.h \
  undo.h \
  util/asmap.h \
  util/bip32.h \
  util/bytevectorhash.h \
  util/check.h \
  util/epochguard.h \
  util/error.h \
  util/fastrange.h \
  util/fees.h \
  util/getuniquepath.h \
  util/golombrice.h \
  util/hash_type.h \
  util/hasher.h \
  util/macros.h \
  util/message.h \
  util/moneystr.h \
  util/overflow.h \
  util/overloaded.h \
  util/rbf.h \
  util/readwritefile.h \
  util/serfloat.h \
  util/settings.h \
  util/sock.h \
  util/spanparsing.h \
  util/string.h \
  util/syscall_sandbox.h \
  util/syserror.h \
  util/system.h \
  util/thread.h \
  util/threadnames.h \
  util/time.h \
  util/tokenpipe.h \
  util/trace.h \
  util/translation.h \
  util/types.h \
  util/ui_change_type.h \
  util/url.h \
  util/vector.h \
  validation.h \
  validationinterface.h \
  versionbits.h \
  wallet/bdb.h \
  wallet/coincontrol.h \
  wallet/coinselection.h \
  wallet/context.h \
  wallet/crypter.h \
  wallet/db.h \
  wallet/dump.h \
  wallet/external_signer_scriptpubkeyman.h \
  wallet/feebumper.h \
  wallet/fees.h \
  wallet/ismine.h \
  wallet/load.h \
  wallet/receive.h \
  wallet/rpc/util.h \
  wallet/rpc/wallet.h \
  wallet/salvage.h \
  wallet/scriptpubkeyman.h \
  wallet/spend.h \
  wallet/sqlite.h \
  wallet/transaction.h \
  wallet/wallet.h \
  wallet/walletdb.h \
  wallet/wallettool.h \
  wallet/walletutil.h \
  walletinitinterface.h \
  warnings.h \
  zmq/zmqabstractnotifier.h \
  zmq/zmqnotificationinterface.h \
  zmq/zmqpublishnotifier.h \
  zmq/zmqrpc.h \
  zmq/zmqutil.h


obj/build.h: FORCE
	@$(MKDIR_P) $(builddir)/obj
	@$(top_srcdir)/share/genbuild.sh "$(abs_top_builddir)/src/obj/build.h" \
	  "$(abs_top_srcdir)"
libbitcoin_util_a-clientversion.$(OBJEXT): obj/build.h


# server: shared between bitcoind and bitcoin-qt
# Contains code accessing mempool and chain state that is meant to be separated
# from wallet and gui code (see node/README.md). Shared code should go in
# libbitcoin_common or libbitcoin_util libraries, instead.
libbitcoin_node_a_CPPFLAGS = $(AM_CPPFLAGS) $(BITCOIN_INCLUDES) $(MINIUPNPC_CPPFLAGS) $(NATPMP_CPPFLAGS) $(EVENT_CFLAGS) $(EVENT_PTHREADS_CFLAGS)
libbitcoin_node_a_CXXFLAGS = $(AM_CXXFLAGS) $(PIE_FLAGS)
libbitcoin_node_a_SOURCES = \
  addrdb.cpp \
  addrman.cpp \
  banman.cpp \
  blockencodings.cpp \
  blockfilter.cpp \
  chain.cpp \
  consensus/tx_verify.cpp \
  dbwrapper.cpp \
  deploymentstatus.cpp \
  flatfile.cpp \
  httprpc.cpp \
  httpserver.cpp \
  i2p.cpp \
  index/base.cpp \
  index/blockfilterindex.cpp \
  index/coinstatsindex.cpp \
  index/txindex.cpp \
  init.cpp \
  kernel/coinstats.cpp \
  mapport.cpp \
  net.cpp \
  netgroup.cpp \
  net_processing.cpp \
  node/blockstorage.cpp \
  node/caches.cpp \
  node/chainstate.cpp \
  node/coin.cpp \
  node/context.cpp \
  node/interfaces.cpp \
  node/miner.cpp \
  node/minisketchwrapper.cpp \
  node/psbt.cpp \
  node/transaction.cpp \
  node/ui_interface.cpp \
  noui.cpp \
  policy/fees.cpp \
  policy/packages.cpp \
  policy/rbf.cpp \
  policy/settings.cpp \
  pow.cpp \
  rest.cpp \
  rpc/auxpow_miner.cpp \
  rpc/blockchain.cpp \
  rpc/fees.cpp \
  rpc/mempool.cpp \
  rpc/mining.cpp \
  rpc/node.cpp \
  rpc/net.cpp \
  rpc/output_script.cpp \
  rpc/rawtransaction.cpp \
  rpc/server.cpp \
  rpc/server_util.cpp \
  rpc/signmessage.cpp \
  rpc/txoutproof.cpp \
  script/sigcache.cpp \
  shutdown.cpp \
  signet.cpp \
  timedata.cpp \
  torcontrol.cpp \
  txdb.cpp \
  txmempool.cpp \
  txorphanage.cpp \
  txrequest.cpp \
  validation.cpp \
  validationinterface.cpp \
  versionbits.cpp \
  $(BITCOIN_CORE_H)

if ENABLE_WALLET
libbitcoin_node_a_SOURCES += wallet/init.cpp
endif
if !ENABLE_WALLET
libbitcoin_node_a_SOURCES += dummywallet.cpp
endif

if ENABLE_ZMQ
libbitcoin_zmq_a_CPPFLAGS = $(AM_CPPFLAGS) $(BITCOIN_INCLUDES) $(ZMQ_CFLAGS)
libbitcoin_zmq_a_CXXFLAGS = $(AM_CXXFLAGS) $(PIE_FLAGS)
libbitcoin_zmq_a_SOURCES = \
  zmq/zmqabstractnotifier.cpp \
  zmq/zmqnotificationinterface.cpp \
  zmq/zmqpublishnotifier.cpp \
  zmq/zmqrpc.cpp \
  zmq/zmqutil.cpp
endif


# wallet: shared between bitcoind and bitcoin-qt, but only linked
# when wallet enabled
libbitcoin_wallet_a_CPPFLAGS = $(AM_CPPFLAGS) $(BITCOIN_INCLUDES) $(SQLITE_CFLAGS)
libbitcoin_wallet_a_CXXFLAGS = $(AM_CXXFLAGS) $(PIE_FLAGS)
libbitcoin_wallet_a_SOURCES = \
  wallet/coincontrol.cpp \
  wallet/context.cpp \
  wallet/crypter.cpp \
  wallet/db.cpp \
  wallet/dump.cpp \
  wallet/external_signer_scriptpubkeyman.cpp \
  wallet/feebumper.cpp \
  wallet/fees.cpp \
  wallet/interfaces.cpp \
  wallet/load.cpp \
  wallet/receive.cpp \
  wallet/rpc/addresses.cpp \
  wallet/rpc/auxpow.cpp \
  wallet/rpc/backup.cpp \
  wallet/rpc/coins.cpp \
  wallet/rpc/encrypt.cpp \
  wallet/rpc/spend.cpp \
  wallet/rpc/signmessage.cpp \
  wallet/rpc/transactions.cpp \
  wallet/rpc/util.cpp \
  wallet/rpc/wallet.cpp \
  wallet/scriptpubkeyman.cpp \
  wallet/spend.cpp \
  wallet/transaction.cpp \
  wallet/wallet.cpp \
  wallet/walletdb.cpp \
  wallet/walletutil.cpp \
  wallet/coinselection.cpp \
  $(BITCOIN_CORE_H)

if USE_SQLITE
libbitcoin_wallet_a_SOURCES += wallet/sqlite.cpp
endif
if USE_BDB
libbitcoin_wallet_a_SOURCES += wallet/bdb.cpp wallet/salvage.cpp
endif

libbitcoin_wallet_tool_a_CPPFLAGS = $(AM_CPPFLAGS) $(BITCOIN_INCLUDES)
libbitcoin_wallet_tool_a_CXXFLAGS = $(AM_CXXFLAGS) $(PIE_FLAGS)
libbitcoin_wallet_tool_a_SOURCES = \
  wallet/wallettool.cpp \
  $(BITCOIN_CORE_H)

# crypto primitives library
crypto_libbitcoin_crypto_base_la_CPPFLAGS = $(AM_CPPFLAGS)

# Specify -static in both CXXFLAGS and LDFLAGS so libtool will only build a
# static version of this library. We don't need a dynamic version, and a dynamic
# version can't be used on windows anyway because the library doesn't currently
# export DLL symbols.
crypto_libbitcoin_crypto_base_la_CXXFLAGS = $(AM_CXXFLAGS) $(PIE_FLAGS) -static
crypto_libbitcoin_crypto_base_la_LDFLAGS = $(AM_LDFLAGS) -static

crypto_libbitcoin_crypto_base_la_SOURCES = \
  crypto/aes.cpp \
  crypto/aes.h \
  crypto/chacha_poly_aead.h \
  crypto/chacha_poly_aead.cpp \
  crypto/chacha20.h \
  crypto/chacha20.cpp \
  crypto/common.h \
  crypto/hkdf_sha256_32.cpp \
  crypto/hkdf_sha256_32.h \
  crypto/hmac_sha256.cpp \
  crypto/hmac_sha256.h \
  crypto/hmac_sha512.cpp \
  crypto/hmac_sha512.h \
  crypto/poly1305.h \
  crypto/poly1305.cpp \
  crypto/muhash.h \
  crypto/muhash.cpp \
  crypto/ripemd160.cpp \
  crypto/ripemd160.h \
  crypto/sha1.cpp \
  crypto/sha1.h \
  crypto/sha256.cpp \
  crypto/sha256.h \
  crypto/sha3.cpp \
  crypto/sha3.h \
  crypto/sha512.cpp \
  crypto/sha512.h \
  crypto/siphash.cpp \
  crypto/siphash.h

if USE_ASM
crypto_libbitcoin_crypto_base_la_SOURCES += crypto/sha256_sse4.cpp
endif

# See explanation for -static in crypto_libbitcoin_crypto_base_la's LDFLAGS and
# CXXFLAGS above
crypto_libbitcoin_crypto_sse41_la_LDFLAGS = $(AM_LDFLAGS) -static
crypto_libbitcoin_crypto_sse41_la_CXXFLAGS = $(AM_CXXFLAGS) $(PIE_FLAGS) -static
crypto_libbitcoin_crypto_sse41_la_CPPFLAGS = $(AM_CPPFLAGS)
crypto_libbitcoin_crypto_sse41_la_CXXFLAGS += $(SSE41_CXXFLAGS)
crypto_libbitcoin_crypto_sse41_la_CPPFLAGS += -DENABLE_SSE41
crypto_libbitcoin_crypto_sse41_la_SOURCES = crypto/sha256_sse41.cpp

# See explanation for -static in crypto_libbitcoin_crypto_base_la's LDFLAGS and
# CXXFLAGS above
crypto_libbitcoin_crypto_avx2_la_LDFLAGS = $(AM_LDFLAGS) -static
crypto_libbitcoin_crypto_avx2_la_CXXFLAGS = $(AM_CXXFLAGS) $(PIE_FLAGS) -static
crypto_libbitcoin_crypto_avx2_la_CPPFLAGS = $(AM_CPPFLAGS)
crypto_libbitcoin_crypto_avx2_la_CXXFLAGS += $(AVX2_CXXFLAGS)
crypto_libbitcoin_crypto_avx2_la_CPPFLAGS += -DENABLE_AVX2
crypto_libbitcoin_crypto_avx2_la_SOURCES = crypto/sha256_avx2.cpp

# See explanation for -static in crypto_libbitcoin_crypto_base_la's LDFLAGS and
# CXXFLAGS above
crypto_libbitcoin_crypto_x86_shani_la_LDFLAGS = $(AM_LDFLAGS) -static
crypto_libbitcoin_crypto_x86_shani_la_CXXFLAGS = $(AM_CXXFLAGS) $(PIE_FLAGS) -static
crypto_libbitcoin_crypto_x86_shani_la_CPPFLAGS = $(AM_CPPFLAGS)
crypto_libbitcoin_crypto_x86_shani_la_CXXFLAGS += $(X86_SHANI_CXXFLAGS)
crypto_libbitcoin_crypto_x86_shani_la_CPPFLAGS += -DENABLE_X86_SHANI
crypto_libbitcoin_crypto_x86_shani_la_SOURCES = crypto/sha256_x86_shani.cpp

# See explanation for -static in crypto_libbitcoin_crypto_base_la's LDFLAGS and
# CXXFLAGS above
crypto_libbitcoin_crypto_arm_shani_la_LDFLAGS = $(AM_LDFLAGS) -static
crypto_libbitcoin_crypto_arm_shani_la_CXXFLAGS = $(AM_CXXFLAGS) $(PIE_FLAGS) -static
crypto_libbitcoin_crypto_arm_shani_la_CPPFLAGS = $(AM_CPPFLAGS)
crypto_libbitcoin_crypto_arm_shani_la_CXXFLAGS += $(ARM_SHANI_CXXFLAGS)
crypto_libbitcoin_crypto_arm_shani_la_CPPFLAGS += -DENABLE_ARM_SHANI
crypto_libbitcoin_crypto_arm_shani_la_SOURCES = crypto/sha256_arm_shani.cpp

# consensus: shared between all executables that validate any consensus rules.
libbitcoin_consensus_a_CPPFLAGS = $(AM_CPPFLAGS) $(BITCOIN_INCLUDES)
libbitcoin_consensus_a_CXXFLAGS = $(AM_CXXFLAGS) $(PIE_FLAGS)
libbitcoin_consensus_a_SOURCES = \
  arith_uint256.cpp \
  arith_uint256.h \
  consensus/amount.h \
  consensus/merkle.cpp \
  consensus/merkle.h \
  consensus/params.h \
  consensus/tx_check.cpp \
  consensus/validation.h \
  hash.cpp \
  hash.h \
  prevector.h \
  primitives/block.cpp \
  primitives/block.h \
  primitives/pureheader.cpp \
  primitives/pureheader.h \
  primitives/transaction.cpp \
  primitives/transaction.h \
  pubkey.cpp \
  pubkey.h \
  script/bitcoinconsensus.cpp \
  script/interpreter.cpp \
  script/interpreter.h \
  script/script.cpp \
  script/script.h \
  script/script_error.cpp \
  script/script_error.h \
  serialize.h \
  span.h \
  tinyformat.h \
  uint256.cpp \
  uint256.h \
  util/strencodings.cpp \
  util/strencodings.h \
  version.h

# common: shared between bitcoind, and bitcoin-qt and non-server tools
libbitcoin_common_a_CPPFLAGS = $(AM_CPPFLAGS) $(BITCOIN_INCLUDES)
libbitcoin_common_a_CXXFLAGS = $(AM_CXXFLAGS) $(PIE_FLAGS)
libbitcoin_common_a_SOURCES = \
  auxpow.cpp \
  base58.cpp \
  bech32.cpp \
  chainparams.cpp \
  coins.cpp \
  common/bloom.cpp \
  compressor.cpp \
  core_read.cpp \
  core_write.cpp \
  deploymentinfo.cpp \
  external_signer.cpp \
  init/common.cpp \
  key.cpp \
  key_io.cpp \
  merkleblock.cpp \
  net_types.cpp \
  netaddress.cpp \
  netbase.cpp \
  net_permissions.cpp \
  outputtype.cpp \
  policy/feerate.cpp \
  policy/policy.cpp \
  protocol.cpp \
  psbt.cpp \
  rpc/rawtransaction_util.cpp \
  rpc/external_signer.cpp \
  rpc/util.cpp \
  scheduler.cpp \
  script/descriptor.cpp \
  script/miniscript.cpp \
  script/sign.cpp \
  script/signingprovider.cpp \
  script/standard.cpp \
  warnings.cpp \
  $(BITCOIN_CORE_H)

# util: shared between all executables.
# This library *must* be included to make sure that the glibc
# sanity checks are linked.
libbitcoin_util_a_CPPFLAGS = $(AM_CPPFLAGS) $(BITCOIN_INCLUDES)
libbitcoin_util_a_CXXFLAGS = $(AM_CXXFLAGS) $(PIE_FLAGS)
libbitcoin_util_a_SOURCES = \
  support/lockedpool.cpp \
  chainparamsbase.cpp \
  clientversion.cpp \
  compat/glibcxx_sanity.cpp \
  fs.cpp \
  interfaces/echo.cpp \
  interfaces/handler.cpp \
  interfaces/init.cpp \
  logging.cpp \
  random.cpp \
  randomenv.cpp \
  rpc/request.cpp \
  support/cleanse.cpp \
  sync.cpp \
  threadinterrupt.cpp \
  util/asmap.cpp \
  util/bip32.cpp \
  util/bytevectorhash.cpp \
  util/check.cpp \
  util/error.cpp \
  util/fees.cpp \
  util/getuniquepath.cpp \
  util/hasher.cpp \
  util/sock.cpp \
  util/syserror.cpp \
  util/system.cpp \
  util/message.cpp \
  util/moneystr.cpp \
  util/rbf.cpp \
  util/readwritefile.cpp \
  util/settings.cpp \
  util/thread.cpp \
  util/threadnames.cpp \
  util/serfloat.cpp \
  util/spanparsing.cpp \
  util/strencodings.cpp \
  util/string.cpp \
  util/syscall_sandbox.cpp \
  util/time.cpp \
  util/tokenpipe.cpp \
  $(BITCOIN_CORE_H)

if USE_LIBEVENT
libbitcoin_util_a_SOURCES += util/url.cpp
endif

# cli: shared between bitcoin-cli and bitcoin-qt
libbitcoin_cli_a_CPPFLAGS = $(AM_CPPFLAGS) $(BITCOIN_INCLUDES)
libbitcoin_cli_a_CXXFLAGS = $(AM_CXXFLAGS) $(PIE_FLAGS)
libbitcoin_cli_a_SOURCES = \
  compat/stdin.h \
  compat/stdin.cpp \
  rpc/client.cpp \
  $(BITCOIN_CORE_H)

nodist_libbitcoin_util_a_SOURCES = $(srcdir)/obj/build.h
#

# bitcoind & bitcoin-node binaries #
bitcoin_daemon_sources = bitcoind.cpp
bitcoin_bin_cppflags = $(AM_CPPFLAGS) $(BITCOIN_INCLUDES)
bitcoin_bin_cxxflags = $(AM_CXXFLAGS) $(PIE_FLAGS)
bitcoin_bin_ldflags = $(RELDFLAGS) $(AM_LDFLAGS) $(LIBTOOL_APP_LDFLAGS) $(PTHREAD_FLAGS)

if TARGET_WINDOWS
bitcoin_daemon_sources += bitcoind-res.rc
endif

# FIXME: Remove NODE once we have cleaned up getauxblock.
bitcoin_bin_ldadd = \
  $(LIBBITCOIN_NODE) \
  $(LIBBITCOIN_WALLET) \
  $(LIBBITCOIN_NODE) \
  $(LIBBITCOIN_COMMON) \
  $(LIBBITCOIN_UTIL) \
  $(LIBUNIVALUE) \
  $(LIBBITCOIN_ZMQ) \
  $(LIBBITCOIN_CONSENSUS) \
  $(LIBBITCOIN_CRYPTO) \
  $(LIBLEVELDB) \
  $(LIBMEMENV) \
  $(LIBSECP256K1)

bitcoin_bin_ldadd += $(BDB_LIBS) $(MINIUPNPC_LIBS) $(NATPMP_LIBS) $(EVENT_PTHREADS_LIBS) $(EVENT_LIBS) $(ZMQ_LIBS) $(SQLITE_LIBS)

bitcoind_SOURCES = $(bitcoin_daemon_sources) init/bitcoind.cpp
bitcoind_CPPFLAGS = $(bitcoin_bin_cppflags)
bitcoind_CXXFLAGS = $(bitcoin_bin_cxxflags)
bitcoind_LDFLAGS = $(bitcoin_bin_ldflags)
bitcoind_LDADD = $(LIBBITCOIN_NODE) $(bitcoin_bin_ldadd)

bitcoin_node_SOURCES = $(bitcoin_daemon_sources) init/bitcoin-node.cpp
bitcoin_node_CPPFLAGS = $(bitcoin_bin_cppflags)
bitcoin_node_CXXFLAGS = $(bitcoin_bin_cxxflags)
bitcoin_node_LDFLAGS = $(bitcoin_bin_ldflags)
bitcoin_node_LDADD = $(LIBBITCOIN_NODE) $(bitcoin_bin_ldadd) $(LIBBITCOIN_IPC) $(LIBMULTIPROCESS_LIBS)

# bitcoin-cli binary #
bitcoin_cli_SOURCES = bitcoin-cli.cpp
bitcoin_cli_CPPFLAGS = $(AM_CPPFLAGS) $(BITCOIN_INCLUDES) $(EVENT_CFLAGS)
bitcoin_cli_CXXFLAGS = $(AM_CXXFLAGS) $(PIE_FLAGS)
bitcoin_cli_LDFLAGS = $(RELDFLAGS) $(AM_LDFLAGS) $(LIBTOOL_APP_LDFLAGS) $(PTHREAD_FLAGS)

if TARGET_WINDOWS
bitcoin_cli_SOURCES += bitcoin-cli-res.rc
endif

bitcoin_cli_LDADD = \
  $(LIBBITCOIN_CLI) \
  $(LIBUNIVALUE) \
  $(LIBBITCOIN_UTIL) \
  $(LIBBITCOIN_CRYPTO)

bitcoin_cli_LDADD += $(EVENT_LIBS)
#

# bitcoin-tx binary #
bitcoin_tx_SOURCES = bitcoin-tx.cpp
bitcoin_tx_CPPFLAGS = $(AM_CPPFLAGS) $(BITCOIN_INCLUDES)
bitcoin_tx_CXXFLAGS = $(AM_CXXFLAGS) $(PIE_FLAGS)
bitcoin_tx_LDFLAGS = $(RELDFLAGS) $(AM_LDFLAGS) $(LIBTOOL_APP_LDFLAGS) $(PTHREAD_FLAGS)

if TARGET_WINDOWS
bitcoin_tx_SOURCES += bitcoin-tx-res.rc
endif

bitcoin_tx_LDADD = \
  $(LIBUNIVALUE) \
  $(LIBBITCOIN_COMMON) \
  $(LIBBITCOIN_UTIL) \
  $(LIBBITCOIN_CONSENSUS) \
  $(LIBBITCOIN_CRYPTO) \
  $(LIBSECP256K1)
#

# bitcoin-wallet binary #
bitcoin_wallet_SOURCES = bitcoin-wallet.cpp
bitcoin_wallet_SOURCES += init/bitcoin-wallet.cpp
bitcoin_wallet_CPPFLAGS = $(bitcoin_bin_cppflags)
bitcoin_wallet_CXXFLAGS = $(bitcoin_bin_cxxflags)
bitcoin_wallet_LDFLAGS = $(bitcoin_bin_ldflags)
bitcoin_wallet_LDADD = \
  $(LIBBITCOIN_WALLET_TOOL) \
  $(bitcoin_bin_ldadd)

if TARGET_WINDOWS
bitcoin_wallet_SOURCES += bitcoin-wallet-res.rc
endif
#

# bitcoin-util binary #
bitcoin_util_SOURCES = bitcoin-util.cpp
bitcoin_util_CPPFLAGS = $(AM_CPPFLAGS) $(BITCOIN_INCLUDES)
bitcoin_util_CXXFLAGS = $(AM_CXXFLAGS) $(PIE_FLAGS)
bitcoin_util_LDFLAGS = $(RELDFLAGS) $(AM_LDFLAGS) $(LIBTOOL_APP_LDFLAGS) $(PTHREAD_FLAGS)

if TARGET_WINDOWS
bitcoin_util_SOURCES += bitcoin-util-res.rc
endif

bitcoin_util_LDADD = \
  $(LIBBITCOIN_COMMON) \
  $(LIBBITCOIN_UTIL) \
  $(LIBUNIVALUE) \
  $(LIBBITCOIN_CONSENSUS) \
  $(LIBBITCOIN_CRYPTO) \
  $(LIBSECP256K1)
#

# bitcoin-chainstate binary #
bitcoin_chainstate_SOURCES = bitcoin-chainstate.cpp
bitcoin_chainstate_CPPFLAGS = $(AM_CPPFLAGS) $(BITCOIN_INCLUDES)
bitcoin_chainstate_CXXFLAGS = $(AM_CXXFLAGS) $(PIE_FLAGS)

# $(LIBTOOL_APP_LDFLAGS) deliberately omitted here so that we can test linking
# bitcoin-chainstate against libbitcoinkernel as a shared or static library by
# setting --{en,dis}able-shared.
bitcoin_chainstate_LDFLAGS = $(RELDFLAGS) $(AM_LDFLAGS) $(PTHREAD_FLAGS)
bitcoin_chainstate_LDADD = $(LIBBITCOINKERNEL)
#

# bitcoinkernel library #
if BUILD_BITCOIN_KERNEL_LIB
lib_LTLIBRARIES += $(LIBBITCOINKERNEL)

libbitcoinkernel_la_LDFLAGS = $(AM_LDFLAGS) -no-undefined $(RELDFLAGS) $(PTHREAD_FLAGS)
libbitcoinkernel_la_LIBADD = $(LIBBITCOIN_CRYPTO) $(LIBUNIVALUE) $(LIBLEVELDB) $(LIBMEMENV) $(LIBSECP256K1)
libbitcoinkernel_la_CPPFLAGS = $(AM_CPPFLAGS) -I$(builddir)/obj -I$(srcdir)/secp256k1/include -DBUILD_BITCOIN_INTERNAL $(BOOST_CPPFLAGS) $(LEVELDB_CPPFLAGS) -I$(srcdir)/$(UNIVALUE_INCLUDE_DIR_INT)

# libbitcoinkernel requires default symbol visibility, explicitly specify that
# here so that things still work even when user configures with
#   --enable-reduce-exports
#
# Note this is a quick hack that will be removed as we incrementally define what
# to export from the library.
libbitcoinkernel_la_CXXFLAGS = $(AM_CXXFLAGS) $(PIE_FLAGS) -fvisibility=default

# TODO: For now, Specify -static in both CXXFLAGS and LDFLAGS when building for
#       windows targets so libtool will only build a static version of this
#       library. There are unresolved problems when building dll's for mingw-w64
#       and attempting to statically embed libstdc++, libpthread, etc.
if TARGET_WINDOWS
libbitcoinkernel_la_LDFLAGS += -static
libbitcoinkernel_la_CXXFLAGS += -static
endif

# TODO: libbitcoinkernel is a work in progress consensus engine library, as more
#       and more modules are decoupled from the consensus engine, this list will
#       shrink to only those which are absolutely necessary. For example, things
#       like index/*.cpp will be removed.
libbitcoinkernel_la_SOURCES = \
  kernel/bitcoinkernel.cpp \
  arith_uint256.cpp \
<<<<<<< HEAD
  auxpow.cpp \
  blockfilter.cpp \
=======
>>>>>>> b6ab45ae
  chain.cpp \
  chainparamsbase.cpp \
  chainparams.cpp \
  clientversion.cpp \
  coins.cpp \
  compat/glibcxx_sanity.cpp \
  compressor.cpp \
  consensus/merkle.cpp \
  consensus/tx_check.cpp \
  consensus/tx_verify.cpp \
  core_read.cpp \
  dbwrapper.cpp \
  deploymentinfo.cpp \
  deploymentstatus.cpp \
  flatfile.cpp \
  fs.cpp \
  hash.cpp \
  init/common.cpp \
  kernel/coinstats.cpp \
  key.cpp \
  logging.cpp \
  node/blockstorage.cpp \
  node/chainstate.cpp \
  node/ui_interface.cpp \
  policy/feerate.cpp \
  policy/fees.cpp \
  policy/packages.cpp \
  policy/policy.cpp \
  policy/rbf.cpp \
  policy/settings.cpp \
  pow.cpp \
  primitives/block.cpp \
  primitives/pureheader.cpp \
  primitives/transaction.cpp \
  pubkey.cpp \
  random.cpp \
  randomenv.cpp \
  scheduler.cpp \
  script/interpreter.cpp \
  script/script.cpp \
  script/script_error.cpp \
  script/sigcache.cpp \
  script/standard.cpp \
  shutdown.cpp \
  signet.cpp \
  support/cleanse.cpp \
  support/lockedpool.cpp \
  sync.cpp \
  threadinterrupt.cpp \
  txdb.cpp \
  txmempool.cpp \
  uint256.cpp \
  util/bytevectorhash.cpp \
  util/check.cpp \
  util/getuniquepath.cpp \
  util/hasher.cpp \
  util/moneystr.cpp \
  util/rbf.cpp \
  util/serfloat.cpp \
  util/settings.cpp \
  util/strencodings.cpp \
  util/string.cpp \
  util/syscall_sandbox.cpp \
  util/syserror.cpp \
  util/system.cpp \
  util/thread.cpp \
  util/threadnames.cpp \
  util/time.cpp \
  util/tokenpipe.cpp \
  validation.cpp \
  validationinterface.cpp \
  versionbits.cpp \
  warnings.cpp

# Required for obj/build.h to be generated first.
# More details: https://www.gnu.org/software/automake/manual/html_node/Built-Sources-Example.html
libbitcoinkernel_la-clientversion.l$(OBJEXT): obj/build.h
endif # BUILD_BITCOIN_KERNEL_LIB
#

# bitcoinconsensus library #
if BUILD_BITCOIN_LIBS
lib_LTLIBRARIES += $(LIBBITCOINCONSENSUS)

include_HEADERS = script/bitcoinconsensus.h
libbitcoinconsensus_la_SOURCES = support/cleanse.cpp $(crypto_libbitcoin_crypto_base_la_SOURCES) $(libbitcoin_consensus_a_SOURCES)

libbitcoinconsensus_la_LDFLAGS = $(AM_LDFLAGS) -no-undefined $(RELDFLAGS)
libbitcoinconsensus_la_LIBADD = $(LIBSECP256K1)
libbitcoinconsensus_la_CPPFLAGS = $(AM_CPPFLAGS) -I$(builddir)/obj -I$(srcdir)/secp256k1/include -DBUILD_BITCOIN_INTERNAL
libbitcoinconsensus_la_CXXFLAGS = $(AM_CXXFLAGS) $(PIE_FLAGS)

endif
#

CTAES_DIST =  crypto/ctaes/bench.c
CTAES_DIST += crypto/ctaes/ctaes.c
CTAES_DIST += crypto/ctaes/ctaes.h
CTAES_DIST += crypto/ctaes/README.md
CTAES_DIST += crypto/ctaes/test.c

CLEANFILES = $(EXTRA_LIBRARIES)

CLEANFILES += *.gcda *.gcno
CLEANFILES += compat/*.gcda compat/*.gcno
CLEANFILES += consensus/*.gcda consensus/*.gcno
CLEANFILES += crc32c/src/*.gcda crc32c/src/*.gcno
CLEANFILES += crypto/*.gcda crypto/*.gcno
CLEANFILES += index/*.gcda index/*.gcno
CLEANFILES += interfaces/*.gcda interfaces/*.gcno
CLEANFILES += node/*.gcda node/*.gcno
CLEANFILES += policy/*.gcda policy/*.gcno
CLEANFILES += primitives/*.gcda primitives/*.gcno
CLEANFILES += rpc/*.gcda rpc/*.gcno
CLEANFILES += script/*.gcda script/*.gcno
CLEANFILES += support/*.gcda support/*.gcno
CLEANFILES += univalue/*.gcda univalue/*.gcno
CLEANFILES += util/*.gcda util/*.gcno
CLEANFILES += wallet/*.gcda wallet/*.gcno
CLEANFILES += wallet/test/*.gcda wallet/test/*.gcno
CLEANFILES += zmq/*.gcda zmq/*.gcno
CLEANFILES += obj/build.h

EXTRA_DIST = $(CTAES_DIST)


config/bitcoin-config.h: config/stamp-h1
	@$(MAKE) -C $(top_builddir) $(subdir)/$(@)
config/stamp-h1: $(top_srcdir)/$(subdir)/config/bitcoin-config.h.in $(top_builddir)/config.status
	$(AM_V_at)$(MAKE) -C $(top_builddir) $(subdir)/$(@)
$(top_srcdir)/$(subdir)/config/bitcoin-config.h.in:  $(am__configure_deps)
	$(AM_V_at)$(MAKE) -C $(top_srcdir) $(subdir)/config/bitcoin-config.h.in

clean-local:
	-$(MAKE) -C secp256k1 clean
	-rm -f leveldb/*/*.gcda leveldb/*/*.gcno leveldb/helpers/memenv/*.gcda leveldb/helpers/memenv/*.gcno
	-rm -f config.h
	-rm -rf test/__pycache__

.rc.o:
	@test -f $(WINDRES)
	## FIXME: How to get the appropriate modulename_CPPFLAGS in here?
	$(AM_V_GEN) $(WINDRES) $(DEFS) $(DEFAULT_INCLUDES) $(INCLUDES) $(CPPFLAGS) -DWINDRES_PREPROC -i $< -o $@

check-symbols: $(bin_PROGRAMS)
	@echo "Running symbol and dynamic library checks..."
	$(AM_V_at) $(PYTHON) $(top_srcdir)/contrib/devtools/symbol-check.py $(bin_PROGRAMS)

check-security: $(bin_PROGRAMS)
if HARDEN
	@echo "Checking binary security..."
	$(AM_V_at) $(PYTHON) $(top_srcdir)/contrib/devtools/security-check.py $(bin_PROGRAMS)
endif

libbitcoin_ipc_mpgen_input = \
  ipc/capnp/echo.capnp \
  ipc/capnp/init.capnp
EXTRA_DIST += $(libbitcoin_ipc_mpgen_input)
%.capnp:

# Explicitly list dependencies on generated headers as described in
# https://www.gnu.org/software/automake/manual/html_node/Built-Sources-Example.html#Recording-Dependencies-manually
ipc/capnp/libbitcoin_ipc_a-protocol.$(OBJEXT): $(libbitcoin_ipc_mpgen_input:=.h)

if BUILD_MULTIPROCESS
LIBBITCOIN_IPC=libbitcoin_ipc.a
libbitcoin_ipc_a_SOURCES = \
  ipc/capnp/context.h \
  ipc/capnp/init-types.h \
  ipc/capnp/protocol.cpp \
  ipc/capnp/protocol.h \
  ipc/context.h \
  ipc/exception.h \
  ipc/interfaces.cpp \
  ipc/process.cpp \
  ipc/process.h \
  ipc/protocol.h
libbitcoin_ipc_a_CPPFLAGS = $(AM_CPPFLAGS) $(BITCOIN_INCLUDES)
libbitcoin_ipc_a_CXXFLAGS = $(AM_CXXFLAGS) $(PIE_FLAGS) $(LIBMULTIPROCESS_CFLAGS)

include $(MPGEN_PREFIX)/include/mpgen.mk
libbitcoin_ipc_mpgen_output = \
  $(libbitcoin_ipc_mpgen_input:=.c++) \
  $(libbitcoin_ipc_mpgen_input:=.h) \
  $(libbitcoin_ipc_mpgen_input:=.proxy-client.c++) \
  $(libbitcoin_ipc_mpgen_input:=.proxy-server.c++) \
  $(libbitcoin_ipc_mpgen_input:=.proxy-types.c++) \
  $(libbitcoin_ipc_mpgen_input:=.proxy-types.h) \
  $(libbitcoin_ipc_mpgen_input:=.proxy.h)
nodist_libbitcoin_ipc_a_SOURCES = $(libbitcoin_ipc_mpgen_output)
CLEANFILES += $(libbitcoin_ipc_mpgen_output)
endif

include Makefile.minisketch.include

include Makefile.crc32c.include
include Makefile.leveldb.include

include Makefile.test_util.include
include Makefile.test_fuzz.include

if ENABLE_TESTS
include Makefile.test.include
endif

if ENABLE_BENCH
include Makefile.bench.include
endif

if ENABLE_QT
include Makefile.qt.include
endif

if ENABLE_QT_TESTS
include Makefile.qttest.include
endif

include Makefile.univalue.include<|MERGE_RESOLUTION|>--- conflicted
+++ resolved
@@ -855,11 +855,7 @@
 libbitcoinkernel_la_SOURCES = \
   kernel/bitcoinkernel.cpp \
   arith_uint256.cpp \
-<<<<<<< HEAD
   auxpow.cpp \
-  blockfilter.cpp \
-=======
->>>>>>> b6ab45ae
   chain.cpp \
   chainparamsbase.cpp \
   chainparams.cpp \
