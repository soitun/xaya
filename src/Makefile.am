# Copyright (c) 2013-2016 The Bitcoin Core developers
# Distributed under the MIT software license, see the accompanying
# file COPYING or http://www.opensource.org/licenses/mit-license.php.

# Pattern rule to print variables, e.g. make print-top_srcdir
print-%: FORCE
	@echo '$*'='$($*)'

DIST_SUBDIRS = secp256k1

AM_LDFLAGS = $(LIBTOOL_LDFLAGS) $(HARDENED_LDFLAGS) $(GPROF_LDFLAGS) $(SANITIZER_LDFLAGS) $(LTO_LDFLAGS) $(CORE_LDFLAGS)
AM_CXXFLAGS = $(DEBUG_CXXFLAGS) $(HARDENED_CXXFLAGS) $(WARN_CXXFLAGS) $(NOWARN_CXXFLAGS) $(ERROR_CXXFLAGS) $(GPROF_CXXFLAGS) $(SANITIZER_CXXFLAGS) $(LTO_CXXFLAGS) $(CORE_CXXFLAGS)
AM_CPPFLAGS = $(DEBUG_CPPFLAGS) $(HARDENED_CPPFLAGS) $(CORE_CPPFLAGS)
AM_LIBTOOLFLAGS = --preserve-dup-deps
PTHREAD_FLAGS = $(PTHREAD_CFLAGS) $(PTHREAD_LIBS)
EXTRA_LIBRARIES =

lib_LTLIBRARIES =
noinst_LTLIBRARIES =

bin_PROGRAMS =
noinst_PROGRAMS =
TESTS =
BENCHMARKS =

BITCOIN_INCLUDES=-I$(builddir) -I$(srcdir)/$(MINISKETCH_INCLUDE_DIR_INT) -I$(srcdir)/secp256k1/include -I$(srcdir)/$(UNIVALUE_INCLUDE_DIR_INT) $(BOOST_CPPFLAGS) $(LEVELDB_CPPFLAGS)

LIBBITCOIN_NODE=libbitcoin_node.a
LIBBITCOIN_COMMON=libbitcoin_common.a
LIBBITCOIN_CONSENSUS=libbitcoin_consensus.a
LIBBITCOIN_CLI=libbitcoin_cli.a
LIBBITCOIN_UTIL=libbitcoin_util.a
LIBBITCOIN_CRYPTO_BASE=crypto/libbitcoin_crypto_base.la
LIBBITCOINQT=qt/libbitcoinqt.a
LIBSECP256K1=secp256k1/libsecp256k1.la

if ENABLE_ZMQ
LIBBITCOIN_ZMQ=libbitcoin_zmq.a
endif
if BUILD_BITCOIN_LIBS
LIBBITCOINCONSENSUS=libnamecoinconsensus.la
endif
if BUILD_BITCOIN_KERNEL_LIB
LIBBITCOINKERNEL=libbitcoinkernel.la
endif
if ENABLE_WALLET
LIBBITCOIN_WALLET=libbitcoin_wallet.a
LIBBITCOIN_WALLET_TOOL=libbitcoin_wallet_tool.a
endif

LIBBITCOIN_CRYPTO = $(LIBBITCOIN_CRYPTO_BASE)
if ENABLE_SSE41
LIBBITCOIN_CRYPTO_SSE41 = crypto/libbitcoin_crypto_sse41.la
LIBBITCOIN_CRYPTO += $(LIBBITCOIN_CRYPTO_SSE41)
endif
if ENABLE_AVX2
LIBBITCOIN_CRYPTO_AVX2 = crypto/libbitcoin_crypto_avx2.la
LIBBITCOIN_CRYPTO += $(LIBBITCOIN_CRYPTO_AVX2)
endif
if ENABLE_X86_SHANI
LIBBITCOIN_CRYPTO_X86_SHANI = crypto/libbitcoin_crypto_x86_shani.la
LIBBITCOIN_CRYPTO += $(LIBBITCOIN_CRYPTO_X86_SHANI)
endif
if ENABLE_ARM_SHANI
LIBBITCOIN_CRYPTO_ARM_SHANI = crypto/libbitcoin_crypto_arm_shani.la
LIBBITCOIN_CRYPTO += $(LIBBITCOIN_CRYPTO_ARM_SHANI)
endif
noinst_LTLIBRARIES += $(LIBBITCOIN_CRYPTO)

$(LIBSECP256K1): $(wildcard secp256k1/src/*.h) $(wildcard secp256k1/src/*.c) $(wildcard secp256k1/include/*)
	$(AM_V_at)$(MAKE) $(AM_MAKEFLAGS) -C $(@D) $(@F)

# Make is not made aware of per-object dependencies to avoid limiting building parallelization
# But to build the less dependent modules first, we manually select their order here:
EXTRA_LIBRARIES += \
  $(LIBBITCOIN_UTIL) \
  $(LIBBITCOIN_COMMON) \
  $(LIBBITCOIN_CONSENSUS) \
  $(LIBBITCOIN_NODE) \
  $(LIBBITCOIN_CLI) \
  $(LIBBITCOIN_IPC) \
  $(LIBBITCOIN_WALLET) \
  $(LIBBITCOIN_WALLET_TOOL) \
  $(LIBBITCOIN_ZMQ)

if BUILD_BITCOIND
  bin_PROGRAMS += namecoind
endif

if BUILD_BITCOIN_NODE
  bin_PROGRAMS += namecoin-node
endif

if BUILD_BITCOIN_CLI
  bin_PROGRAMS += namecoin-cli
endif

if BUILD_BITCOIN_TX
  bin_PROGRAMS += namecoin-tx
endif

if ENABLE_WALLET
if BUILD_BITCOIN_WALLET
  bin_PROGRAMS += namecoin-wallet
endif
endif

if BUILD_BITCOIN_UTIL
  bin_PROGRAMS += namecoin-util
endif

if BUILD_BITCOIN_CHAINSTATE
  bin_PROGRAMS += namecoin-chainstate
endif

.PHONY: FORCE check-symbols check-security
# bitcoin core #
BITCOIN_CORE_H = \
  addrdb.h \
  addrman.h \
  addrman_impl.h \
  attributes.h \
  auxpow.h \
  banman.h \
  base58.h \
  bech32.h \
  blockencodings.h \
  blockfilter.h \
  chain.h \
  chainparams.h \
  chainparamsbase.h \
  chainparamsseeds.h \
  checkqueue.h \
  clientversion.h \
  coins.h \
  common/bloom.h \
  compat.h \
  compat/assumptions.h \
  compat/byteswap.h \
  compat/cpuid.h \
  compat/endian.h \
  compressor.h \
  consensus/consensus.h \
  consensus/tx_check.h \
  consensus/tx_verify.h \
  core_io.h \
  core_memusage.h \
  cuckoocache.h \
  dbwrapper.h \
  deploymentinfo.h \
  deploymentstatus.h \
  external_signer.h \
  flatfile.h \
  fs.h \
  httprpc.h \
  httpserver.h \
  i2p.h \
  index/base.h \
  index/blockfilterindex.h \
  index/coinstatsindex.h \
  index/disktxpos.h \
  index/namehash.h \
  index/txindex.h \
  indirectmap.h \
  init.h \
  init/common.h \
  interfaces/chain.h \
  interfaces/echo.h \
  interfaces/handler.h \
  interfaces/init.h \
  interfaces/ipc.h \
  interfaces/node.h \
  interfaces/wallet.h \
  kernel/chainstatemanager_opts.h \
  kernel/checks.h \
  kernel/coinstats.h \
  kernel/context.h \
  kernel/mempool_limits.h \
  kernel/mempool_options.h \
  key.h \
  key_io.h \
  logging.h \
  logging/timer.h \
  mapport.h \
  mempool_args.h \
  memusage.h \
  merkleblock.h \
  names/applications.h \
  names/common.h \
  names/encoding.h \
  names/main.h \
  names/mempool.h \
  net.h \
  net_permissions.h \
  net_processing.h \
  net_types.h \
  netaddress.h \
  netbase.h \
  netgroup.h \
  netmessagemaker.h \
  node/blockstorage.h \
  node/caches.h \
  node/chainstate.h \
  node/coin.h \
  node/context.h \
  node/miner.h \
  node/minisketchwrapper.h \
  node/psbt.h \
  node/transaction.h \
  node/interface_ui.h \
  node/utxo_snapshot.h \
  noui.h \
  outputtype.h \
  policy/feerate.h \
  policy/fees.h \
  policy/fees_args.h \
  policy/packages.h \
  policy/policy.h \
  policy/rbf.h \
  policy/settings.h \
  pow.h \
  protocol.h \
  psbt.h \
  random.h \
  randomenv.h \
  rest.h \
  reverse_iterator.h \
  rpc/auxpow_miner.h \
  rpc/blockchain.h \
  rpc/client.h \
  rpc/mempool.h \
  rpc/mining.h \
  rpc/names.h \
  rpc/protocol.h \
  rpc/rawtransaction.h \
  rpc/rawtransaction_util.h \
  rpc/register.h \
  rpc/request.h \
  rpc/server.h \
  rpc/server_util.h \
  rpc/util.h \
  scheduler.h \
  script/descriptor.h \
  script/keyorigin.h \
  script/miniscript.h \
  script/sigcache.h \
  script/sign.h \
  script/signingprovider.h \
  script/standard.h \
  shutdown.h \
  signet.h \
  streams.h \
  support/allocators/secure.h \
  support/allocators/zeroafterfree.h \
  support/cleanse.h \
  support/events.h \
  support/lockedpool.h \
  sync.h \
  threadinterrupt.h \
  threadsafety.h \
  timedata.h \
  torcontrol.h \
  txdb.h \
  txmempool.h \
  txorphanage.h \
  txrequest.h \
  undo.h \
  util/asmap.h \
  util/bip32.h \
  util/bytevectorhash.h \
  util/check.h \
  util/designator.h \
  util/epochguard.h \
  util/error.h \
  util/fastrange.h \
  util/fees.h \
  util/getuniquepath.h \
  util/golombrice.h \
  util/hash_type.h \
  util/hasher.h \
  util/macros.h \
  util/message.h \
  util/moneystr.h \
  util/overflow.h \
  util/overloaded.h \
  util/rbf.h \
  util/readwritefile.h \
  util/serfloat.h \
  util/settings.h \
  util/sock.h \
  util/spanparsing.h \
  util/string.h \
  util/syscall_sandbox.h \
  util/syserror.h \
  util/system.h \
  util/thread.h \
  util/threadnames.h \
  util/time.h \
  util/tokenpipe.h \
  util/trace.h \
  util/translation.h \
  util/types.h \
  util/ui_change_type.h \
  util/url.h \
  util/vector.h \
  validation.h \
  validationinterface.h \
  versionbits.h \
  wallet/bdb.h \
  wallet/coincontrol.h \
  wallet/coinselection.h \
  wallet/context.h \
  wallet/crypter.h \
  wallet/db.h \
  wallet/dump.h \
  wallet/external_signer_scriptpubkeyman.h \
  wallet/feebumper.h \
  wallet/fees.h \
  wallet/ismine.h \
  wallet/load.h \
  wallet/receive.h \
  wallet/rpc/names.h \
  wallet/rpc/util.h \
  wallet/rpc/wallet.h \
  wallet/salvage.h \
  wallet/scriptpubkeyman.h \
  wallet/spend.h \
  wallet/sqlite.h \
  wallet/transaction.h \
  wallet/wallet.h \
  wallet/walletdb.h \
  wallet/wallettool.h \
  wallet/walletutil.h \
  walletinitinterface.h \
  warnings.h \
  zmq/zmqabstractnotifier.h \
  zmq/zmqnotificationinterface.h \
  zmq/zmqpublishnotifier.h \
  zmq/zmqrpc.h \
  zmq/zmqutil.h


obj/build.h: FORCE
	@$(MKDIR_P) $(builddir)/obj
	@$(top_srcdir)/share/genbuild.sh "$(abs_top_builddir)/src/obj/build.h" \
	  "$(abs_top_srcdir)"
libbitcoin_util_a-clientversion.$(OBJEXT): obj/build.h


# server: shared between bitcoind and bitcoin-qt
# Contains code accessing mempool and chain state that is meant to be separated
# from wallet and gui code (see node/README.md). Shared code should go in
# libbitcoin_common or libbitcoin_util libraries, instead.
libbitcoin_node_a_CPPFLAGS = $(AM_CPPFLAGS) $(BITCOIN_INCLUDES) $(MINIUPNPC_CPPFLAGS) $(NATPMP_CPPFLAGS) $(EVENT_CFLAGS) $(EVENT_PTHREADS_CFLAGS)
libbitcoin_node_a_CXXFLAGS = $(AM_CXXFLAGS) $(PIE_FLAGS)
libbitcoin_node_a_SOURCES = \
  addrdb.cpp \
  addrman.cpp \
  banman.cpp \
  blockencodings.cpp \
  blockfilter.cpp \
  chain.cpp \
  consensus/tx_verify.cpp \
  dbwrapper.cpp \
  deploymentstatus.cpp \
  flatfile.cpp \
  httprpc.cpp \
  httpserver.cpp \
  i2p.cpp \
  index/base.cpp \
  index/blockfilterindex.cpp \
  index/coinstatsindex.cpp \
  index/namehash.cpp \
  index/txindex.cpp \
  init.cpp \
  kernel/checks.cpp \
  kernel/coinstats.cpp \
  kernel/context.cpp \
  mapport.cpp \
<<<<<<< HEAD
  names/main.cpp \
  names/mempool.cpp \
=======
  mempool_args.cpp \
>>>>>>> df356b2a
  net.cpp \
  netgroup.cpp \
  net_processing.cpp \
  node/blockstorage.cpp \
  node/caches.cpp \
  node/chainstate.cpp \
  node/coin.cpp \
  node/context.cpp \
  node/interfaces.cpp \
  node/miner.cpp \
  node/minisketchwrapper.cpp \
  node/psbt.cpp \
  node/transaction.cpp \
  node/interface_ui.cpp \
  noui.cpp \
  policy/fees.cpp \
  policy/fees_args.cpp \
  policy/packages.cpp \
  policy/rbf.cpp \
  policy/settings.cpp \
  pow.cpp \
  rest.cpp \
  rpc/auxpow_miner.cpp \
  rpc/blockchain.cpp \
  rpc/fees.cpp \
  rpc/mempool.cpp \
  rpc/mining.cpp \
  rpc/names.cpp \
  rpc/node.cpp \
  rpc/net.cpp \
  rpc/output_script.cpp \
  rpc/rawtransaction.cpp \
  rpc/server.cpp \
  rpc/server_util.cpp \
  rpc/signmessage.cpp \
  rpc/txoutproof.cpp \
  script/sigcache.cpp \
  shutdown.cpp \
  signet.cpp \
  timedata.cpp \
  torcontrol.cpp \
  txdb.cpp \
  txmempool.cpp \
  txorphanage.cpp \
  txrequest.cpp \
  validation.cpp \
  validationinterface.cpp \
  versionbits.cpp \
  $(BITCOIN_CORE_H)

if ENABLE_WALLET
libbitcoin_node_a_SOURCES += wallet/init.cpp
libbitcoin_node_a_CPPFLAGS += $(BDB_CPPFLAGS)
endif
if !ENABLE_WALLET
libbitcoin_node_a_SOURCES += dummywallet.cpp
endif

if ENABLE_ZMQ
libbitcoin_zmq_a_CPPFLAGS = $(AM_CPPFLAGS) $(BITCOIN_INCLUDES) $(ZMQ_CFLAGS)
libbitcoin_zmq_a_CXXFLAGS = $(AM_CXXFLAGS) $(PIE_FLAGS)
libbitcoin_zmq_a_SOURCES = \
  zmq/zmqabstractnotifier.cpp \
  zmq/zmqnotificationinterface.cpp \
  zmq/zmqpublishnotifier.cpp \
  zmq/zmqrpc.cpp \
  zmq/zmqutil.cpp
endif


# wallet: shared between bitcoind and bitcoin-qt, but only linked
# when wallet enabled
libbitcoin_wallet_a_CPPFLAGS = $(AM_CPPFLAGS) $(BITCOIN_INCLUDES) $(BDB_CPPFLAGS) $(SQLITE_CFLAGS)
libbitcoin_wallet_a_CXXFLAGS = $(AM_CXXFLAGS) $(PIE_FLAGS)
libbitcoin_wallet_a_SOURCES = \
  wallet/coincontrol.cpp \
  wallet/context.cpp \
  wallet/crypter.cpp \
  wallet/db.cpp \
  wallet/dump.cpp \
  wallet/external_signer_scriptpubkeyman.cpp \
  wallet/feebumper.cpp \
  wallet/fees.cpp \
  wallet/interfaces.cpp \
  wallet/load.cpp \
  wallet/receive.cpp \
  wallet/rpc/addresses.cpp \
  wallet/rpc/auxpow.cpp \
  wallet/rpc/backup.cpp \
  wallet/rpc/coins.cpp \
  wallet/rpc/encrypt.cpp \
  wallet/rpc/names.cpp \
  wallet/rpc/spend.cpp \
  wallet/rpc/signmessage.cpp \
  wallet/rpc/transactions.cpp \
  wallet/rpc/util.cpp \
  wallet/rpc/wallet.cpp \
  wallet/scriptpubkeyman.cpp \
  wallet/spend.cpp \
  wallet/transaction.cpp \
  wallet/wallet.cpp \
  wallet/walletdb.cpp \
  wallet/walletutil.cpp \
  wallet/coinselection.cpp \
  $(BITCOIN_CORE_H)

if USE_SQLITE
libbitcoin_wallet_a_SOURCES += wallet/sqlite.cpp
endif
if USE_BDB
libbitcoin_wallet_a_SOURCES += wallet/bdb.cpp wallet/salvage.cpp
endif

libbitcoin_wallet_tool_a_CPPFLAGS = $(AM_CPPFLAGS) $(BITCOIN_INCLUDES)
libbitcoin_wallet_tool_a_CXXFLAGS = $(AM_CXXFLAGS) $(PIE_FLAGS)
libbitcoin_wallet_tool_a_SOURCES = \
  wallet/wallettool.cpp \
  $(BITCOIN_CORE_H)

# crypto primitives library
crypto_libbitcoin_crypto_base_la_CPPFLAGS = $(AM_CPPFLAGS)

# Specify -static in both CXXFLAGS and LDFLAGS so libtool will only build a
# static version of this library. We don't need a dynamic version, and a dynamic
# version can't be used on windows anyway because the library doesn't currently
# export DLL symbols.
crypto_libbitcoin_crypto_base_la_CXXFLAGS = $(AM_CXXFLAGS) $(PIE_FLAGS) -static
crypto_libbitcoin_crypto_base_la_LDFLAGS = $(AM_LDFLAGS) -static

crypto_libbitcoin_crypto_base_la_SOURCES = \
  crypto/aes.cpp \
  crypto/aes.h \
  crypto/chacha_poly_aead.h \
  crypto/chacha_poly_aead.cpp \
  crypto/chacha20.h \
  crypto/chacha20.cpp \
  crypto/common.h \
  crypto/hkdf_sha256_32.cpp \
  crypto/hkdf_sha256_32.h \
  crypto/hmac_sha256.cpp \
  crypto/hmac_sha256.h \
  crypto/hmac_sha512.cpp \
  crypto/hmac_sha512.h \
  crypto/poly1305.h \
  crypto/poly1305.cpp \
  crypto/muhash.h \
  crypto/muhash.cpp \
  crypto/ripemd160.cpp \
  crypto/ripemd160.h \
  crypto/sha1.cpp \
  crypto/sha1.h \
  crypto/sha256.cpp \
  crypto/sha256.h \
  crypto/sha3.cpp \
  crypto/sha3.h \
  crypto/sha512.cpp \
  crypto/sha512.h \
  crypto/siphash.cpp \
  crypto/siphash.h

if USE_ASM
crypto_libbitcoin_crypto_base_la_SOURCES += crypto/sha256_sse4.cpp
endif

# See explanation for -static in crypto_libbitcoin_crypto_base_la's LDFLAGS and
# CXXFLAGS above
crypto_libbitcoin_crypto_sse41_la_LDFLAGS = $(AM_LDFLAGS) -static
crypto_libbitcoin_crypto_sse41_la_CXXFLAGS = $(AM_CXXFLAGS) $(PIE_FLAGS) -static
crypto_libbitcoin_crypto_sse41_la_CPPFLAGS = $(AM_CPPFLAGS)
crypto_libbitcoin_crypto_sse41_la_CXXFLAGS += $(SSE41_CXXFLAGS)
crypto_libbitcoin_crypto_sse41_la_CPPFLAGS += -DENABLE_SSE41
crypto_libbitcoin_crypto_sse41_la_SOURCES = crypto/sha256_sse41.cpp

# See explanation for -static in crypto_libbitcoin_crypto_base_la's LDFLAGS and
# CXXFLAGS above
crypto_libbitcoin_crypto_avx2_la_LDFLAGS = $(AM_LDFLAGS) -static
crypto_libbitcoin_crypto_avx2_la_CXXFLAGS = $(AM_CXXFLAGS) $(PIE_FLAGS) -static
crypto_libbitcoin_crypto_avx2_la_CPPFLAGS = $(AM_CPPFLAGS)
crypto_libbitcoin_crypto_avx2_la_CXXFLAGS += $(AVX2_CXXFLAGS)
crypto_libbitcoin_crypto_avx2_la_CPPFLAGS += -DENABLE_AVX2
crypto_libbitcoin_crypto_avx2_la_SOURCES = crypto/sha256_avx2.cpp

# See explanation for -static in crypto_libbitcoin_crypto_base_la's LDFLAGS and
# CXXFLAGS above
crypto_libbitcoin_crypto_x86_shani_la_LDFLAGS = $(AM_LDFLAGS) -static
crypto_libbitcoin_crypto_x86_shani_la_CXXFLAGS = $(AM_CXXFLAGS) $(PIE_FLAGS) -static
crypto_libbitcoin_crypto_x86_shani_la_CPPFLAGS = $(AM_CPPFLAGS)
crypto_libbitcoin_crypto_x86_shani_la_CXXFLAGS += $(X86_SHANI_CXXFLAGS)
crypto_libbitcoin_crypto_x86_shani_la_CPPFLAGS += -DENABLE_X86_SHANI
crypto_libbitcoin_crypto_x86_shani_la_SOURCES = crypto/sha256_x86_shani.cpp

# See explanation for -static in crypto_libbitcoin_crypto_base_la's LDFLAGS and
# CXXFLAGS above
crypto_libbitcoin_crypto_arm_shani_la_LDFLAGS = $(AM_LDFLAGS) -static
crypto_libbitcoin_crypto_arm_shani_la_CXXFLAGS = $(AM_CXXFLAGS) $(PIE_FLAGS) -static
crypto_libbitcoin_crypto_arm_shani_la_CPPFLAGS = $(AM_CPPFLAGS)
crypto_libbitcoin_crypto_arm_shani_la_CXXFLAGS += $(ARM_SHANI_CXXFLAGS)
crypto_libbitcoin_crypto_arm_shani_la_CPPFLAGS += -DENABLE_ARM_SHANI
crypto_libbitcoin_crypto_arm_shani_la_SOURCES = crypto/sha256_arm_shani.cpp

# consensus: shared between all executables that validate any consensus rules.
libbitcoin_consensus_a_CPPFLAGS = $(AM_CPPFLAGS) $(BITCOIN_INCLUDES)
libbitcoin_consensus_a_CXXFLAGS = $(AM_CXXFLAGS) $(PIE_FLAGS)
libbitcoin_consensus_a_SOURCES = \
  arith_uint256.cpp \
  arith_uint256.h \
  consensus/amount.h \
  consensus/merkle.cpp \
  consensus/merkle.h \
  consensus/params.h \
  consensus/tx_check.cpp \
  consensus/validation.h \
  hash.cpp \
  hash.h \
  prevector.h \
  primitives/block.cpp \
  primitives/block.h \
  primitives/pureheader.cpp \
  primitives/pureheader.h \
  primitives/transaction.cpp \
  primitives/transaction.h \
  pubkey.cpp \
  pubkey.h \
  script/namecoinconsensus.cpp \
  script/interpreter.cpp \
  script/interpreter.h \
  script/names.cpp \
  script/names.h \
  script/script.cpp \
  script/script.h \
  script/script_error.cpp \
  script/script_error.h \
  serialize.h \
  span.h \
  tinyformat.h \
  uint256.cpp \
  uint256.h \
  util/strencodings.cpp \
  util/strencodings.h \
  version.h

# common: shared between bitcoind, and bitcoin-qt and non-server tools
libbitcoin_common_a_CPPFLAGS = $(AM_CPPFLAGS) $(BITCOIN_INCLUDES)
libbitcoin_common_a_CXXFLAGS = $(AM_CXXFLAGS) $(PIE_FLAGS)
libbitcoin_common_a_SOURCES = \
  auxpow.cpp \
  base58.cpp \
  bech32.cpp \
  chainparams.cpp \
  coins.cpp \
  common/bloom.cpp \
  compressor.cpp \
  core_read.cpp \
  core_write.cpp \
  deploymentinfo.cpp \
  external_signer.cpp \
  init/common.cpp \
  key.cpp \
  key_io.cpp \
  merkleblock.cpp \
  names/applications.cpp \
  names/common.cpp \
  names/encoding.cpp \
  net_types.cpp \
  netaddress.cpp \
  netbase.cpp \
  net_permissions.cpp \
  outputtype.cpp \
  policy/feerate.cpp \
  policy/policy.cpp \
  protocol.cpp \
  psbt.cpp \
  rpc/rawtransaction_util.cpp \
  rpc/external_signer.cpp \
  rpc/util.cpp \
  scheduler.cpp \
  script/descriptor.cpp \
  script/miniscript.cpp \
  script/sign.cpp \
  script/signingprovider.cpp \
  script/standard.cpp \
  warnings.cpp \
  $(BITCOIN_CORE_H)

# util: shared between all executables.
libbitcoin_util_a_CPPFLAGS = $(AM_CPPFLAGS) $(BITCOIN_INCLUDES)
libbitcoin_util_a_CXXFLAGS = $(AM_CXXFLAGS) $(PIE_FLAGS)
libbitcoin_util_a_SOURCES = \
  support/lockedpool.cpp \
  chainparamsbase.cpp \
  clientversion.cpp \
  fs.cpp \
  interfaces/echo.cpp \
  interfaces/handler.cpp \
  interfaces/init.cpp \
  logging.cpp \
  random.cpp \
  randomenv.cpp \
  rpc/request.cpp \
  support/cleanse.cpp \
  sync.cpp \
  threadinterrupt.cpp \
  util/asmap.cpp \
  util/bip32.cpp \
  util/bytevectorhash.cpp \
  util/check.cpp \
  util/error.cpp \
  util/fees.cpp \
  util/getuniquepath.cpp \
  util/hasher.cpp \
  util/sock.cpp \
  util/syserror.cpp \
  util/system.cpp \
  util/message.cpp \
  util/moneystr.cpp \
  util/rbf.cpp \
  util/readwritefile.cpp \
  util/settings.cpp \
  util/thread.cpp \
  util/threadnames.cpp \
  util/serfloat.cpp \
  util/spanparsing.cpp \
  util/strencodings.cpp \
  util/string.cpp \
  util/syscall_sandbox.cpp \
  util/time.cpp \
  util/tokenpipe.cpp \
  $(BITCOIN_CORE_H)

if USE_LIBEVENT
libbitcoin_util_a_SOURCES += util/url.cpp
endif

# cli: shared between bitcoin-cli and bitcoin-qt
libbitcoin_cli_a_CPPFLAGS = $(AM_CPPFLAGS) $(BITCOIN_INCLUDES)
libbitcoin_cli_a_CXXFLAGS = $(AM_CXXFLAGS) $(PIE_FLAGS)
libbitcoin_cli_a_SOURCES = \
  compat/stdin.h \
  compat/stdin.cpp \
  rpc/client.cpp \
  $(BITCOIN_CORE_H)

nodist_libbitcoin_util_a_SOURCES = $(srcdir)/obj/build.h
#

# bitcoind & bitcoin-node binaries #
bitcoin_daemon_sources = bitcoind.cpp
bitcoin_bin_cppflags = $(AM_CPPFLAGS) $(BITCOIN_INCLUDES)
bitcoin_bin_cxxflags = $(AM_CXXFLAGS) $(PIE_FLAGS)
bitcoin_bin_ldflags = $(RELDFLAGS) $(AM_LDFLAGS) $(LIBTOOL_APP_LDFLAGS) $(PTHREAD_FLAGS)

if TARGET_WINDOWS
bitcoin_daemon_sources += bitcoind-res.rc
endif

# FIXME: Remove NODE once we have cleaned up getauxblock.
bitcoin_bin_ldadd = \
  $(LIBBITCOIN_NODE) \
  $(LIBBITCOIN_WALLET) \
  $(LIBBITCOIN_NODE) \
  $(LIBBITCOIN_COMMON) \
  $(LIBBITCOIN_UTIL) \
  $(LIBUNIVALUE) \
  $(LIBBITCOIN_ZMQ) \
  $(LIBBITCOIN_CONSENSUS) \
  $(LIBBITCOIN_CRYPTO) \
  $(LIBLEVELDB) \
  $(LIBMEMENV) \
  $(LIBSECP256K1)

bitcoin_bin_ldadd += $(BDB_LIBS) $(MINIUPNPC_LIBS) $(NATPMP_LIBS) $(EVENT_PTHREADS_LIBS) $(EVENT_LIBS) $(ZMQ_LIBS) $(SQLITE_LIBS)

namecoind_SOURCES = $(bitcoin_daemon_sources) init/bitcoind.cpp
namecoind_CPPFLAGS = $(bitcoin_bin_cppflags)
namecoind_CXXFLAGS = $(bitcoin_bin_cxxflags)
namecoind_LDFLAGS = $(bitcoin_bin_ldflags)
namecoind_LDADD = $(LIBBITCOIN_NODE) $(bitcoin_bin_ldadd)

namecoin_node_SOURCES = $(bitcoin_daemon_sources) init/bitcoin-node.cpp
namecoin_node_CPPFLAGS = $(bitcoin_bin_cppflags)
namecoin_node_CXXFLAGS = $(bitcoin_bin_cxxflags)
namecoin_node_LDFLAGS = $(bitcoin_bin_ldflags)
namecoin_node_LDADD = $(LIBBITCOIN_NODE) $(bitcoin_bin_ldadd) $(LIBBITCOIN_IPC) $(LIBMULTIPROCESS_LIBS)

# bitcoin-cli binary #
namecoin_cli_SOURCES = bitcoin-cli.cpp
namecoin_cli_CPPFLAGS = $(AM_CPPFLAGS) $(BITCOIN_INCLUDES) $(EVENT_CFLAGS)
namecoin_cli_CXXFLAGS = $(AM_CXXFLAGS) $(PIE_FLAGS)
namecoin_cli_LDFLAGS = $(RELDFLAGS) $(AM_LDFLAGS) $(LIBTOOL_APP_LDFLAGS) $(PTHREAD_FLAGS)

if TARGET_WINDOWS
namecoin_cli_SOURCES += bitcoin-cli-res.rc
endif

namecoin_cli_LDADD = \
  $(LIBBITCOIN_CLI) \
  $(LIBUNIVALUE) \
  $(LIBBITCOIN_UTIL) \
  $(LIBBITCOIN_CRYPTO)

namecoin_cli_LDADD += $(EVENT_LIBS)
#

# bitcoin-tx binary #
namecoin_tx_SOURCES = bitcoin-tx.cpp
namecoin_tx_CPPFLAGS = $(AM_CPPFLAGS) $(BITCOIN_INCLUDES)
namecoin_tx_CXXFLAGS = $(AM_CXXFLAGS) $(PIE_FLAGS)
namecoin_tx_LDFLAGS = $(RELDFLAGS) $(AM_LDFLAGS) $(LIBTOOL_APP_LDFLAGS) $(PTHREAD_FLAGS)

if TARGET_WINDOWS
namecoin_tx_SOURCES += bitcoin-tx-res.rc
endif

namecoin_tx_LDADD = \
  $(LIBUNIVALUE) \
  $(LIBBITCOIN_COMMON) \
  $(LIBBITCOIN_UTIL) \
  $(LIBBITCOIN_CONSENSUS) \
  $(LIBBITCOIN_CRYPTO) \
  $(LIBSECP256K1)
#

# bitcoin-wallet binary #
namecoin_wallet_SOURCES = bitcoin-wallet.cpp
namecoin_wallet_SOURCES += init/bitcoin-wallet.cpp
namecoin_wallet_CPPFLAGS = $(bitcoin_bin_cppflags)
namecoin_wallet_CXXFLAGS = $(bitcoin_bin_cxxflags)
namecoin_wallet_LDFLAGS = $(bitcoin_bin_ldflags)
namecoin_wallet_LDADD = \
  $(LIBBITCOIN_WALLET_TOOL) \
  $(bitcoin_bin_ldadd)

if TARGET_WINDOWS
namecoin_wallet_SOURCES += bitcoin-wallet-res.rc
endif
#

# bitcoin-util binary #
namecoin_util_SOURCES = bitcoin-util.cpp
namecoin_util_CPPFLAGS = $(AM_CPPFLAGS) $(BITCOIN_INCLUDES)
namecoin_util_CXXFLAGS = $(AM_CXXFLAGS) $(PIE_FLAGS)
namecoin_util_LDFLAGS = $(RELDFLAGS) $(AM_LDFLAGS) $(LIBTOOL_APP_LDFLAGS) $(PTHREAD_FLAGS)

if TARGET_WINDOWS
namecoin_util_SOURCES += bitcoin-util-res.rc
endif

namecoin_util_LDADD = \
  $(LIBBITCOIN_COMMON) \
  $(LIBBITCOIN_UTIL) \
  $(LIBUNIVALUE) \
  $(LIBBITCOIN_CONSENSUS) \
  $(LIBBITCOIN_CRYPTO) \
  $(LIBSECP256K1)
#

# bitcoin-chainstate binary #
namecoin_chainstate_SOURCES = bitcoin-chainstate.cpp
namecoin_chainstate_CPPFLAGS = $(AM_CPPFLAGS) $(BITCOIN_INCLUDES)
namecoin_chainstate_CXXFLAGS = $(AM_CXXFLAGS) $(PIE_FLAGS)

# $(LIBTOOL_APP_LDFLAGS) deliberately omitted here so that we can test linking
# bitcoin-chainstate against libbitcoinkernel as a shared or static library by
# setting --{en,dis}able-shared.
namecoin_chainstate_LDFLAGS = $(RELDFLAGS) $(AM_LDFLAGS) $(PTHREAD_FLAGS)
namecoin_chainstate_LDADD = $(LIBBITCOINKERNEL)
#

# bitcoinkernel library #
if BUILD_BITCOIN_KERNEL_LIB
lib_LTLIBRARIES += $(LIBBITCOINKERNEL)

libbitcoinkernel_la_LDFLAGS = $(AM_LDFLAGS) -no-undefined $(RELDFLAGS) $(PTHREAD_FLAGS)
libbitcoinkernel_la_LIBADD = $(LIBBITCOIN_CRYPTO) $(LIBUNIVALUE) $(LIBLEVELDB) $(LIBMEMENV) $(LIBSECP256K1)
libbitcoinkernel_la_CPPFLAGS = $(AM_CPPFLAGS) -I$(builddir)/obj -I$(srcdir)/secp256k1/include -DBUILD_BITCOIN_INTERNAL $(BOOST_CPPFLAGS) $(LEVELDB_CPPFLAGS) -I$(srcdir)/$(UNIVALUE_INCLUDE_DIR_INT)

# libbitcoinkernel requires default symbol visibility, explicitly specify that
# here so that things still work even when user configures with
#   --enable-reduce-exports
#
# Note this is a quick hack that will be removed as we incrementally define what
# to export from the library.
libbitcoinkernel_la_CXXFLAGS = $(AM_CXXFLAGS) $(PIE_FLAGS) -fvisibility=default

# TODO: For now, Specify -static in both CXXFLAGS and LDFLAGS when building for
#       windows targets so libtool will only build a static version of this
#       library. There are unresolved problems when building dll's for mingw-w64
#       and attempting to statically embed libstdc++, libpthread, etc.
if TARGET_WINDOWS
libbitcoinkernel_la_LDFLAGS += -static
libbitcoinkernel_la_CXXFLAGS += -static
endif

# TODO: libbitcoinkernel is a work in progress consensus engine library, as more
#       and more modules are decoupled from the consensus engine, this list will
#       shrink to only those which are absolutely necessary.
libbitcoinkernel_la_SOURCES = \
  kernel/bitcoinkernel.cpp \
  arith_uint256.cpp \
  auxpow.cpp \
  chain.cpp \
  chainparamsbase.cpp \
  chainparams.cpp \
  clientversion.cpp \
  coins.cpp \
  compressor.cpp \
  consensus/merkle.cpp \
  consensus/tx_check.cpp \
  consensus/tx_verify.cpp \
  core_read.cpp \
  dbwrapper.cpp \
  deploymentinfo.cpp \
  deploymentstatus.cpp \
  flatfile.cpp \
  fs.cpp \
  hash.cpp \
  kernel/checks.cpp \
  kernel/coinstats.cpp \
  kernel/context.cpp \
  key.cpp \
  logging.cpp \
  names/common.cpp \
  names/encoding.cpp \
  names/main.cpp \
  names/mempool.cpp \
  node/blockstorage.cpp \
  node/chainstate.cpp \
  node/interface_ui.cpp \
  policy/feerate.cpp \
  policy/fees.cpp \
  policy/packages.cpp \
  policy/policy.cpp \
  policy/rbf.cpp \
  policy/settings.cpp \
  pow.cpp \
  primitives/block.cpp \
  primitives/pureheader.cpp \
  primitives/transaction.cpp \
  pubkey.cpp \
  random.cpp \
  randomenv.cpp \
  scheduler.cpp \
  script/interpreter.cpp \
  script/names.cpp \
  script/script.cpp \
  script/script_error.cpp \
  script/sigcache.cpp \
  script/standard.cpp \
  shutdown.cpp \
  signet.cpp \
  support/cleanse.cpp \
  support/lockedpool.cpp \
  sync.cpp \
  threadinterrupt.cpp \
  txdb.cpp \
  txmempool.cpp \
  uint256.cpp \
  util/bytevectorhash.cpp \
  util/check.cpp \
  util/getuniquepath.cpp \
  util/hasher.cpp \
  util/moneystr.cpp \
  util/rbf.cpp \
  util/serfloat.cpp \
  util/settings.cpp \
  util/strencodings.cpp \
  util/string.cpp \
  util/syscall_sandbox.cpp \
  util/syserror.cpp \
  util/system.cpp \
  util/thread.cpp \
  util/threadnames.cpp \
  util/time.cpp \
  util/tokenpipe.cpp \
  validation.cpp \
  validationinterface.cpp \
  versionbits.cpp \
  warnings.cpp

# Required for obj/build.h to be generated first.
# More details: https://www.gnu.org/software/automake/manual/html_node/Built-Sources-Example.html
libbitcoinkernel_la-clientversion.l$(OBJEXT): obj/build.h
endif # BUILD_BITCOIN_KERNEL_LIB
#

# bitcoinconsensus library #
if BUILD_BITCOIN_LIBS
lib_LTLIBRARIES += $(LIBBITCOINCONSENSUS)

include_HEADERS = script/namecoinconsensus.h
libnamecoinconsensus_la_SOURCES = support/cleanse.cpp $(crypto_libbitcoin_crypto_base_la_SOURCES) $(libnamecoin_consensus_a_SOURCES)

libnamecoinconsensus_la_LDFLAGS = $(AM_LDFLAGS) -no-undefined $(RELDFLAGS)
libnamecoinconsensus_la_LIBADD = $(LIBSECP256K1)
libnamecoinconsensus_la_CPPFLAGS = $(AM_CPPFLAGS) -I$(builddir)/obj -I$(srcdir)/secp256k1/include -DBUILD_BITCOIN_INTERNAL
libnamecoinconsensus_la_CXXFLAGS = $(AM_CXXFLAGS) $(PIE_FLAGS)

endif
#

CTAES_DIST =  crypto/ctaes/bench.c
CTAES_DIST += crypto/ctaes/ctaes.c
CTAES_DIST += crypto/ctaes/ctaes.h
CTAES_DIST += crypto/ctaes/README.md
CTAES_DIST += crypto/ctaes/test.c

CLEANFILES = $(EXTRA_LIBRARIES)

CLEANFILES += *.gcda *.gcno
CLEANFILES += compat/*.gcda compat/*.gcno
CLEANFILES += consensus/*.gcda consensus/*.gcno
CLEANFILES += crc32c/src/*.gcda crc32c/src/*.gcno
CLEANFILES += crypto/*.gcda crypto/*.gcno
CLEANFILES += index/*.gcda index/*.gcno
CLEANFILES += interfaces/*.gcda interfaces/*.gcno
CLEANFILES += node/*.gcda node/*.gcno
CLEANFILES += policy/*.gcda policy/*.gcno
CLEANFILES += primitives/*.gcda primitives/*.gcno
CLEANFILES += rpc/*.gcda rpc/*.gcno
CLEANFILES += script/*.gcda script/*.gcno
CLEANFILES += support/*.gcda support/*.gcno
CLEANFILES += univalue/*.gcda univalue/*.gcno
CLEANFILES += util/*.gcda util/*.gcno
CLEANFILES += wallet/*.gcda wallet/*.gcno
CLEANFILES += wallet/test/*.gcda wallet/test/*.gcno
CLEANFILES += zmq/*.gcda zmq/*.gcno
CLEANFILES += obj/build.h

EXTRA_DIST = $(CTAES_DIST)


config/bitcoin-config.h: config/stamp-h1
	@$(MAKE) -C $(top_builddir) $(subdir)/$(@)
config/stamp-h1: $(top_srcdir)/$(subdir)/config/bitcoin-config.h.in $(top_builddir)/config.status
	$(AM_V_at)$(MAKE) -C $(top_builddir) $(subdir)/$(@)
$(top_srcdir)/$(subdir)/config/bitcoin-config.h.in:  $(am__configure_deps)
	$(AM_V_at)$(MAKE) -C $(top_srcdir) $(subdir)/config/bitcoin-config.h.in

clean-local:
	-$(MAKE) -C secp256k1 clean
	-rm -f leveldb/*/*.gcda leveldb/*/*.gcno leveldb/helpers/memenv/*.gcda leveldb/helpers/memenv/*.gcno
	-rm -f config.h
	-rm -rf test/__pycache__

.rc.o:
	@test -f $(WINDRES)
	## FIXME: How to get the appropriate modulename_CPPFLAGS in here?
	$(AM_V_GEN) $(WINDRES) $(DEFS) $(DEFAULT_INCLUDES) $(INCLUDES) $(CPPFLAGS) -DWINDRES_PREPROC -i $< -o $@

check-symbols: $(bin_PROGRAMS)
	@echo "Running symbol and dynamic library checks..."
	$(AM_V_at) $(PYTHON) $(top_srcdir)/contrib/devtools/symbol-check.py $(bin_PROGRAMS)

check-security: $(bin_PROGRAMS)
if HARDEN
	@echo "Checking binary security..."
	$(AM_V_at) $(PYTHON) $(top_srcdir)/contrib/devtools/security-check.py $(bin_PROGRAMS)
endif

libbitcoin_ipc_mpgen_input = \
  ipc/capnp/echo.capnp \
  ipc/capnp/init.capnp
EXTRA_DIST += $(libbitcoin_ipc_mpgen_input)
%.capnp:

# Explicitly list dependencies on generated headers as described in
# https://www.gnu.org/software/automake/manual/html_node/Built-Sources-Example.html#Recording-Dependencies-manually
ipc/capnp/libbitcoin_ipc_a-protocol.$(OBJEXT): $(libbitcoin_ipc_mpgen_input:=.h)

if BUILD_MULTIPROCESS
LIBBITCOIN_IPC=libbitcoin_ipc.a
libbitcoin_ipc_a_SOURCES = \
  ipc/capnp/context.h \
  ipc/capnp/init-types.h \
  ipc/capnp/protocol.cpp \
  ipc/capnp/protocol.h \
  ipc/context.h \
  ipc/exception.h \
  ipc/interfaces.cpp \
  ipc/process.cpp \
  ipc/process.h \
  ipc/protocol.h
libbitcoin_ipc_a_CPPFLAGS = $(AM_CPPFLAGS) $(BITCOIN_INCLUDES)
libbitcoin_ipc_a_CXXFLAGS = $(AM_CXXFLAGS) $(PIE_FLAGS) $(LIBMULTIPROCESS_CFLAGS)

include $(MPGEN_PREFIX)/include/mpgen.mk
libbitcoin_ipc_mpgen_output = \
  $(libbitcoin_ipc_mpgen_input:=.c++) \
  $(libbitcoin_ipc_mpgen_input:=.h) \
  $(libbitcoin_ipc_mpgen_input:=.proxy-client.c++) \
  $(libbitcoin_ipc_mpgen_input:=.proxy-server.c++) \
  $(libbitcoin_ipc_mpgen_input:=.proxy-types.c++) \
  $(libbitcoin_ipc_mpgen_input:=.proxy-types.h) \
  $(libbitcoin_ipc_mpgen_input:=.proxy.h)
nodist_libbitcoin_ipc_a_SOURCES = $(libbitcoin_ipc_mpgen_output)
CLEANFILES += $(libbitcoin_ipc_mpgen_output)
endif

include Makefile.minisketch.include

include Makefile.crc32c.include
include Makefile.leveldb.include

include Makefile.test_util.include
include Makefile.test_fuzz.include

include Makefile.test.include

if ENABLE_BENCH
include Makefile.bench.include
endif

if ENABLE_QT
include Makefile.qt.include
endif

if ENABLE_QT_TESTS
include Makefile.qttest.include
endif

include Makefile.univalue.include<|MERGE_RESOLUTION|>--- conflicted
+++ resolved
@@ -377,12 +377,9 @@
   kernel/coinstats.cpp \
   kernel/context.cpp \
   mapport.cpp \
-<<<<<<< HEAD
+  mempool_args.cpp \
   names/main.cpp \
   names/mempool.cpp \
-=======
-  mempool_args.cpp \
->>>>>>> df356b2a
   net.cpp \
   netgroup.cpp \
   net_processing.cpp \
