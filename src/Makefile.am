--- conflicted
+++ resolved
@@ -455,11 +455,8 @@
   netaddress.cpp \
   netbase.cpp \
   policy/feerate.cpp \
-<<<<<<< HEAD
   powdata.cpp \
-=======
   psbt.cpp \
->>>>>>> fc64d249
   protocol.cpp \
   scheduler.cpp \
   script/descriptor.cpp \
