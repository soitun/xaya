--- conflicted
+++ resolved
@@ -86,7 +86,7 @@
 endif
 
 if BUILD_BITCOIN_NODE
-  bin_PROGRAMS += namecoin-node
+  bin_PROGRAMS += xaya-node
 endif
 
 if BUILD_BITCOIN_CLI
@@ -584,19 +584,6 @@
 nodist_libbitcoin_util_a_SOURCES = $(srcdir)/obj/build.h
 #
 
-<<<<<<< HEAD
-# bitcoind binary #
-xayad_SOURCES = bitcoind.cpp
-xayad_CPPFLAGS = $(AM_CPPFLAGS) $(BITCOIN_INCLUDES)
-xayad_CXXFLAGS = $(AM_CXXFLAGS) $(PIE_FLAGS)
-xayad_LDFLAGS = $(RELDFLAGS) $(AM_LDFLAGS) $(LIBTOOL_APP_LDFLAGS)
-
-if TARGET_WINDOWS
-xayad_SOURCES += bitcoind-res.rc
-endif
-
-xayad_LDADD = \
-=======
 # bitcoind & bitcoin-node binaries #
 bitcoin_daemon_sources = bitcoind.cpp
 bitcoin_bin_cppflags = $(AM_CPPFLAGS) $(BITCOIN_INCLUDES)
@@ -609,7 +596,6 @@
 
 # FIXME: Remove SERVER once we have cleaned up getauxblock.
 bitcoin_bin_ldadd = \
->>>>>>> ebfe1d46
   $(LIBBITCOIN_SERVER) \
   $(LIBBITCOIN_WALLET) \
   $(LIBBITCOIN_SERVER) \
@@ -624,23 +610,19 @@
   $(LIBMEMENV) \
   $(LIBSECP256K1)
 
-<<<<<<< HEAD
-xayad_LDADD += $(BOOST_LIBS) $(BDB_LIBS) $(MINIUPNPC_LIBS) $(EVENT_PTHREADS_LIBS) $(EVENT_LIBS) $(ZMQ_LIBS)
-=======
 bitcoin_bin_ldadd += $(BOOST_LIBS) $(BDB_LIBS) $(MINIUPNPC_LIBS) $(EVENT_PTHREADS_LIBS) $(EVENT_LIBS) $(ZMQ_LIBS)
 
-namecoind_SOURCES = $(bitcoin_daemon_sources)
-namecoind_CPPFLAGS = $(bitcoin_bin_cppflags)
-namecoind_CXXFLAGS = $(bitcoin_bin_cxxflags)
-namecoind_LDFLAGS = $(bitcoin_bin_ldflags)
-namecoind_LDADD = $(LIBBITCOIN_SERVER) $(bitcoin_bin_ldadd)
-
-namecoin_node_SOURCES = $(bitcoin_daemon_sources)
-namecoin_node_CPPFLAGS = $(bitcoin_bin_cppflags)
-namecoin_node_CXXFLAGS = $(bitcoin_bin_cxxflags)
-namecoin_node_LDFLAGS = $(bitcoin_bin_ldflags)
-namecoin_node_LDADD = $(LIBBITCOIN_SERVER) $(bitcoin_bin_ldadd)
->>>>>>> ebfe1d46
+xayad_SOURCES = $(bitcoin_daemon_sources)
+xayad_CPPFLAGS = $(bitcoin_bin_cppflags)
+xayad_CXXFLAGS = $(bitcoin_bin_cxxflags)
+xayad_LDFLAGS = $(bitcoin_bin_ldflags)
+xayad_LDADD = $(LIBBITCOIN_SERVER) $(bitcoin_bin_ldadd)
+
+xaya_node_SOURCES = $(bitcoin_daemon_sources)
+xaya_node_CPPFLAGS = $(bitcoin_bin_cppflags)
+xaya_node_CXXFLAGS = $(bitcoin_bin_cxxflags)
+xaya_node_LDFLAGS = $(bitcoin_bin_ldflags)
+xaya_node_LDADD = $(LIBBITCOIN_SERVER) $(bitcoin_bin_ldadd)
 
 # bitcoin-cli binary #
 xaya_cli_SOURCES = bitcoin-cli.cpp
@@ -699,45 +681,15 @@
 #
 
 # bitcoin-wallet binary #
-<<<<<<< HEAD
 xaya_wallet_SOURCES = bitcoin-wallet.cpp
-xaya_wallet_CPPFLAGS = $(AM_CPPFLAGS) $(BITCOIN_INCLUDES)
-xaya_wallet_CXXFLAGS = $(AM_CXXFLAGS) $(PIE_FLAGS)
-xaya_wallet_LDFLAGS = $(RELDFLAGS) $(AM_LDFLAGS) $(LIBTOOL_APP_LDFLAGS)
-=======
-namecoin_wallet_SOURCES = bitcoin-wallet.cpp
-namecoin_wallet_CPPFLAGS = $(bitcoin_bin_cppflags)
-namecoin_wallet_CXXFLAGS = $(bitcoin_bin_cxxflags)
-namecoin_wallet_LDFLAGS = $(bitcoin_bin_ldflags)
-namecoin_wallet_LDADD = $(LIBBITCOIN_WALLET_TOOL) $(bitcoin_bin_ldadd)
->>>>>>> ebfe1d46
+xaya_wallet_CPPFLAGS = $(bitcoin_bin_cppflags)
+xaya_wallet_CXXFLAGS = $(bitcoin_bin_cxxflags)
+xaya_wallet_LDFLAGS = $(bitcoin_bin_ldflags)
+xaya_wallet_LDADD = $(LIBBITCOIN_WALLET_TOOL) $(bitcoin_bin_ldadd)
 
 if TARGET_WINDOWS
 xaya_wallet_SOURCES += bitcoin-wallet-res.rc
 endif
-<<<<<<< HEAD
-
-# FIXME: Remove SERVER once we have cleaned up getauxblock!
-xaya_wallet_LDADD = \
-  $(LIBBITCOIN_SERVER) \
-  $(LIBBITCOIN_WALLET_TOOL) \
-  $(LIBBITCOIN_WALLET) \
-  $(LIBBITCOIN_SERVER) \
-  $(LIBBITCOIN_COMMON) \
-  $(LIBBITCOIN_CONSENSUS) \
-  $(LIBBITCOIN_UTIL) \
-  $(LIBBITCOIN_CRYPTO) \
-  $(LIBBITCOIN_ZMQ) \
-  $(LIBUNIVALUE) \
-  $(LIBLEVELDB) \
-  $(LIBLEVELDB_SSE42) \
-  $(LIBMEMENV) \
-  $(LIBSECP256K1) \
-  $(LIBUNIVALUE)
-
-xaya_wallet_LDADD += $(BOOST_LIBS) $(BDB_LIBS) $(EVENT_PTHREADS_LIBS) $(EVENT_LIBS) $(MINIUPNPC_LIBS) $(ZMQ_LIBS)
-=======
->>>>>>> ebfe1d46
 #
 
 # bitcoinconsensus library #
