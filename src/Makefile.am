--- conflicted
+++ resolved
@@ -19,7 +19,7 @@
 noinst_LTLIBRARIES =
 
 bin_PROGRAMS =
-noinst_PROGRAMS =
+noinst_PROGRAMS = xaya-hash
 TESTS =
 BENCHMARKS =
 
@@ -84,16 +84,6 @@
   $(LIBBITCOIN_WALLET_TOOL) \
   $(LIBBITCOIN_ZMQ)
 
-<<<<<<< HEAD
-noinst_LTLIBRARIES = $(LIBBITCOINCONSENSUS)
-
-bin_PROGRAMS =
-noinst_PROGRAMS = xaya-hash
-TESTS =
-BENCHMARKS =
-
-=======
->>>>>>> 7998410d
 if BUILD_BITCOIND
   bin_PROGRAMS += xayad
 endif
@@ -501,12 +491,6 @@
   $(BITCOIN_CORE_H)
 
 # crypto primitives library
-<<<<<<< HEAD
-crypto_libbitcoin_crypto_base_a_CPPFLAGS = $(AM_CPPFLAGS)
-crypto_libbitcoin_crypto_base_a_CXXFLAGS = $(AM_CXXFLAGS) $(PIE_FLAGS)
-crypto_libbitcoin_crypto_base_a_CFLAGS = $(AM_CFLAGS) $(PIE_FLAGS)
-crypto_libbitcoin_crypto_base_a_SOURCES = \
-=======
 crypto_libbitcoin_crypto_base_la_CPPFLAGS = $(AM_CPPFLAGS)
 
 # Specify -static in both CXXFLAGS and LDFLAGS so libtool will only build a
@@ -517,7 +501,6 @@
 crypto_libbitcoin_crypto_base_la_LDFLAGS = $(AM_LDFLAGS) -static
 
 crypto_libbitcoin_crypto_base_la_SOURCES = \
->>>>>>> 7998410d
   crypto/aes.cpp \
   crypto/aes.h \
   crypto/chacha_poly_aead.h \
@@ -551,13 +534,9 @@
   crypto/siphash.h
 
 if USE_ASM
-<<<<<<< HEAD
-crypto_libbitcoin_crypto_base_a_SOURCES += \
+crypto_libbitcoin_crypto_base_la_SOURCES += \
   crypto/sha256_sse4.cpp \
   crypto/neoscrypt_asm.S
-=======
-crypto_libbitcoin_crypto_base_la_SOURCES += crypto/sha256_sse4.cpp
->>>>>>> 7998410d
 endif
 
 # See explanation for -static in crypto_libbitcoin_crypto_base_la's LDFLAGS and
@@ -872,19 +851,15 @@
 #
 
 # bitcoin-chainstate binary #
-<<<<<<< HEAD
-xaya_chainstate_SOURCES = \
-  bitcoin-chainstate.cpp \
-=======
-namecoin_chainstate_SOURCES = bitcoin-chainstate.cpp
-namecoin_chainstate_CPPFLAGS = $(AM_CPPFLAGS) $(BITCOIN_INCLUDES)
-namecoin_chainstate_CXXFLAGS = $(AM_CXXFLAGS) $(PIE_FLAGS)
+xaya_chainstate_SOURCES = bitcoin-chainstate.cpp
+xaya_chainstate_CPPFLAGS = $(AM_CPPFLAGS) $(BITCOIN_INCLUDES)
+xaya_chainstate_CXXFLAGS = $(AM_CXXFLAGS) $(PIE_FLAGS)
 
 # $(LIBTOOL_APP_LDFLAGS) deliberately omitted here so that we can test linking
 # bitcoin-chainstate against libbitcoinkernel as a shared or static library by
 # setting --{en,dis}able-shared.
-namecoin_chainstate_LDFLAGS = $(RELDFLAGS) $(AM_LDFLAGS) $(PTHREAD_FLAGS)
-namecoin_chainstate_LDADD = $(LIBBITCOINKERNEL)
+xaya_chainstate_LDFLAGS = $(RELDFLAGS) $(AM_LDFLAGS) $(PTHREAD_FLAGS)
+xaya_chainstate_LDADD = $(LIBBITCOINKERNEL)
 #
 
 # bitcoinkernel library #
@@ -918,7 +893,6 @@
 #       like index/*.cpp will be removed.
 libbitcoinkernel_la_SOURCES = \
   kernel/bitcoinkernel.cpp \
->>>>>>> 7998410d
   arith_uint256.cpp \
   auxpow.cpp \
   blockfilter.cpp \
@@ -1005,28 +979,11 @@
   validationinterface.cpp \
   versionbits.cpp \
   warnings.cpp
-<<<<<<< HEAD
-xaya_chainstate_CPPFLAGS = $(AM_CPPFLAGS) $(BITCOIN_INCLUDES)
-xaya_chainstate_CXXFLAGS = $(AM_CXXFLAGS) $(PIE_FLAGS)
-xaya_chainstate_LDFLAGS = $(RELDFLAGS) $(AM_LDFLAGS) $(LIBTOOL_APP_LDFLAGS) $(PTHREAD_FLAGS)
-xaya_chainstate_LDADD = \
-  $(LIBBITCOIN_CRYPTO) \
-  $(LIBUNIVALUE) \
-  $(LIBSECP256K1) \
-  $(LIBLEVELDB) \
-  $(LIBLEVELDB_SSE42) \
-  $(LIBMEMENV)
-
-# Required for obj/build.h to be generated first.
-# More details: https://www.gnu.org/software/automake/manual/html_node/Built-Sources-Example.html
-xaya_chainstate-clientversion.$(OBJEXT): obj/build.h
-=======
 
 # Required for obj/build.h to be generated first.
 # More details: https://www.gnu.org/software/automake/manual/html_node/Built-Sources-Example.html
 libbitcoinkernel_la-clientversion.l$(OBJEXT): obj/build.h
 endif # BUILD_BITCOIN_KERNEL_LIB
->>>>>>> 7998410d
 #
 
 # bitcoinconsensus library #
