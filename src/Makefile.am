--- conflicted
+++ resolved
@@ -888,20 +888,12 @@
 xaya_chainstate_CPPFLAGS = $(AM_CPPFLAGS) $(BITCOIN_INCLUDES) $(BOOST_CPPFLAGS)
 xaya_chainstate_CXXFLAGS = $(AM_CXXFLAGS) $(PIE_FLAGS)
 
-<<<<<<< HEAD
-# $(LIBTOOL_APP_LDFLAGS) deliberately omitted here so that we can test linking
-# bitcoin-chainstate against libbitcoinkernel as a shared or static library by
-# setting --{en,dis}able-shared.
-xaya_chainstate_LDFLAGS = $(RELDFLAGS) $(AM_LDFLAGS) $(PTHREAD_FLAGS)
+xaya_chainstate_LDFLAGS = $(RELDFLAGS) $(AM_LDFLAGS) $(PTHREAD_FLAGS) $(LIBTOOL_APP_LDFLAGS) -static
 xaya_chainstate_LDADD = $(LIBBITCOINKERNEL)
-=======
-namecoin_chainstate_LDFLAGS = $(RELDFLAGS) $(AM_LDFLAGS) $(PTHREAD_FLAGS) $(LIBTOOL_APP_LDFLAGS) -static
-namecoin_chainstate_LDADD = $(LIBBITCOINKERNEL)
 
 # libtool is unable to calculate this indirect dependency, presumably because it's a subproject.
 # libsecp256k1 only needs to be linked in when libbitcoinkernel is static.
-namecoin_chainstate_LDADD += $(LIBSECP256K1)
->>>>>>> f1acbd2b
+xaya_chainstate_LDADD += $(LIBSECP256K1)
 #
 
 # bitcoinkernel library #
