// Copyright (c) 2009-2010 Satoshi Nakamoto
// Copyright (c) 2009-2020 The Bitcoin Core developers
// Distributed under the MIT software license, see the accompanying
// file COPYING or http://www.opensource.org/licenses/mit-license.php.

#include <validation.h>

#include <arith_uint256.h>
#include <auxpow.h>
#include <chain.h>
#include <chainparams.h>
#include <checkqueue.h>
#include <consensus/consensus.h>
#include <consensus/merkle.h>
#include <consensus/tx_check.h>
#include <consensus/tx_verify.h>
#include <consensus/validation.h>
#include <cuckoocache.h>
#include <flatfile.h>
#include <hash.h>
#include <index/blockfilterindex.h>
#include <index/txindex.h>
#include <logging.h>
#include <logging/timer.h>
#include <names/main.h>
#include <names/mempool.h>
#include <node/coinstats.h>
#include <node/ui_interface.h>
#include <optional.h>
#include <policy/policy.h>
#include <policy/settings.h>
#include <pow.h>
#include <primitives/block.h>
#include <primitives/transaction.h>
#include <random.h>
#include <reverse_iterator.h>
#include <script/script.h>
#include <script/sigcache.h>
#include <shutdown.h>
#include <signet.h>
#include <timedata.h>
#include <tinyformat.h>
#include <txdb.h>
#include <txmempool.h>
#include <uint256.h>
#include <undo.h>
#include <util/check.h> // For NDEBUG compile time check
#include <util/moneystr.h>
#include <util/rbf.h>
#include <util/strencodings.h>
#include <util/system.h>
#include <util/translation.h>
#include <validationinterface.h>
#include <warnings.h>

#include <string>

#include <boost/algorithm/string/replace.hpp>

#define MICRO 0.000001
#define MILLI 0.001

/**
 * An extra transaction can be added to a package, as long as it only has one
 * ancestor and is no larger than this. Not really any reason to make this
 * configurable as it doesn't materially change DoS parameters.
 */
static const unsigned int EXTRA_DESCENDANT_TX_SIZE_LIMIT = 10000;
/** Maximum kilobytes for transactions to store for processing during reorg */
static const unsigned int MAX_DISCONNECTED_TX_POOL_SIZE = 20000;
/** The pre-allocation chunk size for blk?????.dat files (since 0.8) */
static const unsigned int BLOCKFILE_CHUNK_SIZE = 0x1000000; // 16 MiB
/** The pre-allocation chunk size for rev?????.dat files (since 0.8) */
static const unsigned int UNDOFILE_CHUNK_SIZE = 0x100000; // 1 MiB
/** Time to wait between writing blocks/block index to disk. */
static constexpr std::chrono::hours DATABASE_WRITE_INTERVAL{1};
/** Time to wait between flushing chainstate to disk. */
static constexpr std::chrono::hours DATABASE_FLUSH_INTERVAL{24};
/** Maximum age of our tip for us to be considered current for fee estimation */
static constexpr std::chrono::hours MAX_FEE_ESTIMATION_TIP_AGE{3};
const std::vector<std::string> CHECKLEVEL_DOC {
    "level 0 reads the blocks from disk",
    "level 1 verifies block validity",
    "level 2 verifies undo data",
    "level 3 checks disconnection of tip blocks",
    "level 4 tries to reconnect the blocks",
    "each level includes the checks of the previous levels",
};

bool CBlockIndexWorkComparator::operator()(const CBlockIndex *pa, const CBlockIndex *pb) const {
    // First sort by most total work, ...
    if (pa->nChainWork > pb->nChainWork) return false;
    if (pa->nChainWork < pb->nChainWork) return true;

    // ... then by earliest time received, ...
    if (pa->nSequenceId < pb->nSequenceId) return false;
    if (pa->nSequenceId > pb->nSequenceId) return true;

    // Use pointer address as tie breaker (should only happen with blocks
    // loaded from disk, as those all have id 0).
    if (pa < pb) return false;
    if (pa > pb) return true;

    // Identical blocks.
    return false;
}

ChainstateManager g_chainman;

CChainState& ChainstateActive()
{
    LOCK(::cs_main);
    assert(g_chainman.m_active_chainstate);
    return *g_chainman.m_active_chainstate;
}

CChain& ChainActive()
{
    LOCK(::cs_main);
    return ::ChainstateActive().m_chain;
}

/**
 * Mutex to guard access to validation specific variables, such as reading
 * or changing the chainstate.
 *
 * This may also need to be locked when updating the transaction pool, e.g. on
 * AcceptToMemoryPool. See CTxMemPool::cs comment for details.
 *
 * The transaction pool has a separate lock to allow reading from it and the
 * chainstate at the same time.
 */
RecursiveMutex cs_main;

CBlockIndex *pindexBestHeader = nullptr;
Mutex g_best_block_mutex;
std::condition_variable g_best_block_cv;
uint256 g_best_block;
bool g_parallel_script_checks{false};
std::atomic_bool fImporting(false);
std::atomic_bool fReindex(false);
bool fHavePruned = false;
bool fPruneMode = false;
bool fRequireStandard = true;
bool fCheckBlockIndex = false;
bool fCheckpointsEnabled = DEFAULT_CHECKPOINTS_ENABLED;
uint64_t nPruneTarget = 0;
int64_t nMaxTipAge = DEFAULT_MAX_TIP_AGE;

uint256 hashAssumeValid;
arith_uint256 nMinimumChainWork;

CFeeRate minRelayTxFee = CFeeRate(DEFAULT_MIN_RELAY_TX_FEE);

// Internal stuff
namespace {
    CBlockIndex* pindexBestInvalid = nullptr;

    RecursiveMutex cs_LastBlockFile;
    std::vector<CBlockFileInfo> vinfoBlockFile;
    int nLastBlockFile = 0;
    /** Global flag to indicate we should check to see if there are
     *  block/undo files that should be deleted.  Set on startup
     *  or if we allocate more file space when we're in prune mode
     */
    bool fCheckForPruning = false;

    /** Dirty block index entries. */
    std::set<CBlockIndex*> setDirtyBlockIndex;

    /** Dirty block file entries. */
    std::set<int> setDirtyFileInfo;
} // anon namespace

CBlockIndex* BlockManager::LookupBlockIndex(const uint256& hash)
{
    AssertLockHeld(cs_main);
    assert(std::addressof(g_chainman.BlockIndex()) == std::addressof(m_block_index));
    BlockMap::const_iterator it = m_block_index.find(hash);
    return it == m_block_index.end() ? nullptr : it->second;
}

CBlockIndex* BlockManager::FindForkInGlobalIndex(const CChain& chain, const CBlockLocator& locator)
{
    AssertLockHeld(cs_main);

    assert(std::addressof(g_chainman.m_blockman) == std::addressof(*this));
    // Find the latest block common to locator and chain - we expect that
    // locator.vHave is sorted descending by height.
    for (const uint256& hash : locator.vHave) {
        CBlockIndex* pindex = LookupBlockIndex(hash);
        if (pindex) {
            if (chain.Contains(pindex))
                return pindex;
            if (pindex->GetAncestor(chain.Height()) == chain.Tip()) {
                return chain.Tip();
            }
        }
    }
    return chain.Genesis();
}

std::unique_ptr<CBlockTreeDB> pblocktree;

bool CheckInputScripts(const CTransaction& tx, TxValidationState& state,
                       const CCoinsViewCache& inputs, unsigned int flags, bool cacheSigStore,
                       bool cacheFullScriptStore, PrecomputedTransactionData& txdata,
                       std::vector<CScriptCheck>* pvChecks = nullptr)
                       EXCLUSIVE_LOCKS_REQUIRED(cs_main);
static FILE* OpenUndoFile(const FlatFilePos &pos, bool fReadOnly = false);
static FlatFileSeq BlockFileSeq();
static FlatFileSeq UndoFileSeq();

bool CheckFinalTx(const CBlockIndex* active_chain_tip, const CTransaction &tx, int flags)
{
    AssertLockHeld(cs_main);
    assert(active_chain_tip); // TODO: Make active_chain_tip a reference
    assert(std::addressof(*::ChainActive().Tip()) == std::addressof(*active_chain_tip));

    // By convention a negative value for flags indicates that the
    // current network-enforced consensus rules should be used. In
    // a future soft-fork scenario that would mean checking which
    // rules would be enforced for the next block and setting the
    // appropriate flags. At the present time no soft-forks are
    // scheduled, so no flags are set.
    flags = std::max(flags, 0);

    // CheckFinalTx() uses active_chain_tip.Height()+1 to evaluate
    // nLockTime because when IsFinalTx() is called within
    // CBlock::AcceptBlock(), the height of the block *being*
    // evaluated is what is used. Thus if we want to know if a
    // transaction can be part of the *next* block, we need to call
    // IsFinalTx() with one more than active_chain_tip.Height().
    const int nBlockHeight = active_chain_tip->nHeight + 1;

    // BIP113 requires that time-locked transactions have nLockTime set to
    // less than the median time of the previous block they're contained in.
    // When the next block is created its previous block will be the current
    // chain tip, so we use that to calculate the median time passed to
    // IsFinalTx() if LOCKTIME_MEDIAN_TIME_PAST is set.
    const int64_t nBlockTime = (flags & LOCKTIME_MEDIAN_TIME_PAST)
                             ? active_chain_tip->GetMedianTimePast()
                             : GetAdjustedTime();

    return IsFinalTx(tx, nBlockHeight, nBlockTime);
}

bool TestLockPointValidity(CChain& active_chain, const LockPoints* lp)
{
    AssertLockHeld(cs_main);
    assert(lp);
    // If there are relative lock times then the maxInputBlock will be set
    // If there are no relative lock times, the LockPoints don't depend on the chain
    if (lp->maxInputBlock) {
        // Check whether ::ChainActive() is an extension of the block at which the LockPoints
        // calculation was valid.  If not LockPoints are no longer valid
        assert(std::addressof(::ChainActive()) == std::addressof(active_chain));
        if (!active_chain.Contains(lp->maxInputBlock)) {
            return false;
        }
    }

    // LockPoints still valid
    return true;
}

bool CheckSequenceLocks(CChainState& active_chainstate,
                        const CTxMemPool& pool,
                        const CTransaction& tx,
                        int flags,
                        LockPoints* lp,
                        bool useExistingLockPoints)
{
    AssertLockHeld(cs_main);
    AssertLockHeld(pool.cs);
    assert(std::addressof(::ChainstateActive()) == std::addressof(active_chainstate));

    CBlockIndex* tip = active_chainstate.m_chain.Tip();
    assert(tip != nullptr);

    CBlockIndex index;
    index.pprev = tip;
    // CheckSequenceLocks() uses active_chainstate.m_chain.Height()+1 to evaluate
    // height based locks because when SequenceLocks() is called within
    // ConnectBlock(), the height of the block *being*
    // evaluated is what is used.
    // Thus if we want to know if a transaction can be part of the
    // *next* block, we need to use one more than active_chainstate.m_chain.Height()
    index.nHeight = tip->nHeight + 1;

    std::pair<int, int64_t> lockPair;
    if (useExistingLockPoints) {
        assert(lp);
        lockPair.first = lp->height;
        lockPair.second = lp->time;
    }
    else {
        // CoinsTip() contains the UTXO set for active_chainstate.m_chain.Tip()
        CCoinsViewMemPool viewMemPool(&active_chainstate.CoinsTip(), pool);
        std::vector<int> prevheights;
        prevheights.resize(tx.vin.size());
        for (size_t txinIndex = 0; txinIndex < tx.vin.size(); txinIndex++) {
            const CTxIn& txin = tx.vin[txinIndex];
            Coin coin;
            if (!viewMemPool.GetCoin(txin.prevout, coin)) {
                return error("%s: Missing input", __func__);
            }
            if (coin.nHeight == MEMPOOL_HEIGHT) {
                // Assume all mempool transaction confirm in the next block
                prevheights[txinIndex] = tip->nHeight + 1;
            } else {
                prevheights[txinIndex] = coin.nHeight;
            }
        }
        lockPair = CalculateSequenceLocks(tx, flags, prevheights, index);
        if (lp) {
            lp->height = lockPair.first;
            lp->time = lockPair.second;
            // Also store the hash of the block with the highest height of
            // all the blocks which have sequence locked prevouts.
            // This hash needs to still be on the chain
            // for these LockPoint calculations to be valid
            // Note: It is impossible to correctly calculate a maxInputBlock
            // if any of the sequence locked inputs depend on unconfirmed txs,
            // except in the special case where the relative lock time/height
            // is 0, which is equivalent to no sequence lock. Since we assume
            // input height of tip+1 for mempool txs and test the resulting
            // lockPair from CalculateSequenceLocks against tip+1.  We know
            // EvaluateSequenceLocks will fail if there was a non-zero sequence
            // lock on a mempool input, so we can use the return value of
            // CheckSequenceLocks to indicate the LockPoints validity
            int maxInputHeight = 0;
            for (const int height : prevheights) {
                // Can ignore mempool inputs since we'll fail if they had non-zero locks
                if (height != tip->nHeight+1) {
                    maxInputHeight = std::max(maxInputHeight, height);
                }
            }
            lp->maxInputBlock = tip->GetAncestor(maxInputHeight);
        }
    }
    return EvaluateSequenceLocks(index, lockPair);
}

// Returns the script flags which should be checked for a given block
static unsigned int GetBlockScriptFlags(const CBlockIndex* pindex, const Consensus::Params& chainparams);

static void LimitMempoolSize(CTxMemPool& pool, CCoinsViewCache& coins_cache, size_t limit, std::chrono::seconds age)
    EXCLUSIVE_LOCKS_REQUIRED(pool.cs, ::cs_main)
{
    int expired = pool.Expire(GetTime<std::chrono::seconds>() - age);
    if (expired != 0) {
        LogPrint(BCLog::MEMPOOL, "Expired %i transactions from the memory pool\n", expired);
    }

    std::vector<COutPoint> vNoSpendsRemaining;
    pool.TrimToSize(limit, &vNoSpendsRemaining);
    assert(std::addressof(::ChainstateActive().CoinsTip()) == std::addressof(coins_cache));
    for (const COutPoint& removed : vNoSpendsRemaining)
        coins_cache.Uncache(removed);
}

static bool IsCurrentForFeeEstimation(CChainState& active_chainstate) EXCLUSIVE_LOCKS_REQUIRED(cs_main)
{
    AssertLockHeld(cs_main);
    assert(std::addressof(::ChainstateActive()) == std::addressof(active_chainstate));
    if (active_chainstate.IsInitialBlockDownload())
        return false;
    if (active_chainstate.m_chain.Tip()->GetBlockTime() < count_seconds(GetTime<std::chrono::seconds>() - MAX_FEE_ESTIMATION_TIP_AGE))
        return false;
    if (active_chainstate.m_chain.Height() < pindexBestHeader->nHeight - 1)
        return false;
    return true;
}

/* Make mempool consistent after a reorg, by re-adding or recursively erasing
 * disconnected block transactions from the mempool, and also removing any
 * other transactions from the mempool that are no longer valid given the new
 * tip/height.
 *
 * Note: we assume that disconnectpool only contains transactions that are NOT
 * confirmed in the current chain nor already in the mempool (otherwise,
 * in-mempool descendants of such transactions would be removed).
 *
 * Passing fAddToMempool=false will skip trying to add the transactions back,
 * and instead just erase from the mempool as needed.
 */

static void UpdateMempoolForReorg(CChainState& active_chainstate, CTxMemPool& mempool, DisconnectedBlockTransactions& disconnectpool, bool fAddToMempool) EXCLUSIVE_LOCKS_REQUIRED(cs_main, mempool.cs)
{
    AssertLockHeld(cs_main);
    AssertLockHeld(mempool.cs);
    assert(std::addressof(::ChainstateActive()) == std::addressof(active_chainstate));
    std::vector<uint256> vHashUpdate;
    // disconnectpool's insertion_order index sorts the entries from
    // oldest to newest, but the oldest entry will be the last tx from the
    // latest mined block that was disconnected.
    // Iterate disconnectpool in reverse, so that we add transactions
    // back to the mempool starting with the earliest transaction that had
    // been previously seen in a block.
    auto it = disconnectpool.queuedTx.get<insertion_order>().rbegin();
    while (it != disconnectpool.queuedTx.get<insertion_order>().rend()) {
        // ignore validation errors in resurrected transactions
        if (!fAddToMempool || (*it)->IsCoinBase() ||
            AcceptToMemoryPool(active_chainstate, mempool, *it, true /* bypass_limits */).m_result_type != MempoolAcceptResult::ResultType::VALID) {
            // If the transaction doesn't make it in to the mempool, remove any
            // transactions that depend on it (which would now be orphans).
            mempool.removeRecursive(**it, MemPoolRemovalReason::REORG);
        } else if (mempool.exists((*it)->GetHash())) {
            vHashUpdate.push_back((*it)->GetHash());
        }
        ++it;
    }
    disconnectpool.queuedTx.clear();
    // AcceptToMemoryPool/addUnchecked all assume that new mempool entries have
    // no in-mempool children, which is generally not true when adding
    // previously-confirmed transactions back to the mempool.
    // UpdateTransactionsFromBlock finds descendants of any transactions in
    // the disconnectpool that were added back and cleans up the mempool state.
    mempool.UpdateTransactionsFromBlock(vHashUpdate);

    // We also need to remove any now-immature transactions
    mempool.removeForReorg(active_chainstate, STANDARD_LOCKTIME_VERIFY_FLAGS);
    // Re-limit mempool size, in case we added any transactions
    LimitMempoolSize(mempool, active_chainstate.CoinsTip(), gArgs.GetArg("-maxmempool", DEFAULT_MAX_MEMPOOL_SIZE) * 1000000, std::chrono::hours{gArgs.GetArg("-mempoolexpiry", DEFAULT_MEMPOOL_EXPIRY)});
}

/**
* Checks to avoid mempool polluting consensus critical paths since cached
* signature and script validity results will be reused if we validate this
* transaction again during block validation.
* */
static bool CheckInputsFromMempoolAndCache(const CTransaction& tx, TxValidationState& state,
                const CCoinsViewCache& view, const CTxMemPool& pool,
                unsigned int flags, PrecomputedTransactionData& txdata, CCoinsViewCache& coins_tip)
                EXCLUSIVE_LOCKS_REQUIRED(cs_main, pool.cs)
{
    AssertLockHeld(cs_main);
    AssertLockHeld(pool.cs);

    assert(!tx.IsCoinBase());
    for (const CTxIn& txin : tx.vin) {
        const Coin& coin = view.AccessCoin(txin.prevout);

        // This coin was checked in PreChecks and MemPoolAccept
        // has been holding cs_main since then.
        Assume(!coin.IsSpent());
        if (coin.IsSpent()) return false;

        // If the Coin is available, there are 2 possibilities:
        // it is available in our current ChainstateActive UTXO set,
        // or it's a UTXO provided by a transaction in our mempool.
        // Ensure the scriptPubKeys in Coins from CoinsView are correct.
        const CTransactionRef& txFrom = pool.get(txin.prevout.hash);
        if (txFrom) {
            assert(txFrom->GetHash() == txin.prevout.hash);
            assert(txFrom->vout.size() > txin.prevout.n);
            assert(txFrom->vout[txin.prevout.n] == coin.out);
        } else {
            assert(std::addressof(::ChainstateActive().CoinsTip()) == std::addressof(coins_tip));
            const Coin& coinFromUTXOSet = coins_tip.AccessCoin(txin.prevout);
            assert(!coinFromUTXOSet.IsSpent());
            assert(coinFromUTXOSet.out == coin.out);
        }
    }

    // Call CheckInputScripts() to cache signature and script validity against current tip consensus rules.
    return CheckInputScripts(tx, state, view, flags, /* cacheSigStore = */ true, /* cacheFullSciptStore = */ true, txdata);
}

namespace {

class MemPoolAccept
{
public:
    explicit MemPoolAccept(CTxMemPool& mempool, CChainState& active_chainstate) : m_pool(mempool), m_view(&m_dummy), m_viewmempool(&active_chainstate.CoinsTip(), m_pool), m_active_chainstate(active_chainstate),
        m_limit_ancestors(gArgs.GetArg("-limitancestorcount", DEFAULT_ANCESTOR_LIMIT)),
        m_limit_ancestor_size(gArgs.GetArg("-limitancestorsize", DEFAULT_ANCESTOR_SIZE_LIMIT)*1000),
        m_limit_descendants(gArgs.GetArg("-limitdescendantcount", DEFAULT_DESCENDANT_LIMIT)),
        m_limit_descendant_size(gArgs.GetArg("-limitdescendantsize", DEFAULT_DESCENDANT_SIZE_LIMIT)*1000) {
        assert(std::addressof(::ChainstateActive()) == std::addressof(m_active_chainstate));
    }

    // We put the arguments we're handed into a struct, so we can pass them
    // around easier.
    struct ATMPArgs {
        const CChainParams& m_chainparams;
        const int64_t m_accept_time;
        const bool m_bypass_limits;
        /*
         * Return any outpoints which were not previously present in the coins
         * cache, but were added as a result of validating the tx for mempool
         * acceptance. This allows the caller to optionally remove the cache
         * additions if the associated transaction ends up being rejected by
         * the mempool.
         */
        std::vector<COutPoint>& m_coins_to_uncache;
        const bool m_test_accept;
    };

    // Single transaction acceptance
    MempoolAcceptResult AcceptSingleTransaction(const CTransactionRef& ptx, ATMPArgs& args) EXCLUSIVE_LOCKS_REQUIRED(cs_main);

private:
    // All the intermediate state that gets passed between the various levels
    // of checking a given transaction.
    struct Workspace {
        explicit Workspace(const CTransactionRef& ptx) : m_ptx(ptx), m_hash(ptx->GetHash()) {}
        std::set<uint256> m_conflicts;
        CTxMemPool::setEntries m_all_conflicting;
        CTxMemPool::setEntries m_ancestors;
        std::unique_ptr<CTxMemPoolEntry> m_entry;
        std::list<CTransactionRef> m_replaced_transactions;

        bool m_replacement_transaction;
        CAmount m_base_fees;
        CAmount m_modified_fees;
        CAmount m_conflicting_fees;
        size_t m_conflicting_size;

        const CTransactionRef& m_ptx;
        const uint256& m_hash;
        TxValidationState m_state;
    };

    // Run the policy checks on a given transaction, excluding any script checks.
    // Looks up inputs, calculates feerate, considers replacement, evaluates
    // package limits, etc. As this function can be invoked for "free" by a peer,
    // only tests that are fast should be done here (to avoid CPU DoS).
    bool PreChecks(ATMPArgs& args, Workspace& ws) EXCLUSIVE_LOCKS_REQUIRED(cs_main, m_pool.cs);

    // Run the script checks using our policy flags. As this can be slow, we should
    // only invoke this on transactions that have otherwise passed policy checks.
    bool PolicyScriptChecks(const ATMPArgs& args, Workspace& ws, PrecomputedTransactionData& txdata) EXCLUSIVE_LOCKS_REQUIRED(cs_main, m_pool.cs);

    // Re-run the script checks, using consensus flags, and try to cache the
    // result in the scriptcache. This should be done after
    // PolicyScriptChecks(). This requires that all inputs either be in our
    // utxo set or in the mempool.
    bool ConsensusScriptChecks(const ATMPArgs& args, Workspace& ws, PrecomputedTransactionData &txdata) EXCLUSIVE_LOCKS_REQUIRED(cs_main, m_pool.cs);

    // Try to add the transaction to the mempool, removing any conflicts first.
    // Returns true if the transaction is in the mempool after any size
    // limiting is performed, false otherwise.
    bool Finalize(const ATMPArgs& args, Workspace& ws) EXCLUSIVE_LOCKS_REQUIRED(cs_main, m_pool.cs);

    // Compare a package's feerate against minimum allowed.
    bool CheckFeeRate(size_t package_size, CAmount package_fee, TxValidationState& state) EXCLUSIVE_LOCKS_REQUIRED(cs_main, m_pool.cs)
    {
        CAmount mempoolRejectFee = m_pool.GetMinFee(gArgs.GetArg("-maxmempool", DEFAULT_MAX_MEMPOOL_SIZE) * 1000000).GetFee(package_size);
        if (mempoolRejectFee > 0 && package_fee < mempoolRejectFee) {
            return state.Invalid(TxValidationResult::TX_MEMPOOL_POLICY, "mempool min fee not met", strprintf("%d < %d", package_fee, mempoolRejectFee));
        }

        if (package_fee < ::minRelayTxFee.GetFee(package_size)) {
            return state.Invalid(TxValidationResult::TX_MEMPOOL_POLICY, "min relay fee not met", strprintf("%d < %d", package_fee, ::minRelayTxFee.GetFee(package_size)));
        }
        return true;
    }

private:
    CTxMemPool& m_pool;
    CCoinsViewCache m_view;
    CCoinsViewMemPool m_viewmempool;
    CCoinsView m_dummy;

    CChainState& m_active_chainstate;

    // The package limits in effect at the time of invocation.
    const size_t m_limit_ancestors;
    const size_t m_limit_ancestor_size;
    // These may be modified while evaluating a transaction (eg to account for
    // in-mempool conflicts; see below).
    size_t m_limit_descendants;
    size_t m_limit_descendant_size;
};

bool MemPoolAccept::PreChecks(ATMPArgs& args, Workspace& ws)
{
    const CTransactionRef& ptx = ws.m_ptx;
    const CTransaction& tx = *ws.m_ptx;
    const uint256& hash = ws.m_hash;

    // Copy/alias what we need out of args
    const int64_t nAcceptTime = args.m_accept_time;
    const bool bypass_limits = args.m_bypass_limits;
    std::vector<COutPoint>& coins_to_uncache = args.m_coins_to_uncache;

    // Alias what we need out of ws
    TxValidationState& state = ws.m_state;
    std::set<uint256>& setConflicts = ws.m_conflicts;
    CTxMemPool::setEntries& allConflicting = ws.m_all_conflicting;
    CTxMemPool::setEntries& setAncestors = ws.m_ancestors;
    std::unique_ptr<CTxMemPoolEntry>& entry = ws.m_entry;
    bool& fReplacementTransaction = ws.m_replacement_transaction;
    CAmount& nModifiedFees = ws.m_modified_fees;
    CAmount& nConflictingFees = ws.m_conflicting_fees;
    size_t& nConflictingSize = ws.m_conflicting_size;

    if (!CheckTransaction(tx, state)) {
        return false; // state filled in by CheckTransaction
    }

    // Coinbase is only valid in a block, not as a loose transaction
    if (tx.IsCoinBase())
        return state.Invalid(TxValidationResult::TX_CONSENSUS, "coinbase");

    // Rather not work on nonstandard transactions (unless -testnet/-regtest)
    std::string reason;
    if (fRequireStandard && !IsStandardTx(tx, reason))
        return state.Invalid(TxValidationResult::TX_NOT_STANDARD, reason);

    // Do not work on transactions that are too small.
    // A transaction with 1 segwit input and 1 P2WPHK output has non-witness size of 82 bytes.
    // Transactions smaller than this are not relayed to mitigate CVE-2017-12842 by not relaying
    // 64-byte transactions.
    if (::GetSerializeSize(tx, PROTOCOL_VERSION | SERIALIZE_TRANSACTION_NO_WITNESS) < MIN_STANDARD_TX_NONWITNESS_SIZE)
        return state.Invalid(TxValidationResult::TX_NOT_STANDARD, "tx-size-small");

    // Only accept nLockTime-using transactions that can be mined in the next
    // block; we don't want our mempool filled up with transactions that can't
    // be mined yet.
    assert(std::addressof(::ChainActive()) == std::addressof(m_active_chainstate.m_chain));
    if (!CheckFinalTx(m_active_chainstate.m_chain.Tip(), tx, STANDARD_LOCKTIME_VERIFY_FLAGS))
        return state.Invalid(TxValidationResult::TX_PREMATURE_SPEND, "non-final");

    // is it already in the memory pool?
    if (m_pool.exists(hash)) {
        return state.Invalid(TxValidationResult::TX_CONFLICT, "txn-already-in-mempool");
    }

    // Check for conflicts with in-memory transactions
    for (const CTxIn &txin : tx.vin)
    {
        const CTransaction* ptxConflicting = m_pool.GetConflictTx(txin.prevout);
        if (ptxConflicting) {
            if (!setConflicts.count(ptxConflicting->GetHash()))
            {
                // Allow opt-out of transaction replacement by setting
                // nSequence > MAX_BIP125_RBF_SEQUENCE (SEQUENCE_FINAL-2) on all inputs.
                //
                // SEQUENCE_FINAL-1 is picked to still allow use of nLockTime by
                // non-replaceable transactions. All inputs rather than just one
                // is for the sake of multi-party protocols, where we don't
                // want a single party to be able to disable replacement.
                //
                // The opt-out ignores descendants as anyone relying on
                // first-seen mempool behavior should be checking all
                // unconfirmed ancestors anyway; doing otherwise is hopelessly
                // insecure.
                bool fReplacementOptOut = true;
                for (const CTxIn &_txin : ptxConflicting->vin)
                {
                    if (_txin.nSequence <= MAX_BIP125_RBF_SEQUENCE)
                    {
                        fReplacementOptOut = false;
                        break;
                    }
                }
                if (fReplacementOptOut) {
                    return state.Invalid(TxValidationResult::TX_MEMPOOL_POLICY, "txn-mempool-conflict");
                }

                setConflicts.insert(ptxConflicting->GetHash());
            }
        }
    }

    if (!m_pool.checkNameOps(tx))
        return state.Invalid(TxValidationResult::TX_CONFLICT,
                             "txn-mempool-name-error");

    LockPoints lp;
    m_view.SetBackend(m_viewmempool);

    assert(std::addressof(::ChainstateActive().CoinsTip()) == std::addressof(m_active_chainstate.CoinsTip()));
    const CCoinsViewCache& coins_cache = m_active_chainstate.CoinsTip();
    // do all inputs exist?
    for (const CTxIn& txin : tx.vin) {
        if (!coins_cache.HaveCoinInCache(txin.prevout)) {
            coins_to_uncache.push_back(txin.prevout);
        }

        // Note: this call may add txin.prevout to the coins cache
        // (coins_cache.cacheCoins) by way of FetchCoin(). It should be removed
        // later (via coins_to_uncache) if this tx turns out to be invalid.
        if (!m_view.HaveCoin(txin.prevout)) {
            // Are inputs missing because we already have the tx?
            for (size_t out = 0; out < tx.vout.size(); out++) {
                // See if we have any output in the UTXO set.
                if (coins_cache.HaveCoin(COutPoint(hash, out))) {
                    return state.Invalid(TxValidationResult::TX_CONFLICT, "txn-already-known");
                }
            }
            // Otherwise assume this might be an orphan tx for which we just haven't seen parents yet
            return state.Invalid(TxValidationResult::TX_MISSING_INPUTS, "bad-txns-inputs-missingorspent");
        }
    }

    // Bring the best block into scope
    m_view.GetBestBlock();

    /* If this is a name update (or firstupdate), make sure that the
       existing name entry (if any) is in the dummy cache.  Otherwise
       tx validation done below (in CheckInputs) will not be correct.  */
    for (const auto& txout : tx.vout)
    {
        const CNameScript nameOp(txout.scriptPubKey);
        if (nameOp.isNameOp() && nameOp.isAnyUpdate())
        {
            const valtype& name = nameOp.getOpName();
            CNameData data;
            if (m_view.GetName(name, data))
                m_view.SetName(name, data, false);
        }
    }

    // we have all inputs cached now, so switch back to dummy (to protect
    // against bugs where we pull more inputs from disk that miss being added
    // to coins_to_uncache)
    m_view.SetBackend(m_dummy);

    // Only accept BIP68 sequence locked transactions that can be mined in the next
    // block; we don't want our mempool filled up with transactions that can't
    // be mined yet.
    // Must keep pool.cs for this unless we change CheckSequenceLocks to take a
    // CoinsViewCache instead of create its own
    assert(std::addressof(::ChainstateActive()) == std::addressof(m_active_chainstate));
    if (!CheckSequenceLocks(m_active_chainstate, m_pool, tx, STANDARD_LOCKTIME_VERIFY_FLAGS, &lp))
        return state.Invalid(TxValidationResult::TX_PREMATURE_SPEND, "non-BIP68-final");

    assert(std::addressof(g_chainman.m_blockman) == std::addressof(m_active_chainstate.m_blockman));
    if (!Consensus::CheckTxInputs(tx, state, m_view, m_active_chainstate.m_blockman.GetSpendHeight(m_view), SCRIPT_VERIFY_NAMES_MEMPOOL, ws.m_base_fees)) {
        return false; // state filled in by CheckTxInputs
    }

    // Check for non-standard pay-to-script-hash in inputs
    const auto& params = args.m_chainparams.GetConsensus();
    assert(std::addressof(::ChainActive()) == std::addressof(m_active_chainstate.m_chain));
    auto taproot_state = VersionBitsState(m_active_chainstate.m_chain.Tip(), params, Consensus::DEPLOYMENT_TAPROOT, versionbitscache);
    if (fRequireStandard && !AreInputsStandard(tx, m_view, taproot_state == ThresholdState::ACTIVE)) {
        return state.Invalid(TxValidationResult::TX_INPUTS_NOT_STANDARD, "bad-txns-nonstandard-inputs");
    }

    // Check for non-standard witnesses.
    if (tx.HasWitness() && fRequireStandard && !IsWitnessStandard(tx, m_view))
        return state.Invalid(TxValidationResult::TX_WITNESS_MUTATED, "bad-witness-nonstandard");

    int64_t nSigOpsCost = GetTransactionSigOpCost(tx, m_view, STANDARD_SCRIPT_VERIFY_FLAGS);

    // nModifiedFees includes any fee deltas from PrioritiseTransaction
    nModifiedFees = ws.m_base_fees;
    m_pool.ApplyDelta(hash, nModifiedFees);

    // Keep track of transactions that spend a coinbase, which we re-scan
    // during reorgs to ensure COINBASE_MATURITY is still met.
    bool fSpendsCoinbase = false;
    for (const CTxIn &txin : tx.vin) {
        const Coin &coin = m_view.AccessCoin(txin.prevout);
        if (coin.IsCoinBase()) {
            fSpendsCoinbase = true;
            break;
        }
    }

    assert(std::addressof(::ChainActive()) == std::addressof(m_active_chainstate.m_chain));
    entry.reset(new CTxMemPoolEntry(ptx, ws.m_base_fees, nAcceptTime, m_active_chainstate.m_chain.Height(),
            fSpendsCoinbase, nSigOpsCost, lp));
    unsigned int nSize = entry->GetTxSize();

    if (nSigOpsCost > MAX_STANDARD_TX_SIGOPS_COST)
        return state.Invalid(TxValidationResult::TX_NOT_STANDARD, "bad-txns-too-many-sigops",
                strprintf("%d", nSigOpsCost));

    // No transactions are allowed below minRelayTxFee except from disconnected
    // blocks
    if (!bypass_limits && !CheckFeeRate(nSize, nModifiedFees, state)) return false;

    const CTxMemPool::setEntries setIterConflicting = m_pool.GetIterSet(setConflicts);
    // Calculate in-mempool ancestors, up to a limit.
    if (setConflicts.size() == 1) {
        // In general, when we receive an RBF transaction with mempool conflicts, we want to know whether we
        // would meet the chain limits after the conflicts have been removed. However, there isn't a practical
        // way to do this short of calculating the ancestor and descendant sets with an overlay cache of
        // changed mempool entries. Due to both implementation and runtime complexity concerns, this isn't
        // very realistic, thus we only ensure a limited set of transactions are RBF'able despite mempool
        // conflicts here. Importantly, we need to ensure that some transactions which were accepted using
        // the below carve-out are able to be RBF'ed, without impacting the security the carve-out provides
        // for off-chain contract systems (see link in the comment below).
        //
        // Specifically, the subset of RBF transactions which we allow despite chain limits are those which
        // conflict directly with exactly one other transaction (but may evict children of said transaction),
        // and which are not adding any new mempool dependencies. Note that the "no new mempool dependencies"
        // check is accomplished later, so we don't bother doing anything about it here, but if BIP 125 is
        // amended, we may need to move that check to here instead of removing it wholesale.
        //
        // Such transactions are clearly not merging any existing packages, so we are only concerned with
        // ensuring that (a) no package is growing past the package size (not count) limits and (b) we are
        // not allowing something to effectively use the (below) carve-out spot when it shouldn't be allowed
        // to.
        //
        // To check these we first check if we meet the RBF criteria, above, and increment the descendant
        // limits by the direct conflict and its descendants (as these are recalculated in
        // CalculateMempoolAncestors by assuming the new transaction being added is a new descendant, with no
        // removals, of each parent's existing dependent set). The ancestor count limits are unmodified (as
        // the ancestor limits should be the same for both our new transaction and any conflicts).
        // We don't bother incrementing m_limit_descendants by the full removal count as that limit never comes
        // into force here (as we're only adding a single transaction).
        assert(setIterConflicting.size() == 1);
        CTxMemPool::txiter conflict = *setIterConflicting.begin();

        m_limit_descendants += 1;
        m_limit_descendant_size += conflict->GetSizeWithDescendants();
    }

    std::string errString;
    if (!m_pool.CalculateMemPoolAncestors(*entry, setAncestors, m_limit_ancestors, m_limit_ancestor_size, m_limit_descendants, m_limit_descendant_size, errString)) {
        setAncestors.clear();
        // If CalculateMemPoolAncestors fails second time, we want the original error string.
        std::string dummy_err_string;
        // Contracting/payment channels CPFP carve-out:
        // If the new transaction is relatively small (up to 40k weight)
        // and has at most one ancestor (ie ancestor limit of 2, including
        // the new transaction), allow it if its parent has exactly the
        // descendant limit descendants.
        //
        // This allows protocols which rely on distrusting counterparties
        // being able to broadcast descendants of an unconfirmed transaction
        // to be secure by simply only having two immediately-spendable
        // outputs - one for each counterparty. For more info on the uses for
        // this, see https://lists.linuxfoundation.org/pipermail/bitcoin-dev/2018-November/016518.html
        if (nSize >  EXTRA_DESCENDANT_TX_SIZE_LIMIT ||
                !m_pool.CalculateMemPoolAncestors(*entry, setAncestors, 2, m_limit_ancestor_size, m_limit_descendants + 1, m_limit_descendant_size + EXTRA_DESCENDANT_TX_SIZE_LIMIT, dummy_err_string)) {
            return state.Invalid(TxValidationResult::TX_MEMPOOL_POLICY, "too-long-mempool-chain", errString);
        }
    }

    // A transaction that spends outputs that would be replaced by it is invalid. Now
    // that we have the set of all ancestors we can detect this
    // pathological case by making sure setConflicts and setAncestors don't
    // intersect.
    for (CTxMemPool::txiter ancestorIt : setAncestors)
    {
        const uint256 &hashAncestor = ancestorIt->GetTx().GetHash();
        if (setConflicts.count(hashAncestor))
        {
            return state.Invalid(TxValidationResult::TX_CONSENSUS, "bad-txns-spends-conflicting-tx",
                    strprintf("%s spends conflicting transaction %s",
                        hash.ToString(),
                        hashAncestor.ToString()));
        }
    }

    // Check if it's economically rational to mine this transaction rather
    // than the ones it replaces.
    nConflictingFees = 0;
    nConflictingSize = 0;
    uint64_t nConflictingCount = 0;

    // If we don't hold the lock allConflicting might be incomplete; the
    // subsequent RemoveStaged() and addUnchecked() calls don't guarantee
    // mempool consistency for us.
    fReplacementTransaction = setConflicts.size();
    if (fReplacementTransaction)
    {
        CFeeRate newFeeRate(nModifiedFees, nSize);
        std::set<uint256> setConflictsParents;
        const int maxDescendantsToVisit = 100;
        for (const auto& mi : setIterConflicting) {
            // Don't allow the replacement to reduce the feerate of the
            // mempool.
            //
            // We usually don't want to accept replacements with lower
            // feerates than what they replaced as that would lower the
            // feerate of the next block. Requiring that the feerate always
            // be increased is also an easy-to-reason about way to prevent
            // DoS attacks via replacements.
            //
            // We only consider the feerates of transactions being directly
            // replaced, not their indirect descendants. While that does
            // mean high feerate children are ignored when deciding whether
            // or not to replace, we do require the replacement to pay more
            // overall fees too, mitigating most cases.
            CFeeRate oldFeeRate(mi->GetModifiedFee(), mi->GetTxSize());
            if (newFeeRate <= oldFeeRate)
            {
                return state.Invalid(TxValidationResult::TX_MEMPOOL_POLICY, "insufficient fee",
                        strprintf("rejecting replacement %s; new feerate %s <= old feerate %s",
                            hash.ToString(),
                            newFeeRate.ToString(),
                            oldFeeRate.ToString()));
            }

            for (const CTxIn &txin : mi->GetTx().vin)
            {
                setConflictsParents.insert(txin.prevout.hash);
            }

            nConflictingCount += mi->GetCountWithDescendants();
        }
        // This potentially overestimates the number of actual descendants
        // but we just want to be conservative to avoid doing too much
        // work.
        if (nConflictingCount <= maxDescendantsToVisit) {
            // If not too many to replace, then calculate the set of
            // transactions that would have to be evicted
            for (CTxMemPool::txiter it : setIterConflicting) {
                m_pool.CalculateDescendants(it, allConflicting);
            }
            for (CTxMemPool::txiter it : allConflicting) {
                nConflictingFees += it->GetModifiedFee();
                nConflictingSize += it->GetTxSize();
            }
        } else {
            return state.Invalid(TxValidationResult::TX_MEMPOOL_POLICY, "too many potential replacements",
                    strprintf("rejecting replacement %s; too many potential replacements (%d > %d)\n",
                        hash.ToString(),
                        nConflictingCount,
                        maxDescendantsToVisit));
        }

        for (unsigned int j = 0; j < tx.vin.size(); j++)
        {
            // We don't want to accept replacements that require low
            // feerate junk to be mined first. Ideally we'd keep track of
            // the ancestor feerates and make the decision based on that,
            // but for now requiring all new inputs to be confirmed works.
            //
            // Note that if you relax this to make RBF a little more useful,
            // this may break the CalculateMempoolAncestors RBF relaxation,
            // above. See the comment above the first CalculateMempoolAncestors
            // call for more info.
            if (!setConflictsParents.count(tx.vin[j].prevout.hash))
            {
                // Rather than check the UTXO set - potentially expensive -
                // it's cheaper to just check if the new input refers to a
                // tx that's in the mempool.
                if (m_pool.exists(tx.vin[j].prevout.hash)) {
                    return state.Invalid(TxValidationResult::TX_MEMPOOL_POLICY, "replacement-adds-unconfirmed",
                            strprintf("replacement %s adds unconfirmed input, idx %d",
                                hash.ToString(), j));
                }
            }
        }

        // The replacement must pay greater fees than the transactions it
        // replaces - if we did the bandwidth used by those conflicting
        // transactions would not be paid for.
        if (nModifiedFees < nConflictingFees)
        {
            return state.Invalid(TxValidationResult::TX_MEMPOOL_POLICY, "insufficient fee",
                    strprintf("rejecting replacement %s, less fees than conflicting txs; %s < %s",
                        hash.ToString(), FormatMoney(nModifiedFees), FormatMoney(nConflictingFees)));
        }

        // Finally in addition to paying more fees than the conflicts the
        // new transaction must pay for its own bandwidth.
        CAmount nDeltaFees = nModifiedFees - nConflictingFees;
        if (nDeltaFees < ::incrementalRelayFee.GetFee(nSize))
        {
            return state.Invalid(TxValidationResult::TX_MEMPOOL_POLICY, "insufficient fee",
                    strprintf("rejecting replacement %s, not enough additional fees to relay; %s < %s",
                        hash.ToString(),
                        FormatMoney(nDeltaFees),
                        FormatMoney(::incrementalRelayFee.GetFee(nSize))));
        }
    }
    return true;
}

bool MemPoolAccept::PolicyScriptChecks(const ATMPArgs& args, Workspace& ws, PrecomputedTransactionData& txdata)
{
    const CTransaction& tx = *ws.m_ptx;
    TxValidationState& state = ws.m_state;

    constexpr unsigned int scriptVerifyFlags = STANDARD_SCRIPT_VERIFY_FLAGS | SCRIPT_VERIFY_NAMES_MEMPOOL;

    // Check input scripts and signatures.
    // This is done last to help prevent CPU exhaustion denial-of-service attacks.
    if (!CheckInputScripts(tx, state, m_view, scriptVerifyFlags, true, false, txdata)) {
        // SCRIPT_VERIFY_CLEANSTACK requires SCRIPT_VERIFY_WITNESS, so we
        // need to turn both off, and compare against just turning off CLEANSTACK
        // to see if the failure is specifically due to witness validation.
        TxValidationState state_dummy; // Want reported failures to be from first CheckInputScripts
        if (!tx.HasWitness() && CheckInputScripts(tx, state_dummy, m_view, scriptVerifyFlags & ~(SCRIPT_VERIFY_WITNESS | SCRIPT_VERIFY_CLEANSTACK), true, false, txdata) &&
                !CheckInputScripts(tx, state_dummy, m_view, scriptVerifyFlags & ~SCRIPT_VERIFY_CLEANSTACK, true, false, txdata)) {
            // Only the witness is missing, so the transaction itself may be fine.
            state.Invalid(TxValidationResult::TX_WITNESS_STRIPPED,
                    state.GetRejectReason(), state.GetDebugMessage());
        }
        return false; // state filled in by CheckInputScripts
    }

    return true;
}

bool MemPoolAccept::ConsensusScriptChecks(const ATMPArgs& args, Workspace& ws, PrecomputedTransactionData& txdata)
{
    const CTransaction& tx = *ws.m_ptx;
    const uint256& hash = ws.m_hash;
    TxValidationState& state = ws.m_state;
    const CChainParams& chainparams = args.m_chainparams;

    // Check again against the current block tip's script verification
    // flags to cache our script execution flags. This is, of course,
    // useless if the next block has different script flags from the
    // previous one, but because the cache tracks script flags for us it
    // will auto-invalidate and we'll just have a few blocks of extra
    // misses on soft-fork activation.
    //
    // This is also useful in case of bugs in the standard flags that cause
    // transactions to pass as valid when they're actually invalid. For
    // instance the STRICTENC flag was incorrectly allowing certain
    // CHECKSIG NOT scripts to pass, even though they were invalid.
    //
    // There is a similar check in CreateNewBlock() to prevent creating
    // invalid blocks (using TestBlockValidity), however allowing such
    // transactions into the mempool can be exploited as a DoS attack.
    //
    // Namecoin actually allows some scripts into the mempool that would
    // not (yet) be valid in a block, namely premature NAME_FIRSTUPDATE's.
    // Thus add the mempool-flag here.
    assert(std::addressof(::ChainActive()) == std::addressof(m_active_chainstate.m_chain));
    unsigned int currentBlockScriptVerifyFlags = GetBlockScriptFlags(m_active_chainstate.m_chain.Tip(), chainparams.GetConsensus());
    currentBlockScriptVerifyFlags |= SCRIPT_VERIFY_NAMES_MEMPOOL;
    assert(std::addressof(::ChainstateActive().CoinsTip()) == std::addressof(m_active_chainstate.CoinsTip()));
    if (!CheckInputsFromMempoolAndCache(tx, state, m_view, m_pool, currentBlockScriptVerifyFlags, txdata, m_active_chainstate.CoinsTip())) {
        return error("%s: BUG! PLEASE REPORT THIS! CheckInputScripts failed against latest-block but not STANDARD flags %s, %s",
                __func__, hash.ToString(), state.ToString());
    }

    return true;
}

bool MemPoolAccept::Finalize(const ATMPArgs& args, Workspace& ws)
{
    const CTransaction& tx = *ws.m_ptx;
    const uint256& hash = ws.m_hash;
    TxValidationState& state = ws.m_state;
    const bool bypass_limits = args.m_bypass_limits;

    CTxMemPool::setEntries& allConflicting = ws.m_all_conflicting;
    CTxMemPool::setEntries& setAncestors = ws.m_ancestors;
    const CAmount& nModifiedFees = ws.m_modified_fees;
    const CAmount& nConflictingFees = ws.m_conflicting_fees;
    const size_t& nConflictingSize = ws.m_conflicting_size;
    const bool fReplacementTransaction = ws.m_replacement_transaction;
    std::unique_ptr<CTxMemPoolEntry>& entry = ws.m_entry;

    // Remove conflicting transactions from the mempool
    for (CTxMemPool::txiter it : allConflicting)
    {
        LogPrint(BCLog::MEMPOOL, "replacing tx %s with %s for %s additional fees, %d delta bytes\n",
                it->GetTx().GetHash().ToString(),
                hash.ToString(),
                FormatMoney(nModifiedFees - nConflictingFees),
                (int)entry->GetTxSize() - (int)nConflictingSize);
        ws.m_replaced_transactions.push_back(it->GetSharedTx());
    }
    m_pool.RemoveStaged(allConflicting, false, MemPoolRemovalReason::REPLACED);

    // This transaction should only count for fee estimation if:
    // - it isn't a BIP 125 replacement transaction (may not be widely supported)
    // - it's not being re-added during a reorg which bypasses typical mempool fee limits
    // - the node is not behind
    // - the transaction is not dependent on any other transactions in the mempool
    assert(std::addressof(::ChainstateActive()) == std::addressof(m_active_chainstate));
    bool validForFeeEstimation = !fReplacementTransaction && !bypass_limits && IsCurrentForFeeEstimation(m_active_chainstate) && m_pool.HasNoInputsOf(tx);

    // Store transaction in memory
    m_pool.addUnchecked(*entry, setAncestors, validForFeeEstimation);

    // trim mempool and check if tx was trimmed
    if (!bypass_limits) {
        assert(std::addressof(::ChainstateActive().CoinsTip()) == std::addressof(m_active_chainstate.CoinsTip()));
        LimitMempoolSize(m_pool, m_active_chainstate.CoinsTip(), gArgs.GetArg("-maxmempool", DEFAULT_MAX_MEMPOOL_SIZE) * 1000000, std::chrono::hours{gArgs.GetArg("-mempoolexpiry", DEFAULT_MEMPOOL_EXPIRY)});
        if (!m_pool.exists(hash))
            return state.Invalid(TxValidationResult::TX_MEMPOOL_POLICY, "mempool full");
    }
    return true;
}

MempoolAcceptResult MemPoolAccept::AcceptSingleTransaction(const CTransactionRef& ptx, ATMPArgs& args)
{
    AssertLockHeld(cs_main);
    LOCK(m_pool.cs); // mempool "read lock" (held through GetMainSignals().TransactionAddedToMempool())

    Workspace ws(ptx);

    if (!PreChecks(args, ws)) return MempoolAcceptResult(ws.m_state);

    // Only compute the precomputed transaction data if we need to verify
    // scripts (ie, other policy checks pass). We perform the inexpensive
    // checks first and avoid hashing and signature verification unless those
    // checks pass, to mitigate CPU exhaustion denial-of-service attacks.
    PrecomputedTransactionData txdata;

    if (!PolicyScriptChecks(args, ws, txdata)) return MempoolAcceptResult(ws.m_state);

    if (!ConsensusScriptChecks(args, ws, txdata)) return MempoolAcceptResult(ws.m_state);

    // Tx was accepted, but not added
    if (args.m_test_accept) {
        return MempoolAcceptResult(std::move(ws.m_replaced_transactions), ws.m_base_fees);
    }

    if (!Finalize(args, ws)) return MempoolAcceptResult(ws.m_state);

    GetMainSignals().TransactionAddedToMempool(ptx, m_pool.GetAndIncrementSequence());

    return MempoolAcceptResult(std::move(ws.m_replaced_transactions), ws.m_base_fees);
}

} // anon namespace

/** (try to) add transaction to memory pool with a specified acceptance time **/
static MempoolAcceptResult AcceptToMemoryPoolWithTime(const CChainParams& chainparams, CTxMemPool& pool,
                                                      CChainState& active_chainstate,
                                                      const CTransactionRef &tx, int64_t nAcceptTime,
                                                      bool bypass_limits, bool test_accept)
                                                      EXCLUSIVE_LOCKS_REQUIRED(cs_main)
{
    std::vector<COutPoint> coins_to_uncache;
    MemPoolAccept::ATMPArgs args { chainparams, nAcceptTime, bypass_limits, coins_to_uncache, test_accept };

    assert(std::addressof(::ChainstateActive()) == std::addressof(active_chainstate));
    const MempoolAcceptResult result = MemPoolAccept(pool, active_chainstate).AcceptSingleTransaction(tx, args);
    if (result.m_result_type != MempoolAcceptResult::ResultType::VALID) {
        // Remove coins that were not present in the coins cache before calling ATMPW;
        // this is to prevent memory DoS in case we receive a large number of
        // invalid transactions that attempt to overrun the in-memory coins cache
        // (`CCoinsViewCache::cacheCoins`).

        for (const COutPoint& hashTx : coins_to_uncache)
            active_chainstate.CoinsTip().Uncache(hashTx);
    }
    // After we've (potentially) uncached entries, ensure our coins cache is still within its size limits
    BlockValidationState state_dummy;
    active_chainstate.FlushStateToDisk(chainparams, state_dummy, FlushStateMode::PERIODIC);
    return result;
}

MempoolAcceptResult AcceptToMemoryPool(CChainState& active_chainstate, CTxMemPool& pool, const CTransactionRef& tx,
                                       bool bypass_limits, bool test_accept)
{
    assert(std::addressof(::ChainstateActive()) == std::addressof(active_chainstate));
    return AcceptToMemoryPoolWithTime(Params(), pool, active_chainstate, tx, GetTime(), bypass_limits, test_accept);
}

CTransactionRef GetTransaction(const CBlockIndex* const block_index, const CTxMemPool* const mempool, const uint256& hash, const Consensus::Params& consensusParams, uint256& hashBlock)
{
    LOCK(cs_main);

    if (block_index) {
        CBlock block;
        if (ReadBlockFromDisk(block, block_index, consensusParams)) {
            for (const auto& tx : block.vtx) {
                if (tx->GetHash() == hash) {
                    hashBlock = block_index->GetBlockHash();
                    return tx;
                }
            }
        }
        return nullptr;
    }
    if (mempool) {
        CTransactionRef ptx = mempool->get(hash);
        if (ptx) return ptx;
    }
    if (g_txindex) {
        CTransactionRef tx;
        if (g_txindex->FindTx(hash, hashBlock, tx)) return tx;
    }
    return nullptr;
}

//////////////////////////////////////////////////////////////////////////////
//
// CBlock and CBlockIndex
//

bool CheckProofOfWork(const CBlockHeader& block, const Consensus::Params& params)
{
    /* Except for legacy blocks with full version 1, ensure that
       the chain ID is correct.  Legacy blocks are not allowed since
       the merge-mining start, which is checked in AcceptBlockHeader
       where the height is known.  */
    if (!block.IsLegacy() && params.fStrictChainId
        && block.GetChainId() != params.nAuxpowChainId)
        return error("%s : block does not have our chain ID"
                     " (got %d, expected %d, full nVersion %d)",
                     __func__, block.GetChainId(),
                     params.nAuxpowChainId, block.nVersion);

    /* If there is no auxpow, just check the block hash.  */
    if (!block.auxpow)
    {
        if (block.IsAuxpow())
            return error("%s : no auxpow on block with auxpow version",
                         __func__);

        if (!CheckProofOfWork(block.GetHash(), block.nBits, params))
            return error("%s : non-AUX proof of work failed", __func__);

        return true;
    }

    /* We have auxpow.  Check it.  */

    if (!block.IsAuxpow())
        return error("%s : auxpow on block with non-auxpow version", __func__);

    /* Temporary check:  Disallow parent blocks with auxpow version.  This is
       for compatibility with the old client.  */
    /* FIXME: Remove this check with a hardfork later on.  */
    if (block.auxpow->getParentBlock().IsAuxpow())
        return error("%s : auxpow parent block has auxpow version", __func__);

    if (!CheckProofOfWork(block.auxpow->getParentBlockHash(), block.nBits, params))
        return error("%s : AUX proof of work failed", __func__);
    if (!block.auxpow->check(block.GetHash(), block.GetChainId(), params))
        return error("%s : AUX POW is not valid", __func__);

    return true;
}

static bool WriteBlockToDisk(const CBlock& block, FlatFilePos& pos, const CMessageHeader::MessageStartChars& messageStart)
{
    // Open history file to append
    CAutoFile fileout(OpenBlockFile(pos), SER_DISK, CLIENT_VERSION);
    if (fileout.IsNull())
        return error("WriteBlockToDisk: OpenBlockFile failed");

    // Write index header
    unsigned int nSize = GetSerializeSize(block, fileout.GetVersion());
    fileout << messageStart << nSize;

    // Write block
    long fileOutPos = ftell(fileout.Get());
    if (fileOutPos < 0)
        return error("WriteBlockToDisk: ftell failed");
    pos.nPos = (unsigned int)fileOutPos;
    fileout << block;

    return true;
}

/* Generic implementation of block reading that can handle
   both a block and its header.  */

template<typename T>
static bool ReadBlockOrHeader(T& block, const FlatFilePos& pos, const Consensus::Params& consensusParams)
{
    block.SetNull();

    // Open history file to read
    CAutoFile filein(OpenBlockFile(pos, true), SER_DISK, CLIENT_VERSION);
    if (filein.IsNull())
        return error("ReadBlockFromDisk: OpenBlockFile failed for %s", pos.ToString());

    // Read block
    try {
        filein >> block;
    }
    catch (const std::exception& e) {
        return error("%s: Deserialize or I/O error - %s at %s", __func__, e.what(), pos.ToString());
    }

    // Check the header
    if (!CheckProofOfWork(block, consensusParams))
        return error("ReadBlockFromDisk: Errors in block header at %s", pos.ToString());

    // Signet only: check block solution
    if (consensusParams.signet_blocks && !CheckSignetBlockSolution(block, consensusParams)) {
        return error("ReadBlockFromDisk: Errors in block solution at %s", pos.ToString());
    }

    return true;
}

template<typename T>
static bool ReadBlockOrHeader(T& block, const CBlockIndex* pindex, const Consensus::Params& consensusParams)
{
    FlatFilePos blockPos;
    {
        LOCK(cs_main);
        blockPos = pindex->GetBlockPos();
    }

    if (!ReadBlockOrHeader(block, blockPos, consensusParams))
        return false;
    if (block.GetHash() != pindex->GetBlockHash())
        return error("ReadBlockFromDisk(CBlock&, CBlockIndex*): GetHash() doesn't match index for %s at %s",
                pindex->ToString(), pindex->GetBlockPos().ToString());
    return true;
}

bool ReadBlockFromDisk(CBlock& block, const FlatFilePos& pos, const Consensus::Params& consensusParams)
{
    return ReadBlockOrHeader(block, pos, consensusParams);
}

bool ReadBlockFromDisk(CBlock& block, const CBlockIndex* pindex, const Consensus::Params& consensusParams)
{
    return ReadBlockOrHeader(block, pindex, consensusParams);
}

bool ReadBlockHeaderFromDisk(CBlockHeader& block, const CBlockIndex* pindex, const Consensus::Params& consensusParams)
{
    return ReadBlockOrHeader(block, pindex, consensusParams);
}

bool ReadRawBlockFromDisk(std::vector<uint8_t>& block, const FlatFilePos& pos, const CMessageHeader::MessageStartChars& message_start)
{
    FlatFilePos hpos = pos;
    hpos.nPos -= 8; // Seek back 8 bytes for meta header
    CAutoFile filein(OpenBlockFile(hpos, true), SER_DISK, CLIENT_VERSION);
    if (filein.IsNull()) {
        return error("%s: OpenBlockFile failed for %s", __func__, pos.ToString());
    }

    try {
        CMessageHeader::MessageStartChars blk_start;
        unsigned int blk_size;

        filein >> blk_start >> blk_size;

        if (memcmp(blk_start, message_start, CMessageHeader::MESSAGE_START_SIZE)) {
            return error("%s: Block magic mismatch for %s: %s versus expected %s", __func__, pos.ToString(),
                    HexStr(blk_start),
                    HexStr(message_start));
        }

        if (blk_size > MAX_SIZE) {
            return error("%s: Block data is larger than maximum deserialization size for %s: %s versus %s", __func__, pos.ToString(),
                    blk_size, MAX_SIZE);
        }

        block.resize(blk_size); // Zeroing of memory is intentional here
        filein.read((char*)block.data(), blk_size);
    } catch(const std::exception& e) {
        return error("%s: Read from block file failed: %s for %s", __func__, e.what(), pos.ToString());
    }

    return true;
}

bool ReadRawBlockFromDisk(std::vector<uint8_t>& block, const CBlockIndex* pindex, const CMessageHeader::MessageStartChars& message_start)
{
    FlatFilePos block_pos;
    {
        LOCK(cs_main);
        block_pos = pindex->GetBlockPos();
    }

    return ReadRawBlockFromDisk(block, block_pos, message_start);
}

CAmount GetBlockSubsidy(int nHeight, const Consensus::Params& consensusParams)
{
    int halvings = nHeight / consensusParams.nSubsidyHalvingInterval;
    // Force block reward to zero when right shift is undefined.
    if (halvings >= 64)
        return 0;

    CAmount nSubsidy = 50 * COIN;
    // Subsidy is cut in half every 210,000 blocks which will occur approximately every 4 years.
    nSubsidy >>= halvings;
    return nSubsidy;
}

CoinsViews::CoinsViews(
    std::string ldb_name,
    size_t cache_size_bytes,
    bool in_memory,
    bool should_wipe) : m_dbview(
                            GetDataDir() / ldb_name, cache_size_bytes, in_memory, should_wipe),
                        m_catcherview(&m_dbview) {}

void CoinsViews::InitCache()
{
    m_cacheview = MakeUnique<CCoinsViewCache>(&m_catcherview);
}

CChainState::CChainState(CTxMemPool& mempool, BlockManager& blockman, uint256 from_snapshot_blockhash)
    : m_mempool(mempool),
      m_blockman(blockman),
      m_from_snapshot_blockhash(from_snapshot_blockhash) {}

void CChainState::InitCoinsDB(
    size_t cache_size_bytes,
    bool in_memory,
    bool should_wipe,
    std::string leveldb_name)
{
    if (!m_from_snapshot_blockhash.IsNull()) {
        leveldb_name += "_" + m_from_snapshot_blockhash.ToString();
    }

    m_coins_views = MakeUnique<CoinsViews>(
        leveldb_name, cache_size_bytes, in_memory, should_wipe);
}

void CChainState::InitCoinsCache(size_t cache_size_bytes)
{
    assert(m_coins_views != nullptr);
    m_coinstip_cache_size_bytes = cache_size_bytes;
    m_coins_views->InitCache();
}

// Note that though this is marked const, we may end up modifying `m_cached_finished_ibd`, which
// is a performance-related implementation detail. This function must be marked
// `const` so that `CValidationInterface` clients (which are given a `const CChainState*`)
// can call it.
//
bool CChainState::IsInitialBlockDownload() const
{
    // Optimization: pre-test latch before taking the lock.
    if (m_cached_finished_ibd.load(std::memory_order_relaxed))
        return false;

    LOCK(cs_main);
    if (m_cached_finished_ibd.load(std::memory_order_relaxed))
        return false;
    if (fImporting || fReindex)
        return true;
    if (m_chain.Tip() == nullptr)
        return true;
    if (m_chain.Tip()->nChainWork < nMinimumChainWork)
        return true;
    if (m_chain.Tip()->GetBlockTime() < (GetTime() - nMaxTipAge))
        return true;
    LogPrintf("Leaving InitialBlockDownload (latching to false)\n");
    m_cached_finished_ibd.store(true, std::memory_order_relaxed);
    return false;
}

static void AlertNotify(const std::string& strMessage)
{
    uiInterface.NotifyAlertChanged();
#if HAVE_SYSTEM
    std::string strCmd = gArgs.GetArg("-alertnotify", "");
    if (strCmd.empty()) return;

    // Alert text should be plain ascii coming from a trusted source, but to
    // be safe we first strip anything not in safeChars, then add single quotes around
    // the whole string before passing it to the shell:
    std::string singleQuote("'");
    std::string safeStatus = SanitizeString(strMessage);
    safeStatus = singleQuote+safeStatus+singleQuote;
    boost::replace_all(strCmd, "%s", safeStatus);

    std::thread t(runCommand, strCmd);
    t.detach(); // thread runs free
#endif
}

void CChainState::CheckForkWarningConditions()
{
    AssertLockHeld(cs_main);
    assert(std::addressof(::ChainstateActive()) == std::addressof(*this));

    // Before we get past initial download, we cannot reliably alert about forks
    // (we assume we don't get stuck on a fork before finishing our initial sync)
    if (IsInitialBlockDownload()) {
        return;
    }

    if (pindexBestInvalid && pindexBestInvalid->nChainWork > m_chain.Tip()->nChainWork + (GetBlockProof(*m_chain.Tip()) * 6)) {
        LogPrintf("%s: Warning: Found invalid chain at least ~6 blocks longer than our best chain.\nChain state database corruption likely.\n", __func__);
        SetfLargeWorkInvalidChainFound(true);
    } else {
        SetfLargeWorkInvalidChainFound(false);
    }
}

// Called both upon regular invalid block discovery *and* InvalidateBlock
void CChainState::InvalidChainFound(CBlockIndex* pindexNew)
{
    assert(std::addressof(::ChainstateActive()) == std::addressof(*this));
    if (!pindexBestInvalid || pindexNew->nChainWork > pindexBestInvalid->nChainWork)
        pindexBestInvalid = pindexNew;
    if (pindexBestHeader != nullptr && pindexBestHeader->GetAncestor(pindexNew->nHeight) == pindexNew) {
        pindexBestHeader = m_chain.Tip();
    }

    LogPrintf("%s: invalid block=%s  height=%d  log2_work=%f  date=%s\n", __func__,
      pindexNew->GetBlockHash().ToString(), pindexNew->nHeight,
      log(pindexNew->nChainWork.getdouble())/log(2.0), FormatISO8601DateTime(pindexNew->GetBlockTime()));
    CBlockIndex *tip = m_chain.Tip();
    assert (tip);
    LogPrintf("%s:  current best=%s  height=%d  log2_work=%f  date=%s\n", __func__,
      tip->GetBlockHash().ToString(), m_chain.Height(), log(tip->nChainWork.getdouble())/log(2.0),
      FormatISO8601DateTime(tip->GetBlockTime()));
    CheckForkWarningConditions();
}

// Same as InvalidChainFound, above, except not called directly from InvalidateBlock,
// which does its own setBlockIndexCandidates manageent.
void CChainState::InvalidBlockFound(CBlockIndex *pindex, const BlockValidationState &state) {
    if (state.GetResult() != BlockValidationResult::BLOCK_MUTATED) {
        pindex->nStatus |= BLOCK_FAILED_VALID;
        m_blockman.m_failed_blocks.insert(pindex);
        setDirtyBlockIndex.insert(pindex);
        setBlockIndexCandidates.erase(pindex);
        InvalidChainFound(pindex);
    }
}

void UpdateCoins(const CTransaction& tx, CCoinsViewCache& inputs, CTxUndo &txundo, int nHeight)
{
    // mark inputs spent
    if (!tx.IsCoinBase()) {
        txundo.vprevout.reserve(tx.vin.size());
        for (const CTxIn &txin : tx.vin) {
            txundo.vprevout.emplace_back();
            bool is_spent = inputs.SpendCoin(txin.prevout, &txundo.vprevout.back());
            assert(is_spent);
        }
    }
    // add outputs
    AddCoins(inputs, tx, nHeight);
}

void UpdateCoins(const CTransaction& tx, CCoinsViewCache& inputs, int nHeight)
{
    CTxUndo txundo;
    UpdateCoins(tx, inputs, txundo, nHeight);
}

bool CScriptCheck::operator()() {
    const CScript &scriptSig = ptxTo->vin[nIn].scriptSig;
    const CScriptWitness *witness = &ptxTo->vin[nIn].scriptWitness;
    return VerifyScript(scriptSig, m_tx_out.scriptPubKey, witness, nFlags, CachingTransactionSignatureChecker(ptxTo, nIn, m_tx_out.nValue, cacheStore, *txdata), &error);
}

int BlockManager::GetSpendHeight(const CCoinsViewCache& inputs)
{
    AssertLockHeld(cs_main);
    assert(std::addressof(g_chainman.m_blockman) == std::addressof(*this));
    CBlockIndex* pindexPrev = LookupBlockIndex(inputs.GetBestBlock());
    return pindexPrev->nHeight + 1;
}


static CuckooCache::cache<uint256, SignatureCacheHasher> g_scriptExecutionCache;
static CSHA256 g_scriptExecutionCacheHasher;

void InitScriptExecutionCache() {
    // Setup the salted hasher
    uint256 nonce = GetRandHash();
    // We want the nonce to be 64 bytes long to force the hasher to process
    // this chunk, which makes later hash computations more efficient. We
    // just write our 32-byte entropy twice to fill the 64 bytes.
    g_scriptExecutionCacheHasher.Write(nonce.begin(), 32);
    g_scriptExecutionCacheHasher.Write(nonce.begin(), 32);
    // nMaxCacheSize is unsigned. If -maxsigcachesize is set to zero,
    // setup_bytes creates the minimum possible cache (2 elements).
    size_t nMaxCacheSize = std::min(std::max((int64_t)0, gArgs.GetArg("-maxsigcachesize", DEFAULT_MAX_SIG_CACHE_SIZE) / 2), MAX_MAX_SIG_CACHE_SIZE) * ((size_t) 1 << 20);
    size_t nElems = g_scriptExecutionCache.setup_bytes(nMaxCacheSize);
    LogPrintf("Using %zu MiB out of %zu/2 requested for script execution cache, able to store %zu elements\n",
            (nElems*sizeof(uint256)) >>20, (nMaxCacheSize*2)>>20, nElems);
}

/**
 * Check whether all of this transaction's input scripts succeed.
 *
 * This involves ECDSA signature checks so can be computationally intensive. This function should
 * only be called after the cheap sanity checks in CheckTxInputs passed.
 *
 * If pvChecks is not nullptr, script checks are pushed onto it instead of being performed inline. Any
 * script checks which are not necessary (eg due to script execution cache hits) are, obviously,
 * not pushed onto pvChecks/run.
 *
 * Setting cacheSigStore/cacheFullScriptStore to false will remove elements from the corresponding cache
 * which are matched. This is useful for checking blocks where we will likely never need the cache
 * entry again.
 *
 * Note that we may set state.reason to NOT_STANDARD for extra soft-fork flags in flags, block-checking
 * callers should probably reset it to CONSENSUS in such cases.
 *
 * Non-static (and re-declared) in src/test/txvalidationcache_tests.cpp
 */
bool CheckInputScripts(const CTransaction& tx, TxValidationState& state,
                       const CCoinsViewCache& inputs, unsigned int flags, bool cacheSigStore,
                       bool cacheFullScriptStore, PrecomputedTransactionData& txdata,
                       std::vector<CScriptCheck>* pvChecks)
{
    if (tx.IsCoinBase()) return true;

    if (pvChecks) {
        pvChecks->reserve(tx.vin.size());
    }

    // First check if script executions have been cached with the same
    // flags. Note that this assumes that the inputs provided are
    // correct (ie that the transaction hash which is in tx's prevouts
    // properly commits to the scriptPubKey in the inputs view of that
    // transaction).
    uint256 hashCacheEntry;
    CSHA256 hasher = g_scriptExecutionCacheHasher;
    hasher.Write(tx.GetWitnessHash().begin(), 32).Write((unsigned char*)&flags, sizeof(flags)).Finalize(hashCacheEntry.begin());
    AssertLockHeld(cs_main); //TODO: Remove this requirement by making CuckooCache not require external locks
    if (g_scriptExecutionCache.contains(hashCacheEntry, !cacheFullScriptStore)) {
        return true;
    }

    if (!txdata.m_spent_outputs_ready) {
        std::vector<CTxOut> spent_outputs;
        spent_outputs.reserve(tx.vin.size());

        for (const auto& txin : tx.vin) {
            const COutPoint& prevout = txin.prevout;
            const Coin& coin = inputs.AccessCoin(prevout);
            assert(!coin.IsSpent());
            spent_outputs.emplace_back(coin.out);
        }
        txdata.Init(tx, std::move(spent_outputs));
    }
    assert(txdata.m_spent_outputs.size() == tx.vin.size());

    for (unsigned int i = 0; i < tx.vin.size(); i++) {

        // We very carefully only pass in things to CScriptCheck which
        // are clearly committed to by tx' witness hash. This provides
        // a sanity check that our caching is not introducing consensus
        // failures through additional data in, eg, the coins being
        // spent being checked as a part of CScriptCheck.

        // Verify signature
        CScriptCheck check(txdata.m_spent_outputs[i], tx, i, flags, cacheSigStore, &txdata);
        if (pvChecks) {
            pvChecks->push_back(CScriptCheck());
            check.swap(pvChecks->back());
        } else if (!check()) {
            if (flags & STANDARD_NOT_MANDATORY_VERIFY_FLAGS) {
                // Check whether the failure was caused by a
                // non-mandatory script verification check, such as
                // non-standard DER encodings or non-null dummy
                // arguments; if so, ensure we return NOT_STANDARD
                // instead of CONSENSUS to avoid downstream users
                // splitting the network between upgraded and
                // non-upgraded nodes by banning CONSENSUS-failing
                // data providers.
                CScriptCheck check2(txdata.m_spent_outputs[i], tx, i,
                        flags & ~STANDARD_NOT_MANDATORY_VERIFY_FLAGS, cacheSigStore, &txdata);
                if (check2())
                    return state.Invalid(TxValidationResult::TX_NOT_STANDARD, strprintf("non-mandatory-script-verify-flag (%s)", ScriptErrorString(check.GetScriptError())));
            }
            // MANDATORY flag failures correspond to
            // TxValidationResult::TX_CONSENSUS. Because CONSENSUS
            // failures are the most serious case of validation
            // failures, we may need to consider using
            // RECENT_CONSENSUS_CHANGE for any script failure that
            // could be due to non-upgraded nodes which we may want to
            // support, to avoid splitting the network (but this
            // depends on the details of how net_processing handles
            // such errors).
            return state.Invalid(TxValidationResult::TX_CONSENSUS, strprintf("mandatory-script-verify-flag-failed (%s)", ScriptErrorString(check.GetScriptError())));
        }
    }

    if (cacheFullScriptStore && !pvChecks) {
        // We executed all of the provided scripts, and were told to
        // cache the result. Do so now.
        g_scriptExecutionCache.insert(hashCacheEntry);
    }

    return true;
}

static bool UndoWriteToDisk(const CBlockUndo& blockundo, FlatFilePos& pos, const uint256& hashBlock, const CMessageHeader::MessageStartChars& messageStart)
{
    // Open history file to append
    CAutoFile fileout(OpenUndoFile(pos), SER_DISK, CLIENT_VERSION);
    if (fileout.IsNull())
        return error("%s: OpenUndoFile failed", __func__);

    // Write index header
    unsigned int nSize = GetSerializeSize(blockundo, fileout.GetVersion());
    fileout << messageStart << nSize;

    // Write undo data
    long fileOutPos = ftell(fileout.Get());
    if (fileOutPos < 0)
        return error("%s: ftell failed", __func__);
    pos.nPos = (unsigned int)fileOutPos;
    fileout << blockundo;

    // calculate & write checksum
    CHashWriter hasher(SER_GETHASH, PROTOCOL_VERSION);
    hasher << hashBlock;
    hasher << blockundo;
    fileout << hasher.GetHash();

    return true;
}

bool UndoReadFromDisk(CBlockUndo& blockundo, const CBlockIndex* pindex)
{
    FlatFilePos pos = pindex->GetUndoPos();
    if (pos.IsNull()) {
        return error("%s: no undo data available", __func__);
    }

    // Open history file to read
    CAutoFile filein(OpenUndoFile(pos, true), SER_DISK, CLIENT_VERSION);
    if (filein.IsNull())
        return error("%s: OpenUndoFile failed", __func__);

    // Read block
    uint256 hashChecksum;
    CHashVerifier<CAutoFile> verifier(&filein); // We need a CHashVerifier as reserializing may lose data
    try {
        verifier << pindex->pprev->GetBlockHash();
        verifier >> blockundo;
        filein >> hashChecksum;
    }
    catch (const std::exception& e) {
        return error("%s: Deserialize or I/O error - %s", __func__, e.what());
    }

    // Verify checksum
    if (hashChecksum != verifier.GetHash())
        return error("%s: Checksum mismatch", __func__);

    return true;
}

/** Abort with a message */
static bool AbortNode(const std::string& strMessage, bilingual_str user_message = bilingual_str())
{
    SetMiscWarning(Untranslated(strMessage));
    LogPrintf("*** %s\n", strMessage);
    if (user_message.empty()) {
        user_message = _("A fatal internal error occurred, see debug.log for details");
    }
    AbortError(user_message);
    StartShutdown();
    return false;
}

static bool AbortNode(BlockValidationState& state, const std::string& strMessage, const bilingual_str& userMessage = bilingual_str())
{
    AbortNode(strMessage, userMessage);
    return state.Error(strMessage);
}

/**
 * Restore the UTXO in a Coin at a given COutPoint
 * @param undo The Coin to be restored.
 * @param view The coins view to which to apply the changes.
 * @param out The out point that corresponds to the tx input.
 * @return A DisconnectResult as an int
 */
int ApplyTxInUndo(Coin&& undo, CCoinsViewCache& view, const COutPoint& out)
{
    bool fClean = true;

    if (view.HaveCoin(out)) fClean = false; // overwriting transaction output

    if (undo.nHeight == 0) {
        // Missing undo metadata (height and coinbase). Older versions included this
        // information only in undo records for the last spend of a transactions'
        // outputs. This implies that it must be present for some other output of the same tx.
        const Coin& alternate = AccessByTxid(view, out.hash);
        if (!alternate.IsSpent()) {
            undo.nHeight = alternate.nHeight;
            undo.fCoinBase = alternate.fCoinBase;
        } else {
            return DISCONNECT_FAILED; // adding output for transaction without known metadata
        }
    }
    // If the coin already exists as an unspent coin in the cache, then the
    // possible_overwrite parameter to AddCoin must be set to true. We have
    // already checked whether an unspent coin exists above using HaveCoin, so
    // we don't need to guess. When fClean is false, an unspent coin already
    // existed and it is an overwrite.
    view.AddCoin(out, std::move(undo), !fClean);

    return fClean ? DISCONNECT_OK : DISCONNECT_UNCLEAN;
}

/** Undo the effects of this block (with given index) on the UTXO set represented by coins.
 *  When FAILED is returned, view is left in an indeterminate state. */
DisconnectResult CChainState::DisconnectBlock(const CBlock& block, const CBlockIndex* pindex, CCoinsViewCache& view, std::set<valtype>& unexpiredNames)
{
    bool fClean = true;

    CBlockUndo blockUndo;
    if (!UndoReadFromDisk(blockUndo, pindex)) {
        error("DisconnectBlock(): failure reading undo data");
        return DISCONNECT_FAILED;
    }

    if (blockUndo.vtxundo.size() + 1 != block.vtx.size()) {
        error("DisconnectBlock(): block and undo data inconsistent");
        return DISCONNECT_FAILED;
    }

    /* Undo name expirations.  We use nHeight+1 here in sync with
       the call to ExpireNames, because that's the height at which a
       possible name_update could be (thus it counts for spendability
       of the name).  This is done first to match the order
       in which names are expired when connecting blocks.  */
    if (!UnexpireNames (pindex->nHeight + 1, blockUndo, view, unexpiredNames))
      fClean = false;

    // undo transactions in reverse order
    for (int i = block.vtx.size() - 1; i >= 0; i--) {
        const CTransaction &tx = *(block.vtx[i]);
        uint256 hash = tx.GetHash();
        bool is_coinbase = tx.IsCoinBase();

        // Check that all outputs are available and match the outputs in the block itself
        // exactly.
        for (size_t o = 0; o < tx.vout.size(); o++) {
            if (!tx.vout[o].scriptPubKey.IsUnspendable()) {
                COutPoint out(hash, o);
                Coin coin;
                bool is_spent = view.SpendCoin(out, &coin);
                if (!is_spent || tx.vout[o] != coin.out || pindex->nHeight != coin.nHeight || is_coinbase != coin.fCoinBase) {
                    /* This may be due to a historic bug.  For them, some names
                       are marked immediately as unspendable.  They fail this check
                       when undoing, thus ignore them here.  */
                    CChainParams::BugType type;
                    if (!Params ().IsHistoricBug (tx.GetHash (), pindex->nHeight, type) || type != CChainParams::BUG_FULLY_IGNORE) {
                        fClean = false; // transaction output mismatch
                    }
                }
            }
        }

        // restore inputs
        if (i > 0) { // not coinbases
            CTxUndo &txundo = blockUndo.vtxundo[i-1];
            if (txundo.vprevout.size() != tx.vin.size()) {
                error("DisconnectBlock(): transaction and undo data inconsistent");
                return DISCONNECT_FAILED;
            }
            for (unsigned int j = tx.vin.size(); j-- > 0;) {
                const COutPoint &out = tx.vin[j].prevout;
                int res = ApplyTxInUndo(std::move(txundo.vprevout[j]), view, out);
                if (res == DISCONNECT_FAILED) return DISCONNECT_FAILED;
                fClean = fClean && res != DISCONNECT_UNCLEAN;
            }
            // At this point, all of txundo.vprevout should have been moved out.
        }
    }

    // undo name operations in reverse order
    std::vector<CNameTxUndo>::const_reverse_iterator nameUndoIter;
    for (nameUndoIter = blockUndo.vnameundo.rbegin ();
         nameUndoIter != blockUndo.vnameundo.rend (); ++nameUndoIter)
      nameUndoIter->apply (view);

    // move best block pointer to prevout block
    view.SetBestBlock(pindex->pprev->GetBlockHash());

    return fClean ? DISCONNECT_OK : DISCONNECT_UNCLEAN;
}

static void FlushUndoFile(int block_file, bool finalize = false)
{
    FlatFilePos undo_pos_old(block_file, vinfoBlockFile[block_file].nUndoSize);
    if (!UndoFileSeq().Flush(undo_pos_old, finalize)) {
        AbortNode("Flushing undo file to disk failed. This is likely the result of an I/O error.");
    }
}

static void FlushBlockFile(bool fFinalize = false, bool finalize_undo = false)
{
    LOCK(cs_LastBlockFile);
    FlatFilePos block_pos_old(nLastBlockFile, vinfoBlockFile[nLastBlockFile].nSize);
    if (!BlockFileSeq().Flush(block_pos_old, fFinalize)) {
        AbortNode("Flushing block file to disk failed. This is likely the result of an I/O error.");
    }
    // we do not always flush the undo file, as the chain tip may be lagging behind the incoming blocks,
    // e.g. during IBD or a sync after a node going offline
    if (!fFinalize || finalize_undo) FlushUndoFile(nLastBlockFile, finalize_undo);
}

static bool FindUndoPos(BlockValidationState &state, int nFile, FlatFilePos &pos, unsigned int nAddSize);

static bool WriteUndoDataForBlock(const CBlockUndo& blockundo, BlockValidationState& state, CBlockIndex* pindex, const CChainParams& chainparams)
{
    // Write undo information to disk
    if (pindex->GetUndoPos().IsNull()) {
        FlatFilePos _pos;
        if (!FindUndoPos(state, pindex->nFile, _pos, ::GetSerializeSize(blockundo, CLIENT_VERSION) + 40))
            return error("ConnectBlock(): FindUndoPos failed");
        if (!UndoWriteToDisk(blockundo, _pos, pindex->pprev->GetBlockHash(), chainparams.MessageStart()))
            return AbortNode(state, "Failed to write undo data");
        // rev files are written in block height order, whereas blk files are written as blocks come in (often out of order)
        // we want to flush the rev (undo) file once we've written the last block, which is indicated by the last height
        // in the block file info as below; note that this does not catch the case where the undo writes are keeping up
        // with the block writes (usually when a synced up node is getting newly mined blocks) -- this case is caught in
        // the FindBlockPos function
        if (_pos.nFile < nLastBlockFile && static_cast<uint32_t>(pindex->nHeight) == vinfoBlockFile[_pos.nFile].nHeightLast) {
            FlushUndoFile(_pos.nFile, true);
        }

        // update nUndoPos in block index
        pindex->nUndoPos = _pos.nPos;
        pindex->nStatus |= BLOCK_HAVE_UNDO;
        setDirtyBlockIndex.insert(pindex);
    }

    return true;
}

static CCheckQueue<CScriptCheck> scriptcheckqueue(128);

void StartScriptCheckWorkerThreads(int threads_num)
{
    scriptcheckqueue.StartWorkerThreads(threads_num);
}

void StopScriptCheckWorkerThreads()
{
    scriptcheckqueue.StopWorkerThreads();
}

VersionBitsCache versionbitscache GUARDED_BY(cs_main);

int32_t ComputeBlockVersion(const CBlockIndex* pindexPrev, const Consensus::Params& params)
{
    LOCK(cs_main);
    int32_t nVersion = VERSIONBITS_TOP_BITS;

    for (int i = 0; i < (int)Consensus::MAX_VERSION_BITS_DEPLOYMENTS; i++) {
        ThresholdState state = VersionBitsState(pindexPrev, params, static_cast<Consensus::DeploymentPos>(i), versionbitscache);
        if (state == ThresholdState::LOCKED_IN || state == ThresholdState::STARTED) {
            nVersion |= VersionBitsMask(params, static_cast<Consensus::DeploymentPos>(i));
        }
    }

    return nVersion;
}

/**
 * Threshold condition checker that triggers when unknown versionbits are seen on the network.
 */
class WarningBitsConditionChecker : public AbstractThresholdConditionChecker
{
private:
    int bit;

public:
    explicit WarningBitsConditionChecker(int bitIn) : bit(bitIn) {}

    int64_t BeginTime(const Consensus::Params& params) const override { return 0; }
    int64_t EndTime(const Consensus::Params& params) const override { return std::numeric_limits<int64_t>::max(); }
    int Period(const Consensus::Params& params) const override { return params.nMinerConfirmationWindow; }
    int Threshold(const Consensus::Params& params) const override { return params.nRuleChangeActivationThreshold; }

    bool Condition(const CBlockIndex* pindex, const Consensus::Params& params) const override
    {
        return pindex->nHeight >= params.MinBIP9WarningHeight &&
               ((pindex->nVersion & VERSIONBITS_TOP_MASK) == VERSIONBITS_TOP_BITS) &&
               ((pindex->nVersion >> bit) & 1) != 0 &&
               ((ComputeBlockVersion(pindex->pprev, params) >> bit) & 1) == 0;
    }
};

static ThresholdConditionCache warningcache[VERSIONBITS_NUM_BITS] GUARDED_BY(cs_main);

static unsigned int GetBlockScriptFlags(const CBlockIndex* pindex, const Consensus::Params& consensusparams) EXCLUSIVE_LOCKS_REQUIRED(cs_main) {
    AssertLockHeld(cs_main);

    unsigned int flags = SCRIPT_VERIFY_NONE;

    if (pindex->nHeight >= consensusparams.BIP16Height) {
        flags |= SCRIPT_VERIFY_P2SH;
    }

    // Start enforcing the DERSIG (BIP66) rule
    if (pindex->nHeight >= consensusparams.BIP66Height) {
        flags |= SCRIPT_VERIFY_DERSIG;
    }

    // Start enforcing CHECKLOCKTIMEVERIFY (BIP65) rule
    if (pindex->nHeight >= consensusparams.BIP65Height) {
        flags |= SCRIPT_VERIFY_CHECKLOCKTIMEVERIFY;
    }

    // Start enforcing BIP112 (CHECKSEQUENCEVERIFY)
    if (pindex->nHeight >= consensusparams.CSVHeight) {
        flags |= SCRIPT_VERIFY_CHECKSEQUENCEVERIFY;
    }

    // Start enforcing Taproot using versionbits logic.
    if (VersionBitsState(pindex->pprev, consensusparams, Consensus::DEPLOYMENT_TAPROOT, versionbitscache) == ThresholdState::ACTIVE) {
        flags |= SCRIPT_VERIFY_TAPROOT;
    }

    // Start enforcing BIP147 NULLDUMMY (activated simultaneously with segwit)
    if (IsWitnessEnabled(pindex->pprev, consensusparams)) {
        flags |= SCRIPT_VERIFY_NULLDUMMY;
        flags |= SCRIPT_VERIFY_WITNESS;
    }

    return flags;
}



static int64_t nTimeCheck = 0;
static int64_t nTimeForks = 0;
static int64_t nTimeVerify = 0;
static int64_t nTimeConnect = 0;
static int64_t nTimeIndex = 0;
static int64_t nTimeCallbacks = 0;
static int64_t nTimeTotal = 0;
static int64_t nBlocksTotal = 0;

/** Apply the effects of this block (with given index) on the UTXO set represented by coins.
 *  Validity checks that depend on the UTXO set are also done; ConnectBlock()
 *  can fail if those validity checks fail (among other reasons). */
bool CChainState::ConnectBlock(const CBlock& block, BlockValidationState& state, CBlockIndex* pindex,
                  CCoinsViewCache& view,
                  std::set<valtype>& expiredNames,
                  const CChainParams& chainparams, bool fJustCheck)
{
    AssertLockHeld(cs_main);
    assert(pindex);
    assert(*pindex->phashBlock == block.GetHash());
    int64_t nTimeStart = GetTimeMicros();

    // Check it again in case a previous version let a bad block in
    // NOTE: We don't currently (re-)invoke ContextualCheckBlock() or
    // ContextualCheckBlockHeader() here. This means that if we add a new
    // consensus rule that is enforced in one of those two functions, then we
    // may have let in a block that violates the rule prior to updating the
    // software, and we would NOT be enforcing the rule here. Fully solving
    // upgrade from one software version to the next after a consensus rule
    // change is potentially tricky and issue-specific (see RewindBlockIndex()
    // for one general approach that was used for BIP 141 deployment).
    // Also, currently the rule against blocks more than 2 hours in the future
    // is enforced in ContextualCheckBlockHeader(); we wouldn't want to
    // re-enforce that rule here (at least until we make it impossible for
    // GetAdjustedTime() to go backward).
    if (!CheckBlock(block, state, chainparams.GetConsensus(), !fJustCheck, !fJustCheck)) {
        if (state.GetResult() == BlockValidationResult::BLOCK_MUTATED) {
            // We don't write down blocks to disk if they may have been
            // corrupted, so this should be impossible unless we're having hardware
            // problems.
            return AbortNode(state, "Corrupt block found indicating potential hardware failure; shutting down");
        }
        return error("%s: Consensus::CheckBlock: %s", __func__, state.ToString());
    }

    // verify that the view's current state corresponds to the previous block
    uint256 hashPrevBlock = pindex->pprev == nullptr ? uint256() : pindex->pprev->GetBlockHash();
    assert(hashPrevBlock == view.GetBestBlock());

    nBlocksTotal++;

    // Special case for the genesis block, skipping connection of its transactions
    // (its coinbase is unspendable)
    if (block.GetHash() == chainparams.GetConsensus().hashGenesisBlock) {
        if (!fJustCheck)
            view.SetBestBlock(pindex->GetBlockHash());
        return true;
    }

    bool fScriptChecks = true;
    if (!hashAssumeValid.IsNull()) {
        // We've been configured with the hash of a block which has been externally verified to have a valid history.
        // A suitable default value is included with the software and updated from time to time.  Because validity
        //  relative to a piece of software is an objective fact these defaults can be easily reviewed.
        // This setting doesn't force the selection of any particular chain but makes validating some faster by
        //  effectively caching the result of part of the verification.
        BlockMap::const_iterator  it = m_blockman.m_block_index.find(hashAssumeValid);
        if (it != m_blockman.m_block_index.end()) {
            if (it->second->GetAncestor(pindex->nHeight) == pindex &&
                pindexBestHeader->GetAncestor(pindex->nHeight) == pindex &&
                pindexBestHeader->nChainWork >= nMinimumChainWork) {
                // This block is a member of the assumed verified chain and an ancestor of the best header.
                // Script verification is skipped when connecting blocks under the
                // assumevalid block. Assuming the assumevalid block is valid this
                // is safe because block merkle hashes are still computed and checked,
                // Of course, if an assumed valid block is invalid due to false scriptSigs
                // this optimization would allow an invalid chain to be accepted.
                // The equivalent time check discourages hash power from extorting the network via DOS attack
                //  into accepting an invalid block through telling users they must manually set assumevalid.
                //  Requiring a software change or burying the invalid block, regardless of the setting, makes
                //  it hard to hide the implication of the demand.  This also avoids having release candidates
                //  that are hardly doing any signature verification at all in testing without having to
                //  artificially set the default assumed verified block further back.
                // The test against nMinimumChainWork prevents the skipping when denied access to any chain at
                //  least as good as the expected chain.
                fScriptChecks = (GetBlockProofEquivalentTime(*pindexBestHeader, *pindex, *pindexBestHeader, chainparams.GetConsensus()) <= 60 * 60 * 24 * 7 * 2);
            }
        }
    }

    int64_t nTime1 = GetTimeMicros(); nTimeCheck += nTime1 - nTimeStart;
    LogPrint(BCLog::BENCH, "    - Sanity checks: %.2fms [%.2fs (%.2fms/blk)]\n", MILLI * (nTime1 - nTimeStart), nTimeCheck * MICRO, nTimeCheck * MILLI / nBlocksTotal);

    // Do not allow blocks that contain transactions which 'overwrite' older transactions,
    // unless those are already completely spent.
    // If such overwrites are allowed, coinbases and transactions depending upon those
    // can be duplicated to remove the ability to spend the first instance -- even after
    // being sent to another address.
    // See BIP30, CVE-2012-1909, and http://r6.ca/blog/20120206T005236Z.html for more information.
    // This logic is not necessary for memory pool transactions, as AcceptToMemoryPool
    // already refuses previously-known transaction ids entirely.
    // FIXME: Enable strict check after appropriate fork.
    bool fEnforceBIP30 = (!pindex->phashBlock) || // Enforce on CreateNewBlock invocations which don't have a hash.
                          !(true);
    assert(pindex->pprev);

    if (fEnforceBIP30) {
        for (const auto& tx : block.vtx) {
            for (size_t o = 0; o < tx->vout.size(); o++) {
                if (view.HaveCoin(COutPoint(tx->GetHash(), o))) {
                    LogPrintf("ERROR: ConnectBlock(): tried to overwrite transaction\n");
                    return state.Invalid(BlockValidationResult::BLOCK_CONSENSUS, "bad-txns-BIP30");
                }
            }
        }
    }

    // Start enforcing BIP68 (sequence locks)
    int nLockTimeFlags = 0;
    if (pindex->nHeight >= chainparams.GetConsensus().CSVHeight) {
        nLockTimeFlags |= LOCKTIME_VERIFY_SEQUENCE;
    }

    // Get the script flags for this block
    unsigned int flags = GetBlockScriptFlags(pindex, chainparams.GetConsensus());

    int64_t nTime2 = GetTimeMicros(); nTimeForks += nTime2 - nTime1;
    LogPrint(BCLog::BENCH, "    - Fork checks: %.2fms [%.2fs (%.2fms/blk)]\n", MILLI * (nTime2 - nTime1), nTimeForks * MICRO, nTimeForks * MILLI / nBlocksTotal);

    CBlockUndo blockundo;

    // Precomputed transaction data pointers must not be invalidated
    // until after `control` has run the script checks (potentially
    // in multiple threads). Preallocate the vector size so a new allocation
    // doesn't invalidate pointers into the vector, and keep txsdata in scope
    // for as long as `control`.
    CCheckQueueControl<CScriptCheck> control(fScriptChecks && g_parallel_script_checks ? &scriptcheckqueue : nullptr);
    std::vector<PrecomputedTransactionData> txsdata(block.vtx.size());

    std::vector<int> prevheights;
    CAmount nFees = 0;
    int nInputs = 0;
    int64_t nSigOpsCost = 0;
    blockundo.vtxundo.reserve(block.vtx.size() - 1);
    for (unsigned int i = 0; i < block.vtx.size(); i++)
    {
        const CTransaction &tx = *(block.vtx[i]);

        nInputs += tx.vin.size();

        if (!tx.IsCoinBase())
        {
            CAmount txfee = 0;
            TxValidationState tx_state;
            if (!Consensus::CheckTxInputs(tx, tx_state, view, pindex->nHeight, flags, txfee)) {
                // Any transaction validation failure in ConnectBlock is a block consensus failure
                state.Invalid(BlockValidationResult::BLOCK_CONSENSUS,
                            tx_state.GetRejectReason(), tx_state.GetDebugMessage());
                return error("%s: Consensus::CheckTxInputs: %s, %s", __func__, tx.GetHash().ToString(), state.ToString());
            }
            nFees += txfee;
            if (!MoneyRange(nFees)) {
                LogPrintf("ERROR: %s: accumulated fee in the block out of range.\n", __func__);
                return state.Invalid(BlockValidationResult::BLOCK_CONSENSUS, "bad-txns-accumulated-fee-outofrange");
            }

            // Check that transaction is BIP68 final
            // BIP68 lock checks (as opposed to nLockTime checks) must
            // be in ConnectBlock because they require the UTXO set
            prevheights.resize(tx.vin.size());
            for (size_t j = 0; j < tx.vin.size(); j++) {
                prevheights[j] = view.AccessCoin(tx.vin[j].prevout).nHeight;
            }

            if (!SequenceLocks(tx, nLockTimeFlags, prevheights, *pindex)) {
                LogPrintf("ERROR: %s: contains a non-BIP68-final transaction\n", __func__);
                return state.Invalid(BlockValidationResult::BLOCK_CONSENSUS, "bad-txns-nonfinal");
            }
        }

        // GetTransactionSigOpCost counts 3 types of sigops:
        // * legacy (always)
        // * p2sh (when P2SH enabled in flags and excludes coinbase)
        // * witness (when witness enabled in flags and excludes coinbase)
        nSigOpsCost += GetTransactionSigOpCost(tx, view, flags);
        if (nSigOpsCost > MAX_BLOCK_SIGOPS_COST) {
            LogPrintf("ERROR: ConnectBlock(): too many sigops\n");
            return state.Invalid(BlockValidationResult::BLOCK_CONSENSUS, "bad-blk-sigops");
        }

        if (!tx.IsCoinBase())
        {
            std::vector<CScriptCheck> vChecks;
            bool fCacheResults = fJustCheck; /* Don't cache results if we're actually connecting blocks (still consult the cache, though) */
            TxValidationState tx_state;
            if (fScriptChecks && !CheckInputScripts(tx, tx_state, view, flags, fCacheResults, fCacheResults, txsdata[i], g_parallel_script_checks ? &vChecks : nullptr)) {
                // Any transaction validation failure in ConnectBlock is a block consensus failure
                state.Invalid(BlockValidationResult::BLOCK_CONSENSUS,
                              tx_state.GetRejectReason(), tx_state.GetDebugMessage());
                return error("ConnectBlock(): CheckInputScripts on %s failed with %s",
                    tx.GetHash().ToString(), state.ToString());
            }
            control.Add(vChecks);
        }

        CTxUndo undoDummy;
        if (i > 0) {
            blockundo.vtxundo.push_back(CTxUndo());
        }
        UpdateCoins(tx, view, i == 0 ? undoDummy : blockundo.vtxundo.back(), pindex->nHeight);
        ApplyNameTransaction(tx, pindex->nHeight, view, blockundo);
    }
    int64_t nTime3 = GetTimeMicros(); nTimeConnect += nTime3 - nTime2;
    LogPrint(BCLog::BENCH, "      - Connect %u transactions: %.2fms (%.3fms/tx, %.3fms/txin) [%.2fs (%.2fms/blk)]\n", (unsigned)block.vtx.size(), MILLI * (nTime3 - nTime2), MILLI * (nTime3 - nTime2) / block.vtx.size(), nInputs <= 1 ? 0 : MILLI * (nTime3 - nTime2) / (nInputs-1), nTimeConnect * MICRO, nTimeConnect * MILLI / nBlocksTotal);

    CAmount blockReward = nFees + GetBlockSubsidy(pindex->nHeight, chainparams.GetConsensus());
    if (block.vtx[0]->GetValueOut() > blockReward) {
        LogPrintf("ERROR: ConnectBlock(): coinbase pays too much (actual=%d vs limit=%d)\n", block.vtx[0]->GetValueOut(), blockReward);
        return state.Invalid(BlockValidationResult::BLOCK_CONSENSUS, "bad-cb-amount");
    }

    if (!control.Wait()) {
        LogPrintf("ERROR: %s: CheckQueue failed\n", __func__);
        return state.Invalid(BlockValidationResult::BLOCK_CONSENSUS, "block-validation-failed");
    }
    int64_t nTime4 = GetTimeMicros(); nTimeVerify += nTime4 - nTime2;
    LogPrint(BCLog::BENCH, "    - Verify %u txins: %.2fms (%.3fms/txin) [%.2fs (%.2fms/blk)]\n", nInputs - 1, MILLI * (nTime4 - nTime2), nInputs <= 1 ? 0 : MILLI * (nTime4 - nTime2) / (nInputs-1), nTimeVerify * MICRO, nTimeVerify * MILLI / nBlocksTotal);

    if (fJustCheck)
        return true;

    /* Remove expired names from the UTXO set.  They become permanently
       unspendable.  Note that we use nHeight+1 here because a possible
       spending transaction would be at least at that height.  This has
       to be done after checking the transactions themselves, because
       spending a name would still be valid in the current block.  */
    if (!ExpireNames(pindex->nHeight + 1, view, blockundo, expiredNames))
        return error("%s : ExpireNames failed", __func__);

    if (!WriteUndoDataForBlock(blockundo, state, pindex, chainparams))
        return false;

    if (!pindex->IsValid(BLOCK_VALID_SCRIPTS)) {
        pindex->RaiseValidity(BLOCK_VALID_SCRIPTS);
        setDirtyBlockIndex.insert(pindex);
    }

    assert(pindex->phashBlock);
    // add this block to the view's block chain
    view.SetBestBlock(pindex->GetBlockHash());

    int64_t nTime5 = GetTimeMicros(); nTimeIndex += nTime5 - nTime4;
    LogPrint(BCLog::BENCH, "    - Index writing: %.2fms [%.2fs (%.2fms/blk)]\n", MILLI * (nTime5 - nTime4), nTimeIndex * MICRO, nTimeIndex * MILLI / nBlocksTotal);

    int64_t nTime6 = GetTimeMicros(); nTimeCallbacks += nTime6 - nTime5;
    LogPrint(BCLog::BENCH, "    - Callbacks: %.2fms [%.2fs (%.2fms/blk)]\n", MILLI * (nTime6 - nTime5), nTimeCallbacks * MICRO, nTimeCallbacks * MILLI / nBlocksTotal);

    return true;
}

CoinsCacheSizeState CChainState::GetCoinsCacheSizeState(const CTxMemPool* tx_pool)
{
    return this->GetCoinsCacheSizeState(
        tx_pool,
        m_coinstip_cache_size_bytes,
        gArgs.GetArg("-maxmempool", DEFAULT_MAX_MEMPOOL_SIZE) * 1000000);
}

CoinsCacheSizeState CChainState::GetCoinsCacheSizeState(
    const CTxMemPool* tx_pool,
    size_t max_coins_cache_size_bytes,
    size_t max_mempool_size_bytes)
{
    const int64_t nMempoolUsage = tx_pool ? tx_pool->DynamicMemoryUsage() : 0;
    int64_t cacheSize = CoinsTip().DynamicMemoryUsage();
    int64_t nTotalSpace =
        max_coins_cache_size_bytes + std::max<int64_t>(max_mempool_size_bytes - nMempoolUsage, 0);

    //! No need to periodic flush if at least this much space still available.
    static constexpr int64_t MAX_BLOCK_COINSDB_USAGE_BYTES = 10 * 1024 * 1024;  // 10MB
    int64_t large_threshold =
        std::max((9 * nTotalSpace) / 10, nTotalSpace - MAX_BLOCK_COINSDB_USAGE_BYTES);

    if (cacheSize > nTotalSpace) {
        LogPrintf("Cache size (%s) exceeds total space (%s)\n", cacheSize, nTotalSpace);
        return CoinsCacheSizeState::CRITICAL;
    } else if (cacheSize > large_threshold) {
        return CoinsCacheSizeState::LARGE;
    }
    return CoinsCacheSizeState::OK;
}

bool CChainState::FlushStateToDisk(
    const CChainParams& chainparams,
    BlockValidationState &state,
    FlushStateMode mode,
    int nManualPruneHeight)
{
    LOCK(cs_main);
    assert(this->CanFlushToDisk());
    static std::chrono::microseconds nLastWrite{0};
    static std::chrono::microseconds nLastFlush{0};
    std::set<int> setFilesToPrune;
    bool full_flush_completed = false;

    const size_t coins_count = CoinsTip().GetCacheSize();
    const size_t coins_mem_usage = CoinsTip().DynamicMemoryUsage();

    try {
    {
        bool fFlushForPrune = false;
        bool fDoFullFlush = false;

        CoinsCacheSizeState cache_state = GetCoinsCacheSizeState(&m_mempool);
        LOCK(cs_LastBlockFile);
        if (fPruneMode && (fCheckForPruning || nManualPruneHeight > 0) && !fReindex) {
            // make sure we don't prune above the blockfilterindexes bestblocks
            // pruning is height-based
            int last_prune = m_chain.Height(); // last height we can prune
            ForEachBlockFilterIndex([&](BlockFilterIndex& index) {
               last_prune = std::max(1, std::min(last_prune, index.GetSummary().best_block_height));
            });

            if (nManualPruneHeight > 0) {
                LOG_TIME_MILLIS_WITH_CATEGORY("find files to prune (manual)", BCLog::BENCH);

                m_blockman.FindFilesToPruneManual(setFilesToPrune, std::min(last_prune, nManualPruneHeight), m_chain.Height());
            } else {
                LOG_TIME_MILLIS_WITH_CATEGORY("find files to prune", BCLog::BENCH);

                m_blockman.FindFilesToPrune(setFilesToPrune, chainparams.PruneAfterHeight(), m_chain.Height(), last_prune, IsInitialBlockDownload());
                fCheckForPruning = false;
            }
            if (!setFilesToPrune.empty()) {
                fFlushForPrune = true;
                if (!fHavePruned) {
                    pblocktree->WriteFlag("prunedblockfiles", true);
                    fHavePruned = true;
                }
            }
        }
        const auto nNow = GetTime<std::chrono::microseconds>();
        // Avoid writing/flushing immediately after startup.
        if (nLastWrite.count() == 0) {
            nLastWrite = nNow;
        }
        if (nLastFlush.count() == 0) {
            nLastFlush = nNow;
        }
        // The cache is large and we're within 10% and 10 MiB of the limit, but we have time now (not in the middle of a block processing).
        bool fCacheLarge = mode == FlushStateMode::PERIODIC && cache_state >= CoinsCacheSizeState::LARGE;
        // The cache is over the limit, we have to write now.
        bool fCacheCritical = mode == FlushStateMode::IF_NEEDED && cache_state >= CoinsCacheSizeState::CRITICAL;
        // It's been a while since we wrote the block index to disk. Do this frequently, so we don't need to redownload after a crash.
        bool fPeriodicWrite = mode == FlushStateMode::PERIODIC && nNow > nLastWrite + DATABASE_WRITE_INTERVAL;
        // It's been very long since we flushed the cache. Do this infrequently, to optimize cache usage.
        bool fPeriodicFlush = mode == FlushStateMode::PERIODIC && nNow > nLastFlush + DATABASE_FLUSH_INTERVAL;
        // Combine all conditions that result in a full cache flush.
        fDoFullFlush = (mode == FlushStateMode::ALWAYS) || fCacheLarge || fCacheCritical || fPeriodicFlush || fFlushForPrune;
        // Write blocks and block index to disk.
        if (fDoFullFlush || fPeriodicWrite) {
            // Depend on nMinDiskSpace to ensure we can write block index
            if (!CheckDiskSpace(GetBlocksDir())) {
                return AbortNode(state, "Disk space is too low!", _("Disk space is too low!"));
            }
            {
                LOG_TIME_MILLIS_WITH_CATEGORY("write block and undo data to disk", BCLog::BENCH);

                // First make sure all block and undo data is flushed to disk.
                FlushBlockFile();
            }

            // Then update all block file information (which may refer to block and undo files).
            {
                LOG_TIME_MILLIS_WITH_CATEGORY("write block index to disk", BCLog::BENCH);

                std::vector<std::pair<int, const CBlockFileInfo*> > vFiles;
                vFiles.reserve(setDirtyFileInfo.size());
                for (std::set<int>::iterator it = setDirtyFileInfo.begin(); it != setDirtyFileInfo.end(); ) {
                    vFiles.push_back(std::make_pair(*it, &vinfoBlockFile[*it]));
                    setDirtyFileInfo.erase(it++);
                }
                std::vector<const CBlockIndex*> vBlocks;
                vBlocks.reserve(setDirtyBlockIndex.size());
                for (std::set<CBlockIndex*>::iterator it = setDirtyBlockIndex.begin(); it != setDirtyBlockIndex.end(); ) {
                    vBlocks.push_back(*it);
                    setDirtyBlockIndex.erase(it++);
                }
                if (!pblocktree->WriteBatchSync(vFiles, nLastBlockFile, vBlocks)) {
                    return AbortNode(state, "Failed to write to block index database");
                }
            }
            // Finally remove any pruned files
            if (fFlushForPrune) {
                LOG_TIME_MILLIS_WITH_CATEGORY("unlink pruned files", BCLog::BENCH);

                UnlinkPrunedFiles(setFilesToPrune);
            }
            nLastWrite = nNow;
        }
        // Flush best chain related state. This can only be done if the blocks / block index write was also done.
        if (fDoFullFlush && !CoinsTip().GetBestBlock().IsNull()) {
            LOG_TIME_SECONDS(strprintf("write coins cache to disk (%d coins, %.2fkB)",
                coins_count, coins_mem_usage / 1000));

            // Typical Coin structures on disk are around 48 bytes in size.
            // Pushing a new one to the database can cause it to be written
            // twice (once in the log, and once in the tables). This is already
            // an overestimation, as most will delete an existing entry or
            // overwrite one. Still, use a conservative safety factor of 2.
            if (!CheckDiskSpace(GetDataDir(), 48 * 2 * 2 * CoinsTip().GetCacheSize())) {
                return AbortNode(state, "Disk space is too low!", _("Disk space is too low!"));
            }
            // Flush the chainstate (which may refer to block index entries).
            if (!CoinsTip().Flush())
                return AbortNode(state, "Failed to write to coin database");
            nLastFlush = nNow;
            full_flush_completed = true;
        }
    }
    if (full_flush_completed) {
        // Update best block in wallet (so we can detect restored wallets).
        GetMainSignals().ChainStateFlushed(m_chain.GetLocator());
    }
    } catch (const std::runtime_error& e) {
        return AbortNode(state, std::string("System error while flushing: ") + e.what());
    }
    return true;
}

void CChainState::ForceFlushStateToDisk() {
    BlockValidationState state;
    const CChainParams& chainparams = Params();
    if (!this->FlushStateToDisk(chainparams, state, FlushStateMode::ALWAYS)) {
        LogPrintf("%s: failed to flush state (%s)\n", __func__, state.ToString());
    }
}

void CChainState::PruneAndFlush() {
    BlockValidationState state;
    fCheckForPruning = true;
    const CChainParams& chainparams = Params();

    if (!this->FlushStateToDisk(chainparams, state, FlushStateMode::NONE)) {
        LogPrintf("%s: failed to flush state (%s)\n", __func__, state.ToString());
    }
}

static void DoWarning(const bilingual_str& warning)
{
    static bool fWarned = false;
    SetMiscWarning(warning);
    if (!fWarned) {
        AlertNotify(warning.original);
        fWarned = true;
    }
}

/** Private helper function that concatenates warning messages. */
static void AppendWarning(bilingual_str& res, const bilingual_str& warn)
{
    if (!res.empty()) res += Untranslated(", ");
    res += warn;
}

/** Check warning conditions and do some notifications on new chain tip set. */
static void UpdateTip(CTxMemPool& mempool, const CBlockIndex* pindexNew, const CChainParams& chainParams, CChainState& active_chainstate)
    EXCLUSIVE_LOCKS_REQUIRED(::cs_main)
{
    // New best block
    mempool.AddTransactionsUpdated(1);

    {
        LOCK(g_best_block_mutex);
        g_best_block = pindexNew->GetBlockHash();
        g_best_block_cv.notify_all();
    }

    bilingual_str warning_messages;
    assert(std::addressof(::ChainstateActive()) == std::addressof(active_chainstate));
    if (!active_chainstate.IsInitialBlockDownload()) {
        const CBlockIndex* pindex = pindexNew;
        for (int bit = 0; bit < VERSIONBITS_NUM_BITS; bit++) {
            WarningBitsConditionChecker checker(bit);
            ThresholdState state = checker.GetStateFor(pindex, chainParams.GetConsensus(), warningcache[bit]);
            if (state == ThresholdState::ACTIVE || state == ThresholdState::LOCKED_IN) {
                const bilingual_str warning = strprintf(_("Warning: unknown new rules activated (versionbit %i)"), bit);
                if (state == ThresholdState::ACTIVE) {
                    DoWarning(warning);
                } else {
                    AppendWarning(warning_messages, warning);
                }
            }
        }
    }
    assert(std::addressof(::ChainstateActive()) == std::addressof(active_chainstate));
    LogPrintf("%s: new best=%s height=%d version=0x%08x log2_work=%f tx=%lu date='%s' progress=%f cache=%.1fMiB(%utxo)%s\n", __func__,
      pindexNew->GetBlockHash().ToString(), pindexNew->nHeight, pindexNew->nVersion,
      log(pindexNew->nChainWork.getdouble())/log(2.0), (unsigned long)pindexNew->nChainTx,
      FormatISO8601DateTime(pindexNew->GetBlockTime()),
      GuessVerificationProgress(chainParams.TxData(), pindexNew), active_chainstate.CoinsTip().DynamicMemoryUsage() * (1.0 / (1<<20)), active_chainstate.CoinsTip().GetCacheSize(),
      !warning_messages.empty() ? strprintf(" warning='%s'", warning_messages.original) : "");
}

/** Disconnect m_chain's tip.
  * After calling, the mempool will be in an inconsistent state, with
  * transactions from disconnected blocks being added to disconnectpool.  You
  * should make the mempool consistent again by calling UpdateMempoolForReorg.
  * with cs_main held.
  *
  * If disconnectpool is nullptr, then no disconnected transactions are added to
  * disconnectpool (note that the caller is responsible for mempool consistency
  * in any case).
  */
bool CChainState::DisconnectTip(BlockValidationState& state, const CChainParams& chainparams, DisconnectedBlockTransactions* disconnectpool)
{
    AssertLockHeld(cs_main);
    AssertLockHeld(m_mempool.cs);

    CBlockIndex *pindexDelete = m_chain.Tip();
    assert(pindexDelete);
    CheckNameDB (g_chainman, true);
    // Read block from disk.
    std::shared_ptr<CBlock> pblock = std::make_shared<CBlock>();
    CBlock& block = *pblock;
    if (!ReadBlockFromDisk(block, pindexDelete, chainparams.GetConsensus()))
        return error("DisconnectTip(): Failed to read block");
    // Apply the block atomically to the chain state.
    std::set<valtype> unexpiredNames;
    int64_t nStart = GetTimeMicros();
    {
        CCoinsViewCache view(&CoinsTip());
        assert(view.GetBestBlock() == pindexDelete->GetBlockHash());
        if (DisconnectBlock(block, pindexDelete, view, unexpiredNames) != DISCONNECT_OK)
            return error("DisconnectTip(): DisconnectBlock %s failed", pindexDelete->GetBlockHash().ToString());
        bool flushed = view.Flush();
        assert(flushed);
    }
    LogPrint(BCLog::BENCH, "- Disconnect block: %.2fms\n", (GetTimeMicros() - nStart) * MILLI);
    // Write the chain state to disk, if necessary.
    if (!FlushStateToDisk(chainparams, state, FlushStateMode::IF_NEEDED))
        return false;

    AssertLockHeld(cs_main);

    // Fix the memool for conflicts due to unexpired names.
    m_mempool.removeUnexpireConflicts(unexpiredNames);

    if (disconnectpool) {
        // Save transactions to re-add to mempool at end of reorg
        for (auto it = block.vtx.rbegin(); it != block.vtx.rend(); ++it) {
            disconnectpool->addTransaction(*it);
        }
        while (disconnectpool->DynamicMemoryUsage() > MAX_DISCONNECTED_TX_POOL_SIZE * 1000) {
            // Drop the earliest entry, and remove its children from the mempool.
            auto it = disconnectpool->queuedTx.get<insertion_order>().begin();
            m_mempool.removeRecursive(**it, MemPoolRemovalReason::REORG);
            disconnectpool->removeEntry(it);
        }
    }

    m_chain.SetTip(pindexDelete->pprev);

<<<<<<< HEAD
    UpdateTip(m_mempool, pindexDelete->pprev, chainparams);
    CheckNameDB (g_chainman, true);
=======
    UpdateTip(m_mempool, pindexDelete->pprev, chainparams, *this);
>>>>>>> 77d193bf
    // Let wallets know transactions went from 1-confirmed to
    // 0-confirmed or conflicted:
    GetMainSignals().BlockDisconnected(pblock, pindexDelete);
    return true;
}

static int64_t nTimeReadFromDisk = 0;
static int64_t nTimeConnectTotal = 0;
static int64_t nTimeFlush = 0;
static int64_t nTimeChainState = 0;
static int64_t nTimePostConnect = 0;

struct PerBlockConnectTrace {
    CBlockIndex* pindex = nullptr;
    std::shared_ptr<const CBlock> pblock;
    PerBlockConnectTrace() {}
};
/**
 * Used to track blocks whose transactions were applied to the UTXO state as a
 * part of a single ActivateBestChainStep call.
 *
 * This class is single-use, once you call GetBlocksConnected() you have to throw
 * it away and make a new one.
 */
class ConnectTrace {
private:
    std::vector<PerBlockConnectTrace> blocksConnected;

public:
    explicit ConnectTrace() : blocksConnected(1) {}

    void BlockConnected(CBlockIndex* pindex, std::shared_ptr<const CBlock> pblock) {
        assert(!blocksConnected.back().pindex);
        assert(pindex);
        assert(pblock);
        blocksConnected.back().pindex = pindex;
        blocksConnected.back().pblock = std::move(pblock);
        blocksConnected.emplace_back();
    }

    std::vector<PerBlockConnectTrace>& GetBlocksConnected() {
        // We always keep one extra block at the end of our list because
        // blocks are added after all the conflicted transactions have
        // been filled in. Thus, the last entry should always be an empty
        // one waiting for the transactions from the next block. We pop
        // the last entry here to make sure the list we return is sane.
        assert(!blocksConnected.back().pindex);
        blocksConnected.pop_back();
        return blocksConnected;
    }
};

/**
 * Connect a new block to m_chain. pblock is either nullptr or a pointer to a CBlock
 * corresponding to pindexNew, to bypass loading it again from disk.
 *
 * The block is added to connectTrace if connection succeeds.
 */
bool CChainState::ConnectTip(BlockValidationState& state, const CChainParams& chainparams, CBlockIndex* pindexNew, const std::shared_ptr<const CBlock>& pblock, ConnectTrace& connectTrace, DisconnectedBlockTransactions &disconnectpool)
{
    AssertLockHeld(cs_main);
    AssertLockHeld(m_mempool.cs);

    assert(pindexNew->pprev == m_chain.Tip());
    CheckNameDB (g_chainman, true);
    // Read block from disk.
    int64_t nTime1 = GetTimeMicros();
    std::shared_ptr<const CBlock> pthisBlock;
    if (!pblock) {
        std::shared_ptr<CBlock> pblockNew = std::make_shared<CBlock>();
        if (!ReadBlockFromDisk(*pblockNew, pindexNew, chainparams.GetConsensus()))
            return AbortNode(state, "Failed to read block");
        pthisBlock = pblockNew;
    } else {
        pthisBlock = pblock;
    }
    const CBlock& blockConnecting = *pthisBlock;
    // Apply the block atomically to the chain state.
    std::set<valtype> expiredNames;
    int64_t nTime2 = GetTimeMicros(); nTimeReadFromDisk += nTime2 - nTime1;
    int64_t nTime3;
    LogPrint(BCLog::BENCH, "  - Load block from disk: %.2fms [%.2fs]\n", (nTime2 - nTime1) * MILLI, nTimeReadFromDisk * MICRO);
    {
        CCoinsViewCache view(&CoinsTip());
        bool rv = ConnectBlock(blockConnecting, state, pindexNew, view, expiredNames, chainparams);
        GetMainSignals().BlockChecked(blockConnecting, state);
        if (!rv) {
            if (state.IsInvalid())
                InvalidBlockFound(pindexNew, state);
            return error("%s: ConnectBlock %s failed, %s", __func__, pindexNew->GetBlockHash().ToString(), state.ToString());
        }
        nTime3 = GetTimeMicros(); nTimeConnectTotal += nTime3 - nTime2;
        assert(nBlocksTotal > 0);
        LogPrint(BCLog::BENCH, "  - Connect total: %.2fms [%.2fs (%.2fms/blk)]\n", (nTime3 - nTime2) * MILLI, nTimeConnectTotal * MICRO, nTimeConnectTotal * MILLI / nBlocksTotal);
        bool flushed = view.Flush();
        assert(flushed);
    }
    int64_t nTime4 = GetTimeMicros(); nTimeFlush += nTime4 - nTime3;
    LogPrint(BCLog::BENCH, "  - Flush: %.2fms [%.2fs (%.2fms/blk)]\n", (nTime4 - nTime3) * MILLI, nTimeFlush * MICRO, nTimeFlush * MILLI / nBlocksTotal);
    // Write the chain state to disk, if necessary.
    if (!FlushStateToDisk(chainparams, state, FlushStateMode::IF_NEEDED))
        return false;
    int64_t nTime5 = GetTimeMicros(); nTimeChainState += nTime5 - nTime4;
    LogPrint(BCLog::BENCH, "  - Writing chainstate: %.2fms [%.2fs (%.2fms/blk)]\n", (nTime5 - nTime4) * MILLI, nTimeChainState * MICRO, nTimeChainState * MILLI / nBlocksTotal);
    // Remove conflicting transactions from the mempool.;
    m_mempool.removeForBlock(blockConnecting.vtx, pindexNew->nHeight);
    m_mempool.removeExpireConflicts(expiredNames);
    disconnectpool.removeForBlock(blockConnecting.vtx);
    // Update m_chain & related variables.
    m_chain.SetTip(pindexNew);
<<<<<<< HEAD
    UpdateTip(m_mempool, pindexNew, chainparams);
    CheckNameDB (g_chainman, false);
=======
    UpdateTip(m_mempool, pindexNew, chainparams, *this);
>>>>>>> 77d193bf

    int64_t nTime6 = GetTimeMicros(); nTimePostConnect += nTime6 - nTime5; nTimeTotal += nTime6 - nTime1;
    LogPrint(BCLog::BENCH, "  - Connect postprocess: %.2fms [%.2fs (%.2fms/blk)]\n", (nTime6 - nTime5) * MILLI, nTimePostConnect * MICRO, nTimePostConnect * MILLI / nBlocksTotal);
    LogPrint(BCLog::BENCH, "- Connect block: %.2fms [%.2fs (%.2fms/blk)]\n", (nTime6 - nTime1) * MILLI, nTimeTotal * MICRO, nTimeTotal * MILLI / nBlocksTotal);

    connectTrace.BlockConnected(pindexNew, std::move(pthisBlock));
    return true;
}

/**
 * Return the tip of the chain with the most work in it, that isn't
 * known to be invalid (it's however far from certain to be valid).
 */
CBlockIndex* CChainState::FindMostWorkChain() {
    do {
        CBlockIndex *pindexNew = nullptr;

        // Find the best candidate header.
        {
            std::set<CBlockIndex*, CBlockIndexWorkComparator>::reverse_iterator it = setBlockIndexCandidates.rbegin();
            if (it == setBlockIndexCandidates.rend())
                return nullptr;
            pindexNew = *it;
        }

        // Check whether all blocks on the path between the currently active chain and the candidate are valid.
        // Just going until the active chain is an optimization, as we know all blocks in it are valid already.
        CBlockIndex *pindexTest = pindexNew;
        bool fInvalidAncestor = false;
        while (pindexTest && !m_chain.Contains(pindexTest)) {
            assert(pindexTest->HaveTxsDownloaded() || pindexTest->nHeight == 0);

            // Pruned nodes may have entries in setBlockIndexCandidates for
            // which block files have been deleted.  Remove those as candidates
            // for the most work chain if we come across them; we can't switch
            // to a chain unless we have all the non-active-chain parent blocks.
            bool fFailedChain = pindexTest->nStatus & BLOCK_FAILED_MASK;
            bool fMissingData = !(pindexTest->nStatus & BLOCK_HAVE_DATA);
            if (fFailedChain || fMissingData) {
                // Candidate chain is not usable (either invalid or missing data)
                if (fFailedChain && (pindexBestInvalid == nullptr || pindexNew->nChainWork > pindexBestInvalid->nChainWork))
                    pindexBestInvalid = pindexNew;
                CBlockIndex *pindexFailed = pindexNew;
                // Remove the entire chain from the set.
                while (pindexTest != pindexFailed) {
                    if (fFailedChain) {
                        pindexFailed->nStatus |= BLOCK_FAILED_CHILD;
                    } else if (fMissingData) {
                        // If we're missing data, then add back to m_blocks_unlinked,
                        // so that if the block arrives in the future we can try adding
                        // to setBlockIndexCandidates again.
                        m_blockman.m_blocks_unlinked.insert(
                            std::make_pair(pindexFailed->pprev, pindexFailed));
                    }
                    setBlockIndexCandidates.erase(pindexFailed);
                    pindexFailed = pindexFailed->pprev;
                }
                setBlockIndexCandidates.erase(pindexTest);
                fInvalidAncestor = true;
                break;
            }
            pindexTest = pindexTest->pprev;
        }
        if (!fInvalidAncestor)
            return pindexNew;
    } while(true);
}

/** Delete all entries in setBlockIndexCandidates that are worse than the current tip. */
void CChainState::PruneBlockIndexCandidates() {
    // Note that we can't delete the current block itself, as we may need to return to it later in case a
    // reorganization to a better block fails.
    std::set<CBlockIndex*, CBlockIndexWorkComparator>::iterator it = setBlockIndexCandidates.begin();
    while (it != setBlockIndexCandidates.end() && setBlockIndexCandidates.value_comp()(*it, m_chain.Tip())) {
        setBlockIndexCandidates.erase(it++);
    }
    // Either the current tip or a successor of it we're working towards is left in setBlockIndexCandidates.
    assert(!setBlockIndexCandidates.empty());
}

/**
 * Try to make some progress towards making pindexMostWork the active block.
 * pblock is either nullptr or a pointer to a CBlock corresponding to pindexMostWork.
 *
 * @returns true unless a system error occurred
 */
bool CChainState::ActivateBestChainStep(BlockValidationState& state, const CChainParams& chainparams, CBlockIndex* pindexMostWork, const std::shared_ptr<const CBlock>& pblock, bool& fInvalidFound, ConnectTrace& connectTrace)
{
    AssertLockHeld(cs_main);
    AssertLockHeld(m_mempool.cs);
    assert(std::addressof(::ChainstateActive()) == std::addressof(*this));

    const CBlockIndex* pindexOldTip = m_chain.Tip();
    const CBlockIndex* pindexFork = m_chain.FindFork(pindexMostWork);

    // Disconnect active blocks which are no longer in the best chain.
    bool fBlocksDisconnected = false;
    DisconnectedBlockTransactions disconnectpool;
    while (m_chain.Tip() && m_chain.Tip() != pindexFork) {
        if (!DisconnectTip(state, chainparams, &disconnectpool)) {
            // This is likely a fatal error, but keep the mempool consistent,
            // just in case. Only remove from the mempool in this case.
            UpdateMempoolForReorg(*this, m_mempool, disconnectpool, false);

            // If we're unable to disconnect a block during normal operation,
            // then that is a failure of our local system -- we should abort
            // rather than stay on a less work chain.
            AbortNode(state, "Failed to disconnect block; see debug.log for details");
            return false;
        }
        fBlocksDisconnected = true;
    }

    // Build list of new blocks to connect (in descending height order).
    std::vector<CBlockIndex*> vpindexToConnect;
    bool fContinue = true;
    int nHeight = pindexFork ? pindexFork->nHeight : -1;
    while (fContinue && nHeight != pindexMostWork->nHeight) {
        // Don't iterate the entire list of potential improvements toward the best tip, as we likely only need
        // a few blocks along the way.
        int nTargetHeight = std::min(nHeight + 32, pindexMostWork->nHeight);
        vpindexToConnect.clear();
        vpindexToConnect.reserve(nTargetHeight - nHeight);
        CBlockIndex* pindexIter = pindexMostWork->GetAncestor(nTargetHeight);
        while (pindexIter && pindexIter->nHeight != nHeight) {
            vpindexToConnect.push_back(pindexIter);
            pindexIter = pindexIter->pprev;
        }
        nHeight = nTargetHeight;

        // Connect new blocks.
        for (CBlockIndex* pindexConnect : reverse_iterate(vpindexToConnect)) {
            if (!ConnectTip(state, chainparams, pindexConnect, pindexConnect == pindexMostWork ? pblock : std::shared_ptr<const CBlock>(), connectTrace, disconnectpool)) {
                if (state.IsInvalid()) {
                    // The block violates a consensus rule.
                    if (state.GetResult() != BlockValidationResult::BLOCK_MUTATED) {
                        InvalidChainFound(vpindexToConnect.front());
                    }
                    state = BlockValidationState();
                    fInvalidFound = true;
                    fContinue = false;
                    break;
                } else {
                    // A system error occurred (disk space, database error, ...).
                    // Make the mempool consistent with the current tip, just in case
                    // any observers try to use it before shutdown.
                    UpdateMempoolForReorg(*this, m_mempool, disconnectpool, false);
                    return false;
                }
            } else {
                PruneBlockIndexCandidates();
                if (!pindexOldTip || m_chain.Tip()->nChainWork > pindexOldTip->nChainWork) {
                    // We're in a better position than we were. Return temporarily to release the lock.
                    fContinue = false;
                    break;
                }
            }
        }
    }

    if (fBlocksDisconnected) {
        // If any blocks were disconnected, disconnectpool may be non empty.  Add
        // any disconnected transactions back to the mempool.
        UpdateMempoolForReorg(*this, m_mempool, disconnectpool, true);
    }
<<<<<<< HEAD
    m_mempool.check(g_chainman, &CoinsTip());
=======
    m_mempool.check(*this);
>>>>>>> 77d193bf

    CheckForkWarningConditions();

    return true;
}

static SynchronizationState GetSynchronizationState(bool init)
{
    if (!init) return SynchronizationState::POST_INIT;
    if (::fReindex) return SynchronizationState::INIT_REINDEX;
    return SynchronizationState::INIT_DOWNLOAD;
}

static bool NotifyHeaderTip(CChainState& chainstate) LOCKS_EXCLUDED(cs_main) {
    bool fNotify = false;
    bool fInitialBlockDownload = false;
    static CBlockIndex* pindexHeaderOld = nullptr;
    CBlockIndex* pindexHeader = nullptr;
    {
        LOCK(cs_main);
        pindexHeader = pindexBestHeader;

        if (pindexHeader != pindexHeaderOld) {
            fNotify = true;
            assert(std::addressof(::ChainstateActive()) == std::addressof(chainstate));
            fInitialBlockDownload = chainstate.IsInitialBlockDownload();
            pindexHeaderOld = pindexHeader;
        }
    }
    // Send block tip changed notifications without cs_main
    if (fNotify) {
        uiInterface.NotifyHeaderTip(GetSynchronizationState(fInitialBlockDownload), pindexHeader);
    }
    return fNotify;
}

static void LimitValidationInterfaceQueue() LOCKS_EXCLUDED(cs_main) {
    AssertLockNotHeld(cs_main);

    if (GetMainSignals().CallbacksPending() > 10) {
        SyncWithValidationInterfaceQueue();
    }
}

bool CChainState::ActivateBestChain(BlockValidationState &state, const CChainParams& chainparams, std::shared_ptr<const CBlock> pblock) {
    // Note that while we're often called here from ProcessNewBlock, this is
    // far from a guarantee. Things in the P2P/RPC will often end up calling
    // us in the middle of ProcessNewBlock - do not assume pblock is set
    // sanely for performance or correctness!
    AssertLockNotHeld(cs_main);

    // ABC maintains a fair degree of expensive-to-calculate internal state
    // because this function periodically releases cs_main so that it does not lock up other threads for too long
    // during large connects - and to allow for e.g. the callback queue to drain
    // we use m_cs_chainstate to enforce mutual exclusion so that only one caller may execute this function at a time
    LOCK(m_cs_chainstate);

    CBlockIndex *pindexMostWork = nullptr;
    CBlockIndex *pindexNewTip = nullptr;
    int nStopAtHeight = gArgs.GetArg("-stopatheight", DEFAULT_STOPATHEIGHT);
    do {
        // Block until the validation queue drains. This should largely
        // never happen in normal operation, however may happen during
        // reindex, causing memory blowup if we run too far ahead.
        // Note that if a validationinterface callback ends up calling
        // ActivateBestChain this may lead to a deadlock! We should
        // probably have a DEBUG_LOCKORDER test for this in the future.
        LimitValidationInterfaceQueue();

        {
            LOCK(cs_main);
            LOCK(m_mempool.cs); // Lock transaction pool for at least as long as it takes for connectTrace to be consumed
            CBlockIndex* starting_tip = m_chain.Tip();
            bool blocks_connected = false;
            do {
                // We absolutely may not unlock cs_main until we've made forward progress
                // (with the exception of shutdown due to hardware issues, low disk space, etc).
                ConnectTrace connectTrace; // Destructed before cs_main is unlocked

                if (pindexMostWork == nullptr) {
                    pindexMostWork = FindMostWorkChain();
                }

                // Whether we have anything to do at all.
                if (pindexMostWork == nullptr || pindexMostWork == m_chain.Tip()) {
                    break;
                }

                bool fInvalidFound = false;
                std::shared_ptr<const CBlock> nullBlockPtr;
                if (!ActivateBestChainStep(state, chainparams, pindexMostWork, pblock && pblock->GetHash() == pindexMostWork->GetBlockHash() ? pblock : nullBlockPtr, fInvalidFound, connectTrace)) {
                    // A system error occurred
                    return false;
                }
                blocks_connected = true;

                if (fInvalidFound) {
                    // Wipe cache, we may need another branch now.
                    pindexMostWork = nullptr;
                }
                pindexNewTip = m_chain.Tip();

                for (const PerBlockConnectTrace& trace : connectTrace.GetBlocksConnected()) {
                    assert(trace.pblock && trace.pindex);
                    GetMainSignals().BlockConnected(trace.pblock, trace.pindex);
                }
            } while (!m_chain.Tip() || (starting_tip && CBlockIndexWorkComparator()(m_chain.Tip(), starting_tip)));
            if (!blocks_connected) return true;

            const CBlockIndex* pindexFork = m_chain.FindFork(starting_tip);
            bool fInitialDownload = IsInitialBlockDownload();

            // Notify external listeners about the new tip.
            // Enqueue while holding cs_main to ensure that UpdatedBlockTip is called in the order in which blocks are connected
            if (pindexFork != pindexNewTip) {
                // Notify ValidationInterface subscribers
                GetMainSignals().UpdatedBlockTip(pindexNewTip, pindexFork, fInitialDownload);

                // Always notify the UI if a new block tip was connected
                uiInterface.NotifyBlockTip(GetSynchronizationState(fInitialDownload), pindexNewTip);
            }
        }
        // When we reach this point, we switched to a new tip (stored in pindexNewTip).

        if (nStopAtHeight && pindexNewTip && pindexNewTip->nHeight >= nStopAtHeight) StartShutdown();

        // We check shutdown only after giving ActivateBestChainStep a chance to run once so that we
        // never shutdown before connecting the genesis block during LoadChainTip(). Previously this
        // caused an assert() failure during shutdown in such cases as the UTXO DB flushing checks
        // that the best block hash is non-null.
        if (ShutdownRequested()) break;
    } while (pindexNewTip != pindexMostWork);
    CheckBlockIndex(chainparams.GetConsensus());

    // Write changes periodically to disk, after relay.
    if (!FlushStateToDisk(chainparams, state, FlushStateMode::PERIODIC)) {
        return false;
    }

    return true;
}

bool CChainState::PreciousBlock(BlockValidationState& state, const CChainParams& params, CBlockIndex *pindex)
{
    {
        LOCK(cs_main);
        if (pindex->nChainWork < m_chain.Tip()->nChainWork) {
            // Nothing to do, this block is not at the tip.
            return true;
        }
        if (m_chain.Tip()->nChainWork > nLastPreciousChainwork) {
            // The chain has been extended since the last call, reset the counter.
            nBlockReverseSequenceId = -1;
        }
        nLastPreciousChainwork = m_chain.Tip()->nChainWork;
        setBlockIndexCandidates.erase(pindex);
        pindex->nSequenceId = nBlockReverseSequenceId;
        if (nBlockReverseSequenceId > std::numeric_limits<int32_t>::min()) {
            // We can't keep reducing the counter if somebody really wants to
            // call preciousblock 2**31-1 times on the same set of tips...
            nBlockReverseSequenceId--;
        }
        if (pindex->IsValid(BLOCK_VALID_TRANSACTIONS) && pindex->HaveTxsDownloaded()) {
            setBlockIndexCandidates.insert(pindex);
            PruneBlockIndexCandidates();
        }
    }

    return ActivateBestChain(state, params, std::shared_ptr<const CBlock>());
}

bool CChainState::InvalidateBlock(BlockValidationState& state, const CChainParams& chainparams, CBlockIndex *pindex)
{
    CBlockIndex* to_mark_failed = pindex;
    bool pindex_was_in_chain = false;
    int disconnected = 0;

    // We do not allow ActivateBestChain() to run while InvalidateBlock() is
    // running, as that could cause the tip to change while we disconnect
    // blocks.
    LOCK(m_cs_chainstate);

    // We'll be acquiring and releasing cs_main below, to allow the validation
    // callbacks to run. However, we should keep the block index in a
    // consistent state as we disconnect blocks -- in particular we need to
    // add equal-work blocks to setBlockIndexCandidates as we disconnect.
    // To avoid walking the block index repeatedly in search of candidates,
    // build a map once so that we can look up candidate blocks by chain
    // work as we go.
    std::multimap<const arith_uint256, CBlockIndex *> candidate_blocks_by_work;

    {
        LOCK(cs_main);
        for (const auto& entry : m_blockman.m_block_index) {
            CBlockIndex *candidate = entry.second;
            // We don't need to put anything in our active chain into the
            // multimap, because those candidates will be found and considered
            // as we disconnect.
            // Instead, consider only non-active-chain blocks that have at
            // least as much work as where we expect the new tip to end up.
            if (!m_chain.Contains(candidate) &&
                    !CBlockIndexWorkComparator()(candidate, pindex->pprev) &&
                    candidate->IsValid(BLOCK_VALID_TRANSACTIONS) &&
                    candidate->HaveTxsDownloaded()) {
                candidate_blocks_by_work.insert(std::make_pair(candidate->nChainWork, candidate));
            }
        }
    }

    // Disconnect (descendants of) pindex, and mark them invalid.
    while (true) {
        if (ShutdownRequested()) break;

        // Make sure the queue of validation callbacks doesn't grow unboundedly.
        LimitValidationInterfaceQueue();

        LOCK(cs_main);
        LOCK(m_mempool.cs); // Lock for as long as disconnectpool is in scope to make sure UpdateMempoolForReorg is called after DisconnectTip without unlocking in between
        if (!m_chain.Contains(pindex)) break;
        pindex_was_in_chain = true;
        CBlockIndex *invalid_walk_tip = m_chain.Tip();

        // ActivateBestChain considers blocks already in m_chain
        // unconditionally valid already, so force disconnect away from it.
        DisconnectedBlockTransactions disconnectpool;
        bool ret = DisconnectTip(state, chainparams, &disconnectpool);
        // DisconnectTip will add transactions to disconnectpool.
        // Adjust the mempool to be consistent with the new tip, adding
        // transactions back to the mempool if disconnecting was successful,
        // and we're not doing a very deep invalidation (in which case
        // keeping the mempool up to date is probably futile anyway).
        assert(std::addressof(::ChainstateActive()) == std::addressof(*this));
        UpdateMempoolForReorg(*this, m_mempool, disconnectpool, /* fAddToMempool = */ (++disconnected <= 10) && ret);
        if (!ret) return false;
        assert(invalid_walk_tip->pprev == m_chain.Tip());

        // We immediately mark the disconnected blocks as invalid.
        // This prevents a case where pruned nodes may fail to invalidateblock
        // and be left unable to start as they have no tip candidates (as there
        // are no blocks that meet the "have data and are not invalid per
        // nStatus" criteria for inclusion in setBlockIndexCandidates).
        invalid_walk_tip->nStatus |= BLOCK_FAILED_VALID;
        setDirtyBlockIndex.insert(invalid_walk_tip);
        setBlockIndexCandidates.erase(invalid_walk_tip);
        setBlockIndexCandidates.insert(invalid_walk_tip->pprev);
        if (invalid_walk_tip->pprev == to_mark_failed && (to_mark_failed->nStatus & BLOCK_FAILED_VALID)) {
            // We only want to mark the last disconnected block as BLOCK_FAILED_VALID; its children
            // need to be BLOCK_FAILED_CHILD instead.
            to_mark_failed->nStatus = (to_mark_failed->nStatus ^ BLOCK_FAILED_VALID) | BLOCK_FAILED_CHILD;
            setDirtyBlockIndex.insert(to_mark_failed);
        }

        // Add any equal or more work headers to setBlockIndexCandidates
        auto candidate_it = candidate_blocks_by_work.lower_bound(invalid_walk_tip->pprev->nChainWork);
        while (candidate_it != candidate_blocks_by_work.end()) {
            if (!CBlockIndexWorkComparator()(candidate_it->second, invalid_walk_tip->pprev)) {
                setBlockIndexCandidates.insert(candidate_it->second);
                candidate_it = candidate_blocks_by_work.erase(candidate_it);
            } else {
                ++candidate_it;
            }
        }

        // Track the last disconnected block, so we can correct its BLOCK_FAILED_CHILD status in future
        // iterations, or, if it's the last one, call InvalidChainFound on it.
        to_mark_failed = invalid_walk_tip;
    }

    CheckBlockIndex(chainparams.GetConsensus());

    {
        LOCK(cs_main);
        if (m_chain.Contains(to_mark_failed)) {
            // If the to-be-marked invalid block is in the active chain, something is interfering and we can't proceed.
            return false;
        }

        // Mark pindex (or the last disconnected block) as invalid, even when it never was in the main chain
        to_mark_failed->nStatus |= BLOCK_FAILED_VALID;
        setDirtyBlockIndex.insert(to_mark_failed);
        setBlockIndexCandidates.erase(to_mark_failed);
        m_blockman.m_failed_blocks.insert(to_mark_failed);

        // If any new blocks somehow arrived while we were disconnecting
        // (above), then the pre-calculation of what should go into
        // setBlockIndexCandidates may have missed entries. This would
        // technically be an inconsistency in the block index, but if we clean
        // it up here, this should be an essentially unobservable error.
        // Loop back over all block index entries and add any missing entries
        // to setBlockIndexCandidates.
        BlockMap::iterator it = m_blockman.m_block_index.begin();
        while (it != m_blockman.m_block_index.end()) {
            if (it->second->IsValid(BLOCK_VALID_TRANSACTIONS) && it->second->HaveTxsDownloaded() && !setBlockIndexCandidates.value_comp()(it->second, m_chain.Tip())) {
                setBlockIndexCandidates.insert(it->second);
            }
            it++;
        }

        InvalidChainFound(to_mark_failed);
    }

    // Only notify about a new block tip if the active chain was modified.
    if (pindex_was_in_chain) {
        uiInterface.NotifyBlockTip(GetSynchronizationState(IsInitialBlockDownload()), to_mark_failed->pprev);
    }
    return true;
}

void CChainState::ResetBlockFailureFlags(CBlockIndex *pindex) {
    AssertLockHeld(cs_main);

    int nHeight = pindex->nHeight;

    // Remove the invalidity flag from this block and all its descendants.
    BlockMap::iterator it = m_blockman.m_block_index.begin();
    while (it != m_blockman.m_block_index.end()) {
        if (!it->second->IsValid() && it->second->GetAncestor(nHeight) == pindex) {
            it->second->nStatus &= ~BLOCK_FAILED_MASK;
            setDirtyBlockIndex.insert(it->second);
            if (it->second->IsValid(BLOCK_VALID_TRANSACTIONS) && it->second->HaveTxsDownloaded() && setBlockIndexCandidates.value_comp()(m_chain.Tip(), it->second)) {
                setBlockIndexCandidates.insert(it->second);
            }
            if (it->second == pindexBestInvalid) {
                // Reset invalid block marker if it was pointing to one of those.
                pindexBestInvalid = nullptr;
            }
            m_blockman.m_failed_blocks.erase(it->second);
        }
        it++;
    }

    // Remove the invalidity flag from all ancestors too.
    while (pindex != nullptr) {
        if (pindex->nStatus & BLOCK_FAILED_MASK) {
            pindex->nStatus &= ~BLOCK_FAILED_MASK;
            setDirtyBlockIndex.insert(pindex);
            m_blockman.m_failed_blocks.erase(pindex);
        }
        pindex = pindex->pprev;
    }
}

CBlockIndex* BlockManager::AddToBlockIndex(const CBlockHeader& block)
{
    AssertLockHeld(cs_main);

    // Check for duplicate
    uint256 hash = block.GetHash();
    BlockMap::iterator it = m_block_index.find(hash);
    if (it != m_block_index.end())
        return it->second;

    // Construct new block index object
    CBlockIndex* pindexNew = new CBlockIndex(block);
    // We assign the sequence id to blocks only when the full data is available,
    // to avoid miners withholding blocks but broadcasting headers, to get a
    // competitive advantage.
    pindexNew->nSequenceId = 0;
    BlockMap::iterator mi = m_block_index.insert(std::make_pair(hash, pindexNew)).first;
    pindexNew->phashBlock = &((*mi).first);
    BlockMap::iterator miPrev = m_block_index.find(block.hashPrevBlock);
    if (miPrev != m_block_index.end())
    {
        pindexNew->pprev = (*miPrev).second;
        pindexNew->nHeight = pindexNew->pprev->nHeight + 1;
        pindexNew->BuildSkip();
    }
    pindexNew->nTimeMax = (pindexNew->pprev ? std::max(pindexNew->pprev->nTimeMax, pindexNew->nTime) : pindexNew->nTime);
    pindexNew->nChainWork = (pindexNew->pprev ? pindexNew->pprev->nChainWork : 0) + GetBlockProof(*pindexNew);
    pindexNew->RaiseValidity(BLOCK_VALID_TREE);
    if (pindexBestHeader == nullptr || pindexBestHeader->nChainWork < pindexNew->nChainWork)
        pindexBestHeader = pindexNew;

    setDirtyBlockIndex.insert(pindexNew);

    return pindexNew;
}

/** Mark a block as having its data received and checked (up to BLOCK_VALID_TRANSACTIONS). */
void CChainState::ReceivedBlockTransactions(const CBlock& block, CBlockIndex* pindexNew, const FlatFilePos& pos, const Consensus::Params& consensusParams)
{
    pindexNew->nTx = block.vtx.size();
    pindexNew->nChainTx = 0;
    pindexNew->nFile = pos.nFile;
    pindexNew->nDataPos = pos.nPos;
    pindexNew->nUndoPos = 0;
    pindexNew->nStatus |= BLOCK_HAVE_DATA;
    if (IsWitnessEnabled(pindexNew->pprev, consensusParams)) {
        pindexNew->nStatus |= BLOCK_OPT_WITNESS;
    }
    pindexNew->RaiseValidity(BLOCK_VALID_TRANSACTIONS);
    setDirtyBlockIndex.insert(pindexNew);

    if (pindexNew->pprev == nullptr || pindexNew->pprev->HaveTxsDownloaded()) {
        // If pindexNew is the genesis block or all parents are BLOCK_VALID_TRANSACTIONS.
        std::deque<CBlockIndex*> queue;
        queue.push_back(pindexNew);

        // Recursively process any descendant blocks that now may be eligible to be connected.
        while (!queue.empty()) {
            CBlockIndex *pindex = queue.front();
            queue.pop_front();
            pindex->nChainTx = (pindex->pprev ? pindex->pprev->nChainTx : 0) + pindex->nTx;
            {
                LOCK(cs_nBlockSequenceId);
                pindex->nSequenceId = nBlockSequenceId++;
            }
            if (m_chain.Tip() == nullptr || !setBlockIndexCandidates.value_comp()(pindex, m_chain.Tip())) {
                setBlockIndexCandidates.insert(pindex);
            }
            std::pair<std::multimap<CBlockIndex*, CBlockIndex*>::iterator, std::multimap<CBlockIndex*, CBlockIndex*>::iterator> range = m_blockman.m_blocks_unlinked.equal_range(pindex);
            while (range.first != range.second) {
                std::multimap<CBlockIndex*, CBlockIndex*>::iterator it = range.first;
                queue.push_back(it->second);
                range.first++;
                m_blockman.m_blocks_unlinked.erase(it);
            }
        }
    } else {
        if (pindexNew->pprev && pindexNew->pprev->IsValid(BLOCK_VALID_TREE)) {
            m_blockman.m_blocks_unlinked.insert(std::make_pair(pindexNew->pprev, pindexNew));
        }
    }
}

static bool FindBlockPos(FlatFilePos &pos, unsigned int nAddSize, unsigned int nHeight, CChain& active_chain, uint64_t nTime, bool fKnown = false)
{
    LOCK(cs_LastBlockFile);

    unsigned int nFile = fKnown ? pos.nFile : nLastBlockFile;
    if (vinfoBlockFile.size() <= nFile) {
        vinfoBlockFile.resize(nFile + 1);
    }

    bool finalize_undo = false;
    if (!fKnown) {
        while (vinfoBlockFile[nFile].nSize + nAddSize >= (gArgs.GetBoolArg("-fastprune", false) ? 0x10000 /* 64kb */ : MAX_BLOCKFILE_SIZE)) {
            // when the undo file is keeping up with the block file, we want to flush it explicitly
            // when it is lagging behind (more blocks arrive than are being connected), we let the
            // undo block write case handle it
            assert(std::addressof(::ChainActive()) == std::addressof(active_chain));
            finalize_undo = (vinfoBlockFile[nFile].nHeightLast == (unsigned int)active_chain.Tip()->nHeight);
            nFile++;
            if (vinfoBlockFile.size() <= nFile) {
                vinfoBlockFile.resize(nFile + 1);
            }
        }
        pos.nFile = nFile;
        pos.nPos = vinfoBlockFile[nFile].nSize;
    }

    if ((int)nFile != nLastBlockFile) {
        if (!fKnown) {
            LogPrint(BCLog::VALIDATION, "Leaving block file %i: %s\n", nLastBlockFile, vinfoBlockFile[nLastBlockFile].ToString());
        }
        FlushBlockFile(!fKnown, finalize_undo);
        nLastBlockFile = nFile;
    }

    vinfoBlockFile[nFile].AddBlock(nHeight, nTime);
    if (fKnown)
        vinfoBlockFile[nFile].nSize = std::max(pos.nPos + nAddSize, vinfoBlockFile[nFile].nSize);
    else
        vinfoBlockFile[nFile].nSize += nAddSize;

    if (!fKnown) {
        bool out_of_space;
        size_t bytes_allocated = BlockFileSeq().Allocate(pos, nAddSize, out_of_space);
        if (out_of_space) {
            return AbortNode("Disk space is too low!", _("Disk space is too low!"));
        }
        if (bytes_allocated != 0 && fPruneMode) {
            fCheckForPruning = true;
        }
    }

    setDirtyFileInfo.insert(nFile);
    return true;
}

static bool FindUndoPos(BlockValidationState &state, int nFile, FlatFilePos &pos, unsigned int nAddSize)
{
    pos.nFile = nFile;

    LOCK(cs_LastBlockFile);

    pos.nPos = vinfoBlockFile[nFile].nUndoSize;
    vinfoBlockFile[nFile].nUndoSize += nAddSize;
    setDirtyFileInfo.insert(nFile);

    bool out_of_space;
    size_t bytes_allocated = UndoFileSeq().Allocate(pos, nAddSize, out_of_space);
    if (out_of_space) {
        return AbortNode(state, "Disk space is too low!", _("Disk space is too low!"));
    }
    if (bytes_allocated != 0 && fPruneMode) {
        fCheckForPruning = true;
    }

    return true;
}

/* Temporary check that blocks are compatible with BDB's 10,000 lock limit.
   This is based on Bitcoin's commit 8c222dca4f961ad13ec64d690134a40d09b20813.
   Each "object" touched in the DB may cause two locks (one read and one
   write lock).  Objects are transaction IDs and names.  Thus, count the
   total number of transaction IDs (tx themselves plus all distinct inputs).
   In addition, each Namecoin transaction could touch at most one name,
   so add them as well.  */
bool CheckDbLockLimit(const std::vector<CTransactionRef>& vtx)
{
    std::set<uint256> setTxIds;
    unsigned nNames = 0;
    for (const auto& tx : vtx)
    {
        setTxIds.insert(tx->GetHash());
        if (tx->IsNamecoin())
            ++nNames;

        for (const auto& txIn : tx->vin)
            setTxIds.insert(txIn.prevout.hash);
    }

    const unsigned nTotalIds = setTxIds.size() + nNames;
    if (nTotalIds > 4500)
        return error("%s : %u locks estimated, that is too much for BDB",
                     __func__, nTotalIds);

    //LogPrintf ("%s : need %u locks\n", __func__, nTotalIds);
    return true;
}

static bool CheckBlockHeader(const CBlockHeader& block, BlockValidationState& state, const Consensus::Params& consensusParams, bool fCheckPOW = true)
{
    // Check proof of work matches claimed amount
    if (fCheckPOW && !CheckProofOfWork(block, consensusParams))
        return state.Invalid(BlockValidationResult::BLOCK_INVALID_HEADER, "high-hash", "proof of work failed");

    return true;
}

bool CheckBlock(const CBlock& block, BlockValidationState& state, const Consensus::Params& consensusParams, bool fCheckPOW, bool fCheckMerkleRoot)
{
    // These are checks that are independent of context.

    if (block.fChecked)
        return true;

    // Check that the header is valid (particularly PoW).  This is mostly
    // redundant with the call in AcceptBlockHeader.
    if (!CheckBlockHeader(block, state, consensusParams, fCheckPOW))
        return false;

    // Signet only: check block solution
    if (consensusParams.signet_blocks && fCheckPOW && !CheckSignetBlockSolution(block, consensusParams)) {
        return state.Invalid(BlockValidationResult::BLOCK_CONSENSUS, "bad-signet-blksig", "signet block signature validation failure");
    }

    // Check the merkle root.
    if (fCheckMerkleRoot) {
        bool mutated;
        uint256 hashMerkleRoot2 = BlockMerkleRoot(block, &mutated);
        if (block.hashMerkleRoot != hashMerkleRoot2)
            return state.Invalid(BlockValidationResult::BLOCK_MUTATED, "bad-txnmrklroot", "hashMerkleRoot mismatch");

        // Check for merkle tree malleability (CVE-2012-2459): repeating sequences
        // of transactions in a block without affecting the merkle root of a block,
        // while still invalidating it.
        if (mutated)
            return state.Invalid(BlockValidationResult::BLOCK_MUTATED, "bad-txns-duplicate", "duplicate transaction");
    }

    // All potential-corruption validation must be done before we do any
    // transaction validation, as otherwise we may mark the header as invalid
    // because we receive the wrong transactions for it.
    // Note that witness malleability is checked in ContextualCheckBlock, so no
    // checks that use witness data may be performed here.

    // Size limits
    if (block.vtx.empty() || block.vtx.size() * WITNESS_SCALE_FACTOR > MAX_BLOCK_WEIGHT || ::GetSerializeSize(block, PROTOCOL_VERSION | SERIALIZE_TRANSACTION_NO_WITNESS) * WITNESS_SCALE_FACTOR > MAX_BLOCK_WEIGHT)
        return state.Invalid(BlockValidationResult::BLOCK_CONSENSUS, "bad-blk-length", "size limits failed");

    // Enforce the temporary DB lock limit.
    // TODO: Remove with a hardfork in the future.
    if (!CheckDbLockLimit(block.vtx))
        return state.Invalid(BlockValidationResult::BLOCK_CONSENSUS,
                             "bad-db-locks",
                             "DB lock limit exceeded");

    // First transaction must be coinbase, the rest must not be
    if (block.vtx.empty() || !block.vtx[0]->IsCoinBase())
        return state.Invalid(BlockValidationResult::BLOCK_CONSENSUS, "bad-cb-missing", "first tx is not coinbase");
    for (unsigned int i = 1; i < block.vtx.size(); i++)
        if (block.vtx[i]->IsCoinBase())
            return state.Invalid(BlockValidationResult::BLOCK_CONSENSUS, "bad-cb-multiple", "more than one coinbase");

    // Check transactions
    // Must check for duplicate inputs (see CVE-2018-17144)
    for (const auto& tx : block.vtx) {
        TxValidationState tx_state;
        if (!CheckTransaction(*tx, tx_state)) {
            // CheckBlock() does context-free validation checks. The only
            // possible failures are consensus failures.
            assert(tx_state.GetResult() == TxValidationResult::TX_CONSENSUS);
            return state.Invalid(BlockValidationResult::BLOCK_CONSENSUS, tx_state.GetRejectReason(),
                                 strprintf("Transaction check failed (tx hash %s) %s", tx->GetHash().ToString(), tx_state.GetDebugMessage()));
        }
    }
    unsigned int nSigOps = 0;
    for (const auto& tx : block.vtx)
    {
        nSigOps += GetLegacySigOpCount(*tx);
    }
    if (nSigOps * WITNESS_SCALE_FACTOR > MAX_BLOCK_SIGOPS_COST)
        return state.Invalid(BlockValidationResult::BLOCK_CONSENSUS, "bad-blk-sigops", "out-of-bounds SigOpCount");

    if (fCheckPOW && fCheckMerkleRoot)
        block.fChecked = true;

    return true;
}

bool IsWitnessEnabled(const CBlockIndex* pindexPrev, const Consensus::Params& params)
{
    int height = pindexPrev == nullptr ? 0 : pindexPrev->nHeight + 1;
    return (height >= params.SegwitHeight);
}

void UpdateUncommittedBlockStructures(CBlock& block, const CBlockIndex* pindexPrev, const Consensus::Params& consensusParams)
{
    int commitpos = GetWitnessCommitmentIndex(block);
    static const std::vector<unsigned char> nonce(32, 0x00);
    if (commitpos != NO_WITNESS_COMMITMENT && IsWitnessEnabled(pindexPrev, consensusParams) && !block.vtx[0]->HasWitness()) {
        CMutableTransaction tx(*block.vtx[0]);
        tx.vin[0].scriptWitness.stack.resize(1);
        tx.vin[0].scriptWitness.stack[0] = nonce;
        block.vtx[0] = MakeTransactionRef(std::move(tx));
    }
}

std::vector<unsigned char> GenerateCoinbaseCommitment(CBlock& block, const CBlockIndex* pindexPrev, const Consensus::Params& consensusParams)
{
    std::vector<unsigned char> commitment;
    int commitpos = GetWitnessCommitmentIndex(block);
    std::vector<unsigned char> ret(32, 0x00);
    if (consensusParams.SegwitHeight != std::numeric_limits<int>::max()) {
        if (commitpos == NO_WITNESS_COMMITMENT) {
            uint256 witnessroot = BlockWitnessMerkleRoot(block, nullptr);
            CHash256().Write(witnessroot).Write(ret).Finalize(witnessroot);
            CTxOut out;
            out.nValue = 0;
            out.scriptPubKey.resize(MINIMUM_WITNESS_COMMITMENT);
            out.scriptPubKey[0] = OP_RETURN;
            out.scriptPubKey[1] = 0x24;
            out.scriptPubKey[2] = 0xaa;
            out.scriptPubKey[3] = 0x21;
            out.scriptPubKey[4] = 0xa9;
            out.scriptPubKey[5] = 0xed;
            memcpy(&out.scriptPubKey[6], witnessroot.begin(), 32);
            commitment = std::vector<unsigned char>(out.scriptPubKey.begin(), out.scriptPubKey.end());
            CMutableTransaction tx(*block.vtx[0]);
            tx.vout.push_back(out);
            block.vtx[0] = MakeTransactionRef(std::move(tx));
        }
    }
    UpdateUncommittedBlockStructures(block, pindexPrev, consensusParams);
    return commitment;
}

CBlockIndex* BlockManager::GetLastCheckpoint(const CCheckpointData& data)
{
    const MapCheckpoints& checkpoints = data.mapCheckpoints;

    for (const MapCheckpoints::value_type& i : reverse_iterate(checkpoints))
    {
        const uint256& hash = i.second;
        assert(std::addressof(g_chainman.m_blockman) == std::addressof(*this));
        CBlockIndex* pindex = LookupBlockIndex(hash);
        if (pindex) {
            return pindex;
        }
    }
    return nullptr;
}

/** Context-dependent validity checks.
 *  By "context", we mean only the previous block headers, but not the UTXO
 *  set; UTXO-related validity checks are done in ConnectBlock().
 *  NOTE: This function is not currently invoked by ConnectBlock(), so we
 *  should consider upgrade issues if we change which consensus rules are
 *  enforced in this function (eg by adding a new consensus rule). See comment
 *  in ConnectBlock().
 *  Note that -reindex-chainstate skips the validation that happens here!
 */
static bool ContextualCheckBlockHeader(const CBlockHeader& block, BlockValidationState& state, BlockManager& blockman, const CChainParams& params, const CBlockIndex* pindexPrev, int64_t nAdjustedTime) EXCLUSIVE_LOCKS_REQUIRED(cs_main)
{
    assert(pindexPrev != nullptr);
    const int nHeight = pindexPrev->nHeight + 1;

    // Disallow legacy blocks after merge-mining start.
    const Consensus::Params& consensusParams = params.GetConsensus();
    if (!consensusParams.AllowLegacyBlocks(nHeight) && block.IsLegacy())
        return state.Invalid(BlockValidationResult::BLOCK_INVALID_HEADER,
                             "late-legacy-block",
                             "legacy block after auxpow start");

    // Check proof of work
    if (block.nBits != GetNextWorkRequired(pindexPrev, &block, consensusParams))
        return state.Invalid(BlockValidationResult::BLOCK_INVALID_HEADER, "bad-diffbits", "incorrect proof of work");

    // Check against checkpoints
    if (fCheckpointsEnabled) {
        // Don't accept any forks from the main chain prior to last checkpoint.
        // GetLastCheckpoint finds the last checkpoint in MapCheckpoints that's in our
        // BlockIndex().
        assert(std::addressof(g_chainman.m_blockman) == std::addressof(blockman));
        CBlockIndex* pcheckpoint = blockman.GetLastCheckpoint(params.Checkpoints());
        if (pcheckpoint && nHeight < pcheckpoint->nHeight) {
            LogPrintf("ERROR: %s: forked chain older than last checkpoint (height %d)\n", __func__, nHeight);
            return state.Invalid(BlockValidationResult::BLOCK_CHECKPOINT, "bad-fork-prior-to-checkpoint");
        }
    }

    // Check timestamp against prev
    if (block.GetBlockTime() <= pindexPrev->GetMedianTimePast())
        return state.Invalid(BlockValidationResult::BLOCK_INVALID_HEADER, "time-too-old", "block's timestamp is too early");

    // Check timestamp
    if (block.GetBlockTime() > nAdjustedTime + MAX_FUTURE_BLOCK_TIME)
        return state.Invalid(BlockValidationResult::BLOCK_TIME_FUTURE, "time-too-new", "block timestamp too far in the future");

    // Reject outdated version blocks when 95% (75% on testnet) of the network has upgraded:
    // check for version 2, 3 and 4 upgrades
    if((block.GetBaseVersion() < 2 && nHeight >= consensusParams.BIP34Height) ||
       (block.GetBaseVersion() < 3 && nHeight >= consensusParams.BIP66Height) ||
       (block.GetBaseVersion() < 4 && nHeight >= consensusParams.BIP65Height))
            return state.Invalid(BlockValidationResult::BLOCK_INVALID_HEADER, strprintf("bad-version(0x%08x)", block.nVersion),
                                 strprintf("rejected nVersion=0x%08x block", block.nVersion));

    return true;
}

/** NOTE: This function is not currently invoked by ConnectBlock(), so we
 *  should consider upgrade issues if we change which consensus rules are
 *  enforced in this function (eg by adding a new consensus rule). See comment
 *  in ConnectBlock().
 *  Note that -reindex-chainstate skips the validation that happens here!
 */
static bool ContextualCheckBlock(const CBlock& block, BlockValidationState& state, const Consensus::Params& consensusParams, const CBlockIndex* pindexPrev)
{
    const int nHeight = pindexPrev == nullptr ? 0 : pindexPrev->nHeight + 1;

    // Start enforcing BIP113 (Median Time Past).
    int nLockTimeFlags = 0;
    if (nHeight >= consensusParams.CSVHeight) {
        assert(pindexPrev != nullptr);
        nLockTimeFlags |= LOCKTIME_MEDIAN_TIME_PAST;
    }

    int64_t nLockTimeCutoff = (nLockTimeFlags & LOCKTIME_MEDIAN_TIME_PAST)
                              ? pindexPrev->GetMedianTimePast()
                              : block.GetBlockTime();

    // Check that all transactions are finalized
    for (const auto& tx : block.vtx) {
        if (!IsFinalTx(*tx, nHeight, nLockTimeCutoff)) {
            return state.Invalid(BlockValidationResult::BLOCK_CONSENSUS, "bad-txns-nonfinal", "non-final transaction");
        }
    }

    // Enforce rule that the coinbase starts with serialized block height
    if (nHeight >= consensusParams.BIP34Height)
    {
        CScript expect = CScript() << nHeight;
        if (block.vtx[0]->vin[0].scriptSig.size() < expect.size() ||
            !std::equal(expect.begin(), expect.end(), block.vtx[0]->vin[0].scriptSig.begin())) {
            return state.Invalid(BlockValidationResult::BLOCK_CONSENSUS, "bad-cb-height", "block height mismatch in coinbase");
        }
    }

    // Validation for witness commitments.
    // * We compute the witness hash (which is the hash including witnesses) of all the block's transactions, except the
    //   coinbase (where 0x0000....0000 is used instead).
    // * The coinbase scriptWitness is a stack of a single 32-byte vector, containing a witness reserved value (unconstrained).
    // * We build a merkle tree with all those witness hashes as leaves (similar to the hashMerkleRoot in the block header).
    // * There must be at least one output whose scriptPubKey is a single 36-byte push, the first 4 bytes of which are
    //   {0xaa, 0x21, 0xa9, 0xed}, and the following 32 bytes are SHA256^2(witness root, witness reserved value). In case there are
    //   multiple, the last one is used.
    bool fHaveWitness = false;
    if (nHeight >= consensusParams.SegwitHeight) {
        int commitpos = GetWitnessCommitmentIndex(block);
        if (commitpos != NO_WITNESS_COMMITMENT) {
            bool malleated = false;
            uint256 hashWitness = BlockWitnessMerkleRoot(block, &malleated);
            // The malleation check is ignored; as the transaction tree itself
            // already does not permit it, it is impossible to trigger in the
            // witness tree.
            if (block.vtx[0]->vin[0].scriptWitness.stack.size() != 1 || block.vtx[0]->vin[0].scriptWitness.stack[0].size() != 32) {
                return state.Invalid(BlockValidationResult::BLOCK_MUTATED, "bad-witness-nonce-size", strprintf("%s : invalid witness reserved value size", __func__));
            }
            CHash256().Write(hashWitness).Write(block.vtx[0]->vin[0].scriptWitness.stack[0]).Finalize(hashWitness);
            if (memcmp(hashWitness.begin(), &block.vtx[0]->vout[commitpos].scriptPubKey[6], 32)) {
                return state.Invalid(BlockValidationResult::BLOCK_MUTATED, "bad-witness-merkle-match", strprintf("%s : witness merkle commitment mismatch", __func__));
            }
            fHaveWitness = true;
        }
    }

    // No witness data is allowed in blocks that don't commit to witness data, as this would otherwise leave room for spam
    if (!fHaveWitness) {
      for (const auto& tx : block.vtx) {
            if (tx->HasWitness()) {
                return state.Invalid(BlockValidationResult::BLOCK_MUTATED, "unexpected-witness", strprintf("%s : unexpected witness data found", __func__));
            }
        }
    }

    // After the coinbase witness reserved value and commitment are verified,
    // we can check if the block weight passes (before we've checked the
    // coinbase witness, it would be possible for the weight to be too
    // large by filling up the coinbase witness, which doesn't change
    // the block hash, so we couldn't mark the block as permanently
    // failed).
    if (GetBlockWeight(block) > MAX_BLOCK_WEIGHT) {
        return state.Invalid(BlockValidationResult::BLOCK_CONSENSUS, "bad-blk-weight", strprintf("%s : weight limit failed", __func__));
    }

    return true;
}

bool BlockManager::AcceptBlockHeader(const CBlockHeader& block, BlockValidationState& state, const CChainParams& chainparams, CBlockIndex** ppindex)
{
    AssertLockHeld(cs_main);
    // Check for duplicate
    uint256 hash = block.GetHash();
    BlockMap::iterator miSelf = m_block_index.find(hash);
    if (hash != chainparams.GetConsensus().hashGenesisBlock) {
        if (miSelf != m_block_index.end()) {
            // Block header is already known.
            CBlockIndex* pindex = miSelf->second;
            if (ppindex)
                *ppindex = pindex;
            if (pindex->nStatus & BLOCK_FAILED_MASK) {
                LogPrintf("ERROR: %s: block %s is marked invalid\n", __func__, hash.ToString());
                return state.Invalid(BlockValidationResult::BLOCK_CACHED_INVALID, "duplicate");
            }
            return true;
        }

        if (!CheckBlockHeader(block, state, chainparams.GetConsensus())) {
            LogPrint(BCLog::VALIDATION, "%s: Consensus::CheckBlockHeader: %s, %s\n", __func__, hash.ToString(), state.ToString());
            return false;
        }

        // Get prev block index
        CBlockIndex* pindexPrev = nullptr;
        BlockMap::iterator mi = m_block_index.find(block.hashPrevBlock);
        if (mi == m_block_index.end()) {
            LogPrintf("ERROR: %s: prev block not found\n", __func__);
            return state.Invalid(BlockValidationResult::BLOCK_MISSING_PREV, "prev-blk-not-found");
        }
        pindexPrev = (*mi).second;
        if (pindexPrev->nStatus & BLOCK_FAILED_MASK) {
            LogPrintf("ERROR: %s: prev block invalid\n", __func__);
            return state.Invalid(BlockValidationResult::BLOCK_INVALID_PREV, "bad-prevblk");
        }
        if (!ContextualCheckBlockHeader(block, state, *this, chainparams, pindexPrev, GetAdjustedTime()))
            return error("%s: Consensus::ContextualCheckBlockHeader: %s, %s", __func__, hash.ToString(), state.ToString());

        /* Determine if this block descends from any block which has been found
         * invalid (m_failed_blocks), then mark pindexPrev and any blocks between
         * them as failed. For example:
         *
         *                D3
         *              /
         *      B2 - C2
         *    /         \
         *  A             D2 - E2 - F2
         *    \
         *      B1 - C1 - D1 - E1
         *
         * In the case that we attempted to reorg from E1 to F2, only to find
         * C2 to be invalid, we would mark D2, E2, and F2 as BLOCK_FAILED_CHILD
         * but NOT D3 (it was not in any of our candidate sets at the time).
         *
         * In any case D3 will also be marked as BLOCK_FAILED_CHILD at restart
         * in LoadBlockIndex.
         */
        if (!pindexPrev->IsValid(BLOCK_VALID_SCRIPTS)) {
            // The above does not mean "invalid": it checks if the previous block
            // hasn't been validated up to BLOCK_VALID_SCRIPTS. This is a performance
            // optimization, in the common case of adding a new block to the tip,
            // we don't need to iterate over the failed blocks list.
            for (const CBlockIndex* failedit : m_failed_blocks) {
                if (pindexPrev->GetAncestor(failedit->nHeight) == failedit) {
                    assert(failedit->nStatus & BLOCK_FAILED_VALID);
                    CBlockIndex* invalid_walk = pindexPrev;
                    while (invalid_walk != failedit) {
                        invalid_walk->nStatus |= BLOCK_FAILED_CHILD;
                        setDirtyBlockIndex.insert(invalid_walk);
                        invalid_walk = invalid_walk->pprev;
                    }
                    LogPrintf("ERROR: %s: prev block invalid\n", __func__);
                    return state.Invalid(BlockValidationResult::BLOCK_INVALID_PREV, "bad-prevblk");
                }
            }
        }
    }
    CBlockIndex* pindex = AddToBlockIndex(block);

    if (ppindex)
        *ppindex = pindex;

    return true;
}

// Exposed wrapper for AcceptBlockHeader
bool ChainstateManager::ProcessNewBlockHeaders(const std::vector<CBlockHeader>& headers, BlockValidationState& state, const CChainParams& chainparams, const CBlockIndex** ppindex)
{
    assert(std::addressof(::ChainstateActive()) == std::addressof(ActiveChainstate()));
    AssertLockNotHeld(cs_main);
    {
        LOCK(cs_main);
        for (const CBlockHeader& header : headers) {
            CBlockIndex *pindex = nullptr; // Use a temp pindex instead of ppindex to avoid a const_cast
            bool accepted = m_blockman.AcceptBlockHeader(
                header, state, chainparams, &pindex);
            ActiveChainstate().CheckBlockIndex(chainparams.GetConsensus());

            if (!accepted) {
                return false;
            }
            if (ppindex) {
                *ppindex = pindex;
            }
        }
    }
    if (NotifyHeaderTip(ActiveChainstate())) {
        if (ActiveChainstate().IsInitialBlockDownload() && ppindex && *ppindex) {
            LogPrintf("Synchronizing blockheaders, height: %d (~%.2f%%)\n", (*ppindex)->nHeight, 100.0/((*ppindex)->nHeight+(GetAdjustedTime() - (*ppindex)->GetBlockTime()) / Params().GetConsensus().nPowTargetSpacing) * (*ppindex)->nHeight);
        }
    }
    return true;
}

/** Store block on disk. If dbp is non-nullptr, the file is known to already reside on disk */
static FlatFilePos SaveBlockToDisk(const CBlock& block, int nHeight, CChain& active_chain, const CChainParams& chainparams, const FlatFilePos* dbp) {
    unsigned int nBlockSize = ::GetSerializeSize(block, CLIENT_VERSION);
    FlatFilePos blockPos;
    if (dbp != nullptr)
        blockPos = *dbp;
    if (!FindBlockPos(blockPos, nBlockSize+8, nHeight, active_chain, block.GetBlockTime(), dbp != nullptr)) {
        error("%s: FindBlockPos failed", __func__);
        return FlatFilePos();
    }
    if (dbp == nullptr) {
        if (!WriteBlockToDisk(block, blockPos, chainparams.MessageStart())) {
            AbortNode("Failed to write block");
            return FlatFilePos();
        }
    }
    return blockPos;
}

/** Store block on disk. If dbp is non-nullptr, the file is known to already reside on disk */
bool CChainState::AcceptBlock(const std::shared_ptr<const CBlock>& pblock, BlockValidationState& state, const CChainParams& chainparams, CBlockIndex** ppindex, bool fRequested, const FlatFilePos* dbp, bool* fNewBlock)
{
    const CBlock& block = *pblock;

    if (fNewBlock) *fNewBlock = false;
    AssertLockHeld(cs_main);

    CBlockIndex *pindexDummy = nullptr;
    CBlockIndex *&pindex = ppindex ? *ppindex : pindexDummy;

    bool accepted_header = m_blockman.AcceptBlockHeader(block, state, chainparams, &pindex);
    CheckBlockIndex(chainparams.GetConsensus());

    if (!accepted_header)
        return false;

    // Try to process all requested blocks that we don't have, but only
    // process an unrequested block if it's new and has enough work to
    // advance our tip, and isn't too many blocks ahead.
    bool fAlreadyHave = pindex->nStatus & BLOCK_HAVE_DATA;
    bool fHasMoreOrSameWork = (m_chain.Tip() ? pindex->nChainWork >= m_chain.Tip()->nChainWork : true);
    // Blocks that are too out-of-order needlessly limit the effectiveness of
    // pruning, because pruning will not delete block files that contain any
    // blocks which are too close in height to the tip.  Apply this test
    // regardless of whether pruning is enabled; it should generally be safe to
    // not process unrequested blocks.
    bool fTooFarAhead = (pindex->nHeight > int(m_chain.Height() + MIN_BLOCKS_TO_KEEP));

    // TODO: Decouple this function from the block download logic by removing fRequested
    // This requires some new chain data structure to efficiently look up if a
    // block is in a chain leading to a candidate for best tip, despite not
    // being such a candidate itself.

    // TODO: deal better with return value and error conditions for duplicate
    // and unrequested blocks.
    if (fAlreadyHave) return true;
    if (!fRequested) {  // If we didn't ask for it:
        if (pindex->nTx != 0) return true;    // This is a previously-processed block that was pruned
        if (!fHasMoreOrSameWork) return true; // Don't process less-work chains
        if (fTooFarAhead) return true;        // Block height is too high

        // Protect against DoS attacks from low-work chains.
        // If our tip is behind, a peer could try to send us
        // low-work blocks on a fake chain that we would never
        // request; don't process these.
        if (pindex->nChainWork < nMinimumChainWork) return true;
    }

    if (!CheckBlock(block, state, chainparams.GetConsensus()) ||
        !ContextualCheckBlock(block, state, chainparams.GetConsensus(), pindex->pprev)) {
        if (state.IsInvalid() && state.GetResult() != BlockValidationResult::BLOCK_MUTATED) {
            pindex->nStatus |= BLOCK_FAILED_VALID;
            setDirtyBlockIndex.insert(pindex);
        }
        return error("%s: %s", __func__, state.ToString());
    }

    // Header is valid/has work, merkle tree and segwit merkle tree are good...RELAY NOW
    // (but if it does not build on our best tip, let the SendMessages loop relay it)
    if (!IsInitialBlockDownload() && m_chain.Tip() == pindex->pprev)
        GetMainSignals().NewPoWValidBlock(pindex, pblock);

    // Write block to history file
    if (fNewBlock) *fNewBlock = true;
    assert(std::addressof(::ChainActive()) == std::addressof(m_chain));
    try {
        FlatFilePos blockPos = SaveBlockToDisk(block, pindex->nHeight, m_chain, chainparams, dbp);
        if (blockPos.IsNull()) {
            state.Error(strprintf("%s: Failed to find position to write new block to disk", __func__));
            return false;
        }
        ReceivedBlockTransactions(block, pindex, blockPos, chainparams.GetConsensus());
    } catch (const std::runtime_error& e) {
        return AbortNode(state, std::string("System error: ") + e.what());
    }

    FlushStateToDisk(chainparams, state, FlushStateMode::NONE);

    CheckBlockIndex(chainparams.GetConsensus());

    return true;
}

bool ChainstateManager::ProcessNewBlock(const CChainParams& chainparams, const std::shared_ptr<const CBlock> pblock, bool fForceProcessing, bool* fNewBlock)
{
    AssertLockNotHeld(cs_main);
    assert(std::addressof(::ChainstateActive()) == std::addressof(ActiveChainstate()));

    {
        CBlockIndex *pindex = nullptr;
        if (fNewBlock) *fNewBlock = false;
        BlockValidationState state;

        // CheckBlock() does not support multi-threaded block validation because CBlock::fChecked can cause data race.
        // Therefore, the following critical section must include the CheckBlock() call as well.
        LOCK(cs_main);

        // Ensure that CheckBlock() passes before calling AcceptBlock, as
        // belt-and-suspenders.
        bool ret = CheckBlock(*pblock, state, chainparams.GetConsensus());
        if (ret) {
            // Store to disk
            ret = ActiveChainstate().AcceptBlock(pblock, state, chainparams, &pindex, fForceProcessing, nullptr, fNewBlock);
        }
        if (!ret) {
            GetMainSignals().BlockChecked(*pblock, state);
            return error("%s: AcceptBlock FAILED (%s)", __func__, state.ToString());
        }
    }

    NotifyHeaderTip(ActiveChainstate());

    BlockValidationState state; // Only used to report errors, not invalidity - ignore it
    if (!ActiveChainstate().ActivateBestChain(state, chainparams, pblock))
        return error("%s: ActivateBestChain failed (%s)", __func__, state.ToString());

    return true;
}

bool TestBlockValidity(BlockValidationState& state,
                       const CChainParams& chainparams,
                       CChainState& chainstate,
                       const CBlock& block,
                       CBlockIndex* pindexPrev,
                       bool fCheckPOW,
                       bool fCheckMerkleRoot)
{
    AssertLockHeld(cs_main);
    assert(std::addressof(::ChainstateActive()) == std::addressof(chainstate));
    assert(pindexPrev && pindexPrev == chainstate.m_chain.Tip());
    std::set<valtype> namesDummy;
    CCoinsViewCache viewNew(&chainstate.CoinsTip());
    uint256 block_hash(block.GetHash());
    CBlockIndex indexDummy(block);
    indexDummy.pprev = pindexPrev;
    indexDummy.nHeight = pindexPrev->nHeight + 1;
    indexDummy.phashBlock = &block_hash;

    // NOTE: CheckBlockHeader is called by CheckBlock
    assert(std::addressof(g_chainman.m_blockman) == std::addressof(chainstate.m_blockman));
    if (!ContextualCheckBlockHeader(block, state, chainstate.m_blockman, chainparams, pindexPrev, GetAdjustedTime()))
        return error("%s: Consensus::ContextualCheckBlockHeader: %s", __func__, state.ToString());
    if (!CheckBlock(block, state, chainparams.GetConsensus(), fCheckPOW, fCheckMerkleRoot))
        return error("%s: Consensus::CheckBlock: %s", __func__, state.ToString());
    if (!ContextualCheckBlock(block, state, chainparams.GetConsensus(), pindexPrev))
        return error("%s: Consensus::ContextualCheckBlock: %s", __func__, state.ToString());
    if (!chainstate.ConnectBlock(block, state, &indexDummy, viewNew, namesDummy, chainparams, true))
        return false;
    assert(state.IsValid());

    return true;
}

/**
 * BLOCK PRUNING CODE
 */

/* Calculate the amount of disk space the block & undo files currently use */
uint64_t CalculateCurrentUsage()
{
    LOCK(cs_LastBlockFile);

    uint64_t retval = 0;
    for (const CBlockFileInfo &file : vinfoBlockFile) {
        retval += file.nSize + file.nUndoSize;
    }
    return retval;
}

void BlockManager::PruneOneBlockFile(const int fileNumber)
{
    AssertLockHeld(cs_main);
    LOCK(cs_LastBlockFile);

    for (const auto& entry : m_block_index) {
        CBlockIndex* pindex = entry.second;
        if (pindex->nFile == fileNumber) {
            pindex->nStatus &= ~BLOCK_HAVE_DATA;
            pindex->nStatus &= ~BLOCK_HAVE_UNDO;
            pindex->nFile = 0;
            pindex->nDataPos = 0;
            pindex->nUndoPos = 0;
            setDirtyBlockIndex.insert(pindex);

            // Prune from m_blocks_unlinked -- any block we prune would have
            // to be downloaded again in order to consider its chain, at which
            // point it would be considered as a candidate for
            // m_blocks_unlinked or setBlockIndexCandidates.
            auto range = m_blocks_unlinked.equal_range(pindex->pprev);
            while (range.first != range.second) {
                std::multimap<CBlockIndex *, CBlockIndex *>::iterator _it = range.first;
                range.first++;
                if (_it->second == pindex) {
                    m_blocks_unlinked.erase(_it);
                }
            }
        }
    }

    vinfoBlockFile[fileNumber].SetNull();
    setDirtyFileInfo.insert(fileNumber);
}


void UnlinkPrunedFiles(const std::set<int>& setFilesToPrune)
{
    for (std::set<int>::iterator it = setFilesToPrune.begin(); it != setFilesToPrune.end(); ++it) {
        FlatFilePos pos(*it, 0);
        fs::remove(BlockFileSeq().FileName(pos));
        fs::remove(UndoFileSeq().FileName(pos));
        LogPrintf("Prune: %s deleted blk/rev (%05u)\n", __func__, *it);
    }
}

void BlockManager::FindFilesToPruneManual(std::set<int>& setFilesToPrune, int nManualPruneHeight, int chain_tip_height)
{
    assert(fPruneMode && nManualPruneHeight > 0);

    LOCK2(cs_main, cs_LastBlockFile);
    if (chain_tip_height < 0) {
        return;
    }

    // last block to prune is the lesser of (user-specified height, MIN_BLOCKS_TO_KEEP from the tip)
    unsigned int nLastBlockWeCanPrune = std::min((unsigned)nManualPruneHeight, chain_tip_height - MIN_BLOCKS_TO_KEEP);
    int count = 0;
    for (int fileNumber = 0; fileNumber < nLastBlockFile; fileNumber++) {
        if (vinfoBlockFile[fileNumber].nSize == 0 || vinfoBlockFile[fileNumber].nHeightLast > nLastBlockWeCanPrune) {
            continue;
        }
        PruneOneBlockFile(fileNumber);
        setFilesToPrune.insert(fileNumber);
        count++;
    }
    LogPrintf("Prune (Manual): prune_height=%d removed %d blk/rev pairs\n", nLastBlockWeCanPrune, count);
}

/* This function is called from the RPC code for pruneblockchain */
void PruneBlockFilesManual(CChainState& active_chainstate, int nManualPruneHeight)
{
    BlockValidationState state;
    const CChainParams& chainparams = Params();
    assert(std::addressof(::ChainstateActive()) == std::addressof(active_chainstate));
    if (!active_chainstate.FlushStateToDisk(
            chainparams, state, FlushStateMode::NONE, nManualPruneHeight)) {
        LogPrintf("%s: failed to flush state (%s)\n", __func__, state.ToString());
    }
}

void BlockManager::FindFilesToPrune(std::set<int>& setFilesToPrune, uint64_t nPruneAfterHeight, int chain_tip_height, int prune_height, bool is_ibd)
{
    LOCK2(cs_main, cs_LastBlockFile);
    if (chain_tip_height < 0 || nPruneTarget == 0) {
        return;
    }
    if ((uint64_t)chain_tip_height <= nPruneAfterHeight) {
        return;
    }

    unsigned int nLastBlockWeCanPrune = std::min(prune_height, chain_tip_height - static_cast<int>(MIN_BLOCKS_TO_KEEP));
    uint64_t nCurrentUsage = CalculateCurrentUsage();
    // We don't check to prune until after we've allocated new space for files
    // So we should leave a buffer under our target to account for another allocation
    // before the next pruning.
    uint64_t nBuffer = BLOCKFILE_CHUNK_SIZE + UNDOFILE_CHUNK_SIZE;
    uint64_t nBytesToPrune;
    int count = 0;

    if (nCurrentUsage + nBuffer >= nPruneTarget) {
        // On a prune event, the chainstate DB is flushed.
        // To avoid excessive prune events negating the benefit of high dbcache
        // values, we should not prune too rapidly.
        // So when pruning in IBD, increase the buffer a bit to avoid a re-prune too soon.
        if (is_ibd) {
            // Since this is only relevant during IBD, we use a fixed 10%
            nBuffer += nPruneTarget / 10;
        }

        for (int fileNumber = 0; fileNumber < nLastBlockFile; fileNumber++) {
            nBytesToPrune = vinfoBlockFile[fileNumber].nSize + vinfoBlockFile[fileNumber].nUndoSize;

            if (vinfoBlockFile[fileNumber].nSize == 0) {
                continue;
            }

            if (nCurrentUsage + nBuffer < nPruneTarget) { // are we below our target?
                break;
            }

            // don't prune files that could have a block within MIN_BLOCKS_TO_KEEP of the main chain's tip but keep scanning
            if (vinfoBlockFile[fileNumber].nHeightLast > nLastBlockWeCanPrune) {
                continue;
            }

            PruneOneBlockFile(fileNumber);
            // Queue up the files for removal
            setFilesToPrune.insert(fileNumber);
            nCurrentUsage -= nBytesToPrune;
            count++;
        }
    }

    LogPrint(BCLog::PRUNE, "Prune: target=%dMiB actual=%dMiB diff=%dMiB max_prune_height=%d removed %d blk/rev pairs\n",
           nPruneTarget/1024/1024, nCurrentUsage/1024/1024,
           ((int64_t)nPruneTarget - (int64_t)nCurrentUsage)/1024/1024,
           nLastBlockWeCanPrune, count);
}

static FlatFileSeq BlockFileSeq()
{
    return FlatFileSeq(GetBlocksDir(), "blk", gArgs.GetBoolArg("-fastprune", false) ? 0x4000 /* 16kb */ : BLOCKFILE_CHUNK_SIZE);
}

static FlatFileSeq UndoFileSeq()
{
    return FlatFileSeq(GetBlocksDir(), "rev", UNDOFILE_CHUNK_SIZE);
}

FILE* OpenBlockFile(const FlatFilePos &pos, bool fReadOnly) {
    return BlockFileSeq().Open(pos, fReadOnly);
}

/** Open an undo file (rev?????.dat) */
static FILE* OpenUndoFile(const FlatFilePos &pos, bool fReadOnly) {
    return UndoFileSeq().Open(pos, fReadOnly);
}

fs::path GetBlockPosFilename(const FlatFilePos &pos)
{
    return BlockFileSeq().FileName(pos);
}

CBlockIndex * BlockManager::InsertBlockIndex(const uint256& hash)
{
    AssertLockHeld(cs_main);

    if (hash.IsNull())
        return nullptr;

    // Return existing
    BlockMap::iterator mi = m_block_index.find(hash);
    if (mi != m_block_index.end())
        return (*mi).second;

    // Create new
    CBlockIndex* pindexNew = new CBlockIndex();
    mi = m_block_index.insert(std::make_pair(hash, pindexNew)).first;
    pindexNew->phashBlock = &((*mi).first);

    return pindexNew;
}

bool BlockManager::LoadBlockIndex(
    const Consensus::Params& consensus_params,
    CBlockTreeDB& blocktree,
    std::set<CBlockIndex*, CBlockIndexWorkComparator>& block_index_candidates)
{
    if (!blocktree.LoadBlockIndexGuts(consensus_params, [this](const uint256& hash) EXCLUSIVE_LOCKS_REQUIRED(cs_main) { return this->InsertBlockIndex(hash); }))
        return false;

    // Calculate nChainWork
    std::vector<std::pair<int, CBlockIndex*> > vSortedByHeight;
    vSortedByHeight.reserve(m_block_index.size());
    for (const std::pair<const uint256, CBlockIndex*>& item : m_block_index)
    {
        CBlockIndex* pindex = item.second;
        vSortedByHeight.push_back(std::make_pair(pindex->nHeight, pindex));
    }
    sort(vSortedByHeight.begin(), vSortedByHeight.end());
    for (const std::pair<int, CBlockIndex*>& item : vSortedByHeight)
    {
        if (ShutdownRequested()) return false;
        CBlockIndex* pindex = item.second;
        pindex->nChainWork = (pindex->pprev ? pindex->pprev->nChainWork : 0) + GetBlockProof(*pindex);
        pindex->nTimeMax = (pindex->pprev ? std::max(pindex->pprev->nTimeMax, pindex->nTime) : pindex->nTime);
        // We can link the chain of blocks for which we've received transactions at some point.
        // Pruned nodes may have deleted the block.
        if (pindex->nTx > 0) {
            if (pindex->pprev) {
                if (pindex->pprev->HaveTxsDownloaded()) {
                    pindex->nChainTx = pindex->pprev->nChainTx + pindex->nTx;
                } else {
                    pindex->nChainTx = 0;
                    m_blocks_unlinked.insert(std::make_pair(pindex->pprev, pindex));
                }
            } else {
                pindex->nChainTx = pindex->nTx;
            }
        }
        if (!(pindex->nStatus & BLOCK_FAILED_MASK) && pindex->pprev && (pindex->pprev->nStatus & BLOCK_FAILED_MASK)) {
            pindex->nStatus |= BLOCK_FAILED_CHILD;
            setDirtyBlockIndex.insert(pindex);
        }
        if (pindex->IsValid(BLOCK_VALID_TRANSACTIONS) && (pindex->HaveTxsDownloaded() || pindex->pprev == nullptr)) {
            block_index_candidates.insert(pindex);
        }
        if (pindex->nStatus & BLOCK_FAILED_MASK && (!pindexBestInvalid || pindex->nChainWork > pindexBestInvalid->nChainWork))
            pindexBestInvalid = pindex;
        if (pindex->pprev)
            pindex->BuildSkip();
        if (pindex->IsValid(BLOCK_VALID_TREE) && (pindexBestHeader == nullptr || CBlockIndexWorkComparator()(pindexBestHeader, pindex)))
            pindexBestHeader = pindex;
    }

    return true;
}

void BlockManager::Unload() {
    m_failed_blocks.clear();
    m_blocks_unlinked.clear();

    for (const BlockMap::value_type& entry : m_block_index) {
        delete entry.second;
    }

    m_block_index.clear();
}

bool CChainState::LoadBlockIndexDB(const CChainParams& chainparams)
{
    assert(std::addressof(::ChainstateActive()) == std::addressof(*this));
    if (!m_blockman.LoadBlockIndex(
            chainparams.GetConsensus(), *pblocktree,
            setBlockIndexCandidates)) {
        return false;
    }

    // Load block file info
    pblocktree->ReadLastBlockFile(nLastBlockFile);
    vinfoBlockFile.resize(nLastBlockFile + 1);
    LogPrintf("%s: last block file = %i\n", __func__, nLastBlockFile);
    for (int nFile = 0; nFile <= nLastBlockFile; nFile++) {
        pblocktree->ReadBlockFileInfo(nFile, vinfoBlockFile[nFile]);
    }
    LogPrintf("%s: last block file info: %s\n", __func__, vinfoBlockFile[nLastBlockFile].ToString());
    for (int nFile = nLastBlockFile + 1; true; nFile++) {
        CBlockFileInfo info;
        if (pblocktree->ReadBlockFileInfo(nFile, info)) {
            vinfoBlockFile.push_back(info);
        } else {
            break;
        }
    }

    // Check presence of blk files
    LogPrintf("Checking all blk files are present...\n");
    std::set<int> setBlkDataFiles;
    for (const std::pair<const uint256, CBlockIndex*>& item : m_blockman.m_block_index) {
        CBlockIndex* pindex = item.second;
        if (pindex->nStatus & BLOCK_HAVE_DATA) {
            setBlkDataFiles.insert(pindex->nFile);
        }
    }
    for (std::set<int>::iterator it = setBlkDataFiles.begin(); it != setBlkDataFiles.end(); it++)
    {
        FlatFilePos pos(*it, 0);
        if (CAutoFile(OpenBlockFile(pos, true), SER_DISK, CLIENT_VERSION).IsNull()) {
            return false;
        }
    }

    // Check whether we have ever pruned block & undo files
    pblocktree->ReadFlag("prunedblockfiles", fHavePruned);
    if (fHavePruned)
        LogPrintf("LoadBlockIndexDB(): Block files have previously been pruned\n");

    // Check whether we need to continue reindexing
    bool fReindexing = false;
    pblocktree->ReadReindexing(fReindexing);
    if(fReindexing) fReindex = true;

    // Check whether we have the name history
    pblocktree->ReadFlag("namehistory", fNameHistory);
    LogPrintf("LoadBlockIndexDB(): name history %s\n", fNameHistory ? "enabled" : "disabled");

    return true;
}

void CChainState::LoadMempool(const ArgsManager& args)
{
    if (args.GetArg("-persistmempool", DEFAULT_PERSIST_MEMPOOL)) {
        assert(std::addressof(::ChainstateActive()) == std::addressof(*this));
        ::LoadMempool(m_mempool, *this);
    }
    m_mempool.SetIsLoaded(!ShutdownRequested());
}

bool CChainState::LoadChainTip(const CChainParams& chainparams)
{
    AssertLockHeld(cs_main);
    const CCoinsViewCache& coins_cache = CoinsTip();
    assert(!coins_cache.GetBestBlock().IsNull()); // Never called when the coins view is empty
    const CBlockIndex* tip = m_chain.Tip();

    if (tip && tip->GetBlockHash() == coins_cache.GetBestBlock()) {
        return true;
    }

    // Load pointer to end of best chain
    CBlockIndex* pindex = m_blockman.LookupBlockIndex(coins_cache.GetBestBlock());
    if (!pindex) {
        return false;
    }
    m_chain.SetTip(pindex);
    PruneBlockIndexCandidates();

    tip = m_chain.Tip();
    LogPrintf("Loaded best chain: hashBestChain=%s height=%d date=%s progress=%f\n",
        tip->GetBlockHash().ToString(),
        m_chain.Height(),
        FormatISO8601DateTime(tip->GetBlockTime()),
        GuessVerificationProgress(chainparams.TxData(), tip));
    return true;
}

CVerifyDB::CVerifyDB()
{
    uiInterface.ShowProgress(_("Verifying blocks...").translated, 0, false);
}

CVerifyDB::~CVerifyDB()
{
    uiInterface.ShowProgress("", 100, false);
}

bool CVerifyDB::VerifyDB(const CChainParams& chainparams, CChainState& active_chainstate, CCoinsView *coinsview, int nCheckLevel, int nCheckDepth)
{
    AssertLockHeld(cs_main);

    assert(std::addressof(::ChainstateActive()) == std::addressof(active_chainstate));
    if (active_chainstate.m_chain.Tip() == nullptr || active_chainstate.m_chain.Tip()->pprev == nullptr)
        return true;

    // Verify blocks in the best chain
    if (nCheckDepth <= 0 || nCheckDepth > active_chainstate.m_chain.Height())
        nCheckDepth = active_chainstate.m_chain.Height();
    nCheckLevel = std::max(0, std::min(4, nCheckLevel));
    LogPrintf("Verifying last %i blocks at level %i\n", nCheckDepth, nCheckLevel);
    CCoinsViewCache coins(coinsview);
    std::set<valtype> dummyNames;
    CBlockIndex* pindex;
    CBlockIndex* pindexFailure = nullptr;
    int nGoodTransactions = 0;
    BlockValidationState state;
    int reportDone = 0;
    LogPrintf("[0%%]..."); /* Continued */
    for (pindex = active_chainstate.m_chain.Tip(); pindex && pindex->pprev; pindex = pindex->pprev) {
        const int percentageDone = std::max(1, std::min(99, (int)(((double)(active_chainstate.m_chain.Height() - pindex->nHeight)) / (double)nCheckDepth * (nCheckLevel >= 4 ? 50 : 100))));
        if (reportDone < percentageDone/10) {
            // report every 10% step
            LogPrintf("[%d%%]...", percentageDone); /* Continued */
            reportDone = percentageDone/10;
        }
        uiInterface.ShowProgress(_("Verifying blocks...").translated, percentageDone, false);
        if (pindex->nHeight <= active_chainstate.m_chain.Height()-nCheckDepth)
            break;
        if (fPruneMode && !(pindex->nStatus & BLOCK_HAVE_DATA)) {
            // If pruning, only go back as far as we have data.
            LogPrintf("VerifyDB(): block verification stopping at height %d (pruning, no data)\n", pindex->nHeight);
            break;
        }
        CBlock block;
        // check level 0: read from disk
        if (!ReadBlockFromDisk(block, pindex, chainparams.GetConsensus()))
            return error("VerifyDB(): *** ReadBlockFromDisk failed at %d, hash=%s", pindex->nHeight, pindex->GetBlockHash().ToString());
        // check level 1: verify block validity
        if (nCheckLevel >= 1 && !CheckBlock(block, state, chainparams.GetConsensus()))
            return error("%s: *** found bad block at %d, hash=%s (%s)\n", __func__,
                         pindex->nHeight, pindex->GetBlockHash().ToString(), state.ToString());
        // check level 2: verify undo validity
        if (nCheckLevel >= 2 && pindex) {
            CBlockUndo undo;
            if (!pindex->GetUndoPos().IsNull()) {
                if (!UndoReadFromDisk(undo, pindex)) {
                    return error("VerifyDB(): *** found bad undo data at %d, hash=%s\n", pindex->nHeight, pindex->GetBlockHash().ToString());
                }
            }
        }
        // check level 3: check for inconsistencies during memory-only disconnect of tip blocks
        if (nCheckLevel >= 3 && (coins.DynamicMemoryUsage() + active_chainstate.CoinsTip().DynamicMemoryUsage()) <= active_chainstate.m_coinstip_cache_size_bytes) {
            assert(coins.GetBestBlock() == pindex->GetBlockHash());
<<<<<<< HEAD
            DisconnectResult res = ::ChainstateActive().DisconnectBlock(block, pindex, coins, dummyNames);
=======
            DisconnectResult res = active_chainstate.DisconnectBlock(block, pindex, coins);
>>>>>>> 77d193bf
            if (res == DISCONNECT_FAILED) {
                return error("VerifyDB(): *** irrecoverable inconsistency in block data at %d, hash=%s", pindex->nHeight, pindex->GetBlockHash().ToString());
            }
            if (res == DISCONNECT_UNCLEAN) {
                nGoodTransactions = 0;
                pindexFailure = pindex;
            } else {
                nGoodTransactions += block.vtx.size();
            }
        }
        if (ShutdownRequested()) return true;
    }
    if (pindexFailure)
        return error("VerifyDB(): *** coin database inconsistencies found (last %i blocks, %i good transactions before that)\n", active_chainstate.m_chain.Height() - pindexFailure->nHeight + 1, nGoodTransactions);

    // store block count as we move pindex at check level >= 4
    int block_count = active_chainstate.m_chain.Height() - pindex->nHeight;

    // check level 4: try reconnecting blocks
    if (nCheckLevel >= 4) {
        while (pindex != active_chainstate.m_chain.Tip()) {
            const int percentageDone = std::max(1, std::min(99, 100 - (int)(((double)(active_chainstate.m_chain.Height() - pindex->nHeight)) / (double)nCheckDepth * 50)));
            if (reportDone < percentageDone/10) {
                // report every 10% step
                LogPrintf("[%d%%]...", percentageDone); /* Continued */
                reportDone = percentageDone/10;
            }
            uiInterface.ShowProgress(_("Verifying blocks...").translated, percentageDone, false);
            pindex = active_chainstate.m_chain.Next(pindex);
            CBlock block;
            if (!ReadBlockFromDisk(block, pindex, chainparams.GetConsensus()))
                return error("VerifyDB(): *** ReadBlockFromDisk failed at %d, hash=%s", pindex->nHeight, pindex->GetBlockHash().ToString());
<<<<<<< HEAD
            if (!::ChainstateActive().ConnectBlock(block, state, pindex, coins, dummyNames, chainparams))
=======
            if (!active_chainstate.ConnectBlock(block, state, pindex, coins, chainparams))
>>>>>>> 77d193bf
                return error("VerifyDB(): *** found unconnectable block at %d, hash=%s (%s)", pindex->nHeight, pindex->GetBlockHash().ToString(), state.ToString());
            if (ShutdownRequested()) return true;
        }
    }

    LogPrintf("[DONE].\n");
    LogPrintf("No coin database inconsistencies in last %i blocks (%i transactions)\n", block_count, nGoodTransactions);

    return true;
}

/** Apply the effects of a block on the utxo cache, ignoring that it may already have been applied. */
bool CChainState::RollforwardBlock(const CBlockIndex* pindex, CCoinsViewCache& inputs, const CChainParams& params)
{
    // TODO: merge with ConnectBlock
    CBlock block;
    if (!ReadBlockFromDisk(block, pindex, params.GetConsensus())) {
        return error("ReplayBlock(): ReadBlockFromDisk failed at %d, hash=%s", pindex->nHeight, pindex->GetBlockHash().ToString());
    }

    for (const CTransactionRef& tx : block.vtx) {
        if (!tx->IsCoinBase()) {
            for (const CTxIn &txin : tx->vin) {
                inputs.SpendCoin(txin.prevout);
            }
        }
        // Pass check = true as every addition may be an overwrite.
        AddCoins(inputs, *tx, pindex->nHeight, true);
    }
    return true;
}

bool CChainState::ReplayBlocks(const CChainParams& params)
{
    LOCK(cs_main);

    CCoinsView& db = this->CoinsDB();
    CCoinsViewCache cache(&db);

    std::vector<uint256> hashHeads = db.GetHeadBlocks();
    if (hashHeads.empty()) return true; // We're already in a consistent state.
    if (hashHeads.size() != 2) return error("ReplayBlocks(): unknown inconsistent state");

    uiInterface.ShowProgress(_("Replaying blocks...").translated, 0, false);
    LogPrintf("Replaying blocks\n");

    const CBlockIndex* pindexOld = nullptr;  // Old tip during the interrupted flush.
    const CBlockIndex* pindexNew;            // New tip during the interrupted flush.
    const CBlockIndex* pindexFork = nullptr; // Latest block common to both the old and the new tip.

    if (m_blockman.m_block_index.count(hashHeads[0]) == 0) {
        return error("ReplayBlocks(): reorganization to unknown block requested");
    }
    pindexNew = m_blockman.m_block_index[hashHeads[0]];

    if (!hashHeads[1].IsNull()) { // The old tip is allowed to be 0, indicating it's the first flush.
        if (m_blockman.m_block_index.count(hashHeads[1]) == 0) {
            return error("ReplayBlocks(): reorganization from unknown block requested");
        }
        pindexOld = m_blockman.m_block_index[hashHeads[1]];
        pindexFork = LastCommonAncestor(pindexOld, pindexNew);
        assert(pindexFork != nullptr);
    }

    // Rollback along the old branch.
    while (pindexOld != pindexFork) {
        if (pindexOld->nHeight > 0) { // Never disconnect the genesis block.
            CBlock block;
            if (!ReadBlockFromDisk(block, pindexOld, params.GetConsensus())) {
                return error("RollbackBlock(): ReadBlockFromDisk() failed at %d, hash=%s", pindexOld->nHeight, pindexOld->GetBlockHash().ToString());
            }
            LogPrintf("Rolling back %s (%i)\n", pindexOld->GetBlockHash().ToString(), pindexOld->nHeight);
            std::set<valtype> dummyNames;
            DisconnectResult res = DisconnectBlock(block, pindexOld, cache, dummyNames);
            if (res == DISCONNECT_FAILED) {
                return error("RollbackBlock(): DisconnectBlock failed at %d, hash=%s", pindexOld->nHeight, pindexOld->GetBlockHash().ToString());
            }
            // If DISCONNECT_UNCLEAN is returned, it means a non-existing UTXO was deleted, or an existing UTXO was
            // overwritten. It corresponds to cases where the block-to-be-disconnect never had all its operations
            // applied to the UTXO set. However, as both writing a UTXO and deleting a UTXO are idempotent operations,
            // the result is still a version of the UTXO set with the effects of that block undone.
        }
        pindexOld = pindexOld->pprev;
    }

    // Roll forward from the forking point to the new tip.
    int nForkHeight = pindexFork ? pindexFork->nHeight : 0;
    for (int nHeight = nForkHeight + 1; nHeight <= pindexNew->nHeight; ++nHeight) {
        const CBlockIndex* pindex = pindexNew->GetAncestor(nHeight);
        LogPrintf("Rolling forward %s (%i)\n", pindex->GetBlockHash().ToString(), nHeight);
        uiInterface.ShowProgress(_("Replaying blocks...").translated, (int) ((nHeight - nForkHeight) * 100.0 / (pindexNew->nHeight - nForkHeight)) , false);
        if (!RollforwardBlock(pindex, cache, params)) return false;
    }

    cache.SetBestBlock(pindexNew->GetBlockHash());
    cache.Flush();
    uiInterface.ShowProgress("", 100, false);
    return true;
}

//! Helper for CChainState::RewindBlockIndex
void CChainState::EraseBlockData(CBlockIndex* index)
{
    AssertLockHeld(cs_main);
    assert(!m_chain.Contains(index)); // Make sure this block isn't active

    // Reduce validity
    index->nStatus = std::min<unsigned int>(index->nStatus & BLOCK_VALID_MASK, BLOCK_VALID_TREE) | (index->nStatus & ~BLOCK_VALID_MASK);
    // Remove have-data flags.
    index->nStatus &= ~(BLOCK_HAVE_DATA | BLOCK_HAVE_UNDO);
    // Remove storage location.
    index->nFile = 0;
    index->nDataPos = 0;
    index->nUndoPos = 0;
    // Remove various other things
    index->nTx = 0;
    index->nChainTx = 0;
    index->nSequenceId = 0;
    // Make sure it gets written.
    setDirtyBlockIndex.insert(index);
    // Update indexes
    setBlockIndexCandidates.erase(index);
    auto ret = m_blockman.m_blocks_unlinked.equal_range(index->pprev);
    while (ret.first != ret.second) {
        if (ret.first->second == index) {
            m_blockman.m_blocks_unlinked.erase(ret.first++);
        } else {
            ++ret.first;
        }
    }
    // Mark parent as eligible for main chain again
    if (index->pprev && index->pprev->IsValid(BLOCK_VALID_TRANSACTIONS) && index->pprev->HaveTxsDownloaded()) {
        setBlockIndexCandidates.insert(index->pprev);
    }
}

bool CChainState::RewindBlockIndex(const CChainParams& params)
{
    // Note that during -reindex-chainstate we are called with an empty m_chain!

    // First erase all post-segwit blocks without witness not in the main chain,
    // as this can we done without costly DisconnectTip calls. Active
    // blocks will be dealt with below (releasing cs_main in between).
    {
        LOCK(cs_main);
        for (const auto& entry : m_blockman.m_block_index) {
            if (IsWitnessEnabled(entry.second->pprev, params.GetConsensus()) && !(entry.second->nStatus & BLOCK_OPT_WITNESS) && !m_chain.Contains(entry.second)) {
                EraseBlockData(entry.second);
            }
        }
    }

    // Find what height we need to reorganize to.
    CBlockIndex *tip;
    int nHeight = 1;
    {
        LOCK(cs_main);
        while (nHeight <= m_chain.Height()) {
            // Although SCRIPT_VERIFY_WITNESS is now generally enforced on all
            // blocks in ConnectBlock, we don't need to go back and
            // re-download/re-verify blocks from before segwit actually activated.
            if (IsWitnessEnabled(m_chain[nHeight - 1], params.GetConsensus()) && !(m_chain[nHeight]->nStatus & BLOCK_OPT_WITNESS)) {
                break;
            }
            nHeight++;
        }

        tip = m_chain.Tip();
    }
    // nHeight is now the height of the first insufficiently-validated block, or tipheight + 1

    BlockValidationState state;
    // Loop until the tip is below nHeight, or we reach a pruned block.
    while (!ShutdownRequested()) {
        {
            LOCK(cs_main);
            LOCK(m_mempool.cs);
            // Make sure nothing changed from under us (this won't happen because RewindBlockIndex runs before importing/network are active)
            assert(tip == m_chain.Tip());
            if (tip == nullptr || tip->nHeight < nHeight) break;
            if (fPruneMode && !(tip->nStatus & BLOCK_HAVE_DATA)) {
                // If pruning, don't try rewinding past the HAVE_DATA point;
                // since older blocks can't be served anyway, there's
                // no need to walk further, and trying to DisconnectTip()
                // will fail (and require a needless reindex/redownload
                // of the blockchain).
                break;
            }

            // Disconnect block
            if (!DisconnectTip(state, params, nullptr)) {
                return error("RewindBlockIndex: unable to disconnect block at height %i (%s)", tip->nHeight, state.ToString());
            }

            // Reduce validity flag and have-data flags.
            // We do this after actual disconnecting, otherwise we'll end up writing the lack of data
            // to disk before writing the chainstate, resulting in a failure to continue if interrupted.
            // Note: If we encounter an insufficiently validated block that
            // is on m_chain, it must be because we are a pruning node, and
            // this block or some successor doesn't HAVE_DATA, so we were unable to
            // rewind all the way.  Blocks remaining on m_chain at this point
            // must not have their validity reduced.
            EraseBlockData(tip);

            tip = tip->pprev;
        }
        // Make sure the queue of validation callbacks doesn't grow unboundedly.
        LimitValidationInterfaceQueue();

        // Occasionally flush state to disk.
        if (!FlushStateToDisk(params, state, FlushStateMode::PERIODIC)) {
            LogPrintf("RewindBlockIndex: unable to flush state to disk (%s)\n", state.ToString());
            return false;
        }
    }

    {
        LOCK(cs_main);
        if (m_chain.Tip() != nullptr) {
            // We can't prune block index candidates based on our tip if we have
            // no tip due to m_chain being empty!
            PruneBlockIndexCandidates();

            CheckBlockIndex(params.GetConsensus());

            // FlushStateToDisk can possibly read ::ChainActive(). Be conservative
            // and skip it here, we're about to -reindex-chainstate anyway, so
            // it'll get called a bunch real soon.
            BlockValidationState state;
            if (!FlushStateToDisk(params, state, FlushStateMode::ALWAYS)) {
                LogPrintf("RewindBlockIndex: unable to flush state to disk (%s)\n", state.ToString());
                return false;
            }
        }
    }

    return true;
}

void CChainState::UnloadBlockIndex() {
    nBlockSequenceId = 1;
    setBlockIndexCandidates.clear();
}

// May NOT be used after any connections are up as much
// of the peer-processing logic assumes a consistent
// block index state
void UnloadBlockIndex(CTxMemPool* mempool, ChainstateManager& chainman)
{
    LOCK(cs_main);
    chainman.Unload();
    pindexBestInvalid = nullptr;
    pindexBestHeader = nullptr;
    if (mempool) mempool->clear();
    vinfoBlockFile.clear();
    nLastBlockFile = 0;
    setDirtyBlockIndex.clear();
    setDirtyFileInfo.clear();
    versionbitscache.Clear();
    for (int b = 0; b < VERSIONBITS_NUM_BITS; b++) {
        warningcache[b].clear();
    }
    fHavePruned = false;
}

bool ChainstateManager::LoadBlockIndex(const CChainParams& chainparams)
{
    AssertLockHeld(cs_main);
    // Load block index from databases
    bool needs_init = fReindex;
    if (!fReindex) {
        bool ret = ActiveChainstate().LoadBlockIndexDB(chainparams);
        if (!ret) return false;
        needs_init = m_blockman.m_block_index.empty();
    }

    if (needs_init) {
        // Everything here is for *new* reindex/DBs. Thus, though
        // LoadBlockIndexDB may have set fReindex if we shut down
        // mid-reindex previously, we don't check fReindex and
        // instead only check it prior to LoadBlockIndexDB to set
        // needs_init.

        LogPrintf("Initializing databases...\n");
        fNameHistory = gArgs.GetBoolArg("-namehistory", false);
        pblocktree->WriteFlag("namehistory", fNameHistory);
    }
    return true;
}

bool CChainState::LoadGenesisBlock(const CChainParams& chainparams)
{
    LOCK(cs_main);

    // Check whether we're already initialized by checking for genesis in
    // m_blockman.m_block_index. Note that we can't use m_chain here, since it is
    // set based on the coins db, not the block index db, which is the only
    // thing loaded at this point.
    if (m_blockman.m_block_index.count(chainparams.GenesisBlock().GetHash()))
        return true;

    assert(std::addressof(::ChainActive()) == std::addressof(m_chain));
    try {
        const CBlock& block = chainparams.GenesisBlock();
        FlatFilePos blockPos = SaveBlockToDisk(block, 0, m_chain, chainparams, nullptr);
        if (blockPos.IsNull())
            return error("%s: writing genesis block to disk failed", __func__);
        CBlockIndex *pindex = m_blockman.AddToBlockIndex(block);
        ReceivedBlockTransactions(block, pindex, blockPos, chainparams.GetConsensus());
    } catch (const std::runtime_error& e) {
        return error("%s: failed to write genesis block: %s", __func__, e.what());
    }

    return true;
}

void CChainState::LoadExternalBlockFile(const CChainParams& chainparams, FILE* fileIn, FlatFilePos* dbp)
{
    // Map of disk positions for blocks with unknown parent (only used for reindex)
    static std::multimap<uint256, FlatFilePos> mapBlocksUnknownParent;
    int64_t nStart = GetTimeMillis();

    int nLoaded = 0;
    try {
        // This takes over fileIn and calls fclose() on it in the CBufferedFile destructor
        CBufferedFile blkdat(fileIn, 2*MAX_BLOCK_SERIALIZED_SIZE, MAX_BLOCK_SERIALIZED_SIZE+8, SER_DISK, CLIENT_VERSION);
        uint64_t nRewind = blkdat.GetPos();
        while (!blkdat.eof()) {
            if (ShutdownRequested()) return;

            blkdat.SetPos(nRewind);
            nRewind++; // start one byte further next time, in case of failure
            blkdat.SetLimit(); // remove former limit
            unsigned int nSize = 0;
            try {
                // locate a header
                unsigned char buf[CMessageHeader::MESSAGE_START_SIZE];
                blkdat.FindByte(chainparams.MessageStart()[0]);
                nRewind = blkdat.GetPos()+1;
                blkdat >> buf;
                if (memcmp(buf, chainparams.MessageStart(), CMessageHeader::MESSAGE_START_SIZE))
                    continue;
                // read size
                blkdat >> nSize;
                if (nSize < 80 || nSize > MAX_BLOCK_SERIALIZED_SIZE)
                    continue;
            } catch (const std::exception&) {
                // no valid block header found; don't complain
                break;
            }
            try {
                // read block
                uint64_t nBlockPos = blkdat.GetPos();
                if (dbp)
                    dbp->nPos = nBlockPos;
                blkdat.SetLimit(nBlockPos + nSize);
                std::shared_ptr<CBlock> pblock = std::make_shared<CBlock>();
                CBlock& block = *pblock;
                blkdat >> block;
                nRewind = blkdat.GetPos();

                uint256 hash = block.GetHash();
                {
                    LOCK(cs_main);
                    // detect out of order blocks, and store them for later
                    assert(std::addressof(g_chainman.m_blockman) == std::addressof(m_blockman));
                    if (hash != chainparams.GetConsensus().hashGenesisBlock && !m_blockman.LookupBlockIndex(block.hashPrevBlock)) {
                        LogPrint(BCLog::REINDEX, "%s: Out of order block %s, parent %s not known\n", __func__, hash.ToString(),
                                block.hashPrevBlock.ToString());
                        if (dbp)
                            mapBlocksUnknownParent.insert(std::make_pair(block.hashPrevBlock, *dbp));
                        continue;
                    }

                    // process in case the block isn't known yet
                    assert(std::addressof(g_chainman.m_blockman) == std::addressof(m_blockman));
                    CBlockIndex* pindex = m_blockman.LookupBlockIndex(hash);
                    if (!pindex || (pindex->nStatus & BLOCK_HAVE_DATA) == 0) {
                      BlockValidationState state;
                      assert(std::addressof(::ChainstateActive()) == std::addressof(*this));
                      if (AcceptBlock(pblock, state, chainparams, nullptr, true, dbp, nullptr)) {
                          nLoaded++;
                      }
                      if (state.IsError()) {
                          break;
                      }
                    } else if (hash != chainparams.GetConsensus().hashGenesisBlock && pindex->nHeight % 1000 == 0) {
                      LogPrint(BCLog::REINDEX, "Block Import: already had block %s at height %d\n", hash.ToString(), pindex->nHeight);
                    }
                }

                // Activate the genesis block so normal node progress can continue
                if (hash == chainparams.GetConsensus().hashGenesisBlock) {
                    BlockValidationState state;
                    assert(std::addressof(::ChainstateActive()) == std::addressof(*this));
                    if (!ActivateBestChain(state, chainparams, nullptr)) {
                        break;
                    }
                }

                assert(std::addressof(::ChainstateActive()) == std::addressof(*this));
                NotifyHeaderTip(*this);

                // Recursively process earlier encountered successors of this block
                std::deque<uint256> queue;
                queue.push_back(hash);
                while (!queue.empty()) {
                    uint256 head = queue.front();
                    queue.pop_front();
                    std::pair<std::multimap<uint256, FlatFilePos>::iterator, std::multimap<uint256, FlatFilePos>::iterator> range = mapBlocksUnknownParent.equal_range(head);
                    while (range.first != range.second) {
                        std::multimap<uint256, FlatFilePos>::iterator it = range.first;
                        std::shared_ptr<CBlock> pblockrecursive = std::make_shared<CBlock>();
                        if (ReadBlockFromDisk(*pblockrecursive, it->second, chainparams.GetConsensus()))
                        {
                            LogPrint(BCLog::REINDEX, "%s: Processing out of order child %s of %s\n", __func__, pblockrecursive->GetHash().ToString(),
                                    head.ToString());
                            LOCK(cs_main);
                            BlockValidationState dummy;
                            assert(std::addressof(::ChainstateActive()) == std::addressof(*this));
                            if (AcceptBlock(pblockrecursive, dummy, chainparams, nullptr, true, &it->second, nullptr))
                            {
                                nLoaded++;
                                queue.push_back(pblockrecursive->GetHash());
                            }
                        }
                        range.first++;
                        mapBlocksUnknownParent.erase(it);
                        assert(std::addressof(::ChainstateActive()) == std::addressof(*this));
                        NotifyHeaderTip(*this);
                    }
                }
            } catch (const std::exception& e) {
                LogPrintf("%s: Deserialize or I/O error - %s\n", __func__, e.what());
            }
        }
    } catch (const std::runtime_error& e) {
        AbortNode(std::string("System error: ") + e.what());
    }
    LogPrintf("Loaded %i blocks from external file in %dms\n", nLoaded, GetTimeMillis() - nStart);
}

void CChainState::CheckBlockIndex(const Consensus::Params& consensusParams)
{
    if (!fCheckBlockIndex) {
        return;
    }

    LOCK(cs_main);

    // During a reindex, we read the genesis block and call CheckBlockIndex before ActivateBestChain,
    // so we have the genesis block in m_blockman.m_block_index but no active chain. (A few of the
    // tests when iterating the block tree require that m_chain has been initialized.)
    if (m_chain.Height() < 0) {
        assert(m_blockman.m_block_index.size() <= 1);
        return;
    }

    // Build forward-pointing map of the entire block tree.
    std::multimap<CBlockIndex*,CBlockIndex*> forward;
    for (const std::pair<const uint256, CBlockIndex*>& entry : m_blockman.m_block_index) {
        forward.insert(std::make_pair(entry.second->pprev, entry.second));
    }

    assert(forward.size() == m_blockman.m_block_index.size());

    std::pair<std::multimap<CBlockIndex*,CBlockIndex*>::iterator,std::multimap<CBlockIndex*,CBlockIndex*>::iterator> rangeGenesis = forward.equal_range(nullptr);
    CBlockIndex *pindex = rangeGenesis.first->second;
    rangeGenesis.first++;
    assert(rangeGenesis.first == rangeGenesis.second); // There is only one index entry with parent nullptr.

    // Iterate over the entire block tree, using depth-first search.
    // Along the way, remember whether there are blocks on the path from genesis
    // block being explored which are the first to have certain properties.
    size_t nNodes = 0;
    int nHeight = 0;
    CBlockIndex* pindexFirstInvalid = nullptr; // Oldest ancestor of pindex which is invalid.
    CBlockIndex* pindexFirstMissing = nullptr; // Oldest ancestor of pindex which does not have BLOCK_HAVE_DATA.
    CBlockIndex* pindexFirstNeverProcessed = nullptr; // Oldest ancestor of pindex for which nTx == 0.
    CBlockIndex* pindexFirstNotTreeValid = nullptr; // Oldest ancestor of pindex which does not have BLOCK_VALID_TREE (regardless of being valid or not).
    CBlockIndex* pindexFirstNotTransactionsValid = nullptr; // Oldest ancestor of pindex which does not have BLOCK_VALID_TRANSACTIONS (regardless of being valid or not).
    CBlockIndex* pindexFirstNotChainValid = nullptr; // Oldest ancestor of pindex which does not have BLOCK_VALID_CHAIN (regardless of being valid or not).
    CBlockIndex* pindexFirstNotScriptsValid = nullptr; // Oldest ancestor of pindex which does not have BLOCK_VALID_SCRIPTS (regardless of being valid or not).
    while (pindex != nullptr) {
        nNodes++;
        if (pindexFirstInvalid == nullptr && pindex->nStatus & BLOCK_FAILED_VALID) pindexFirstInvalid = pindex;
        if (pindexFirstMissing == nullptr && !(pindex->nStatus & BLOCK_HAVE_DATA)) pindexFirstMissing = pindex;
        if (pindexFirstNeverProcessed == nullptr && pindex->nTx == 0) pindexFirstNeverProcessed = pindex;
        if (pindex->pprev != nullptr && pindexFirstNotTreeValid == nullptr && (pindex->nStatus & BLOCK_VALID_MASK) < BLOCK_VALID_TREE) pindexFirstNotTreeValid = pindex;
        if (pindex->pprev != nullptr && pindexFirstNotTransactionsValid == nullptr && (pindex->nStatus & BLOCK_VALID_MASK) < BLOCK_VALID_TRANSACTIONS) pindexFirstNotTransactionsValid = pindex;
        if (pindex->pprev != nullptr && pindexFirstNotChainValid == nullptr && (pindex->nStatus & BLOCK_VALID_MASK) < BLOCK_VALID_CHAIN) pindexFirstNotChainValid = pindex;
        if (pindex->pprev != nullptr && pindexFirstNotScriptsValid == nullptr && (pindex->nStatus & BLOCK_VALID_MASK) < BLOCK_VALID_SCRIPTS) pindexFirstNotScriptsValid = pindex;

        // Begin: actual consistency checks.
        if (pindex->pprev == nullptr) {
            // Genesis block checks.
            assert(pindex->GetBlockHash() == consensusParams.hashGenesisBlock); // Genesis block's hash must match.
            assert(pindex == m_chain.Genesis()); // The current active chain's genesis block must be this block.
        }
        if (!pindex->HaveTxsDownloaded()) assert(pindex->nSequenceId <= 0); // nSequenceId can't be set positive for blocks that aren't linked (negative is used for preciousblock)
        // VALID_TRANSACTIONS is equivalent to nTx > 0 for all nodes (whether or not pruning has occurred).
        // HAVE_DATA is only equivalent to nTx > 0 (or VALID_TRANSACTIONS) if no pruning has occurred.
        if (!fHavePruned) {
            // If we've never pruned, then HAVE_DATA should be equivalent to nTx > 0
            assert(!(pindex->nStatus & BLOCK_HAVE_DATA) == (pindex->nTx == 0));
            assert(pindexFirstMissing == pindexFirstNeverProcessed);
        } else {
            // If we have pruned, then we can only say that HAVE_DATA implies nTx > 0
            if (pindex->nStatus & BLOCK_HAVE_DATA) assert(pindex->nTx > 0);
        }
        if (pindex->nStatus & BLOCK_HAVE_UNDO) assert(pindex->nStatus & BLOCK_HAVE_DATA);
        assert(((pindex->nStatus & BLOCK_VALID_MASK) >= BLOCK_VALID_TRANSACTIONS) == (pindex->nTx > 0)); // This is pruning-independent.
        // All parents having had data (at some point) is equivalent to all parents being VALID_TRANSACTIONS, which is equivalent to HaveTxsDownloaded().
        assert((pindexFirstNeverProcessed == nullptr) == pindex->HaveTxsDownloaded());
        assert((pindexFirstNotTransactionsValid == nullptr) == pindex->HaveTxsDownloaded());
        assert(pindex->nHeight == nHeight); // nHeight must be consistent.
        assert(pindex->pprev == nullptr || pindex->nChainWork >= pindex->pprev->nChainWork); // For every block except the genesis block, the chainwork must be larger than the parent's.
        assert(nHeight < 2 || (pindex->pskip && (pindex->pskip->nHeight < nHeight))); // The pskip pointer must point back for all but the first 2 blocks.
        assert(pindexFirstNotTreeValid == nullptr); // All m_blockman.m_block_index entries must at least be TREE valid
        if ((pindex->nStatus & BLOCK_VALID_MASK) >= BLOCK_VALID_TREE) assert(pindexFirstNotTreeValid == nullptr); // TREE valid implies all parents are TREE valid
        if ((pindex->nStatus & BLOCK_VALID_MASK) >= BLOCK_VALID_CHAIN) assert(pindexFirstNotChainValid == nullptr); // CHAIN valid implies all parents are CHAIN valid
        if ((pindex->nStatus & BLOCK_VALID_MASK) >= BLOCK_VALID_SCRIPTS) assert(pindexFirstNotScriptsValid == nullptr); // SCRIPTS valid implies all parents are SCRIPTS valid
        if (pindexFirstInvalid == nullptr) {
            // Checks for not-invalid blocks.
            assert((pindex->nStatus & BLOCK_FAILED_MASK) == 0); // The failed mask cannot be set for blocks without invalid parents.
        }
        if (!CBlockIndexWorkComparator()(pindex, m_chain.Tip()) && pindexFirstNeverProcessed == nullptr) {
            if (pindexFirstInvalid == nullptr) {
                // If this block sorts at least as good as the current tip and
                // is valid and we have all data for its parents, it must be in
                // setBlockIndexCandidates.  m_chain.Tip() must also be there
                // even if some data has been pruned.
                if (pindexFirstMissing == nullptr || pindex == m_chain.Tip()) {
                    assert(setBlockIndexCandidates.count(pindex));
                }
                // If some parent is missing, then it could be that this block was in
                // setBlockIndexCandidates but had to be removed because of the missing data.
                // In this case it must be in m_blocks_unlinked -- see test below.
            }
        } else { // If this block sorts worse than the current tip or some ancestor's block has never been seen, it cannot be in setBlockIndexCandidates.
            assert(setBlockIndexCandidates.count(pindex) == 0);
        }
        // Check whether this block is in m_blocks_unlinked.
        std::pair<std::multimap<CBlockIndex*,CBlockIndex*>::iterator,std::multimap<CBlockIndex*,CBlockIndex*>::iterator> rangeUnlinked = m_blockman.m_blocks_unlinked.equal_range(pindex->pprev);
        bool foundInUnlinked = false;
        while (rangeUnlinked.first != rangeUnlinked.second) {
            assert(rangeUnlinked.first->first == pindex->pprev);
            if (rangeUnlinked.first->second == pindex) {
                foundInUnlinked = true;
                break;
            }
            rangeUnlinked.first++;
        }
        if (pindex->pprev && (pindex->nStatus & BLOCK_HAVE_DATA) && pindexFirstNeverProcessed != nullptr && pindexFirstInvalid == nullptr) {
            // If this block has block data available, some parent was never received, and has no invalid parents, it must be in m_blocks_unlinked.
            assert(foundInUnlinked);
        }
        if (!(pindex->nStatus & BLOCK_HAVE_DATA)) assert(!foundInUnlinked); // Can't be in m_blocks_unlinked if we don't HAVE_DATA
        if (pindexFirstMissing == nullptr) assert(!foundInUnlinked); // We aren't missing data for any parent -- cannot be in m_blocks_unlinked.
        if (pindex->pprev && (pindex->nStatus & BLOCK_HAVE_DATA) && pindexFirstNeverProcessed == nullptr && pindexFirstMissing != nullptr) {
            // We HAVE_DATA for this block, have received data for all parents at some point, but we're currently missing data for some parent.
            assert(fHavePruned); // We must have pruned.
            // This block may have entered m_blocks_unlinked if:
            //  - it has a descendant that at some point had more work than the
            //    tip, and
            //  - we tried switching to that descendant but were missing
            //    data for some intermediate block between m_chain and the
            //    tip.
            // So if this block is itself better than m_chain.Tip() and it wasn't in
            // setBlockIndexCandidates, then it must be in m_blocks_unlinked.
            if (!CBlockIndexWorkComparator()(pindex, m_chain.Tip()) && setBlockIndexCandidates.count(pindex) == 0) {
                if (pindexFirstInvalid == nullptr) {
                    assert(foundInUnlinked);
                }
            }
        }
        // assert(pindex->GetBlockHash() == pindex->GetBlockHeader().GetHash()); // Perhaps too slow
        // End: actual consistency checks.

        // Try descending into the first subnode.
        std::pair<std::multimap<CBlockIndex*,CBlockIndex*>::iterator,std::multimap<CBlockIndex*,CBlockIndex*>::iterator> range = forward.equal_range(pindex);
        if (range.first != range.second) {
            // A subnode was found.
            pindex = range.first->second;
            nHeight++;
            continue;
        }
        // This is a leaf node.
        // Move upwards until we reach a node of which we have not yet visited the last child.
        while (pindex) {
            // We are going to either move to a parent or a sibling of pindex.
            // If pindex was the first with a certain property, unset the corresponding variable.
            if (pindex == pindexFirstInvalid) pindexFirstInvalid = nullptr;
            if (pindex == pindexFirstMissing) pindexFirstMissing = nullptr;
            if (pindex == pindexFirstNeverProcessed) pindexFirstNeverProcessed = nullptr;
            if (pindex == pindexFirstNotTreeValid) pindexFirstNotTreeValid = nullptr;
            if (pindex == pindexFirstNotTransactionsValid) pindexFirstNotTransactionsValid = nullptr;
            if (pindex == pindexFirstNotChainValid) pindexFirstNotChainValid = nullptr;
            if (pindex == pindexFirstNotScriptsValid) pindexFirstNotScriptsValid = nullptr;
            // Find our parent.
            CBlockIndex* pindexPar = pindex->pprev;
            // Find which child we just visited.
            std::pair<std::multimap<CBlockIndex*,CBlockIndex*>::iterator,std::multimap<CBlockIndex*,CBlockIndex*>::iterator> rangePar = forward.equal_range(pindexPar);
            while (rangePar.first->second != pindex) {
                assert(rangePar.first != rangePar.second); // Our parent must have at least the node we're coming from as child.
                rangePar.first++;
            }
            // Proceed to the next one.
            rangePar.first++;
            if (rangePar.first != rangePar.second) {
                // Move to the sibling.
                pindex = rangePar.first->second;
                break;
            } else {
                // Move up further.
                pindex = pindexPar;
                nHeight--;
                continue;
            }
        }
    }

    // Check that we actually traversed the entire map.
    assert(nNodes == forward.size());
}

std::string CChainState::ToString()
{
    CBlockIndex* tip = m_chain.Tip();
    return strprintf("Chainstate [%s] @ height %d (%s)",
        m_from_snapshot_blockhash.IsNull() ? "ibd" : "snapshot",
        tip ? tip->nHeight : -1, tip ? tip->GetBlockHash().ToString() : "null");
}

bool CChainState::ResizeCoinsCaches(size_t coinstip_size, size_t coinsdb_size)
{
    if (coinstip_size == m_coinstip_cache_size_bytes &&
            coinsdb_size == m_coinsdb_cache_size_bytes) {
        // Cache sizes are unchanged, no need to continue.
        return true;
    }
    size_t old_coinstip_size = m_coinstip_cache_size_bytes;
    m_coinstip_cache_size_bytes = coinstip_size;
    m_coinsdb_cache_size_bytes = coinsdb_size;
    CoinsDB().ResizeCache(coinsdb_size);

    LogPrintf("[%s] resized coinsdb cache to %.1f MiB\n",
        this->ToString(), coinsdb_size * (1.0 / 1024 / 1024));
    LogPrintf("[%s] resized coinstip cache to %.1f MiB\n",
        this->ToString(), coinstip_size * (1.0 / 1024 / 1024));

    BlockValidationState state;
    const CChainParams& chainparams = Params();

    bool ret;

    if (coinstip_size > old_coinstip_size) {
        // Likely no need to flush if cache sizes have grown.
        ret = FlushStateToDisk(chainparams, state, FlushStateMode::IF_NEEDED);
    } else {
        // Otherwise, flush state to disk and deallocate the in-memory coins map.
        ret = FlushStateToDisk(chainparams, state, FlushStateMode::ALWAYS);
        CoinsTip().ReallocateCache();
    }
    return ret;
}

std::string CBlockFileInfo::ToString() const
{
    return strprintf("CBlockFileInfo(blocks=%u, size=%u, heights=%u...%u, time=%s...%s)", nBlocks, nSize, nHeightFirst, nHeightLast, FormatISO8601Date(nTimeFirst), FormatISO8601Date(nTimeLast));
}

CBlockFileInfo* GetBlockFileInfo(size_t n)
{
    LOCK(cs_LastBlockFile);

    return &vinfoBlockFile.at(n);
}

static const uint64_t MEMPOOL_DUMP_VERSION = 1;

bool LoadMempool(CTxMemPool& pool, CChainState& active_chainstate)
{
    const CChainParams& chainparams = Params();
    int64_t nExpiryTimeout = gArgs.GetArg("-mempoolexpiry", DEFAULT_MEMPOOL_EXPIRY) * 60 * 60;
    FILE* filestr = fsbridge::fopen(GetDataDir() / "mempool.dat", "rb");
    CAutoFile file(filestr, SER_DISK, CLIENT_VERSION);
    if (file.IsNull()) {
        LogPrintf("Failed to open mempool file from disk. Continuing anyway.\n");
        return false;
    }

    int64_t count = 0;
    int64_t expired = 0;
    int64_t failed = 0;
    int64_t already_there = 0;
    int64_t unbroadcast = 0;
    int64_t nNow = GetTime();

    try {
        uint64_t version;
        file >> version;
        if (version != MEMPOOL_DUMP_VERSION) {
            return false;
        }
        uint64_t num;
        file >> num;
        while (num--) {
            CTransactionRef tx;
            int64_t nTime;
            int64_t nFeeDelta;
            file >> tx;
            file >> nTime;
            file >> nFeeDelta;

            CAmount amountdelta = nFeeDelta;
            if (amountdelta) {
                pool.PrioritiseTransaction(tx->GetHash(), amountdelta);
            }
            if (nTime > nNow - nExpiryTimeout) {
                LOCK(cs_main);
                assert(std::addressof(::ChainstateActive()) == std::addressof(active_chainstate));
                if (AcceptToMemoryPoolWithTime(chainparams, pool, active_chainstate, tx, nTime, false /* bypass_limits */,
                                               false /* test_accept */).m_result_type == MempoolAcceptResult::ResultType::VALID) {
                    ++count;
                } else {
                    // mempool may contain the transaction already, e.g. from
                    // wallet(s) having loaded it while we were processing
                    // mempool transactions; consider these as valid, instead of
                    // failed, but mark them as 'already there'
                    if (pool.exists(tx->GetHash())) {
                        ++already_there;
                    } else {
                        ++failed;
                    }
                }
            } else {
                ++expired;
            }
            if (ShutdownRequested())
                return false;
        }
        std::map<uint256, CAmount> mapDeltas;
        file >> mapDeltas;

        for (const auto& i : mapDeltas) {
            pool.PrioritiseTransaction(i.first, i.second);
        }

        std::set<uint256> unbroadcast_txids;
        file >> unbroadcast_txids;
        unbroadcast = unbroadcast_txids.size();
        for (const auto& txid : unbroadcast_txids) {
            // Ensure transactions were accepted to mempool then add to
            // unbroadcast set.
            if (pool.get(txid) != nullptr) pool.AddUnbroadcastTx(txid);
        }
    } catch (const std::exception& e) {
        LogPrintf("Failed to deserialize mempool data on disk: %s. Continuing anyway.\n", e.what());
        return false;
    }

    LogPrintf("Imported mempool transactions from disk: %i succeeded, %i failed, %i expired, %i already there, %i waiting for initial broadcast\n", count, failed, expired, already_there, unbroadcast);
    return true;
}

bool DumpMempool(const CTxMemPool& pool)
{
    int64_t start = GetTimeMicros();

    std::map<uint256, CAmount> mapDeltas;
    std::vector<TxMempoolInfo> vinfo;
    std::set<uint256> unbroadcast_txids;

    static Mutex dump_mutex;
    LOCK(dump_mutex);

    {
        LOCK(pool.cs);
        for (const auto &i : pool.mapDeltas) {
            mapDeltas[i.first] = i.second;
        }
        vinfo = pool.infoAll();
        unbroadcast_txids = pool.GetUnbroadcastTxs();
    }

    int64_t mid = GetTimeMicros();

    try {
        FILE* filestr = fsbridge::fopen(GetDataDir() / "mempool.dat.new", "wb");
        if (!filestr) {
            return false;
        }

        CAutoFile file(filestr, SER_DISK, CLIENT_VERSION);

        uint64_t version = MEMPOOL_DUMP_VERSION;
        file << version;

        file << (uint64_t)vinfo.size();
        for (const auto& i : vinfo) {
            file << *(i.tx);
            file << int64_t{count_seconds(i.m_time)};
            file << int64_t{i.nFeeDelta};
            mapDeltas.erase(i.tx->GetHash());
        }

        file << mapDeltas;

        LogPrintf("Writing %d unbroadcast transactions to disk.\n", unbroadcast_txids.size());
        file << unbroadcast_txids;

        if (!FileCommit(file.Get()))
            throw std::runtime_error("FileCommit failed");
        file.fclose();
        if (!RenameOver(GetDataDir() / "mempool.dat.new", GetDataDir() / "mempool.dat")) {
            throw std::runtime_error("Rename failed");
        }
        int64_t last = GetTimeMicros();
        LogPrintf("Dumped mempool: %gs to copy, %gs to dump\n", (mid-start)*MICRO, (last-mid)*MICRO);
    } catch (const std::exception& e) {
        LogPrintf("Failed to dump mempool: %s. Continuing anyway.\n", e.what());
        return false;
    }
    return true;
}

//! Guess how far we are in the verification process at the given block index
//! require cs_main if pindex has not been validated yet (because nChainTx might be unset)
double GuessVerificationProgress(const ChainTxData& data, const CBlockIndex *pindex) {
    if (pindex == nullptr)
        return 0.0;

    int64_t nNow = time(nullptr);

    double fTxTotal;

    if (pindex->nChainTx <= data.nTxCount) {
        fTxTotal = data.nTxCount + (nNow - data.nTime) * data.dTxRate;
    } else {
        fTxTotal = pindex->nChainTx + (nNow - pindex->GetBlockTime()) * data.dTxRate;
    }

    return std::min<double>(pindex->nChainTx / fTxTotal, 1.0);
}

Optional<uint256> ChainstateManager::SnapshotBlockhash() const {
    LOCK(::cs_main);
    if (m_active_chainstate != nullptr &&
            !m_active_chainstate->m_from_snapshot_blockhash.IsNull()) {
        // If a snapshot chainstate exists, it will always be our active.
        return m_active_chainstate->m_from_snapshot_blockhash;
    }
    return {};
}

std::vector<CChainState*> ChainstateManager::GetAll()
{
    LOCK(::cs_main);
    std::vector<CChainState*> out;

    if (!IsSnapshotValidated() && m_ibd_chainstate) {
        out.push_back(m_ibd_chainstate.get());
    }

    if (m_snapshot_chainstate) {
        out.push_back(m_snapshot_chainstate.get());
    }

    return out;
}

CChainState& ChainstateManager::InitializeChainstate(CTxMemPool& mempool, const uint256& snapshot_blockhash)
{
    bool is_snapshot = !snapshot_blockhash.IsNull();
    std::unique_ptr<CChainState>& to_modify =
        is_snapshot ? m_snapshot_chainstate : m_ibd_chainstate;

    if (to_modify) {
        throw std::logic_error("should not be overwriting a chainstate");
    }
    to_modify.reset(new CChainState(mempool, m_blockman, snapshot_blockhash));

    // Snapshot chainstates and initial IBD chaintates always become active.
    if (is_snapshot || (!is_snapshot && !m_active_chainstate)) {
        LogPrintf("Switching active chainstate to %s\n", to_modify->ToString());
        m_active_chainstate = to_modify.get();
    } else {
        throw std::logic_error("unexpected chainstate activation");
    }

    return *to_modify;
}

const AssumeutxoData* ExpectedAssumeutxo(
    const int height, const CChainParams& chainparams)
{
    const MapAssumeutxo& valid_assumeutxos_map = chainparams.Assumeutxo();
    const auto assumeutxo_found = valid_assumeutxos_map.find(height);

    if (assumeutxo_found != valid_assumeutxos_map.end()) {
        return &assumeutxo_found->second;
    }
    return nullptr;
}

bool ChainstateManager::ActivateSnapshot(
        CAutoFile& coins_file,
        const SnapshotMetadata& metadata,
        bool in_memory)
{
    uint256 base_blockhash = metadata.m_base_blockhash;

    if (this->SnapshotBlockhash()) {
        LogPrintf("[snapshot] can't activate a snapshot-based chainstate more than once\n");
        return false;
    }

    int64_t current_coinsdb_cache_size{0};
    int64_t current_coinstip_cache_size{0};

    // Cache percentages to allocate to each chainstate.
    //
    // These particular percentages don't matter so much since they will only be
    // relevant during snapshot activation; caches are rebalanced at the conclusion of
    // this function. We want to give (essentially) all available cache capacity to the
    // snapshot to aid the bulk load later in this function.
    static constexpr double IBD_CACHE_PERC = 0.01;
    static constexpr double SNAPSHOT_CACHE_PERC = 0.99;

    {
        LOCK(::cs_main);
        // Resize the coins caches to ensure we're not exceeding memory limits.
        //
        // Allocate the majority of the cache to the incoming snapshot chainstate, since
        // (optimistically) getting to its tip will be the top priority. We'll need to call
        // `MaybeRebalanceCaches()` once we're done with this function to ensure
        // the right allocation (including the possibility that no snapshot was activated
        // and that we should restore the active chainstate caches to their original size).
        //
        current_coinsdb_cache_size = this->ActiveChainstate().m_coinsdb_cache_size_bytes;
        current_coinstip_cache_size = this->ActiveChainstate().m_coinstip_cache_size_bytes;

        // Temporarily resize the active coins cache to make room for the newly-created
        // snapshot chain.
        this->ActiveChainstate().ResizeCoinsCaches(
            static_cast<size_t>(current_coinstip_cache_size * IBD_CACHE_PERC),
            static_cast<size_t>(current_coinsdb_cache_size * IBD_CACHE_PERC));
    }

    auto snapshot_chainstate = WITH_LOCK(::cs_main, return MakeUnique<CChainState>(
            this->ActiveChainstate().m_mempool, m_blockman, base_blockhash));

    {
        LOCK(::cs_main);
        snapshot_chainstate->InitCoinsDB(
            static_cast<size_t>(current_coinsdb_cache_size * SNAPSHOT_CACHE_PERC),
            in_memory, false, "chainstate");
        snapshot_chainstate->InitCoinsCache(
            static_cast<size_t>(current_coinstip_cache_size * SNAPSHOT_CACHE_PERC));
    }

    const bool snapshot_ok = this->PopulateAndValidateSnapshot(
        *snapshot_chainstate, coins_file, metadata);

    if (!snapshot_ok) {
        WITH_LOCK(::cs_main, this->MaybeRebalanceCaches());
        return false;
    }

    {
        LOCK(::cs_main);
        assert(!m_snapshot_chainstate);
        m_snapshot_chainstate.swap(snapshot_chainstate);
        const bool chaintip_loaded = m_snapshot_chainstate->LoadChainTip(::Params());
        assert(chaintip_loaded);

        m_active_chainstate = m_snapshot_chainstate.get();

        LogPrintf("[snapshot] successfully activated snapshot %s\n", base_blockhash.ToString());
        LogPrintf("[snapshot] (%.2f MB)\n",
            m_snapshot_chainstate->CoinsTip().DynamicMemoryUsage() / (1000 * 1000));

        this->MaybeRebalanceCaches();
    }
    return true;
}

bool ChainstateManager::PopulateAndValidateSnapshot(
    CChainState& snapshot_chainstate,
    CAutoFile& coins_file,
    const SnapshotMetadata& metadata)
{
    // It's okay to release cs_main before we're done using `coins_cache` because we know
    // that nothing else will be referencing the newly created snapshot_chainstate yet.
    CCoinsViewCache& coins_cache = *WITH_LOCK(::cs_main, return &snapshot_chainstate.CoinsTip());

    uint256 base_blockhash = metadata.m_base_blockhash;

    COutPoint outpoint;
    Coin coin;
    const uint64_t coins_count = metadata.m_coins_count;
    uint64_t coins_left = metadata.m_coins_count;

    LogPrintf("[snapshot] loading coins from snapshot %s\n", base_blockhash.ToString());
    int64_t flush_now{0};
    int64_t coins_processed{0};

    while (coins_left > 0) {
        try {
            coins_file >> outpoint;
        } catch (const std::ios_base::failure&) {
            LogPrintf("[snapshot] bad snapshot - no coins left after deserializing %d coins\n",
                coins_count - coins_left);
            return false;
        }
        coins_file >> coin;
        coins_cache.EmplaceCoinInternalDANGER(std::move(outpoint), std::move(coin));

        --coins_left;
        ++coins_processed;

        if (coins_processed % 1000000 == 0) {
            LogPrintf("[snapshot] %d coins loaded (%.2f%%, %.2f MB)\n",
                coins_processed,
                static_cast<float>(coins_processed) * 100 / static_cast<float>(coins_count),
                coins_cache.DynamicMemoryUsage() / (1000 * 1000));
        }

        // Batch write and flush (if we need to) every so often.
        //
        // If our average Coin size is roughly 41 bytes, checking every 120,000 coins
        // means <5MB of memory imprecision.
        if (coins_processed % 120000 == 0) {
            if (ShutdownRequested()) {
                return false;
            }

            const auto snapshot_cache_state = WITH_LOCK(::cs_main,
                return snapshot_chainstate.GetCoinsCacheSizeState(&snapshot_chainstate.m_mempool));

            if (snapshot_cache_state >=
                    CoinsCacheSizeState::CRITICAL) {
                LogPrintf("[snapshot] flushing coins cache (%.2f MB)... ", /* Continued */
                    coins_cache.DynamicMemoryUsage() / (1000 * 1000));
                flush_now = GetTimeMillis();

                // This is a hack - we don't know what the actual best block is, but that
                // doesn't matter for the purposes of flushing the cache here. We'll set this
                // to its correct value (`base_blockhash`) below after the coins are loaded.
                coins_cache.SetBestBlock(GetRandHash());

                coins_cache.Flush();
                LogPrintf("done (%.2fms)\n", GetTimeMillis() - flush_now);
            }
        }
    }

    // Important that we set this. This and the coins_cache accesses above are
    // sort of a layer violation, but either we reach into the innards of
    // CCoinsViewCache here or we have to invert some of the CChainState to
    // embed them in a snapshot-activation-specific CCoinsViewCache bulk load
    // method.
    coins_cache.SetBestBlock(base_blockhash);

    bool out_of_coins{false};
    try {
        coins_file >> outpoint;
    } catch (const std::ios_base::failure&) {
        // We expect an exception since we should be out of coins.
        out_of_coins = true;
    }
    if (!out_of_coins) {
        LogPrintf("[snapshot] bad snapshot - coins left over after deserializing %d coins\n",
            coins_count);
        return false;
    }

    LogPrintf("[snapshot] loaded %d (%.2f MB) coins from snapshot %s\n",
        coins_count,
        coins_cache.DynamicMemoryUsage() / (1000 * 1000),
        base_blockhash.ToString());

    LogPrintf("[snapshot] flushing snapshot chainstate to disk\n");
    // No need to acquire cs_main since this chainstate isn't being used yet.
    coins_cache.Flush(); // TODO: if #17487 is merged, add erase=false here for better performance.

    assert(coins_cache.GetBestBlock() == base_blockhash);

    CCoinsStats stats;
    auto breakpoint_fnc = [] { /* TODO insert breakpoint here? */ };

    // As above, okay to immediately release cs_main here since no other context knows
    // about the snapshot_chainstate.
    CCoinsViewDB* snapshot_coinsdb = WITH_LOCK(::cs_main, return &snapshot_chainstate.CoinsDB());

    if (!GetUTXOStats(snapshot_coinsdb, stats, CoinStatsHashType::HASH_SERIALIZED, breakpoint_fnc)) {
        LogPrintf("[snapshot] failed to generate coins stats\n");
        return false;
    }

    // Ensure that the base blockhash appears in the known chain of valid headers. We're willing to
    // wait a bit here because the snapshot may have been loaded on startup, before we've
    // received headers from the network.

    int max_secs_to_wait_for_headers = 60 * 10;
    CBlockIndex* snapshot_start_block = nullptr;

    while (max_secs_to_wait_for_headers > 0) {
        snapshot_start_block = WITH_LOCK(::cs_main,
            return m_blockman.LookupBlockIndex(base_blockhash));
        --max_secs_to_wait_for_headers;

        if (!snapshot_start_block) {
            std::this_thread::sleep_for(std::chrono::seconds(1));
        } else {
            break;
        }
    }

    if (snapshot_start_block == nullptr) {
        LogPrintf("[snapshot] timed out waiting for snapshot start blockheader %s\n",
            base_blockhash.ToString());
        return false;
    }

    // Assert that the deserialized chainstate contents match the expected assumeutxo value.

    int base_height = snapshot_start_block->nHeight;
    auto maybe_au_data = ExpectedAssumeutxo(base_height, ::Params());

    if (!maybe_au_data) {
        LogPrintf("[snapshot] assumeutxo height in snapshot metadata not recognized " /* Continued */
            "(%d) - refusing to load snapshot\n", base_height);
        return false;
    }

    const AssumeutxoData& au_data = *maybe_au_data;

    if (stats.hashSerialized != au_data.hash_serialized) {
        LogPrintf("[snapshot] bad snapshot content hash: expected %s, got %s\n",
            au_data.hash_serialized.ToString(), stats.hashSerialized.ToString());
        return false;
    }

    snapshot_chainstate.m_chain.SetTip(snapshot_start_block);

    // The remainder of this function requires modifying data protected by cs_main.
    LOCK(::cs_main);

    // Fake various pieces of CBlockIndex state:
    //
    //   - nChainTx: so that we accurately report IBD-to-tip progress
    //   - nTx: so that LoadBlockIndex() loads assumed-valid CBlockIndex entries
    //       (among other things)
    //   - nStatus & BLOCK_OPT_WITNESS: so that RewindBlockIndex() doesn't zealously
    //       unwind the assumed-valid chain.
    //
    CBlockIndex* index = nullptr;
    for (int i = 0; i <= snapshot_chainstate.m_chain.Height(); ++i) {
        index = snapshot_chainstate.m_chain[i];

        if (!index->nTx) {
            index->nTx = 1;
        }
        index->nChainTx = index->pprev ? index->pprev->nChainTx + index->nTx : 1;

        // We need to fake this flag so that CChainState::RewindBlockIndex()
        // won't try to rewind the entire assumed-valid chain on startup.
        if (index->pprev && ::IsWitnessEnabled(index->pprev, ::Params().GetConsensus())) {
            index->nStatus |= BLOCK_OPT_WITNESS;
        }
    }

    assert(index);
    index->nChainTx = metadata.m_nchaintx;
    snapshot_chainstate.setBlockIndexCandidates.insert(snapshot_start_block);

    LogPrintf("[snapshot] validated snapshot (%.2f MB)\n",
        coins_cache.DynamicMemoryUsage() / (1000 * 1000));
    return true;
}

CChainState& ChainstateManager::ActiveChainstate() const
{
    LOCK(::cs_main);
    assert(m_active_chainstate);
    return *m_active_chainstate;
}

bool ChainstateManager::IsSnapshotActive() const
{
    LOCK(::cs_main);
    return m_snapshot_chainstate && m_active_chainstate == m_snapshot_chainstate.get();
}

CChainState& ChainstateManager::ValidatedChainstate() const
{
    LOCK(::cs_main);
    if (m_snapshot_chainstate && IsSnapshotValidated()) {
        return *m_snapshot_chainstate.get();
    }
    assert(m_ibd_chainstate);
    return *m_ibd_chainstate.get();
}

bool ChainstateManager::IsBackgroundIBD(CChainState* chainstate) const
{
    LOCK(::cs_main);
    return (m_snapshot_chainstate && chainstate == m_ibd_chainstate.get());
}

void ChainstateManager::Unload()
{
    for (CChainState* chainstate : this->GetAll()) {
        chainstate->m_chain.SetTip(nullptr);
        chainstate->UnloadBlockIndex();
    }

    m_blockman.Unload();
}

void ChainstateManager::Reset()
{
    LOCK(::cs_main);
    m_ibd_chainstate.reset();
    m_snapshot_chainstate.reset();
    m_active_chainstate = nullptr;
    m_snapshot_validated = false;
}

void ChainstateManager::MaybeRebalanceCaches()
{
    if (m_ibd_chainstate && !m_snapshot_chainstate) {
        LogPrintf("[snapshot] allocating all cache to the IBD chainstate\n");
        // Allocate everything to the IBD chainstate.
        m_ibd_chainstate->ResizeCoinsCaches(m_total_coinstip_cache, m_total_coinsdb_cache);
    }
    else if (m_snapshot_chainstate && !m_ibd_chainstate) {
        LogPrintf("[snapshot] allocating all cache to the snapshot chainstate\n");
        // Allocate everything to the snapshot chainstate.
        m_snapshot_chainstate->ResizeCoinsCaches(m_total_coinstip_cache, m_total_coinsdb_cache);
    }
    else if (m_ibd_chainstate && m_snapshot_chainstate) {
        // If both chainstates exist, determine who needs more cache based on IBD status.
        //
        // Note: shrink caches first so that we don't inadvertently overwhelm available memory.
        if (m_snapshot_chainstate->IsInitialBlockDownload()) {
            m_ibd_chainstate->ResizeCoinsCaches(
                m_total_coinstip_cache * 0.05, m_total_coinsdb_cache * 0.05);
            m_snapshot_chainstate->ResizeCoinsCaches(
                m_total_coinstip_cache * 0.95, m_total_coinsdb_cache * 0.95);
        } else {
            m_snapshot_chainstate->ResizeCoinsCaches(
                m_total_coinstip_cache * 0.05, m_total_coinsdb_cache * 0.05);
            m_ibd_chainstate->ResizeCoinsCaches(
                m_total_coinstip_cache * 0.95, m_total_coinsdb_cache * 0.95);
        }
    }
}<|MERGE_RESOLUTION|>--- conflicted
+++ resolved
@@ -2568,12 +2568,8 @@
 
     m_chain.SetTip(pindexDelete->pprev);
 
-<<<<<<< HEAD
-    UpdateTip(m_mempool, pindexDelete->pprev, chainparams);
+    UpdateTip(m_mempool, pindexDelete->pprev, chainparams, *this);
     CheckNameDB (g_chainman, true);
-=======
-    UpdateTip(m_mempool, pindexDelete->pprev, chainparams, *this);
->>>>>>> 77d193bf
     // Let wallets know transactions went from 1-confirmed to
     // 0-confirmed or conflicted:
     GetMainSignals().BlockDisconnected(pblock, pindexDelete);
@@ -2684,12 +2680,8 @@
     disconnectpool.removeForBlock(blockConnecting.vtx);
     // Update m_chain & related variables.
     m_chain.SetTip(pindexNew);
-<<<<<<< HEAD
-    UpdateTip(m_mempool, pindexNew, chainparams);
+    UpdateTip(m_mempool, pindexNew, chainparams, *this);
     CheckNameDB (g_chainman, false);
-=======
-    UpdateTip(m_mempool, pindexNew, chainparams, *this);
->>>>>>> 77d193bf
 
     int64_t nTime6 = GetTimeMicros(); nTimePostConnect += nTime6 - nTime5; nTimeTotal += nTime6 - nTime1;
     LogPrint(BCLog::BENCH, "  - Connect postprocess: %.2fms [%.2fs (%.2fms/blk)]\n", (nTime6 - nTime5) * MILLI, nTimePostConnect * MICRO, nTimePostConnect * MILLI / nBlocksTotal);
@@ -2855,11 +2847,7 @@
         // any disconnected transactions back to the mempool.
         UpdateMempoolForReorg(*this, m_mempool, disconnectpool, true);
     }
-<<<<<<< HEAD
-    m_mempool.check(g_chainman, &CoinsTip());
-=======
-    m_mempool.check(*this);
->>>>>>> 77d193bf
+    m_mempool.check(g_chainman, *this);
 
     CheckForkWarningConditions();
 
@@ -4406,11 +4394,7 @@
         // check level 3: check for inconsistencies during memory-only disconnect of tip blocks
         if (nCheckLevel >= 3 && (coins.DynamicMemoryUsage() + active_chainstate.CoinsTip().DynamicMemoryUsage()) <= active_chainstate.m_coinstip_cache_size_bytes) {
             assert(coins.GetBestBlock() == pindex->GetBlockHash());
-<<<<<<< HEAD
-            DisconnectResult res = ::ChainstateActive().DisconnectBlock(block, pindex, coins, dummyNames);
-=======
-            DisconnectResult res = active_chainstate.DisconnectBlock(block, pindex, coins);
->>>>>>> 77d193bf
+            DisconnectResult res = active_chainstate.DisconnectBlock(block, pindex, coins, dummyNames);
             if (res == DISCONNECT_FAILED) {
                 return error("VerifyDB(): *** irrecoverable inconsistency in block data at %d, hash=%s", pindex->nHeight, pindex->GetBlockHash().ToString());
             }
@@ -4443,11 +4427,7 @@
             CBlock block;
             if (!ReadBlockFromDisk(block, pindex, chainparams.GetConsensus()))
                 return error("VerifyDB(): *** ReadBlockFromDisk failed at %d, hash=%s", pindex->nHeight, pindex->GetBlockHash().ToString());
-<<<<<<< HEAD
-            if (!::ChainstateActive().ConnectBlock(block, state, pindex, coins, dummyNames, chainparams))
-=======
-            if (!active_chainstate.ConnectBlock(block, state, pindex, coins, chainparams))
->>>>>>> 77d193bf
+            if (!active_chainstate.ConnectBlock(block, state, pindex, coins, dummyNames, chainparams))
                 return error("VerifyDB(): *** found unconnectable block at %d, hash=%s (%s)", pindex->nHeight, pindex->GetBlockHash().ToString(), state.ToString());
             if (ShutdownRequested()) return true;
         }
