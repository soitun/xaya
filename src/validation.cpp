// Copyright (c) 2009-2010 Satoshi Nakamoto
// Copyright (c) 2009-present The Bitcoin Core developers
// Distributed under the MIT software license, see the accompanying
// file COPYING or http://www.opensource.org/licenses/mit-license.php.

#include <bitcoin-build-config.h> // IWYU pragma: keep

#include <validation.h>

#include <arith_uint256.h>
#include <chain.h>
#include <chainparams.h>
#include <checkqueue.h>
#include <clientversion.h>
#include <consensus/amount.h>
#include <consensus/consensus.h>
#include <consensus/merkle.h>
#include <consensus/tx_check.h>
#include <consensus/tx_verify.h>
#include <consensus/validation.h>
#include <cuckoocache.h>
#include <flatfile.h>
#include <hash.h>
#include <kernel/chain.h>
#include <kernel/chainparams.h>
#include <kernel/coinstats.h>
#include <kernel/disconnected_transactions.h>
#include <kernel/mempool_entry.h>
#include <kernel/messagestartchars.h>
#include <kernel/notifications_interface.h>
#include <kernel/warning.h>
#include <logging.h>
#include <logging/timer.h>
#include <names/main.h>
#include <names/mempool.h>
#include <node/blockstorage.h>
#include <node/utxo_snapshot.h>
#include <policy/ephemeral_policy.h>
#include <policy/policy.h>
#include <policy/rbf.h>
#include <policy/settings.h>
#include <policy/truc_policy.h>
#include <pow.h>
#include <primitives/block.h>
#include <primitives/transaction.h>
#include <random.h>
#include <script/script.h>
#include <script/sigcache.h>
#include <signet.h>
#include <tinyformat.h>
#include <txdb.h>
#include <txmempool.h>
#include <uint256.h>
#include <undo.h>
#include <util/check.h>
#include <util/fs.h>
#include <util/fs_helpers.h>
#include <util/hasher.h>
#include <util/moneystr.h>
#include <util/rbf.h>
#include <util/result.h>
#include <util/signalinterrupt.h>
#include <util/strencodings.h>
#include <util/string.h>
#include <util/time.h>
#include <util/trace.h>
#include <util/translation.h>
#include <validationinterface.h>

#include <algorithm>
#include <cassert>
#include <chrono>
#include <deque>
#include <numeric>
#include <optional>
#include <ranges>
#include <span>
#include <string>
#include <tuple>
#include <utility>

using kernel::CCoinsStats;
using kernel::CoinStatsHashType;
using kernel::ComputeUTXOStats;
using kernel::Notifications;

using fsbridge::FopenFn;
using node::BlockManager;
using node::BlockMap;
using node::CBlockIndexHeightOnlyComparator;
using node::CBlockIndexWorkComparator;
using node::SnapshotMetadata;

/** Size threshold for warning about slow UTXO set flush to disk. */
static constexpr size_t WARN_FLUSH_COINS_SIZE = 1 << 30; // 1 GiB
/** Time window to wait between writing blocks/block index and chainstate to disk.
 *  Randomize writing time inside the window to prevent a situation where the
 *  network over time settles into a few cohorts of synchronized writers.
*/
static constexpr auto DATABASE_WRITE_INTERVAL_MIN{50min};
static constexpr auto DATABASE_WRITE_INTERVAL_MAX{70min};
/** Maximum age of our tip for us to be considered current for fee estimation */
static constexpr std::chrono::hours MAX_FEE_ESTIMATION_TIP_AGE{3};
const std::vector<std::string> CHECKLEVEL_DOC {
    "level 0 reads the blocks from disk",
    "level 1 verifies block validity",
    "level 2 verifies undo data",
    "level 3 checks disconnection of tip blocks",
    "level 4 tries to reconnect the blocks",
    "each level includes the checks of the previous levels",
};
/** The number of blocks to keep below the deepest prune lock.
 *  There is nothing special about this number. It is higher than what we
 *  expect to see in regular mainnet reorgs, but not so high that it would
 *  noticeably interfere with the pruning mechanism.
 * */
static constexpr int PRUNE_LOCK_BUFFER{10};

TRACEPOINT_SEMAPHORE(validation, block_connected);
TRACEPOINT_SEMAPHORE(utxocache, flush);
TRACEPOINT_SEMAPHORE(mempool, replaced);
TRACEPOINT_SEMAPHORE(mempool, rejected);

const CBlockIndex* Chainstate::FindForkInGlobalIndex(const CBlockLocator& locator) const
{
    AssertLockHeld(cs_main);

    // Find the latest block common to locator and chain - we expect that
    // locator.vHave is sorted descending by height.
    for (const uint256& hash : locator.vHave) {
        const CBlockIndex* pindex{m_blockman.LookupBlockIndex(hash)};
        if (pindex) {
            if (m_chain.Contains(pindex)) {
                return pindex;
            }
            if (pindex->GetAncestor(m_chain.Height()) == m_chain.Tip()) {
                return m_chain.Tip();
            }
        }
    }
    return m_chain.Genesis();
}

bool CheckInputScripts(const CTransaction& tx, TxValidationState& state,
                       const CCoinsViewCache& inputs, unsigned int flags, bool cacheSigStore,
                       bool cacheFullScriptStore, PrecomputedTransactionData& txdata,
                       ValidationCache& validation_cache,
                       std::vector<CScriptCheck>* pvChecks = nullptr)
                       EXCLUSIVE_LOCKS_REQUIRED(cs_main);

bool CheckFinalTxAtTip(const CBlockIndex& active_chain_tip, const CTransaction& tx)
{
    AssertLockHeld(cs_main);

    // CheckFinalTxAtTip() uses active_chain_tip.Height()+1 to evaluate
    // nLockTime because when IsFinalTx() is called within
    // AcceptBlock(), the height of the block *being*
    // evaluated is what is used. Thus if we want to know if a
    // transaction can be part of the *next* block, we need to call
    // IsFinalTx() with one more than active_chain_tip.Height().
    const int nBlockHeight = active_chain_tip.nHeight + 1;

    // BIP113 requires that time-locked transactions have nLockTime set to
    // less than the median time of the previous block they're contained in.
    // When the next block is created its previous block will be the current
    // chain tip, so we use that to calculate the median time passed to
    // IsFinalTx().
    const int64_t nBlockTime{active_chain_tip.GetMedianTimePast()};

    return IsFinalTx(tx, nBlockHeight, nBlockTime);
}

namespace {
/**
 * A helper which calculates heights of inputs of a given transaction.
 *
 * @param[in] tip    The current chain tip. If an input belongs to a mempool
 *                   transaction, we assume it will be confirmed in the next block.
 * @param[in] coins  Any CCoinsView that provides access to the relevant coins.
 * @param[in] tx     The transaction being evaluated.
 *
 * @returns A vector of input heights or nullopt, in case of an error.
 */
std::optional<std::vector<int>> CalculatePrevHeights(
    const CBlockIndex& tip,
    const CCoinsView& coins,
    const CTransaction& tx)
{
    std::vector<int> prev_heights;
    prev_heights.resize(tx.vin.size());
    for (size_t i = 0; i < tx.vin.size(); ++i) {
        if (auto coin{coins.GetCoin(tx.vin[i].prevout)}) {
            prev_heights[i] = coin->nHeight == MEMPOOL_HEIGHT
                              ? tip.nHeight + 1 // Assume all mempool transaction confirm in the next block.
                              : coin->nHeight;
        } else {
            LogPrintf("ERROR: %s: Missing input %d in transaction \'%s\'\n", __func__, i, tx.GetHash().GetHex());
            return std::nullopt;
        }
    }
    return prev_heights;
}
} // namespace

std::optional<LockPoints> CalculateLockPointsAtTip(
    CBlockIndex* tip,
    const CCoinsView& coins_view,
    const CTransaction& tx)
{
    assert(tip);

    auto prev_heights{CalculatePrevHeights(*tip, coins_view, tx)};
    if (!prev_heights.has_value()) return std::nullopt;

    CBlockIndex next_tip;
    next_tip.pprev = tip;
    // When SequenceLocks() is called within ConnectBlock(), the height
    // of the block *being* evaluated is what is used.
    // Thus if we want to know if a transaction can be part of the
    // *next* block, we need to use one more than active_chainstate.m_chain.Height()
    next_tip.nHeight = tip->nHeight + 1;
    const auto [min_height, min_time] = CalculateSequenceLocks(tx, STANDARD_LOCKTIME_VERIFY_FLAGS, prev_heights.value(), next_tip);

    // Also store the hash of the block with the highest height of
    // all the blocks which have sequence locked prevouts.
    // This hash needs to still be on the chain
    // for these LockPoint calculations to be valid
    // Note: It is impossible to correctly calculate a maxInputBlock
    // if any of the sequence locked inputs depend on unconfirmed txs,
    // except in the special case where the relative lock time/height
    // is 0, which is equivalent to no sequence lock. Since we assume
    // input height of tip+1 for mempool txs and test the resulting
    // min_height and min_time from CalculateSequenceLocks against tip+1.
    int max_input_height{0};
    for (const int height : prev_heights.value()) {
        // Can ignore mempool inputs since we'll fail if they had non-zero locks
        if (height != next_tip.nHeight) {
            max_input_height = std::max(max_input_height, height);
        }
    }

    // tip->GetAncestor(max_input_height) should never return a nullptr
    // because max_input_height is always less than the tip height.
    // It would, however, be a bad bug to continue execution, since a
    // LockPoints object with the maxInputBlock member set to nullptr
    // signifies no relative lock time.
    return LockPoints{min_height, min_time, Assert(tip->GetAncestor(max_input_height))};
}

bool CheckSequenceLocksAtTip(CBlockIndex* tip,
                             const LockPoints& lock_points)
{
    assert(tip != nullptr);

    CBlockIndex index;
    index.pprev = tip;
    // CheckSequenceLocksAtTip() uses active_chainstate.m_chain.Height()+1 to evaluate
    // height based locks because when SequenceLocks() is called within
    // ConnectBlock(), the height of the block *being*
    // evaluated is what is used.
    // Thus if we want to know if a transaction can be part of the
    // *next* block, we need to use one more than active_chainstate.m_chain.Height()
    index.nHeight = tip->nHeight + 1;

    return EvaluateSequenceLocks(index, {lock_points.height, lock_points.time});
}

// Returns the script flags which should be checked for a given block
static unsigned int GetBlockScriptFlags(const CBlockIndex& block_index, const ChainstateManager& chainman);

static void LimitMempoolSize(CTxMemPool& pool, CCoinsViewCache& coins_cache)
    EXCLUSIVE_LOCKS_REQUIRED(::cs_main, pool.cs)
{
    AssertLockHeld(::cs_main);
    AssertLockHeld(pool.cs);
    int expired = pool.Expire(GetTime<std::chrono::seconds>() - pool.m_opts.expiry);
    if (expired != 0) {
        LogDebug(BCLog::MEMPOOL, "Expired %i transactions from the memory pool\n", expired);
    }

    std::vector<COutPoint> vNoSpendsRemaining;
    pool.TrimToSize(pool.m_opts.max_size_bytes, &vNoSpendsRemaining);
    for (const COutPoint& removed : vNoSpendsRemaining)
        coins_cache.Uncache(removed);
}

static bool IsCurrentForFeeEstimation(Chainstate& active_chainstate) EXCLUSIVE_LOCKS_REQUIRED(cs_main)
{
    AssertLockHeld(cs_main);
    if (active_chainstate.m_chainman.IsInitialBlockDownload()) {
        return false;
    }
    if (active_chainstate.m_chain.Tip()->GetBlockTime() < count_seconds(GetTime<std::chrono::seconds>() - MAX_FEE_ESTIMATION_TIP_AGE))
        return false;
    if (active_chainstate.m_chain.Height() < active_chainstate.m_chainman.m_best_header->nHeight - 1) {
        return false;
    }
    return true;
}

void Chainstate::MaybeUpdateMempoolForReorg(
    DisconnectedBlockTransactions& disconnectpool,
    bool fAddToMempool)
{
    if (!m_mempool) return;

    AssertLockHeld(cs_main);
    AssertLockHeld(m_mempool->cs);
    std::vector<uint256> vHashUpdate;
    {
        // disconnectpool is ordered so that the front is the most recently-confirmed
        // transaction (the last tx of the block at the tip) in the disconnected chain.
        // Iterate disconnectpool in reverse, so that we add transactions
        // back to the mempool starting with the earliest transaction that had
        // been previously seen in a block.
        const auto queuedTx = disconnectpool.take();
        auto it = queuedTx.rbegin();
        while (it != queuedTx.rend()) {
            // ignore validation errors in resurrected transactions
            if (!fAddToMempool || (*it)->IsCoinBase() ||
                AcceptToMemoryPool(*this, *it, GetTime(),
                    /*bypass_limits=*/true, /*test_accept=*/false).m_result_type !=
                        MempoolAcceptResult::ResultType::VALID) {
                // If the transaction doesn't make it in to the mempool, remove any
                // transactions that depend on it (which would now be orphans).
                m_mempool->removeRecursive(**it, MemPoolRemovalReason::REORG);
            } else if (m_mempool->exists(GenTxid::Txid((*it)->GetHash()))) {
                vHashUpdate.push_back((*it)->GetHash());
            }
            ++it;
        }
    }

    // AcceptToMemoryPool/addNewTransaction all assume that new mempool entries have
    // no in-mempool children, which is generally not true when adding
    // previously-confirmed transactions back to the mempool.
    // UpdateTransactionsFromBlock finds descendants of any transactions in
    // the disconnectpool that were added back and cleans up the mempool state.
    m_mempool->UpdateTransactionsFromBlock(vHashUpdate);

    // Predicate to use for filtering transactions in removeForReorg.
    // Checks whether the transaction is still final and, if it spends a coinbase output, mature.
    // Also updates valid entries' cached LockPoints if needed.
    // If false, the tx is still valid and its lockpoints are updated.
    // If true, the tx would be invalid in the next block; remove this entry and all of its descendants.
    // Note that TRUC rules are not applied here, so reorgs may cause violations of TRUC inheritance or
    // topology restrictions.
    const auto filter_final_and_mature = [&](CTxMemPool::txiter it)
        EXCLUSIVE_LOCKS_REQUIRED(m_mempool->cs, ::cs_main) {
        AssertLockHeld(m_mempool->cs);
        AssertLockHeld(::cs_main);
        const CTransaction& tx = it->GetTx();

        // The transaction must be final.
        if (!CheckFinalTxAtTip(*Assert(m_chain.Tip()), tx)) return true;

        const LockPoints& lp = it->GetLockPoints();
        // CheckSequenceLocksAtTip checks if the transaction will be final in the next block to be
        // created on top of the new chain.
        if (TestLockPointValidity(m_chain, lp)) {
            if (!CheckSequenceLocksAtTip(m_chain.Tip(), lp)) {
                return true;
            }
        } else {
            const CCoinsViewMemPool view_mempool{&CoinsTip(), *m_mempool};
            const std::optional<LockPoints> new_lock_points{CalculateLockPointsAtTip(m_chain.Tip(), view_mempool, tx)};
            if (new_lock_points.has_value() && CheckSequenceLocksAtTip(m_chain.Tip(), *new_lock_points)) {
                // Now update the mempool entry lockpoints as well.
                it->UpdateLockPoints(*new_lock_points);
            } else {
                return true;
            }
        }

        // If the transaction spends any coinbase outputs, it must be mature.
        if (it->GetSpendsCoinbase()) {
            for (const CTxIn& txin : tx.vin) {
                if (m_mempool->exists(GenTxid::Txid(txin.prevout.hash))) continue;
                const Coin& coin{CoinsTip().AccessCoin(txin.prevout)};
                assert(!coin.IsSpent());
                const auto mempool_spend_height{m_chain.Tip()->nHeight + 1};
                if (coin.IsCoinBase() && mempool_spend_height - coin.nHeight < COINBASE_MATURITY) {
                    return true;
                }
            }
        }
        // Transaction is still valid and cached LockPoints are updated.
        return false;
    };

    // We also need to remove any now-immature transactions
    m_mempool->removeForReorg(m_chain, filter_final_and_mature);
    // Re-limit mempool size, in case we added any transactions
    LimitMempoolSize(*m_mempool, this->CoinsTip());
}

/**
* Checks to avoid mempool polluting consensus critical paths since cached
* signature and script validity results will be reused if we validate this
* transaction again during block validation.
* */
static bool CheckInputsFromMempoolAndCache(const CTransaction& tx, TxValidationState& state,
                const CCoinsViewCache& view, const CTxMemPool& pool,
                unsigned int flags, PrecomputedTransactionData& txdata, CCoinsViewCache& coins_tip,
                ValidationCache& validation_cache)
                EXCLUSIVE_LOCKS_REQUIRED(cs_main, pool.cs)
{
    AssertLockHeld(cs_main);
    AssertLockHeld(pool.cs);

    assert(!tx.IsCoinBase());
    for (const CTxIn& txin : tx.vin) {
        const Coin& coin = view.AccessCoin(txin.prevout);

        // This coin was checked in PreChecks and MemPoolAccept
        // has been holding cs_main since then.
        Assume(!coin.IsSpent());
        if (coin.IsSpent()) return false;

        // If the Coin is available, there are 2 possibilities:
        // it is available in our current ChainstateActive UTXO set,
        // or it's a UTXO provided by a transaction in our mempool.
        // Ensure the scriptPubKeys in Coins from CoinsView are correct.
        const CTransactionRef& txFrom = pool.get(txin.prevout.hash);
        if (txFrom) {
            assert(txFrom->GetHash() == txin.prevout.hash);
            assert(txFrom->vout.size() > txin.prevout.n);
            assert(txFrom->vout[txin.prevout.n] == coin.out);
        } else {
            const Coin& coinFromUTXOSet = coins_tip.AccessCoin(txin.prevout);
            assert(!coinFromUTXOSet.IsSpent());
            assert(coinFromUTXOSet.out == coin.out);
        }
    }

    // Call CheckInputScripts() to cache signature and script validity against current tip consensus rules.
    return CheckInputScripts(tx, state, view, flags, /* cacheSigStore= */ true, /* cacheFullScriptStore= */ true, txdata, validation_cache);
}

namespace {

class MemPoolAccept
{
public:
    explicit MemPoolAccept(CTxMemPool& mempool, Chainstate& active_chainstate) :
        m_pool(mempool),
        m_view(&m_dummy),
        m_viewmempool(&active_chainstate.CoinsTip(), m_pool),
        m_active_chainstate(active_chainstate)
    {
    }

    // We put the arguments we're handed into a struct, so we can pass them
    // around easier.
    struct ATMPArgs {
        const CChainParams& m_chainparams;
        const int64_t m_accept_time;
        const bool m_bypass_limits;
        /*
         * Return any outpoints which were not previously present in the coins
         * cache, but were added as a result of validating the tx for mempool
         * acceptance. This allows the caller to optionally remove the cache
         * additions if the associated transaction ends up being rejected by
         * the mempool.
         */
        std::vector<COutPoint>& m_coins_to_uncache;
        /** When true, the transaction or package will not be submitted to the mempool. */
        const bool m_test_accept;
        /** Whether we allow transactions to replace mempool transactions. If false,
         * any transaction spending the same inputs as a transaction in the mempool is considered
         * a conflict. */
        const bool m_allow_replacement;
        /** When true, allow sibling eviction. This only occurs in single transaction package settings. */
        const bool m_allow_sibling_eviction;
        /** When true, the mempool will not be trimmed when any transactions are submitted in
         * Finalize(). Instead, limits should be enforced at the end to ensure the package is not
         * partially submitted.
         */
        const bool m_package_submission;
        /** When true, use package feerates instead of individual transaction feerates for fee-based
         * policies such as mempool min fee and min relay fee.
         */
        const bool m_package_feerates;
        /** Used for local submission of transactions to catch "absurd" fees
         * due to fee miscalculation by wallets. std:nullopt implies unset, allowing any feerates.
         * Any individual transaction failing this check causes immediate failure.
         */
        const std::optional<CFeeRate> m_client_maxfeerate;

        /** Whether CPFP carveout and RBF carveout are granted. */
        const bool m_allow_carveouts;

        /** Parameters for single transaction mempool validation. */
        static ATMPArgs SingleAccept(const CChainParams& chainparams, int64_t accept_time,
                                     bool bypass_limits, std::vector<COutPoint>& coins_to_uncache,
                                     bool test_accept) {
            return ATMPArgs{/* m_chainparams */ chainparams,
                            /* m_accept_time */ accept_time,
                            /* m_bypass_limits */ bypass_limits,
                            /* m_coins_to_uncache */ coins_to_uncache,
                            /* m_test_accept */ test_accept,
                            /* m_allow_replacement */ true,
                            /* m_allow_sibling_eviction */ true,
                            /* m_package_submission */ false,
                            /* m_package_feerates */ false,
                            /* m_client_maxfeerate */ {}, // checked by caller
                            /* m_allow_carveouts */ true,
            };
        }

        /** Parameters for test package mempool validation through testmempoolaccept. */
        static ATMPArgs PackageTestAccept(const CChainParams& chainparams, int64_t accept_time,
                                          std::vector<COutPoint>& coins_to_uncache) {
            return ATMPArgs{/* m_chainparams */ chainparams,
                            /* m_accept_time */ accept_time,
                            /* m_bypass_limits */ false,
                            /* m_coins_to_uncache */ coins_to_uncache,
                            /* m_test_accept */ true,
                            /* m_allow_replacement */ false,
                            /* m_allow_sibling_eviction */ false,
                            /* m_package_submission */ false, // not submitting to mempool
                            /* m_package_feerates */ false,
                            /* m_client_maxfeerate */ {}, // checked by caller
                            /* m_allow_carveouts */ false,
            };
        }

        /** Parameters for child-with-unconfirmed-parents package validation. */
        static ATMPArgs PackageChildWithParents(const CChainParams& chainparams, int64_t accept_time,
                                                std::vector<COutPoint>& coins_to_uncache, const std::optional<CFeeRate>& client_maxfeerate) {
            return ATMPArgs{/* m_chainparams */ chainparams,
                            /* m_accept_time */ accept_time,
                            /* m_bypass_limits */ false,
                            /* m_coins_to_uncache */ coins_to_uncache,
                            /* m_test_accept */ false,
                            /* m_allow_replacement */ true,
                            /* m_allow_sibling_eviction */ false,
                            /* m_package_submission */ true,
                            /* m_package_feerates */ true,
                            /* m_client_maxfeerate */ client_maxfeerate,
                            /* m_allow_carveouts */ false,
            };
        }

        /** Parameters for a single transaction within a package. */
        static ATMPArgs SingleInPackageAccept(const ATMPArgs& package_args) {
            return ATMPArgs{/* m_chainparams */ package_args.m_chainparams,
                            /* m_accept_time */ package_args.m_accept_time,
                            /* m_bypass_limits */ false,
                            /* m_coins_to_uncache */ package_args.m_coins_to_uncache,
                            /* m_test_accept */ package_args.m_test_accept,
                            /* m_allow_replacement */ true,
                            /* m_allow_sibling_eviction */ true,
                            /* m_package_submission */ true, // do not LimitMempoolSize in Finalize()
                            /* m_package_feerates */ false, // only 1 transaction
                            /* m_client_maxfeerate */ package_args.m_client_maxfeerate,
                            /* m_allow_carveouts */ false,
            };
        }

    private:
        // Private ctor to avoid exposing details to clients and allowing the possibility of
        // mixing up the order of the arguments. Use static functions above instead.
        ATMPArgs(const CChainParams& chainparams,
                 int64_t accept_time,
                 bool bypass_limits,
                 std::vector<COutPoint>& coins_to_uncache,
                 bool test_accept,
                 bool allow_replacement,
                 bool allow_sibling_eviction,
                 bool package_submission,
                 bool package_feerates,
                 std::optional<CFeeRate> client_maxfeerate,
                 bool allow_carveouts)
            : m_chainparams{chainparams},
              m_accept_time{accept_time},
              m_bypass_limits{bypass_limits},
              m_coins_to_uncache{coins_to_uncache},
              m_test_accept{test_accept},
              m_allow_replacement{allow_replacement},
              m_allow_sibling_eviction{allow_sibling_eviction},
              m_package_submission{package_submission},
              m_package_feerates{package_feerates},
              m_client_maxfeerate{client_maxfeerate},
              m_allow_carveouts{allow_carveouts}
        {
            // If we are using package feerates, we must be doing package submission.
            // It also means carveouts and sibling eviction are not permitted.
            if (m_package_feerates) {
                Assume(m_package_submission);
                Assume(!m_allow_carveouts);
                Assume(!m_allow_sibling_eviction);
            }
            if (m_allow_sibling_eviction) Assume(m_allow_replacement);
        }
    };

    /** Clean up all non-chainstate coins from m_view and m_viewmempool. */
    void CleanupTemporaryCoins() EXCLUSIVE_LOCKS_REQUIRED(cs_main, m_pool.cs);

    // Single transaction acceptance
    MempoolAcceptResult AcceptSingleTransaction(const CTransactionRef& ptx, ATMPArgs& args) EXCLUSIVE_LOCKS_REQUIRED(cs_main);

    /**
    * Multiple transaction acceptance. Transactions may or may not be interdependent, but must not
    * conflict with each other, and the transactions cannot already be in the mempool. Parents must
    * come before children if any dependencies exist.
    */
    PackageMempoolAcceptResult AcceptMultipleTransactions(const std::vector<CTransactionRef>& txns, ATMPArgs& args) EXCLUSIVE_LOCKS_REQUIRED(cs_main);

    /**
     * Submission of a subpackage.
     * If subpackage size == 1, calls AcceptSingleTransaction() with adjusted ATMPArgs to avoid
     * package policy restrictions like no CPFP carve out (PackageMempoolChecks)
     * and creates a PackageMempoolAcceptResult wrapping the result.
     *
     * If subpackage size > 1, calls AcceptMultipleTransactions() with the provided ATMPArgs.
     *
     * Also cleans up all non-chainstate coins from m_view at the end.
    */
    PackageMempoolAcceptResult AcceptSubPackage(const std::vector<CTransactionRef>& subpackage, ATMPArgs& args)
        EXCLUSIVE_LOCKS_REQUIRED(cs_main, m_pool.cs);

    /**
     * Package (more specific than just multiple transactions) acceptance. Package must be a child
     * with all of its unconfirmed parents, and topologically sorted.
     */
    PackageMempoolAcceptResult AcceptPackage(const Package& package, ATMPArgs& args) EXCLUSIVE_LOCKS_REQUIRED(cs_main);

private:
    // All the intermediate state that gets passed between the various levels
    // of checking a given transaction.
    struct Workspace {
        explicit Workspace(const CTransactionRef& ptx) : m_ptx(ptx), m_hash(ptx->GetHash()) {}
        /** Txids of mempool transactions that this transaction directly conflicts with or may
         * replace via sibling eviction. */
        std::set<Txid> m_conflicts;
        /** Iterators to mempool entries that this transaction directly conflicts with or may
         * replace via sibling eviction. */
        CTxMemPool::setEntries m_iters_conflicting;
        /** All mempool ancestors of this transaction. */
        CTxMemPool::setEntries m_ancestors;
        /* Handle to the tx in the changeset */
        CTxMemPool::ChangeSet::TxHandle m_tx_handle;
        /** Whether RBF-related data structures (m_conflicts, m_iters_conflicting,
         * m_replaced_transactions) include a sibling in addition to txns with conflicting inputs. */
        bool m_sibling_eviction{false};

        /** Virtual size of the transaction as used by the mempool, calculated using serialized size
         * of the transaction and sigops. */
        int64_t m_vsize;
        /** Fees paid by this transaction: total input amounts subtracted by total output amounts. */
        CAmount m_base_fees;
        /** Base fees + any fee delta set by the user with prioritisetransaction. */
        CAmount m_modified_fees;

        /** If we're doing package validation (i.e. m_package_feerates=true), the "effective"
         * package feerate of this transaction is the total fees divided by the total size of
         * transactions (which may include its ancestors and/or descendants). */
        CFeeRate m_package_feerate{0};

        const CTransactionRef& m_ptx;
        /** Txid. */
        const Txid& m_hash;
        TxValidationState m_state;
        /** A temporary cache containing serialized transaction data for signature verification.
         * Reused across PolicyScriptChecks and ConsensusScriptChecks. */
        PrecomputedTransactionData m_precomputed_txdata;
    };

    // Run the policy checks on a given transaction, excluding any script checks.
    // Looks up inputs, calculates feerate, considers replacement, evaluates
    // package limits, etc. As this function can be invoked for "free" by a peer,
    // only tests that are fast should be done here (to avoid CPU DoS).
    bool PreChecks(ATMPArgs& args, Workspace& ws) EXCLUSIVE_LOCKS_REQUIRED(cs_main, m_pool.cs);

    // Run checks for mempool replace-by-fee, only used in AcceptSingleTransaction.
    bool ReplacementChecks(Workspace& ws) EXCLUSIVE_LOCKS_REQUIRED(cs_main, m_pool.cs);

    // Enforce package mempool ancestor/descendant limits (distinct from individual
    // ancestor/descendant limits done in PreChecks) and run Package RBF checks.
    bool PackageMempoolChecks(const std::vector<CTransactionRef>& txns,
                              std::vector<Workspace>& workspaces,
                              int64_t total_vsize,
                              PackageValidationState& package_state) EXCLUSIVE_LOCKS_REQUIRED(cs_main, m_pool.cs);

    // Run the script checks using our policy flags. As this can be slow, we should
    // only invoke this on transactions that have otherwise passed policy checks.
    bool PolicyScriptChecks(const ATMPArgs& args, Workspace& ws) EXCLUSIVE_LOCKS_REQUIRED(cs_main, m_pool.cs);

    // Re-run the script checks, using consensus flags, and try to cache the
    // result in the scriptcache. This should be done after
    // PolicyScriptChecks(). This requires that all inputs either be in our
    // utxo set or in the mempool.
    bool ConsensusScriptChecks(const ATMPArgs& args, Workspace& ws) EXCLUSIVE_LOCKS_REQUIRED(cs_main, m_pool.cs);

    // Try to add the transaction to the mempool, removing any conflicts first.
    void FinalizeSubpackage(const ATMPArgs& args) EXCLUSIVE_LOCKS_REQUIRED(cs_main, m_pool.cs);

    // Submit all transactions to the mempool and call ConsensusScriptChecks to add to the script
    // cache - should only be called after successful validation of all transactions in the package.
    // Does not call LimitMempoolSize(), so mempool max_size_bytes may be temporarily exceeded.
    bool SubmitPackage(const ATMPArgs& args, std::vector<Workspace>& workspaces, PackageValidationState& package_state,
                       std::map<Wtxid, MempoolAcceptResult>& results)
         EXCLUSIVE_LOCKS_REQUIRED(cs_main, m_pool.cs);

    // Compare a package's feerate against minimum allowed.
    bool CheckFeeRate(size_t package_size, CAmount package_fee, TxValidationState& state) EXCLUSIVE_LOCKS_REQUIRED(::cs_main, m_pool.cs)
    {
        AssertLockHeld(::cs_main);
        AssertLockHeld(m_pool.cs);
        CAmount mempoolRejectFee = m_pool.GetMinFee().GetFee(package_size);
        if (mempoolRejectFee > 0 && package_fee < mempoolRejectFee) {
            return state.Invalid(TxValidationResult::TX_RECONSIDERABLE, "mempool min fee not met", strprintf("%d < %d", package_fee, mempoolRejectFee));
        }

        if (package_fee < m_pool.m_opts.min_relay_feerate.GetFee(package_size)) {
            return state.Invalid(TxValidationResult::TX_RECONSIDERABLE, "min relay fee not met",
                                 strprintf("%d < %d", package_fee, m_pool.m_opts.min_relay_feerate.GetFee(package_size)));
        }
        return true;
    }

    ValidationCache& GetValidationCache()
    {
        return m_active_chainstate.m_chainman.m_validation_cache;
    }

private:
    CTxMemPool& m_pool;
    CCoinsViewCache m_view;
    CCoinsViewMemPool m_viewmempool;
    CCoinsView m_dummy;

    Chainstate& m_active_chainstate;

    // Fields below are per *sub*package state and must be reset prior to subsequent
    // AcceptSingleTransaction and AcceptMultipleTransactions invocations
    struct SubPackageState {
        /** Aggregated modified fees of all transactions, used to calculate package feerate. */
        CAmount m_total_modified_fees{0};
        /** Aggregated virtual size of all transactions, used to calculate package feerate. */
        int64_t m_total_vsize{0};

        // RBF-related members
        /** Whether the transaction(s) would replace any mempool transactions and/or evict any siblings.
         * If so, RBF rules apply. */
        bool m_rbf{false};
        /** Mempool transactions that were replaced. */
        std::list<CTransactionRef> m_replaced_transactions;
        /* Changeset representing adding transactions and removing their conflicts. */
        std::unique_ptr<CTxMemPool::ChangeSet> m_changeset;

        /** Total modified fees of mempool transactions being replaced. */
        CAmount m_conflicting_fees{0};
        /** Total size (in virtual bytes) of mempool transactions being replaced. */
        size_t m_conflicting_size{0};
    };

    struct SubPackageState m_subpackage;

    /** Re-set sub-package state to not leak between evaluations */
    void ClearSubPackageState() EXCLUSIVE_LOCKS_REQUIRED(cs_main, m_pool.cs)
    {
        m_subpackage = SubPackageState{};

        // And clean coins while at it
        CleanupTemporaryCoins();
    }
};

bool MemPoolAccept::PreChecks(ATMPArgs& args, Workspace& ws)
{
    AssertLockHeld(cs_main);
    AssertLockHeld(m_pool.cs);
    const CTransactionRef& ptx = ws.m_ptx;
    const CTransaction& tx = *ws.m_ptx;
    const Txid& hash = ws.m_hash;

    // Copy/alias what we need out of args
    const int64_t nAcceptTime = args.m_accept_time;
    const bool bypass_limits = args.m_bypass_limits;
    std::vector<COutPoint>& coins_to_uncache = args.m_coins_to_uncache;

    // Alias what we need out of ws
    TxValidationState& state = ws.m_state;

    if (!CheckTransaction(tx, state)) {
        return false; // state filled in by CheckTransaction
    }

    // Coinbase is only valid in a block, not as a loose transaction
    if (tx.IsCoinBase())
        return state.Invalid(TxValidationResult::TX_CONSENSUS, "coinbase");

    // Rather not work on nonstandard transactions (unless -testnet/-regtest)
    std::string reason;
    if (m_pool.m_opts.require_standard && !IsStandardTx(tx, m_pool.m_opts.max_datacarrier_bytes, m_pool.m_opts.permit_bare_multisig, m_pool.m_opts.dust_relay_feerate, reason)) {
        return state.Invalid(TxValidationResult::TX_NOT_STANDARD, reason);
    }

    // Transactions smaller than 65 non-witness bytes are not relayed to mitigate CVE-2017-12842.
    if (::GetSerializeSize(TX_NO_WITNESS(tx)) < MIN_STANDARD_TX_NONWITNESS_SIZE)
        return state.Invalid(TxValidationResult::TX_NOT_STANDARD, "tx-size-small");

    // Only accept nLockTime-using transactions that can be mined in the next
    // block; we don't want our mempool filled up with transactions that can't
    // be mined yet.
    if (!CheckFinalTxAtTip(*Assert(m_active_chainstate.m_chain.Tip()), tx)) {
        return state.Invalid(TxValidationResult::TX_PREMATURE_SPEND, "non-final");
    }

    if (m_pool.exists(GenTxid::Wtxid(tx.GetWitnessHash()))) {
        // Exact transaction already exists in the mempool.
        return state.Invalid(TxValidationResult::TX_CONFLICT, "txn-already-in-mempool");
    } else if (m_pool.exists(GenTxid::Txid(tx.GetHash()))) {
        // Transaction with the same non-witness data but different witness (same txid, different
        // wtxid) already exists in the mempool.
        return state.Invalid(TxValidationResult::TX_CONFLICT, "txn-same-nonwitness-data-in-mempool");
    }

    // Check for conflicts with in-memory transactions
    for (const CTxIn &txin : tx.vin)
    {
        const CTransaction* ptxConflicting = m_pool.GetConflictTx(txin.prevout);
        if (ptxConflicting) {
            if (!args.m_allow_replacement) {
                // Transaction conflicts with a mempool tx, but we're not allowing replacements in this context.
                return state.Invalid(TxValidationResult::TX_MEMPOOL_POLICY, "bip125-replacement-disallowed");
            }
            ws.m_conflicts.insert(ptxConflicting->GetHash());
        }
    }

    if (!m_pool.checkNameOps(tx))
        return state.Invalid(TxValidationResult::TX_CONFLICT,
                             "txn-mempool-name-error");

    m_view.SetBackend(m_viewmempool);

    const CCoinsViewCache& coins_cache = m_active_chainstate.CoinsTip();
    // do all inputs exist?
    for (const CTxIn& txin : tx.vin) {
        if (!coins_cache.HaveCoinInCache(txin.prevout)) {
            coins_to_uncache.push_back(txin.prevout);
        }

        // Note: this call may add txin.prevout to the coins cache
        // (coins_cache.cacheCoins) by way of FetchCoin(). It should be removed
        // later (via coins_to_uncache) if this tx turns out to be invalid.
        if (!m_view.HaveCoin(txin.prevout)) {
            // Are inputs missing because we already have the tx?
            for (size_t out = 0; out < tx.vout.size(); out++) {
                // See if we have any output in the UTXO set.
                if (coins_cache.HaveCoin(COutPoint(hash, out))) {
                    return state.Invalid(TxValidationResult::TX_CONFLICT, "txn-already-known");
                }
            }
            // Otherwise assume this might be an orphan tx for which we just haven't seen parents yet
            return state.Invalid(TxValidationResult::TX_MISSING_INPUTS, "bad-txns-inputs-missingorspent");
        }
    }

    // This is const, but calls into the back end CoinsViews. The CCoinsViewDB at the bottom of the
    // hierarchy brings the best block into scope. See CCoinsViewDB::GetBestBlock().
    m_view.GetBestBlock();

    /* If this is a name update (or firstupdate), make sure that the
       existing name entry (if any) is in the dummy cache.  Otherwise
       tx validation done below (in CheckInputs) will not be correct.  */
    for (const auto& txout : tx.vout)
    {
        const CNameScript nameOp(txout.scriptPubKey);
        if (nameOp.isNameOp() && nameOp.isAnyUpdate())
        {
            const valtype& name = nameOp.getOpName();
            CNameData data;
            if (m_view.GetName(name, data))
                m_view.SetName(name, data, false);
        }
    }

    // we have all inputs cached now, so switch back to dummy (to protect
    // against bugs where we pull more inputs from disk that miss being added
    // to coins_to_uncache)
    m_view.SetBackend(m_dummy);

    assert(m_active_chainstate.m_blockman.LookupBlockIndex(m_view.GetBestBlock()) == m_active_chainstate.m_chain.Tip());

    // Only accept BIP68 sequence locked transactions that can be mined in the next
    // block; we don't want our mempool filled up with transactions that can't
    // be mined yet.
    // Pass in m_view which has all of the relevant inputs cached. Note that, since m_view's
    // backend was removed, it no longer pulls coins from the mempool.
    const std::optional<LockPoints> lock_points{CalculateLockPointsAtTip(m_active_chainstate.m_chain.Tip(), m_view, tx)};
    if (!lock_points.has_value() || !CheckSequenceLocksAtTip(m_active_chainstate.m_chain.Tip(), *lock_points)) {
        return state.Invalid(TxValidationResult::TX_PREMATURE_SPEND, "non-BIP68-final");
    }

    // The mempool holds txs for the next block, so pass height+1 to CheckTxInputs
    if (!Consensus::CheckTxInputs(tx, state, m_view, m_active_chainstate.m_chain.Height() + 1, ws.m_base_fees)) {
        return false; // state filled in by CheckTxInputs
    }

    if (m_pool.m_opts.require_standard && !AreInputsStandard(tx, m_view)) {
        return state.Invalid(TxValidationResult::TX_INPUTS_NOT_STANDARD, "bad-txns-nonstandard-inputs");
    }

    // Check for non-standard witnesses.
    if (tx.HasWitness() && m_pool.m_opts.require_standard && !IsWitnessStandard(tx, m_view)) {
        return state.Invalid(TxValidationResult::TX_WITNESS_MUTATED, "bad-witness-nonstandard");
    }

    int64_t nSigOpsCost = GetTransactionSigOpCost(tx, m_view, STANDARD_SCRIPT_VERIFY_FLAGS);

    // Keep track of transactions that spend a coinbase, which we re-scan
    // during reorgs to ensure COINBASE_MATURITY is still met.
    bool fSpendsCoinbase = false;
    for (const CTxIn &txin : tx.vin) {
        const Coin &coin = m_view.AccessCoin(txin.prevout);
        if (coin.IsCoinBase()) {
            fSpendsCoinbase = true;
            break;
        }
    }

    // Set entry_sequence to 0 when bypass_limits is used; this allows txs from a block
    // reorg to be marked earlier than any child txs that were already in the mempool.
    const uint64_t entry_sequence = bypass_limits ? 0 : m_pool.GetSequence();
    if (!m_subpackage.m_changeset) {
        m_subpackage.m_changeset = m_pool.GetChangeSet();
    }
    ws.m_tx_handle = m_subpackage.m_changeset->StageAddition(ptx, ws.m_base_fees, nAcceptTime, m_active_chainstate.m_chain.Height(), entry_sequence, fSpendsCoinbase, nSigOpsCost, lock_points.value());

    // ws.m_modified_fees includes any fee deltas from PrioritiseTransaction
    ws.m_modified_fees = ws.m_tx_handle->GetModifiedFee();

    ws.m_vsize = ws.m_tx_handle->GetTxSize();

    // Enforces 0-fee for dust transactions, no incentive to be mined alone
    if (m_pool.m_opts.require_standard) {
        if (!PreCheckEphemeralTx(*ptx, m_pool.m_opts.dust_relay_feerate, ws.m_base_fees, ws.m_modified_fees, state)) {
            return false; // state filled in by PreCheckEphemeralTx
        }
    }

    if (nSigOpsCost > MAX_STANDARD_TX_SIGOPS_COST)
        return state.Invalid(TxValidationResult::TX_NOT_STANDARD, "bad-txns-too-many-sigops",
                strprintf("%d", nSigOpsCost));

    // No individual transactions are allowed below the min relay feerate except from disconnected blocks.
    // This requirement, unlike CheckFeeRate, cannot be bypassed using m_package_feerates because,
    // while a tx could be package CPFP'd when entering the mempool, we do not have a DoS-resistant
    // method of ensuring the tx remains bumped. For example, the fee-bumping child could disappear
    // due to a replacement.
    // The only exception is TRUC transactions.
    if (!bypass_limits && ws.m_ptx->version != TRUC_VERSION && ws.m_modified_fees < m_pool.m_opts.min_relay_feerate.GetFee(ws.m_vsize)) {
        // Even though this is a fee-related failure, this result is TX_MEMPOOL_POLICY, not
        // TX_RECONSIDERABLE, because it cannot be bypassed using package validation.
        return state.Invalid(TxValidationResult::TX_MEMPOOL_POLICY, "min relay fee not met",
                             strprintf("%d < %d", ws.m_modified_fees, m_pool.m_opts.min_relay_feerate.GetFee(ws.m_vsize)));
    }
    // No individual transactions are allowed below the mempool min feerate except from disconnected
    // blocks and transactions in a package. Package transactions will be checked using package
    // feerate later.
    if (!bypass_limits && !args.m_package_feerates && !CheckFeeRate(ws.m_vsize, ws.m_modified_fees, state)) return false;

    ws.m_iters_conflicting = m_pool.GetIterSet(ws.m_conflicts);

    // Note that these modifications are only applicable to single transaction scenarios;
    // carve-outs are disabled for multi-transaction evaluations.
    CTxMemPool::Limits maybe_rbf_limits = m_pool.m_opts.limits;

    // Calculate in-mempool ancestors, up to a limit.
    if (ws.m_conflicts.size() == 1 && args.m_allow_carveouts) {
        // In general, when we receive an RBF transaction with mempool conflicts, we want to know whether we
        // would meet the chain limits after the conflicts have been removed. However, there isn't a practical
        // way to do this short of calculating the ancestor and descendant sets with an overlay cache of
        // changed mempool entries. Due to both implementation and runtime complexity concerns, this isn't
        // very realistic, thus we only ensure a limited set of transactions are RBF'able despite mempool
        // conflicts here. Importantly, we need to ensure that some transactions which were accepted using
        // the below carve-out are able to be RBF'ed, without impacting the security the carve-out provides
        // for off-chain contract systems (see link in the comment below).
        //
        // Specifically, the subset of RBF transactions which we allow despite chain limits are those which
        // conflict directly with exactly one other transaction (but may evict children of said transaction),
        // and which are not adding any new mempool dependencies. Note that the "no new mempool dependencies"
        // check is accomplished later, so we don't bother doing anything about it here, but if our
        // policy changes, we may need to move that check to here instead of removing it wholesale.
        //
        // Such transactions are clearly not merging any existing packages, so we are only concerned with
        // ensuring that (a) no package is growing past the package size (not count) limits and (b) we are
        // not allowing something to effectively use the (below) carve-out spot when it shouldn't be allowed
        // to.
        //
        // To check these we first check if we meet the RBF criteria, above, and increment the descendant
        // limits by the direct conflict and its descendants (as these are recalculated in
        // CalculateMempoolAncestors by assuming the new transaction being added is a new descendant, with no
        // removals, of each parent's existing dependent set). The ancestor count limits are unmodified (as
        // the ancestor limits should be the same for both our new transaction and any conflicts).
        // We don't bother incrementing m_limit_descendants by the full removal count as that limit never comes
        // into force here (as we're only adding a single transaction).
        assert(ws.m_iters_conflicting.size() == 1);
        CTxMemPool::txiter conflict = *ws.m_iters_conflicting.begin();

        maybe_rbf_limits.descendant_count += 1;
        maybe_rbf_limits.descendant_size_vbytes += conflict->GetSizeWithDescendants();
    }

    if (auto ancestors{m_subpackage.m_changeset->CalculateMemPoolAncestors(ws.m_tx_handle, maybe_rbf_limits)}) {
        ws.m_ancestors = std::move(*ancestors);
    } else {
        // If CalculateMemPoolAncestors fails second time, we want the original error string.
        const auto error_message{util::ErrorString(ancestors).original};

        // Carve-out is not allowed in this context; fail
        if (!args.m_allow_carveouts) {
            return state.Invalid(TxValidationResult::TX_MEMPOOL_POLICY, "too-long-mempool-chain", error_message);
        }

        // Contracting/payment channels CPFP carve-out:
        // If the new transaction is relatively small (up to 40k weight)
        // and has at most one ancestor (ie ancestor limit of 2, including
        // the new transaction), allow it if its parent has exactly the
        // descendant limit descendants. The transaction also cannot be TRUC,
        // as its topology restrictions do not allow a second child.
        //
        // This allows protocols which rely on distrusting counterparties
        // being able to broadcast descendants of an unconfirmed transaction
        // to be secure by simply only having two immediately-spendable
        // outputs - one for each counterparty. For more info on the uses for
        // this, see https://lists.linuxfoundation.org/pipermail/bitcoin-dev/2018-November/016518.html
        CTxMemPool::Limits cpfp_carve_out_limits{
            .ancestor_count = 2,
            .ancestor_size_vbytes = maybe_rbf_limits.ancestor_size_vbytes,
            .descendant_count = maybe_rbf_limits.descendant_count + 1,
            .descendant_size_vbytes = maybe_rbf_limits.descendant_size_vbytes + EXTRA_DESCENDANT_TX_SIZE_LIMIT,
        };
        if (ws.m_vsize > EXTRA_DESCENDANT_TX_SIZE_LIMIT || ws.m_ptx->version == TRUC_VERSION) {
            return state.Invalid(TxValidationResult::TX_MEMPOOL_POLICY, "too-long-mempool-chain", error_message);
        }
        if (auto ancestors_retry{m_subpackage.m_changeset->CalculateMemPoolAncestors(ws.m_tx_handle, cpfp_carve_out_limits)}) {
            ws.m_ancestors = std::move(*ancestors_retry);
        } else {
            return state.Invalid(TxValidationResult::TX_MEMPOOL_POLICY, "too-long-mempool-chain", error_message);
        }
    }

    // Even though just checking direct mempool parents for inheritance would be sufficient, we
    // check using the full ancestor set here because it's more convenient to use what we have
    // already calculated.
    if (const auto err{SingleTRUCChecks(ws.m_ptx, ws.m_ancestors, ws.m_conflicts, ws.m_vsize)}) {
        // Single transaction contexts only.
        if (args.m_allow_sibling_eviction && err->second != nullptr) {
            // We should only be considering where replacement is considered valid as well.
            Assume(args.m_allow_replacement);

            // Potential sibling eviction. Add the sibling to our list of mempool conflicts to be
            // included in RBF checks.
            ws.m_conflicts.insert(err->second->GetHash());
            // Adding the sibling to m_iters_conflicting here means that it doesn't count towards
            // RBF Carve Out above. This is correct, since removing to-be-replaced transactions from
            // the descendant count is done separately in SingleTRUCChecks for TRUC transactions.
            ws.m_iters_conflicting.insert(m_pool.GetIter(err->second->GetHash()).value());
            ws.m_sibling_eviction = true;
            // The sibling will be treated as part of the to-be-replaced set in ReplacementChecks.
            // Note that we are not checking whether it opts in to replaceability via BIP125 or TRUC
            // (which is normally done in PreChecks). However, the only way a TRUC transaction can
            // have a non-TRUC and non-BIP125 descendant is due to a reorg.
        } else {
            return state.Invalid(TxValidationResult::TX_MEMPOOL_POLICY, "TRUC-violation", err->first);
        }
    }

    // A transaction that spends outputs that would be replaced by it is invalid. Now
    // that we have the set of all ancestors we can detect this
    // pathological case by making sure ws.m_conflicts and ws.m_ancestors don't
    // intersect.
    if (const auto err_string{EntriesAndTxidsDisjoint(ws.m_ancestors, ws.m_conflicts, hash)}) {
        // We classify this as a consensus error because a transaction depending on something it
        // conflicts with would be inconsistent.
        return state.Invalid(TxValidationResult::TX_CONSENSUS, "bad-txns-spends-conflicting-tx", *err_string);
    }

    // We want to detect conflicts in any tx in a package to trigger package RBF logic
    m_subpackage.m_rbf |= !ws.m_conflicts.empty();
    return true;
}

bool MemPoolAccept::ReplacementChecks(Workspace& ws)
{
    AssertLockHeld(cs_main);
    AssertLockHeld(m_pool.cs);

    const CTransaction& tx = *ws.m_ptx;
    const uint256& hash = ws.m_hash;
    TxValidationState& state = ws.m_state;

    CFeeRate newFeeRate(ws.m_modified_fees, ws.m_vsize);
    // Enforce Rule #6. The replacement transaction must have a higher feerate than its direct conflicts.
    // - The motivation for this check is to ensure that the replacement transaction is preferable for
    //   block-inclusion, compared to what would be removed from the mempool.
    // - This logic predates ancestor feerate-based transaction selection, which is why it doesn't
    //   consider feerates of descendants.
    // - Note: Ancestor feerate-based transaction selection has made this comparison insufficient to
    //   guarantee that this is incentive-compatible for miners, because it is possible for a
    //   descendant transaction of a direct conflict to pay a higher feerate than the transaction that
    //   might replace them, under these rules.
    if (const auto err_string{PaysMoreThanConflicts(ws.m_iters_conflicting, newFeeRate, hash)}) {
        // This fee-related failure is TX_RECONSIDERABLE because validating in a package may change
        // the result.
        return state.Invalid(TxValidationResult::TX_RECONSIDERABLE,
                             strprintf("insufficient fee%s", ws.m_sibling_eviction ? " (including sibling eviction)" : ""), *err_string);
    }

    CTxMemPool::setEntries all_conflicts;

    // Calculate all conflicting entries and enforce Rule #5.
    if (const auto err_string{GetEntriesForConflicts(tx, m_pool, ws.m_iters_conflicting, all_conflicts)}) {
        return state.Invalid(TxValidationResult::TX_MEMPOOL_POLICY,
                             strprintf("too many potential replacements%s", ws.m_sibling_eviction ? " (including sibling eviction)" : ""), *err_string);
    }
    // Enforce Rule #2.
    if (const auto err_string{HasNoNewUnconfirmed(tx, m_pool, all_conflicts)}) {
        // Sibling eviction is only done for TRUC transactions, which cannot have multiple ancestors.
        Assume(!ws.m_sibling_eviction);
        return state.Invalid(TxValidationResult::TX_MEMPOOL_POLICY,
                             strprintf("replacement-adds-unconfirmed%s", ws.m_sibling_eviction ? " (including sibling eviction)" : ""), *err_string);
    }

    // Check if it's economically rational to mine this transaction rather than the ones it
    // replaces and pays for its own relay fees. Enforce Rules #3 and #4.
    for (CTxMemPool::txiter it : all_conflicts) {
        m_subpackage.m_conflicting_fees += it->GetModifiedFee();
        m_subpackage.m_conflicting_size += it->GetTxSize();
    }
    if (const auto err_string{PaysForRBF(m_subpackage.m_conflicting_fees, ws.m_modified_fees, ws.m_vsize,
                                         m_pool.m_opts.incremental_relay_feerate, hash)}) {
        // Result may change in a package context
        return state.Invalid(TxValidationResult::TX_RECONSIDERABLE,
                             strprintf("insufficient fee%s", ws.m_sibling_eviction ? " (including sibling eviction)" : ""), *err_string);
    }

    // Add all the to-be-removed transactions to the changeset.
    for (auto it : all_conflicts) {
        m_subpackage.m_changeset->StageRemoval(it);
    }
    return true;
}

bool MemPoolAccept::PackageMempoolChecks(const std::vector<CTransactionRef>& txns,
                                         std::vector<Workspace>& workspaces,
                                         const int64_t total_vsize,
                                         PackageValidationState& package_state)
{
    AssertLockHeld(cs_main);
    AssertLockHeld(m_pool.cs);

    // CheckPackageLimits expects the package transactions to not already be in the mempool.
    assert(std::all_of(txns.cbegin(), txns.cend(), [this](const auto& tx)
                       { return !m_pool.exists(GenTxid::Txid(tx->GetHash()));}));

    assert(txns.size() == workspaces.size());

    auto result = m_pool.CheckPackageLimits(txns, total_vsize);
    if (!result) {
        // This is a package-wide error, separate from an individual transaction error.
        return package_state.Invalid(PackageValidationResult::PCKG_POLICY, "package-mempool-limits", util::ErrorString(result).original);
    }

    // No conflicts means we're finished. Further checks are all RBF-only.
    if (!m_subpackage.m_rbf) return true;

    // We're in package RBF context; replacement proposal must be size 2
    if (workspaces.size() != 2 || !Assume(IsChildWithParents(txns))) {
        return package_state.Invalid(PackageValidationResult::PCKG_POLICY, "package RBF failed: package must be 1-parent-1-child");
    }

    // If the package has in-mempool ancestors, we won't consider a package RBF
    // since it would result in a cluster larger than 2.
    // N.B. To relax this constraint we will need to revisit how CCoinsViewMemPool::PackageAddTransaction
    // is being used inside AcceptMultipleTransactions to track available inputs while processing a package.
    for (const auto& ws : workspaces) {
        if (!ws.m_ancestors.empty()) {
            return package_state.Invalid(PackageValidationResult::PCKG_POLICY, "package RBF failed: new transaction cannot have mempool ancestors");
        }
    }

    // Aggregate all conflicts into one set.
    CTxMemPool::setEntries direct_conflict_iters;
    for (Workspace& ws : workspaces) {
        // Aggregate all conflicts into one set.
        direct_conflict_iters.merge(ws.m_iters_conflicting);
    }

    const auto& parent_ws = workspaces[0];
    const auto& child_ws = workspaces[1];

    // Don't consider replacements that would cause us to remove a large number of mempool entries.
    // This limit is not increased in a package RBF. Use the aggregate number of transactions.
    CTxMemPool::setEntries all_conflicts;
    if (const auto err_string{GetEntriesForConflicts(*child_ws.m_ptx, m_pool, direct_conflict_iters,
                                                     all_conflicts)}) {
        return package_state.Invalid(PackageValidationResult::PCKG_POLICY,
                                     "package RBF failed: too many potential replacements", *err_string);
    }


    for (CTxMemPool::txiter it : all_conflicts) {
        m_subpackage.m_changeset->StageRemoval(it);
        m_subpackage.m_conflicting_fees += it->GetModifiedFee();
        m_subpackage.m_conflicting_size += it->GetTxSize();
    }

    // Use the child as the transaction for attributing errors to.
    const Txid& child_hash = child_ws.m_ptx->GetHash();
    if (const auto err_string{PaysForRBF(/*original_fees=*/m_subpackage.m_conflicting_fees,
                                         /*replacement_fees=*/m_subpackage.m_total_modified_fees,
                                         /*replacement_vsize=*/m_subpackage.m_total_vsize,
                                         m_pool.m_opts.incremental_relay_feerate, child_hash)}) {
        return package_state.Invalid(PackageValidationResult::PCKG_POLICY,
                                     "package RBF failed: insufficient anti-DoS fees", *err_string);
    }

    // Ensure this two transaction package is a "chunk" on its own; we don't want the child
    // to be only paying anti-DoS fees
    const CFeeRate parent_feerate(parent_ws.m_modified_fees, parent_ws.m_vsize);
    const CFeeRate package_feerate(m_subpackage.m_total_modified_fees, m_subpackage.m_total_vsize);
    if (package_feerate <= parent_feerate) {
        return package_state.Invalid(PackageValidationResult::PCKG_POLICY,
                                     "package RBF failed: package feerate is less than or equal to parent feerate",
                                     strprintf("package feerate %s <= parent feerate is %s", package_feerate.ToString(), parent_feerate.ToString()));
    }

    // Check if it's economically rational to mine this package rather than the ones it replaces.
    // This takes the place of ReplacementChecks()'s PaysMoreThanConflicts() in the package RBF setting.
    if (const auto err_tup{ImprovesFeerateDiagram(*m_subpackage.m_changeset)}) {
        return package_state.Invalid(PackageValidationResult::PCKG_POLICY,
                                     "package RBF failed: " + err_tup.value().second, "");
    }

    LogDebug(BCLog::TXPACKAGES, "package RBF checks passed: parent %s (wtxid=%s), child %s (wtxid=%s), package hash (%s)\n",
        txns.front()->GetHash().ToString(), txns.front()->GetWitnessHash().ToString(),
        txns.back()->GetHash().ToString(), txns.back()->GetWitnessHash().ToString(),
        GetPackageHash(txns).ToString());


    return true;
}

bool MemPoolAccept::PolicyScriptChecks(const ATMPArgs& args, Workspace& ws)
{
    AssertLockHeld(cs_main);
    AssertLockHeld(m_pool.cs);
    const CTransaction& tx = *ws.m_ptx;
    TxValidationState& state = ws.m_state;

    constexpr unsigned int scriptVerifyFlags = STANDARD_SCRIPT_VERIFY_FLAGS;

    // Check input scripts and signatures.
    // This is done last to help prevent CPU exhaustion denial-of-service attacks.
    if (!CheckInputScripts(tx, state, m_view, scriptVerifyFlags, true, false, ws.m_precomputed_txdata, GetValidationCache())) {
        // SCRIPT_VERIFY_CLEANSTACK requires SCRIPT_VERIFY_WITNESS, so we
        // need to turn both off, and compare against just turning off CLEANSTACK
        // to see if the failure is specifically due to witness validation.
        TxValidationState state_dummy; // Want reported failures to be from first CheckInputScripts
        if (!tx.HasWitness() && CheckInputScripts(tx, state_dummy, m_view, scriptVerifyFlags & ~(SCRIPT_VERIFY_WITNESS | SCRIPT_VERIFY_CLEANSTACK), true, false, ws.m_precomputed_txdata, GetValidationCache()) &&
                !CheckInputScripts(tx, state_dummy, m_view, scriptVerifyFlags & ~SCRIPT_VERIFY_CLEANSTACK, true, false, ws.m_precomputed_txdata, GetValidationCache())) {
            // Only the witness is missing, so the transaction itself may be fine.
            state.Invalid(TxValidationResult::TX_WITNESS_STRIPPED,
                    state.GetRejectReason(), state.GetDebugMessage());
        }
        return false; // state filled in by CheckInputScripts
    }

    return true;
}

bool MemPoolAccept::ConsensusScriptChecks(const ATMPArgs& args, Workspace& ws)
{
    AssertLockHeld(cs_main);
    AssertLockHeld(m_pool.cs);
    const CTransaction& tx = *ws.m_ptx;
    const uint256& hash = ws.m_hash;
    TxValidationState& state = ws.m_state;

    // Check again against the current block tip's script verification
    // flags to cache our script execution flags. This is, of course,
    // useless if the next block has different script flags from the
    // previous one, but because the cache tracks script flags for us it
    // will auto-invalidate and we'll just have a few blocks of extra
    // misses on soft-fork activation.
    //
    // This is also useful in case of bugs in the standard flags that cause
    // transactions to pass as valid when they're actually invalid. For
    // instance the STRICTENC flag was incorrectly allowing certain
    // CHECKSIG NOT scripts to pass, even though they were invalid.
    //
    // There is a similar check in CreateNewBlock() to prevent creating
    // invalid blocks (using TestBlockValidity), however allowing such
    // transactions into the mempool can be exploited as a DoS attack.
    unsigned int currentBlockScriptVerifyFlags{GetBlockScriptFlags(*m_active_chainstate.m_chain.Tip(), m_active_chainstate.m_chainman)};
    if (!CheckInputsFromMempoolAndCache(tx, state, m_view, m_pool, currentBlockScriptVerifyFlags,
                                        ws.m_precomputed_txdata, m_active_chainstate.CoinsTip(), GetValidationCache())) {
        LogPrintf("BUG! PLEASE REPORT THIS! CheckInputScripts failed against latest-block but not STANDARD flags %s, %s\n", hash.ToString(), state.ToString());
        return Assume(false);
    }

    return true;
}

void MemPoolAccept::FinalizeSubpackage(const ATMPArgs& args)
{
    AssertLockHeld(cs_main);
    AssertLockHeld(m_pool.cs);

    if (!m_subpackage.m_changeset->GetRemovals().empty()) Assume(args.m_allow_replacement);
    // Remove conflicting transactions from the mempool
    for (CTxMemPool::txiter it : m_subpackage.m_changeset->GetRemovals())
    {
        std::string log_string = strprintf("replacing mempool tx %s (wtxid=%s, fees=%s, vsize=%s). ",
                                      it->GetTx().GetHash().ToString(),
                                      it->GetTx().GetWitnessHash().ToString(),
                                      it->GetFee(),
                                      it->GetTxSize());
        FeeFrac feerate{m_subpackage.m_total_modified_fees, int32_t(m_subpackage.m_total_vsize)};
        uint256 tx_or_package_hash{};
        const bool replaced_with_tx{m_subpackage.m_changeset->GetTxCount() == 1};
        if (replaced_with_tx) {
            const CTransaction& tx = m_subpackage.m_changeset->GetAddedTxn(0);
            tx_or_package_hash = tx.GetHash();
            log_string += strprintf("New tx %s (wtxid=%s, fees=%s, vsize=%s)",
                                    tx.GetHash().ToString(),
                                    tx.GetWitnessHash().ToString(),
                                    feerate.fee,
                                    feerate.size);
        } else {
            tx_or_package_hash = GetPackageHash(m_subpackage.m_changeset->GetAddedTxns());
            log_string += strprintf("New package %s with %lu txs, fees=%s, vsize=%s",
                                    tx_or_package_hash.ToString(),
                                    m_subpackage.m_changeset->GetTxCount(),
                                    feerate.fee,
                                    feerate.size);

        }
        LogDebug(BCLog::MEMPOOL, "%s\n", log_string);
        TRACEPOINT(mempool, replaced,
                it->GetTx().GetHash().data(),
                it->GetTxSize(),
                it->GetFee(),
                std::chrono::duration_cast<std::chrono::duration<std::uint64_t>>(it->GetTime()).count(),
                tx_or_package_hash.data(),
                feerate.size,
                feerate.fee,
                replaced_with_tx
        );
        m_subpackage.m_replaced_transactions.push_back(it->GetSharedTx());
    }
    m_subpackage.m_changeset->Apply();
    m_subpackage.m_changeset.reset();
}

bool MemPoolAccept::SubmitPackage(const ATMPArgs& args, std::vector<Workspace>& workspaces,
                                  PackageValidationState& package_state,
                                  std::map<Wtxid, MempoolAcceptResult>& results)
{
    AssertLockHeld(cs_main);
    AssertLockHeld(m_pool.cs);
    // Sanity check: none of the transactions should be in the mempool, and none of the transactions
    // should have a same-txid-different-witness equivalent in the mempool.
    assert(std::all_of(workspaces.cbegin(), workspaces.cend(), [this](const auto& ws){
        return !m_pool.exists(GenTxid::Txid(ws.m_ptx->GetHash())); }));

    bool all_submitted = true;
    FinalizeSubpackage(args);
    // ConsensusScriptChecks adds to the script cache and is therefore consensus-critical;
    // CheckInputsFromMempoolAndCache asserts that transactions only spend coins available from the
    // mempool or UTXO set. Submit each transaction to the mempool immediately after calling
    // ConsensusScriptChecks to make the outputs available for subsequent transactions.
    for (Workspace& ws : workspaces) {
        if (!ConsensusScriptChecks(args, ws)) {
            results.emplace(ws.m_ptx->GetWitnessHash(), MempoolAcceptResult::Failure(ws.m_state));
            // Since PolicyScriptChecks() passed, this should never fail.
            Assume(false);
            all_submitted = false;
            package_state.Invalid(PackageValidationResult::PCKG_MEMPOOL_ERROR,
                                  strprintf("BUG! PolicyScriptChecks succeeded but ConsensusScriptChecks failed: %s",
                                            ws.m_ptx->GetHash().ToString()));
            // Remove the transaction from the mempool.
            if (!m_subpackage.m_changeset) m_subpackage.m_changeset = m_pool.GetChangeSet();
            m_subpackage.m_changeset->StageRemoval(m_pool.GetIter(ws.m_ptx->GetHash()).value());
        }
    }
    if (!all_submitted) {
        Assume(m_subpackage.m_changeset);
        // This code should be unreachable; it's here as belt-and-suspenders
        // to try to ensure we have no consensus-invalid transactions in the
        // mempool.
        m_subpackage.m_changeset->Apply();
        m_subpackage.m_changeset.reset();
        return false;
    }

    std::vector<Wtxid> all_package_wtxids;
    all_package_wtxids.reserve(workspaces.size());
    std::transform(workspaces.cbegin(), workspaces.cend(), std::back_inserter(all_package_wtxids),
                   [](const auto& ws) { return ws.m_ptx->GetWitnessHash(); });

    if (!m_subpackage.m_replaced_transactions.empty()) {
        LogDebug(BCLog::MEMPOOL, "replaced %u mempool transactions with %u new one(s) for %s additional fees, %d delta bytes\n",
                 m_subpackage.m_replaced_transactions.size(), workspaces.size(),
                 m_subpackage.m_total_modified_fees - m_subpackage.m_conflicting_fees,
                 m_subpackage.m_total_vsize - static_cast<int>(m_subpackage.m_conflicting_size));
    }

    // Add successful results. The returned results may change later if LimitMempoolSize() evicts them.
    for (Workspace& ws : workspaces) {
        auto iter = m_pool.GetIter(ws.m_ptx->GetHash());
        Assume(iter.has_value());
        const auto effective_feerate = args.m_package_feerates ? ws.m_package_feerate :
            CFeeRate{ws.m_modified_fees, static_cast<uint32_t>(ws.m_vsize)};
        const auto effective_feerate_wtxids = args.m_package_feerates ? all_package_wtxids :
            std::vector<Wtxid>{ws.m_ptx->GetWitnessHash()};
        results.emplace(ws.m_ptx->GetWitnessHash(),
                        MempoolAcceptResult::Success(std::move(m_subpackage.m_replaced_transactions), ws.m_vsize,
                                         ws.m_base_fees, effective_feerate, effective_feerate_wtxids));
        if (!m_pool.m_opts.signals) continue;
        const CTransaction& tx = *ws.m_ptx;
        const auto tx_info = NewMempoolTransactionInfo(ws.m_ptx, ws.m_base_fees,
                                                       ws.m_vsize, (*iter)->GetHeight(),
                                                       args.m_bypass_limits, args.m_package_submission,
                                                       IsCurrentForFeeEstimation(m_active_chainstate),
                                                       m_pool.HasNoInputsOf(tx));
        m_pool.m_opts.signals->TransactionAddedToMempool(tx_info, m_pool.GetAndIncrementSequence());
    }
    return all_submitted;
}

MempoolAcceptResult MemPoolAccept::AcceptSingleTransaction(const CTransactionRef& ptx, ATMPArgs& args)
{
    AssertLockHeld(cs_main);
    LOCK(m_pool.cs); // mempool "read lock" (held through m_pool.m_opts.signals->TransactionAddedToMempool())

    Workspace ws(ptx);
    const std::vector<Wtxid> single_wtxid{ws.m_ptx->GetWitnessHash()};

    if (!PreChecks(args, ws)) {
        if (ws.m_state.GetResult() == TxValidationResult::TX_RECONSIDERABLE) {
            // Failed for fee reasons. Provide the effective feerate and which tx was included.
            return MempoolAcceptResult::FeeFailure(ws.m_state, CFeeRate(ws.m_modified_fees, ws.m_vsize), single_wtxid);
        }
        return MempoolAcceptResult::Failure(ws.m_state);
    }

    m_subpackage.m_total_vsize = ws.m_vsize;
    m_subpackage.m_total_modified_fees = ws.m_modified_fees;

    // Individual modified feerate exceeded caller-defined max; abort
    if (args.m_client_maxfeerate && CFeeRate(ws.m_modified_fees, ws.m_vsize) > args.m_client_maxfeerate.value()) {
        ws.m_state.Invalid(TxValidationResult::TX_MEMPOOL_POLICY, "max feerate exceeded", "");
        return MempoolAcceptResult::Failure(ws.m_state);
    }

    if (m_pool.m_opts.require_standard) {
        Wtxid dummy_wtxid;
        if (!CheckEphemeralSpends(/*package=*/{ptx}, m_pool.m_opts.dust_relay_feerate, m_pool, ws.m_state, dummy_wtxid)) {
            return MempoolAcceptResult::Failure(ws.m_state);
        }
    }

    if (m_subpackage.m_rbf && !ReplacementChecks(ws)) {
        if (ws.m_state.GetResult() == TxValidationResult::TX_RECONSIDERABLE) {
            // Failed for incentives-based fee reasons. Provide the effective feerate and which tx was included.
            return MempoolAcceptResult::FeeFailure(ws.m_state, CFeeRate(ws.m_modified_fees, ws.m_vsize), single_wtxid);
        }
        return MempoolAcceptResult::Failure(ws.m_state);
    }

    // Perform the inexpensive checks first and avoid hashing and signature verification unless
    // those checks pass, to mitigate CPU exhaustion denial-of-service attacks.
    if (!PolicyScriptChecks(args, ws)) return MempoolAcceptResult::Failure(ws.m_state);

    if (!ConsensusScriptChecks(args, ws)) return MempoolAcceptResult::Failure(ws.m_state);

    const CFeeRate effective_feerate{ws.m_modified_fees, static_cast<uint32_t>(ws.m_vsize)};
    // Tx was accepted, but not added
    if (args.m_test_accept) {
        return MempoolAcceptResult::Success(std::move(m_subpackage.m_replaced_transactions), ws.m_vsize,
                                            ws.m_base_fees, effective_feerate, single_wtxid);
    }

    FinalizeSubpackage(args);

    // Limit the mempool, if appropriate.
    if (!args.m_package_submission && !args.m_bypass_limits) {
        LimitMempoolSize(m_pool, m_active_chainstate.CoinsTip());
        if (!m_pool.exists(GenTxid::Txid(ws.m_hash))) {
            // The tx no longer meets our (new) mempool minimum feerate but could be reconsidered in a package.
            ws.m_state.Invalid(TxValidationResult::TX_RECONSIDERABLE, "mempool full");
            return MempoolAcceptResult::FeeFailure(ws.m_state, CFeeRate(ws.m_modified_fees, ws.m_vsize), {ws.m_ptx->GetWitnessHash()});
        }
    }

    if (m_pool.m_opts.signals) {
        const CTransaction& tx = *ws.m_ptx;
        auto iter = m_pool.GetIter(tx.GetHash());
        Assume(iter.has_value());
        const auto tx_info = NewMempoolTransactionInfo(ws.m_ptx, ws.m_base_fees,
                                                       ws.m_vsize, (*iter)->GetHeight(),
                                                       args.m_bypass_limits, args.m_package_submission,
                                                       IsCurrentForFeeEstimation(m_active_chainstate),
                                                       m_pool.HasNoInputsOf(tx));
        m_pool.m_opts.signals->TransactionAddedToMempool(tx_info, m_pool.GetAndIncrementSequence());
    }

    if (!m_subpackage.m_replaced_transactions.empty()) {
        LogDebug(BCLog::MEMPOOL, "replaced %u mempool transactions with 1 new transaction for %s additional fees, %d delta bytes\n",
                 m_subpackage.m_replaced_transactions.size(),
                 ws.m_modified_fees - m_subpackage.m_conflicting_fees,
                 ws.m_vsize - static_cast<int>(m_subpackage.m_conflicting_size));
    }

    return MempoolAcceptResult::Success(std::move(m_subpackage.m_replaced_transactions), ws.m_vsize, ws.m_base_fees,
                                        effective_feerate, single_wtxid);
}

PackageMempoolAcceptResult MemPoolAccept::AcceptMultipleTransactions(const std::vector<CTransactionRef>& txns, ATMPArgs& args)
{
    AssertLockHeld(cs_main);

    // These context-free package limits can be done before taking the mempool lock.
    PackageValidationState package_state;
    if (!IsWellFormedPackage(txns, package_state, /*require_sorted=*/true)) return PackageMempoolAcceptResult(package_state, {});

    std::vector<Workspace> workspaces{};
    workspaces.reserve(txns.size());
    std::transform(txns.cbegin(), txns.cend(), std::back_inserter(workspaces),
                   [](const auto& tx) { return Workspace(tx); });
    std::map<Wtxid, MempoolAcceptResult> results;

    LOCK(m_pool.cs);

    // Do all PreChecks first and fail fast to avoid running expensive script checks when unnecessary.
    for (Workspace& ws : workspaces) {
        if (!PreChecks(args, ws)) {
            package_state.Invalid(PackageValidationResult::PCKG_TX, "transaction failed");
            // Exit early to avoid doing pointless work. Update the failed tx result; the rest are unfinished.
            results.emplace(ws.m_ptx->GetWitnessHash(), MempoolAcceptResult::Failure(ws.m_state));
            return PackageMempoolAcceptResult(package_state, std::move(results));
        }

        // Individual modified feerate exceeded caller-defined max; abort
        // N.B. this doesn't take into account CPFPs. Chunk-aware validation may be more robust.
        if (args.m_client_maxfeerate && CFeeRate(ws.m_modified_fees, ws.m_vsize) > args.m_client_maxfeerate.value()) {
            // Need to set failure here both individually and at package level
            ws.m_state.Invalid(TxValidationResult::TX_MEMPOOL_POLICY, "max feerate exceeded", "");
            package_state.Invalid(PackageValidationResult::PCKG_TX, "transaction failed");
            // Exit early to avoid doing pointless work. Update the failed tx result; the rest are unfinished.
            results.emplace(ws.m_ptx->GetWitnessHash(), MempoolAcceptResult::Failure(ws.m_state));
            return PackageMempoolAcceptResult(package_state, std::move(results));
        }

        // Make the coins created by this transaction available for subsequent transactions in the
        // package to spend. If there are no conflicts within the package, no transaction can spend a coin
        // needed by another transaction in the package. We also need to make sure that no package
        // tx replaces (or replaces the ancestor of) the parent of another package tx. As long as we
        // check these two things, we don't need to track the coins spent.
        // If a package tx conflicts with a mempool tx, PackageMempoolChecks() ensures later that any package RBF attempt
        // has *no* in-mempool ancestors, so we don't have to worry about subsequent transactions in
        // same package spending the same in-mempool outpoints. This needs to be revisited for general
        // package RBF.
        m_viewmempool.PackageAddTransaction(ws.m_ptx);
    }

    // At this point we have all in-mempool ancestors, and we know every transaction's vsize.
    // Run the TRUC checks on the package.
    for (Workspace& ws : workspaces) {
        if (auto err{PackageTRUCChecks(ws.m_ptx, ws.m_vsize, txns, ws.m_ancestors)}) {
            package_state.Invalid(PackageValidationResult::PCKG_POLICY, "TRUC-violation", err.value());
            return PackageMempoolAcceptResult(package_state, {});
        }
    }

    // Transactions must meet two minimum feerates: the mempool minimum fee and min relay fee.
    // For transactions consisting of exactly one child and its parents, it suffices to use the
    // package feerate (total modified fees / total virtual size) to check this requirement.
    // Note that this is an aggregate feerate; this function has not checked that there are transactions
    // too low feerate to pay for themselves, or that the child transactions are higher feerate than
    // their parents. Using aggregate feerate may allow "parents pay for child" behavior and permit
    // a child that is below mempool minimum feerate. To avoid these behaviors, callers of
    // AcceptMultipleTransactions need to restrict txns topology (e.g. to ancestor sets) and check
    // the feerates of individuals and subsets.
    m_subpackage.m_total_vsize = std::accumulate(workspaces.cbegin(), workspaces.cend(), int64_t{0},
        [](int64_t sum, auto& ws) { return sum + ws.m_vsize; });
    m_subpackage.m_total_modified_fees = std::accumulate(workspaces.cbegin(), workspaces.cend(), CAmount{0},
        [](CAmount sum, auto& ws) { return sum + ws.m_modified_fees; });
    const CFeeRate package_feerate(m_subpackage.m_total_modified_fees, m_subpackage.m_total_vsize);
    std::vector<Wtxid> all_package_wtxids;
    all_package_wtxids.reserve(workspaces.size());
    std::transform(workspaces.cbegin(), workspaces.cend(), std::back_inserter(all_package_wtxids),
                   [](const auto& ws) { return ws.m_ptx->GetWitnessHash(); });
    TxValidationState placeholder_state;
    if (args.m_package_feerates &&
        !CheckFeeRate(m_subpackage.m_total_vsize, m_subpackage.m_total_modified_fees, placeholder_state)) {
        package_state.Invalid(PackageValidationResult::PCKG_TX, "transaction failed");
        return PackageMempoolAcceptResult(package_state, {{workspaces.back().m_ptx->GetWitnessHash(),
            MempoolAcceptResult::FeeFailure(placeholder_state, CFeeRate(m_subpackage.m_total_modified_fees, m_subpackage.m_total_vsize), all_package_wtxids)}});
    }

    // Apply package mempool ancestor/descendant limits. Skip if there is only one transaction,
    // because it's unnecessary.
    if (txns.size() > 1 && !PackageMempoolChecks(txns, workspaces, m_subpackage.m_total_vsize, package_state)) {
        return PackageMempoolAcceptResult(package_state, std::move(results));
    }

    // Now that we've bounded the resulting possible ancestry count, check package for dust spends
    if (m_pool.m_opts.require_standard) {
        TxValidationState child_state;
        Wtxid child_wtxid;
        if (!CheckEphemeralSpends(txns, m_pool.m_opts.dust_relay_feerate, m_pool, child_state, child_wtxid)) {
            package_state.Invalid(PackageValidationResult::PCKG_TX, "unspent-dust");
            results.emplace(child_wtxid, MempoolAcceptResult::Failure(child_state));
            return PackageMempoolAcceptResult(package_state, std::move(results));
        }
    }

    for (Workspace& ws : workspaces) {
        ws.m_package_feerate = package_feerate;
        if (!PolicyScriptChecks(args, ws)) {
            // Exit early to avoid doing pointless work. Update the failed tx result; the rest are unfinished.
            package_state.Invalid(PackageValidationResult::PCKG_TX, "transaction failed");
            results.emplace(ws.m_ptx->GetWitnessHash(), MempoolAcceptResult::Failure(ws.m_state));
            return PackageMempoolAcceptResult(package_state, std::move(results));
        }
        if (args.m_test_accept) {
            const auto effective_feerate = args.m_package_feerates ? ws.m_package_feerate :
                CFeeRate{ws.m_modified_fees, static_cast<uint32_t>(ws.m_vsize)};
            const auto effective_feerate_wtxids = args.m_package_feerates ? all_package_wtxids :
                std::vector<Wtxid>{ws.m_ptx->GetWitnessHash()};
            results.emplace(ws.m_ptx->GetWitnessHash(),
                            MempoolAcceptResult::Success(std::move(m_subpackage.m_replaced_transactions),
                                                         ws.m_vsize, ws.m_base_fees, effective_feerate,
                                                         effective_feerate_wtxids));
        }
    }

    if (args.m_test_accept) return PackageMempoolAcceptResult(package_state, std::move(results));

    if (!SubmitPackage(args, workspaces, package_state, results)) {
        // PackageValidationState filled in by SubmitPackage().
        return PackageMempoolAcceptResult(package_state, std::move(results));
    }

    return PackageMempoolAcceptResult(package_state, std::move(results));
}

void MemPoolAccept::CleanupTemporaryCoins()
{
    // There are 3 kinds of coins in m_view:
    // (1) Temporary coins from the transactions in subpackage, constructed by m_viewmempool.
    // (2) Mempool coins from transactions in the mempool, constructed by m_viewmempool.
    // (3) Confirmed coins fetched from our current UTXO set.
    //
    // (1) Temporary coins need to be removed, regardless of whether the transaction was submitted.
    // If the transaction was submitted to the mempool, m_viewmempool will be able to fetch them from
    // there. If it wasn't submitted to mempool, it is incorrect to keep them - future calls may try
    // to spend those coins that don't actually exist.
    // (2) Mempool coins also need to be removed. If the mempool contents have changed as a result
    // of submitting or replacing transactions, coins previously fetched from mempool may now be
    // spent or nonexistent. Those coins need to be deleted from m_view.
    // (3) Confirmed coins don't need to be removed. The chainstate has not changed (we are
    // holding cs_main and no blocks have been processed) so the confirmed tx cannot disappear like
    // a mempool tx can. The coin may now be spent after we submitted a tx to mempool, but
    // we have already checked that the package does not have 2 transactions spending the same coin.
    // Keeping them in m_view is an optimization to not re-fetch confirmed coins if we later look up
    // inputs for this transaction again.
    for (const auto& outpoint : m_viewmempool.GetNonBaseCoins()) {
        // In addition to resetting m_viewmempool, we also need to manually delete these coins from
        // m_view because it caches copies of the coins it fetched from m_viewmempool previously.
        m_view.Uncache(outpoint);
    }
    // This deletes the temporary and mempool coins.
    m_viewmempool.Reset();
}

PackageMempoolAcceptResult MemPoolAccept::AcceptSubPackage(const std::vector<CTransactionRef>& subpackage, ATMPArgs& args)
{
    AssertLockHeld(::cs_main);
    AssertLockHeld(m_pool.cs);
    auto result = [&]() EXCLUSIVE_LOCKS_REQUIRED(::cs_main, m_pool.cs) {
        if (subpackage.size() > 1) {
            return AcceptMultipleTransactions(subpackage, args);
        }
        const auto& tx = subpackage.front();
        ATMPArgs single_args = ATMPArgs::SingleInPackageAccept(args);
        const auto single_res = AcceptSingleTransaction(tx, single_args);
        PackageValidationState package_state_wrapped;
        if (single_res.m_result_type != MempoolAcceptResult::ResultType::VALID) {
            package_state_wrapped.Invalid(PackageValidationResult::PCKG_TX, "transaction failed");
        }
        return PackageMempoolAcceptResult(package_state_wrapped, {{tx->GetWitnessHash(), single_res}});
    }();

    // Clean up m_view and m_viewmempool so that other subpackage evaluations don't have access to
    // coins they shouldn't. Keep some coins in order to minimize re-fetching coins from the UTXO set.
    // Clean up package feerate and rbf calculations
    ClearSubPackageState();

    return result;
}

PackageMempoolAcceptResult MemPoolAccept::AcceptPackage(const Package& package, ATMPArgs& args)
{
    Assert(!package.empty());
    AssertLockHeld(cs_main);
    // Used if returning a PackageMempoolAcceptResult directly from this function.
    PackageValidationState package_state_quit_early;

    // There are two topologies we are able to handle through this function:
    // (1) A single transaction
    // (2) A child-with-unconfirmed-parents package.
    // Check that the package is well-formed. If it isn't, we won't try to validate any of the
    // transactions and thus won't return any MempoolAcceptResults, just a package-wide error.

    // Context-free package checks.
    if (!IsWellFormedPackage(package, package_state_quit_early, /*require_sorted=*/true)) {
        return PackageMempoolAcceptResult(package_state_quit_early, {});
    }

    if (package.size() > 1) {
        // All transactions in the package must be a parent of the last transaction. This is just an
        // opportunity for us to fail fast on a context-free check without taking the mempool lock.
        if (!IsChildWithParents(package)) {
            package_state_quit_early.Invalid(PackageValidationResult::PCKG_POLICY, "package-not-child-with-parents");
            return PackageMempoolAcceptResult(package_state_quit_early, {});
        }

        // IsChildWithParents() guarantees the package is > 1 transactions.
        assert(package.size() > 1);
        // The package must be 1 child with all of its unconfirmed parents. The package is expected to
        // be sorted, so the last transaction is the child.
        const auto& child = package.back();
        std::unordered_set<uint256, SaltedTxidHasher> unconfirmed_parent_txids;
        std::transform(package.cbegin(), package.cend() - 1,
                       std::inserter(unconfirmed_parent_txids, unconfirmed_parent_txids.end()),
                       [](const auto& tx) { return tx->GetHash(); });

        // All child inputs must refer to a preceding package transaction or a confirmed UTXO. The only
        // way to verify this is to look up the child's inputs in our current coins view (not including
        // mempool), and enforce that all parents not present in the package be available at chain tip.
        // Since this check can bring new coins into the coins cache, keep track of these coins and
        // uncache them if we don't end up submitting this package to the mempool.
        const CCoinsViewCache& coins_tip_cache = m_active_chainstate.CoinsTip();
        for (const auto& input : child->vin) {
            if (!coins_tip_cache.HaveCoinInCache(input.prevout)) {
                args.m_coins_to_uncache.push_back(input.prevout);
            }
        }
        // Using the MemPoolAccept m_view cache allows us to look up these same coins faster later.
        // This should be connecting directly to CoinsTip, not to m_viewmempool, because we specifically
        // require inputs to be confirmed if they aren't in the package.
        m_view.SetBackend(m_active_chainstate.CoinsTip());
        const auto package_or_confirmed = [this, &unconfirmed_parent_txids](const auto& input) {
             return unconfirmed_parent_txids.count(input.prevout.hash) > 0 || m_view.HaveCoin(input.prevout);
        };
        if (!std::all_of(child->vin.cbegin(), child->vin.cend(), package_or_confirmed)) {
            package_state_quit_early.Invalid(PackageValidationResult::PCKG_POLICY, "package-not-child-with-unconfirmed-parents");
            return PackageMempoolAcceptResult(package_state_quit_early, {});
        }
        // Protect against bugs where we pull more inputs from disk that miss being added to
        // coins_to_uncache. The backend will be connected again when needed in PreChecks.
        m_view.SetBackend(m_dummy);
    }

    LOCK(m_pool.cs);
    // Stores results from which we will create the returned PackageMempoolAcceptResult.
    // A result may be changed if a mempool transaction is evicted later due to LimitMempoolSize().
    std::map<Wtxid, MempoolAcceptResult> results_final;
    // Results from individual validation which will be returned if no other result is available for
    // this transaction. "Nonfinal" because if a transaction fails by itself but succeeds later
    // (i.e. when evaluated with a fee-bumping child), the result in this map may be discarded.
    std::map<Wtxid, MempoolAcceptResult> individual_results_nonfinal;
    // Tracks whether we think package submission could result in successful entry to the mempool
    bool quit_early{false};
    std::vector<CTransactionRef> txns_package_eval;
    for (const auto& tx : package) {
        const auto& wtxid = tx->GetWitnessHash();
        const auto& txid = tx->GetHash();
        // There are 3 possibilities: already in mempool, same-txid-diff-wtxid already in mempool,
        // or not in mempool. An already confirmed tx is treated as one not in mempool, because all
        // we know is that the inputs aren't available.
        if (m_pool.exists(GenTxid::Wtxid(wtxid))) {
            // Exact transaction already exists in the mempool.
            // Node operators are free to set their mempool policies however they please, nodes may receive
            // transactions in different orders, and malicious counterparties may try to take advantage of
            // policy differences to pin or delay propagation of transactions. As such, it's possible for
            // some package transaction(s) to already be in the mempool, and we don't want to reject the
            // entire package in that case (as that could be a censorship vector). De-duplicate the
            // transactions that are already in the mempool, and only call AcceptMultipleTransactions() with
            // the new transactions. This ensures we don't double-count transaction counts and sizes when
            // checking ancestor/descendant limits, or double-count transaction fees for fee-related policy.
            const auto& entry{*Assert(m_pool.GetEntry(txid))};
            results_final.emplace(wtxid, MempoolAcceptResult::MempoolTx(entry.GetTxSize(), entry.GetFee()));
        } else if (m_pool.exists(GenTxid::Txid(txid))) {
            // Transaction with the same non-witness data but different witness (same txid,
            // different wtxid) already exists in the mempool.
            //
            // We don't allow replacement transactions right now, so just swap the package
            // transaction for the mempool one. Note that we are ignoring the validity of the
            // package transaction passed in.
            // TODO: allow witness replacement in packages.
            const auto& entry{*Assert(m_pool.GetEntry(txid))};
            // Provide the wtxid of the mempool tx so that the caller can look it up in the mempool.
            results_final.emplace(wtxid, MempoolAcceptResult::MempoolTxDifferentWitness(entry.GetTx().GetWitnessHash()));
        } else {
            // Transaction does not already exist in the mempool.
            // Try submitting the transaction on its own.
            const auto single_package_res = AcceptSubPackage({tx}, args);
            const auto& single_res = single_package_res.m_tx_results.at(wtxid);
            if (single_res.m_result_type == MempoolAcceptResult::ResultType::VALID) {
                // The transaction succeeded on its own and is now in the mempool. Don't include it
                // in package validation, because its fees should only be "used" once.
                assert(m_pool.exists(GenTxid::Wtxid(wtxid)));
                results_final.emplace(wtxid, single_res);
            } else if (package.size() == 1 || // If there is only one transaction, no need to retry it "as a package"
                       (single_res.m_state.GetResult() != TxValidationResult::TX_RECONSIDERABLE &&
                       single_res.m_state.GetResult() != TxValidationResult::TX_MISSING_INPUTS)) {
                // Package validation policy only differs from individual policy in its evaluation
                // of feerate. For example, if a transaction fails here due to violation of a
                // consensus rule, the result will not change when it is submitted as part of a
                // package. To minimize the amount of repeated work, unless the transaction fails
                // due to feerate or missing inputs (its parent is a previous transaction in the
                // package that failed due to feerate), don't run package validation. Note that this
                // decision might not make sense if different types of packages are allowed in the
                // future.  Continue individually validating the rest of the transactions, because
                // some of them may still be valid.
                quit_early = true;
                package_state_quit_early.Invalid(PackageValidationResult::PCKG_TX, "transaction failed");
                individual_results_nonfinal.emplace(wtxid, single_res);
            } else {
                individual_results_nonfinal.emplace(wtxid, single_res);
                txns_package_eval.push_back(tx);
            }
        }
    }

    auto multi_submission_result = quit_early || txns_package_eval.empty() ? PackageMempoolAcceptResult(package_state_quit_early, {}) :
        AcceptSubPackage(txns_package_eval, args);
    PackageValidationState& package_state_final = multi_submission_result.m_state;

    // This is invoked by AcceptSubPackage() already, so this is just here for
    // clarity (since it's not permitted to invoke LimitMempoolSize() while a
    // changeset is outstanding).
    ClearSubPackageState();

    // Make sure we haven't exceeded max mempool size.
    // Package transactions that were submitted to mempool or already in mempool may be evicted.
    LimitMempoolSize(m_pool, m_active_chainstate.CoinsTip());

    for (const auto& tx : package) {
        const auto& wtxid = tx->GetWitnessHash();
        if (multi_submission_result.m_tx_results.count(wtxid) > 0) {
            // We shouldn't have re-submitted if the tx result was already in results_final.
            Assume(results_final.count(wtxid) == 0);
            // If it was submitted, check to see if the tx is still in the mempool. It could have
            // been evicted due to LimitMempoolSize() above.
            const auto& txresult = multi_submission_result.m_tx_results.at(wtxid);
            if (txresult.m_result_type == MempoolAcceptResult::ResultType::VALID && !m_pool.exists(GenTxid::Wtxid(wtxid))) {
                package_state_final.Invalid(PackageValidationResult::PCKG_TX, "transaction failed");
                TxValidationState mempool_full_state;
                mempool_full_state.Invalid(TxValidationResult::TX_MEMPOOL_POLICY, "mempool full");
                results_final.emplace(wtxid, MempoolAcceptResult::Failure(mempool_full_state));
            } else {
                results_final.emplace(wtxid, txresult);
            }
        } else if (const auto it{results_final.find(wtxid)}; it != results_final.end()) {
            // Already-in-mempool transaction. Check to see if it's still there, as it could have
            // been evicted when LimitMempoolSize() was called.
            Assume(it->second.m_result_type != MempoolAcceptResult::ResultType::INVALID);
            Assume(individual_results_nonfinal.count(wtxid) == 0);
            // Query by txid to include the same-txid-different-witness ones.
            if (!m_pool.exists(GenTxid::Txid(tx->GetHash()))) {
                package_state_final.Invalid(PackageValidationResult::PCKG_TX, "transaction failed");
                TxValidationState mempool_full_state;
                mempool_full_state.Invalid(TxValidationResult::TX_MEMPOOL_POLICY, "mempool full");
                // Replace the previous result.
                results_final.erase(wtxid);
                results_final.emplace(wtxid, MempoolAcceptResult::Failure(mempool_full_state));
            }
        } else if (const auto it{individual_results_nonfinal.find(wtxid)}; it != individual_results_nonfinal.end()) {
            Assume(it->second.m_result_type == MempoolAcceptResult::ResultType::INVALID);
            // Interesting result from previous processing.
            results_final.emplace(wtxid, it->second);
        }
    }
    Assume(results_final.size() == package.size());
    return PackageMempoolAcceptResult(package_state_final, std::move(results_final));
}

} // anon namespace

MempoolAcceptResult AcceptToMemoryPool(Chainstate& active_chainstate, const CTransactionRef& tx,
                                       int64_t accept_time, bool bypass_limits, bool test_accept)
{
    AssertLockHeld(::cs_main);
    const CChainParams& chainparams{active_chainstate.m_chainman.GetParams()};
    assert(active_chainstate.GetMempool() != nullptr);
    CTxMemPool& pool{*active_chainstate.GetMempool()};

    std::vector<COutPoint> coins_to_uncache;
    auto args = MemPoolAccept::ATMPArgs::SingleAccept(chainparams, accept_time, bypass_limits, coins_to_uncache, test_accept);
    MempoolAcceptResult result = MemPoolAccept(pool, active_chainstate).AcceptSingleTransaction(tx, args);
    if (result.m_result_type != MempoolAcceptResult::ResultType::VALID) {
        // Remove coins that were not present in the coins cache before calling
        // AcceptSingleTransaction(); this is to prevent memory DoS in case we receive a large
        // number of invalid transactions that attempt to overrun the in-memory coins cache
        // (`CCoinsViewCache::cacheCoins`).

        for (const COutPoint& hashTx : coins_to_uncache)
            active_chainstate.CoinsTip().Uncache(hashTx);
        TRACEPOINT(mempool, rejected,
                tx->GetHash().data(),
                result.m_state.GetRejectReason().c_str()
        );
    }
    // After we've (potentially) uncached entries, ensure our coins cache is still within its size limits
    BlockValidationState state_dummy;
    active_chainstate.FlushStateToDisk(state_dummy, FlushStateMode::PERIODIC);
    return result;
}

PackageMempoolAcceptResult ProcessNewPackage(Chainstate& active_chainstate, CTxMemPool& pool,
                                                   const Package& package, bool test_accept, const std::optional<CFeeRate>& client_maxfeerate)
{
    AssertLockHeld(cs_main);
    assert(!package.empty());
    assert(std::all_of(package.cbegin(), package.cend(), [](const auto& tx){return tx != nullptr;}));

    std::vector<COutPoint> coins_to_uncache;
    const CChainParams& chainparams = active_chainstate.m_chainman.GetParams();
    auto result = [&]() EXCLUSIVE_LOCKS_REQUIRED(cs_main) {
        AssertLockHeld(cs_main);
        if (test_accept) {
            auto args = MemPoolAccept::ATMPArgs::PackageTestAccept(chainparams, GetTime(), coins_to_uncache);
            return MemPoolAccept(pool, active_chainstate).AcceptMultipleTransactions(package, args);
        } else {
            auto args = MemPoolAccept::ATMPArgs::PackageChildWithParents(chainparams, GetTime(), coins_to_uncache, client_maxfeerate);
            return MemPoolAccept(pool, active_chainstate).AcceptPackage(package, args);
        }
    }();

    // Uncache coins pertaining to transactions that were not submitted to the mempool.
    if (test_accept || result.m_state.IsInvalid()) {
        for (const COutPoint& hashTx : coins_to_uncache) {
            active_chainstate.CoinsTip().Uncache(hashTx);
        }
    }
    // Ensure the coins cache is still within limits.
    BlockValidationState state_dummy;
    active_chainstate.FlushStateToDisk(state_dummy, FlushStateMode::PERIODIC);
    return result;
}

//////////////////////////////////////////////////////////////////////////////
//
// CBlock and CBlockIndex
//

bool CheckProofOfWork(const CBlockHeader& block, const Consensus::Params& params)
{
    if (!block.pow.isValid (block.GetHash(), params)) {
        LogError ("%s : proof of work failed", __func__);
        return false;
    }
    return true;
}

CAmount GetBlockSubsidy(int nHeight, const Consensus::Params& consensusParams)
{
    /* Special rule:  Before the post-ICO fork, the block reward is always set
       to 1 CHI except for regtest net.  (The latter exception is so that
       we do not have to update many magic values in tests.)  */
    if (!consensusParams.fPowNoRetargeting
          && !consensusParams.rules->ForkInEffect (Consensus::Fork::POST_ICO,
                                                   nHeight))
        return COIN;

    int halvings = nHeight / consensusParams.nSubsidyHalvingInterval;
    // Force block reward to zero when right shift is undefined.
    if (halvings >= 64)
        return 0;

    CAmount nSubsidy = consensusParams.initialSubsidy;
    // Subsidy is cut in half every 2,100,000 blocks which will occur approximately every 4 years.
    nSubsidy >>= halvings;
    return nSubsidy;
}

CoinsViews::CoinsViews(DBParams db_params, CoinsViewOptions options)
    : m_dbview{std::move(db_params), std::move(options)},
      m_catcherview(&m_dbview) {}

void CoinsViews::InitCache()
{
    AssertLockHeld(::cs_main);
    m_cacheview = std::make_unique<CCoinsViewCache>(&m_catcherview);
}

Chainstate::Chainstate(
    CTxMemPool* mempool,
    BlockManager& blockman,
    ChainstateManager& chainman,
    std::optional<uint256> from_snapshot_blockhash)
    : m_mempool(mempool),
      m_blockman(blockman),
      m_chainman(chainman),
      m_from_snapshot_blockhash(from_snapshot_blockhash) {}

const CBlockIndex* Chainstate::SnapshotBase() const
{
    if (!m_from_snapshot_blockhash) return nullptr;
    if (!m_cached_snapshot_base) m_cached_snapshot_base = Assert(m_chainman.m_blockman.LookupBlockIndex(*m_from_snapshot_blockhash));
    return m_cached_snapshot_base;
}

void Chainstate::InitCoinsDB(
    size_t cache_size_bytes,
    bool in_memory,
    bool should_wipe,
    fs::path leveldb_name)
{
    if (m_from_snapshot_blockhash) {
        leveldb_name += node::SNAPSHOT_CHAINSTATE_SUFFIX;
    }

    m_coins_views = std::make_unique<CoinsViews>(
        DBParams{
            .path = m_chainman.m_options.datadir / leveldb_name,
            .cache_bytes = cache_size_bytes,
            .memory_only = in_memory,
            .wipe_data = should_wipe,
            .obfuscate = true,
            .options = m_chainman.m_options.coins_db},
        m_chainman.m_options.coins_view);

    m_coinsdb_cache_size_bytes = cache_size_bytes;
}

void Chainstate::InitCoinsCache(size_t cache_size_bytes)
{
    AssertLockHeld(::cs_main);
    assert(m_coins_views != nullptr);
    m_coinstip_cache_size_bytes = cache_size_bytes;
    m_coins_views->InitCache();
}

// Note that though this is marked const, we may end up modifying `m_cached_finished_ibd`, which
// is a performance-related implementation detail. This function must be marked
// `const` so that `CValidationInterface` clients (which are given a `const Chainstate*`)
// can call it.
//
bool ChainstateManager::IsInitialBlockDownload() const
{
    // Optimization: pre-test latch before taking the lock.
    if (m_cached_finished_ibd.load(std::memory_order_relaxed))
        return false;

    LOCK(cs_main);
    if (m_cached_finished_ibd.load(std::memory_order_relaxed))
        return false;
    if (m_blockman.LoadingBlocks()) {
        return true;
    }
    CChain& chain{ActiveChain()};
    if (chain.Tip() == nullptr) {
        return true;
    }
    if (chain.Tip()->nChainWork < MinimumChainWork()) {
        return true;
    }
    if (chain.Tip()->Time() < Now<NodeSeconds>() - m_options.max_tip_age) {
        return true;
    }
    LogPrintf("Leaving InitialBlockDownload (latching to false)\n");
    m_cached_finished_ibd.store(true, std::memory_order_relaxed);
    return false;
}

void Chainstate::CheckForkWarningConditions()
{
    AssertLockHeld(cs_main);

    // Before we get past initial download, we cannot reliably alert about forks
    // (we assume we don't get stuck on a fork before finishing our initial sync)
    // Also not applicable to the background chainstate
    if (m_chainman.IsInitialBlockDownload() || this->GetRole() == ChainstateRole::BACKGROUND) {
        return;
    }

    if (m_chainman.m_best_invalid && m_chainman.m_best_invalid->nChainWork > m_chain.Tip()->nChainWork + (GetBlockProof(*m_chain.Tip()) * 6)) {
        LogPrintf("%s: Warning: Found invalid chain at least ~6 blocks longer than our best chain.\nChain state database corruption likely.\n", __func__);
        m_chainman.GetNotifications().warningSet(
            kernel::Warning::LARGE_WORK_INVALID_CHAIN,
            _("Warning: We do not appear to fully agree with our peers! You may need to upgrade, or other nodes may need to upgrade."));
    } else {
        m_chainman.GetNotifications().warningUnset(kernel::Warning::LARGE_WORK_INVALID_CHAIN);
    }
}

// Called both upon regular invalid block discovery *and* InvalidateBlock
void Chainstate::InvalidChainFound(CBlockIndex* pindexNew)
{
    AssertLockHeld(cs_main);
    if (!m_chainman.m_best_invalid || pindexNew->nChainWork > m_chainman.m_best_invalid->nChainWork) {
        m_chainman.m_best_invalid = pindexNew;
    }
    SetBlockFailureFlags(pindexNew);
    if (m_chainman.m_best_header != nullptr && m_chainman.m_best_header->GetAncestor(pindexNew->nHeight) == pindexNew) {
        m_chainman.RecalculateBestHeader();
    }

    LogPrintf("%s: invalid block=%s  height=%d  log2_work=%f  date=%s\n", __func__,
      pindexNew->GetBlockHash().ToString(), pindexNew->nHeight,
      log(pindexNew->nChainWork.getdouble())/log(2.0), FormatISO8601DateTime(pindexNew->GetBlockTime()));
    CBlockIndex *tip = m_chain.Tip();
    assert (tip);
    LogPrintf("%s:  current best=%s  height=%d  log2_work=%f  date=%s\n", __func__,
      tip->GetBlockHash().ToString(), m_chain.Height(), log(tip->nChainWork.getdouble())/log(2.0),
      FormatISO8601DateTime(tip->GetBlockTime()));
    CheckForkWarningConditions();
}

// Same as InvalidChainFound, above, except not called directly from InvalidateBlock,
// which does its own setBlockIndexCandidates management.
void Chainstate::InvalidBlockFound(CBlockIndex* pindex, const BlockValidationState& state)
{
    AssertLockHeld(cs_main);
    if (state.GetResult() != BlockValidationResult::BLOCK_MUTATED) {
        pindex->nStatus |= BLOCK_FAILED_VALID;
        m_blockman.m_dirty_blockindex.insert(pindex);
        setBlockIndexCandidates.erase(pindex);
        InvalidChainFound(pindex);
    }
}

void UpdateCoins(const CTransaction& tx, CCoinsViewCache& inputs, CTxUndo &txundo, int nHeight)
{
    // mark inputs spent
    if (!tx.IsCoinBase()) {
        txundo.vprevout.reserve(tx.vin.size());
        for (const CTxIn &txin : tx.vin) {
            txundo.vprevout.emplace_back();
            bool is_spent = inputs.SpendCoin(txin.prevout, &txundo.vprevout.back());
            assert(is_spent);
        }
    }
    // add outputs
    AddCoins(inputs, tx, nHeight);
}

std::optional<std::pair<ScriptError, std::string>> CScriptCheck::operator()() {
    const CScript &scriptSig = ptxTo->vin[nIn].scriptSig;
    const CScriptWitness *witness = &ptxTo->vin[nIn].scriptWitness;
    ScriptError error{SCRIPT_ERR_UNKNOWN_ERROR};
    if (VerifyScript(scriptSig, m_tx_out.scriptPubKey, witness, nFlags, CachingTransactionSignatureChecker(ptxTo, nIn, m_tx_out.nValue, cacheStore, *m_signature_cache, *txdata), &error)) {
        return std::nullopt;
    } else {
        auto debug_str = strprintf("input %i of %s (wtxid %s), spending %s:%i", nIn, ptxTo->GetHash().ToString(), ptxTo->GetWitnessHash().ToString(), ptxTo->vin[nIn].prevout.hash.ToString(), ptxTo->vin[nIn].prevout.n);
        return std::make_pair(error, std::move(debug_str));
    }
}

ValidationCache::ValidationCache(const size_t script_execution_cache_bytes, const size_t signature_cache_bytes)
    : m_signature_cache{signature_cache_bytes}
{
    // Setup the salted hasher
    uint256 nonce = GetRandHash();
    // We want the nonce to be 64 bytes long to force the hasher to process
    // this chunk, which makes later hash computations more efficient. We
    // just write our 32-byte entropy twice to fill the 64 bytes.
    m_script_execution_cache_hasher.Write(nonce.begin(), 32);
    m_script_execution_cache_hasher.Write(nonce.begin(), 32);

    const auto [num_elems, approx_size_bytes] = m_script_execution_cache.setup_bytes(script_execution_cache_bytes);
    LogPrintf("Using %zu MiB out of %zu MiB requested for script execution cache, able to store %zu elements\n",
              approx_size_bytes >> 20, script_execution_cache_bytes >> 20, num_elems);
}

/**
 * Check whether all of this transaction's input scripts succeed.
 *
 * This involves ECDSA signature checks so can be computationally intensive. This function should
 * only be called after the cheap sanity checks in CheckTxInputs passed.
 *
 * If pvChecks is not nullptr, script checks are pushed onto it instead of being performed inline. Any
 * script checks which are not necessary (eg due to script execution cache hits) are, obviously,
 * not pushed onto pvChecks/run.
 *
 * Setting cacheSigStore/cacheFullScriptStore to false will remove elements from the corresponding cache
 * which are matched. This is useful for checking blocks where we will likely never need the cache
 * entry again.
 *
 * Note that we may set state.reason to NOT_STANDARD for extra soft-fork flags in flags, block-checking
 * callers should probably reset it to CONSENSUS in such cases.
 *
 * Non-static (and redeclared) in src/test/txvalidationcache_tests.cpp
 */
bool CheckInputScripts(const CTransaction& tx, TxValidationState& state,
                       const CCoinsViewCache& inputs, unsigned int flags, bool cacheSigStore,
                       bool cacheFullScriptStore, PrecomputedTransactionData& txdata,
                       ValidationCache& validation_cache,
                       std::vector<CScriptCheck>* pvChecks)
{
    if (tx.IsCoinBase()) return true;

    if (pvChecks) {
        pvChecks->reserve(tx.vin.size());
    }

    // First check if script executions have been cached with the same
    // flags. Note that this assumes that the inputs provided are
    // correct (ie that the transaction hash which is in tx's prevouts
    // properly commits to the scriptPubKey in the inputs view of that
    // transaction).
    uint256 hashCacheEntry;
    CSHA256 hasher = validation_cache.ScriptExecutionCacheHasher();
    hasher.Write(UCharCast(tx.GetWitnessHash().begin()), 32).Write((unsigned char*)&flags, sizeof(flags)).Finalize(hashCacheEntry.begin());
    AssertLockHeld(cs_main); //TODO: Remove this requirement by making CuckooCache not require external locks
    if (validation_cache.m_script_execution_cache.contains(hashCacheEntry, !cacheFullScriptStore)) {
        return true;
    }

    if (!txdata.m_spent_outputs_ready) {
        std::vector<CTxOut> spent_outputs;
        spent_outputs.reserve(tx.vin.size());

        for (const auto& txin : tx.vin) {
            const COutPoint& prevout = txin.prevout;
            const Coin& coin = inputs.AccessCoin(prevout);
            assert(!coin.IsSpent());
            spent_outputs.emplace_back(coin.out);
        }
        txdata.Init(tx, std::move(spent_outputs));
    }
    assert(txdata.m_spent_outputs.size() == tx.vin.size());

    for (unsigned int i = 0; i < tx.vin.size(); i++) {

        // We very carefully only pass in things to CScriptCheck which
        // are clearly committed to by tx' witness hash. This provides
        // a sanity check that our caching is not introducing consensus
        // failures through additional data in, eg, the coins being
        // spent being checked as a part of CScriptCheck.

        // Verify signature
        CScriptCheck check(txdata.m_spent_outputs[i], tx, validation_cache.m_signature_cache, i, flags, cacheSigStore, &txdata);
        if (pvChecks) {
            pvChecks->emplace_back(std::move(check));
        } else if (auto result = check(); result.has_value()) {
            if (flags & STANDARD_NOT_MANDATORY_VERIFY_FLAGS) {
                // Check whether the failure was caused by a
                // non-mandatory script verification check, such as
                // non-standard DER encodings or non-null dummy
                // arguments; if so, ensure we return NOT_STANDARD
                // instead of CONSENSUS to avoid downstream users
                // splitting the network between upgraded and
                // non-upgraded nodes by banning CONSENSUS-failing
                // data providers.
                CScriptCheck check2(txdata.m_spent_outputs[i], tx, validation_cache.m_signature_cache, i,
                        flags & ~STANDARD_NOT_MANDATORY_VERIFY_FLAGS, cacheSigStore, &txdata);
                auto mandatory_result = check2();
                if (!mandatory_result.has_value()) {
                    return state.Invalid(TxValidationResult::TX_NOT_STANDARD, strprintf("non-mandatory-script-verify-flag (%s)", ScriptErrorString(result->first)), result->second);
                } else {
                    // If the second check failed, it failed due to a mandatory script verification
                    // flag, but the first check might have failed on a non-mandatory script
                    // verification flag.
                    //
                    // Avoid reporting a mandatory script check failure with a non-mandatory error
                    // string by reporting the error from the second check.
                    result = mandatory_result;
                }
            }

            // MANDATORY flag failures correspond to
            // TxValidationResult::TX_CONSENSUS.
            return state.Invalid(TxValidationResult::TX_CONSENSUS, strprintf("mandatory-script-verify-flag-failed (%s)", ScriptErrorString(result->first)), result->second);
        }
    }

    if (cacheFullScriptStore && !pvChecks) {
        // We executed all of the provided scripts, and were told to
        // cache the result. Do so now.
        validation_cache.m_script_execution_cache.insert(hashCacheEntry);
    }

    return true;
}

bool FatalError(Notifications& notifications, BlockValidationState& state, const bilingual_str& message)
{
    notifications.fatalError(message);
    return state.Error(message.original);
}

/**
 * Restore the UTXO in a Coin at a given COutPoint
 * @param undo The Coin to be restored.
 * @param view The coins view to which to apply the changes.
 * @param out The out point that corresponds to the tx input.
 * @return A DisconnectResult as an int
 */
int ApplyTxInUndo(Coin&& undo, CCoinsViewCache& view, const COutPoint& out)
{
    bool fClean = true;

    if (view.HaveCoin(out)) fClean = false; // overwriting transaction output

    // The potential_overwrite parameter to AddCoin is only allowed to be false if we know for
    // sure that the coin did not already exist in the cache. As we have queried for that above
    // using HaveCoin, we don't need to guess. When fClean is false, a coin already existed and
    // it is an overwrite.
    view.AddCoin(out, std::move(undo), !fClean);

    return fClean ? DISCONNECT_OK : DISCONNECT_UNCLEAN;
}

/** Undo the effects of this block (with given index) on the UTXO set represented by coins.
 *  When FAILED is returned, view is left in an indeterminate state. */
DisconnectResult Chainstate::DisconnectBlock(const CBlock& block, const CBlockIndex* pindex, CCoinsViewCache& view)
{
    AssertLockHeld(::cs_main);
    bool fClean = true;

    CBlockUndo blockUndo;
    if (!m_blockman.ReadBlockUndo(blockUndo, *pindex)) {
        LogError("DisconnectBlock(): failure reading undo data\n");
        return DISCONNECT_FAILED;
    }

    if (blockUndo.vtxundo.size() + 1 != block.vtx.size()) {
        LogError("DisconnectBlock(): block and undo data inconsistent\n");
        return DISCONNECT_FAILED;
    }

    // undo transactions in reverse order
    for (int i = block.vtx.size() - 1; i >= 0; i--) {
        const CTransaction &tx = *(block.vtx[i]);
        Txid hash = tx.GetHash();
        bool is_coinbase = tx.IsCoinBase();

        // Check that all outputs are available and match the outputs in the block itself
        // exactly.
        for (size_t o = 0; o < tx.vout.size(); o++) {
            if (!tx.vout[o].scriptPubKey.IsUnspendable()) {
                COutPoint out(hash, o);
                Coin coin;
                bool is_spent = view.SpendCoin(out, &coin);
                if (!is_spent || tx.vout[o] != coin.out || pindex->nHeight != coin.nHeight || is_coinbase != coin.fCoinBase) {
                    fClean = false;
                }
            }
        }

        // restore inputs
        if (i > 0) { // not coinbases
            CTxUndo &txundo = blockUndo.vtxundo[i-1];
            if (txundo.vprevout.size() != tx.vin.size()) {
                LogError("DisconnectBlock(): transaction and undo data inconsistent\n");
                return DISCONNECT_FAILED;
            }
            for (unsigned int j = tx.vin.size(); j > 0;) {
                --j;
                const COutPoint& out = tx.vin[j].prevout;
                int res = ApplyTxInUndo(std::move(txundo.vprevout[j]), view, out);
                if (res == DISCONNECT_FAILED) return DISCONNECT_FAILED;
                fClean = fClean && res != DISCONNECT_UNCLEAN;
            }
            // At this point, all of txundo.vprevout should have been moved out.
        }
    }

    // undo name operations in reverse order
    std::vector<CNameTxUndo>::const_reverse_iterator nameUndoIter;
    for (nameUndoIter = blockUndo.vnameundo.rbegin ();
         nameUndoIter != blockUndo.vnameundo.rend (); ++nameUndoIter)
      nameUndoIter->apply (view);

    // move best block pointer to prevout block
    view.SetBestBlock(pindex->pprev->GetBlockHash());

    return fClean ? DISCONNECT_OK : DISCONNECT_UNCLEAN;
}

static unsigned int GetBlockScriptFlags(const CBlockIndex& block_index, const ChainstateManager& chainman)
{
    const Consensus::Params& consensusparams = chainman.GetConsensus();

    uint32_t flags{SCRIPT_VERIFY_NONE};

    /* We allow overriding flags with exceptions, in case a few historical
       blocks violate a softfork that got activated later, and which we want
       to otherwise enforce unconditionally.  For now, there are no
       flags enforced unconditionally, though.  */
    const auto it{consensusparams.script_flag_exceptions.find(*Assert(block_index.phashBlock))};
    if (it != consensusparams.script_flag_exceptions.end()) {
        flags = it->second;
    }

    if (DeploymentActiveAt(block_index, chainman, Consensus::DEPLOYMENT_P2SH)) {
        flags |= SCRIPT_VERIFY_P2SH;
    }

    // Enforce the DERSIG (BIP66) rule
    if (DeploymentActiveAt(block_index, chainman, Consensus::DEPLOYMENT_DERSIG)) {
        flags |= SCRIPT_VERIFY_DERSIG;
    }

    // Enforce CHECKLOCKTIMEVERIFY (BIP65)
    if (DeploymentActiveAt(block_index, chainman, Consensus::DEPLOYMENT_CLTV)) {
        flags |= SCRIPT_VERIFY_CHECKLOCKTIMEVERIFY;
    }

    // Enforce CHECKSEQUENCEVERIFY (BIP112)
    if (DeploymentActiveAt(block_index, chainman, Consensus::DEPLOYMENT_CSV)) {
        flags |= SCRIPT_VERIFY_CHECKSEQUENCEVERIFY;
    }

    // Enforce Taproot (BIP340-BIP342)
    if (DeploymentActiveAt(block_index, chainman, Consensus::DEPLOYMENT_TAPROOT)) {
        flags |= SCRIPT_VERIFY_TAPROOT;
    }

    // Enforce BIP147 NULLDUMMY (activated simultaneously with segwit)
    if (DeploymentActiveAt(block_index, chainman, Consensus::DEPLOYMENT_SEGWIT)) {
        flags |= SCRIPT_VERIFY_NULLDUMMY;
        flags |= SCRIPT_VERIFY_WITNESS;
    }

    return flags;
}


/** Apply the effects of this block (with given index) on the UTXO set represented by coins.
 *  Validity checks that depend on the UTXO set are also done; ConnectBlock()
 *  can fail if those validity checks fail (among other reasons). */
bool Chainstate::ConnectBlock(const CBlock& block, BlockValidationState& state, CBlockIndex* pindex,
                              CCoinsViewCache& view,
                              bool fJustCheck)
{
    AssertLockHeld(cs_main);
    assert(pindex);

    uint256 block_hash{block.GetHash()};
    assert(*pindex->phashBlock == block_hash);

    const auto time_start{SteadyClock::now()};
    const CChainParams& params{m_chainman.GetParams()};

    // Check it again in case a previous version let a bad block in
    // NOTE: We don't currently (re-)invoke ContextualCheckBlock() or
    // ContextualCheckBlockHeader() here. This means that if we add a new
    // consensus rule that is enforced in one of those two functions, then we
    // may have let in a block that violates the rule prior to updating the
    // software, and we would NOT be enforcing the rule here. Fully solving
    // upgrade from one software version to the next after a consensus rule
    // change is potentially tricky and issue-specific (see NeedsRedownload()
    // for one approach that was used for BIP 141 deployment).
    // Also, currently the rule against blocks more than 2 hours in the future
    // is enforced in ContextualCheckBlockHeader(); we wouldn't want to
    // re-enforce that rule here (at least until we make it impossible for
    // the clock to go backward).
    if (!CheckBlock(block, state, params.GetConsensus(), !fJustCheck, !fJustCheck)) {
        if (state.GetResult() == BlockValidationResult::BLOCK_MUTATED) {
            // We don't write down blocks to disk if they may have been
            // corrupted, so this should be impossible unless we're having hardware
            // problems.
            return FatalError(m_chainman.GetNotifications(), state, _("Corrupt block found indicating potential hardware failure."));
        }
        LogError("%s: Consensus::CheckBlock: %s\n", __func__, state.ToString());
        return false;
    }

    // verify that the view's current state corresponds to the previous block
    uint256 hashPrevBlock = pindex->pprev == nullptr ? uint256() : pindex->pprev->GetBlockHash();
    assert(hashPrevBlock == view.GetBestBlock());

    m_chainman.num_blocks_total++;

    /* In Xaya, the genesis block tx is spendable (premine).  Thus no
       special rule is needed here (as in Bitcoin and Namecoin).  */

    bool fScriptChecks = true;
    if (!m_chainman.AssumedValidBlock().IsNull()) {
        // We've been configured with the hash of a block which has been externally verified to have a valid history.
        // A suitable default value is included with the software and updated from time to time.  Because validity
        //  relative to a piece of software is an objective fact these defaults can be easily reviewed.
        // This setting doesn't force the selection of any particular chain but makes validating some faster by
        //  effectively caching the result of part of the verification.
        BlockMap::const_iterator it{m_blockman.m_block_index.find(m_chainman.AssumedValidBlock())};
        if (it != m_blockman.m_block_index.end()) {
            if (it->second.GetAncestor(pindex->nHeight) == pindex &&
                m_chainman.m_best_header->GetAncestor(pindex->nHeight) == pindex &&
                m_chainman.m_best_header->nChainWork >= m_chainman.MinimumChainWork()) {
                // This block is a member of the assumed verified chain and an ancestor of the best header.
                // Script verification is skipped when connecting blocks under the
                // assumevalid block. Assuming the assumevalid block is valid this
                // is safe because block merkle hashes are still computed and checked,
                // Of course, if an assumed valid block is invalid due to false scriptSigs
                // this optimization would allow an invalid chain to be accepted.
                // The equivalent time check discourages hash power from extorting the network via DOS attack
                //  into accepting an invalid block through telling users they must manually set assumevalid.
                //  Requiring a software change or burying the invalid block, regardless of the setting, makes
                //  it hard to hide the implication of the demand.  This also avoids having release candidates
                //  that are hardly doing any signature verification at all in testing without having to
                //  artificially set the default assumed verified block further back.
                // The test against the minimum chain work prevents the skipping when denied access to any chain at
                //  least as good as the expected chain.
                fScriptChecks = (GetBlockProofEquivalentTime(*m_chainman.m_best_header, *pindex, *m_chainman.m_best_header, params.GetConsensus()) <= 60 * 60 * 12);
            }
        }
    }

    const auto time_1{SteadyClock::now()};
    m_chainman.time_check += time_1 - time_start;
    LogDebug(BCLog::BENCH, "    - Sanity checks: %.2fms [%.2fs (%.2fms/blk)]\n",
             Ticks<MillisecondsDouble>(time_1 - time_start),
             Ticks<SecondsDouble>(m_chainman.time_check),
             Ticks<MillisecondsDouble>(m_chainman.time_check) / m_chainman.num_blocks_total);

    // Xaya has BIP34 activated from the start, so there's no need for the
    // BIP30 checks.

    // Enforce BIP68 (sequence locks)
    int nLockTimeFlags = 0;
    if (DeploymentActiveAt(*pindex, m_chainman, Consensus::DEPLOYMENT_CSV)) {
        nLockTimeFlags |= LOCKTIME_VERIFY_SEQUENCE;
    }

    // Get the script flags for this block
    unsigned int flags{GetBlockScriptFlags(*pindex, m_chainman)};

    const auto time_2{SteadyClock::now()};
    m_chainman.time_forks += time_2 - time_1;
    LogDebug(BCLog::BENCH, "    - Fork checks: %.2fms [%.2fs (%.2fms/blk)]\n",
             Ticks<MillisecondsDouble>(time_2 - time_1),
             Ticks<SecondsDouble>(m_chainman.time_forks),
             Ticks<MillisecondsDouble>(m_chainman.time_forks) / m_chainman.num_blocks_total);

    CBlockUndo blockundo;

    // Precomputed transaction data pointers must not be invalidated
    // until after `control` has run the script checks (potentially
    // in multiple threads). Preallocate the vector size so a new allocation
    // doesn't invalidate pointers into the vector, and keep txsdata in scope
    // for as long as `control`.
    std::optional<CCheckQueueControl<CScriptCheck>> control;
    if (auto& queue = m_chainman.GetCheckQueue(); queue.HasThreads() && fScriptChecks) control.emplace(queue);

    std::vector<PrecomputedTransactionData> txsdata(block.vtx.size());

    std::vector<int> prevheights;
    CAmount nFees = 0;
    int nInputs = 0;
    int64_t nSigOpsCost = 0;
    blockundo.vtxundo.reserve(block.vtx.size() - 1);
    for (unsigned int i = 0; i < block.vtx.size(); i++)
    {
        if (!state.IsValid()) break;
        const CTransaction &tx = *(block.vtx[i]);

        nInputs += tx.vin.size();

        if (!tx.IsCoinBase())
        {
            CAmount txfee = 0;
            TxValidationState tx_state;
            if (!Consensus::CheckTxInputs(tx, tx_state, view, pindex->nHeight, txfee)) {
                // Any transaction validation failure in ConnectBlock is a block consensus failure
                state.Invalid(BlockValidationResult::BLOCK_CONSENSUS,
                              tx_state.GetRejectReason(),
                              tx_state.GetDebugMessage() + " in transaction " + tx.GetHash().ToString());
                break;
            }
            nFees += txfee;
            if (!MoneyRange(nFees)) {
                state.Invalid(BlockValidationResult::BLOCK_CONSENSUS, "bad-txns-accumulated-fee-outofrange",
                              "accumulated fee in the block out of range");
                break;
            }

            // Check that transaction is BIP68 final
            // BIP68 lock checks (as opposed to nLockTime checks) must
            // be in ConnectBlock because they require the UTXO set
            prevheights.resize(tx.vin.size());
            for (size_t j = 0; j < tx.vin.size(); j++) {
                prevheights[j] = view.AccessCoin(tx.vin[j].prevout).nHeight;
            }

            if (!SequenceLocks(tx, nLockTimeFlags, prevheights, *pindex)) {
                state.Invalid(BlockValidationResult::BLOCK_CONSENSUS, "bad-txns-nonfinal",
                              "contains a non-BIP68-final transaction " + tx.GetHash().ToString());
                break;
            }
        }

        // GetTransactionSigOpCost counts 3 types of sigops:
        // * legacy (always)
        // * p2sh (when P2SH enabled in flags and excludes coinbase)
        // * witness (when witness enabled in flags and excludes coinbase)
        nSigOpsCost += GetTransactionSigOpCost(tx, view, flags);
        if (nSigOpsCost > MAX_BLOCK_SIGOPS_COST) {
            state.Invalid(BlockValidationResult::BLOCK_CONSENSUS, "bad-blk-sigops", "too many sigops");
            break;
        }

        if (!tx.IsCoinBase() && fScriptChecks)
        {
            bool fCacheResults = fJustCheck; /* Don't cache results if we're actually connecting blocks (still consult the cache, though) */
            bool tx_ok;
            TxValidationState tx_state;
            // If CheckInputScripts is called with a pointer to a checks vector, the resulting checks are appended to it. In that case
            // they need to be added to control which runs them asynchronously. Otherwise, CheckInputScripts runs the checks before returning.
            if (control) {
                std::vector<CScriptCheck> vChecks;
                tx_ok = CheckInputScripts(tx, tx_state, view, flags, fCacheResults, fCacheResults, txsdata[i], m_chainman.m_validation_cache, &vChecks);
                if (tx_ok) control->Add(std::move(vChecks));
            } else {
                tx_ok = CheckInputScripts(tx, tx_state, view, flags, fCacheResults, fCacheResults, txsdata[i], m_chainman.m_validation_cache);
            }
            if (!tx_ok) {
                // Any transaction validation failure in ConnectBlock is a block consensus failure
                state.Invalid(BlockValidationResult::BLOCK_CONSENSUS,
                              tx_state.GetRejectReason(), tx_state.GetDebugMessage());
                break;
            }
        }

        CTxUndo undoDummy;
        if (i > 0) {
            blockundo.vtxundo.emplace_back();
        }
        UpdateCoins(tx, view, i == 0 ? undoDummy : blockundo.vtxundo.back(), pindex->nHeight);
        ApplyNameTransaction(tx, pindex->nHeight, view, blockundo);
    }
    const auto time_3{SteadyClock::now()};
    m_chainman.time_connect += time_3 - time_2;
    LogDebug(BCLog::BENCH, "      - Connect %u transactions: %.2fms (%.3fms/tx, %.3fms/txin) [%.2fs (%.2fms/blk)]\n", (unsigned)block.vtx.size(),
             Ticks<MillisecondsDouble>(time_3 - time_2), Ticks<MillisecondsDouble>(time_3 - time_2) / block.vtx.size(),
             nInputs <= 1 ? 0 : Ticks<MillisecondsDouble>(time_3 - time_2) / (nInputs - 1),
             Ticks<SecondsDouble>(m_chainman.time_connect),
             Ticks<MillisecondsDouble>(m_chainman.time_connect) / m_chainman.num_blocks_total);

    /* Special rule:  Allow too high payout for genesis blocks.  They are used
       to add the premine coins.  */
    CAmount blockReward = nFees + GetBlockSubsidy(pindex->nHeight, params.GetConsensus());
    const bool isGenesis = (block.GetHash () == params.GetConsensus ().hashGenesisBlock);
    if (!isGenesis && block.vtx[0]->GetValueOut() > blockReward && state.IsValid()) {
        state.Invalid(BlockValidationResult::BLOCK_CONSENSUS, "bad-cb-amount",
                      strprintf("coinbase pays too much (actual=%d vs limit=%d)", block.vtx[0]->GetValueOut(), blockReward));
    }
    if (control) {
        auto parallel_result = control->Complete();
        if (parallel_result.has_value() && state.IsValid()) {
            state.Invalid(BlockValidationResult::BLOCK_CONSENSUS, strprintf("mandatory-script-verify-flag-failed (%s)", ScriptErrorString(parallel_result->first)), parallel_result->second);
        }
    }
    if (!state.IsValid()) {
        LogInfo("Block validation error: %s", state.ToString());
        return false;
    }
    const auto time_4{SteadyClock::now()};
    m_chainman.time_verify += time_4 - time_2;
    LogDebug(BCLog::BENCH, "    - Verify %u txins: %.2fms (%.3fms/txin) [%.2fs (%.2fms/blk)]\n", nInputs - 1,
             Ticks<MillisecondsDouble>(time_4 - time_2),
             nInputs <= 1 ? 0 : Ticks<MillisecondsDouble>(time_4 - time_2) / (nInputs - 1),
             Ticks<SecondsDouble>(m_chainman.time_verify),
             Ticks<MillisecondsDouble>(m_chainman.time_verify) / m_chainman.num_blocks_total);

    if (fJustCheck) {
        return true;
    }

    if (!isGenesis && !m_blockman.WriteBlockUndo(blockundo, state, *pindex)) {
        return false;
    }

    const auto time_5{SteadyClock::now()};
    m_chainman.time_undo += time_5 - time_4;
    LogDebug(BCLog::BENCH, "    - Write undo data: %.2fms [%.2fs (%.2fms/blk)]\n",
             Ticks<MillisecondsDouble>(time_5 - time_4),
             Ticks<SecondsDouble>(m_chainman.time_undo),
             Ticks<MillisecondsDouble>(m_chainman.time_undo) / m_chainman.num_blocks_total);

    if (!pindex->IsValid(BLOCK_VALID_SCRIPTS)) {
        pindex->RaiseValidity(BLOCK_VALID_SCRIPTS);
        m_blockman.m_dirty_blockindex.insert(pindex);
    }

    // add this block to the view's block chain
    view.SetBestBlock(pindex->GetBlockHash());

    const auto time_6{SteadyClock::now()};
    m_chainman.time_index += time_6 - time_5;
    LogDebug(BCLog::BENCH, "    - Index writing: %.2fms [%.2fs (%.2fms/blk)]\n",
             Ticks<MillisecondsDouble>(time_6 - time_5),
             Ticks<SecondsDouble>(m_chainman.time_index),
             Ticks<MillisecondsDouble>(m_chainman.time_index) / m_chainman.num_blocks_total);

    TRACEPOINT(validation, block_connected,
        block_hash.data(),
        pindex->nHeight,
        block.vtx.size(),
        nInputs,
        nSigOpsCost,
        Ticks<std::chrono::nanoseconds>(time_5 - time_start)
    );

    return true;
}

CoinsCacheSizeState Chainstate::GetCoinsCacheSizeState()
{
    AssertLockHeld(::cs_main);
    return this->GetCoinsCacheSizeState(
        m_coinstip_cache_size_bytes,
        m_mempool ? m_mempool->m_opts.max_size_bytes : 0);
}

CoinsCacheSizeState Chainstate::GetCoinsCacheSizeState(
    size_t max_coins_cache_size_bytes,
    size_t max_mempool_size_bytes)
{
    AssertLockHeld(::cs_main);
    const int64_t nMempoolUsage = m_mempool ? m_mempool->DynamicMemoryUsage() : 0;
    int64_t cacheSize = CoinsTip().DynamicMemoryUsage();
    int64_t nTotalSpace =
        max_coins_cache_size_bytes + std::max<int64_t>(int64_t(max_mempool_size_bytes) - nMempoolUsage, 0);

    //! No need to periodic flush if at least this much space still available.
    static constexpr int64_t MAX_BLOCK_COINSDB_USAGE_BYTES = 10 * 1024 * 1024;  // 10MB
    int64_t large_threshold =
        std::max((9 * nTotalSpace) / 10, nTotalSpace - MAX_BLOCK_COINSDB_USAGE_BYTES);

    if (cacheSize > nTotalSpace) {
        LogPrintf("Cache size (%s) exceeds total space (%s)\n", cacheSize, nTotalSpace);
        return CoinsCacheSizeState::CRITICAL;
    } else if (cacheSize > large_threshold) {
        return CoinsCacheSizeState::LARGE;
    }
    return CoinsCacheSizeState::OK;
}

bool Chainstate::FlushStateToDisk(
    BlockValidationState &state,
    FlushStateMode mode,
    int nManualPruneHeight)
{
    LOCK(cs_main);
    assert(this->CanFlushToDisk());
    std::set<int> setFilesToPrune;
    bool full_flush_completed = false;

    const size_t coins_count = CoinsTip().GetCacheSize();
    const size_t coins_mem_usage = CoinsTip().DynamicMemoryUsage();

    try {
    {
        bool fFlushForPrune = false;

        CoinsCacheSizeState cache_state = GetCoinsCacheSizeState();
        LOCK(m_blockman.cs_LastBlockFile);
        if (m_blockman.IsPruneMode() && (m_blockman.m_check_for_pruning || nManualPruneHeight > 0) && m_chainman.m_blockman.m_blockfiles_indexed) {
            // make sure we don't prune above any of the prune locks bestblocks
            // pruning is height-based
            int last_prune{m_chain.Height()}; // last height we can prune
            std::optional<std::string> limiting_lock; // prune lock that actually was the limiting factor, only used for logging

            for (const auto& prune_lock : m_blockman.m_prune_locks) {
                if (prune_lock.second.height_first == std::numeric_limits<int>::max()) continue;
                // Remove the buffer and one additional block here to get actual height that is outside of the buffer
                const int lock_height{prune_lock.second.height_first - PRUNE_LOCK_BUFFER - 1};
                last_prune = std::max(1, std::min(last_prune, lock_height));
                if (last_prune == lock_height) {
                    limiting_lock = prune_lock.first;
                }
            }

            if (limiting_lock) {
                LogDebug(BCLog::PRUNE, "%s limited pruning to height %d\n", limiting_lock.value(), last_prune);
            }

            if (nManualPruneHeight > 0) {
                LOG_TIME_MILLIS_WITH_CATEGORY("find files to prune (manual)", BCLog::BENCH);

                m_blockman.FindFilesToPruneManual(
                    setFilesToPrune,
                    std::min(last_prune, nManualPruneHeight),
                    *this, m_chainman);
            } else {
                LOG_TIME_MILLIS_WITH_CATEGORY("find files to prune", BCLog::BENCH);

                m_blockman.FindFilesToPrune(setFilesToPrune, last_prune, *this, m_chainman);
                m_blockman.m_check_for_pruning = false;
            }
            if (!setFilesToPrune.empty()) {
                fFlushForPrune = true;
                if (!m_blockman.m_have_pruned) {
                    m_blockman.m_block_tree_db->WriteFlag("prunedblockfiles", true);
                    m_blockman.m_have_pruned = true;
                }
            }
        }
        const auto nNow{NodeClock::now()};
        // The cache is large and we're within 10% and 10 MiB of the limit, but we have time now (not in the middle of a block processing).
        bool fCacheLarge = mode == FlushStateMode::PERIODIC && cache_state >= CoinsCacheSizeState::LARGE;
        // The cache is over the limit, we have to write now.
        bool fCacheCritical = mode == FlushStateMode::IF_NEEDED && cache_state >= CoinsCacheSizeState::CRITICAL;
        // It's been a while since we wrote the block index and chain state to disk. Do this frequently, so we don't need to redownload or reindex after a crash.
        bool fPeriodicWrite = mode == FlushStateMode::PERIODIC && nNow >= m_next_write;
        // Combine all conditions that result in a write to disk.
        bool should_write = (mode == FlushStateMode::ALWAYS) || fCacheLarge || fCacheCritical || fPeriodicWrite || fFlushForPrune;
        // Write blocks, block index and best chain related state to disk.
        if (should_write) {
            LogDebug(BCLog::COINDB, "Writing chainstate to disk: flush mode=%s, prune=%d, large=%d, critical=%d, periodic=%d",
                     FlushStateModeNames[size_t(mode)], fFlushForPrune, fCacheLarge, fCacheCritical, fPeriodicWrite);

            // Ensure we can write block index
            if (!CheckDiskSpace(m_blockman.m_opts.blocks_dir)) {
                return FatalError(m_chainman.GetNotifications(), state, _("Disk space is too low!"));
            }
            {
                LOG_TIME_MILLIS_WITH_CATEGORY("write block and undo data to disk", BCLog::BENCH);

                // First make sure all block and undo data is flushed to disk.
                // TODO: Handle return error, or add detailed comment why it is
                // safe to not return an error upon failure.
                if (!m_blockman.FlushChainstateBlockFile(m_chain.Height())) {
                    LogPrintLevel(BCLog::VALIDATION, BCLog::Level::Warning, "%s: Failed to flush block file.\n", __func__);
                }
            }

            // Then update all block file information (which may refer to block and undo files).
            {
                LOG_TIME_MILLIS_WITH_CATEGORY("write block index to disk", BCLog::BENCH);

                if (!m_blockman.WriteBlockIndexDB()) {
                    return FatalError(m_chainman.GetNotifications(), state, _("Failed to write to block index database."));
                }
            }
            // Finally remove any pruned files
            if (fFlushForPrune) {
                LOG_TIME_MILLIS_WITH_CATEGORY("unlink pruned files", BCLog::BENCH);

                m_blockman.UnlinkPrunedFiles(setFilesToPrune);
            }

            if (!CoinsTip().GetBestBlock().IsNull()) {
                if (coins_mem_usage >= WARN_FLUSH_COINS_SIZE) LogWarning("Flushing large (%d GiB) UTXO set to disk, it may take several minutes", coins_mem_usage >> 30);
                LOG_TIME_MILLIS_WITH_CATEGORY(strprintf("write coins cache to disk (%d coins, %.2fKiB)",
                    coins_count, coins_mem_usage >> 10), BCLog::BENCH);

                // Typical Coin structures on disk are around 48 bytes in size.
                // Pushing a new one to the database can cause it to be written
                // twice (once in the log, and once in the tables). This is already
                // an overestimation, as most will delete an existing entry or
                // overwrite one. Still, use a conservative safety factor of 2.
                if (!CheckDiskSpace(m_chainman.m_options.datadir, 48 * 2 * 2 * CoinsTip().GetCacheSize())) {
                    return FatalError(m_chainman.GetNotifications(), state, _("Disk space is too low!"));
                }
                // Flush the chainstate (which may refer to block index entries).
                const auto empty_cache{(mode == FlushStateMode::ALWAYS) || fCacheLarge || fCacheCritical};
                if (empty_cache ? !CoinsTip().Flush() : !CoinsTip().Sync()) {
                    return FatalError(m_chainman.GetNotifications(), state, _("Failed to write to coin database."));
                }
                full_flush_completed = true;
                TRACEPOINT(utxocache, flush,
                    int64_t{Ticks<std::chrono::microseconds>(NodeClock::now() - nNow)},
                    (uint32_t)mode,
                    (uint64_t)coins_count,
                    (uint64_t)coins_mem_usage,
                    (bool)fFlushForPrune);
            }
        }

        if (should_write || m_next_write == NodeClock::time_point::max()) {
            constexpr auto range{DATABASE_WRITE_INTERVAL_MAX - DATABASE_WRITE_INTERVAL_MIN};
            m_next_write = FastRandomContext().rand_uniform_delay(NodeClock::now() + DATABASE_WRITE_INTERVAL_MIN, range);
        }
    }
    if (full_flush_completed && m_chainman.m_options.signals) {
        // Update best block in wallet (so we can detect restored wallets).
        m_chainman.m_options.signals->ChainStateFlushed(this->GetRole(), m_chain.GetLocator());
    }
    } catch (const std::runtime_error& e) {
        return FatalError(m_chainman.GetNotifications(), state, strprintf(_("System error while flushing: %s"), e.what()));
    }
    return true;
}

void Chainstate::ForceFlushStateToDisk()
{
    BlockValidationState state;
    if (!this->FlushStateToDisk(state, FlushStateMode::ALWAYS)) {
        LogPrintf("%s: failed to flush state (%s)\n", __func__, state.ToString());
    }
}

void Chainstate::PruneAndFlush()
{
    BlockValidationState state;
    m_blockman.m_check_for_pruning = true;
    if (!this->FlushStateToDisk(state, FlushStateMode::NONE)) {
        LogPrintf("%s: failed to flush state (%s)\n", __func__, state.ToString());
    }
}

static void UpdateTipLog(
    const ChainstateManager& chainman,
    const CCoinsViewCache& coins_tip,
    const CBlockIndex* tip,
    const std::string& func_name,
    const std::string& prefix,
    const std::string& warning_messages) EXCLUSIVE_LOCKS_REQUIRED(::cs_main)
{

    AssertLockHeld(::cs_main);
    LogPrintf("%s%s: new best=%s height=%d version=0x%08x log2_work=%f tx=%lu date='%s' progress=%f cache=%.1fMiB(%utxo)%s\n",
        prefix, func_name,
        tip->GetBlockHash().ToString(), tip->nHeight, tip->nVersion,
        log(tip->nChainWork.getdouble()) / log(2.0), tip->m_chain_tx_count,
        FormatISO8601DateTime(tip->GetBlockTime()),
        chainman.GuessVerificationProgress(tip),
        coins_tip.DynamicMemoryUsage() * (1.0 / (1 << 20)),
        coins_tip.GetCacheSize(),
        !warning_messages.empty() ? strprintf(" warning='%s'", warning_messages) : "");
}

void Chainstate::UpdateTip(const CBlockIndex* pindexNew)
{
    AssertLockHeld(::cs_main);
    const auto& coins_tip = this->CoinsTip();

    // The remainder of the function isn't relevant if we are not acting on
    // the active chainstate, so return if need be.
    if (this != &m_chainman.ActiveChainstate()) {
        // Only log every so often so that we don't bury log messages at the tip.
        constexpr int BACKGROUND_LOG_INTERVAL = 2000;
        if (pindexNew->nHeight % BACKGROUND_LOG_INTERVAL == 0) {
            UpdateTipLog(m_chainman, coins_tip, pindexNew, __func__, "[background validation] ", "");
        }
        return;
    }

    // New best block
    if (m_mempool) {
        m_mempool->AddTransactionsUpdated(1);
    }

    std::vector<bilingual_str> warning_messages;
    if (!m_chainman.IsInitialBlockDownload()) {
        auto bits = m_chainman.m_versionbitscache.CheckUnknownActivations(pindexNew, m_chainman.GetParams());
        for (auto [bit, active] : bits) {
            const bilingual_str warning = strprintf(_("Unknown new rules activated (versionbit %i)"), bit);
            if (active) {
                m_chainman.GetNotifications().warningSet(kernel::Warning::UNKNOWN_NEW_RULES_ACTIVATED, warning);
            } else {
                warning_messages.push_back(warning);
            }
        }
    }
    UpdateTipLog(m_chainman, coins_tip, pindexNew, __func__, "",
                 util::Join(warning_messages, Untranslated(", ")).original);
}

/** Disconnect m_chain's tip.
  * After calling, the mempool will be in an inconsistent state, with
  * transactions from disconnected blocks being added to disconnectpool.  You
  * should make the mempool consistent again by calling MaybeUpdateMempoolForReorg.
  * with cs_main held.
  *
  * If disconnectpool is nullptr, then no disconnected transactions are added to
  * disconnectpool (note that the caller is responsible for mempool consistency
  * in any case).
  */
bool Chainstate::DisconnectTip(BlockValidationState& state, DisconnectedBlockTransactions* disconnectpool)
{
    AssertLockHeld(cs_main);
    if (m_mempool) AssertLockHeld(m_mempool->cs);

    CBlockIndex *pindexDelete = m_chain.Tip();
    assert(pindexDelete);
    assert(pindexDelete->pprev);
    CheckNameDB (*this, true);
    // Read block from disk.
    std::shared_ptr<CBlock> pblock = std::make_shared<CBlock>();
    CBlock& block = *pblock;
    if (!m_blockman.ReadBlock(block, *pindexDelete)) {
        LogError("DisconnectTip(): Failed to read block\n");
        return false;
    }
    // Apply the block atomically to the chain state.
    const auto time_start{SteadyClock::now()};
    {
        CCoinsViewCache view(&CoinsTip());
        assert(view.GetBestBlock() == pindexDelete->GetBlockHash());
        if (DisconnectBlock(block, pindexDelete, view) != DISCONNECT_OK) {
            LogError ("DisconnectTip(): DisconnectBlock %s failed", pindexDelete->GetBlockHash().ToString());
            return false;
        }
        bool flushed = view.Flush();
        assert(flushed);
    }
    LogDebug(BCLog::BENCH, "- Disconnect block: %.2fms\n",
             Ticks<MillisecondsDouble>(SteadyClock::now() - time_start));

    {
        // Prune locks that began at or after the tip should be moved backward so they get a chance to reorg
        const int max_height_first{pindexDelete->nHeight - 1};
        for (auto& prune_lock : m_blockman.m_prune_locks) {
            if (prune_lock.second.height_first <= max_height_first) continue;

            prune_lock.second.height_first = max_height_first;
            LogDebug(BCLog::PRUNE, "%s prune lock moved back to %d\n", prune_lock.first, max_height_first);
        }
    }

    // Write the chain state to disk, if necessary.
    if (!FlushStateToDisk(state, FlushStateMode::IF_NEEDED)) {
        return false;
    }

    if (disconnectpool && m_mempool) {
        // Save transactions to re-add to mempool at end of reorg. If any entries are evicted for
        // exceeding memory limits, remove them and their descendants from the mempool.
        for (auto&& evicted_tx : disconnectpool->AddTransactionsFromBlock(block.vtx)) {
            m_mempool->removeRecursive(*evicted_tx, MemPoolRemovalReason::REORG);
        }
    }

    m_chain.SetTip(*pindexDelete->pprev);

    UpdateTip(pindexDelete->pprev);
    CheckNameDB (*this, true);
    // Let wallets know transactions went from 1-confirmed to
    // 0-confirmed or conflicted:
    if (m_chainman.m_options.signals) {
        m_chainman.m_options.signals->BlockDisconnected(pblock, pindexDelete);
    }
    return true;
}

struct PerBlockConnectTrace {
    CBlockIndex* pindex = nullptr;
    std::shared_ptr<const CBlock> pblock;
    PerBlockConnectTrace() = default;
};
/**
 * Used to track blocks whose transactions were applied to the UTXO state as a
 * part of a single ActivateBestChainStep call.
 *
 * This class is single-use, once you call GetBlocksConnected() you have to throw
 * it away and make a new one.
 */
class ConnectTrace {
private:
    std::vector<PerBlockConnectTrace> blocksConnected;

public:
    explicit ConnectTrace() : blocksConnected(1) {}

    void BlockConnected(CBlockIndex* pindex, std::shared_ptr<const CBlock> pblock) {
        assert(!blocksConnected.back().pindex);
        assert(pindex);
        assert(pblock);
        blocksConnected.back().pindex = pindex;
        blocksConnected.back().pblock = std::move(pblock);
        blocksConnected.emplace_back();
    }

    std::vector<PerBlockConnectTrace>& GetBlocksConnected() {
        // We always keep one extra block at the end of our list because
        // blocks are added after all the conflicted transactions have
        // been filled in. Thus, the last entry should always be an empty
        // one waiting for the transactions from the next block. We pop
        // the last entry here to make sure the list we return is sane.
        assert(!blocksConnected.back().pindex);
        blocksConnected.pop_back();
        return blocksConnected;
    }
};

/**
 * Connect a new block to m_chain. pblock is either nullptr or a pointer to a CBlock
 * corresponding to pindexNew, to bypass loading it again from disk.
 *
 * The block is added to connectTrace if connection succeeds.
 */
bool Chainstate::ConnectTip(BlockValidationState& state, CBlockIndex* pindexNew, const std::shared_ptr<const CBlock>& pblock, ConnectTrace& connectTrace, DisconnectedBlockTransactions& disconnectpool)
{
    AssertLockHeld(cs_main);
    if (m_mempool) AssertLockHeld(m_mempool->cs);

    assert(pindexNew->pprev == m_chain.Tip());
    CheckNameDB (*this, true);
    // Read block from disk.
    const auto time_1{SteadyClock::now()};
    std::shared_ptr<const CBlock> pthisBlock;
    if (!pblock) {
        std::shared_ptr<CBlock> pblockNew = std::make_shared<CBlock>();
        if (!m_blockman.ReadBlock(*pblockNew, *pindexNew)) {
            return FatalError(m_chainman.GetNotifications(), state, _("Failed to read block."));
        }
        pthisBlock = pblockNew;
    } else {
        LogDebug(BCLog::BENCH, "  - Using cached block\n");
        pthisBlock = pblock;
    }
    const CBlock& blockConnecting = *pthisBlock;
    // Apply the block atomically to the chain state.
    const auto time_2{SteadyClock::now()};
    SteadyClock::time_point time_3;
    // When adding aggregate statistics in the future, keep in mind that
    // num_blocks_total may be zero until the ConnectBlock() call below.
    LogDebug(BCLog::BENCH, "  - Load block from disk: %.2fms\n",
             Ticks<MillisecondsDouble>(time_2 - time_1));
    {
        CCoinsViewCache view(&CoinsTip());
        bool rv = ConnectBlock(blockConnecting, state, pindexNew, view);
        if (m_chainman.m_options.signals) {
            m_chainman.m_options.signals->BlockChecked(blockConnecting, state);
        }
        if (!rv) {
            if (state.IsInvalid())
                InvalidBlockFound(pindexNew, state);
            LogError("%s: ConnectBlock %s failed, %s\n", __func__, pindexNew->GetBlockHash().ToString(), state.ToString());
            return false;
        }
        time_3 = SteadyClock::now();
        m_chainman.time_connect_total += time_3 - time_2;
        assert(m_chainman.num_blocks_total > 0);
        LogDebug(BCLog::BENCH, "  - Connect total: %.2fms [%.2fs (%.2fms/blk)]\n",
                 Ticks<MillisecondsDouble>(time_3 - time_2),
                 Ticks<SecondsDouble>(m_chainman.time_connect_total),
                 Ticks<MillisecondsDouble>(m_chainman.time_connect_total) / m_chainman.num_blocks_total);
        bool flushed = view.Flush();
        assert(flushed);
    }
    const auto time_4{SteadyClock::now()};
    m_chainman.time_flush += time_4 - time_3;
    LogDebug(BCLog::BENCH, "  - Flush: %.2fms [%.2fs (%.2fms/blk)]\n",
             Ticks<MillisecondsDouble>(time_4 - time_3),
             Ticks<SecondsDouble>(m_chainman.time_flush),
             Ticks<MillisecondsDouble>(m_chainman.time_flush) / m_chainman.num_blocks_total);
    // Write the chain state to disk, if necessary.
    if (!FlushStateToDisk(state, FlushStateMode::IF_NEEDED)) {
        return false;
    }
    const auto time_5{SteadyClock::now()};
    m_chainman.time_chainstate += time_5 - time_4;
    LogDebug(BCLog::BENCH, "  - Writing chainstate: %.2fms [%.2fs (%.2fms/blk)]\n",
             Ticks<MillisecondsDouble>(time_5 - time_4),
             Ticks<SecondsDouble>(m_chainman.time_chainstate),
             Ticks<MillisecondsDouble>(m_chainman.time_chainstate) / m_chainman.num_blocks_total);
    // Remove conflicting transactions from the mempool.;
    if (m_mempool) {
        m_mempool->removeForBlock(blockConnecting.vtx, pindexNew->nHeight);
        disconnectpool.removeForBlock(blockConnecting.vtx);
    }
    // Update m_chain & related variables.
    m_chain.SetTip(*pindexNew);
    UpdateTip(pindexNew);
    CheckNameDB (*this, false);

    const auto time_6{SteadyClock::now()};
    m_chainman.time_post_connect += time_6 - time_5;
    m_chainman.time_total += time_6 - time_1;
    LogDebug(BCLog::BENCH, "  - Connect postprocess: %.2fms [%.2fs (%.2fms/blk)]\n",
             Ticks<MillisecondsDouble>(time_6 - time_5),
             Ticks<SecondsDouble>(m_chainman.time_post_connect),
             Ticks<MillisecondsDouble>(m_chainman.time_post_connect) / m_chainman.num_blocks_total);
    LogDebug(BCLog::BENCH, "- Connect block: %.2fms [%.2fs (%.2fms/blk)]\n",
             Ticks<MillisecondsDouble>(time_6 - time_1),
             Ticks<SecondsDouble>(m_chainman.time_total),
             Ticks<MillisecondsDouble>(m_chainman.time_total) / m_chainman.num_blocks_total);

    // If we are the background validation chainstate, check to see if we are done
    // validating the snapshot (i.e. our tip has reached the snapshot's base block).
    if (this != &m_chainman.ActiveChainstate()) {
        // This call may set `m_disabled`, which is referenced immediately afterwards in
        // ActivateBestChain, so that we stop connecting blocks past the snapshot base.
        m_chainman.MaybeCompleteSnapshotValidation();
    }

    connectTrace.BlockConnected(pindexNew, std::move(pthisBlock));
    return true;
}

/**
 * Return the tip of the chain with the most work in it, that isn't
 * known to be invalid (it's however far from certain to be valid).
 */
CBlockIndex* Chainstate::FindMostWorkChain()
{
    AssertLockHeld(::cs_main);
    do {
        CBlockIndex *pindexNew = nullptr;

        // Find the best candidate header.
        {
            std::set<CBlockIndex*, CBlockIndexWorkComparator>::reverse_iterator it = setBlockIndexCandidates.rbegin();
            if (it == setBlockIndexCandidates.rend())
                return nullptr;
            pindexNew = *it;
        }

        // Check whether all blocks on the path between the currently active chain and the candidate are valid.
        // Just going until the active chain is an optimization, as we know all blocks in it are valid already.
        CBlockIndex *pindexTest = pindexNew;
        bool fInvalidAncestor = false;
        while (pindexTest && !m_chain.Contains(pindexTest)) {
            assert(pindexTest->HaveNumChainTxs() || pindexTest->nHeight == 0);

            // Pruned nodes may have entries in setBlockIndexCandidates for
            // which block files have been deleted.  Remove those as candidates
            // for the most work chain if we come across them; we can't switch
            // to a chain unless we have all the non-active-chain parent blocks.
            bool fFailedChain = pindexTest->nStatus & BLOCK_FAILED_MASK;
            bool fMissingData = !(pindexTest->nStatus & BLOCK_HAVE_DATA);
            if (fFailedChain || fMissingData) {
                // Candidate chain is not usable (either invalid or missing data)
                if (fFailedChain && (m_chainman.m_best_invalid == nullptr || pindexNew->nChainWork > m_chainman.m_best_invalid->nChainWork)) {
                    m_chainman.m_best_invalid = pindexNew;
                }
                CBlockIndex *pindexFailed = pindexNew;
                // Remove the entire chain from the set.
                while (pindexTest != pindexFailed) {
                    if (fFailedChain) {
                        pindexFailed->nStatus |= BLOCK_FAILED_CHILD;
                        m_blockman.m_dirty_blockindex.insert(pindexFailed);
                    } else if (fMissingData) {
                        // If we're missing data, then add back to m_blocks_unlinked,
                        // so that if the block arrives in the future we can try adding
                        // to setBlockIndexCandidates again.
                        m_blockman.m_blocks_unlinked.insert(
                            std::make_pair(pindexFailed->pprev, pindexFailed));
                    }
                    setBlockIndexCandidates.erase(pindexFailed);
                    pindexFailed = pindexFailed->pprev;
                }
                setBlockIndexCandidates.erase(pindexTest);
                fInvalidAncestor = true;
                break;
            }
            pindexTest = pindexTest->pprev;
        }
        if (!fInvalidAncestor)
            return pindexNew;
    } while(true);
}

/** Delete all entries in setBlockIndexCandidates that are worse than the current tip. */
void Chainstate::PruneBlockIndexCandidates() {
    // Note that we can't delete the current block itself, as we may need to return to it later in case a
    // reorganization to a better block fails.
    std::set<CBlockIndex*, CBlockIndexWorkComparator>::iterator it = setBlockIndexCandidates.begin();
    while (it != setBlockIndexCandidates.end() && setBlockIndexCandidates.value_comp()(*it, m_chain.Tip())) {
        setBlockIndexCandidates.erase(it++);
    }
    // Either the current tip or a successor of it we're working towards is left in setBlockIndexCandidates.
    assert(!setBlockIndexCandidates.empty());
}

/**
 * Try to make some progress towards making pindexMostWork the active block.
 * pblock is either nullptr or a pointer to a CBlock corresponding to pindexMostWork.
 *
 * @returns true unless a system error occurred
 */
bool Chainstate::ActivateBestChainStep(BlockValidationState& state, CBlockIndex* pindexMostWork, const std::shared_ptr<const CBlock>& pblock, bool& fInvalidFound, ConnectTrace& connectTrace)
{
    AssertLockHeld(cs_main);
    if (m_mempool) AssertLockHeld(m_mempool->cs);

    const CBlockIndex* pindexOldTip = m_chain.Tip();
    const CBlockIndex* pindexFork = m_chain.FindFork(pindexMostWork);

    // Disconnect active blocks which are no longer in the best chain.
    bool fBlocksDisconnected = false;
    DisconnectedBlockTransactions disconnectpool{MAX_DISCONNECTED_TX_POOL_BYTES};
    while (m_chain.Tip() && m_chain.Tip() != pindexFork) {
        if (!DisconnectTip(state, &disconnectpool)) {
            // This is likely a fatal error, but keep the mempool consistent,
            // just in case. Only remove from the mempool in this case.
            MaybeUpdateMempoolForReorg(disconnectpool, false);

            // If we're unable to disconnect a block during normal operation,
            // then that is a failure of our local system -- we should abort
            // rather than stay on a less work chain.
            FatalError(m_chainman.GetNotifications(), state, _("Failed to disconnect block."));
            return false;
        }
        fBlocksDisconnected = true;
    }

    // Build list of new blocks to connect (in descending height order).
    std::vector<CBlockIndex*> vpindexToConnect;
    bool fContinue = true;
    int nHeight = pindexFork ? pindexFork->nHeight : -1;
    while (fContinue && nHeight != pindexMostWork->nHeight) {
        // Don't iterate the entire list of potential improvements toward the best tip, as we likely only need
        // a few blocks along the way.
        int nTargetHeight = std::min(nHeight + 32, pindexMostWork->nHeight);
        vpindexToConnect.clear();
        vpindexToConnect.reserve(nTargetHeight - nHeight);
        CBlockIndex* pindexIter = pindexMostWork->GetAncestor(nTargetHeight);
        while (pindexIter && pindexIter->nHeight != nHeight) {
            vpindexToConnect.push_back(pindexIter);
            pindexIter = pindexIter->pprev;
        }
        nHeight = nTargetHeight;

        // Connect new blocks.
        for (CBlockIndex* pindexConnect : vpindexToConnect | std::views::reverse) {
            if (!ConnectTip(state, pindexConnect, pindexConnect == pindexMostWork ? pblock : std::shared_ptr<const CBlock>(), connectTrace, disconnectpool)) {
                if (state.IsInvalid()) {
                    // The block violates a consensus rule.
                    if (state.GetResult() != BlockValidationResult::BLOCK_MUTATED) {
                        InvalidChainFound(vpindexToConnect.front());
                    }
                    state = BlockValidationState();
                    fInvalidFound = true;
                    fContinue = false;
                    break;
                } else {
                    // A system error occurred (disk space, database error, ...).
                    // Make the mempool consistent with the current tip, just in case
                    // any observers try to use it before shutdown.
                    MaybeUpdateMempoolForReorg(disconnectpool, false);
                    return false;
                }
            } else {
                PruneBlockIndexCandidates();
                if (!pindexOldTip || m_chain.Tip()->nChainWork > pindexOldTip->nChainWork) {
                    // We're in a better position than we were. Return temporarily to release the lock.
                    fContinue = false;
                    break;
                }
            }
        }
    }

    if (fBlocksDisconnected) {
        // If any blocks were disconnected, disconnectpool may be non empty.  Add
        // any disconnected transactions back to the mempool.
        MaybeUpdateMempoolForReorg(disconnectpool, true);
    }
    if (m_mempool) m_mempool->check(this->CoinsTip(), this->m_chain.Height() + 1);

    CheckForkWarningConditions();

    return true;
}

static SynchronizationState GetSynchronizationState(bool init, bool blockfiles_indexed)
{
    if (!init) return SynchronizationState::POST_INIT;
    if (!blockfiles_indexed) return SynchronizationState::INIT_REINDEX;
    return SynchronizationState::INIT_DOWNLOAD;
}

bool ChainstateManager::NotifyHeaderTip()
{
    bool fNotify = false;
    bool fInitialBlockDownload = false;
    CBlockIndex* pindexHeader = nullptr;
    {
        LOCK(GetMutex());
        pindexHeader = m_best_header;

        if (pindexHeader != m_last_notified_header) {
            fNotify = true;
            fInitialBlockDownload = IsInitialBlockDownload();
            m_last_notified_header = pindexHeader;
        }
    }
    // Send block tip changed notifications without the lock held
    if (fNotify) {
        GetNotifications().headerTip(GetSynchronizationState(fInitialBlockDownload, m_blockman.m_blockfiles_indexed), pindexHeader->nHeight, pindexHeader->nTime, false);
    }
    return fNotify;
}

static void LimitValidationInterfaceQueue(ValidationSignals& signals) LOCKS_EXCLUDED(cs_main) {
    AssertLockNotHeld(cs_main);

    if (signals.CallbacksPending() > 10) {
        signals.SyncWithValidationInterfaceQueue();
    }
}

bool Chainstate::ActivateBestChain(BlockValidationState& state, std::shared_ptr<const CBlock> pblock)
{
    AssertLockNotHeld(m_chainstate_mutex);

    // Note that while we're often called here from ProcessNewBlock, this is
    // far from a guarantee. Things in the P2P/RPC will often end up calling
    // us in the middle of ProcessNewBlock - do not assume pblock is set
    // sanely for performance or correctness!
    AssertLockNotHeld(::cs_main);

    // ABC maintains a fair degree of expensive-to-calculate internal state
    // because this function periodically releases cs_main so that it does not lock up other threads for too long
    // during large connects - and to allow for e.g. the callback queue to drain
    // we use m_chainstate_mutex to enforce mutual exclusion so that only one caller may execute this function at a time
    LOCK(m_chainstate_mutex);

    // Belt-and-suspenders check that we aren't attempting to advance the background
    // chainstate past the snapshot base block.
    if (WITH_LOCK(::cs_main, return m_disabled)) {
        LogPrintf("m_disabled is set - this chainstate should not be in operation. "
            "Please report this as a bug. %s\n", CLIENT_BUGREPORT);
        return false;
    }

    CBlockIndex *pindexMostWork = nullptr;
    CBlockIndex *pindexNewTip = nullptr;
    bool exited_ibd{false};
    do {
        // Block until the validation queue drains. This should largely
        // never happen in normal operation, however may happen during
        // reindex, causing memory blowup if we run too far ahead.
        // Note that if a validationinterface callback ends up calling
        // ActivateBestChain this may lead to a deadlock! We should
        // probably have a DEBUG_LOCKORDER test for this in the future.
        if (m_chainman.m_options.signals) LimitValidationInterfaceQueue(*m_chainman.m_options.signals);

        {
            LOCK(cs_main);
            {
            // Lock transaction pool for at least as long as it takes for connectTrace to be consumed
            LOCK(MempoolMutex());
            const bool was_in_ibd = m_chainman.IsInitialBlockDownload();
            CBlockIndex* starting_tip = m_chain.Tip();
            bool blocks_connected = false;
            do {
                // We absolutely may not unlock cs_main until we've made forward progress
                // (with the exception of shutdown due to hardware issues, low disk space, etc).
                ConnectTrace connectTrace; // Destructed before cs_main is unlocked

                if (pindexMostWork == nullptr) {
                    pindexMostWork = FindMostWorkChain();
                }

                // Whether we have anything to do at all.
                if (pindexMostWork == nullptr || pindexMostWork == m_chain.Tip()) {
                    break;
                }

                bool fInvalidFound = false;
                std::shared_ptr<const CBlock> nullBlockPtr;
                // BlockConnected signals must be sent for the original role;
                // in case snapshot validation is completed during ActivateBestChainStep, the
                // result of GetRole() changes from BACKGROUND to NORMAL.
               const ChainstateRole chainstate_role{this->GetRole()};
                if (!ActivateBestChainStep(state, pindexMostWork, pblock && pblock->GetHash() == pindexMostWork->GetBlockHash() ? pblock : nullBlockPtr, fInvalidFound, connectTrace)) {
                    // A system error occurred
                    return false;
                }
                blocks_connected = true;

                if (fInvalidFound) {
                    // Wipe cache, we may need another branch now.
                    pindexMostWork = nullptr;
                }
                pindexNewTip = m_chain.Tip();

                for (const PerBlockConnectTrace& trace : connectTrace.GetBlocksConnected()) {
                    assert(trace.pblock && trace.pindex);
                    if (m_chainman.m_options.signals) {
                        m_chainman.m_options.signals->BlockConnected(chainstate_role, trace.pblock, trace.pindex);
                    }
                }

                // This will have been toggled in
                // ActivateBestChainStep -> ConnectTip -> MaybeCompleteSnapshotValidation,
                // if at all, so we should catch it here.
                //
                // Break this do-while to ensure we don't advance past the base snapshot.
                if (m_disabled) {
                    break;
                }
            } while (!m_chain.Tip() || (starting_tip && CBlockIndexWorkComparator()(m_chain.Tip(), starting_tip)));
            if (!blocks_connected) return true;

            const CBlockIndex* pindexFork = m_chain.FindFork(starting_tip);
            bool still_in_ibd = m_chainman.IsInitialBlockDownload();

            if (was_in_ibd && !still_in_ibd) {
                // Active chainstate has exited IBD.
                exited_ibd = true;
            }

            // Notify external listeners about the new tip.
            // Enqueue while holding cs_main to ensure that UpdatedBlockTip is called in the order in which blocks are connected
            if (this == &m_chainman.ActiveChainstate() && pindexFork != pindexNewTip) {
                // Notify ValidationInterface subscribers
                if (m_chainman.m_options.signals) {
                    m_chainman.m_options.signals->UpdatedBlockTip(pindexNewTip, pindexFork, still_in_ibd);
                }

                if (kernel::IsInterrupted(m_chainman.GetNotifications().blockTip(
                        /*state=*/GetSynchronizationState(still_in_ibd, m_chainman.m_blockman.m_blockfiles_indexed),
                        /*index=*/*pindexNewTip,
                        /*verification_progress=*/m_chainman.GuessVerificationProgress(pindexNewTip))))
                {
                    // Just breaking and returning success for now. This could
                    // be changed to bubble up the kernel::Interrupted value to
                    // the caller so the caller could distinguish between
                    // completed and interrupted operations.
                    break;
                }
            }
            } // release MempoolMutex
            // Notify external listeners about the new tip, even if pindexFork == pindexNewTip.
            if (m_chainman.m_options.signals && this == &m_chainman.ActiveChainstate()) {
                m_chainman.m_options.signals->ActiveTipChange(*Assert(pindexNewTip), m_chainman.IsInitialBlockDownload());
            }
        } // release cs_main
        // When we reach this point, we switched to a new tip (stored in pindexNewTip).

        if (exited_ibd) {
            // If a background chainstate is in use, we may need to rebalance our
            // allocation of caches once a chainstate exits initial block download.
            LOCK(::cs_main);
            m_chainman.MaybeRebalanceCaches();
        }

        if (WITH_LOCK(::cs_main, return m_disabled)) {
            // Background chainstate has reached the snapshot base block, so exit.

            // Restart indexes to resume indexing for all blocks unique to the snapshot
            // chain. This resumes indexing "in order" from where the indexing on the
            // background validation chain left off.
            //
            // This cannot be done while holding cs_main (within
            // MaybeCompleteSnapshotValidation) or a cs_main deadlock will occur.
            if (m_chainman.snapshot_download_completed) {
                m_chainman.snapshot_download_completed();
            }
            break;
        }

        // We check interrupt only after giving ActivateBestChainStep a chance to run once so that we
        // never interrupt before connecting the genesis block during LoadChainTip(). Previously this
        // caused an assert() failure during interrupt in such cases as the UTXO DB flushing checks
        // that the best block hash is non-null.
        if (m_chainman.m_interrupt) break;
    } while (pindexNewTip != pindexMostWork);

    m_chainman.CheckBlockIndex();

    // Write changes periodically to disk, after relay.
    if (!FlushStateToDisk(state, FlushStateMode::PERIODIC)) {
        return false;
    }

    return true;
}

bool Chainstate::PreciousBlock(BlockValidationState& state, CBlockIndex* pindex)
{
    AssertLockNotHeld(m_chainstate_mutex);
    AssertLockNotHeld(::cs_main);
    {
        LOCK(cs_main);
        if (pindex->nChainWork < m_chain.Tip()->nChainWork) {
            // Nothing to do, this block is not at the tip.
            return true;
        }
        if (m_chain.Tip()->nChainWork > m_chainman.nLastPreciousChainwork) {
            // The chain has been extended since the last call, reset the counter.
            m_chainman.nBlockReverseSequenceId = -1;
        }
        m_chainman.nLastPreciousChainwork = m_chain.Tip()->nChainWork;
        setBlockIndexCandidates.erase(pindex);
        pindex->nSequenceId = m_chainman.nBlockReverseSequenceId;
        if (m_chainman.nBlockReverseSequenceId > std::numeric_limits<int32_t>::min()) {
            // We can't keep reducing the counter if somebody really wants to
            // call preciousblock 2**31-1 times on the same set of tips...
            m_chainman.nBlockReverseSequenceId--;
        }
        if (pindex->IsValid(BLOCK_VALID_TRANSACTIONS) && pindex->HaveNumChainTxs()) {
            setBlockIndexCandidates.insert(pindex);
            PruneBlockIndexCandidates();
        }
    }

    return ActivateBestChain(state, std::shared_ptr<const CBlock>());
}

bool Chainstate::InvalidateBlock(BlockValidationState& state, CBlockIndex* pindex)
{
    AssertLockNotHeld(m_chainstate_mutex);
    AssertLockNotHeld(::cs_main);

    // Genesis block can't be invalidated
    assert(pindex);
    if (pindex->nHeight == 0) return false;

    CBlockIndex* to_mark_failed = pindex;
    bool pindex_was_in_chain = false;
    int disconnected = 0;

    // We do not allow ActivateBestChain() to run while InvalidateBlock() is
    // running, as that could cause the tip to change while we disconnect
    // blocks.
    LOCK(m_chainstate_mutex);

    // We'll be acquiring and releasing cs_main below, to allow the validation
    // callbacks to run. However, we should keep the block index in a
    // consistent state as we disconnect blocks -- in particular we need to
    // add equal-work blocks to setBlockIndexCandidates as we disconnect.
    // To avoid walking the block index repeatedly in search of candidates,
    // build a map once so that we can look up candidate blocks by chain
    // work as we go.
    std::multimap<const arith_uint256, CBlockIndex*> highpow_outofchain_headers;

    {
        LOCK(cs_main);
        for (auto& entry : m_blockman.m_block_index) {
            CBlockIndex* candidate = &entry.second;
            // We don't need to put anything in our active chain into the
            // multimap, because those candidates will be found and considered
            // as we disconnect.
            // Instead, consider only non-active-chain blocks that score
            // at least as good with CBlockIndexWorkComparator as the new tip.
            if (!m_chain.Contains(candidate) &&
                !CBlockIndexWorkComparator()(candidate, pindex->pprev) &&
                !(candidate->nStatus & BLOCK_FAILED_MASK)) {
                highpow_outofchain_headers.insert({candidate->nChainWork, candidate});
            }
        }
    }

    // Disconnect (descendants of) pindex, and mark them invalid.
    while (true) {
        if (m_chainman.m_interrupt) break;

        // Make sure the queue of validation callbacks doesn't grow unboundedly.
        if (m_chainman.m_options.signals) LimitValidationInterfaceQueue(*m_chainman.m_options.signals);

        LOCK(cs_main);
        // Lock for as long as disconnectpool is in scope to make sure MaybeUpdateMempoolForReorg is
        // called after DisconnectTip without unlocking in between
        LOCK(MempoolMutex());
        if (!m_chain.Contains(pindex)) break;
        pindex_was_in_chain = true;
        CBlockIndex *invalid_walk_tip = m_chain.Tip();

        // ActivateBestChain considers blocks already in m_chain
        // unconditionally valid already, so force disconnect away from it.
        DisconnectedBlockTransactions disconnectpool{MAX_DISCONNECTED_TX_POOL_BYTES};
        bool ret = DisconnectTip(state, &disconnectpool);
        // DisconnectTip will add transactions to disconnectpool.
        // Adjust the mempool to be consistent with the new tip, adding
        // transactions back to the mempool if disconnecting was successful,
        // and we're not doing a very deep invalidation (in which case
        // keeping the mempool up to date is probably futile anyway).
        MaybeUpdateMempoolForReorg(disconnectpool, /* fAddToMempool = */ (++disconnected <= 10) && ret);
        if (!ret) return false;
        assert(invalid_walk_tip->pprev == m_chain.Tip());

        // We immediately mark the disconnected blocks as invalid.
        // This prevents a case where pruned nodes may fail to invalidateblock
        // and be left unable to start as they have no tip candidates (as there
        // are no blocks that meet the "have data and are not invalid per
        // nStatus" criteria for inclusion in setBlockIndexCandidates).
        invalid_walk_tip->nStatus |= BLOCK_FAILED_VALID;
        m_blockman.m_dirty_blockindex.insert(invalid_walk_tip);
        setBlockIndexCandidates.erase(invalid_walk_tip);
        setBlockIndexCandidates.insert(invalid_walk_tip->pprev);
        if (invalid_walk_tip == to_mark_failed->pprev && (to_mark_failed->nStatus & BLOCK_FAILED_VALID)) {
            // We only want to mark the last disconnected block as BLOCK_FAILED_VALID; its children
            // need to be BLOCK_FAILED_CHILD instead.
            to_mark_failed->nStatus = (to_mark_failed->nStatus ^ BLOCK_FAILED_VALID) | BLOCK_FAILED_CHILD;
            m_blockman.m_dirty_blockindex.insert(to_mark_failed);
        }

        // Mark out-of-chain descendants of the invalidated block as invalid
        // (possibly replacing a pre-existing BLOCK_FAILED_VALID with BLOCK_FAILED_CHILD)
        // Add any equal or more work headers that are not invalidated to setBlockIndexCandidates
        // Recalculate m_best_header if it became invalid.
        auto candidate_it = highpow_outofchain_headers.lower_bound(invalid_walk_tip->pprev->nChainWork);

        const bool best_header_needs_update{m_chainman.m_best_header->GetAncestor(invalid_walk_tip->nHeight) == invalid_walk_tip};
        if (best_header_needs_update) {
            // pprev is definitely still valid at this point, but there may be better ones
            m_chainman.m_best_header = invalid_walk_tip->pprev;
        }

        while (candidate_it != highpow_outofchain_headers.end()) {
            CBlockIndex* candidate{candidate_it->second};
            if (candidate->GetAncestor(invalid_walk_tip->nHeight) == invalid_walk_tip) {
                // Children of failed blocks should be marked as BLOCK_FAILED_CHILD instead.
                candidate->nStatus &= ~BLOCK_FAILED_VALID;
                candidate->nStatus |= BLOCK_FAILED_CHILD;
                m_blockman.m_dirty_blockindex.insert(candidate);
                // If invalidated, the block is irrelevant for setBlockIndexCandidates
                // and for m_best_header and can be removed from the cache.
                candidate_it = highpow_outofchain_headers.erase(candidate_it);
                continue;
            }
            if (!CBlockIndexWorkComparator()(candidate, invalid_walk_tip->pprev) &&
                candidate->IsValid(BLOCK_VALID_TRANSACTIONS) &&
                candidate->HaveNumChainTxs()) {
                setBlockIndexCandidates.insert(candidate);
                // Do not remove candidate from the highpow_outofchain_headers cache, because it might be a descendant of the block being invalidated
                // which needs to be marked failed later.
            }
            if (best_header_needs_update &&
                m_chainman.m_best_header->nChainWork < candidate->nChainWork) {
                m_chainman.m_best_header = candidate;
            }
            ++candidate_it;
        }

        // Track the last disconnected block, so we can correct its BLOCK_FAILED_CHILD status in future
        // iterations, or, if it's the last one, call InvalidChainFound on it.
        to_mark_failed = invalid_walk_tip;
    }

    m_chainman.CheckBlockIndex();

    {
        LOCK(cs_main);
        if (m_chain.Contains(to_mark_failed)) {
            // If the to-be-marked invalid block is in the active chain, something is interfering and we can't proceed.
            return false;
        }

        // Mark pindex as invalid if it never was in the main chain
        if (!pindex_was_in_chain && !(pindex->nStatus & BLOCK_FAILED_MASK)) {
            pindex->nStatus |= BLOCK_FAILED_VALID;
            m_blockman.m_dirty_blockindex.insert(pindex);
            setBlockIndexCandidates.erase(pindex);
        }

        // If any new blocks somehow arrived while we were disconnecting
        // (above), then the pre-calculation of what should go into
        // setBlockIndexCandidates may have missed entries. This would
        // technically be an inconsistency in the block index, but if we clean
        // it up here, this should be an essentially unobservable error.
        // Loop back over all block index entries and add any missing entries
        // to setBlockIndexCandidates.
        for (auto& [_, block_index] : m_blockman.m_block_index) {
            if (block_index.IsValid(BLOCK_VALID_TRANSACTIONS) && block_index.HaveNumChainTxs() && !setBlockIndexCandidates.value_comp()(&block_index, m_chain.Tip())) {
                setBlockIndexCandidates.insert(&block_index);
            }
        }

        InvalidChainFound(to_mark_failed);
    }

    // Only notify about a new block tip if the active chain was modified.
    if (pindex_was_in_chain) {
        // Ignoring return value for now, this could be changed to bubble up
        // kernel::Interrupted value to the caller so the caller could
        // distinguish between completed and interrupted operations. It might
        // also make sense for the blockTip notification to have an enum
        // parameter indicating the source of the tip change so hooks can
        // distinguish user-initiated invalidateblock changes from other
        // changes.
        (void)m_chainman.GetNotifications().blockTip(
            /*state=*/GetSynchronizationState(m_chainman.IsInitialBlockDownload(), m_chainman.m_blockman.m_blockfiles_indexed),
            /*index=*/*to_mark_failed->pprev,
            /*verification_progress=*/WITH_LOCK(m_chainman.GetMutex(), return m_chainman.GuessVerificationProgress(to_mark_failed->pprev)));

        // Fire ActiveTipChange now for the current chain tip to make sure clients are notified.
        // ActivateBestChain may call this as well, but not necessarily.
        if (m_chainman.m_options.signals) {
            m_chainman.m_options.signals->ActiveTipChange(*Assert(m_chain.Tip()), m_chainman.IsInitialBlockDownload());
        }
    }
    return true;
}

void Chainstate::SetBlockFailureFlags(CBlockIndex* invalid_block)
{
    AssertLockHeld(cs_main);

    for (auto& [_, block_index] : m_blockman.m_block_index) {
        if (invalid_block != &block_index && block_index.GetAncestor(invalid_block->nHeight) == invalid_block) {
            block_index.nStatus = (block_index.nStatus & ~BLOCK_FAILED_VALID) | BLOCK_FAILED_CHILD;
            m_blockman.m_dirty_blockindex.insert(&block_index);
        }
    }
}

void Chainstate::ResetBlockFailureFlags(CBlockIndex *pindex) {
    AssertLockHeld(cs_main);

    int nHeight = pindex->nHeight;

    // Remove the invalidity flag from this block and all its descendants.
    for (auto& [_, block_index] : m_blockman.m_block_index) {
        if (!block_index.IsValid() && block_index.GetAncestor(nHeight) == pindex) {
            block_index.nStatus &= ~BLOCK_FAILED_MASK;
            m_blockman.m_dirty_blockindex.insert(&block_index);
            if (block_index.IsValid(BLOCK_VALID_TRANSACTIONS) && block_index.HaveNumChainTxs() && setBlockIndexCandidates.value_comp()(m_chain.Tip(), &block_index)) {
                setBlockIndexCandidates.insert(&block_index);
            }
            if (&block_index == m_chainman.m_best_invalid) {
                // Reset invalid block marker if it was pointing to one of those.
                m_chainman.m_best_invalid = nullptr;
            }
        }
    }

    // Remove the invalidity flag from all ancestors too.
    while (pindex != nullptr) {
        if (pindex->nStatus & BLOCK_FAILED_MASK) {
            pindex->nStatus &= ~BLOCK_FAILED_MASK;
            m_blockman.m_dirty_blockindex.insert(pindex);
        }
        pindex = pindex->pprev;
    }
}

void Chainstate::TryAddBlockIndexCandidate(CBlockIndex* pindex)
{
    AssertLockHeld(cs_main);
    // The block only is a candidate for the most-work-chain if it has the same
    // or more work than our current tip.
    if (m_chain.Tip() != nullptr && setBlockIndexCandidates.value_comp()(pindex, m_chain.Tip())) {
        return;
    }

    bool is_active_chainstate = this == &m_chainman.ActiveChainstate();
    if (is_active_chainstate) {
        // The active chainstate should always add entries that have more
        // work than the tip.
        setBlockIndexCandidates.insert(pindex);
    } else if (!m_disabled) {
        // For the background chainstate, we only consider connecting blocks
        // towards the snapshot base (which can't be nullptr or else we'll
        // never make progress).
        const CBlockIndex* snapshot_base{Assert(m_chainman.GetSnapshotBaseBlock())};
        if (snapshot_base->GetAncestor(pindex->nHeight) == pindex) {
            setBlockIndexCandidates.insert(pindex);
        }
    }
}

/** Mark a block as having its data received and checked (up to BLOCK_VALID_TRANSACTIONS). */
void ChainstateManager::ReceivedBlockTransactions(const CBlock& block, CBlockIndex* pindexNew, const FlatFilePos& pos)
{
    AssertLockHeld(cs_main);
    pindexNew->nTx = block.vtx.size();
    // Typically m_chain_tx_count will be 0 at this point, but it can be nonzero if this
    // is a pruned block which is being downloaded again, or if this is an
    // assumeutxo snapshot block which has a hardcoded m_chain_tx_count value from the
    // snapshot metadata. If the pindex is not the snapshot block and the
    // m_chain_tx_count value is not zero, assert that value is actually correct.
    auto prev_tx_sum = [](CBlockIndex& block) { return block.nTx + (block.pprev ? block.pprev->m_chain_tx_count : 0); };
    if (!Assume(pindexNew->m_chain_tx_count == 0 || pindexNew->m_chain_tx_count == prev_tx_sum(*pindexNew) ||
                pindexNew == GetSnapshotBaseBlock())) {
        LogWarning("Internal bug detected: block %d has unexpected m_chain_tx_count %i that should be %i (%s %s). Please report this issue here: %s\n",
            pindexNew->nHeight, pindexNew->m_chain_tx_count, prev_tx_sum(*pindexNew), CLIENT_NAME, FormatFullVersion(), CLIENT_BUGREPORT);
        pindexNew->m_chain_tx_count = 0;
    }
    pindexNew->nFile = pos.nFile;
    pindexNew->nDataPos = pos.nPos;
    pindexNew->nUndoPos = 0;
    pindexNew->nStatus |= BLOCK_HAVE_DATA;
    if (DeploymentActiveAt(*pindexNew, *this, Consensus::DEPLOYMENT_SEGWIT)) {
        pindexNew->nStatus |= BLOCK_OPT_WITNESS;
    }
    pindexNew->RaiseValidity(BLOCK_VALID_TRANSACTIONS);
    m_blockman.m_dirty_blockindex.insert(pindexNew);

    if (pindexNew->pprev == nullptr || pindexNew->pprev->HaveNumChainTxs()) {
        // If pindexNew is the genesis block or all parents are BLOCK_VALID_TRANSACTIONS.
        std::deque<CBlockIndex*> queue;
        queue.push_back(pindexNew);

        // Recursively process any descendant blocks that now may be eligible to be connected.
        while (!queue.empty()) {
            CBlockIndex *pindex = queue.front();
            queue.pop_front();
            // Before setting m_chain_tx_count, assert that it is 0 or already set to
            // the correct value. This assert will fail after receiving the
            // assumeutxo snapshot block if assumeutxo snapshot metadata has an
            // incorrect hardcoded AssumeutxoData::m_chain_tx_count value.
            if (!Assume(pindex->m_chain_tx_count == 0 || pindex->m_chain_tx_count == prev_tx_sum(*pindex))) {
                LogWarning("Internal bug detected: block %d has unexpected m_chain_tx_count %i that should be %i (%s %s). Please report this issue here: %s\n",
                   pindex->nHeight, pindex->m_chain_tx_count, prev_tx_sum(*pindex), CLIENT_NAME, FormatFullVersion(), CLIENT_BUGREPORT);
            }
            pindex->m_chain_tx_count = prev_tx_sum(*pindex);
            pindex->nSequenceId = nBlockSequenceId++;
            for (Chainstate *c : GetAll()) {
                c->TryAddBlockIndexCandidate(pindex);
            }
            std::pair<std::multimap<CBlockIndex*, CBlockIndex*>::iterator, std::multimap<CBlockIndex*, CBlockIndex*>::iterator> range = m_blockman.m_blocks_unlinked.equal_range(pindex);
            while (range.first != range.second) {
                std::multimap<CBlockIndex*, CBlockIndex*>::iterator it = range.first;
                queue.push_back(it->second);
                range.first++;
                m_blockman.m_blocks_unlinked.erase(it);
            }
        }
    } else {
        if (pindexNew->pprev && pindexNew->pprev->IsValid(BLOCK_VALID_TREE)) {
            m_blockman.m_blocks_unlinked.insert(std::make_pair(pindexNew->pprev, pindexNew));
        }
    }
}

static bool CheckBlockHeader(const CBlockHeader& block, BlockValidationState& state, const Consensus::Params& consensusParams, bool fCheckPOW = true)
{
    // Check proof of work matches claimed amount
    if (fCheckPOW && !CheckProofOfWork(block, consensusParams))
        return state.Invalid(BlockValidationResult::BLOCK_INVALID_HEADER, "high-hash", "proof of work failed");

    return true;
}

static bool CheckMerkleRoot(const CBlock& block, BlockValidationState& state)
{
    if (block.m_checked_merkle_root) return true;

    bool mutated;
    uint256 merkle_root = BlockMerkleRoot(block, &mutated);
    if (block.hashMerkleRoot != merkle_root) {
        return state.Invalid(
            /*result=*/BlockValidationResult::BLOCK_MUTATED,
            /*reject_reason=*/"bad-txnmrklroot",
            /*debug_message=*/"hashMerkleRoot mismatch");
    }

    // Check for merkle tree malleability (CVE-2012-2459): repeating sequences
    // of transactions in a block without affecting the merkle root of a block,
    // while still invalidating it.
    if (mutated) {
        return state.Invalid(
            /*result=*/BlockValidationResult::BLOCK_MUTATED,
            /*reject_reason=*/"bad-txns-duplicate",
            /*debug_message=*/"duplicate transaction");
    }

    block.m_checked_merkle_root = true;
    return true;
}

/** CheckWitnessMalleation performs checks for block malleation with regard to
 * its witnesses.
 *
 * Note: If the witness commitment is expected (i.e. `expect_witness_commitment
 * = true`), then the block is required to have at least one transaction and the
 * first transaction needs to have at least one input. */
static bool CheckWitnessMalleation(const CBlock& block, bool expect_witness_commitment, BlockValidationState& state)
{
    if (expect_witness_commitment) {
        if (block.m_checked_witness_commitment) return true;

        int commitpos = GetWitnessCommitmentIndex(block);
        if (commitpos != NO_WITNESS_COMMITMENT) {
            assert(!block.vtx.empty() && !block.vtx[0]->vin.empty());
            const auto& witness_stack{block.vtx[0]->vin[0].scriptWitness.stack};

            if (witness_stack.size() != 1 || witness_stack[0].size() != 32) {
                return state.Invalid(
                    /*result=*/BlockValidationResult::BLOCK_MUTATED,
                    /*reject_reason=*/"bad-witness-nonce-size",
                    /*debug_message=*/strprintf("%s : invalid witness reserved value size", __func__));
            }

            // The malleation check is ignored; as the transaction tree itself
            // already does not permit it, it is impossible to trigger in the
            // witness tree.
            uint256 hash_witness = BlockWitnessMerkleRoot(block, /*mutated=*/nullptr);

            CHash256().Write(hash_witness).Write(witness_stack[0]).Finalize(hash_witness);
            if (memcmp(hash_witness.begin(), &block.vtx[0]->vout[commitpos].scriptPubKey[6], 32)) {
                return state.Invalid(
                    /*result=*/BlockValidationResult::BLOCK_MUTATED,
                    /*reject_reason=*/"bad-witness-merkle-match",
                    /*debug_message=*/strprintf("%s : witness merkle commitment mismatch", __func__));
            }

            block.m_checked_witness_commitment = true;
            return true;
        }
    }

    // No witness data is allowed in blocks that don't commit to witness data, as this would otherwise leave room for spam
    for (const auto& tx : block.vtx) {
        if (tx->HasWitness()) {
            return state.Invalid(
                /*result=*/BlockValidationResult::BLOCK_MUTATED,
                /*reject_reason=*/"unexpected-witness",
                /*debug_message=*/strprintf("%s : unexpected witness data found", __func__));
        }
    }

    return true;
}

bool CheckBlock(const CBlock& block, BlockValidationState& state, const Consensus::Params& consensusParams, bool fCheckPOW, bool fCheckMerkleRoot)
{
    // These are checks that are independent of context.

    if (block.fChecked)
        return true;

    // Check that the header is valid (particularly PoW).  This is mostly
    // redundant with the call in AcceptBlockHeader.
    if (!CheckBlockHeader(block, state, consensusParams, fCheckPOW))
        return false;

    // Signet only: check block solution
    if (consensusParams.signet_blocks && fCheckPOW && !CheckSignetBlockSolution(block, consensusParams)) {
        return state.Invalid(BlockValidationResult::BLOCK_CONSENSUS, "bad-signet-blksig", "signet block signature validation failure");
    }

    // Check the merkle root.
    if (fCheckMerkleRoot && !CheckMerkleRoot(block, state)) {
        return false;
    }

    // All potential-corruption validation must be done before we do any
    // transaction validation, as otherwise we may mark the header as invalid
    // because we receive the wrong transactions for it.
    // Note that witness malleability is checked in ContextualCheckBlock, so no
    // checks that use witness data may be performed here.

    // Size limits
    if (block.vtx.empty() || block.vtx.size() * WITNESS_SCALE_FACTOR > MAX_BLOCK_WEIGHT || ::GetSerializeSize(TX_NO_WITNESS(block)) * WITNESS_SCALE_FACTOR > MAX_BLOCK_WEIGHT)
        return state.Invalid(BlockValidationResult::BLOCK_CONSENSUS, "bad-blk-length", "size limits failed");

    // First transaction must be coinbase, the rest must not be
    if (block.vtx.empty() || !block.vtx[0]->IsCoinBase())
        return state.Invalid(BlockValidationResult::BLOCK_CONSENSUS, "bad-cb-missing", "first tx is not coinbase");
    for (unsigned int i = 1; i < block.vtx.size(); i++)
        if (block.vtx[i]->IsCoinBase())
            return state.Invalid(BlockValidationResult::BLOCK_CONSENSUS, "bad-cb-multiple", "more than one coinbase");

    // Check transactions
    // Must check for duplicate inputs (see CVE-2018-17144)
    for (const auto& tx : block.vtx) {
        TxValidationState tx_state;
        if (!CheckTransaction(*tx, tx_state)) {
            // CheckBlock() does context-free validation checks. The only
            // possible failures are consensus failures.
            assert(tx_state.GetResult() == TxValidationResult::TX_CONSENSUS);
            return state.Invalid(BlockValidationResult::BLOCK_CONSENSUS, tx_state.GetRejectReason(),
                                 strprintf("Transaction check failed (tx hash %s) %s", tx->GetHash().ToString(), tx_state.GetDebugMessage()));
        }
    }
    // This underestimates the number of sigops, because unlike ConnectBlock it
    // does not count witness and p2sh sigops.
    unsigned int nSigOps = 0;
    for (const auto& tx : block.vtx)
    {
        nSigOps += GetLegacySigOpCount(*tx);
    }
    if (nSigOps * WITNESS_SCALE_FACTOR > MAX_BLOCK_SIGOPS_COST)
        return state.Invalid(BlockValidationResult::BLOCK_CONSENSUS, "bad-blk-sigops", "out-of-bounds SigOpCount");

    if (fCheckPOW && fCheckMerkleRoot)
        block.fChecked = true;

    return true;
}

void ChainstateManager::UpdateUncommittedBlockStructures(CBlock& block, const CBlockIndex* pindexPrev) const
{
    int commitpos = GetWitnessCommitmentIndex(block);
    static const std::vector<unsigned char> nonce(32, 0x00);
    if (commitpos != NO_WITNESS_COMMITMENT && DeploymentActiveAfter(pindexPrev, *this, Consensus::DEPLOYMENT_SEGWIT) && !block.vtx[0]->HasWitness()) {
        CMutableTransaction tx(*block.vtx[0]);
        tx.vin[0].scriptWitness.stack.resize(1);
        tx.vin[0].scriptWitness.stack[0] = nonce;
        block.vtx[0] = MakeTransactionRef(std::move(tx));
    }
}

std::vector<unsigned char> ChainstateManager::GenerateCoinbaseCommitment(CBlock& block, const CBlockIndex* pindexPrev) const
{
    std::vector<unsigned char> commitment;
    int commitpos = GetWitnessCommitmentIndex(block);
    std::vector<unsigned char> ret(32, 0x00);
    if (commitpos == NO_WITNESS_COMMITMENT) {
        uint256 witnessroot = BlockWitnessMerkleRoot(block, nullptr);
        CHash256().Write(witnessroot).Write(ret).Finalize(witnessroot);
        CTxOut out;
        out.nValue = 0;
        out.scriptPubKey.resize(MINIMUM_WITNESS_COMMITMENT);
        out.scriptPubKey[0] = OP_RETURN;
        out.scriptPubKey[1] = 0x24;
        out.scriptPubKey[2] = 0xaa;
        out.scriptPubKey[3] = 0x21;
        out.scriptPubKey[4] = 0xa9;
        out.scriptPubKey[5] = 0xed;
        memcpy(&out.scriptPubKey[6], witnessroot.begin(), 32);
        commitment = std::vector<unsigned char>(out.scriptPubKey.begin(), out.scriptPubKey.end());
        CMutableTransaction tx(*block.vtx[0]);
        tx.vout.push_back(out);
        block.vtx[0] = MakeTransactionRef(std::move(tx));
    }
    UpdateUncommittedBlockStructures(block, pindexPrev);
    return commitment;
}

bool HasValidProofOfWork(const std::vector<CBlockHeader>& headers, const Consensus::Params& consensusParams)
{
    return std::all_of(headers.cbegin(), headers.cend(),
            [&](const auto& header) { return CheckProofOfWork(header, consensusParams);});
}

bool IsBlockMutated(const CBlock& block, bool check_witness_root)
{
    BlockValidationState state;
    if (!CheckMerkleRoot(block, state)) {
        LogDebug(BCLog::VALIDATION, "Block mutated: %s\n", state.ToString());
        return true;
    }

    if (block.vtx.empty() || !block.vtx[0]->IsCoinBase()) {
        // Consider the block mutated if any transaction is 64 bytes in size (see 3.1
        // in "Weaknesses in Bitcoin’s Merkle Root Construction":
        // https://lists.linuxfoundation.org/pipermail/bitcoin-dev/attachments/20190225/a27d8837/attachment-0001.pdf).
        //
        // Note: This is not a consensus change as this only applies to blocks that
        // don't have a coinbase transaction and would therefore already be invalid.
        return std::any_of(block.vtx.begin(), block.vtx.end(),
                           [](auto& tx) { return GetSerializeSize(TX_NO_WITNESS(tx)) == 64; });
    } else {
        // Theoretically it is still possible for a block with a 64 byte
        // coinbase transaction to be mutated but we neglect that possibility
        // here as it requires at least 224 bits of work.
    }

    if (!CheckWitnessMalleation(block, check_witness_root, state)) {
        LogDebug(BCLog::VALIDATION, "Block mutated: %s\n", state.ToString());
        return true;
    }

    return false;
}

arith_uint256 CalculateClaimedHeadersWork(std::span<const CBlockHeader> headers)
{
    arith_uint256 total_work{0};
    for (const CBlockHeader& header : headers) {
        CBlockIndex dummy(header);
        total_work += GetBlockProof(dummy);
    }
    return total_work;
}

/** Context-dependent validity checks.
 *  By "context", we mean only the previous block headers, but not the UTXO
 *  set; UTXO-related validity checks are done in ConnectBlock().
 *  NOTE: This function is not currently invoked by ConnectBlock(), so we
 *  should consider upgrade issues if we change which consensus rules are
 *  enforced in this function (eg by adding a new consensus rule). See comment
 *  in ConnectBlock().
 *  Note that -reindex-chainstate skips the validation that happens here!
 *
 *  NOTE: failing to check the header's height against the last checkpoint's opened a DoS vector between
 *  v0.12 and v0.15 (when no additional protection was in place) whereby an attacker could unboundedly
 *  grow our in-memory block index. See https://bitcoincore.org/en/2024/07/03/disclose-header-spam.
 */
static bool ContextualCheckBlockHeader(const CBlockHeader& block, BlockValidationState& state, BlockManager& blockman, const ChainstateManager& chainman, const CBlockIndex* pindexPrev, const bool fCheckBits) EXCLUSIVE_LOCKS_REQUIRED(::cs_main)
{
    AssertLockHeld(::cs_main);
    assert(pindexPrev != nullptr);
    const int nHeight = pindexPrev->nHeight + 1;

    /* Verify Xaya's requirement that the main block header must have zero bits
       (the difficulty is in the powdata instead).  */
    if (block.nBits != 0)
        return state.Invalid(BlockValidationResult::BLOCK_INVALID_HEADER,
                             "nonzero-bits",
                             "block header has non-zero bit");

    // Check proof of work
    const Consensus::Params& consensusParams = chainman.GetConsensus();
    if (fCheckBits && block.pow.getBits() != GetNextWorkRequired(block.pow.getCoreAlgo(), pindexPrev, consensusParams))
        return state.Invalid(BlockValidationResult::BLOCK_INVALID_HEADER, "bad-diffbits", "incorrect proof of work");

    // Check timestamp against prev
    if (block.GetBlockTime() <= pindexPrev->GetMedianTimePast())
        return state.Invalid(BlockValidationResult::BLOCK_INVALID_HEADER, "time-too-old", "block's timestamp is too early");

    // Testnet4 and regtest only: Check timestamp against prev for difficulty-adjustment
    // blocks to prevent timewarp attacks (see https://github.com/bitcoin/bitcoin/pull/15482).
    /*
    FIXME: Consider if we need to adapt this for Xaya.
    if (consensusParams.enforce_BIP94) {
        // Check timestamp for the first block of each difficulty adjustment
        // interval, except the genesis block.
        if (nHeight % consensusParams.DifficultyAdjustmentInterval() == 0) {
            if (block.GetBlockTime() < pindexPrev->GetBlockTime() - MAX_TIMEWARP) {
                return state.Invalid(BlockValidationResult::BLOCK_INVALID_HEADER, "time-timewarp-attack", "block's timestamp is too early on diff adjustment block");
            }
        }
    }
    */

    // Check timestamp
    if (block.Time() > NodeClock::now() + std::chrono::seconds{MAX_FUTURE_BLOCK_TIME}) {
        return state.Invalid(BlockValidationResult::BLOCK_TIME_FUTURE, "time-too-new", "block timestamp too far in the future");
    }

    // Reject blocks with outdated version
    if ((block.nVersion < 2 && DeploymentActiveAfter(pindexPrev, chainman, Consensus::DEPLOYMENT_HEIGHTINCB)) ||
        (block.nVersion < 3 && DeploymentActiveAfter(pindexPrev, chainman, Consensus::DEPLOYMENT_DERSIG)) ||
        (block.nVersion < 4 && DeploymentActiveAfter(pindexPrev, chainman, Consensus::DEPLOYMENT_CLTV))) {
            return state.Invalid(BlockValidationResult::BLOCK_INVALID_HEADER, strprintf("bad-version(0x%08x)", block.nVersion),
                                 strprintf("rejected nVersion=0x%08x block", block.nVersion));
    }

    return true;
}

/** NOTE: This function is not currently invoked by ConnectBlock(), so we
 *  should consider upgrade issues if we change which consensus rules are
 *  enforced in this function (eg by adding a new consensus rule). See comment
 *  in ConnectBlock().
 *  Note that -reindex-chainstate skips the validation that happens here!
 */
static bool ContextualCheckBlock(const CBlock& block, BlockValidationState& state, const ChainstateManager& chainman, const CBlockIndex* pindexPrev)
{
    const int nHeight = pindexPrev == nullptr ? 0 : pindexPrev->nHeight + 1;

    // Enforce BIP113 (Median Time Past).
    bool enforce_locktime_median_time_past{false};
    if (DeploymentActiveAfter(pindexPrev, chainman, Consensus::DEPLOYMENT_CSV)) {
        assert(pindexPrev != nullptr);
        enforce_locktime_median_time_past = true;
    }

    const int64_t nLockTimeCutoff{enforce_locktime_median_time_past ?
                                      pindexPrev->GetMedianTimePast() :
                                      block.GetBlockTime()};

    // Check that all transactions are finalized
    for (const auto& tx : block.vtx) {
        if (!IsFinalTx(*tx, nHeight, nLockTimeCutoff)) {
            return state.Invalid(BlockValidationResult::BLOCK_CONSENSUS, "bad-txns-nonfinal", "non-final transaction");
        }
    }

    // Enforce rule that the coinbase starts with serialized block height
    if (DeploymentActiveAfter(pindexPrev, chainman, Consensus::DEPLOYMENT_HEIGHTINCB))
    {
        CScript expect = CScript() << nHeight;
        if (block.vtx[0]->vin[0].scriptSig.size() < expect.size() ||
            !std::equal(expect.begin(), expect.end(), block.vtx[0]->vin[0].scriptSig.begin())) {
            return state.Invalid(BlockValidationResult::BLOCK_CONSENSUS, "bad-cb-height", "block height mismatch in coinbase");
        }
    }

    // Validation for witness commitments.
    // * We compute the witness hash (which is the hash including witnesses) of all the block's transactions, except the
    //   coinbase (where 0x0000....0000 is used instead).
    // * The coinbase scriptWitness is a stack of a single 32-byte vector, containing a witness reserved value (unconstrained).
    // * We build a merkle tree with all those witness hashes as leaves (similar to the hashMerkleRoot in the block header).
    // * There must be at least one output whose scriptPubKey is a single 36-byte push, the first 4 bytes of which are
    //   {0xaa, 0x21, 0xa9, 0xed}, and the following 32 bytes are SHA256^2(witness root, witness reserved value). In case there are
    //   multiple, the last one is used.
    if (!CheckWitnessMalleation(block, DeploymentActiveAfter(pindexPrev, chainman, Consensus::DEPLOYMENT_SEGWIT), state)) {
        return false;
    }

    // After the coinbase witness reserved value and commitment are verified,
    // we can check if the block weight passes (before we've checked the
    // coinbase witness, it would be possible for the weight to be too
    // large by filling up the coinbase witness, which doesn't change
    // the block hash, so we couldn't mark the block as permanently
    // failed).
    if (GetBlockWeight(block) > MAX_BLOCK_WEIGHT) {
        return state.Invalid(BlockValidationResult::BLOCK_CONSENSUS, "bad-blk-weight", strprintf("%s : weight limit failed", __func__));
    }

    return true;
}

bool ChainstateManager::AcceptBlockHeader(const CBlockHeader& block, BlockValidationState& state, CBlockIndex** ppindex, bool min_pow_checked)
{
    AssertLockHeld(cs_main);

    // Check for duplicate
    uint256 hash = block.GetHash();
    BlockMap::iterator miSelf{m_blockman.m_block_index.find(hash)};
    if (hash != GetConsensus().hashGenesisBlock) {
        if (miSelf != m_blockman.m_block_index.end()) {
            // Block header is already known.
            CBlockIndex* pindex = &(miSelf->second);
            if (ppindex)
                *ppindex = pindex;
            if (pindex->nStatus & BLOCK_FAILED_MASK) {
                LogDebug(BCLog::VALIDATION, "%s: block %s is marked invalid\n", __func__, hash.ToString());
                return state.Invalid(BlockValidationResult::BLOCK_CACHED_INVALID, "duplicate-invalid");
            }
            return true;
        }

        if (!CheckBlockHeader(block, state, GetConsensus())) {
            LogDebug(BCLog::VALIDATION, "%s: Consensus::CheckBlockHeader: %s, %s\n", __func__, hash.ToString(), state.ToString());
            return false;
        }

        // Get prev block index
        CBlockIndex* pindexPrev = nullptr;
        BlockMap::iterator mi{m_blockman.m_block_index.find(block.hashPrevBlock)};
        if (mi == m_blockman.m_block_index.end()) {
            LogDebug(BCLog::VALIDATION, "header %s has prev block not found: %s\n", hash.ToString(), block.hashPrevBlock.ToString());
            return state.Invalid(BlockValidationResult::BLOCK_MISSING_PREV, "prev-blk-not-found");
        }
        pindexPrev = &((*mi).second);
        if (pindexPrev->nStatus & BLOCK_FAILED_MASK) {
            LogDebug(BCLog::VALIDATION, "header %s has prev block invalid: %s\n", hash.ToString(), block.hashPrevBlock.ToString());
            return state.Invalid(BlockValidationResult::BLOCK_INVALID_PREV, "bad-prevblk");
        }
        if (!ContextualCheckBlockHeader(block, state, m_blockman, *this, pindexPrev, true)) {
            LogDebug(BCLog::VALIDATION, "%s: Consensus::ContextualCheckBlockHeader: %s, %s\n", __func__, hash.ToString(), state.ToString());
            return false;
        }
    }
    if (!min_pow_checked) {
        LogDebug(BCLog::VALIDATION, "%s: not adding new block header %s, missing anti-dos proof-of-work validation\n", __func__, hash.ToString());
        return state.Invalid(BlockValidationResult::BLOCK_HEADER_LOW_WORK, "too-little-chainwork");
    }
    CBlockIndex* pindex{m_blockman.AddToBlockIndex(block, m_best_header)};

    if (ppindex)
        *ppindex = pindex;

    return true;
}

// Exposed wrapper for AcceptBlockHeader
bool ChainstateManager::ProcessNewBlockHeaders(std::span<const CBlockHeader> headers, bool min_pow_checked, BlockValidationState& state, const CBlockIndex** ppindex)
{
    AssertLockNotHeld(cs_main);
    {
        LOCK(cs_main);
        for (const CBlockHeader& header : headers) {
            CBlockIndex *pindex = nullptr; // Use a temp pindex instead of ppindex to avoid a const_cast
            bool accepted{AcceptBlockHeader(header, state, &pindex, min_pow_checked)};
            CheckBlockIndex();

            if (!accepted) {
                return false;
            }
            if (ppindex) {
                *ppindex = pindex;
            }
        }
    }
    if (NotifyHeaderTip()) {
        if (IsInitialBlockDownload() && ppindex && *ppindex) {
            const CBlockIndex& last_accepted{**ppindex};
            int64_t blocks_left{(NodeClock::now() - last_accepted.Time()) / AvgTargetSpacing(GetConsensus(), (*ppindex)->nHeight)};
            blocks_left = std::max<int64_t>(0, blocks_left);
            const double progress{100.0 * last_accepted.nHeight / (last_accepted.nHeight + blocks_left)};
            LogInfo("Synchronizing blockheaders, height: %d (~%.2f%%)\n", last_accepted.nHeight, progress);
        }
    }
    return true;
}

void ChainstateManager::ReportHeadersPresync(const arith_uint256& work, int64_t height, int64_t timestamp)
{
    AssertLockNotHeld(GetMutex());
    {
        LOCK(GetMutex());
        // Don't report headers presync progress if we already have a post-minchainwork header chain.
        // This means we lose reporting for potentially legitimate, but unlikely, deep reorgs, but
        // prevent attackers that spam low-work headers from filling our logs.
        if (m_best_header->nChainWork >= UintToArith256(GetConsensus().nMinimumChainWork)) return;
        // Rate limit headers presync updates to 4 per second, as these are not subject to DoS
        // protection.
        auto now = MockableSteadyClock::now();
        if (now < m_last_presync_update + std::chrono::milliseconds{250}) return;
        m_last_presync_update = now;
    }
    bool initial_download = IsInitialBlockDownload();
    GetNotifications().headerTip(GetSynchronizationState(initial_download, m_blockman.m_blockfiles_indexed), height, timestamp, /*presync=*/true);
    if (initial_download) {
        int64_t blocks_left{(NodeClock::now() - NodeSeconds{std::chrono::seconds{timestamp}}) / AvgTargetSpacing(GetConsensus(), height)};
        blocks_left = std::max<int64_t>(0, blocks_left);
        const double progress{100.0 * height / (height + blocks_left)};
        LogInfo("Pre-synchronizing blockheaders, height: %d (~%.2f%%)\n", height, progress);
    }
}

/** Store block on disk. If dbp is non-nullptr, the file is known to already reside on disk */
bool ChainstateManager::AcceptBlock(const std::shared_ptr<const CBlock>& pblock, BlockValidationState& state, CBlockIndex** ppindex, bool fRequested, const FlatFilePos* dbp, bool* fNewBlock, bool min_pow_checked)
{
    const CBlock& block = *pblock;

    if (fNewBlock) *fNewBlock = false;
    AssertLockHeld(cs_main);

    CBlockIndex *pindexDummy = nullptr;
    CBlockIndex *&pindex = ppindex ? *ppindex : pindexDummy;

    bool accepted_header{AcceptBlockHeader(block, state, &pindex, min_pow_checked)};
    CheckBlockIndex();

    if (!accepted_header)
        return false;

    // Check all requested blocks that we do not already have for validity and
    // save them to disk. Skip processing of unrequested blocks as an anti-DoS
    // measure, unless the blocks have more work than the active chain tip, and
    // aren't too far ahead of it, so are likely to be attached soon.
    bool fAlreadyHave = pindex->nStatus & BLOCK_HAVE_DATA;
    bool fHasMoreOrSameWork = (ActiveTip() ? pindex->nChainWork >= ActiveTip()->nChainWork : true);
    // Blocks that are too out-of-order needlessly limit the effectiveness of
    // pruning, because pruning will not delete block files that contain any
    // blocks which are too close in height to the tip.  Apply this test
    // regardless of whether pruning is enabled; it should generally be safe to
    // not process unrequested blocks.
    bool fTooFarAhead{pindex->nHeight > ActiveHeight() + int(MIN_BLOCKS_TO_KEEP)};

    // TODO: Decouple this function from the block download logic by removing fRequested
    // This requires some new chain data structure to efficiently look up if a
    // block is in a chain leading to a candidate for best tip, despite not
    // being such a candidate itself.
    // Note that this would break the getblockfrompeer RPC

    // TODO: deal better with return value and error conditions for duplicate
    // and unrequested blocks.
    if (fAlreadyHave) return true;
    if (!fRequested) {  // If we didn't ask for it:
        if (pindex->nTx != 0) return true;    // This is a previously-processed block that was pruned
        if (!fHasMoreOrSameWork) return true; // Don't process less-work chains
        if (fTooFarAhead) return true;        // Block height is too high

        // Protect against DoS attacks from low-work chains.
        // If our tip is behind, a peer could try to send us
        // low-work blocks on a fake chain that we would never
        // request; don't process these.
        if (pindex->nChainWork < MinimumChainWork()) return true;
    }

    const CChainParams& params{GetParams()};

    if (!CheckBlock(block, state, params.GetConsensus()) ||
        !ContextualCheckBlock(block, state, *this, pindex->pprev)) {
        if (Assume(state.IsInvalid())) {
            ActiveChainstate().InvalidBlockFound(pindex, state);
        }
        LogError("%s: %s\n", __func__, state.ToString());
        return false;
    }

    // Header is valid/has work, merkle tree and segwit merkle tree are good...RELAY NOW
    // (but if it does not build on our best tip, let the SendMessages loop relay it)
    if (!IsInitialBlockDownload() && ActiveTip() == pindex->pprev && m_options.signals) {
        m_options.signals->NewPoWValidBlock(pindex, pblock);
    }

    // Write block to history file
    if (fNewBlock) *fNewBlock = true;
    try {
        FlatFilePos blockPos{};
        if (dbp) {
            blockPos = *dbp;
            m_blockman.UpdateBlockInfo(block, pindex->nHeight, blockPos);
        } else {
            blockPos = m_blockman.WriteBlock(block, pindex->nHeight);
            if (blockPos.IsNull()) {
                state.Error(strprintf("%s: Failed to find position to write new block to disk", __func__));
                return false;
            }
        }
        ReceivedBlockTransactions(block, pindex, blockPos);
    } catch (const std::runtime_error& e) {
        return FatalError(GetNotifications(), state, strprintf(_("System error while saving block to disk: %s"), e.what()));
    }

    // TODO: FlushStateToDisk() handles flushing of both block and chainstate
    // data, so we should move this to ChainstateManager so that we can be more
    // intelligent about how we flush.
    // For now, since FlushStateMode::NONE is used, all that can happen is that
    // the block files may be pruned, so we can just call this on one
    // chainstate (particularly if we haven't implemented pruning with
    // background validation yet).
    ActiveChainstate().FlushStateToDisk(state, FlushStateMode::NONE);

    CheckBlockIndex();

    return true;
}

bool ChainstateManager::ProcessNewBlock(const std::shared_ptr<const CBlock>& block, bool force_processing, bool min_pow_checked, bool* new_block)
{
    AssertLockNotHeld(cs_main);

    {
        CBlockIndex *pindex = nullptr;
        if (new_block) *new_block = false;
        BlockValidationState state;

        // CheckBlock() does not support multi-threaded block validation because CBlock::fChecked can cause data race.
        // Therefore, the following critical section must include the CheckBlock() call as well.
        LOCK(cs_main);

        // Skipping AcceptBlock() for CheckBlock() failures means that we will never mark a block as invalid if
        // CheckBlock() fails.  This is protective against consensus failure if there are any unknown forms of block
        // malleability that cause CheckBlock() to fail; see e.g. CVE-2012-2459 and
        // https://lists.linuxfoundation.org/pipermail/bitcoin-dev/2019-February/016697.html.  Because CheckBlock() is
        // not very expensive, the anti-DoS benefits of caching failure (of a definitely-invalid block) are not substantial.
        bool ret = CheckBlock(*block, state, GetConsensus());
        if (ret) {
            // Store to disk
            ret = AcceptBlock(block, state, &pindex, force_processing, nullptr, new_block, min_pow_checked);
        }
        if (!ret) {
            if (m_options.signals) {
                m_options.signals->BlockChecked(*block, state);
            }
            LogError("%s: AcceptBlock FAILED (%s)\n", __func__, state.ToString());
            return false;
        }
    }

    NotifyHeaderTip();

    BlockValidationState state; // Only used to report errors, not invalidity - ignore it
    if (!ActiveChainstate().ActivateBestChain(state, block)) {
        LogError("%s: ActivateBestChain failed (%s)\n", __func__, state.ToString());
        return false;
    }

    Chainstate* bg_chain{WITH_LOCK(cs_main, return BackgroundSyncInProgress() ? m_ibd_chainstate.get() : nullptr)};
    BlockValidationState bg_state;
    if (bg_chain && !bg_chain->ActivateBestChain(bg_state, block)) {
        LogError("%s: [background] ActivateBestChain failed (%s)\n", __func__, bg_state.ToString());
        return false;
     }

    return true;
}

MempoolAcceptResult ChainstateManager::ProcessTransaction(const CTransactionRef& tx, bool test_accept)
{
    AssertLockHeld(cs_main);
    Chainstate& active_chainstate = ActiveChainstate();
    if (!active_chainstate.GetMempool()) {
        TxValidationState state;
        state.Invalid(TxValidationResult::TX_NO_MEMPOOL, "no-mempool");
        return MempoolAcceptResult::Failure(state);
    }
    auto result = AcceptToMemoryPool(active_chainstate, tx, GetTime(), /*bypass_limits=*/ false, test_accept);
    active_chainstate.GetMempool()->check(active_chainstate.CoinsTip(), active_chainstate.m_chain.Height() + 1);
    return result;
}

<<<<<<< HEAD
bool TestBlockValidity(BlockValidationState& state,
                       const CChainParams& chainparams,
                       Chainstate& chainstate,
                       const CBlock& block,
                       CBlockIndex* pindexPrev,
                       bool fCheckPOW,
                       bool fCheckBits,
                       bool fCheckMerkleRoot)
{
    AssertLockHeld(cs_main);
    assert(pindexPrev && pindexPrev == chainstate.m_chain.Tip());
    CCoinsViewCache viewNew(&chainstate.CoinsTip());
    uint256 block_hash(block.GetHash());
    CBlockIndex indexDummy(block);
    indexDummy.pprev = pindexPrev;
    indexDummy.nHeight = pindexPrev->nHeight + 1;
    indexDummy.phashBlock = &block_hash;

    // NOTE: CheckBlockHeader is called by CheckBlock
    if (!ContextualCheckBlockHeader(block, state, chainstate.m_blockman, chainstate.m_chainman, pindexPrev, fCheckBits)) {
        LogError ("%s: Consensus::ContextualCheckBlockHeader: %s", __func__, state.ToString());
        return false;
=======

BlockValidationState TestBlockValidity(
    Chainstate& chainstate,
    const CBlock& block,
    const bool check_pow,
    const bool check_merkle_root)
{
    // Lock must be held throughout this function for two reasons:
    // 1. We don't want the tip to change during several of the validation steps
    // 2. To prevent a CheckBlock() race condition for fChecked, see ProcessNewBlock()
    AssertLockHeld(chainstate.m_chainman.GetMutex());

    BlockValidationState state;
    CBlockIndex* tip{Assert(chainstate.m_chain.Tip())};

    if (block.hashPrevBlock != *Assert(tip->phashBlock)) {
        state.Invalid({}, "inconclusive-not-best-prevblk");
        return state;
>>>>>>> 34cf3d95
    }

    // For signets CheckBlock() verifies the challenge iff fCheckPow is set.
    if (!CheckBlock(block, state, chainstate.m_chainman.GetConsensus(), /*fCheckPow=*/check_pow, /*fCheckMerkleRoot=*/check_merkle_root)) {
        // This should never happen, but belt-and-suspenders don't approve the
        // block if it does.
        if (state.IsValid()) NONFATAL_UNREACHABLE();
        return state;
    }

    /**
     * At this point ProcessNewBlock would call AcceptBlock(), but we
     * don't want to store the block or its header. Run individual checks
     * instead:
     * - skip AcceptBlockHeader() because:
     *   - we don't want to update the block index
     *   - we do not care about duplicates
     *   - we already ran CheckBlockHeader() via CheckBlock()
     *   - we already checked for prev-blk-not-found
     *   - we know the tip is valid, so no need to check bad-prevblk
     * - we already ran CheckBlock()
     * - do run ContextualCheckBlockHeader()
     * - do run ContextualCheckBlock()
     */

    if (!ContextualCheckBlockHeader(block, state, chainstate.m_blockman, chainstate.m_chainman, tip)) {
        if (state.IsValid()) NONFATAL_UNREACHABLE();
        return state;
    }
<<<<<<< HEAD
    if (!chainstate.ConnectBlock(block, state, &indexDummy, viewNew, true)) {
        return false;
=======

    if (!ContextualCheckBlock(block, state, chainstate.m_chainman, tip)) {
        if (state.IsValid()) NONFATAL_UNREACHABLE();
        return state;
>>>>>>> 34cf3d95
    }

    // We don't want ConnectBlock to update the actual chainstate, so create
    // a cache on top of it, along with a dummy block index.
    CBlockIndex index_dummy{block};
    uint256 block_hash(block.GetHash());
    index_dummy.pprev = tip;
    index_dummy.nHeight = tip->nHeight + 1;
    index_dummy.phashBlock = &block_hash;
    CCoinsViewCache view_dummy(&chainstate.CoinsTip());

    // Set fJustCheck to true in order to update, and not clear, validation caches.
    std::set<valtype> namesDummy;
    if(!chainstate.ConnectBlock(block, state, &index_dummy, view_dummy, namesDummy, /*fJustCheck=*/true)) {
        if (state.IsValid()) NONFATAL_UNREACHABLE();
        return state;
    }

    // Ensure no check returned successfully while also setting an invalid state.
    if (!state.IsValid()) NONFATAL_UNREACHABLE();

    return state;
}

/* This function is called from the RPC code for pruneblockchain */
void PruneBlockFilesManual(Chainstate& active_chainstate, int nManualPruneHeight)
{
    BlockValidationState state;
    if (!active_chainstate.FlushStateToDisk(
            state, FlushStateMode::NONE, nManualPruneHeight)) {
        LogPrintf("%s: failed to flush state (%s)\n", __func__, state.ToString());
    }
}

bool Chainstate::LoadChainTip()
{
    AssertLockHeld(cs_main);
    const CCoinsViewCache& coins_cache = CoinsTip();
    assert(!coins_cache.GetBestBlock().IsNull()); // Never called when the coins view is empty
    const CBlockIndex* tip = m_chain.Tip();

    if (tip && tip->GetBlockHash() == coins_cache.GetBestBlock()) {
        return true;
    }

    // Load pointer to end of best chain
    CBlockIndex* pindex = m_blockman.LookupBlockIndex(coins_cache.GetBestBlock());
    if (!pindex) {
        return false;
    }
    m_chain.SetTip(*pindex);
    PruneBlockIndexCandidates();

    tip = m_chain.Tip();
    LogPrintf("Loaded best chain: hashBestChain=%s height=%d date=%s progress=%f\n",
              tip->GetBlockHash().ToString(),
              m_chain.Height(),
              FormatISO8601DateTime(tip->GetBlockTime()),
              m_chainman.GuessVerificationProgress(tip));

    // Ensure KernelNotifications m_tip_block is set even if no new block arrives.
    if (this->GetRole() != ChainstateRole::BACKGROUND) {
        // Ignoring return value for now.
        (void)m_chainman.GetNotifications().blockTip(
            /*state=*/GetSynchronizationState(/*init=*/true, m_chainman.m_blockman.m_blockfiles_indexed),
            /*index=*/*pindex,
            /*verification_progress=*/m_chainman.GuessVerificationProgress(tip));
    }

    return true;
}

CVerifyDB::CVerifyDB(Notifications& notifications)
    : m_notifications{notifications}
{
    m_notifications.progress(_("Verifying blocks…"), 0, false);
}

CVerifyDB::~CVerifyDB()
{
    m_notifications.progress(bilingual_str{}, 100, false);
}

VerifyDBResult CVerifyDB::VerifyDB(
    Chainstate& chainstate,
    const Consensus::Params& consensus_params,
    CCoinsView& coinsview,
    int nCheckLevel, int nCheckDepth)
{
    AssertLockHeld(cs_main);

    if (chainstate.m_chain.Tip() == nullptr || chainstate.m_chain.Tip()->pprev == nullptr) {
        return VerifyDBResult::SUCCESS;
    }

    // Verify blocks in the best chain
    if (nCheckDepth <= 0 || nCheckDepth > chainstate.m_chain.Height()) {
        nCheckDepth = chainstate.m_chain.Height();
    }
    nCheckLevel = std::max(0, std::min(4, nCheckLevel));
    LogPrintf("Verifying last %i blocks at level %i\n", nCheckDepth, nCheckLevel);
    CCoinsViewCache coins(&coinsview);
    CBlockIndex* pindex;
    CBlockIndex* pindexFailure = nullptr;
    int nGoodTransactions = 0;
    BlockValidationState state;
    int reportDone = 0;
    bool skipped_no_block_data{false};
    bool skipped_l3_checks{false};
    LogPrintf("Verification progress: 0%%\n");

    const bool is_snapshot_cs{chainstate.m_from_snapshot_blockhash};

    for (pindex = chainstate.m_chain.Tip(); pindex && pindex->pprev; pindex = pindex->pprev) {
        const int percentageDone = std::max(1, std::min(99, (int)(((double)(chainstate.m_chain.Height() - pindex->nHeight)) / (double)nCheckDepth * (nCheckLevel >= 4 ? 50 : 100))));
        if (reportDone < percentageDone / 10) {
            // report every 10% step
            LogPrintf("Verification progress: %d%%\n", percentageDone);
            reportDone = percentageDone / 10;
        }
        m_notifications.progress(_("Verifying blocks…"), percentageDone, false);
        if (pindex->nHeight <= chainstate.m_chain.Height() - nCheckDepth) {
            break;
        }
        if ((chainstate.m_blockman.IsPruneMode() || is_snapshot_cs) && !(pindex->nStatus & BLOCK_HAVE_DATA)) {
            // If pruning or running under an assumeutxo snapshot, only go
            // back as far as we have data.
            LogPrintf("VerifyDB(): block verification stopping at height %d (no data). This could be due to pruning or use of an assumeutxo snapshot.\n", pindex->nHeight);
            skipped_no_block_data = true;
            break;
        }
        CBlock block;
        // check level 0: read from disk
        if (!chainstate.m_blockman.ReadBlock(block, *pindex)) {
            LogPrintf("Verification error: ReadBlock failed at %d, hash=%s\n", pindex->nHeight, pindex->GetBlockHash().ToString());
            return VerifyDBResult::CORRUPTED_BLOCK_DB;
        }
        // check level 1: verify block validity
        if (nCheckLevel >= 1 && !CheckBlock(block, state, consensus_params)) {
            LogPrintf("Verification error: found bad block at %d, hash=%s (%s)\n",
                      pindex->nHeight, pindex->GetBlockHash().ToString(), state.ToString());
            return VerifyDBResult::CORRUPTED_BLOCK_DB;
        }
        // check level 2: verify undo validity
        if (nCheckLevel >= 2 && pindex) {
            CBlockUndo undo;
            if (!pindex->GetUndoPos().IsNull()) {
                if (!chainstate.m_blockman.ReadBlockUndo(undo, *pindex)) {
                    LogPrintf("Verification error: found bad undo data at %d, hash=%s\n", pindex->nHeight, pindex->GetBlockHash().ToString());
                    return VerifyDBResult::CORRUPTED_BLOCK_DB;
                }
            }
        }
        // check level 3: check for inconsistencies during memory-only disconnect of tip blocks
        size_t curr_coins_usage = coins.DynamicMemoryUsage() + chainstate.CoinsTip().DynamicMemoryUsage();

        if (nCheckLevel >= 3) {
            if (curr_coins_usage <= chainstate.m_coinstip_cache_size_bytes) {
                assert(coins.GetBestBlock() == pindex->GetBlockHash());
                DisconnectResult res = chainstate.DisconnectBlock(block, pindex, coins);
                if (res == DISCONNECT_FAILED) {
                    LogPrintf("Verification error: irrecoverable inconsistency in block data at %d, hash=%s\n", pindex->nHeight, pindex->GetBlockHash().ToString());
                    return VerifyDBResult::CORRUPTED_BLOCK_DB;
                }
                if (res == DISCONNECT_UNCLEAN) {
                    nGoodTransactions = 0;
                    pindexFailure = pindex;
                } else {
                    nGoodTransactions += block.vtx.size();
                }
            } else {
                skipped_l3_checks = true;
            }
        }
        if (chainstate.m_chainman.m_interrupt) return VerifyDBResult::INTERRUPTED;
    }
    if (pindexFailure) {
        LogPrintf("Verification error: coin database inconsistencies found (last %i blocks, %i good transactions before that)\n", chainstate.m_chain.Height() - pindexFailure->nHeight + 1, nGoodTransactions);
        return VerifyDBResult::CORRUPTED_BLOCK_DB;
    }
    if (skipped_l3_checks) {
        LogPrintf("Skipped verification of level >=3 (insufficient database cache size). Consider increasing -dbcache.\n");
    }

    // store block count as we move pindex at check level >= 4
    int block_count = chainstate.m_chain.Height() - pindex->nHeight;

    // check level 4: try reconnecting blocks
    if (nCheckLevel >= 4 && !skipped_l3_checks) {
        while (pindex != chainstate.m_chain.Tip()) {
            const int percentageDone = std::max(1, std::min(99, 100 - (int)(((double)(chainstate.m_chain.Height() - pindex->nHeight)) / (double)nCheckDepth * 50)));
            if (reportDone < percentageDone / 10) {
                // report every 10% step
                LogPrintf("Verification progress: %d%%\n", percentageDone);
                reportDone = percentageDone / 10;
            }
            m_notifications.progress(_("Verifying blocks…"), percentageDone, false);
            pindex = chainstate.m_chain.Next(pindex);
            CBlock block;
            if (!chainstate.m_blockman.ReadBlock(block, *pindex)) {
                LogPrintf("Verification error: ReadBlock failed at %d, hash=%s\n", pindex->nHeight, pindex->GetBlockHash().ToString());
                return VerifyDBResult::CORRUPTED_BLOCK_DB;
            }
            if (!chainstate.ConnectBlock(block, state, pindex, coins)) {
                LogPrintf("Verification error: found unconnectable block at %d, hash=%s (%s)\n", pindex->nHeight, pindex->GetBlockHash().ToString(), state.ToString());
                return VerifyDBResult::CORRUPTED_BLOCK_DB;
            }
            if (chainstate.m_chainman.m_interrupt) return VerifyDBResult::INTERRUPTED;
        }
    }

    LogPrintf("Verification: No coin database inconsistencies in last %i blocks (%i transactions)\n", block_count, nGoodTransactions);

    if (skipped_l3_checks) {
        return VerifyDBResult::SKIPPED_L3_CHECKS;
    }
    if (skipped_no_block_data) {
        return VerifyDBResult::SKIPPED_MISSING_BLOCKS;
    }
    return VerifyDBResult::SUCCESS;
}

/** Apply the effects of a block on the utxo cache, ignoring that it may already have been applied. */
bool Chainstate::RollforwardBlock(const CBlockIndex* pindex, CCoinsViewCache& inputs)
{
    AssertLockHeld(cs_main);
    // TODO: merge with ConnectBlock
    CBlock block;
    if (!m_blockman.ReadBlock(block, *pindex)) {
        LogError("ReplayBlock(): ReadBlock failed at %d, hash=%s\n", pindex->nHeight, pindex->GetBlockHash().ToString());
        return false;
    }

    for (const CTransactionRef& tx : block.vtx) {
        if (!tx->IsCoinBase()) {
            for (const CTxIn &txin : tx->vin) {
                inputs.SpendCoin(txin.prevout);
            }
        }
        // Pass check = true as every addition may be an overwrite.
        AddCoins(inputs, *tx, pindex->nHeight, true);
    }
    return true;
}

bool Chainstate::ReplayBlocks()
{
    LOCK(cs_main);

    CCoinsView& db = this->CoinsDB();
    CCoinsViewCache cache(&db);

    std::vector<uint256> hashHeads = db.GetHeadBlocks();
    if (hashHeads.empty()) return true; // We're already in a consistent state.
    if (hashHeads.size() != 2) {
        LogError("ReplayBlocks(): unknown inconsistent state\n");
        return false;
    }

    m_chainman.GetNotifications().progress(_("Replaying blocks…"), 0, false);
    LogPrintf("Replaying blocks\n");

    const CBlockIndex* pindexOld = nullptr;  // Old tip during the interrupted flush.
    const CBlockIndex* pindexNew;            // New tip during the interrupted flush.
    const CBlockIndex* pindexFork = nullptr; // Latest block common to both the old and the new tip.

    if (m_blockman.m_block_index.count(hashHeads[0]) == 0) {
        LogError("ReplayBlocks(): reorganization to unknown block requested\n");
        return false;
    }
    pindexNew = &(m_blockman.m_block_index[hashHeads[0]]);

    if (!hashHeads[1].IsNull()) { // The old tip is allowed to be 0, indicating it's the first flush.
        if (m_blockman.m_block_index.count(hashHeads[1]) == 0) {
            LogError("ReplayBlocks(): reorganization from unknown block requested\n");
            return false;
        }
        pindexOld = &(m_blockman.m_block_index[hashHeads[1]]);
        pindexFork = LastCommonAncestor(pindexOld, pindexNew);
        assert(pindexFork != nullptr);
    }

    // Rollback along the old branch.
    while (pindexOld != pindexFork) {
        if (pindexOld->nHeight > 0) { // Never disconnect the genesis block.
            CBlock block;
            if (!m_blockman.ReadBlock(block, *pindexOld)) {
                LogError("RollbackBlock(): ReadBlock() failed at %d, hash=%s\n", pindexOld->nHeight, pindexOld->GetBlockHash().ToString());
                return false;
            }
            LogPrintf("Rolling back %s (%i)\n", pindexOld->GetBlockHash().ToString(), pindexOld->nHeight);
            DisconnectResult res = DisconnectBlock(block, pindexOld, cache);
            if (res == DISCONNECT_FAILED) {
                LogError("RollbackBlock(): DisconnectBlock failed at %d, hash=%s\n", pindexOld->nHeight, pindexOld->GetBlockHash().ToString());
                return false;
            }
            // If DISCONNECT_UNCLEAN is returned, it means a non-existing UTXO was deleted, or an existing UTXO was
            // overwritten. It corresponds to cases where the block-to-be-disconnect never had all its operations
            // applied to the UTXO set. However, as both writing a UTXO and deleting a UTXO are idempotent operations,
            // the result is still a version of the UTXO set with the effects of that block undone.
        }
        pindexOld = pindexOld->pprev;
    }

    // Roll forward from the forking point to the new tip.
    int nForkHeight = pindexFork ? pindexFork->nHeight : 0;
    for (int nHeight = nForkHeight + 1; nHeight <= pindexNew->nHeight; ++nHeight) {
        const CBlockIndex& pindex{*Assert(pindexNew->GetAncestor(nHeight))};

        LogPrintf("Rolling forward %s (%i)\n", pindex.GetBlockHash().ToString(), nHeight);
        m_chainman.GetNotifications().progress(_("Replaying blocks…"), (int)((nHeight - nForkHeight) * 100.0 / (pindexNew->nHeight - nForkHeight)), false);
        if (!RollforwardBlock(&pindex, cache)) return false;
    }

    cache.SetBestBlock(pindexNew->GetBlockHash());
    cache.Flush();
    m_chainman.GetNotifications().progress(bilingual_str{}, 100, false);
    return true;
}

bool Chainstate::NeedsRedownload() const
{
    AssertLockHeld(cs_main);

    // At and above m_params.SegwitHeight, segwit consensus rules must be validated
    CBlockIndex* block{m_chain.Tip()};

    while (block != nullptr && DeploymentActiveAt(*block, m_chainman, Consensus::DEPLOYMENT_SEGWIT)) {
        if (!(block->nStatus & BLOCK_OPT_WITNESS)) {
            // block is insufficiently validated for a segwit client
            return true;
        }
        block = block->pprev;
    }

    return false;
}

void Chainstate::ClearBlockIndexCandidates()
{
    AssertLockHeld(::cs_main);
    setBlockIndexCandidates.clear();
}

bool ChainstateManager::LoadBlockIndex()
{
    AssertLockHeld(cs_main);
    // Load block index from databases
    if (m_blockman.m_blockfiles_indexed) {
        bool ret{m_blockman.LoadBlockIndexDB(SnapshotBlockhash())};
        if (!ret) return false;

        m_blockman.ScanAndUnlinkAlreadyPrunedFiles();

        std::vector<CBlockIndex*> vSortedByHeight{m_blockman.GetAllBlockIndices()};
        std::sort(vSortedByHeight.begin(), vSortedByHeight.end(),
                  CBlockIndexHeightOnlyComparator());

        for (CBlockIndex* pindex : vSortedByHeight) {
            if (m_interrupt) return false;
            // If we have an assumeutxo-based chainstate, then the snapshot
            // block will be a candidate for the tip, but it may not be
            // VALID_TRANSACTIONS (eg if we haven't yet downloaded the block),
            // so we special-case the snapshot block as a potential candidate
            // here.
            if (pindex == GetSnapshotBaseBlock() ||
                    (pindex->IsValid(BLOCK_VALID_TRANSACTIONS) &&
                     (pindex->HaveNumChainTxs() || pindex->pprev == nullptr))) {

                for (Chainstate* chainstate : GetAll()) {
                    chainstate->TryAddBlockIndexCandidate(pindex);
                }
            }
            if (pindex->nStatus & BLOCK_FAILED_MASK && (!m_best_invalid || pindex->nChainWork > m_best_invalid->nChainWork)) {
                m_best_invalid = pindex;
            }
            if (pindex->IsValid(BLOCK_VALID_TREE) && (m_best_header == nullptr || CBlockIndexWorkComparator()(m_best_header, pindex)))
                m_best_header = pindex;
        }
    }
    return true;
}

bool Chainstate::LoadGenesisBlock()
{
    LOCK(cs_main);

    const CChainParams& params{m_chainman.GetParams()};

    // Check whether we're already initialized by checking for genesis in
    // m_blockman.m_block_index. Note that we can't use m_chain here, since it is
    // set based on the coins db, not the block index db, which is the only
    // thing loaded at this point.
    if (m_blockman.m_block_index.count(params.GenesisBlock().GetHash()))
        return true;

    try {
        const CBlock& block = params.GenesisBlock();
        FlatFilePos blockPos{m_blockman.WriteBlock(block, 0)};
        if (blockPos.IsNull()) {
            LogError("%s: writing genesis block to disk failed\n", __func__);
            return false;
        }
        CBlockIndex* pindex = m_blockman.AddToBlockIndex(block, m_chainman.m_best_header);
        m_chainman.ReceivedBlockTransactions(block, pindex, blockPos);
    } catch (const std::runtime_error& e) {
        LogError("%s: failed to write genesis block: %s\n", __func__, e.what());
        return false;
    }

    return true;
}

void ChainstateManager::LoadExternalBlockFile(
    AutoFile& file_in,
    FlatFilePos* dbp,
    std::multimap<uint256, FlatFilePos>* blocks_with_unknown_parent)
{
    // Either both should be specified (-reindex), or neither (-loadblock).
    assert(!dbp == !blocks_with_unknown_parent);

    const auto start{SteadyClock::now()};
    const CChainParams& params{GetParams()};

    int nLoaded = 0;
    try {
        BufferedFile blkdat{file_in, 2 * MAX_BLOCK_SERIALIZED_SIZE, MAX_BLOCK_SERIALIZED_SIZE + 8};
        // nRewind indicates where to resume scanning in case something goes wrong,
        // such as a block fails to deserialize.
        uint64_t nRewind = blkdat.GetPos();
        while (!blkdat.eof()) {
            if (m_interrupt) return;

            blkdat.SetPos(nRewind);
            nRewind++; // start one byte further next time, in case of failure
            blkdat.SetLimit(); // remove former limit
            unsigned int nSize = 0;
            try {
                // locate a header
                MessageStartChars buf;
                blkdat.FindByte(std::byte(params.MessageStart()[0]));
                nRewind = blkdat.GetPos() + 1;
                blkdat >> buf;
                if (buf != params.MessageStart()) {
                    continue;
                }
                // read size
                blkdat >> nSize;
                if (nSize < 80 || nSize > MAX_BLOCK_SERIALIZED_SIZE)
                    continue;
            } catch (const std::exception&) {
                // no valid block header found; don't complain
                // (this happens at the end of every blk.dat file)
                break;
            }
            try {
                // read block header
                const uint64_t nBlockPos{blkdat.GetPos()};
                if (dbp)
                    dbp->nPos = nBlockPos;
                blkdat.SetLimit(nBlockPos + nSize);
                CBlockHeader header;
                blkdat >> header;
                const uint256 hash{header.GetHash()};
                // Skip the rest of this block (this may read from disk into memory); position to the marker before the
                // next block, but it's still possible to rewind to the start of the current block (without a disk read).
                nRewind = nBlockPos + nSize;
                blkdat.SkipTo(nRewind);

                std::shared_ptr<CBlock> pblock{}; // needs to remain available after the cs_main lock is released to avoid duplicate reads from disk

                {
                    LOCK(cs_main);
                    // detect out of order blocks, and store them for later
                    if (hash != params.GetConsensus().hashGenesisBlock && !m_blockman.LookupBlockIndex(header.hashPrevBlock)) {
                        LogDebug(BCLog::REINDEX, "%s: Out of order block %s, parent %s not known\n", __func__, hash.ToString(),
                                 header.hashPrevBlock.ToString());
                        if (dbp && blocks_with_unknown_parent) {
                            blocks_with_unknown_parent->emplace(header.hashPrevBlock, *dbp);
                        }
                        continue;
                    }

                    // process in case the block isn't known yet
                    const CBlockIndex* pindex = m_blockman.LookupBlockIndex(hash);
                    if (!pindex || (pindex->nStatus & BLOCK_HAVE_DATA) == 0) {
                        // This block can be processed immediately; rewind to its start, read and deserialize it.
                        blkdat.SetPos(nBlockPos);
                        pblock = std::make_shared<CBlock>();
                        blkdat >> TX_WITH_WITNESS(*pblock);
                        nRewind = blkdat.GetPos();

                        BlockValidationState state;
                        if (AcceptBlock(pblock, state, nullptr, true, dbp, nullptr, true)) {
                            nLoaded++;
                        }
                        if (state.IsError()) {
                            break;
                        }
                    } else if (hash != params.GetConsensus().hashGenesisBlock && pindex->nHeight % 1000 == 0) {
                        LogDebug(BCLog::REINDEX, "Block Import: already had block %s at height %d\n", hash.ToString(), pindex->nHeight);
                    }
                }

                // Activate the genesis block so normal node progress can continue
                // During first -reindex, this will only connect Genesis since
                // ActivateBestChain only connects blocks which are in the block tree db,
                // which only contains blocks whose parents are in it.
                // But do this only if genesis isn't activated yet, to avoid connecting many blocks
                // without assumevalid in the case of a continuation of a reindex that
                // was interrupted by the user.
                if (hash == params.GetConsensus().hashGenesisBlock && WITH_LOCK(::cs_main, return ActiveHeight()) == -1) {
                    BlockValidationState state;
                    if (!ActiveChainstate().ActivateBestChain(state, nullptr)) {
                        break;
                    }
                }

                if (m_blockman.IsPruneMode() && m_blockman.m_blockfiles_indexed && pblock) {
                    // must update the tip for pruning to work while importing with -loadblock.
                    // this is a tradeoff to conserve disk space at the expense of time
                    // spent updating the tip to be able to prune.
                    // otherwise, ActivateBestChain won't be called by the import process
                    // until after all of the block files are loaded. ActivateBestChain can be
                    // called by concurrent network message processing. but, that is not
                    // reliable for the purpose of pruning while importing.
                    bool activation_failure = false;
                    for (auto c : GetAll()) {
                        BlockValidationState state;
                        if (!c->ActivateBestChain(state, pblock)) {
                            LogDebug(BCLog::REINDEX, "failed to activate chain (%s)\n", state.ToString());
                            activation_failure = true;
                            break;
                        }
                    }
                    if (activation_failure) {
                        break;
                    }
                }

                NotifyHeaderTip();

                if (!blocks_with_unknown_parent) continue;

                // Recursively process earlier encountered successors of this block
                std::deque<uint256> queue;
                queue.push_back(hash);
                while (!queue.empty()) {
                    uint256 head = queue.front();
                    queue.pop_front();
                    auto range = blocks_with_unknown_parent->equal_range(head);
                    while (range.first != range.second) {
                        std::multimap<uint256, FlatFilePos>::iterator it = range.first;
                        std::shared_ptr<CBlock> pblockrecursive = std::make_shared<CBlock>();
                        if (m_blockman.ReadBlock(*pblockrecursive, it->second)) {
                            LogDebug(BCLog::REINDEX, "%s: Processing out of order child %s of %s\n", __func__, pblockrecursive->GetHash().ToString(),
                                    head.ToString());
                            LOCK(cs_main);
                            BlockValidationState dummy;
                            if (AcceptBlock(pblockrecursive, dummy, nullptr, true, &it->second, nullptr, true)) {
                                nLoaded++;
                                queue.push_back(pblockrecursive->GetHash());
                            }
                        }
                        range.first++;
                        blocks_with_unknown_parent->erase(it);
                        NotifyHeaderTip();
                    }
                }
            } catch (const std::exception& e) {
                // historical bugs added extra data to the block files that does not deserialize cleanly.
                // commonly this data is between readable blocks, but it does not really matter. such data is not fatal to the import process.
                // the code that reads the block files deals with invalid data by simply ignoring it.
                // it continues to search for the next {4 byte magic message start bytes + 4 byte length + block} that does deserialize cleanly
                // and passes all of the other block validation checks dealing with POW and the merkle root, etc...
                // we merely note with this informational log message when unexpected data is encountered.
                // we could also be experiencing a storage system read error, or a read of a previous bad write. these are possible, but
                // less likely scenarios. we don't have enough information to tell a difference here.
                // the reindex process is not the place to attempt to clean and/or compact the block files. if so desired, a studious node operator
                // may use knowledge of the fact that the block files are not entirely pristine in order to prepare a set of pristine, and
                // perhaps ordered, block files for later reindexing.
                LogDebug(BCLog::REINDEX, "%s: unexpected data at file offset 0x%x - %s. continuing\n", __func__, (nRewind - 1), e.what());
            }
        }
    } catch (const std::runtime_error& e) {
        GetNotifications().fatalError(strprintf(_("System error while loading external block file: %s"), e.what()));
    }
    LogPrintf("Loaded %i blocks from external file in %dms\n", nLoaded, Ticks<std::chrono::milliseconds>(SteadyClock::now() - start));
}

bool ChainstateManager::ShouldCheckBlockIndex() const
{
    // Assert to verify Flatten() has been called.
    if (!*Assert(m_options.check_block_index)) return false;
    if (FastRandomContext().randrange(*m_options.check_block_index) >= 1) return false;
    return true;
}

void ChainstateManager::CheckBlockIndex() const
{
    if (!ShouldCheckBlockIndex()) {
        return;
    }

    LOCK(cs_main);

    // During a reindex, we read the genesis block and call CheckBlockIndex before ActivateBestChain,
    // so we have the genesis block in m_blockman.m_block_index but no active chain. (A few of the
    // tests when iterating the block tree require that m_chain has been initialized.)
    if (ActiveChain().Height() < 0) {
        assert(m_blockman.m_block_index.size() <= 1);
        return;
    }

    // Build forward-pointing data structure for the entire block tree.
    // For performance reasons, indexes of the best header chain are stored in a vector (within CChain).
    // All remaining blocks are stored in a multimap.
    // The best header chain can differ from the active chain: E.g. its entries may belong to blocks that
    // are not yet validated.
    CChain best_hdr_chain;
    assert(m_best_header);
    assert(!(m_best_header->nStatus & BLOCK_FAILED_MASK));
    best_hdr_chain.SetTip(*m_best_header);

    std::multimap<const CBlockIndex*, const CBlockIndex*> forward;
    for (auto& [_, block_index] : m_blockman.m_block_index) {
        // Only save indexes in forward that are not part of the best header chain.
        if (!best_hdr_chain.Contains(&block_index)) {
            // Only genesis, which must be part of the best header chain, can have a nullptr parent.
            assert(block_index.pprev);
            forward.emplace(block_index.pprev, &block_index);
        }
    }
    assert(forward.size() + best_hdr_chain.Height() + 1 == m_blockman.m_block_index.size());

    const CBlockIndex* pindex = best_hdr_chain[0];
    assert(pindex);
    // Iterate over the entire block tree, using depth-first search.
    // Along the way, remember whether there are blocks on the path from genesis
    // block being explored which are the first to have certain properties.
    size_t nNodes = 0;
    int nHeight = 0;
    const CBlockIndex* pindexFirstInvalid = nullptr;              // Oldest ancestor of pindex which is invalid.
    const CBlockIndex* pindexFirstMissing = nullptr;              // Oldest ancestor of pindex which does not have BLOCK_HAVE_DATA, since assumeutxo snapshot if used.
    const CBlockIndex* pindexFirstNeverProcessed = nullptr;       // Oldest ancestor of pindex for which nTx == 0, since assumeutxo snapshot if used.
    const CBlockIndex* pindexFirstNotTreeValid = nullptr;         // Oldest ancestor of pindex which does not have BLOCK_VALID_TREE (regardless of being valid or not).
    const CBlockIndex* pindexFirstNotTransactionsValid = nullptr; // Oldest ancestor of pindex which does not have BLOCK_VALID_TRANSACTIONS (regardless of being valid or not), since assumeutxo snapshot if used.
    const CBlockIndex* pindexFirstNotChainValid = nullptr;        // Oldest ancestor of pindex which does not have BLOCK_VALID_CHAIN (regardless of being valid or not), since assumeutxo snapshot if used.
    const CBlockIndex* pindexFirstNotScriptsValid = nullptr;      // Oldest ancestor of pindex which does not have BLOCK_VALID_SCRIPTS (regardless of being valid or not), since assumeutxo snapshot if used.

    // After checking an assumeutxo snapshot block, reset pindexFirst pointers
    // to earlier blocks that have not been downloaded or validated yet, so
    // checks for later blocks can assume the earlier blocks were validated and
    // be stricter, testing for more requirements.
    const CBlockIndex* snap_base{GetSnapshotBaseBlock()};
    const CBlockIndex *snap_first_missing{}, *snap_first_notx{}, *snap_first_notv{}, *snap_first_nocv{}, *snap_first_nosv{};
    auto snap_update_firsts = [&] {
        if (pindex == snap_base) {
            std::swap(snap_first_missing, pindexFirstMissing);
            std::swap(snap_first_notx, pindexFirstNeverProcessed);
            std::swap(snap_first_notv, pindexFirstNotTransactionsValid);
            std::swap(snap_first_nocv, pindexFirstNotChainValid);
            std::swap(snap_first_nosv, pindexFirstNotScriptsValid);
        }
    };

    while (pindex != nullptr) {
        nNodes++;
        if (pindexFirstInvalid == nullptr && pindex->nStatus & BLOCK_FAILED_VALID) pindexFirstInvalid = pindex;
        if (pindexFirstMissing == nullptr && !(pindex->nStatus & BLOCK_HAVE_DATA)) {
            pindexFirstMissing = pindex;
        }
        if (pindexFirstNeverProcessed == nullptr && pindex->nTx == 0) pindexFirstNeverProcessed = pindex;
        if (pindex->pprev != nullptr && pindexFirstNotTreeValid == nullptr && (pindex->nStatus & BLOCK_VALID_MASK) < BLOCK_VALID_TREE) pindexFirstNotTreeValid = pindex;

        if (pindex->pprev != nullptr) {
            if (pindexFirstNotTransactionsValid == nullptr &&
                    (pindex->nStatus & BLOCK_VALID_MASK) < BLOCK_VALID_TRANSACTIONS) {
                pindexFirstNotTransactionsValid = pindex;
            }

            if (pindexFirstNotChainValid == nullptr &&
                    (pindex->nStatus & BLOCK_VALID_MASK) < BLOCK_VALID_CHAIN) {
                pindexFirstNotChainValid = pindex;
            }

            if (pindexFirstNotScriptsValid == nullptr &&
                    (pindex->nStatus & BLOCK_VALID_MASK) < BLOCK_VALID_SCRIPTS) {
                pindexFirstNotScriptsValid = pindex;
            }
        }

        // Begin: actual consistency checks.
        if (pindex->pprev == nullptr) {
            // Genesis block checks.
            assert(pindex->GetBlockHash() == GetConsensus().hashGenesisBlock); // Genesis block's hash must match.
            for (const Chainstate* c : {m_ibd_chainstate.get(), m_snapshot_chainstate.get()}) {
                if (c && c->m_chain.Genesis() != nullptr) {
                    assert(pindex == c->m_chain.Genesis()); // The chain's genesis block must be this block.
                }
            }
        }
        if (!pindex->HaveNumChainTxs()) assert(pindex->nSequenceId <= 0); // nSequenceId can't be set positive for blocks that aren't linked (negative is used for preciousblock)
        // VALID_TRANSACTIONS is equivalent to nTx > 0 for all nodes (whether or not pruning has occurred).
        // HAVE_DATA is only equivalent to nTx > 0 (or VALID_TRANSACTIONS) if no pruning has occurred.
        if (!m_blockman.m_have_pruned) {
            // If we've never pruned, then HAVE_DATA should be equivalent to nTx > 0
            assert(!(pindex->nStatus & BLOCK_HAVE_DATA) == (pindex->nTx == 0));
            assert(pindexFirstMissing == pindexFirstNeverProcessed);
        } else {
            // If we have pruned, then we can only say that HAVE_DATA implies nTx > 0
            if (pindex->nStatus & BLOCK_HAVE_DATA) assert(pindex->nTx > 0);
        }
        if (pindex->nStatus & BLOCK_HAVE_UNDO) assert(pindex->nStatus & BLOCK_HAVE_DATA);
        if (snap_base && snap_base->GetAncestor(pindex->nHeight) == pindex) {
            // Assumed-valid blocks should connect to the main chain.
            assert((pindex->nStatus & BLOCK_VALID_MASK) >= BLOCK_VALID_TREE);
        }
        // There should only be an nTx value if we have
        // actually seen a block's transactions.
        assert(((pindex->nStatus & BLOCK_VALID_MASK) >= BLOCK_VALID_TRANSACTIONS) == (pindex->nTx > 0)); // This is pruning-independent.
        // All parents having had data (at some point) is equivalent to all parents being VALID_TRANSACTIONS, which is equivalent to HaveNumChainTxs().
        // HaveNumChainTxs will also be set in the assumeutxo snapshot block from snapshot metadata.
        assert((pindexFirstNeverProcessed == nullptr || pindex == snap_base) == pindex->HaveNumChainTxs());
        assert((pindexFirstNotTransactionsValid == nullptr || pindex == snap_base) == pindex->HaveNumChainTxs());
        assert(pindex->nHeight == nHeight); // nHeight must be consistent.
        assert(pindex->pprev == nullptr || pindex->nChainWork >= pindex->pprev->nChainWork); // For every block except the genesis block, the chainwork must be larger than the parent's.
        assert(nHeight < 2 || (pindex->pskip && (pindex->pskip->nHeight < nHeight))); // The pskip pointer must point back for all but the first 2 blocks.
        assert(pindexFirstNotTreeValid == nullptr); // All m_blockman.m_block_index entries must at least be TREE valid
        if ((pindex->nStatus & BLOCK_VALID_MASK) >= BLOCK_VALID_TREE) assert(pindexFirstNotTreeValid == nullptr); // TREE valid implies all parents are TREE valid
        if ((pindex->nStatus & BLOCK_VALID_MASK) >= BLOCK_VALID_CHAIN) assert(pindexFirstNotChainValid == nullptr); // CHAIN valid implies all parents are CHAIN valid
        if ((pindex->nStatus & BLOCK_VALID_MASK) >= BLOCK_VALID_SCRIPTS) assert(pindexFirstNotScriptsValid == nullptr); // SCRIPTS valid implies all parents are SCRIPTS valid
        if (pindexFirstInvalid == nullptr) {
            // Checks for not-invalid blocks.
            assert((pindex->nStatus & BLOCK_FAILED_MASK) == 0); // The failed mask cannot be set for blocks without invalid parents.
        } else {
            assert(pindex->nStatus & BLOCK_FAILED_MASK); // Invalid blocks and their descendants must be marked as invalid
        }
        // Make sure m_chain_tx_count sum is correctly computed.
        if (!pindex->pprev) {
            // If no previous block, nTx and m_chain_tx_count must be the same.
            assert(pindex->m_chain_tx_count == pindex->nTx);
        } else if (pindex->pprev->m_chain_tx_count > 0 && pindex->nTx > 0) {
            // If previous m_chain_tx_count is set and number of transactions in block is known, sum must be set.
            assert(pindex->m_chain_tx_count == pindex->nTx + pindex->pprev->m_chain_tx_count);
        } else {
            // Otherwise m_chain_tx_count should only be set if this is a snapshot
            // block, and must be set if it is.
            assert((pindex->m_chain_tx_count != 0) == (pindex == snap_base));
        }
        // There should be no block with more work than m_best_header, unless it's known to be invalid
        assert((pindex->nStatus & BLOCK_FAILED_MASK) || pindex->nChainWork <= m_best_header->nChainWork);

        // Chainstate-specific checks on setBlockIndexCandidates
        for (const Chainstate* c : {m_ibd_chainstate.get(), m_snapshot_chainstate.get()}) {
            if (!c || c->m_chain.Tip() == nullptr) continue;
            // Two main factors determine whether pindex is a candidate in
            // setBlockIndexCandidates:
            //
            // - If pindex has less work than the chain tip, it should not be a
            //   candidate, and this will be asserted below. Otherwise it is a
            //   potential candidate.
            //
            // - If pindex or one of its parent blocks back to the genesis block
            //   or an assumeutxo snapshot never downloaded transactions
            //   (pindexFirstNeverProcessed is non-null), it should not be a
            //   candidate, and this will be asserted below. The only exception
            //   is if pindex itself is an assumeutxo snapshot block. Then it is
            //   also a potential candidate.
            if (!CBlockIndexWorkComparator()(pindex, c->m_chain.Tip()) && (pindexFirstNeverProcessed == nullptr || pindex == snap_base)) {
                // If pindex was detected as invalid (pindexFirstInvalid is
                // non-null), it is not required to be in
                // setBlockIndexCandidates.
                if (pindexFirstInvalid == nullptr) {
                    // If pindex and all its parents back to the genesis block
                    // or an assumeutxo snapshot block downloaded transactions,
                    // and the transactions were not pruned (pindexFirstMissing
                    // is null), it is a potential candidate. The check
                    // excludes pruned blocks, because if any blocks were
                    // pruned between pindex and the current chain tip, pindex will
                    // only temporarily be added to setBlockIndexCandidates,
                    // before being moved to m_blocks_unlinked. This check
                    // could be improved to verify that if all blocks between
                    // the chain tip and pindex have data, pindex must be a
                    // candidate.
                    //
                    // If pindex is the chain tip, it also is a potential
                    // candidate.
                    //
                    // If the chainstate was loaded from a snapshot and pindex
                    // is the base of the snapshot, pindex is also a potential
                    // candidate.
                    if (pindexFirstMissing == nullptr || pindex == c->m_chain.Tip() || pindex == c->SnapshotBase()) {
                        // If this chainstate is the active chainstate, pindex
                        // must be in setBlockIndexCandidates. Otherwise, this
                        // chainstate is a background validation chainstate, and
                        // pindex only needs to be added if it is an ancestor of
                        // the snapshot that is being validated.
                        if (c == &ActiveChainstate() || snap_base->GetAncestor(pindex->nHeight) == pindex) {
                            assert(c->setBlockIndexCandidates.contains(const_cast<CBlockIndex*>(pindex)));
                        }
                    }
                    // If some parent is missing, then it could be that this block was in
                    // setBlockIndexCandidates but had to be removed because of the missing data.
                    // In this case it must be in m_blocks_unlinked -- see test below.
                }
            } else { // If this block sorts worse than the current tip or some ancestor's block has never been seen, it cannot be in setBlockIndexCandidates.
                assert(!c->setBlockIndexCandidates.contains(const_cast<CBlockIndex*>(pindex)));
            }
        }
        // Check whether this block is in m_blocks_unlinked.
        auto rangeUnlinked{m_blockman.m_blocks_unlinked.equal_range(pindex->pprev)};
        bool foundInUnlinked = false;
        while (rangeUnlinked.first != rangeUnlinked.second) {
            assert(rangeUnlinked.first->first == pindex->pprev);
            if (rangeUnlinked.first->second == pindex) {
                foundInUnlinked = true;
                break;
            }
            rangeUnlinked.first++;
        }
        if (pindex->pprev && (pindex->nStatus & BLOCK_HAVE_DATA) && pindexFirstNeverProcessed != nullptr && pindexFirstInvalid == nullptr) {
            // If this block has block data available, some parent was never received, and has no invalid parents, it must be in m_blocks_unlinked.
            assert(foundInUnlinked);
        }
        if (!(pindex->nStatus & BLOCK_HAVE_DATA)) assert(!foundInUnlinked); // Can't be in m_blocks_unlinked if we don't HAVE_DATA
        if (pindexFirstMissing == nullptr) assert(!foundInUnlinked); // We aren't missing data for any parent -- cannot be in m_blocks_unlinked.
        if (pindex->pprev && (pindex->nStatus & BLOCK_HAVE_DATA) && pindexFirstNeverProcessed == nullptr && pindexFirstMissing != nullptr) {
            // We HAVE_DATA for this block, have received data for all parents at some point, but we're currently missing data for some parent.
            assert(m_blockman.m_have_pruned);
            // This block may have entered m_blocks_unlinked if:
            //  - it has a descendant that at some point had more work than the
            //    tip, and
            //  - we tried switching to that descendant but were missing
            //    data for some intermediate block between m_chain and the
            //    tip.
            // So if this block is itself better than any m_chain.Tip() and it wasn't in
            // setBlockIndexCandidates, then it must be in m_blocks_unlinked.
            for (const Chainstate* c : {m_ibd_chainstate.get(), m_snapshot_chainstate.get()}) {
                if (!c) continue;
                const bool is_active = c == &ActiveChainstate();
                if (!CBlockIndexWorkComparator()(pindex, c->m_chain.Tip()) && !c->setBlockIndexCandidates.contains(const_cast<CBlockIndex*>(pindex))) {
                    if (pindexFirstInvalid == nullptr) {
                        if (is_active || snap_base->GetAncestor(pindex->nHeight) == pindex) {
                            assert(foundInUnlinked);
                        }
                    }
                }
            }
        }
        // assert(pindex->GetBlockHash() == pindex->GetBlockHeader().GetHash()); // Perhaps too slow
        // End: actual consistency checks.


        // Try descending into the first subnode. Always process forks first and the best header chain after.
        snap_update_firsts();
        auto range{forward.equal_range(pindex)};
        if (range.first != range.second) {
            // A subnode not part of the best header chain was found.
            pindex = range.first->second;
            nHeight++;
            continue;
        } else if (best_hdr_chain.Contains(pindex)) {
            // Descend further into best header chain.
            nHeight++;
            pindex = best_hdr_chain[nHeight];
            if (!pindex) break; // we are finished, since the best header chain is always processed last
            continue;
        }
        // This is a leaf node.
        // Move upwards until we reach a node of which we have not yet visited the last child.
        while (pindex) {
            // We are going to either move to a parent or a sibling of pindex.
            snap_update_firsts();
            // If pindex was the first with a certain property, unset the corresponding variable.
            if (pindex == pindexFirstInvalid) pindexFirstInvalid = nullptr;
            if (pindex == pindexFirstMissing) pindexFirstMissing = nullptr;
            if (pindex == pindexFirstNeverProcessed) pindexFirstNeverProcessed = nullptr;
            if (pindex == pindexFirstNotTreeValid) pindexFirstNotTreeValid = nullptr;
            if (pindex == pindexFirstNotTransactionsValid) pindexFirstNotTransactionsValid = nullptr;
            if (pindex == pindexFirstNotChainValid) pindexFirstNotChainValid = nullptr;
            if (pindex == pindexFirstNotScriptsValid) pindexFirstNotScriptsValid = nullptr;
            // Find our parent.
            CBlockIndex* pindexPar = pindex->pprev;
            // Find which child we just visited.
            auto rangePar{forward.equal_range(pindexPar)};
            while (rangePar.first->second != pindex) {
                assert(rangePar.first != rangePar.second); // Our parent must have at least the node we're coming from as child.
                rangePar.first++;
            }
            // Proceed to the next one.
            rangePar.first++;
            if (rangePar.first != rangePar.second) {
                // Move to a sibling not part of the best header chain.
                pindex = rangePar.first->second;
                break;
            } else if (pindexPar == best_hdr_chain[nHeight - 1]) {
                // Move to pindex's sibling on the best-chain, if it has one.
                pindex = best_hdr_chain[nHeight];
                // There will not be a next block if (and only if) parent block is the best header.
                assert((pindex == nullptr) == (pindexPar == best_hdr_chain.Tip()));
                break;
            } else {
                // Move up further.
                pindex = pindexPar;
                nHeight--;
                continue;
            }
        }
    }

    // Check that we actually traversed the entire block index.
    assert(nNodes == forward.size() + best_hdr_chain.Height() + 1);
}

std::string Chainstate::ToString()
{
    AssertLockHeld(::cs_main);
    CBlockIndex* tip = m_chain.Tip();
    return strprintf("Chainstate [%s] @ height %d (%s)",
                     m_from_snapshot_blockhash ? "snapshot" : "ibd",
                     tip ? tip->nHeight : -1, tip ? tip->GetBlockHash().ToString() : "null");
}

bool Chainstate::ResizeCoinsCaches(size_t coinstip_size, size_t coinsdb_size)
{
    AssertLockHeld(::cs_main);
    if (coinstip_size == m_coinstip_cache_size_bytes &&
            coinsdb_size == m_coinsdb_cache_size_bytes) {
        // Cache sizes are unchanged, no need to continue.
        return true;
    }
    size_t old_coinstip_size = m_coinstip_cache_size_bytes;
    m_coinstip_cache_size_bytes = coinstip_size;
    m_coinsdb_cache_size_bytes = coinsdb_size;
    CoinsDB().ResizeCache(coinsdb_size);

    LogPrintf("[%s] resized coinsdb cache to %.1f MiB\n",
        this->ToString(), coinsdb_size * (1.0 / 1024 / 1024));
    LogPrintf("[%s] resized coinstip cache to %.1f MiB\n",
        this->ToString(), coinstip_size * (1.0 / 1024 / 1024));

    BlockValidationState state;
    bool ret;

    if (coinstip_size > old_coinstip_size) {
        // Likely no need to flush if cache sizes have grown.
        ret = FlushStateToDisk(state, FlushStateMode::IF_NEEDED);
    } else {
        // Otherwise, flush state to disk and deallocate the in-memory coins map.
        ret = FlushStateToDisk(state, FlushStateMode::ALWAYS);
    }
    return ret;
}

double ChainstateManager::GuessVerificationProgress(const CBlockIndex* pindex) const
{
    AssertLockHeld(GetMutex());
    const ChainTxData& data{GetParams().TxData()};
    if (pindex == nullptr) {
        return 0.0;
    }

    if (pindex->m_chain_tx_count == 0) {
        LogDebug(BCLog::VALIDATION, "Block %d has unset m_chain_tx_count. Unable to estimate verification progress.\n", pindex->nHeight);
        return 0.0;
    }

    const int64_t nNow{TicksSinceEpoch<std::chrono::seconds>(NodeClock::now())};
    const auto block_time{
        (Assume(m_best_header) && std::abs(nNow - pindex->GetBlockTime()) <= Ticks<std::chrono::seconds>(2h) &&
         Assume(m_best_header->nHeight >= pindex->nHeight)) ?
            // When the header is known to be recent, switch to a height-based
            // approach. This ensures the returned value is quantized when
            // close to "1.0", because some users expect it to be. This also
            // avoids relying too much on the exact miner-set timestamp, which
            // may be off.
            nNow - (m_best_header->nHeight - pindex->nHeight) * Ticks<std::chrono::seconds>(AvgTargetSpacing(GetConsensus(), pindex->nHeight)) :
            pindex->GetBlockTime(),
    };

    double fTxTotal;

    if (pindex->m_chain_tx_count <= data.tx_count) {
        fTxTotal = data.tx_count + (nNow - data.nTime) * data.dTxRate;
    } else {
        fTxTotal = pindex->m_chain_tx_count + (nNow - block_time) * data.dTxRate;
    }

    return std::min<double>(pindex->m_chain_tx_count / fTxTotal, 1.0);
}

std::optional<uint256> ChainstateManager::SnapshotBlockhash() const
{
    LOCK(::cs_main);
    if (m_active_chainstate && m_active_chainstate->m_from_snapshot_blockhash) {
        // If a snapshot chainstate exists, it will always be our active.
        return m_active_chainstate->m_from_snapshot_blockhash;
    }
    return std::nullopt;
}

std::vector<Chainstate*> ChainstateManager::GetAll()
{
    LOCK(::cs_main);
    std::vector<Chainstate*> out;

    for (Chainstate* cs : {m_ibd_chainstate.get(), m_snapshot_chainstate.get()}) {
        if (this->IsUsable(cs)) out.push_back(cs);
    }

    return out;
}

Chainstate& ChainstateManager::InitializeChainstate(CTxMemPool* mempool)
{
    AssertLockHeld(::cs_main);
    assert(!m_ibd_chainstate);
    assert(!m_active_chainstate);

    m_ibd_chainstate = std::make_unique<Chainstate>(mempool, m_blockman, *this);
    m_active_chainstate = m_ibd_chainstate.get();
    return *m_active_chainstate;
}

[[nodiscard]] static bool DeleteCoinsDBFromDisk(const fs::path db_path, bool is_snapshot)
    EXCLUSIVE_LOCKS_REQUIRED(::cs_main)
{
    AssertLockHeld(::cs_main);

    if (is_snapshot) {
        fs::path base_blockhash_path = db_path / node::SNAPSHOT_BLOCKHASH_FILENAME;

        try {
            bool existed = fs::remove(base_blockhash_path);
            if (!existed) {
                LogPrintf("[snapshot] snapshot chainstate dir being removed lacks %s file\n",
                          fs::PathToString(node::SNAPSHOT_BLOCKHASH_FILENAME));
            }
        } catch (const fs::filesystem_error& e) {
            LogWarning("[snapshot] failed to remove file %s: %s\n",
                       fs::PathToString(base_blockhash_path), e.code().message());
        }
    }

    std::string path_str = fs::PathToString(db_path);
    LogPrintf("Removing leveldb dir at %s\n", path_str);

    // We have to destruct before this call leveldb::DB in order to release the db
    // lock, otherwise `DestroyDB` will fail. See `leveldb::~DBImpl()`.
    const bool destroyed = DestroyDB(path_str);

    if (!destroyed) {
        LogPrintf("error: leveldb DestroyDB call failed on %s\n", path_str);
    }

    // Datadir should be removed from filesystem; otherwise initialization may detect
    // it on subsequent statups and get confused.
    //
    // If the base_blockhash_path removal above fails in the case of snapshot
    // chainstates, this will return false since leveldb won't remove a non-empty
    // directory.
    return destroyed && !fs::exists(db_path);
}

util::Result<CBlockIndex*> ChainstateManager::ActivateSnapshot(
        AutoFile& coins_file,
        const SnapshotMetadata& metadata,
        bool in_memory)
{
    uint256 base_blockhash = metadata.m_base_blockhash;

    if (this->SnapshotBlockhash()) {
        return util::Error{Untranslated("Can't activate a snapshot-based chainstate more than once")};
    }

    CBlockIndex* snapshot_start_block{};

    {
        LOCK(::cs_main);

        if (!GetParams().AssumeutxoForBlockhash(base_blockhash).has_value()) {
            auto available_heights = GetParams().GetAvailableSnapshotHeights();
            std::string heights_formatted = util::Join(available_heights, ", ", [&](const auto& i) { return util::ToString(i); });
            return util::Error{Untranslated(strprintf("assumeutxo block hash in snapshot metadata not recognized (hash: %s). The following snapshot heights are available: %s",
                base_blockhash.ToString(),
                heights_formatted))};
        }

        snapshot_start_block = m_blockman.LookupBlockIndex(base_blockhash);
        if (!snapshot_start_block) {
            return util::Error{Untranslated(strprintf("The base block header (%s) must appear in the headers chain. Make sure all headers are syncing, and call loadtxoutset again",
                          base_blockhash.ToString()))};
        }

        bool start_block_invalid = snapshot_start_block->nStatus & BLOCK_FAILED_MASK;
        if (start_block_invalid) {
            return util::Error{Untranslated(strprintf("The base block header (%s) is part of an invalid chain", base_blockhash.ToString()))};
        }

        if (!m_best_header || m_best_header->GetAncestor(snapshot_start_block->nHeight) != snapshot_start_block) {
            return util::Error{Untranslated("A forked headers-chain with more work than the chain with the snapshot base block header exists. Please proceed to sync without AssumeUtxo.")};
        }

        auto mempool{m_active_chainstate->GetMempool()};
        if (mempool && mempool->size() > 0) {
            return util::Error{Untranslated("Can't activate a snapshot when mempool not empty")};
        }
    }

    int64_t current_coinsdb_cache_size{0};
    int64_t current_coinstip_cache_size{0};

    // Cache percentages to allocate to each chainstate.
    //
    // These particular percentages don't matter so much since they will only be
    // relevant during snapshot activation; caches are rebalanced at the conclusion of
    // this function. We want to give (essentially) all available cache capacity to the
    // snapshot to aid the bulk load later in this function.
    static constexpr double IBD_CACHE_PERC = 0.01;
    static constexpr double SNAPSHOT_CACHE_PERC = 0.99;

    {
        LOCK(::cs_main);
        // Resize the coins caches to ensure we're not exceeding memory limits.
        //
        // Allocate the majority of the cache to the incoming snapshot chainstate, since
        // (optimistically) getting to its tip will be the top priority. We'll need to call
        // `MaybeRebalanceCaches()` once we're done with this function to ensure
        // the right allocation (including the possibility that no snapshot was activated
        // and that we should restore the active chainstate caches to their original size).
        //
        current_coinsdb_cache_size = this->ActiveChainstate().m_coinsdb_cache_size_bytes;
        current_coinstip_cache_size = this->ActiveChainstate().m_coinstip_cache_size_bytes;

        // Temporarily resize the active coins cache to make room for the newly-created
        // snapshot chain.
        this->ActiveChainstate().ResizeCoinsCaches(
            static_cast<size_t>(current_coinstip_cache_size * IBD_CACHE_PERC),
            static_cast<size_t>(current_coinsdb_cache_size * IBD_CACHE_PERC));
    }

    auto snapshot_chainstate = WITH_LOCK(::cs_main,
        return std::make_unique<Chainstate>(
            /*mempool=*/nullptr, m_blockman, *this, base_blockhash));

    {
        LOCK(::cs_main);
        snapshot_chainstate->InitCoinsDB(
            static_cast<size_t>(current_coinsdb_cache_size * SNAPSHOT_CACHE_PERC),
            in_memory, false, "chainstate");
        snapshot_chainstate->InitCoinsCache(
            static_cast<size_t>(current_coinstip_cache_size * SNAPSHOT_CACHE_PERC));
    }

    auto cleanup_bad_snapshot = [&](bilingual_str reason) EXCLUSIVE_LOCKS_REQUIRED(::cs_main) {
        this->MaybeRebalanceCaches();

        // PopulateAndValidateSnapshot can return (in error) before the leveldb datadir
        // has been created, so only attempt removal if we got that far.
        if (auto snapshot_datadir = node::FindSnapshotChainstateDir(m_options.datadir)) {
            // We have to destruct leveldb::DB in order to release the db lock, otherwise
            // DestroyDB() (in DeleteCoinsDBFromDisk()) will fail. See `leveldb::~DBImpl()`.
            // Destructing the chainstate (and so resetting the coinsviews object) does this.
            snapshot_chainstate.reset();
            bool removed = DeleteCoinsDBFromDisk(*snapshot_datadir, /*is_snapshot=*/true);
            if (!removed) {
                GetNotifications().fatalError(strprintf(_("Failed to remove snapshot chainstate dir (%s). "
                    "Manually remove it before restarting.\n"), fs::PathToString(*snapshot_datadir)));
            }
        }
        return util::Error{std::move(reason)};
    };

    if (auto res{this->PopulateAndValidateSnapshot(*snapshot_chainstate, coins_file, metadata)}; !res) {
        LOCK(::cs_main);
        return cleanup_bad_snapshot(Untranslated(strprintf("Population failed: %s", util::ErrorString(res).original)));
    }

    LOCK(::cs_main);  // cs_main required for rest of snapshot activation.

    // Do a final check to ensure that the snapshot chainstate is actually a more
    // work chain than the active chainstate; a user could have loaded a snapshot
    // very late in the IBD process, and we wouldn't want to load a useless chainstate.
    if (!CBlockIndexWorkComparator()(ActiveTip(), snapshot_chainstate->m_chain.Tip())) {
        return cleanup_bad_snapshot(Untranslated("work does not exceed active chainstate"));
    }
    // If not in-memory, persist the base blockhash for use during subsequent
    // initialization.
    if (!in_memory) {
        if (!node::WriteSnapshotBaseBlockhash(*snapshot_chainstate)) {
            return cleanup_bad_snapshot(Untranslated("could not write base blockhash"));
        }
    }

    assert(!m_snapshot_chainstate);
    m_snapshot_chainstate.swap(snapshot_chainstate);
    const bool chaintip_loaded = m_snapshot_chainstate->LoadChainTip();
    assert(chaintip_loaded);

    // Transfer possession of the mempool to the snapshot chainstate.
    // Mempool is empty at this point because we're still in IBD.
    Assert(m_active_chainstate->m_mempool->size() == 0);
    Assert(!m_snapshot_chainstate->m_mempool);
    m_snapshot_chainstate->m_mempool = m_active_chainstate->m_mempool;
    m_active_chainstate->m_mempool = nullptr;
    m_active_chainstate = m_snapshot_chainstate.get();
    m_blockman.m_snapshot_height = this->GetSnapshotBaseHeight();

    LogPrintf("[snapshot] successfully activated snapshot %s\n", base_blockhash.ToString());
    LogPrintf("[snapshot] (%.2f MB)\n",
        m_snapshot_chainstate->CoinsTip().DynamicMemoryUsage() / (1000 * 1000));

    this->MaybeRebalanceCaches();
    return snapshot_start_block;
}

static void FlushSnapshotToDisk(CCoinsViewCache& coins_cache, bool snapshot_loaded)
{
    LOG_TIME_MILLIS_WITH_CATEGORY_MSG_ONCE(
        strprintf("%s (%.2f MB)",
                  snapshot_loaded ? "saving snapshot chainstate" : "flushing coins cache",
                  coins_cache.DynamicMemoryUsage() / (1000 * 1000)),
        BCLog::LogFlags::ALL);

    coins_cache.Flush();
}

struct StopHashingException : public std::exception
{
    const char* what() const noexcept override
    {
        return "ComputeUTXOStats interrupted.";
    }
};

static void SnapshotUTXOHashBreakpoint(const util::SignalInterrupt& interrupt)
{
    if (interrupt) throw StopHashingException();
}

util::Result<void> ChainstateManager::PopulateAndValidateSnapshot(
    Chainstate& snapshot_chainstate,
    AutoFile& coins_file,
    const SnapshotMetadata& metadata)
{
    // It's okay to release cs_main before we're done using `coins_cache` because we know
    // that nothing else will be referencing the newly created snapshot_chainstate yet.
    CCoinsViewCache& coins_cache = *WITH_LOCK(::cs_main, return &snapshot_chainstate.CoinsTip());

    uint256 base_blockhash = metadata.m_base_blockhash;

    CBlockIndex* snapshot_start_block = WITH_LOCK(::cs_main, return m_blockman.LookupBlockIndex(base_blockhash));

    if (!snapshot_start_block) {
        // Needed for ComputeUTXOStats to determine the
        // height and to avoid a crash when base_blockhash.IsNull()
        return util::Error{Untranslated(strprintf("Did not find snapshot start blockheader %s",
                  base_blockhash.ToString()))};
    }

    int base_height = snapshot_start_block->nHeight;
    const auto& maybe_au_data = GetParams().AssumeutxoForHeight(base_height);

    if (!maybe_au_data) {
        return util::Error{Untranslated(strprintf("Assumeutxo height in snapshot metadata not recognized "
                  "(%d) - refusing to load snapshot", base_height))};
    }

    const AssumeutxoData& au_data = *maybe_au_data;

    // This work comparison is a duplicate check with the one performed later in
    // ActivateSnapshot(), but is done so that we avoid doing the long work of staging
    // a snapshot that isn't actually usable.
    if (WITH_LOCK(::cs_main, return !CBlockIndexWorkComparator()(ActiveTip(), snapshot_start_block))) {
        return util::Error{Untranslated("Work does not exceed active chainstate")};
    }

    const uint64_t coins_count = metadata.m_coins_count;
    uint64_t coins_left = metadata.m_coins_count;

    LogPrintf("[snapshot] loading %d coins from snapshot %s\n", coins_left, base_blockhash.ToString());
    int64_t coins_processed{0};

    while (coins_left > 0) {
        try {
            Txid txid;
            coins_file >> txid;
            size_t coins_per_txid{0};
            coins_per_txid = ReadCompactSize(coins_file);

            if (coins_per_txid > coins_left) {
                return util::Error{Untranslated("Mismatch in coins count in snapshot metadata and actual snapshot data")};
            }

            for (size_t i = 0; i < coins_per_txid; i++) {
                COutPoint outpoint;
                Coin coin;
                outpoint.n = static_cast<uint32_t>(ReadCompactSize(coins_file));
                outpoint.hash = txid;
                coins_file >> coin;
                if (coin.nHeight > base_height ||
                    outpoint.n >= std::numeric_limits<decltype(outpoint.n)>::max() // Avoid integer wrap-around in coinstats.cpp:ApplyHash
                ) {
                    return util::Error{Untranslated(strprintf("Bad snapshot data after deserializing %d coins",
                              coins_count - coins_left))};
                }
                if (!MoneyRange(coin.out.nValue)) {
                    return util::Error{Untranslated(strprintf("Bad snapshot data after deserializing %d coins - bad tx out value",
                              coins_count - coins_left))};
                }
                coins_cache.EmplaceCoinInternalDANGER(std::move(outpoint), std::move(coin));

                --coins_left;
                ++coins_processed;

                if (coins_processed % 1000000 == 0) {
                    LogPrintf("[snapshot] %d coins loaded (%.2f%%, %.2f MB)\n",
                        coins_processed,
                        static_cast<float>(coins_processed) * 100 / static_cast<float>(coins_count),
                        coins_cache.DynamicMemoryUsage() / (1000 * 1000));
                }

                // Batch write and flush (if we need to) every so often.
                //
                // If our average Coin size is roughly 41 bytes, checking every 120,000 coins
                // means <5MB of memory imprecision.
                if (coins_processed % 120000 == 0) {
                    if (m_interrupt) {
                        return util::Error{Untranslated("Aborting after an interrupt was requested")};
                    }

                    const auto snapshot_cache_state = WITH_LOCK(::cs_main,
                        return snapshot_chainstate.GetCoinsCacheSizeState());

                    if (snapshot_cache_state >= CoinsCacheSizeState::CRITICAL) {
                        // This is a hack - we don't know what the actual best block is, but that
                        // doesn't matter for the purposes of flushing the cache here. We'll set this
                        // to its correct value (`base_blockhash`) below after the coins are loaded.
                        coins_cache.SetBestBlock(GetRandHash());

                        // No need to acquire cs_main since this chainstate isn't being used yet.
                        FlushSnapshotToDisk(coins_cache, /*snapshot_loaded=*/false);
                    }
                }
            }
        } catch (const std::ios_base::failure&) {
            return util::Error{Untranslated(strprintf("Bad snapshot format or truncated snapshot after deserializing %d coins",
                      coins_processed))};
        }
    }

    // Important that we set this. This and the coins_cache accesses above are
    // sort of a layer violation, but either we reach into the innards of
    // CCoinsViewCache here or we have to invert some of the Chainstate to
    // embed them in a snapshot-activation-specific CCoinsViewCache bulk load
    // method.
    coins_cache.SetBestBlock(base_blockhash);

    bool out_of_coins{false};
    try {
        std::byte left_over_byte;
        coins_file >> left_over_byte;
    } catch (const std::ios_base::failure&) {
        // We expect an exception since we should be out of coins.
        out_of_coins = true;
    }
    if (!out_of_coins) {
        return util::Error{Untranslated(strprintf("Bad snapshot - coins left over after deserializing %d coins",
            coins_count))};
    }

    LogPrintf("[snapshot] loaded %d (%.2f MB) coins from snapshot %s\n",
        coins_count,
        coins_cache.DynamicMemoryUsage() / (1000 * 1000),
        base_blockhash.ToString());

    // No need to acquire cs_main since this chainstate isn't being used yet.
    FlushSnapshotToDisk(coins_cache, /*snapshot_loaded=*/true);

    assert(coins_cache.GetBestBlock() == base_blockhash);

    // As above, okay to immediately release cs_main here since no other context knows
    // about the snapshot_chainstate.
    CCoinsViewDB* snapshot_coinsdb = WITH_LOCK(::cs_main, return &snapshot_chainstate.CoinsDB());

    std::optional<CCoinsStats> maybe_stats;

    try {
        maybe_stats = ComputeUTXOStats(
            CoinStatsHashType::HASH_SERIALIZED, snapshot_coinsdb, m_blockman, [&interrupt = m_interrupt] { SnapshotUTXOHashBreakpoint(interrupt); });
    } catch (StopHashingException const&) {
        return util::Error{Untranslated("Aborting after an interrupt was requested")};
    }
    if (!maybe_stats.has_value()) {
        return util::Error{Untranslated("Failed to generate coins stats")};
    }

    // Assert that the deserialized chainstate contents match the expected assumeutxo value.
    if (AssumeutxoHash{maybe_stats->hashSerialized} != au_data.hash_serialized) {
        return util::Error{Untranslated(strprintf("Bad snapshot content hash: expected %s, got %s",
            au_data.hash_serialized.ToString(), maybe_stats->hashSerialized.ToString()))};
    }

    snapshot_chainstate.m_chain.SetTip(*snapshot_start_block);

    // The remainder of this function requires modifying data protected by cs_main.
    LOCK(::cs_main);

    // Fake various pieces of CBlockIndex state:
    CBlockIndex* index = nullptr;

    // Don't make any modifications to the genesis block since it shouldn't be
    // necessary, and since the genesis block doesn't have normal flags like
    // BLOCK_VALID_SCRIPTS set.
    constexpr int AFTER_GENESIS_START{1};

    for (int i = AFTER_GENESIS_START; i <= snapshot_chainstate.m_chain.Height(); ++i) {
        index = snapshot_chainstate.m_chain[i];

        // Fake BLOCK_OPT_WITNESS so that Chainstate::NeedsRedownload()
        // won't ask for -reindex on startup.
        if (DeploymentActiveAt(*index, *this, Consensus::DEPLOYMENT_SEGWIT)) {
            index->nStatus |= BLOCK_OPT_WITNESS;
        }

        m_blockman.m_dirty_blockindex.insert(index);
        // Changes to the block index will be flushed to disk after this call
        // returns in `ActivateSnapshot()`, when `MaybeRebalanceCaches()` is
        // called, since we've added a snapshot chainstate and therefore will
        // have to downsize the IBD chainstate, which will result in a call to
        // `FlushStateToDisk(ALWAYS)`.
    }

    assert(index);
    assert(index == snapshot_start_block);
    index->m_chain_tx_count = au_data.m_chain_tx_count;
    snapshot_chainstate.setBlockIndexCandidates.insert(snapshot_start_block);

    LogPrintf("[snapshot] validated snapshot (%.2f MB)\n",
        coins_cache.DynamicMemoryUsage() / (1000 * 1000));
    return {};
}

// Currently, this function holds cs_main for its duration, which could be for
// multiple minutes due to the ComputeUTXOStats call. This hold is necessary
// because we need to avoid advancing the background validation chainstate
// farther than the snapshot base block - and this function is also invoked
// from within ConnectTip, i.e. from within ActivateBestChain, so cs_main is
// held anyway.
//
// Eventually (TODO), we could somehow separate this function's runtime from
// maintenance of the active chain, but that will either require
//
//  (i) setting `m_disabled` immediately and ensuring all chainstate accesses go
//      through IsUsable() checks, or
//
//  (ii) giving each chainstate its own lock instead of using cs_main for everything.
SnapshotCompletionResult ChainstateManager::MaybeCompleteSnapshotValidation()
{
    AssertLockHeld(cs_main);
    if (m_ibd_chainstate.get() == &this->ActiveChainstate() ||
            !this->IsUsable(m_snapshot_chainstate.get()) ||
            !this->IsUsable(m_ibd_chainstate.get()) ||
            !m_ibd_chainstate->m_chain.Tip()) {
       // Nothing to do - this function only applies to the background
       // validation chainstate.
       return SnapshotCompletionResult::SKIPPED;
    }
    const int snapshot_tip_height = this->ActiveHeight();
    const int snapshot_base_height = *Assert(this->GetSnapshotBaseHeight());
    const CBlockIndex& index_new = *Assert(m_ibd_chainstate->m_chain.Tip());

    if (index_new.nHeight < snapshot_base_height) {
        // Background IBD not complete yet.
        return SnapshotCompletionResult::SKIPPED;
    }

    assert(SnapshotBlockhash());
    uint256 snapshot_blockhash = *Assert(SnapshotBlockhash());

    auto handle_invalid_snapshot = [&]() EXCLUSIVE_LOCKS_REQUIRED(::cs_main) {
        bilingual_str user_error = strprintf(_(
            "%s failed to validate the -assumeutxo snapshot state. "
            "This indicates a hardware problem, or a bug in the software, or a "
            "bad software modification that allowed an invalid snapshot to be "
            "loaded. As a result of this, the node will shut down and stop using any "
            "state that was built on the snapshot, resetting the chain height "
            "from %d to %d. On the next "
            "restart, the node will resume syncing from %d "
            "without using any snapshot data. "
            "Please report this incident to %s, including how you obtained the snapshot. "
            "The invalid snapshot chainstate will be left on disk in case it is "
            "helpful in diagnosing the issue that caused this error."),
            CLIENT_NAME, snapshot_tip_height, snapshot_base_height, snapshot_base_height, CLIENT_BUGREPORT
        );

        LogError("[snapshot] !!! %s\n", user_error.original);
        LogError("[snapshot] deleting snapshot, reverting to validated chain, and stopping node\n");

        m_active_chainstate = m_ibd_chainstate.get();
        m_snapshot_chainstate->m_disabled = true;
        assert(!this->IsUsable(m_snapshot_chainstate.get()));
        assert(this->IsUsable(m_ibd_chainstate.get()));

        auto rename_result = m_snapshot_chainstate->InvalidateCoinsDBOnDisk();
        if (!rename_result) {
            user_error += Untranslated("\n") + util::ErrorString(rename_result);
        }

        GetNotifications().fatalError(user_error);
    };

    if (index_new.GetBlockHash() != snapshot_blockhash) {
        LogPrintf("[snapshot] supposed base block %s does not match the "
          "snapshot base block %s (height %d). Snapshot is not valid.\n",
          index_new.ToString(), snapshot_blockhash.ToString(), snapshot_base_height);
        handle_invalid_snapshot();
        return SnapshotCompletionResult::BASE_BLOCKHASH_MISMATCH;
    }

    assert(index_new.nHeight == snapshot_base_height);

    int curr_height = m_ibd_chainstate->m_chain.Height();

    assert(snapshot_base_height == curr_height);
    assert(snapshot_base_height == index_new.nHeight);
    assert(this->IsUsable(m_snapshot_chainstate.get()));
    assert(this->GetAll().size() == 2);

    CCoinsViewDB& ibd_coins_db = m_ibd_chainstate->CoinsDB();
    m_ibd_chainstate->ForceFlushStateToDisk();

    const auto& maybe_au_data = m_options.chainparams.AssumeutxoForHeight(curr_height);
    if (!maybe_au_data) {
        LogPrintf("[snapshot] assumeutxo data not found for height "
            "(%d) - refusing to validate snapshot\n", curr_height);
        handle_invalid_snapshot();
        return SnapshotCompletionResult::MISSING_CHAINPARAMS;
    }

    const AssumeutxoData& au_data = *maybe_au_data;
    std::optional<CCoinsStats> maybe_ibd_stats;
    LogPrintf("[snapshot] computing UTXO stats for background chainstate to validate "
        "snapshot - this could take a few minutes\n");
    try {
        maybe_ibd_stats = ComputeUTXOStats(
            CoinStatsHashType::HASH_SERIALIZED,
            &ibd_coins_db,
            m_blockman,
            [&interrupt = m_interrupt] { SnapshotUTXOHashBreakpoint(interrupt); });
    } catch (StopHashingException const&) {
        return SnapshotCompletionResult::STATS_FAILED;
    }

    // XXX note that this function is slow and will hold cs_main for potentially minutes.
    if (!maybe_ibd_stats) {
        LogPrintf("[snapshot] failed to generate stats for validation coins db\n");
        // While this isn't a problem with the snapshot per se, this condition
        // prevents us from validating the snapshot, so we should shut down and let the
        // user handle the issue manually.
        handle_invalid_snapshot();
        return SnapshotCompletionResult::STATS_FAILED;
    }
    const auto& ibd_stats = *maybe_ibd_stats;

    // Compare the background validation chainstate's UTXO set hash against the hard-coded
    // assumeutxo hash we expect.
    //
    // TODO: For belt-and-suspenders, we could cache the UTXO set
    // hash for the snapshot when it's loaded in its chainstate's leveldb. We could then
    // reference that here for an additional check.
    if (AssumeutxoHash{ibd_stats.hashSerialized} != au_data.hash_serialized) {
        LogPrintf("[snapshot] hash mismatch: actual=%s, expected=%s\n",
            ibd_stats.hashSerialized.ToString(),
            au_data.hash_serialized.ToString());
        handle_invalid_snapshot();
        return SnapshotCompletionResult::HASH_MISMATCH;
    }

    LogPrintf("[snapshot] snapshot beginning at %s has been fully validated\n",
        snapshot_blockhash.ToString());

    m_ibd_chainstate->m_disabled = true;
    this->MaybeRebalanceCaches();

    return SnapshotCompletionResult::SUCCESS;
}

Chainstate& ChainstateManager::ActiveChainstate() const
{
    LOCK(::cs_main);
    assert(m_active_chainstate);
    return *m_active_chainstate;
}

bool ChainstateManager::IsSnapshotActive() const
{
    LOCK(::cs_main);
    return m_snapshot_chainstate && m_active_chainstate == m_snapshot_chainstate.get();
}

void ChainstateManager::MaybeRebalanceCaches()
{
    AssertLockHeld(::cs_main);
    bool ibd_usable = this->IsUsable(m_ibd_chainstate.get());
    bool snapshot_usable = this->IsUsable(m_snapshot_chainstate.get());
    assert(ibd_usable || snapshot_usable);

    if (ibd_usable && !snapshot_usable) {
        // Allocate everything to the IBD chainstate. This will always happen
        // when we are not using a snapshot.
        m_ibd_chainstate->ResizeCoinsCaches(m_total_coinstip_cache, m_total_coinsdb_cache);
    }
    else if (snapshot_usable && !ibd_usable) {
        // If background validation has completed and snapshot is our active chain...
        LogPrintf("[snapshot] allocating all cache to the snapshot chainstate\n");
        // Allocate everything to the snapshot chainstate.
        m_snapshot_chainstate->ResizeCoinsCaches(m_total_coinstip_cache, m_total_coinsdb_cache);
    }
    else if (ibd_usable && snapshot_usable) {
        // If both chainstates exist, determine who needs more cache based on IBD status.
        //
        // Note: shrink caches first so that we don't inadvertently overwhelm available memory.
        if (IsInitialBlockDownload()) {
            m_ibd_chainstate->ResizeCoinsCaches(
                m_total_coinstip_cache * 0.05, m_total_coinsdb_cache * 0.05);
            m_snapshot_chainstate->ResizeCoinsCaches(
                m_total_coinstip_cache * 0.95, m_total_coinsdb_cache * 0.95);
        } else {
            m_snapshot_chainstate->ResizeCoinsCaches(
                m_total_coinstip_cache * 0.05, m_total_coinsdb_cache * 0.05);
            m_ibd_chainstate->ResizeCoinsCaches(
                m_total_coinstip_cache * 0.95, m_total_coinsdb_cache * 0.95);
        }
    }
}

void ChainstateManager::ResetChainstates()
{
    m_ibd_chainstate.reset();
    m_snapshot_chainstate.reset();
    m_active_chainstate = nullptr;
}

/**
 * Apply default chain params to nullopt members.
 * This helps to avoid coding errors around the accidental use of the compare
 * operators that accept nullopt, thus ignoring the intended default value.
 */
static ChainstateManager::Options&& Flatten(ChainstateManager::Options&& opts)
{
    if (!opts.check_block_index.has_value()) opts.check_block_index = opts.chainparams.DefaultConsistencyChecks();
    if (!opts.minimum_chain_work.has_value()) opts.minimum_chain_work = UintToArith256(opts.chainparams.GetConsensus().nMinimumChainWork);
    if (!opts.assumed_valid_block.has_value()) opts.assumed_valid_block = opts.chainparams.GetConsensus().defaultAssumeValid;
    return std::move(opts);
}

ChainstateManager::ChainstateManager(const util::SignalInterrupt& interrupt, Options options, node::BlockManager::Options blockman_options)
    : m_script_check_queue{/*batch_size=*/128, std::clamp(options.worker_threads_num, 0, MAX_SCRIPTCHECK_THREADS)},
      m_interrupt{interrupt},
      m_options{Flatten(std::move(options))},
      m_blockman{interrupt, std::move(blockman_options)},
      m_validation_cache{m_options.script_execution_cache_bytes, m_options.signature_cache_bytes}
{
}

ChainstateManager::~ChainstateManager()
{
    LOCK(::cs_main);

    m_versionbitscache.Clear();
}

bool ChainstateManager::DetectSnapshotChainstate()
{
    assert(!m_snapshot_chainstate);
    std::optional<fs::path> path = node::FindSnapshotChainstateDir(m_options.datadir);
    if (!path) {
        return false;
    }
    std::optional<uint256> base_blockhash = node::ReadSnapshotBaseBlockhash(*path);
    if (!base_blockhash) {
        return false;
    }
    LogPrintf("[snapshot] detected active snapshot chainstate (%s) - loading\n",
        fs::PathToString(*path));

    this->ActivateExistingSnapshot(*base_blockhash);
    return true;
}

Chainstate& ChainstateManager::ActivateExistingSnapshot(uint256 base_blockhash)
{
    assert(!m_snapshot_chainstate);
    m_snapshot_chainstate =
        std::make_unique<Chainstate>(nullptr, m_blockman, *this, base_blockhash);
    LogPrintf("[snapshot] switching active chainstate to %s\n", m_snapshot_chainstate->ToString());

    // Mempool is empty at this point because we're still in IBD.
    Assert(m_active_chainstate->m_mempool->size() == 0);
    Assert(!m_snapshot_chainstate->m_mempool);
    m_snapshot_chainstate->m_mempool = m_active_chainstate->m_mempool;
    m_active_chainstate->m_mempool = nullptr;
    m_active_chainstate = m_snapshot_chainstate.get();
    return *m_snapshot_chainstate;
}

bool IsBIP30Repeat(const CBlockIndex& block_index)
{
    return (block_index.nHeight==91842 && block_index.GetBlockHash() == uint256{"00000000000a4d0a398161ffc163c503763b1f4360639393e0e4c8e300e0caec"}) ||
           (block_index.nHeight==91880 && block_index.GetBlockHash() == uint256{"00000000000743f190a18c5577a3c2d2a1f610ae9601ac046a38084ccb7cd721"});
}

bool IsBIP30Unspendable(const uint256& block_hash, int block_height)
{
    return (block_height==91722 && block_hash == uint256{"00000000000271a2dc26e7667f8419f2e15416dc6955e5a6c6cdf3f2574dd08e"}) ||
           (block_height==91812 && block_hash == uint256{"00000000000af0aed4792b1acee3d966af36cf5def14935db8de83d6f9306f2f"});
}

static fs::path GetSnapshotCoinsDBPath(Chainstate& cs) EXCLUSIVE_LOCKS_REQUIRED(::cs_main)
{
    AssertLockHeld(::cs_main);
    // Should never be called on a non-snapshot chainstate.
    assert(cs.m_from_snapshot_blockhash);
    auto storage_path_maybe = cs.CoinsDB().StoragePath();
    // Should never be called with a non-existent storage path.
    assert(storage_path_maybe);
    return *storage_path_maybe;
}

util::Result<void> Chainstate::InvalidateCoinsDBOnDisk()
{
    fs::path snapshot_datadir = GetSnapshotCoinsDBPath(*this);

    // Coins views no longer usable.
    m_coins_views.reset();

    auto invalid_path = snapshot_datadir + "_INVALID";
    std::string dbpath = fs::PathToString(snapshot_datadir);
    std::string target = fs::PathToString(invalid_path);
    LogPrintf("[snapshot] renaming snapshot datadir %s to %s\n", dbpath, target);

    // The invalid snapshot datadir is simply moved and not deleted because we may
    // want to do forensics later during issue investigation. The user is instructed
    // accordingly in MaybeCompleteSnapshotValidation().
    try {
        fs::rename(snapshot_datadir, invalid_path);
    } catch (const fs::filesystem_error& e) {
        auto src_str = fs::PathToString(snapshot_datadir);
        auto dest_str = fs::PathToString(invalid_path);

        LogPrintf("%s: error renaming file '%s' -> '%s': %s\n",
                __func__, src_str, dest_str, e.what());
        return util::Error{strprintf(_(
            "Rename of '%s' -> '%s' failed. "
            "You should resolve this by manually moving or deleting the invalid "
            "snapshot directory %s, otherwise you will encounter the same error again "
            "on the next startup."),
            src_str, dest_str, src_str)};
    }
    return {};
}

bool ChainstateManager::DeleteSnapshotChainstate()
{
    AssertLockHeld(::cs_main);
    Assert(m_snapshot_chainstate);
    Assert(m_ibd_chainstate);

    fs::path snapshot_datadir = Assert(node::FindSnapshotChainstateDir(m_options.datadir)).value();
    if (!DeleteCoinsDBFromDisk(snapshot_datadir, /*is_snapshot=*/ true)) {
        LogPrintf("Deletion of %s failed. Please remove it manually to continue reindexing.\n",
                  fs::PathToString(snapshot_datadir));
        return false;
    }
    m_active_chainstate = m_ibd_chainstate.get();
    m_active_chainstate->m_mempool = m_snapshot_chainstate->m_mempool;
    m_snapshot_chainstate.reset();
    return true;
}

ChainstateRole Chainstate::GetRole() const
{
    if (m_chainman.GetAll().size() <= 1) {
        return ChainstateRole::NORMAL;
    }
    return (this != &m_chainman.ActiveChainstate()) ?
               ChainstateRole::BACKGROUND :
               ChainstateRole::ASSUMEDVALID;
}

const CBlockIndex* ChainstateManager::GetSnapshotBaseBlock() const
{
    return m_active_chainstate ? m_active_chainstate->SnapshotBase() : nullptr;
}

std::optional<int> ChainstateManager::GetSnapshotBaseHeight() const
{
    const CBlockIndex* base = this->GetSnapshotBaseBlock();
    return base ? std::make_optional(base->nHeight) : std::nullopt;
}

void ChainstateManager::RecalculateBestHeader()
{
    AssertLockHeld(cs_main);
    m_best_header = ActiveChain().Tip();
    for (auto& entry : m_blockman.m_block_index) {
        if (!(entry.second.nStatus & BLOCK_FAILED_MASK) && m_best_header->nChainWork < entry.second.nChainWork) {
            m_best_header = &entry.second;
        }
    }
}

bool ChainstateManager::ValidatedSnapshotCleanup()
{
    AssertLockHeld(::cs_main);
    auto get_storage_path = [](auto& chainstate) EXCLUSIVE_LOCKS_REQUIRED(::cs_main) -> std::optional<fs::path> {
        if (!(chainstate && chainstate->HasCoinsViews())) {
            return {};
        }
        return chainstate->CoinsDB().StoragePath();
    };
    std::optional<fs::path> ibd_chainstate_path_maybe = get_storage_path(m_ibd_chainstate);
    std::optional<fs::path> snapshot_chainstate_path_maybe = get_storage_path(m_snapshot_chainstate);

    if (!this->IsSnapshotValidated()) {
        // No need to clean up.
        return false;
    }
    // If either path doesn't exist, that means at least one of the chainstates
    // is in-memory, in which case we can't do on-disk cleanup. You'd better be
    // in a unittest!
    if (!ibd_chainstate_path_maybe || !snapshot_chainstate_path_maybe) {
        LogPrintf("[snapshot] snapshot chainstate cleanup cannot happen with "
                  "in-memory chainstates. You are testing, right?\n");
        return false;
    }

    const auto& snapshot_chainstate_path = *snapshot_chainstate_path_maybe;
    const auto& ibd_chainstate_path = *ibd_chainstate_path_maybe;

    // Since we're going to be moving around the underlying leveldb filesystem content
    // for each chainstate, make sure that the chainstates (and their constituent
    // CoinsViews members) have been destructed first.
    //
    // The caller of this method will be responsible for reinitializing chainstates
    // if they want to continue operation.
    this->ResetChainstates();

    // No chainstates should be considered usable.
    assert(this->GetAll().size() == 0);

    LogPrintf("[snapshot] deleting background chainstate directory (now unnecessary) (%s)\n",
              fs::PathToString(ibd_chainstate_path));

    fs::path tmp_old{ibd_chainstate_path + "_todelete"};

    auto rename_failed_abort = [this](
                                   fs::path p_old,
                                   fs::path p_new,
                                   const fs::filesystem_error& err) {
        LogError("[snapshot] Error renaming path (%s) -> (%s): %s\n",
                  fs::PathToString(p_old), fs::PathToString(p_new), err.what());
        GetNotifications().fatalError(strprintf(_(
            "Rename of '%s' -> '%s' failed. "
            "Cannot clean up the background chainstate leveldb directory."),
            fs::PathToString(p_old), fs::PathToString(p_new)));
    };

    try {
        fs::rename(ibd_chainstate_path, tmp_old);
    } catch (const fs::filesystem_error& e) {
        rename_failed_abort(ibd_chainstate_path, tmp_old, e);
        throw;
    }

    LogPrintf("[snapshot] moving snapshot chainstate (%s) to "
              "default chainstate directory (%s)\n",
              fs::PathToString(snapshot_chainstate_path), fs::PathToString(ibd_chainstate_path));

    try {
        fs::rename(snapshot_chainstate_path, ibd_chainstate_path);
    } catch (const fs::filesystem_error& e) {
        rename_failed_abort(snapshot_chainstate_path, ibd_chainstate_path, e);
        throw;
    }

    if (!DeleteCoinsDBFromDisk(tmp_old, /*is_snapshot=*/false)) {
        // No need to FatalError because once the unneeded bg chainstate data is
        // moved, it will not interfere with subsequent initialization.
        LogPrintf("Deletion of %s failed. Please remove it manually, as the "
                  "directory is now unnecessary.\n",
                  fs::PathToString(tmp_old));
    } else {
        LogPrintf("[snapshot] deleted background chainstate directory (%s)\n",
                  fs::PathToString(ibd_chainstate_path));
    }
    return true;
}

Chainstate& ChainstateManager::GetChainstateForIndexing()
{
    // We can't always return `m_ibd_chainstate` because after background validation
    // has completed, `m_snapshot_chainstate == m_active_chainstate`, but it can be
    // indexed.
    return (this->GetAll().size() > 1) ? *m_ibd_chainstate : *m_active_chainstate;
}

std::pair<int, int> ChainstateManager::GetPruneRange(const Chainstate& chainstate, int last_height_can_prune)
{
    if (chainstate.m_chain.Height() <= 0) {
        return {0, 0};
    }
    int prune_start{0};

    if (this->GetAll().size() > 1 && m_snapshot_chainstate.get() == &chainstate) {
        // Leave the blocks in the background IBD chain alone if we're pruning
        // the snapshot chain.
        prune_start = *Assert(GetSnapshotBaseHeight()) + 1;
    }

    int max_prune = std::max<int>(
        0, chainstate.m_chain.Height() - static_cast<int>(MIN_BLOCKS_TO_KEEP));

    // last block to prune is the lesser of (caller-specified height, MIN_BLOCKS_TO_KEEP from the tip)
    //
    // While you might be tempted to prune the background chainstate more
    // aggressively (i.e. fewer MIN_BLOCKS_TO_KEEP), this won't work with index
    // building - specifically blockfilterindex requires undo data, and if
    // we don't maintain this trailing window, we hit indexing failures.
    int prune_end = std::min(last_height_can_prune, max_prune);

    return {prune_start, prune_end};
}<|MERGE_RESOLUTION|>--- conflicted
+++ resolved
@@ -4563,35 +4563,11 @@
     return result;
 }
 
-<<<<<<< HEAD
-bool TestBlockValidity(BlockValidationState& state,
-                       const CChainParams& chainparams,
-                       Chainstate& chainstate,
-                       const CBlock& block,
-                       CBlockIndex* pindexPrev,
-                       bool fCheckPOW,
-                       bool fCheckBits,
-                       bool fCheckMerkleRoot)
-{
-    AssertLockHeld(cs_main);
-    assert(pindexPrev && pindexPrev == chainstate.m_chain.Tip());
-    CCoinsViewCache viewNew(&chainstate.CoinsTip());
-    uint256 block_hash(block.GetHash());
-    CBlockIndex indexDummy(block);
-    indexDummy.pprev = pindexPrev;
-    indexDummy.nHeight = pindexPrev->nHeight + 1;
-    indexDummy.phashBlock = &block_hash;
-
-    // NOTE: CheckBlockHeader is called by CheckBlock
-    if (!ContextualCheckBlockHeader(block, state, chainstate.m_blockman, chainstate.m_chainman, pindexPrev, fCheckBits)) {
-        LogError ("%s: Consensus::ContextualCheckBlockHeader: %s", __func__, state.ToString());
-        return false;
-=======
-
 BlockValidationState TestBlockValidity(
     Chainstate& chainstate,
     const CBlock& block,
     const bool check_pow,
+    const bool check_bits,
     const bool check_merkle_root)
 {
     // Lock must be held throughout this function for two reasons:
@@ -4605,7 +4581,6 @@
     if (block.hashPrevBlock != *Assert(tip->phashBlock)) {
         state.Invalid({}, "inconclusive-not-best-prevblk");
         return state;
->>>>>>> 34cf3d95
     }
 
     // For signets CheckBlock() verifies the challenge iff fCheckPow is set.
@@ -4631,19 +4606,14 @@
      * - do run ContextualCheckBlock()
      */
 
-    if (!ContextualCheckBlockHeader(block, state, chainstate.m_blockman, chainstate.m_chainman, tip)) {
+    if (!ContextualCheckBlockHeader(block, state, chainstate.m_blockman, chainstate.m_chainman, tip, check_bits)) {
         if (state.IsValid()) NONFATAL_UNREACHABLE();
         return state;
     }
-<<<<<<< HEAD
-    if (!chainstate.ConnectBlock(block, state, &indexDummy, viewNew, true)) {
-        return false;
-=======
 
     if (!ContextualCheckBlock(block, state, chainstate.m_chainman, tip)) {
         if (state.IsValid()) NONFATAL_UNREACHABLE();
         return state;
->>>>>>> 34cf3d95
     }
 
     // We don't want ConnectBlock to update the actual chainstate, so create
@@ -4656,8 +4626,7 @@
     CCoinsViewCache view_dummy(&chainstate.CoinsTip());
 
     // Set fJustCheck to true in order to update, and not clear, validation caches.
-    std::set<valtype> namesDummy;
-    if(!chainstate.ConnectBlock(block, state, &index_dummy, view_dummy, namesDummy, /*fJustCheck=*/true)) {
+    if(!chainstate.ConnectBlock(block, state, &index_dummy, view_dummy, /*fJustCheck=*/true)) {
         if (state.IsValid()) NONFATAL_UNREACHABLE();
         return state;
     }
