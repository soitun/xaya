--- conflicted
+++ resolved
@@ -906,14 +906,7 @@
             }
         }
 
-<<<<<<< HEAD
-        unsigned int scriptVerifyFlags = STANDARD_SCRIPT_VERIFY_FLAGS;
-        if (!chainparams.RequireStandard()) {
-            scriptVerifyFlags = gArgs.GetArg("-promiscuousmempoolflags", scriptVerifyFlags);
-        }
-=======
-        constexpr unsigned int scriptVerifyFlags = STANDARD_SCRIPT_VERIFY_FLAGS | SCRIPT_VERIFY_NAMES_MEMPOOL;
->>>>>>> 1d21d626
+        constexpr unsigned int scriptVerifyFlags = STANDARD_SCRIPT_VERIFY_FLAGS;
 
         // Check against previous transactions
         // This is done last to help prevent CPU exhaustion denial-of-service attacks.
