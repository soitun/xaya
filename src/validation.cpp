// Copyright (c) 2009-2010 Satoshi Nakamoto
// Copyright (c) 2009-2021 The Bitcoin Core developers
// Distributed under the MIT software license, see the accompanying
// file COPYING or http://www.opensource.org/licenses/mit-license.php.

#include <validation.h>

#include <kernel/coinstats.h>
#include <kernel/mempool_persist.h>

#include <arith_uint256.h>
#include <chain.h>
#include <chainparams.h>
#include <checkqueue.h>
#include <consensus/amount.h>
#include <consensus/consensus.h>
#include <consensus/merkle.h>
#include <consensus/tx_check.h>
#include <consensus/tx_verify.h>
#include <consensus/validation.h>
#include <cuckoocache.h>
#include <flatfile.h>
#include <fs.h>
#include <hash.h>
#include <kernel/mempool_entry.h>
#include <logging.h>
#include <logging/timer.h>
#include <names/main.h>
#include <names/mempool.h>
#include <node/blockstorage.h>
#include <node/interface_ui.h>
#include <node/utxo_snapshot.h>
#include <policy/policy.h>
#include <policy/rbf.h>
#include <policy/settings.h>
#include <pow.h>
#include <primitives/block.h>
#include <primitives/transaction.h>
#include <random.h>
#include <reverse_iterator.h>
#include <script/script.h>
#include <script/sigcache.h>
#include <shutdown.h>
#include <signet.h>
#include <tinyformat.h>
#include <txdb.h>
#include <txmempool.h>
#include <uint256.h>
#include <undo.h>
#include <util/check.h> // For NDEBUG compile time check
#include <util/hasher.h>
#include <util/moneystr.h>
#include <util/rbf.h>
#include <util/strencodings.h>
#include <util/system.h>
#include <util/time.h>
#include <util/trace.h>
#include <util/translation.h>
#include <validationinterface.h>
#include <warnings.h>

#include <algorithm>
#include <cassert>
#include <chrono>
#include <deque>
#include <numeric>
#include <optional>
#include <string>

using kernel::CCoinsStats;
using kernel::CoinStatsHashType;
using kernel::ComputeUTXOStats;
using kernel::LoadMempool;

using fsbridge::FopenFn;
using node::BlockManager;
using node::BlockMap;
using node::CBlockIndexHeightOnlyComparator;
using node::CBlockIndexWorkComparator;
using node::fImporting;
using node::fPruneMode;
using node::fReindex;
using node::ReadBlockFromDisk;
using node::SnapshotMetadata;
using node::UndoReadFromDisk;
using node::UnlinkPrunedFiles;

/** Maximum kilobytes for transactions to store for processing during reorg */
static const unsigned int MAX_DISCONNECTED_TX_POOL_SIZE = 20000;
/** Time to wait between writing blocks/block index to disk. */
static constexpr std::chrono::hours DATABASE_WRITE_INTERVAL{1};
/** Time to wait between flushing chainstate to disk. */
static constexpr std::chrono::hours DATABASE_FLUSH_INTERVAL{24};
/** Maximum age of our tip for us to be considered current for fee estimation */
static constexpr std::chrono::hours MAX_FEE_ESTIMATION_TIP_AGE{3};
const std::vector<std::string> CHECKLEVEL_DOC {
    "level 0 reads the blocks from disk",
    "level 1 verifies block validity",
    "level 2 verifies undo data",
    "level 3 checks disconnection of tip blocks",
    "level 4 tries to reconnect the blocks",
    "each level includes the checks of the previous levels",
};
/** The number of blocks to keep below the deepest prune lock.
 *  There is nothing special about this number. It is higher than what we
 *  expect to see in regular mainnet reorgs, but not so high that it would
 *  noticeably interfere with the pruning mechanism.
 * */
static constexpr int PRUNE_LOCK_BUFFER{10};

/**
 * Mutex to guard access to validation specific variables, such as reading
 * or changing the chainstate.
 *
 * This may also need to be locked when updating the transaction pool, e.g. on
 * AcceptToMemoryPool. See CTxMemPool::cs comment for details.
 *
 * The transaction pool has a separate lock to allow reading from it and the
 * chainstate at the same time.
 */
RecursiveMutex cs_main;

GlobalMutex g_best_block_mutex;
std::condition_variable g_best_block_cv;
uint256 g_best_block;

const CBlockIndex* Chainstate::FindForkInGlobalIndex(const CBlockLocator& locator) const
{
    AssertLockHeld(cs_main);

    // Find the latest block common to locator and chain - we expect that
    // locator.vHave is sorted descending by height.
    for (const uint256& hash : locator.vHave) {
        const CBlockIndex* pindex{m_blockman.LookupBlockIndex(hash)};
        if (pindex) {
            if (m_chain.Contains(pindex)) {
                return pindex;
            }
            if (pindex->GetAncestor(m_chain.Height()) == m_chain.Tip()) {
                return m_chain.Tip();
            }
        }
    }
    return m_chain.Genesis();
}

bool CheckInputScripts(const CTransaction& tx, TxValidationState& state,
                       const CCoinsViewCache& inputs, unsigned int flags, bool cacheSigStore,
                       bool cacheFullScriptStore, PrecomputedTransactionData& txdata,
                       std::vector<CScriptCheck>* pvChecks = nullptr)
                       EXCLUSIVE_LOCKS_REQUIRED(cs_main);

bool CheckFinalTxAtTip(const CBlockIndex& active_chain_tip, const CTransaction& tx)
{
    AssertLockHeld(cs_main);

    // CheckFinalTxAtTip() uses active_chain_tip.Height()+1 to evaluate
    // nLockTime because when IsFinalTx() is called within
    // AcceptBlock(), the height of the block *being*
    // evaluated is what is used. Thus if we want to know if a
    // transaction can be part of the *next* block, we need to call
    // IsFinalTx() with one more than active_chain_tip.Height().
    const int nBlockHeight = active_chain_tip.nHeight + 1;

    // BIP113 requires that time-locked transactions have nLockTime set to
    // less than the median time of the previous block they're contained in.
    // When the next block is created its previous block will be the current
    // chain tip, so we use that to calculate the median time passed to
    // IsFinalTx().
    const int64_t nBlockTime{active_chain_tip.GetMedianTimePast()};

    return IsFinalTx(tx, nBlockHeight, nBlockTime);
}

bool CheckSequenceLocksAtTip(CBlockIndex* tip,
                        const CCoinsView& coins_view,
                        const CTransaction& tx,
                        LockPoints* lp,
                        bool useExistingLockPoints)
{
    assert(tip != nullptr);

    CBlockIndex index;
    index.pprev = tip;
    // CheckSequenceLocksAtTip() uses active_chainstate.m_chain.Height()+1 to evaluate
    // height based locks because when SequenceLocks() is called within
    // ConnectBlock(), the height of the block *being*
    // evaluated is what is used.
    // Thus if we want to know if a transaction can be part of the
    // *next* block, we need to use one more than active_chainstate.m_chain.Height()
    index.nHeight = tip->nHeight + 1;

    std::pair<int, int64_t> lockPair;
    if (useExistingLockPoints) {
        assert(lp);
        lockPair.first = lp->height;
        lockPair.second = lp->time;
    }
    else {
        std::vector<int> prevheights;
        prevheights.resize(tx.vin.size());
        for (size_t txinIndex = 0; txinIndex < tx.vin.size(); txinIndex++) {
            const CTxIn& txin = tx.vin[txinIndex];
            Coin coin;
            if (!coins_view.GetCoin(txin.prevout, coin)) {
                return error("%s: Missing input", __func__);
            }
            if (coin.nHeight == MEMPOOL_HEIGHT) {
                // Assume all mempool transaction confirm in the next block
                prevheights[txinIndex] = tip->nHeight + 1;
            } else {
                prevheights[txinIndex] = coin.nHeight;
            }
        }
        lockPair = CalculateSequenceLocks(tx, STANDARD_LOCKTIME_VERIFY_FLAGS, prevheights, index);
        if (lp) {
            lp->height = lockPair.first;
            lp->time = lockPair.second;
            // Also store the hash of the block with the highest height of
            // all the blocks which have sequence locked prevouts.
            // This hash needs to still be on the chain
            // for these LockPoint calculations to be valid
            // Note: It is impossible to correctly calculate a maxInputBlock
            // if any of the sequence locked inputs depend on unconfirmed txs,
            // except in the special case where the relative lock time/height
            // is 0, which is equivalent to no sequence lock. Since we assume
            // input height of tip+1 for mempool txs and test the resulting
            // lockPair from CalculateSequenceLocks against tip+1.  We know
            // EvaluateSequenceLocks will fail if there was a non-zero sequence
            // lock on a mempool input, so we can use the return value of
            // CheckSequenceLocksAtTip to indicate the LockPoints validity
            int maxInputHeight = 0;
            for (const int height : prevheights) {
                // Can ignore mempool inputs since we'll fail if they had non-zero locks
                if (height != tip->nHeight+1) {
                    maxInputHeight = std::max(maxInputHeight, height);
                }
            }
            // tip->GetAncestor(maxInputHeight) should never return a nullptr
            // because maxInputHeight is always less than the tip height.
            // It would, however, be a bad bug to continue execution, since a
            // LockPoints object with the maxInputBlock member set to nullptr
            // signifies no relative lock time.
            lp->maxInputBlock = Assert(tip->GetAncestor(maxInputHeight));
        }
    }
    return EvaluateSequenceLocks(index, lockPair);
}

// Returns the script flags which should be checked for a given block
static unsigned int GetBlockScriptFlags(const CBlockIndex& block_index, const ChainstateManager& chainman);

static void LimitMempoolSize(CTxMemPool& pool, CCoinsViewCache& coins_cache)
    EXCLUSIVE_LOCKS_REQUIRED(::cs_main, pool.cs)
{
    AssertLockHeld(::cs_main);
    AssertLockHeld(pool.cs);
    int expired = pool.Expire(GetTime<std::chrono::seconds>() - pool.m_expiry);
    if (expired != 0) {
        LogPrint(BCLog::MEMPOOL, "Expired %i transactions from the memory pool\n", expired);
    }

    std::vector<COutPoint> vNoSpendsRemaining;
    pool.TrimToSize(pool.m_max_size_bytes, &vNoSpendsRemaining);
    for (const COutPoint& removed : vNoSpendsRemaining)
        coins_cache.Uncache(removed);
}

static bool IsCurrentForFeeEstimation(Chainstate& active_chainstate) EXCLUSIVE_LOCKS_REQUIRED(cs_main)
{
    AssertLockHeld(cs_main);
    if (active_chainstate.IsInitialBlockDownload())
        return false;
    if (active_chainstate.m_chain.Tip()->GetBlockTime() < count_seconds(GetTime<std::chrono::seconds>() - MAX_FEE_ESTIMATION_TIP_AGE))
        return false;
    if (active_chainstate.m_chain.Height() < active_chainstate.m_chainman.m_best_header->nHeight - 1) {
        return false;
    }
    return true;
}

void Chainstate::MaybeUpdateMempoolForReorg(
    DisconnectedBlockTransactions& disconnectpool,
    bool fAddToMempool)
{
    if (!m_mempool) return;

    AssertLockHeld(cs_main);
    AssertLockHeld(m_mempool->cs);
    std::vector<uint256> vHashUpdate;
    // disconnectpool's insertion_order index sorts the entries from
    // oldest to newest, but the oldest entry will be the last tx from the
    // latest mined block that was disconnected.
    // Iterate disconnectpool in reverse, so that we add transactions
    // back to the mempool starting with the earliest transaction that had
    // been previously seen in a block.
    auto it = disconnectpool.queuedTx.get<insertion_order>().rbegin();
    while (it != disconnectpool.queuedTx.get<insertion_order>().rend()) {
        // ignore validation errors in resurrected transactions
        if (!fAddToMempool || (*it)->IsCoinBase() ||
            AcceptToMemoryPool(*this, *it, GetTime(),
                /*bypass_limits=*/true, /*test_accept=*/false).m_result_type !=
                    MempoolAcceptResult::ResultType::VALID) {
            // If the transaction doesn't make it in to the mempool, remove any
            // transactions that depend on it (which would now be orphans).
            m_mempool->removeRecursive(**it, MemPoolRemovalReason::REORG);
        } else if (m_mempool->exists(GenTxid::Txid((*it)->GetHash()))) {
            vHashUpdate.push_back((*it)->GetHash());
        }
        ++it;
    }
    disconnectpool.queuedTx.clear();
    // AcceptToMemoryPool/addUnchecked all assume that new mempool entries have
    // no in-mempool children, which is generally not true when adding
    // previously-confirmed transactions back to the mempool.
    // UpdateTransactionsFromBlock finds descendants of any transactions in
    // the disconnectpool that were added back and cleans up the mempool state.
    m_mempool->UpdateTransactionsFromBlock(vHashUpdate);

    // Predicate to use for filtering transactions in removeForReorg.
    // Checks whether the transaction is still final and, if it spends a coinbase output, mature.
    // Also updates valid entries' cached LockPoints if needed.
    // If false, the tx is still valid and its lockpoints are updated.
    // If true, the tx would be invalid in the next block; remove this entry and all of its descendants.
    const auto filter_final_and_mature = [this](CTxMemPool::txiter it)
        EXCLUSIVE_LOCKS_REQUIRED(m_mempool->cs, ::cs_main) {
        AssertLockHeld(m_mempool->cs);
        AssertLockHeld(::cs_main);
        const CTransaction& tx = it->GetTx();

        // The transaction must be final.
        if (!CheckFinalTxAtTip(*Assert(m_chain.Tip()), tx)) return true;
        LockPoints lp = it->GetLockPoints();
        const bool validLP{TestLockPointValidity(m_chain, lp)};
        CCoinsViewMemPool view_mempool(&CoinsTip(), *m_mempool);
        // CheckSequenceLocksAtTip checks if the transaction will be final in the next block to be
        // created on top of the new chain. We use useExistingLockPoints=false so that, instead of
        // using the information in lp (which might now refer to a block that no longer exists in
        // the chain), it will update lp to contain LockPoints relevant to the new chain.
        if (!CheckSequenceLocksAtTip(m_chain.Tip(), view_mempool, tx, &lp, validLP)) {
            // If CheckSequenceLocksAtTip fails, remove the tx and don't depend on the LockPoints.
            return true;
        } else if (!validLP) {
            // If CheckSequenceLocksAtTip succeeded, it also updated the LockPoints.
            // Now update the mempool entry lockpoints as well.
            m_mempool->mapTx.modify(it, [&lp](CTxMemPoolEntry& e) { e.UpdateLockPoints(lp); });
        }

        // If the transaction spends any coinbase outputs, it must be mature.
        if (it->GetSpendsCoinbase()) {
            for (const CTxIn& txin : tx.vin) {
                auto it2 = m_mempool->mapTx.find(txin.prevout.hash);
                if (it2 != m_mempool->mapTx.end())
                    continue;
                const Coin& coin{CoinsTip().AccessCoin(txin.prevout)};
                assert(!coin.IsSpent());
                const auto mempool_spend_height{m_chain.Tip()->nHeight + 1};
                if (coin.IsCoinBase() && mempool_spend_height - coin.nHeight < COINBASE_MATURITY) {
                    return true;
                }
            }
        }
        // Transaction is still valid and cached LockPoints are updated.
        return false;
    };

    // We also need to remove any now-immature transactions
    m_mempool->removeForReorg(m_chain, filter_final_and_mature);
    // Re-limit mempool size, in case we added any transactions
    LimitMempoolSize(*m_mempool, this->CoinsTip());
}

/**
* Checks to avoid mempool polluting consensus critical paths since cached
* signature and script validity results will be reused if we validate this
* transaction again during block validation.
* */
static bool CheckInputsFromMempoolAndCache(const CTransaction& tx, TxValidationState& state,
                const CCoinsViewCache& view, const CTxMemPool& pool,
                unsigned int flags, PrecomputedTransactionData& txdata, CCoinsViewCache& coins_tip)
                EXCLUSIVE_LOCKS_REQUIRED(cs_main, pool.cs)
{
    AssertLockHeld(cs_main);
    AssertLockHeld(pool.cs);

    assert(!tx.IsCoinBase());
    for (const CTxIn& txin : tx.vin) {
        const Coin& coin = view.AccessCoin(txin.prevout);

        // This coin was checked in PreChecks and MemPoolAccept
        // has been holding cs_main since then.
        Assume(!coin.IsSpent());
        if (coin.IsSpent()) return false;

        // If the Coin is available, there are 2 possibilities:
        // it is available in our current ChainstateActive UTXO set,
        // or it's a UTXO provided by a transaction in our mempool.
        // Ensure the scriptPubKeys in Coins from CoinsView are correct.
        const CTransactionRef& txFrom = pool.get(txin.prevout.hash);
        if (txFrom) {
            assert(txFrom->GetHash() == txin.prevout.hash);
            assert(txFrom->vout.size() > txin.prevout.n);
            assert(txFrom->vout[txin.prevout.n] == coin.out);
        } else {
            const Coin& coinFromUTXOSet = coins_tip.AccessCoin(txin.prevout);
            assert(!coinFromUTXOSet.IsSpent());
            assert(coinFromUTXOSet.out == coin.out);
        }
    }

    // Call CheckInputScripts() to cache signature and script validity against current tip consensus rules.
    return CheckInputScripts(tx, state, view, flags, /* cacheSigStore= */ true, /* cacheFullScriptStore= */ true, txdata);
}

namespace {

class MemPoolAccept
{
public:
    explicit MemPoolAccept(CTxMemPool& mempool, Chainstate& active_chainstate) :
        m_pool(mempool),
        m_view(&m_dummy),
        m_viewmempool(&active_chainstate.CoinsTip(), m_pool),
        m_active_chainstate(active_chainstate),
        m_limits{m_pool.m_limits}
    {
    }

    // We put the arguments we're handed into a struct, so we can pass them
    // around easier.
    struct ATMPArgs {
        const CChainParams& m_chainparams;
        const int64_t m_accept_time;
        const bool m_bypass_limits;
        /*
         * Return any outpoints which were not previously present in the coins
         * cache, but were added as a result of validating the tx for mempool
         * acceptance. This allows the caller to optionally remove the cache
         * additions if the associated transaction ends up being rejected by
         * the mempool.
         */
        std::vector<COutPoint>& m_coins_to_uncache;
        const bool m_test_accept;
        /** Whether we allow transactions to replace mempool transactions by BIP125 rules. If false,
         * any transaction spending the same inputs as a transaction in the mempool is considered
         * a conflict. */
        const bool m_allow_replacement;
        /** When true, the mempool will not be trimmed when individual transactions are submitted in
         * Finalize(). Instead, limits should be enforced at the end to ensure the package is not
         * partially submitted.
         */
        const bool m_package_submission;
        /** When true, use package feerates instead of individual transaction feerates for fee-based
         * policies such as mempool min fee and min relay fee.
         */
        const bool m_package_feerates;

        /** Parameters for single transaction mempool validation. */
        static ATMPArgs SingleAccept(const CChainParams& chainparams, int64_t accept_time,
                                     bool bypass_limits, std::vector<COutPoint>& coins_to_uncache,
                                     bool test_accept) {
            return ATMPArgs{/* m_chainparams */ chainparams,
                            /* m_accept_time */ accept_time,
                            /* m_bypass_limits */ bypass_limits,
                            /* m_coins_to_uncache */ coins_to_uncache,
                            /* m_test_accept */ test_accept,
                            /* m_allow_replacement */ true,
                            /* m_package_submission */ false,
                            /* m_package_feerates */ false,
            };
        }

        /** Parameters for test package mempool validation through testmempoolaccept. */
        static ATMPArgs PackageTestAccept(const CChainParams& chainparams, int64_t accept_time,
                                          std::vector<COutPoint>& coins_to_uncache) {
            return ATMPArgs{/* m_chainparams */ chainparams,
                            /* m_accept_time */ accept_time,
                            /* m_bypass_limits */ false,
                            /* m_coins_to_uncache */ coins_to_uncache,
                            /* m_test_accept */ true,
                            /* m_allow_replacement */ false,
                            /* m_package_submission */ false, // not submitting to mempool
                            /* m_package_feerates */ false,
            };
        }

        /** Parameters for child-with-unconfirmed-parents package validation. */
        static ATMPArgs PackageChildWithParents(const CChainParams& chainparams, int64_t accept_time,
                                                std::vector<COutPoint>& coins_to_uncache) {
            return ATMPArgs{/* m_chainparams */ chainparams,
                            /* m_accept_time */ accept_time,
                            /* m_bypass_limits */ false,
                            /* m_coins_to_uncache */ coins_to_uncache,
                            /* m_test_accept */ false,
                            /* m_allow_replacement */ false,
                            /* m_package_submission */ true,
                            /* m_package_feerates */ true,
            };
        }

        /** Parameters for a single transaction within a package. */
        static ATMPArgs SingleInPackageAccept(const ATMPArgs& package_args) {
            return ATMPArgs{/* m_chainparams */ package_args.m_chainparams,
                            /* m_accept_time */ package_args.m_accept_time,
                            /* m_bypass_limits */ false,
                            /* m_coins_to_uncache */ package_args.m_coins_to_uncache,
                            /* m_test_accept */ package_args.m_test_accept,
                            /* m_allow_replacement */ true,
                            /* m_package_submission */ false,
                            /* m_package_feerates */ false, // only 1 transaction
            };
        }

    private:
        // Private ctor to avoid exposing details to clients and allowing the possibility of
        // mixing up the order of the arguments. Use static functions above instead.
        ATMPArgs(const CChainParams& chainparams,
                 int64_t accept_time,
                 bool bypass_limits,
                 std::vector<COutPoint>& coins_to_uncache,
                 bool test_accept,
                 bool allow_replacement,
                 bool package_submission,
                 bool package_feerates)
            : m_chainparams{chainparams},
              m_accept_time{accept_time},
              m_bypass_limits{bypass_limits},
              m_coins_to_uncache{coins_to_uncache},
              m_test_accept{test_accept},
              m_allow_replacement{allow_replacement},
              m_package_submission{package_submission},
              m_package_feerates{package_feerates}
        {
        }
    };

    // Single transaction acceptance
    MempoolAcceptResult AcceptSingleTransaction(const CTransactionRef& ptx, ATMPArgs& args) EXCLUSIVE_LOCKS_REQUIRED(cs_main);

    /**
    * Multiple transaction acceptance. Transactions may or may not be interdependent, but must not
    * conflict with each other, and the transactions cannot already be in the mempool. Parents must
    * come before children if any dependencies exist.
    */
    PackageMempoolAcceptResult AcceptMultipleTransactions(const std::vector<CTransactionRef>& txns, ATMPArgs& args) EXCLUSIVE_LOCKS_REQUIRED(cs_main);

    /**
     * Package (more specific than just multiple transactions) acceptance. Package must be a child
     * with all of its unconfirmed parents, and topologically sorted.
     */
    PackageMempoolAcceptResult AcceptPackage(const Package& package, ATMPArgs& args) EXCLUSIVE_LOCKS_REQUIRED(cs_main);

private:
    // All the intermediate state that gets passed between the various levels
    // of checking a given transaction.
    struct Workspace {
        explicit Workspace(const CTransactionRef& ptx) : m_ptx(ptx), m_hash(ptx->GetHash()) {}
        /** Txids of mempool transactions that this transaction directly conflicts with. */
        std::set<uint256> m_conflicts;
        /** Iterators to mempool entries that this transaction directly conflicts with. */
        CTxMemPool::setEntries m_iters_conflicting;
        /** Iterators to all mempool entries that would be replaced by this transaction, including
         * those it directly conflicts with and their descendants. */
        CTxMemPool::setEntries m_all_conflicting;
        /** All mempool ancestors of this transaction. */
        CTxMemPool::setEntries m_ancestors;
        /** Mempool entry constructed for this transaction. Constructed in PreChecks() but not
         * inserted into the mempool until Finalize(). */
        std::unique_ptr<CTxMemPoolEntry> m_entry;
        /** Pointers to the transactions that have been removed from the mempool and replaced by
         * this transaction, used to return to the MemPoolAccept caller. Only populated if
         * validation is successful and the original transactions are removed. */
        std::list<CTransactionRef> m_replaced_transactions;

        /** Virtual size of the transaction as used by the mempool, calculated using serialized size
         * of the transaction and sigops. */
        int64_t m_vsize;
        /** Fees paid by this transaction: total input amounts subtracted by total output amounts. */
        CAmount m_base_fees;
        /** Base fees + any fee delta set by the user with prioritisetransaction. */
        CAmount m_modified_fees;
        /** Total modified fees of all transactions being replaced. */
        CAmount m_conflicting_fees{0};
        /** Total virtual size of all transactions being replaced. */
        size_t m_conflicting_size{0};

        const CTransactionRef& m_ptx;
        /** Txid. */
        const uint256& m_hash;
        TxValidationState m_state;
        /** A temporary cache containing serialized transaction data for signature verification.
         * Reused across PolicyScriptChecks and ConsensusScriptChecks. */
        PrecomputedTransactionData m_precomputed_txdata;
    };

    // Run the policy checks on a given transaction, excluding any script checks.
    // Looks up inputs, calculates feerate, considers replacement, evaluates
    // package limits, etc. As this function can be invoked for "free" by a peer,
    // only tests that are fast should be done here (to avoid CPU DoS).
    bool PreChecks(ATMPArgs& args, Workspace& ws) EXCLUSIVE_LOCKS_REQUIRED(cs_main, m_pool.cs);

    // Run checks for mempool replace-by-fee.
    bool ReplacementChecks(Workspace& ws) EXCLUSIVE_LOCKS_REQUIRED(cs_main, m_pool.cs);

    // Enforce package mempool ancestor/descendant limits (distinct from individual
    // ancestor/descendant limits done in PreChecks).
    bool PackageMempoolChecks(const std::vector<CTransactionRef>& txns,
                              PackageValidationState& package_state) EXCLUSIVE_LOCKS_REQUIRED(cs_main, m_pool.cs);

    // Run the script checks using our policy flags. As this can be slow, we should
    // only invoke this on transactions that have otherwise passed policy checks.
    bool PolicyScriptChecks(const ATMPArgs& args, Workspace& ws) EXCLUSIVE_LOCKS_REQUIRED(cs_main, m_pool.cs);

    // Re-run the script checks, using consensus flags, and try to cache the
    // result in the scriptcache. This should be done after
    // PolicyScriptChecks(). This requires that all inputs either be in our
    // utxo set or in the mempool.
    bool ConsensusScriptChecks(const ATMPArgs& args, Workspace& ws) EXCLUSIVE_LOCKS_REQUIRED(cs_main, m_pool.cs);

    // Try to add the transaction to the mempool, removing any conflicts first.
    // Returns true if the transaction is in the mempool after any size
    // limiting is performed, false otherwise.
    bool Finalize(const ATMPArgs& args, Workspace& ws) EXCLUSIVE_LOCKS_REQUIRED(cs_main, m_pool.cs);

    // Submit all transactions to the mempool and call ConsensusScriptChecks to add to the script
    // cache - should only be called after successful validation of all transactions in the package.
    // The package may end up partially-submitted after size limiting; returns true if all
    // transactions are successfully added to the mempool, false otherwise.
    bool SubmitPackage(const ATMPArgs& args, std::vector<Workspace>& workspaces, PackageValidationState& package_state,
                       std::map<const uint256, const MempoolAcceptResult>& results)
         EXCLUSIVE_LOCKS_REQUIRED(cs_main, m_pool.cs);

    // Compare a package's feerate against minimum allowed.
    bool CheckFeeRate(size_t package_size, CAmount package_fee, TxValidationState& state) EXCLUSIVE_LOCKS_REQUIRED(::cs_main, m_pool.cs)
    {
        AssertLockHeld(::cs_main);
        AssertLockHeld(m_pool.cs);
        CAmount mempoolRejectFee = m_pool.GetMinFee().GetFee(package_size);
        if (mempoolRejectFee > 0 && package_fee < mempoolRejectFee) {
            return state.Invalid(TxValidationResult::TX_MEMPOOL_POLICY, "mempool min fee not met", strprintf("%d < %d", package_fee, mempoolRejectFee));
        }

        if (package_fee < m_pool.m_min_relay_feerate.GetFee(package_size)) {
            return state.Invalid(TxValidationResult::TX_MEMPOOL_POLICY, "min relay fee not met",
                                 strprintf("%d < %d", package_fee, m_pool.m_min_relay_feerate.GetFee(package_size)));
        }
        return true;
    }

private:
    CTxMemPool& m_pool;
    CCoinsViewCache m_view;
    CCoinsViewMemPool m_viewmempool;
    CCoinsView m_dummy;

    Chainstate& m_active_chainstate;

    CTxMemPool::Limits m_limits;

    /** Whether the transaction(s) would replace any mempool transactions. If so, RBF rules apply. */
    bool m_rbf{false};
};

bool MemPoolAccept::PreChecks(ATMPArgs& args, Workspace& ws)
{
    AssertLockHeld(cs_main);
    AssertLockHeld(m_pool.cs);
    const CTransactionRef& ptx = ws.m_ptx;
    const CTransaction& tx = *ws.m_ptx;
    const uint256& hash = ws.m_hash;

    // Copy/alias what we need out of args
    const int64_t nAcceptTime = args.m_accept_time;
    const bool bypass_limits = args.m_bypass_limits;
    std::vector<COutPoint>& coins_to_uncache = args.m_coins_to_uncache;

    // Alias what we need out of ws
    TxValidationState& state = ws.m_state;
    std::unique_ptr<CTxMemPoolEntry>& entry = ws.m_entry;

    if (!CheckTransaction(tx, state)) {
        return false; // state filled in by CheckTransaction
    }

    // Coinbase is only valid in a block, not as a loose transaction
    if (tx.IsCoinBase())
        return state.Invalid(TxValidationResult::TX_CONSENSUS, "coinbase");

    // Rather not work on nonstandard transactions (unless -testnet/-regtest)
    std::string reason;
    if (m_pool.m_require_standard && !IsStandardTx(tx, m_pool.m_max_datacarrier_bytes, m_pool.m_permit_bare_multisig, m_pool.m_dust_relay_feerate, reason)) {
        return state.Invalid(TxValidationResult::TX_NOT_STANDARD, reason);
    }

    // Do not work on transactions that are too small.
    // A transaction with 1 segwit input and 1 P2WPHK output has non-witness size of 82 bytes.
    // Transactions smaller than this are not relayed to mitigate CVE-2017-12842 by not relaying
    // 64-byte transactions.
    if (::GetSerializeSize(tx, PROTOCOL_VERSION | SERIALIZE_TRANSACTION_NO_WITNESS) < MIN_STANDARD_TX_NONWITNESS_SIZE)
        return state.Invalid(TxValidationResult::TX_NOT_STANDARD, "tx-size-small");

    // Only accept nLockTime-using transactions that can be mined in the next
    // block; we don't want our mempool filled up with transactions that can't
    // be mined yet.
    if (!CheckFinalTxAtTip(*Assert(m_active_chainstate.m_chain.Tip()), tx)) {
        return state.Invalid(TxValidationResult::TX_PREMATURE_SPEND, "non-final");
    }

    if (m_pool.exists(GenTxid::Wtxid(tx.GetWitnessHash()))) {
        // Exact transaction already exists in the mempool.
        return state.Invalid(TxValidationResult::TX_CONFLICT, "txn-already-in-mempool");
    } else if (m_pool.exists(GenTxid::Txid(tx.GetHash()))) {
        // Transaction with the same non-witness data but different witness (same txid, different
        // wtxid) already exists in the mempool.
        return state.Invalid(TxValidationResult::TX_CONFLICT, "txn-same-nonwitness-data-in-mempool");
    }

    // Check for conflicts with in-memory transactions
    for (const CTxIn &txin : tx.vin)
    {
        const CTransaction* ptxConflicting = m_pool.GetConflictTx(txin.prevout);
        if (ptxConflicting) {
            if (!args.m_allow_replacement) {
                // Transaction conflicts with a mempool tx, but we're not allowing replacements.
                return state.Invalid(TxValidationResult::TX_MEMPOOL_POLICY, "bip125-replacement-disallowed");
            }
            if (!ws.m_conflicts.count(ptxConflicting->GetHash()))
            {
                // Transactions that don't explicitly signal replaceability are
                // *not* replaceable with the current logic, even if one of their
                // unconfirmed ancestors signals replaceability. This diverges
                // from BIP125's inherited signaling description (see CVE-2021-31876).
                // Applications relying on first-seen mempool behavior should
                // check all unconfirmed ancestors; otherwise an opt-in ancestor
                // might be replaced, causing removal of this descendant.
                //
                // If replaceability signaling is ignored due to node setting,
                // replacement is always allowed.
                if (!m_pool.m_full_rbf && !SignalsOptInRBF(*ptxConflicting)) {
                    return state.Invalid(TxValidationResult::TX_MEMPOOL_POLICY, "txn-mempool-conflict");
                }

                ws.m_conflicts.insert(ptxConflicting->GetHash());
            }
        }
    }

    if (!m_pool.checkNameOps(tx))
        return state.Invalid(TxValidationResult::TX_CONFLICT,
                             "txn-mempool-name-error");

    LockPoints lp;
    m_view.SetBackend(m_viewmempool);

    const CCoinsViewCache& coins_cache = m_active_chainstate.CoinsTip();
    // do all inputs exist?
    for (const CTxIn& txin : tx.vin) {
        if (!coins_cache.HaveCoinInCache(txin.prevout)) {
            coins_to_uncache.push_back(txin.prevout);
        }

        // Note: this call may add txin.prevout to the coins cache
        // (coins_cache.cacheCoins) by way of FetchCoin(). It should be removed
        // later (via coins_to_uncache) if this tx turns out to be invalid.
        if (!m_view.HaveCoin(txin.prevout)) {
            // Are inputs missing because we already have the tx?
            for (size_t out = 0; out < tx.vout.size(); out++) {
                // See if we have any output in the UTXO set.
                if (coins_cache.HaveCoin(COutPoint(hash, out))) {
                    return state.Invalid(TxValidationResult::TX_CONFLICT, "txn-already-known");
                }
            }
            // Otherwise assume this might be an orphan tx for which we just haven't seen parents yet
            return state.Invalid(TxValidationResult::TX_MISSING_INPUTS, "bad-txns-inputs-missingorspent");
        }
    }

    // This is const, but calls into the back end CoinsViews. The CCoinsViewDB at the bottom of the
    // hierarchy brings the best block into scope. See CCoinsViewDB::GetBestBlock().
    m_view.GetBestBlock();

    /* If this is a name update (or firstupdate), make sure that the
       existing name entry (if any) is in the dummy cache.  Otherwise
       tx validation done below (in CheckInputs) will not be correct.  */
    for (const auto& txout : tx.vout)
    {
        const CNameScript nameOp(txout.scriptPubKey);
        if (nameOp.isNameOp() && nameOp.isAnyUpdate())
        {
            const valtype& name = nameOp.getOpName();
            CNameData data;
            if (m_view.GetName(name, data))
                m_view.SetName(name, data, false);
        }
    }

    // we have all inputs cached now, so switch back to dummy (to protect
    // against bugs where we pull more inputs from disk that miss being added
    // to coins_to_uncache)
    m_view.SetBackend(m_dummy);

    assert(m_active_chainstate.m_blockman.LookupBlockIndex(m_view.GetBestBlock()) == m_active_chainstate.m_chain.Tip());

    // Only accept BIP68 sequence locked transactions that can be mined in the next
    // block; we don't want our mempool filled up with transactions that can't
    // be mined yet.
    // Pass in m_view which has all of the relevant inputs cached. Note that, since m_view's
    // backend was removed, it no longer pulls coins from the mempool.
    if (!CheckSequenceLocksAtTip(m_active_chainstate.m_chain.Tip(), m_view, tx, &lp)) {
        return state.Invalid(TxValidationResult::TX_PREMATURE_SPEND, "non-BIP68-final");
    }

    // The mempool holds txs for the next block, so pass height+1 to CheckTxInputs
    if (!Consensus::CheckTxInputs(tx, state, m_view, m_active_chainstate.m_chain.Height() + 1, ws.m_base_fees)) {
        return false; // state filled in by CheckTxInputs
    }

    if (m_pool.m_require_standard && !AreInputsStandard(tx, m_view)) {
        return state.Invalid(TxValidationResult::TX_INPUTS_NOT_STANDARD, "bad-txns-nonstandard-inputs");
    }

    // Check for non-standard witnesses.
    if (tx.HasWitness() && m_pool.m_require_standard && !IsWitnessStandard(tx, m_view)) {
        return state.Invalid(TxValidationResult::TX_WITNESS_MUTATED, "bad-witness-nonstandard");
    }

    int64_t nSigOpsCost = GetTransactionSigOpCost(tx, m_view, STANDARD_SCRIPT_VERIFY_FLAGS);

    // ws.m_modified_fees includes any fee deltas from PrioritiseTransaction
    ws.m_modified_fees = ws.m_base_fees;
    m_pool.ApplyDelta(hash, ws.m_modified_fees);

    // Keep track of transactions that spend a coinbase, which we re-scan
    // during reorgs to ensure COINBASE_MATURITY is still met.
    bool fSpendsCoinbase = false;
    for (const CTxIn &txin : tx.vin) {
        const Coin &coin = m_view.AccessCoin(txin.prevout);
        if (coin.IsCoinBase()) {
            fSpendsCoinbase = true;
            break;
        }
    }

    entry.reset(new CTxMemPoolEntry(ptx, ws.m_base_fees, nAcceptTime, m_active_chainstate.m_chain.Height(),
            fSpendsCoinbase, nSigOpsCost, lp));
    ws.m_vsize = entry->GetTxSize();

    if (nSigOpsCost > MAX_STANDARD_TX_SIGOPS_COST)
        return state.Invalid(TxValidationResult::TX_NOT_STANDARD, "bad-txns-too-many-sigops",
                strprintf("%d", nSigOpsCost));

    // No individual transactions are allowed below the min relay feerate and mempool min feerate except from
    // disconnected blocks and transactions in a package. Package transactions will be checked using
    // package feerate later.
    if (!bypass_limits && !args.m_package_feerates && !CheckFeeRate(ws.m_vsize, ws.m_modified_fees, state)) return false;

    ws.m_iters_conflicting = m_pool.GetIterSet(ws.m_conflicts);
    // Calculate in-mempool ancestors, up to a limit.
    if (ws.m_conflicts.size() == 1) {
        // In general, when we receive an RBF transaction with mempool conflicts, we want to know whether we
        // would meet the chain limits after the conflicts have been removed. However, there isn't a practical
        // way to do this short of calculating the ancestor and descendant sets with an overlay cache of
        // changed mempool entries. Due to both implementation and runtime complexity concerns, this isn't
        // very realistic, thus we only ensure a limited set of transactions are RBF'able despite mempool
        // conflicts here. Importantly, we need to ensure that some transactions which were accepted using
        // the below carve-out are able to be RBF'ed, without impacting the security the carve-out provides
        // for off-chain contract systems (see link in the comment below).
        //
        // Specifically, the subset of RBF transactions which we allow despite chain limits are those which
        // conflict directly with exactly one other transaction (but may evict children of said transaction),
        // and which are not adding any new mempool dependencies. Note that the "no new mempool dependencies"
        // check is accomplished later, so we don't bother doing anything about it here, but if our
        // policy changes, we may need to move that check to here instead of removing it wholesale.
        //
        // Such transactions are clearly not merging any existing packages, so we are only concerned with
        // ensuring that (a) no package is growing past the package size (not count) limits and (b) we are
        // not allowing something to effectively use the (below) carve-out spot when it shouldn't be allowed
        // to.
        //
        // To check these we first check if we meet the RBF criteria, above, and increment the descendant
        // limits by the direct conflict and its descendants (as these are recalculated in
        // CalculateMempoolAncestors by assuming the new transaction being added is a new descendant, with no
        // removals, of each parent's existing dependent set). The ancestor count limits are unmodified (as
        // the ancestor limits should be the same for both our new transaction and any conflicts).
        // We don't bother incrementing m_limit_descendants by the full removal count as that limit never comes
        // into force here (as we're only adding a single transaction).
        assert(ws.m_iters_conflicting.size() == 1);
        CTxMemPool::txiter conflict = *ws.m_iters_conflicting.begin();

        m_limits.descendant_count += 1;
        m_limits.descendant_size_vbytes += conflict->GetSizeWithDescendants();
    }

    std::string errString;
    if (!m_pool.CalculateMemPoolAncestors(*entry, ws.m_ancestors, m_limits, errString)) {
        ws.m_ancestors.clear();
        // If CalculateMemPoolAncestors fails second time, we want the original error string.
        std::string dummy_err_string;
        // Contracting/payment channels CPFP carve-out:
        // If the new transaction is relatively small (up to 40k weight)
        // and has at most one ancestor (ie ancestor limit of 2, including
        // the new transaction), allow it if its parent has exactly the
        // descendant limit descendants.
        //
        // This allows protocols which rely on distrusting counterparties
        // being able to broadcast descendants of an unconfirmed transaction
        // to be secure by simply only having two immediately-spendable
        // outputs - one for each counterparty. For more info on the uses for
        // this, see https://lists.linuxfoundation.org/pipermail/bitcoin-dev/2018-November/016518.html
        CTxMemPool::Limits cpfp_carve_out_limits{
            .ancestor_count = 2,
            .ancestor_size_vbytes = m_limits.ancestor_size_vbytes,
            .descendant_count = m_limits.descendant_count + 1,
            .descendant_size_vbytes = m_limits.descendant_size_vbytes + EXTRA_DESCENDANT_TX_SIZE_LIMIT,
        };
        if (ws.m_vsize > EXTRA_DESCENDANT_TX_SIZE_LIMIT ||
                !m_pool.CalculateMemPoolAncestors(*entry, ws.m_ancestors,
                                                  cpfp_carve_out_limits,
                                                  dummy_err_string)) {
            return state.Invalid(TxValidationResult::TX_MEMPOOL_POLICY, "too-long-mempool-chain", errString);
        }
    }

    // A transaction that spends outputs that would be replaced by it is invalid. Now
    // that we have the set of all ancestors we can detect this
    // pathological case by making sure ws.m_conflicts and ws.m_ancestors don't
    // intersect.
    if (const auto err_string{EntriesAndTxidsDisjoint(ws.m_ancestors, ws.m_conflicts, hash)}) {
        // We classify this as a consensus error because a transaction depending on something it
        // conflicts with would be inconsistent.
        return state.Invalid(TxValidationResult::TX_CONSENSUS, "bad-txns-spends-conflicting-tx", *err_string);
    }

    m_rbf = !ws.m_conflicts.empty();
    return true;
}

bool MemPoolAccept::ReplacementChecks(Workspace& ws)
{
    AssertLockHeld(cs_main);
    AssertLockHeld(m_pool.cs);

    const CTransaction& tx = *ws.m_ptx;
    const uint256& hash = ws.m_hash;
    TxValidationState& state = ws.m_state;

    CFeeRate newFeeRate(ws.m_modified_fees, ws.m_vsize);
    // Enforce Rule #6. The replacement transaction must have a higher feerate than its direct conflicts.
    // - The motivation for this check is to ensure that the replacement transaction is preferable for
    //   block-inclusion, compared to what would be removed from the mempool.
    // - This logic predates ancestor feerate-based transaction selection, which is why it doesn't
    //   consider feerates of descendants.
    // - Note: Ancestor feerate-based transaction selection has made this comparison insufficient to
    //   guarantee that this is incentive-compatible for miners, because it is possible for a
    //   descendant transaction of a direct conflict to pay a higher feerate than the transaction that
    //   might replace them, under these rules.
    if (const auto err_string{PaysMoreThanConflicts(ws.m_iters_conflicting, newFeeRate, hash)}) {
        return state.Invalid(TxValidationResult::TX_MEMPOOL_POLICY, "insufficient fee", *err_string);
    }

    // Calculate all conflicting entries and enforce Rule #5.
    if (const auto err_string{GetEntriesForConflicts(tx, m_pool, ws.m_iters_conflicting, ws.m_all_conflicting)}) {
        return state.Invalid(TxValidationResult::TX_MEMPOOL_POLICY,
                             "too many potential replacements", *err_string);
    }
    // Enforce Rule #2.
    if (const auto err_string{HasNoNewUnconfirmed(tx, m_pool, ws.m_iters_conflicting)}) {
        return state.Invalid(TxValidationResult::TX_MEMPOOL_POLICY,
                             "replacement-adds-unconfirmed", *err_string);
    }
    // Check if it's economically rational to mine this transaction rather than the ones it
    // replaces and pays for its own relay fees. Enforce Rules #3 and #4.
    for (CTxMemPool::txiter it : ws.m_all_conflicting) {
        ws.m_conflicting_fees += it->GetModifiedFee();
        ws.m_conflicting_size += it->GetTxSize();
    }
    if (const auto err_string{PaysForRBF(ws.m_conflicting_fees, ws.m_modified_fees, ws.m_vsize,
                                         m_pool.m_incremental_relay_feerate, hash)}) {
        return state.Invalid(TxValidationResult::TX_MEMPOOL_POLICY, "insufficient fee", *err_string);
    }
    return true;
}

bool MemPoolAccept::PackageMempoolChecks(const std::vector<CTransactionRef>& txns,
                                         PackageValidationState& package_state)
{
    AssertLockHeld(cs_main);
    AssertLockHeld(m_pool.cs);

    // CheckPackageLimits expects the package transactions to not already be in the mempool.
    assert(std::all_of(txns.cbegin(), txns.cend(), [this](const auto& tx)
                       { return !m_pool.exists(GenTxid::Txid(tx->GetHash()));}));

    std::string err_string;
    if (!m_pool.CheckPackageLimits(txns, m_limits, err_string)) {
        // This is a package-wide error, separate from an individual transaction error.
        return package_state.Invalid(PackageValidationResult::PCKG_POLICY, "package-mempool-limits", err_string);
    }
   return true;
}

bool MemPoolAccept::PolicyScriptChecks(const ATMPArgs& args, Workspace& ws)
{
    AssertLockHeld(cs_main);
    AssertLockHeld(m_pool.cs);
    const CTransaction& tx = *ws.m_ptx;
    TxValidationState& state = ws.m_state;

    constexpr unsigned int scriptVerifyFlags = STANDARD_SCRIPT_VERIFY_FLAGS;

    // Check input scripts and signatures.
    // This is done last to help prevent CPU exhaustion denial-of-service attacks.
    if (!CheckInputScripts(tx, state, m_view, scriptVerifyFlags, true, false, ws.m_precomputed_txdata)) {
        // SCRIPT_VERIFY_CLEANSTACK requires SCRIPT_VERIFY_WITNESS, so we
        // need to turn both off, and compare against just turning off CLEANSTACK
        // to see if the failure is specifically due to witness validation.
        TxValidationState state_dummy; // Want reported failures to be from first CheckInputScripts
        if (!tx.HasWitness() && CheckInputScripts(tx, state_dummy, m_view, scriptVerifyFlags & ~(SCRIPT_VERIFY_WITNESS | SCRIPT_VERIFY_CLEANSTACK), true, false, ws.m_precomputed_txdata) &&
                !CheckInputScripts(tx, state_dummy, m_view, scriptVerifyFlags & ~SCRIPT_VERIFY_CLEANSTACK, true, false, ws.m_precomputed_txdata)) {
            // Only the witness is missing, so the transaction itself may be fine.
            state.Invalid(TxValidationResult::TX_WITNESS_STRIPPED,
                    state.GetRejectReason(), state.GetDebugMessage());
        }
        return false; // state filled in by CheckInputScripts
    }

    return true;
}

bool MemPoolAccept::ConsensusScriptChecks(const ATMPArgs& args, Workspace& ws)
{
    AssertLockHeld(cs_main);
    AssertLockHeld(m_pool.cs);
    const CTransaction& tx = *ws.m_ptx;
    const uint256& hash = ws.m_hash;
    TxValidationState& state = ws.m_state;

    // Check again against the current block tip's script verification
    // flags to cache our script execution flags. This is, of course,
    // useless if the next block has different script flags from the
    // previous one, but because the cache tracks script flags for us it
    // will auto-invalidate and we'll just have a few blocks of extra
    // misses on soft-fork activation.
    //
    // This is also useful in case of bugs in the standard flags that cause
    // transactions to pass as valid when they're actually invalid. For
    // instance the STRICTENC flag was incorrectly allowing certain
    // CHECKSIG NOT scripts to pass, even though they were invalid.
    //
    // There is a similar check in CreateNewBlock() to prevent creating
    // invalid blocks (using TestBlockValidity), however allowing such
    // transactions into the mempool can be exploited as a DoS attack.
    unsigned int currentBlockScriptVerifyFlags{GetBlockScriptFlags(*m_active_chainstate.m_chain.Tip(), m_active_chainstate.m_chainman)};
    if (!CheckInputsFromMempoolAndCache(tx, state, m_view, m_pool, currentBlockScriptVerifyFlags,
                                        ws.m_precomputed_txdata, m_active_chainstate.CoinsTip())) {
        LogPrintf("BUG! PLEASE REPORT THIS! CheckInputScripts failed against latest-block but not STANDARD flags %s, %s\n", hash.ToString(), state.ToString());
        return Assume(false);
    }

    return true;
}

bool MemPoolAccept::Finalize(const ATMPArgs& args, Workspace& ws)
{
    AssertLockHeld(cs_main);
    AssertLockHeld(m_pool.cs);
    const CTransaction& tx = *ws.m_ptx;
    const uint256& hash = ws.m_hash;
    TxValidationState& state = ws.m_state;
    const bool bypass_limits = args.m_bypass_limits;

    std::unique_ptr<CTxMemPoolEntry>& entry = ws.m_entry;

    // Remove conflicting transactions from the mempool
    for (CTxMemPool::txiter it : ws.m_all_conflicting)
    {
        LogPrint(BCLog::MEMPOOL, "replacing tx %s with %s for %s additional fees, %d delta bytes\n",
                it->GetTx().GetHash().ToString(),
                hash.ToString(),
                FormatMoney(ws.m_modified_fees - ws.m_conflicting_fees),
                (int)entry->GetTxSize() - (int)ws.m_conflicting_size);
        ws.m_replaced_transactions.push_back(it->GetSharedTx());
    }
    m_pool.RemoveStaged(ws.m_all_conflicting, false, MemPoolRemovalReason::REPLACED);

    // This transaction should only count for fee estimation if:
    // - it's not being re-added during a reorg which bypasses typical mempool fee limits
    // - the node is not behind
    // - the transaction is not dependent on any other transactions in the mempool
    // - it's not part of a package. Since package relay is not currently supported, this
    // transaction has not necessarily been accepted to miners' mempools.
    bool validForFeeEstimation = !bypass_limits && !args.m_package_submission && IsCurrentForFeeEstimation(m_active_chainstate) && m_pool.HasNoInputsOf(tx);

    // Store transaction in memory
    m_pool.addUnchecked(*entry, ws.m_ancestors, validForFeeEstimation);

    // trim mempool and check if tx was trimmed
    // If we are validating a package, don't trim here because we could evict a previous transaction
    // in the package. LimitMempoolSize() should be called at the very end to make sure the mempool
    // is still within limits and package submission happens atomically.
    if (!args.m_package_submission && !bypass_limits) {
        LimitMempoolSize(m_pool, m_active_chainstate.CoinsTip());
        if (!m_pool.exists(GenTxid::Txid(hash)))
            return state.Invalid(TxValidationResult::TX_MEMPOOL_POLICY, "mempool full");
    }
    return true;
}

bool MemPoolAccept::SubmitPackage(const ATMPArgs& args, std::vector<Workspace>& workspaces,
                                  PackageValidationState& package_state,
                                  std::map<const uint256, const MempoolAcceptResult>& results)
{
    AssertLockHeld(cs_main);
    AssertLockHeld(m_pool.cs);
    // Sanity check: none of the transactions should be in the mempool, and none of the transactions
    // should have a same-txid-different-witness equivalent in the mempool.
    assert(std::all_of(workspaces.cbegin(), workspaces.cend(), [this](const auto& ws){
        return !m_pool.exists(GenTxid::Txid(ws.m_ptx->GetHash())); }));

    bool all_submitted = true;
    // ConsensusScriptChecks adds to the script cache and is therefore consensus-critical;
    // CheckInputsFromMempoolAndCache asserts that transactions only spend coins available from the
    // mempool or UTXO set. Submit each transaction to the mempool immediately after calling
    // ConsensusScriptChecks to make the outputs available for subsequent transactions.
    for (Workspace& ws : workspaces) {
        if (!ConsensusScriptChecks(args, ws)) {
            results.emplace(ws.m_ptx->GetWitnessHash(), MempoolAcceptResult::Failure(ws.m_state));
            // Since PolicyScriptChecks() passed, this should never fail.
            Assume(false);
            all_submitted = false;
            package_state.Invalid(PackageValidationResult::PCKG_MEMPOOL_ERROR,
                                  strprintf("BUG! PolicyScriptChecks succeeded but ConsensusScriptChecks failed: %s",
                                            ws.m_ptx->GetHash().ToString()));
        }

        // Re-calculate mempool ancestors to call addUnchecked(). They may have changed since the
        // last calculation done in PreChecks, since package ancestors have already been submitted.
        std::string unused_err_string;
        if(!m_pool.CalculateMemPoolAncestors(*ws.m_entry, ws.m_ancestors, m_limits, unused_err_string)) {
            results.emplace(ws.m_ptx->GetWitnessHash(), MempoolAcceptResult::Failure(ws.m_state));
            // Since PreChecks() and PackageMempoolChecks() both enforce limits, this should never fail.
            Assume(false);
            all_submitted = false;
            package_state.Invalid(PackageValidationResult::PCKG_MEMPOOL_ERROR,
                                  strprintf("BUG! Mempool ancestors or descendants were underestimated: %s",
                                            ws.m_ptx->GetHash().ToString()));
        }
        // If we call LimitMempoolSize() for each individual Finalize(), the mempool will not take
        // the transaction's descendant feerate into account because it hasn't seen them yet. Also,
        // we risk evicting a transaction that a subsequent package transaction depends on. Instead,
        // allow the mempool to temporarily bypass limits, the maximum package size) while
        // submitting transactions individually and then trim at the very end.
        if (!Finalize(args, ws)) {
            results.emplace(ws.m_ptx->GetWitnessHash(), MempoolAcceptResult::Failure(ws.m_state));
            // Since LimitMempoolSize() won't be called, this should never fail.
            Assume(false);
            all_submitted = false;
            package_state.Invalid(PackageValidationResult::PCKG_MEMPOOL_ERROR,
                                  strprintf("BUG! Adding to mempool failed: %s", ws.m_ptx->GetHash().ToString()));
        }
    }

    // It may or may not be the case that all the transactions made it into the mempool. Regardless,
    // make sure we haven't exceeded max mempool size.
    LimitMempoolSize(m_pool, m_active_chainstate.CoinsTip());

    // Find the wtxids of the transactions that made it into the mempool. Allow partial submission,
    // but don't report success unless they all made it into the mempool.
    for (Workspace& ws : workspaces) {
        if (m_pool.exists(GenTxid::Wtxid(ws.m_ptx->GetWitnessHash()))) {
            results.emplace(ws.m_ptx->GetWitnessHash(),
                MempoolAcceptResult::Success(std::move(ws.m_replaced_transactions), ws.m_vsize, ws.m_base_fees));
            GetMainSignals().TransactionAddedToMempool(ws.m_ptx, m_pool.GetAndIncrementSequence());
        } else {
            all_submitted = false;
            ws.m_state.Invalid(TxValidationResult::TX_MEMPOOL_POLICY, "mempool full");
            results.emplace(ws.m_ptx->GetWitnessHash(), MempoolAcceptResult::Failure(ws.m_state));
        }
    }
    return all_submitted;
}

MempoolAcceptResult MemPoolAccept::AcceptSingleTransaction(const CTransactionRef& ptx, ATMPArgs& args)
{
    AssertLockHeld(cs_main);
    LOCK(m_pool.cs); // mempool "read lock" (held through GetMainSignals().TransactionAddedToMempool())

    Workspace ws(ptx);

    if (!PreChecks(args, ws)) return MempoolAcceptResult::Failure(ws.m_state);

    if (m_rbf && !ReplacementChecks(ws)) return MempoolAcceptResult::Failure(ws.m_state);

    // Perform the inexpensive checks first and avoid hashing and signature verification unless
    // those checks pass, to mitigate CPU exhaustion denial-of-service attacks.
    if (!PolicyScriptChecks(args, ws)) return MempoolAcceptResult::Failure(ws.m_state);

    if (!ConsensusScriptChecks(args, ws)) return MempoolAcceptResult::Failure(ws.m_state);

    // Tx was accepted, but not added
    if (args.m_test_accept) {
        return MempoolAcceptResult::Success(std::move(ws.m_replaced_transactions), ws.m_vsize, ws.m_base_fees);
    }

    if (!Finalize(args, ws)) return MempoolAcceptResult::Failure(ws.m_state);

    GetMainSignals().TransactionAddedToMempool(ptx, m_pool.GetAndIncrementSequence());

    return MempoolAcceptResult::Success(std::move(ws.m_replaced_transactions), ws.m_vsize, ws.m_base_fees);
}

PackageMempoolAcceptResult MemPoolAccept::AcceptMultipleTransactions(const std::vector<CTransactionRef>& txns, ATMPArgs& args)
{
    AssertLockHeld(cs_main);

    // These context-free package limits can be done before taking the mempool lock.
    PackageValidationState package_state;
    if (!CheckPackage(txns, package_state)) return PackageMempoolAcceptResult(package_state, {});

    std::vector<Workspace> workspaces{};
    workspaces.reserve(txns.size());
    std::transform(txns.cbegin(), txns.cend(), std::back_inserter(workspaces),
                   [](const auto& tx) { return Workspace(tx); });
    std::map<const uint256, const MempoolAcceptResult> results;

    LOCK(m_pool.cs);

    // Do all PreChecks first and fail fast to avoid running expensive script checks when unnecessary.
    for (Workspace& ws : workspaces) {
        if (!PreChecks(args, ws)) {
            package_state.Invalid(PackageValidationResult::PCKG_TX, "transaction failed");
            // Exit early to avoid doing pointless work. Update the failed tx result; the rest are unfinished.
            results.emplace(ws.m_ptx->GetWitnessHash(), MempoolAcceptResult::Failure(ws.m_state));
            return PackageMempoolAcceptResult(package_state, std::move(results));
        }
        // Make the coins created by this transaction available for subsequent transactions in the
        // package to spend. Since we already checked conflicts in the package and we don't allow
        // replacements, we don't need to track the coins spent. Note that this logic will need to be
        // updated if package replace-by-fee is allowed in the future.
        assert(!args.m_allow_replacement);
        m_viewmempool.PackageAddTransaction(ws.m_ptx);
    }

    // Transactions must meet two minimum feerates: the mempool minimum fee and min relay fee.
    // For transactions consisting of exactly one child and its parents, it suffices to use the
    // package feerate (total modified fees / total virtual size) to check this requirement.
    const auto m_total_vsize = std::accumulate(workspaces.cbegin(), workspaces.cend(), int64_t{0},
        [](int64_t sum, auto& ws) { return sum + ws.m_vsize; });
    const auto m_total_modified_fees = std::accumulate(workspaces.cbegin(), workspaces.cend(), CAmount{0},
        [](CAmount sum, auto& ws) { return sum + ws.m_modified_fees; });
    const CFeeRate package_feerate(m_total_modified_fees, m_total_vsize);
    TxValidationState placeholder_state;
    if (args.m_package_feerates &&
        !CheckFeeRate(m_total_vsize, m_total_modified_fees, placeholder_state)) {
        package_state.Invalid(PackageValidationResult::PCKG_POLICY, "package-fee-too-low");
        return PackageMempoolAcceptResult(package_state, package_feerate, {});
    }

    // Apply package mempool ancestor/descendant limits. Skip if there is only one transaction,
    // because it's unnecessary. Also, CPFP carve out can increase the limit for individual
    // transactions, but this exemption is not extended to packages in CheckPackageLimits().
    std::string err_string;
    if (txns.size() > 1 && !PackageMempoolChecks(txns, package_state)) {
        return PackageMempoolAcceptResult(package_state, package_feerate, std::move(results));
    }

    for (Workspace& ws : workspaces) {
        if (!PolicyScriptChecks(args, ws)) {
            // Exit early to avoid doing pointless work. Update the failed tx result; the rest are unfinished.
            package_state.Invalid(PackageValidationResult::PCKG_TX, "transaction failed");
            results.emplace(ws.m_ptx->GetWitnessHash(), MempoolAcceptResult::Failure(ws.m_state));
            return PackageMempoolAcceptResult(package_state, package_feerate, std::move(results));
        }
        if (args.m_test_accept) {
            // When test_accept=true, transactions that pass PolicyScriptChecks are valid because there are
            // no further mempool checks (passing PolicyScriptChecks implies passing ConsensusScriptChecks).
            results.emplace(ws.m_ptx->GetWitnessHash(),
                            MempoolAcceptResult::Success(std::move(ws.m_replaced_transactions),
                                                         ws.m_vsize, ws.m_base_fees));
        }
    }

    if (args.m_test_accept) return PackageMempoolAcceptResult(package_state, package_feerate, std::move(results));

    if (!SubmitPackage(args, workspaces, package_state, results)) {
        // PackageValidationState filled in by SubmitPackage().
        return PackageMempoolAcceptResult(package_state, package_feerate, std::move(results));
    }

    return PackageMempoolAcceptResult(package_state, package_feerate, std::move(results));
}

PackageMempoolAcceptResult MemPoolAccept::AcceptPackage(const Package& package, ATMPArgs& args)
{
    AssertLockHeld(cs_main);
    PackageValidationState package_state;

    // Check that the package is well-formed. If it isn't, we won't try to validate any of the
    // transactions and thus won't return any MempoolAcceptResults, just a package-wide error.

    // Context-free package checks.
    if (!CheckPackage(package, package_state)) return PackageMempoolAcceptResult(package_state, {});

    // All transactions in the package must be a parent of the last transaction. This is just an
    // opportunity for us to fail fast on a context-free check without taking the mempool lock.
    if (!IsChildWithParents(package)) {
        package_state.Invalid(PackageValidationResult::PCKG_POLICY, "package-not-child-with-parents");
        return PackageMempoolAcceptResult(package_state, {});
    }

    // IsChildWithParents() guarantees the package is > 1 transactions.
    assert(package.size() > 1);
    // The package must be 1 child with all of its unconfirmed parents. The package is expected to
    // be sorted, so the last transaction is the child.
    const auto& child = package.back();
    std::unordered_set<uint256, SaltedTxidHasher> unconfirmed_parent_txids;
    std::transform(package.cbegin(), package.cend() - 1,
                   std::inserter(unconfirmed_parent_txids, unconfirmed_parent_txids.end()),
                   [](const auto& tx) { return tx->GetHash(); });

    // All child inputs must refer to a preceding package transaction or a confirmed UTXO. The only
    // way to verify this is to look up the child's inputs in our current coins view (not including
    // mempool), and enforce that all parents not present in the package be available at chain tip.
    // Since this check can bring new coins into the coins cache, keep track of these coins and
    // uncache them if we don't end up submitting this package to the mempool.
    const CCoinsViewCache& coins_tip_cache = m_active_chainstate.CoinsTip();
    for (const auto& input : child->vin) {
        if (!coins_tip_cache.HaveCoinInCache(input.prevout)) {
            args.m_coins_to_uncache.push_back(input.prevout);
        }
    }
    // Using the MemPoolAccept m_view cache allows us to look up these same coins faster later.
    // This should be connecting directly to CoinsTip, not to m_viewmempool, because we specifically
    // require inputs to be confirmed if they aren't in the package.
    m_view.SetBackend(m_active_chainstate.CoinsTip());
    const auto package_or_confirmed = [this, &unconfirmed_parent_txids](const auto& input) {
         return unconfirmed_parent_txids.count(input.prevout.hash) > 0 || m_view.HaveCoin(input.prevout);
    };
    if (!std::all_of(child->vin.cbegin(), child->vin.cend(), package_or_confirmed)) {
        package_state.Invalid(PackageValidationResult::PCKG_POLICY, "package-not-child-with-unconfirmed-parents");
        return PackageMempoolAcceptResult(package_state, {});
    }
    // Protect against bugs where we pull more inputs from disk that miss being added to
    // coins_to_uncache. The backend will be connected again when needed in PreChecks.
    m_view.SetBackend(m_dummy);

    LOCK(m_pool.cs);
    std::map<const uint256, const MempoolAcceptResult> results;
    // Node operators are free to set their mempool policies however they please, nodes may receive
    // transactions in different orders, and malicious counterparties may try to take advantage of
    // policy differences to pin or delay propagation of transactions. As such, it's possible for
    // some package transaction(s) to already be in the mempool, and we don't want to reject the
    // entire package in that case (as that could be a censorship vector). De-duplicate the
    // transactions that are already in the mempool, and only call AcceptMultipleTransactions() with
    // the new transactions. This ensures we don't double-count transaction counts and sizes when
    // checking ancestor/descendant limits, or double-count transaction fees for fee-related policy.
    ATMPArgs single_args = ATMPArgs::SingleInPackageAccept(args);
    bool quit_early{false};
    std::vector<CTransactionRef> txns_new;
    for (const auto& tx : package) {
        const auto& wtxid = tx->GetWitnessHash();
        const auto& txid = tx->GetHash();
        // There are 3 possibilities: already in mempool, same-txid-diff-wtxid already in mempool,
        // or not in mempool. An already confirmed tx is treated as one not in mempool, because all
        // we know is that the inputs aren't available.
        if (m_pool.exists(GenTxid::Wtxid(wtxid))) {
            // Exact transaction already exists in the mempool.
            auto iter = m_pool.GetIter(txid);
            assert(iter != std::nullopt);
            results.emplace(wtxid, MempoolAcceptResult::MempoolTx(iter.value()->GetTxSize(), iter.value()->GetFee()));
        } else if (m_pool.exists(GenTxid::Txid(txid))) {
            // Transaction with the same non-witness data but different witness (same txid,
            // different wtxid) already exists in the mempool.
            //
            // We don't allow replacement transactions right now, so just swap the package
            // transaction for the mempool one. Note that we are ignoring the validity of the
            // package transaction passed in.
            // TODO: allow witness replacement in packages.
            auto iter = m_pool.GetIter(txid);
            assert(iter != std::nullopt);
            // Provide the wtxid of the mempool tx so that the caller can look it up in the mempool.
            results.emplace(wtxid, MempoolAcceptResult::MempoolTxDifferentWitness(iter.value()->GetTx().GetWitnessHash()));
        } else {
            // Transaction does not already exist in the mempool.
            // Try submitting the transaction on its own.
            const auto single_res = AcceptSingleTransaction(tx, single_args);
            if (single_res.m_result_type == MempoolAcceptResult::ResultType::VALID) {
                // The transaction succeeded on its own and is now in the mempool. Don't include it
                // in package validation, because its fees should only be "used" once.
                assert(m_pool.exists(GenTxid::Wtxid(wtxid)));
                results.emplace(wtxid, single_res);
            } else if (single_res.m_state.GetResult() != TxValidationResult::TX_MEMPOOL_POLICY &&
                       single_res.m_state.GetResult() != TxValidationResult::TX_MISSING_INPUTS) {
                // Package validation policy only differs from individual policy in its evaluation
                // of feerate. For example, if a transaction fails here due to violation of a
                // consensus rule, the result will not change when it is submitted as part of a
                // package. To minimize the amount of repeated work, unless the transaction fails
                // due to feerate or missing inputs (its parent is a previous transaction in the
                // package that failed due to feerate), don't run package validation. Note that this
                // decision might not make sense if different types of packages are allowed in the
                // future.  Continue individually validating the rest of the transactions, because
                // some of them may still be valid.
                quit_early = true;
            } else {
                txns_new.push_back(tx);
            }
        }
    }

    // Nothing to do if the entire package has already been submitted.
    if (quit_early || txns_new.empty()) {
        // No package feerate when no package validation was done.
        return PackageMempoolAcceptResult(package_state, std::move(results));
    }
    // Validate the (deduplicated) transactions as a package.
    auto submission_result = AcceptMultipleTransactions(txns_new, args);
    // Include already-in-mempool transaction results in the final result.
    for (const auto& [wtxid, mempoolaccept_res] : results) {
        submission_result.m_tx_results.emplace(wtxid, mempoolaccept_res);
    }
    if (submission_result.m_state.IsValid()) assert(submission_result.m_package_feerate.has_value());
    return submission_result;
}

} // anon namespace

MempoolAcceptResult AcceptToMemoryPool(Chainstate& active_chainstate, const CTransactionRef& tx,
                                       int64_t accept_time, bool bypass_limits, bool test_accept)
    EXCLUSIVE_LOCKS_REQUIRED(::cs_main)
{
    AssertLockHeld(::cs_main);
    const CChainParams& chainparams{active_chainstate.m_chainman.GetParams()};
    assert(active_chainstate.GetMempool() != nullptr);
    CTxMemPool& pool{*active_chainstate.GetMempool()};

    std::vector<COutPoint> coins_to_uncache;
    auto args = MemPoolAccept::ATMPArgs::SingleAccept(chainparams, accept_time, bypass_limits, coins_to_uncache, test_accept);
    const MempoolAcceptResult result = MemPoolAccept(pool, active_chainstate).AcceptSingleTransaction(tx, args);
    if (result.m_result_type != MempoolAcceptResult::ResultType::VALID) {
        // Remove coins that were not present in the coins cache before calling
        // AcceptSingleTransaction(); this is to prevent memory DoS in case we receive a large
        // number of invalid transactions that attempt to overrun the in-memory coins cache
        // (`CCoinsViewCache::cacheCoins`).

        for (const COutPoint& hashTx : coins_to_uncache)
            active_chainstate.CoinsTip().Uncache(hashTx);
    }
    // After we've (potentially) uncached entries, ensure our coins cache is still within its size limits
    BlockValidationState state_dummy;
    active_chainstate.FlushStateToDisk(state_dummy, FlushStateMode::PERIODIC);
    return result;
}

PackageMempoolAcceptResult ProcessNewPackage(Chainstate& active_chainstate, CTxMemPool& pool,
                                                   const Package& package, bool test_accept)
{
    AssertLockHeld(cs_main);
    assert(!package.empty());
    assert(std::all_of(package.cbegin(), package.cend(), [](const auto& tx){return tx != nullptr;}));

    std::vector<COutPoint> coins_to_uncache;
    const CChainParams& chainparams = active_chainstate.m_chainman.GetParams();
    const auto result = [&]() EXCLUSIVE_LOCKS_REQUIRED(cs_main) {
        AssertLockHeld(cs_main);
        if (test_accept) {
            auto args = MemPoolAccept::ATMPArgs::PackageTestAccept(chainparams, GetTime(), coins_to_uncache);
            return MemPoolAccept(pool, active_chainstate).AcceptMultipleTransactions(package, args);
        } else {
            auto args = MemPoolAccept::ATMPArgs::PackageChildWithParents(chainparams, GetTime(), coins_to_uncache);
            return MemPoolAccept(pool, active_chainstate).AcceptPackage(package, args);
        }
    }();

    // Uncache coins pertaining to transactions that were not submitted to the mempool.
    if (test_accept || result.m_state.IsInvalid()) {
        for (const COutPoint& hashTx : coins_to_uncache) {
            active_chainstate.CoinsTip().Uncache(hashTx);
        }
    }
    // Ensure the coins cache is still within limits.
    BlockValidationState state_dummy;
    active_chainstate.FlushStateToDisk(state_dummy, FlushStateMode::PERIODIC);
    return result;
}

//////////////////////////////////////////////////////////////////////////////
//
// CBlock and CBlockIndex
//

bool CheckProofOfWork(const CBlockHeader& block, const Consensus::Params& params)
{
    if (!block.pow.isValid (block.GetHash(), params))
        return error("%s : proof of work failed", __func__);
    return true;
}

CAmount GetBlockSubsidy(int nHeight, const Consensus::Params& consensusParams)
{
    /* Special rule:  Before the post-ICO fork, the block reward is always set
       to 1 CHI except for regtest net.  (The latter exception is so that
       we do not have to update many magic values in tests.)  */
    if (!consensusParams.fPowNoRetargeting
          && !consensusParams.rules->ForkInEffect (Consensus::Fork::POST_ICO,
                                                   nHeight))
        return COIN;

    int halvings = nHeight / consensusParams.nSubsidyHalvingInterval;
    // Force block reward to zero when right shift is undefined.
    if (halvings >= 64)
        return 0;

    CAmount nSubsidy = consensusParams.initialSubsidy;
    // Subsidy is cut in half every 2,100,000 blocks which will occur approximately every 4 years.
    nSubsidy >>= halvings;
    return nSubsidy;
}

CoinsViews::CoinsViews(
    fs::path ldb_name,
    size_t cache_size_bytes,
    bool in_memory,
    bool should_wipe) : m_dbview(
                            gArgs.GetDataDirNet() / ldb_name, cache_size_bytes, in_memory, should_wipe),
                        m_catcherview(&m_dbview) {}

void CoinsViews::InitCache()
{
    AssertLockHeld(::cs_main);
    m_cacheview = std::make_unique<CCoinsViewCache>(&m_catcherview);
}

Chainstate::Chainstate(
    CTxMemPool* mempool,
    BlockManager& blockman,
    ChainstateManager& chainman,
    std::optional<uint256> from_snapshot_blockhash)
    : m_mempool(mempool),
      m_blockman(blockman),
      m_chainman(chainman),
      m_from_snapshot_blockhash(from_snapshot_blockhash) {}

void Chainstate::InitCoinsDB(
    size_t cache_size_bytes,
    bool in_memory,
    bool should_wipe,
    fs::path leveldb_name)
{
    if (m_from_snapshot_blockhash) {
        leveldb_name += node::SNAPSHOT_CHAINSTATE_SUFFIX;
    }

    m_coins_views = std::make_unique<CoinsViews>(
        leveldb_name, cache_size_bytes, in_memory, should_wipe);
}

void Chainstate::InitCoinsCache(size_t cache_size_bytes)
{
    AssertLockHeld(::cs_main);
    assert(m_coins_views != nullptr);
    m_coinstip_cache_size_bytes = cache_size_bytes;
    m_coins_views->InitCache();
}

// Note that though this is marked const, we may end up modifying `m_cached_finished_ibd`, which
// is a performance-related implementation detail. This function must be marked
// `const` so that `CValidationInterface` clients (which are given a `const Chainstate*`)
// can call it.
//
bool Chainstate::IsInitialBlockDownload() const
{
    // Optimization: pre-test latch before taking the lock.
    if (m_cached_finished_ibd.load(std::memory_order_relaxed))
        return false;

    LOCK(cs_main);
    if (m_cached_finished_ibd.load(std::memory_order_relaxed))
        return false;
    if (fImporting || fReindex)
        return true;
    if (m_chain.Tip() == nullptr)
        return true;
    if (m_chain.Tip()->nChainWork < m_chainman.MinimumChainWork()) {
        return true;
    }
    if (m_chain.Tip()->Time() < NodeClock::now() - m_chainman.m_options.max_tip_age) {
        return true;
    }
    LogPrintf("Leaving InitialBlockDownload (latching to false)\n");
    m_cached_finished_ibd.store(true, std::memory_order_relaxed);
    return false;
}

static void AlertNotify(const std::string& strMessage)
{
    uiInterface.NotifyAlertChanged();
#if HAVE_SYSTEM
    std::string strCmd = gArgs.GetArg("-alertnotify", "");
    if (strCmd.empty()) return;

    // Alert text should be plain ascii coming from a trusted source, but to
    // be safe we first strip anything not in safeChars, then add single quotes around
    // the whole string before passing it to the shell:
    std::string singleQuote("'");
    std::string safeStatus = SanitizeString(strMessage);
    safeStatus = singleQuote+safeStatus+singleQuote;
    ReplaceAll(strCmd, "%s", safeStatus);

    std::thread t(runCommand, strCmd);
    t.detach(); // thread runs free
#endif
}

void Chainstate::CheckForkWarningConditions()
{
    AssertLockHeld(cs_main);

    // Before we get past initial download, we cannot reliably alert about forks
    // (we assume we don't get stuck on a fork before finishing our initial sync)
    if (IsInitialBlockDownload()) {
        return;
    }

    if (m_chainman.m_best_invalid && m_chainman.m_best_invalid->nChainWork > m_chain.Tip()->nChainWork + (GetBlockProof(*m_chain.Tip()) * 6)) {
        LogPrintf("%s: Warning: Found invalid chain at least ~6 blocks longer than our best chain.\nChain state database corruption likely.\n", __func__);
        SetfLargeWorkInvalidChainFound(true);
    } else {
        SetfLargeWorkInvalidChainFound(false);
    }
}

// Called both upon regular invalid block discovery *and* InvalidateBlock
void Chainstate::InvalidChainFound(CBlockIndex* pindexNew)
{
    AssertLockHeld(cs_main);
    if (!m_chainman.m_best_invalid || pindexNew->nChainWork > m_chainman.m_best_invalid->nChainWork) {
        m_chainman.m_best_invalid = pindexNew;
    }
    if (m_chainman.m_best_header != nullptr && m_chainman.m_best_header->GetAncestor(pindexNew->nHeight) == pindexNew) {
        m_chainman.m_best_header = m_chain.Tip();
    }

    LogPrintf("%s: invalid block=%s  height=%d  log2_work=%f  date=%s\n", __func__,
      pindexNew->GetBlockHash().ToString(), pindexNew->nHeight,
      log(pindexNew->nChainWork.getdouble())/log(2.0), FormatISO8601DateTime(pindexNew->GetBlockTime()));
    CBlockIndex *tip = m_chain.Tip();
    assert (tip);
    LogPrintf("%s:  current best=%s  height=%d  log2_work=%f  date=%s\n", __func__,
      tip->GetBlockHash().ToString(), m_chain.Height(), log(tip->nChainWork.getdouble())/log(2.0),
      FormatISO8601DateTime(tip->GetBlockTime()));
    CheckForkWarningConditions();
}

// Same as InvalidChainFound, above, except not called directly from InvalidateBlock,
// which does its own setBlockIndexCandidates management.
void Chainstate::InvalidBlockFound(CBlockIndex* pindex, const BlockValidationState& state)
{
    AssertLockHeld(cs_main);
    if (state.GetResult() != BlockValidationResult::BLOCK_MUTATED) {
        pindex->nStatus |= BLOCK_FAILED_VALID;
        m_chainman.m_failed_blocks.insert(pindex);
        m_blockman.m_dirty_blockindex.insert(pindex);
        setBlockIndexCandidates.erase(pindex);
        InvalidChainFound(pindex);
    }
}

void UpdateCoins(const CTransaction& tx, CCoinsViewCache& inputs, CTxUndo &txundo, int nHeight)
{
    // mark inputs spent
    if (!tx.IsCoinBase()) {
        txundo.vprevout.reserve(tx.vin.size());
        for (const CTxIn &txin : tx.vin) {
            txundo.vprevout.emplace_back();
            bool is_spent = inputs.SpendCoin(txin.prevout, &txundo.vprevout.back());
            assert(is_spent);
        }
    }
    // add outputs
    AddCoins(inputs, tx, nHeight);
}

bool CScriptCheck::operator()() {
    const CScript &scriptSig = ptxTo->vin[nIn].scriptSig;
    const CScriptWitness *witness = &ptxTo->vin[nIn].scriptWitness;
    return VerifyScript(scriptSig, m_tx_out.scriptPubKey, witness, nFlags, CachingTransactionSignatureChecker(ptxTo, nIn, m_tx_out.nValue, cacheStore, *txdata), &error);
}

static CuckooCache::cache<uint256, SignatureCacheHasher> g_scriptExecutionCache;
static CSHA256 g_scriptExecutionCacheHasher;

bool InitScriptExecutionCache(size_t max_size_bytes)
{
    // Setup the salted hasher
    uint256 nonce = GetRandHash();
    // We want the nonce to be 64 bytes long to force the hasher to process
    // this chunk, which makes later hash computations more efficient. We
    // just write our 32-byte entropy twice to fill the 64 bytes.
    g_scriptExecutionCacheHasher.Write(nonce.begin(), 32);
    g_scriptExecutionCacheHasher.Write(nonce.begin(), 32);

    auto setup_results = g_scriptExecutionCache.setup_bytes(max_size_bytes);
    if (!setup_results) return false;

    const auto [num_elems, approx_size_bytes] = *setup_results;
    LogPrintf("Using %zu MiB out of %zu MiB requested for script execution cache, able to store %zu elements\n",
              approx_size_bytes >> 20, max_size_bytes >> 20, num_elems);
    return true;
}

/**
 * Check whether all of this transaction's input scripts succeed.
 *
 * This involves ECDSA signature checks so can be computationally intensive. This function should
 * only be called after the cheap sanity checks in CheckTxInputs passed.
 *
 * If pvChecks is not nullptr, script checks are pushed onto it instead of being performed inline. Any
 * script checks which are not necessary (eg due to script execution cache hits) are, obviously,
 * not pushed onto pvChecks/run.
 *
 * Setting cacheSigStore/cacheFullScriptStore to false will remove elements from the corresponding cache
 * which are matched. This is useful for checking blocks where we will likely never need the cache
 * entry again.
 *
 * Note that we may set state.reason to NOT_STANDARD for extra soft-fork flags in flags, block-checking
 * callers should probably reset it to CONSENSUS in such cases.
 *
 * Non-static (and re-declared) in src/test/txvalidationcache_tests.cpp
 */
bool CheckInputScripts(const CTransaction& tx, TxValidationState& state,
                       const CCoinsViewCache& inputs, unsigned int flags, bool cacheSigStore,
                       bool cacheFullScriptStore, PrecomputedTransactionData& txdata,
                       std::vector<CScriptCheck>* pvChecks)
{
    if (tx.IsCoinBase()) return true;

    if (pvChecks) {
        pvChecks->reserve(tx.vin.size());
    }

    // First check if script executions have been cached with the same
    // flags. Note that this assumes that the inputs provided are
    // correct (ie that the transaction hash which is in tx's prevouts
    // properly commits to the scriptPubKey in the inputs view of that
    // transaction).
    uint256 hashCacheEntry;
    CSHA256 hasher = g_scriptExecutionCacheHasher;
    hasher.Write(tx.GetWitnessHash().begin(), 32).Write((unsigned char*)&flags, sizeof(flags)).Finalize(hashCacheEntry.begin());
    AssertLockHeld(cs_main); //TODO: Remove this requirement by making CuckooCache not require external locks
    if (g_scriptExecutionCache.contains(hashCacheEntry, !cacheFullScriptStore)) {
        return true;
    }

    if (!txdata.m_spent_outputs_ready) {
        std::vector<CTxOut> spent_outputs;
        spent_outputs.reserve(tx.vin.size());

        for (const auto& txin : tx.vin) {
            const COutPoint& prevout = txin.prevout;
            const Coin& coin = inputs.AccessCoin(prevout);
            assert(!coin.IsSpent());
            spent_outputs.emplace_back(coin.out);
        }
        txdata.Init(tx, std::move(spent_outputs));
    }
    assert(txdata.m_spent_outputs.size() == tx.vin.size());

    for (unsigned int i = 0; i < tx.vin.size(); i++) {

        // We very carefully only pass in things to CScriptCheck which
        // are clearly committed to by tx' witness hash. This provides
        // a sanity check that our caching is not introducing consensus
        // failures through additional data in, eg, the coins being
        // spent being checked as a part of CScriptCheck.

        // Verify signature
        CScriptCheck check(txdata.m_spent_outputs[i], tx, i, flags, cacheSigStore, &txdata);
        if (pvChecks) {
            pvChecks->push_back(CScriptCheck());
            check.swap(pvChecks->back());
        } else if (!check()) {
            if (flags & STANDARD_NOT_MANDATORY_VERIFY_FLAGS) {
                // Check whether the failure was caused by a
                // non-mandatory script verification check, such as
                // non-standard DER encodings or non-null dummy
                // arguments; if so, ensure we return NOT_STANDARD
                // instead of CONSENSUS to avoid downstream users
                // splitting the network between upgraded and
                // non-upgraded nodes by banning CONSENSUS-failing
                // data providers.
                CScriptCheck check2(txdata.m_spent_outputs[i], tx, i,
                        flags & ~STANDARD_NOT_MANDATORY_VERIFY_FLAGS, cacheSigStore, &txdata);
                if (check2())
                    return state.Invalid(TxValidationResult::TX_NOT_STANDARD, strprintf("non-mandatory-script-verify-flag (%s)", ScriptErrorString(check.GetScriptError())));
            }
            // MANDATORY flag failures correspond to
            // TxValidationResult::TX_CONSENSUS. Because CONSENSUS
            // failures are the most serious case of validation
            // failures, we may need to consider using
            // RECENT_CONSENSUS_CHANGE for any script failure that
            // could be due to non-upgraded nodes which we may want to
            // support, to avoid splitting the network (but this
            // depends on the details of how net_processing handles
            // such errors).
            return state.Invalid(TxValidationResult::TX_CONSENSUS, strprintf("mandatory-script-verify-flag-failed (%s)", ScriptErrorString(check.GetScriptError())));
        }
    }

    if (cacheFullScriptStore && !pvChecks) {
        // We executed all of the provided scripts, and were told to
        // cache the result. Do so now.
        g_scriptExecutionCache.insert(hashCacheEntry);
    }

    return true;
}

bool AbortNode(BlockValidationState& state, const std::string& strMessage, const bilingual_str& userMessage)
{
    AbortNode(strMessage, userMessage);
    return state.Error(strMessage);
}

/**
 * Restore the UTXO in a Coin at a given COutPoint
 * @param undo The Coin to be restored.
 * @param view The coins view to which to apply the changes.
 * @param out The out point that corresponds to the tx input.
 * @return A DisconnectResult as an int
 */
int ApplyTxInUndo(Coin&& undo, CCoinsViewCache& view, const COutPoint& out)
{
    bool fClean = true;

    if (view.HaveCoin(out)) fClean = false; // overwriting transaction output

    // The potential_overwrite parameter to AddCoin is only allowed to be false if we know for
    // sure that the coin did not already exist in the cache. As we have queried for that above
    // using HaveCoin, we don't need to guess. When fClean is false, a coin already existed and
    // it is an overwrite.
    view.AddCoin(out, std::move(undo), !fClean);

    return fClean ? DISCONNECT_OK : DISCONNECT_UNCLEAN;
}

/** Undo the effects of this block (with given index) on the UTXO set represented by coins.
 *  When FAILED is returned, view is left in an indeterminate state. */
DisconnectResult Chainstate::DisconnectBlock(const CBlock& block, const CBlockIndex* pindex, CCoinsViewCache& view)
{
    AssertLockHeld(::cs_main);
    bool fClean = true;

    CBlockUndo blockUndo;
    if (!UndoReadFromDisk(blockUndo, pindex)) {
        error("DisconnectBlock(): failure reading undo data");
        return DISCONNECT_FAILED;
    }

    if (blockUndo.vtxundo.size() + 1 != block.vtx.size()) {
        error("DisconnectBlock(): block and undo data inconsistent");
        return DISCONNECT_FAILED;
    }

    // undo transactions in reverse order
    for (int i = block.vtx.size() - 1; i >= 0; i--) {
        const CTransaction &tx = *(block.vtx[i]);
        uint256 hash = tx.GetHash();
        bool is_coinbase = tx.IsCoinBase();

        // Check that all outputs are available and match the outputs in the block itself
        // exactly.
        for (size_t o = 0; o < tx.vout.size(); o++) {
            if (!tx.vout[o].scriptPubKey.IsUnspendable()) {
                COutPoint out(hash, o);
                Coin coin;
                bool is_spent = view.SpendCoin(out, &coin);
                if (!is_spent || tx.vout[o] != coin.out || pindex->nHeight != coin.nHeight || is_coinbase != coin.fCoinBase) {
                    fClean = false;
                }
            }
        }

        // restore inputs
        if (i > 0) { // not coinbases
            CTxUndo &txundo = blockUndo.vtxundo[i-1];
            if (txundo.vprevout.size() != tx.vin.size()) {
                error("DisconnectBlock(): transaction and undo data inconsistent");
                return DISCONNECT_FAILED;
            }
            for (unsigned int j = tx.vin.size(); j > 0;) {
                --j;
                const COutPoint& out = tx.vin[j].prevout;
                int res = ApplyTxInUndo(std::move(txundo.vprevout[j]), view, out);
                if (res == DISCONNECT_FAILED) return DISCONNECT_FAILED;
                fClean = fClean && res != DISCONNECT_UNCLEAN;
            }
            // At this point, all of txundo.vprevout should have been moved out.
        }
    }

    // undo name operations in reverse order
    std::vector<CNameTxUndo>::const_reverse_iterator nameUndoIter;
    for (nameUndoIter = blockUndo.vnameundo.rbegin ();
         nameUndoIter != blockUndo.vnameundo.rend (); ++nameUndoIter)
      nameUndoIter->apply (view);

    // move best block pointer to prevout block
    view.SetBestBlock(pindex->pprev->GetBlockHash());

    return fClean ? DISCONNECT_OK : DISCONNECT_UNCLEAN;
}

static CCheckQueue<CScriptCheck> scriptcheckqueue(128);

void StartScriptCheckWorkerThreads(int threads_num)
{
    scriptcheckqueue.StartWorkerThreads(threads_num);
}

void StopScriptCheckWorkerThreads()
{
    scriptcheckqueue.StopWorkerThreads();
}

/**
 * Threshold condition checker that triggers when unknown versionbits are seen on the network.
 */
class WarningBitsConditionChecker : public AbstractThresholdConditionChecker
{
private:
    const ChainstateManager& m_chainman;
    int m_bit;

public:
    explicit WarningBitsConditionChecker(const ChainstateManager& chainman, int bit) : m_chainman{chainman}, m_bit(bit) {}

    int64_t BeginTime(const Consensus::Params& params) const override { return 0; }
    int64_t EndTime(const Consensus::Params& params) const override { return std::numeric_limits<int64_t>::max(); }
    int Period(const Consensus::Params& params) const override { return params.nMinerConfirmationWindow; }
    int Threshold(const Consensus::Params& params) const override { return params.nRuleChangeActivationThreshold; }

    bool Condition(const CBlockIndex* pindex, const Consensus::Params& params) const override
    {
        return pindex->nHeight >= params.MinBIP9WarningHeight &&
               ((pindex->nVersion & VERSIONBITS_TOP_MASK) == VERSIONBITS_TOP_BITS) &&
               ((pindex->nVersion >> m_bit) & 1) != 0 &&
               ((m_chainman.m_versionbitscache.ComputeBlockVersion(pindex->pprev, params) >> m_bit) & 1) == 0;
    }
};

static std::array<ThresholdConditionCache, VERSIONBITS_NUM_BITS> warningcache GUARDED_BY(cs_main);

static unsigned int GetBlockScriptFlags(const CBlockIndex& block_index, const ChainstateManager& chainman)
{
    const Consensus::Params& consensusparams = chainman.GetConsensus();

    uint32_t flags{SCRIPT_VERIFY_NONE};

    /* We allow overriding flags with exceptions, in case a few historical
       blocks violate a softfork that got activated later, and which we want
       to otherwise enforce unconditionally.  For now, there are no
       flags enforced unconditionally, though.  */
    const auto it{consensusparams.script_flag_exceptions.find(*Assert(block_index.phashBlock))};
    if (it != consensusparams.script_flag_exceptions.end()) {
        flags = it->second;
    }

    if (DeploymentActiveAt(block_index, chainman, Consensus::DEPLOYMENT_P2SH)) {
        flags |= SCRIPT_VERIFY_P2SH;
    }

    // Enforce the DERSIG (BIP66) rule
    if (DeploymentActiveAt(block_index, chainman, Consensus::DEPLOYMENT_DERSIG)) {
        flags |= SCRIPT_VERIFY_DERSIG;
    }

    // Enforce CHECKLOCKTIMEVERIFY (BIP65)
    if (DeploymentActiveAt(block_index, chainman, Consensus::DEPLOYMENT_CLTV)) {
        flags |= SCRIPT_VERIFY_CHECKLOCKTIMEVERIFY;
    }

    // Enforce CHECKSEQUENCEVERIFY (BIP112)
    if (DeploymentActiveAt(block_index, chainman, Consensus::DEPLOYMENT_CSV)) {
        flags |= SCRIPT_VERIFY_CHECKSEQUENCEVERIFY;
    }

    // Enforce Taproot (BIP340-BIP342)
    if (DeploymentActiveAt(block_index, chainman, Consensus::DEPLOYMENT_TAPROOT)) {
        flags |= SCRIPT_VERIFY_TAPROOT;
    }

    // Enforce BIP147 NULLDUMMY (activated simultaneously with segwit)
    if (DeploymentActiveAt(block_index, chainman, Consensus::DEPLOYMENT_SEGWIT)) {
        flags |= SCRIPT_VERIFY_NULLDUMMY;
        flags |= SCRIPT_VERIFY_WITNESS;
    }

    return flags;
}


static SteadyClock::duration time_check{};
static SteadyClock::duration time_forks{};
static SteadyClock::duration time_connect{};
static SteadyClock::duration time_verify{};
static SteadyClock::duration time_undo{};
static SteadyClock::duration time_index{};
static SteadyClock::duration time_total{};
static int64_t num_blocks_total = 0;

/** Apply the effects of this block (with given index) on the UTXO set represented by coins.
 *  Validity checks that depend on the UTXO set are also done; ConnectBlock()
 *  can fail if those validity checks fail (among other reasons). */
bool Chainstate::ConnectBlock(const CBlock& block, BlockValidationState& state, CBlockIndex* pindex,
                              CCoinsViewCache& view,
                              bool fJustCheck)
{
    AssertLockHeld(cs_main);
    assert(pindex);

    uint256 block_hash{block.GetHash()};
    assert(*pindex->phashBlock == block_hash);
    const bool parallel_script_checks{scriptcheckqueue.HasThreads()};

    const auto time_start{SteadyClock::now()};
    const CChainParams& params{m_chainman.GetParams()};

    // Check it again in case a previous version let a bad block in
    // NOTE: We don't currently (re-)invoke ContextualCheckBlock() or
    // ContextualCheckBlockHeader() here. This means that if we add a new
    // consensus rule that is enforced in one of those two functions, then we
    // may have let in a block that violates the rule prior to updating the
    // software, and we would NOT be enforcing the rule here. Fully solving
    // upgrade from one software version to the next after a consensus rule
    // change is potentially tricky and issue-specific (see NeedsRedownload()
    // for one approach that was used for BIP 141 deployment).
    // Also, currently the rule against blocks more than 2 hours in the future
    // is enforced in ContextualCheckBlockHeader(); we wouldn't want to
    // re-enforce that rule here (at least until we make it impossible for
    // m_adjusted_time_callback() to go backward).
    if (!CheckBlock(block, state, params.GetConsensus(), !fJustCheck, !fJustCheck)) {
        if (state.GetResult() == BlockValidationResult::BLOCK_MUTATED) {
            // We don't write down blocks to disk if they may have been
            // corrupted, so this should be impossible unless we're having hardware
            // problems.
            return AbortNode(state, "Corrupt block found indicating potential hardware failure; shutting down");
        }
        return error("%s: Consensus::CheckBlock: %s", __func__, state.ToString());
    }

    // verify that the view's current state corresponds to the previous block
    uint256 hashPrevBlock = pindex->pprev == nullptr ? uint256() : pindex->pprev->GetBlockHash();
    assert(hashPrevBlock == view.GetBestBlock());

    num_blocks_total++;

    /* In Xaya, the genesis block tx is spendable (premine).  Thus no
       special rule is needed here (as in Bitcoin and Namecoin).  */

    bool fScriptChecks = true;
    if (!m_chainman.AssumedValidBlock().IsNull()) {
        // We've been configured with the hash of a block which has been externally verified to have a valid history.
        // A suitable default value is included with the software and updated from time to time.  Because validity
        //  relative to a piece of software is an objective fact these defaults can be easily reviewed.
        // This setting doesn't force the selection of any particular chain but makes validating some faster by
        //  effectively caching the result of part of the verification.
        BlockMap::const_iterator it{m_blockman.m_block_index.find(m_chainman.AssumedValidBlock())};
        if (it != m_blockman.m_block_index.end()) {
            if (it->second.GetAncestor(pindex->nHeight) == pindex &&
                m_chainman.m_best_header->GetAncestor(pindex->nHeight) == pindex &&
                m_chainman.m_best_header->nChainWork >= m_chainman.MinimumChainWork()) {
                // This block is a member of the assumed verified chain and an ancestor of the best header.
                // Script verification is skipped when connecting blocks under the
                // assumevalid block. Assuming the assumevalid block is valid this
                // is safe because block merkle hashes are still computed and checked,
                // Of course, if an assumed valid block is invalid due to false scriptSigs
                // this optimization would allow an invalid chain to be accepted.
                // The equivalent time check discourages hash power from extorting the network via DOS attack
                //  into accepting an invalid block through telling users they must manually set assumevalid.
                //  Requiring a software change or burying the invalid block, regardless of the setting, makes
                //  it hard to hide the implication of the demand.  This also avoids having release candidates
                //  that are hardly doing any signature verification at all in testing without having to
                //  artificially set the default assumed verified block further back.
                // The test against the minimum chain work prevents the skipping when denied access to any chain at
                //  least as good as the expected chain.
                fScriptChecks = (GetBlockProofEquivalentTime(*m_chainman.m_best_header, *pindex, *m_chainman.m_best_header, params.GetConsensus()) <= 60 * 60 * 12);
            }
        }
    }

    const auto time_1{SteadyClock::now()};
    time_check += time_1 - time_start;
    LogPrint(BCLog::BENCH, "    - Sanity checks: %.2fms [%.2fs (%.2fms/blk)]\n",
             Ticks<MillisecondsDouble>(time_1 - time_start),
             Ticks<SecondsDouble>(time_check),
             Ticks<MillisecondsDouble>(time_check) / num_blocks_total);

<<<<<<< HEAD
    // Xaya has BIP34 activated from the start, so there's no need for the
    // BIP30 checks.
=======
    // Do not allow blocks that contain transactions which 'overwrite' older transactions,
    // unless those are already completely spent.
    // If such overwrites are allowed, coinbases and transactions depending upon those
    // can be duplicated to remove the ability to spend the first instance -- even after
    // being sent to another address.
    // See BIP30, CVE-2012-1909, and http://r6.ca/blog/20120206T005236Z.html for more information.
    // This rule was originally applied to all blocks with a timestamp after March 15, 2012, 0:00 UTC.
    // Now that the whole chain is irreversibly beyond that time it is applied to all blocks except the
    // two in the chain that violate it. This prevents exploiting the issue against nodes during their
    // initial block download.
    bool fEnforceBIP30 = !IsBIP30Repeat(*pindex);
    // FIXME: Enable strict check after appropriate fork.
    fEnforceBIP30 = false;

    assert(pindex->pprev);

    if (fEnforceBIP30) {
        for (const auto& tx : block.vtx) {
            for (size_t o = 0; o < tx->vout.size(); o++) {
                if (view.HaveCoin(COutPoint(tx->GetHash(), o))) {
                    LogPrintf("ERROR: ConnectBlock(): tried to overwrite transaction\n");
                    return state.Invalid(BlockValidationResult::BLOCK_CONSENSUS, "bad-txns-BIP30");
                }
            }
        }
    }
>>>>>>> 8f2f7d17

    // Enforce BIP68 (sequence locks)
    int nLockTimeFlags = 0;
    if (DeploymentActiveAt(*pindex, m_chainman, Consensus::DEPLOYMENT_CSV)) {
        nLockTimeFlags |= LOCKTIME_VERIFY_SEQUENCE;
    }

    // Get the script flags for this block
    unsigned int flags{GetBlockScriptFlags(*pindex, m_chainman)};

    const auto time_2{SteadyClock::now()};
    time_forks += time_2 - time_1;
    LogPrint(BCLog::BENCH, "    - Fork checks: %.2fms [%.2fs (%.2fms/blk)]\n",
             Ticks<MillisecondsDouble>(time_2 - time_1),
             Ticks<SecondsDouble>(time_forks),
             Ticks<MillisecondsDouble>(time_forks) / num_blocks_total);

    CBlockUndo blockundo;

    // Precomputed transaction data pointers must not be invalidated
    // until after `control` has run the script checks (potentially
    // in multiple threads). Preallocate the vector size so a new allocation
    // doesn't invalidate pointers into the vector, and keep txsdata in scope
    // for as long as `control`.
    CCheckQueueControl<CScriptCheck> control(fScriptChecks && parallel_script_checks ? &scriptcheckqueue : nullptr);
    std::vector<PrecomputedTransactionData> txsdata(block.vtx.size());

    std::vector<int> prevheights;
    CAmount nFees = 0;
    int nInputs = 0;
    int64_t nSigOpsCost = 0;
    blockundo.vtxundo.reserve(block.vtx.size() - 1);
    for (unsigned int i = 0; i < block.vtx.size(); i++)
    {
        const CTransaction &tx = *(block.vtx[i]);

        nInputs += tx.vin.size();

        if (!tx.IsCoinBase())
        {
            CAmount txfee = 0;
            TxValidationState tx_state;
            if (!Consensus::CheckTxInputs(tx, tx_state, view, pindex->nHeight, txfee)) {
                // Any transaction validation failure in ConnectBlock is a block consensus failure
                state.Invalid(BlockValidationResult::BLOCK_CONSENSUS,
                            tx_state.GetRejectReason(), tx_state.GetDebugMessage());
                return error("%s: Consensus::CheckTxInputs: %s, %s", __func__, tx.GetHash().ToString(), state.ToString());
            }
            nFees += txfee;
            if (!MoneyRange(nFees)) {
                LogPrintf("ERROR: %s: accumulated fee in the block out of range.\n", __func__);
                return state.Invalid(BlockValidationResult::BLOCK_CONSENSUS, "bad-txns-accumulated-fee-outofrange");
            }

            // Check that transaction is BIP68 final
            // BIP68 lock checks (as opposed to nLockTime checks) must
            // be in ConnectBlock because they require the UTXO set
            prevheights.resize(tx.vin.size());
            for (size_t j = 0; j < tx.vin.size(); j++) {
                prevheights[j] = view.AccessCoin(tx.vin[j].prevout).nHeight;
            }

            if (!SequenceLocks(tx, nLockTimeFlags, prevheights, *pindex)) {
                LogPrintf("ERROR: %s: contains a non-BIP68-final transaction\n", __func__);
                return state.Invalid(BlockValidationResult::BLOCK_CONSENSUS, "bad-txns-nonfinal");
            }
        }

        // GetTransactionSigOpCost counts 3 types of sigops:
        // * legacy (always)
        // * p2sh (when P2SH enabled in flags and excludes coinbase)
        // * witness (when witness enabled in flags and excludes coinbase)
        nSigOpsCost += GetTransactionSigOpCost(tx, view, flags);
        if (nSigOpsCost > MAX_BLOCK_SIGOPS_COST) {
            LogPrintf("ERROR: ConnectBlock(): too many sigops\n");
            return state.Invalid(BlockValidationResult::BLOCK_CONSENSUS, "bad-blk-sigops");
        }

        if (!tx.IsCoinBase())
        {
            std::vector<CScriptCheck> vChecks;
            bool fCacheResults = fJustCheck; /* Don't cache results if we're actually connecting blocks (still consult the cache, though) */
            TxValidationState tx_state;
            if (fScriptChecks && !CheckInputScripts(tx, tx_state, view, flags, fCacheResults, fCacheResults, txsdata[i], parallel_script_checks ? &vChecks : nullptr)) {
                // Any transaction validation failure in ConnectBlock is a block consensus failure
                state.Invalid(BlockValidationResult::BLOCK_CONSENSUS,
                              tx_state.GetRejectReason(), tx_state.GetDebugMessage());
                return error("ConnectBlock(): CheckInputScripts on %s failed with %s",
                    tx.GetHash().ToString(), state.ToString());
            }
            control.Add(vChecks);
        }

        CTxUndo undoDummy;
        if (i > 0) {
            blockundo.vtxundo.push_back(CTxUndo());
        }
        UpdateCoins(tx, view, i == 0 ? undoDummy : blockundo.vtxundo.back(), pindex->nHeight);
        ApplyNameTransaction(tx, pindex->nHeight, view, blockundo);
    }
    const auto time_3{SteadyClock::now()};
    time_connect += time_3 - time_2;
    LogPrint(BCLog::BENCH, "      - Connect %u transactions: %.2fms (%.3fms/tx, %.3fms/txin) [%.2fs (%.2fms/blk)]\n", (unsigned)block.vtx.size(),
             Ticks<MillisecondsDouble>(time_3 - time_2), Ticks<MillisecondsDouble>(time_3 - time_2) / block.vtx.size(),
             nInputs <= 1 ? 0 : Ticks<MillisecondsDouble>(time_3 - time_2) / (nInputs - 1),
             Ticks<SecondsDouble>(time_connect),
             Ticks<MillisecondsDouble>(time_connect) / num_blocks_total);

    /* Special rule:  Allow too high payout for genesis blocks.  They are used
       to add the premine coins.  */
    CAmount blockReward = nFees + GetBlockSubsidy(pindex->nHeight, params.GetConsensus());
    const bool isGenesis = (block.GetHash () == params.GetConsensus ().hashGenesisBlock);
    if (!isGenesis && block.vtx[0]->GetValueOut() > blockReward) {
        LogPrintf("ERROR: ConnectBlock(): coinbase pays too much (actual=%d vs limit=%d)\n", block.vtx[0]->GetValueOut(), blockReward);
        return state.Invalid(BlockValidationResult::BLOCK_CONSENSUS, "bad-cb-amount");
    }

    if (!control.Wait()) {
        LogPrintf("ERROR: %s: CheckQueue failed\n", __func__);
        return state.Invalid(BlockValidationResult::BLOCK_CONSENSUS, "block-validation-failed");
    }
    const auto time_4{SteadyClock::now()};
    time_verify += time_4 - time_2;
    LogPrint(BCLog::BENCH, "    - Verify %u txins: %.2fms (%.3fms/txin) [%.2fs (%.2fms/blk)]\n", nInputs - 1,
             Ticks<MillisecondsDouble>(time_4 - time_2),
             nInputs <= 1 ? 0 : Ticks<MillisecondsDouble>(time_4 - time_2) / (nInputs - 1),
             Ticks<SecondsDouble>(time_verify),
             Ticks<MillisecondsDouble>(time_verify) / num_blocks_total);

    if (fJustCheck)
        return true;

    if (!isGenesis && !m_blockman.WriteUndoDataForBlock(blockundo, state, pindex, params)) {
        return false;
    }

    const auto time_5{SteadyClock::now()};
    time_undo += time_5 - time_4;
    LogPrint(BCLog::BENCH, "    - Write undo data: %.2fms [%.2fs (%.2fms/blk)]\n",
             Ticks<MillisecondsDouble>(time_5 - time_4),
             Ticks<SecondsDouble>(time_undo),
             Ticks<MillisecondsDouble>(time_undo) / num_blocks_total);

    if (!pindex->IsValid(BLOCK_VALID_SCRIPTS)) {
        pindex->RaiseValidity(BLOCK_VALID_SCRIPTS);
        m_blockman.m_dirty_blockindex.insert(pindex);
    }

    // add this block to the view's block chain
    view.SetBestBlock(pindex->GetBlockHash());

    const auto time_6{SteadyClock::now()};
    time_index += time_6 - time_5;
    LogPrint(BCLog::BENCH, "    - Index writing: %.2fms [%.2fs (%.2fms/blk)]\n",
             Ticks<MillisecondsDouble>(time_6 - time_5),
             Ticks<SecondsDouble>(time_index),
             Ticks<MillisecondsDouble>(time_index) / num_blocks_total);

    TRACE6(validation, block_connected,
        block_hash.data(),
        pindex->nHeight,
        block.vtx.size(),
        nInputs,
        nSigOpsCost,
        time_5 - time_start // in microseconds (µs)
    );

    return true;
}

CoinsCacheSizeState Chainstate::GetCoinsCacheSizeState()
{
    AssertLockHeld(::cs_main);
    return this->GetCoinsCacheSizeState(
        m_coinstip_cache_size_bytes,
        m_mempool ? m_mempool->m_max_size_bytes : 0);
}

CoinsCacheSizeState Chainstate::GetCoinsCacheSizeState(
    size_t max_coins_cache_size_bytes,
    size_t max_mempool_size_bytes)
{
    AssertLockHeld(::cs_main);
    const int64_t nMempoolUsage = m_mempool ? m_mempool->DynamicMemoryUsage() : 0;
    int64_t cacheSize = CoinsTip().DynamicMemoryUsage();
    int64_t nTotalSpace =
        max_coins_cache_size_bytes + std::max<int64_t>(int64_t(max_mempool_size_bytes) - nMempoolUsage, 0);

    //! No need to periodic flush if at least this much space still available.
    static constexpr int64_t MAX_BLOCK_COINSDB_USAGE_BYTES = 10 * 1024 * 1024;  // 10MB
    int64_t large_threshold =
        std::max((9 * nTotalSpace) / 10, nTotalSpace - MAX_BLOCK_COINSDB_USAGE_BYTES);

    if (cacheSize > nTotalSpace) {
        LogPrintf("Cache size (%s) exceeds total space (%s)\n", cacheSize, nTotalSpace);
        return CoinsCacheSizeState::CRITICAL;
    } else if (cacheSize > large_threshold) {
        return CoinsCacheSizeState::LARGE;
    }
    return CoinsCacheSizeState::OK;
}

bool Chainstate::FlushStateToDisk(
    BlockValidationState &state,
    FlushStateMode mode,
    int nManualPruneHeight)
{
    LOCK(cs_main);
    assert(this->CanFlushToDisk());
    std::set<int> setFilesToPrune;
    bool full_flush_completed = false;

    const size_t coins_count = CoinsTip().GetCacheSize();
    const size_t coins_mem_usage = CoinsTip().DynamicMemoryUsage();

    try {
    {
        bool fFlushForPrune = false;
        bool fDoFullFlush = false;

        CoinsCacheSizeState cache_state = GetCoinsCacheSizeState();
        LOCK(m_blockman.cs_LastBlockFile);
        if (fPruneMode && (m_blockman.m_check_for_pruning || nManualPruneHeight > 0) && !fReindex) {
            // make sure we don't prune above any of the prune locks bestblocks
            // pruning is height-based
            int last_prune{m_chain.Height()}; // last height we can prune
            std::optional<std::string> limiting_lock; // prune lock that actually was the limiting factor, only used for logging

            for (const auto& prune_lock : m_blockman.m_prune_locks) {
                if (prune_lock.second.height_first == std::numeric_limits<int>::max()) continue;
                // Remove the buffer and one additional block here to get actual height that is outside of the buffer
                const int lock_height{prune_lock.second.height_first - PRUNE_LOCK_BUFFER - 1};
                last_prune = std::max(1, std::min(last_prune, lock_height));
                if (last_prune == lock_height) {
                    limiting_lock = prune_lock.first;
                }
            }

            if (limiting_lock) {
                LogPrint(BCLog::PRUNE, "%s limited pruning to height %d\n", limiting_lock.value(), last_prune);
            }

            if (nManualPruneHeight > 0) {
                LOG_TIME_MILLIS_WITH_CATEGORY("find files to prune (manual)", BCLog::BENCH);

                m_blockman.FindFilesToPruneManual(setFilesToPrune, std::min(last_prune, nManualPruneHeight), m_chain.Height());
            } else {
                LOG_TIME_MILLIS_WITH_CATEGORY("find files to prune", BCLog::BENCH);

                m_blockman.FindFilesToPrune(setFilesToPrune, m_chainman.GetParams().PruneAfterHeight(), m_chain.Height(), last_prune, IsInitialBlockDownload());
                m_blockman.m_check_for_pruning = false;
            }
            if (!setFilesToPrune.empty()) {
                fFlushForPrune = true;
                if (!m_blockman.m_have_pruned) {
                    m_blockman.m_block_tree_db->WriteFlag("prunedblockfiles", true);
                    m_blockman.m_have_pruned = true;
                }
            }
        }
        const auto nNow = GetTime<std::chrono::microseconds>();
        // Avoid writing/flushing immediately after startup.
        if (m_last_write.count() == 0) {
            m_last_write = nNow;
        }
        if (m_last_flush.count() == 0) {
            m_last_flush = nNow;
        }
        // The cache is large and we're within 10% and 10 MiB of the limit, but we have time now (not in the middle of a block processing).
        bool fCacheLarge = mode == FlushStateMode::PERIODIC && cache_state >= CoinsCacheSizeState::LARGE;
        // The cache is over the limit, we have to write now.
        bool fCacheCritical = mode == FlushStateMode::IF_NEEDED && cache_state >= CoinsCacheSizeState::CRITICAL;
        // It's been a while since we wrote the block index to disk. Do this frequently, so we don't need to redownload after a crash.
        bool fPeriodicWrite = mode == FlushStateMode::PERIODIC && nNow > m_last_write + DATABASE_WRITE_INTERVAL;
        // It's been very long since we flushed the cache. Do this infrequently, to optimize cache usage.
        bool fPeriodicFlush = mode == FlushStateMode::PERIODIC && nNow > m_last_flush + DATABASE_FLUSH_INTERVAL;
        // Combine all conditions that result in a full cache flush.
        fDoFullFlush = (mode == FlushStateMode::ALWAYS) || fCacheLarge || fCacheCritical || fPeriodicFlush || fFlushForPrune;
        // Write blocks and block index to disk.
        if (fDoFullFlush || fPeriodicWrite) {
            // Ensure we can write block index
            if (!CheckDiskSpace(gArgs.GetBlocksDirPath())) {
                return AbortNode(state, "Disk space is too low!", _("Disk space is too low!"));
            }
            {
                LOG_TIME_MILLIS_WITH_CATEGORY("write block and undo data to disk", BCLog::BENCH);

                // First make sure all block and undo data is flushed to disk.
                m_blockman.FlushBlockFile();
            }

            // Then update all block file information (which may refer to block and undo files).
            {
                LOG_TIME_MILLIS_WITH_CATEGORY("write block index to disk", BCLog::BENCH);

                if (!m_blockman.WriteBlockIndexDB()) {
                    return AbortNode(state, "Failed to write to block index database");
                }
            }
            // Finally remove any pruned files
            if (fFlushForPrune) {
                LOG_TIME_MILLIS_WITH_CATEGORY("unlink pruned files", BCLog::BENCH);

                UnlinkPrunedFiles(setFilesToPrune);
            }
            m_last_write = nNow;
        }
        // Flush best chain related state. This can only be done if the blocks / block index write was also done.
        if (fDoFullFlush && !CoinsTip().GetBestBlock().IsNull()) {
            LOG_TIME_MILLIS_WITH_CATEGORY(strprintf("write coins cache to disk (%d coins, %.2fkB)",
                coins_count, coins_mem_usage / 1000), BCLog::BENCH);

            // Typical Coin structures on disk are around 48 bytes in size.
            // Pushing a new one to the database can cause it to be written
            // twice (once in the log, and once in the tables). This is already
            // an overestimation, as most will delete an existing entry or
            // overwrite one. Still, use a conservative safety factor of 2.
            if (!CheckDiskSpace(gArgs.GetDataDirNet(), 48 * 2 * 2 * CoinsTip().GetCacheSize())) {
                return AbortNode(state, "Disk space is too low!", _("Disk space is too low!"));
            }
            // Flush the chainstate (which may refer to block index entries).
            if (!CoinsTip().Flush())
                return AbortNode(state, "Failed to write to coin database");
            m_last_flush = nNow;
            full_flush_completed = true;
            TRACE5(utxocache, flush,
                   (int64_t)(GetTimeMicros() - nNow.count()), // in microseconds (µs)
                   (uint32_t)mode,
                   (uint64_t)coins_count,
                   (uint64_t)coins_mem_usage,
                   (bool)fFlushForPrune);
        }
    }
    if (full_flush_completed) {
        // Update best block in wallet (so we can detect restored wallets).
        GetMainSignals().ChainStateFlushed(m_chain.GetLocator());
    }
    } catch (const std::runtime_error& e) {
        return AbortNode(state, std::string("System error while flushing: ") + e.what());
    }
    return true;
}

void Chainstate::ForceFlushStateToDisk()
{
    BlockValidationState state;
    if (!this->FlushStateToDisk(state, FlushStateMode::ALWAYS)) {
        LogPrintf("%s: failed to flush state (%s)\n", __func__, state.ToString());
    }
}

void Chainstate::PruneAndFlush()
{
    BlockValidationState state;
    m_blockman.m_check_for_pruning = true;
    if (!this->FlushStateToDisk(state, FlushStateMode::NONE)) {
        LogPrintf("%s: failed to flush state (%s)\n", __func__, state.ToString());
    }
}

static void DoWarning(const bilingual_str& warning)
{
    static bool fWarned = false;
    SetMiscWarning(warning);
    if (!fWarned) {
        AlertNotify(warning.original);
        fWarned = true;
    }
}

/** Private helper function that concatenates warning messages. */
static void AppendWarning(bilingual_str& res, const bilingual_str& warn)
{
    if (!res.empty()) res += Untranslated(", ");
    res += warn;
}

static void UpdateTipLog(
    const CCoinsViewCache& coins_tip,
    const CBlockIndex* tip,
    const CChainParams& params,
    const std::string& func_name,
    const std::string& prefix,
    const std::string& warning_messages) EXCLUSIVE_LOCKS_REQUIRED(::cs_main)
{

    AssertLockHeld(::cs_main);
    LogPrintf("%s%s: new best=%s height=%d version=0x%08x log2_work=%f tx=%lu date='%s' progress=%f cache=%.1fMiB(%utxo)%s\n",
        prefix, func_name,
        tip->GetBlockHash().ToString(), tip->nHeight, tip->nVersion,
        log(tip->nChainWork.getdouble()) / log(2.0), (unsigned long)tip->nChainTx,
        FormatISO8601DateTime(tip->GetBlockTime()),
        GuessVerificationProgress(params.TxData(), tip),
        coins_tip.DynamicMemoryUsage() * (1.0 / (1 << 20)),
        coins_tip.GetCacheSize(),
        !warning_messages.empty() ? strprintf(" warning='%s'", warning_messages) : "");
}

void Chainstate::UpdateTip(const CBlockIndex* pindexNew)
{
    AssertLockHeld(::cs_main);
    const auto& coins_tip = this->CoinsTip();

    const CChainParams& params{m_chainman.GetParams()};

    // The remainder of the function isn't relevant if we are not acting on
    // the active chainstate, so return if need be.
    if (this != &m_chainman.ActiveChainstate()) {
        // Only log every so often so that we don't bury log messages at the tip.
        constexpr int BACKGROUND_LOG_INTERVAL = 2000;
        if (pindexNew->nHeight % BACKGROUND_LOG_INTERVAL == 0) {
            UpdateTipLog(coins_tip, pindexNew, params, __func__, "[background validation] ", "");
        }
        return;
    }

    // New best block
    if (m_mempool) {
        m_mempool->AddTransactionsUpdated(1);
    }

    {
        LOCK(g_best_block_mutex);
        g_best_block = pindexNew->GetBlockHash();
        g_best_block_cv.notify_all();
    }

    bilingual_str warning_messages;
    if (!this->IsInitialBlockDownload()) {
        const CBlockIndex* pindex = pindexNew;
        for (int bit = 0; bit < VERSIONBITS_NUM_BITS; bit++) {
            WarningBitsConditionChecker checker(m_chainman, bit);
            ThresholdState state = checker.GetStateFor(pindex, params.GetConsensus(), warningcache.at(bit));
            if (state == ThresholdState::ACTIVE || state == ThresholdState::LOCKED_IN) {
                const bilingual_str warning = strprintf(_("Unknown new rules activated (versionbit %i)"), bit);
                if (state == ThresholdState::ACTIVE) {
                    DoWarning(warning);
                } else {
                    AppendWarning(warning_messages, warning);
                }
            }
        }
    }
    UpdateTipLog(coins_tip, pindexNew, params, __func__, "", warning_messages.original);
}

/** Disconnect m_chain's tip.
  * After calling, the mempool will be in an inconsistent state, with
  * transactions from disconnected blocks being added to disconnectpool.  You
  * should make the mempool consistent again by calling MaybeUpdateMempoolForReorg.
  * with cs_main held.
  *
  * If disconnectpool is nullptr, then no disconnected transactions are added to
  * disconnectpool (note that the caller is responsible for mempool consistency
  * in any case).
  */
bool Chainstate::DisconnectTip(BlockValidationState& state, DisconnectedBlockTransactions* disconnectpool)
{
    AssertLockHeld(cs_main);
    if (m_mempool) AssertLockHeld(m_mempool->cs);

    CBlockIndex *pindexDelete = m_chain.Tip();
    assert(pindexDelete);
    assert(pindexDelete->pprev);
    CheckNameDB (*this, true);
    // Read block from disk.
    std::shared_ptr<CBlock> pblock = std::make_shared<CBlock>();
    CBlock& block = *pblock;
    if (!ReadBlockFromDisk(block, pindexDelete, m_chainman.GetConsensus())) {
        return error("DisconnectTip(): Failed to read block");
    }
    // Apply the block atomically to the chain state.
    const auto time_start{SteadyClock::now()};
    {
        CCoinsViewCache view(&CoinsTip());
        assert(view.GetBestBlock() == pindexDelete->GetBlockHash());
        if (DisconnectBlock(block, pindexDelete, view) != DISCONNECT_OK)
            return error("DisconnectTip(): DisconnectBlock %s failed", pindexDelete->GetBlockHash().ToString());
        bool flushed = view.Flush();
        assert(flushed);
    }
    LogPrint(BCLog::BENCH, "- Disconnect block: %.2fms\n",
             Ticks<MillisecondsDouble>(SteadyClock::now() - time_start));

    {
        // Prune locks that began at or after the tip should be moved backward so they get a chance to reorg
        const int max_height_first{pindexDelete->nHeight - 1};
        for (auto& prune_lock : m_blockman.m_prune_locks) {
            if (prune_lock.second.height_first <= max_height_first) continue;

            prune_lock.second.height_first = max_height_first;
            LogPrint(BCLog::PRUNE, "%s prune lock moved back to %d\n", prune_lock.first, max_height_first);
        }
    }

    // Write the chain state to disk, if necessary.
    if (!FlushStateToDisk(state, FlushStateMode::IF_NEEDED)) {
        return false;
    }

    if (disconnectpool && m_mempool) {
        // Save transactions to re-add to mempool at end of reorg
        for (auto it = block.vtx.rbegin(); it != block.vtx.rend(); ++it) {
            disconnectpool->addTransaction(*it);
        }
        while (disconnectpool->DynamicMemoryUsage() > MAX_DISCONNECTED_TX_POOL_SIZE * 1000) {
            // Drop the earliest entry, and remove its children from the mempool.
            auto it = disconnectpool->queuedTx.get<insertion_order>().begin();
            m_mempool->removeRecursive(**it, MemPoolRemovalReason::REORG);
            disconnectpool->removeEntry(it);
        }
    }

    m_chain.SetTip(*pindexDelete->pprev);

    UpdateTip(pindexDelete->pprev);
    CheckNameDB (*this, true);
    // Let wallets know transactions went from 1-confirmed to
    // 0-confirmed or conflicted:
    GetMainSignals().BlockDisconnected(pblock, pindexDelete);
    return true;
}

static SteadyClock::duration time_read_from_disk_total{};
static SteadyClock::duration time_connect_total{};
static SteadyClock::duration time_flush{};
static SteadyClock::duration time_chainstate{};
static SteadyClock::duration time_post_connect{};

struct PerBlockConnectTrace {
    CBlockIndex* pindex = nullptr;
    std::shared_ptr<const CBlock> pblock;
    PerBlockConnectTrace() = default;
};
/**
 * Used to track blocks whose transactions were applied to the UTXO state as a
 * part of a single ActivateBestChainStep call.
 *
 * This class is single-use, once you call GetBlocksConnected() you have to throw
 * it away and make a new one.
 */
class ConnectTrace {
private:
    std::vector<PerBlockConnectTrace> blocksConnected;

public:
    explicit ConnectTrace() : blocksConnected(1) {}

    void BlockConnected(CBlockIndex* pindex, std::shared_ptr<const CBlock> pblock) {
        assert(!blocksConnected.back().pindex);
        assert(pindex);
        assert(pblock);
        blocksConnected.back().pindex = pindex;
        blocksConnected.back().pblock = std::move(pblock);
        blocksConnected.emplace_back();
    }

    std::vector<PerBlockConnectTrace>& GetBlocksConnected() {
        // We always keep one extra block at the end of our list because
        // blocks are added after all the conflicted transactions have
        // been filled in. Thus, the last entry should always be an empty
        // one waiting for the transactions from the next block. We pop
        // the last entry here to make sure the list we return is sane.
        assert(!blocksConnected.back().pindex);
        blocksConnected.pop_back();
        return blocksConnected;
    }
};

/**
 * Connect a new block to m_chain. pblock is either nullptr or a pointer to a CBlock
 * corresponding to pindexNew, to bypass loading it again from disk.
 *
 * The block is added to connectTrace if connection succeeds.
 */
bool Chainstate::ConnectTip(BlockValidationState& state, CBlockIndex* pindexNew, const std::shared_ptr<const CBlock>& pblock, ConnectTrace& connectTrace, DisconnectedBlockTransactions& disconnectpool)
{
    AssertLockHeld(cs_main);
    if (m_mempool) AssertLockHeld(m_mempool->cs);

    assert(pindexNew->pprev == m_chain.Tip());
    CheckNameDB (*this, true);
    // Read block from disk.
    const auto time_1{SteadyClock::now()};
    std::shared_ptr<const CBlock> pthisBlock;
    if (!pblock) {
        std::shared_ptr<CBlock> pblockNew = std::make_shared<CBlock>();
        if (!ReadBlockFromDisk(*pblockNew, pindexNew, m_chainman.GetConsensus())) {
            return AbortNode(state, "Failed to read block");
        }
        pthisBlock = pblockNew;
    } else {
        LogPrint(BCLog::BENCH, "  - Using cached block\n");
        pthisBlock = pblock;
    }
    const CBlock& blockConnecting = *pthisBlock;
    // Apply the block atomically to the chain state.
    const auto time_2{SteadyClock::now()};
    time_read_from_disk_total += time_2 - time_1;
    SteadyClock::time_point time_3;
    LogPrint(BCLog::BENCH, "  - Load block from disk: %.2fms [%.2fs (%.2fms/blk)]\n",
             Ticks<MillisecondsDouble>(time_2 - time_1),
             Ticks<SecondsDouble>(time_read_from_disk_total),
             Ticks<MillisecondsDouble>(time_read_from_disk_total) / num_blocks_total);
    {
        CCoinsViewCache view(&CoinsTip());
        bool rv = ConnectBlock(blockConnecting, state, pindexNew, view);
        GetMainSignals().BlockChecked(blockConnecting, state);
        if (!rv) {
            if (state.IsInvalid())
                InvalidBlockFound(pindexNew, state);
            return error("%s: ConnectBlock %s failed, %s", __func__, pindexNew->GetBlockHash().ToString(), state.ToString());
        }
        time_3 = SteadyClock::now();
        time_connect_total += time_3 - time_2;
        assert(num_blocks_total > 0);
        LogPrint(BCLog::BENCH, "  - Connect total: %.2fms [%.2fs (%.2fms/blk)]\n",
                 Ticks<MillisecondsDouble>(time_3 - time_2),
                 Ticks<SecondsDouble>(time_connect_total),
                 Ticks<MillisecondsDouble>(time_connect_total) / num_blocks_total);
        bool flushed = view.Flush();
        assert(flushed);
    }
    const auto time_4{SteadyClock::now()};
    time_flush += time_4 - time_3;
    LogPrint(BCLog::BENCH, "  - Flush: %.2fms [%.2fs (%.2fms/blk)]\n",
             Ticks<MillisecondsDouble>(time_4 - time_3),
             Ticks<SecondsDouble>(time_flush),
             Ticks<MillisecondsDouble>(time_flush) / num_blocks_total);
    // Write the chain state to disk, if necessary.
    if (!FlushStateToDisk(state, FlushStateMode::IF_NEEDED)) {
        return false;
    }
    const auto time_5{SteadyClock::now()};
    time_chainstate += time_5 - time_4;
    LogPrint(BCLog::BENCH, "  - Writing chainstate: %.2fms [%.2fs (%.2fms/blk)]\n",
             Ticks<MillisecondsDouble>(time_5 - time_4),
             Ticks<SecondsDouble>(time_chainstate),
             Ticks<MillisecondsDouble>(time_chainstate) / num_blocks_total);
    // Remove conflicting transactions from the mempool.;
    if (m_mempool) {
        m_mempool->removeForBlock(blockConnecting.vtx, pindexNew->nHeight);
        disconnectpool.removeForBlock(blockConnecting.vtx);
    }
    // Update m_chain & related variables.
    m_chain.SetTip(*pindexNew);
    UpdateTip(pindexNew);
    CheckNameDB (*this, false);

    const auto time_6{SteadyClock::now()};
    time_post_connect += time_6 - time_5;
    time_total += time_6 - time_1;
    LogPrint(BCLog::BENCH, "  - Connect postprocess: %.2fms [%.2fs (%.2fms/blk)]\n",
             Ticks<MillisecondsDouble>(time_6 - time_5),
             Ticks<SecondsDouble>(time_post_connect),
             Ticks<MillisecondsDouble>(time_post_connect) / num_blocks_total);
    LogPrint(BCLog::BENCH, "- Connect block: %.2fms [%.2fs (%.2fms/blk)]\n",
             Ticks<MillisecondsDouble>(time_6 - time_1),
             Ticks<SecondsDouble>(time_total),
             Ticks<MillisecondsDouble>(time_total) / num_blocks_total);

    connectTrace.BlockConnected(pindexNew, std::move(pthisBlock));
    return true;
}

/**
 * Return the tip of the chain with the most work in it, that isn't
 * known to be invalid (it's however far from certain to be valid).
 */
CBlockIndex* Chainstate::FindMostWorkChain()
{
    AssertLockHeld(::cs_main);
    do {
        CBlockIndex *pindexNew = nullptr;

        // Find the best candidate header.
        {
            std::set<CBlockIndex*, CBlockIndexWorkComparator>::reverse_iterator it = setBlockIndexCandidates.rbegin();
            if (it == setBlockIndexCandidates.rend())
                return nullptr;
            pindexNew = *it;
        }

        // Check whether all blocks on the path between the currently active chain and the candidate are valid.
        // Just going until the active chain is an optimization, as we know all blocks in it are valid already.
        CBlockIndex *pindexTest = pindexNew;
        bool fInvalidAncestor = false;
        while (pindexTest && !m_chain.Contains(pindexTest)) {
            assert(pindexTest->HaveTxsDownloaded() || pindexTest->nHeight == 0);

            // Pruned nodes may have entries in setBlockIndexCandidates for
            // which block files have been deleted.  Remove those as candidates
            // for the most work chain if we come across them; we can't switch
            // to a chain unless we have all the non-active-chain parent blocks.
            bool fFailedChain = pindexTest->nStatus & BLOCK_FAILED_MASK;
            bool fMissingData = !(pindexTest->nStatus & BLOCK_HAVE_DATA);
            if (fFailedChain || fMissingData) {
                // Candidate chain is not usable (either invalid or missing data)
                if (fFailedChain && (m_chainman.m_best_invalid == nullptr || pindexNew->nChainWork > m_chainman.m_best_invalid->nChainWork)) {
                    m_chainman.m_best_invalid = pindexNew;
                }
                CBlockIndex *pindexFailed = pindexNew;
                // Remove the entire chain from the set.
                while (pindexTest != pindexFailed) {
                    if (fFailedChain) {
                        pindexFailed->nStatus |= BLOCK_FAILED_CHILD;
                    } else if (fMissingData) {
                        // If we're missing data, then add back to m_blocks_unlinked,
                        // so that if the block arrives in the future we can try adding
                        // to setBlockIndexCandidates again.
                        m_blockman.m_blocks_unlinked.insert(
                            std::make_pair(pindexFailed->pprev, pindexFailed));
                    }
                    setBlockIndexCandidates.erase(pindexFailed);
                    pindexFailed = pindexFailed->pprev;
                }
                setBlockIndexCandidates.erase(pindexTest);
                fInvalidAncestor = true;
                break;
            }
            pindexTest = pindexTest->pprev;
        }
        if (!fInvalidAncestor)
            return pindexNew;
    } while(true);
}

/** Delete all entries in setBlockIndexCandidates that are worse than the current tip. */
void Chainstate::PruneBlockIndexCandidates() {
    // Note that we can't delete the current block itself, as we may need to return to it later in case a
    // reorganization to a better block fails.
    std::set<CBlockIndex*, CBlockIndexWorkComparator>::iterator it = setBlockIndexCandidates.begin();
    while (it != setBlockIndexCandidates.end() && setBlockIndexCandidates.value_comp()(*it, m_chain.Tip())) {
        setBlockIndexCandidates.erase(it++);
    }
    // Either the current tip or a successor of it we're working towards is left in setBlockIndexCandidates.
    assert(!setBlockIndexCandidates.empty());
}

/**
 * Try to make some progress towards making pindexMostWork the active block.
 * pblock is either nullptr or a pointer to a CBlock corresponding to pindexMostWork.
 *
 * @returns true unless a system error occurred
 */
bool Chainstate::ActivateBestChainStep(BlockValidationState& state, CBlockIndex* pindexMostWork, const std::shared_ptr<const CBlock>& pblock, bool& fInvalidFound, ConnectTrace& connectTrace)
{
    AssertLockHeld(cs_main);
    if (m_mempool) AssertLockHeld(m_mempool->cs);

    const CBlockIndex* pindexOldTip = m_chain.Tip();
    const CBlockIndex* pindexFork = m_chain.FindFork(pindexMostWork);

    // Disconnect active blocks which are no longer in the best chain.
    bool fBlocksDisconnected = false;
    DisconnectedBlockTransactions disconnectpool;
    while (m_chain.Tip() && m_chain.Tip() != pindexFork) {
        if (!DisconnectTip(state, &disconnectpool)) {
            // This is likely a fatal error, but keep the mempool consistent,
            // just in case. Only remove from the mempool in this case.
            MaybeUpdateMempoolForReorg(disconnectpool, false);

            // If we're unable to disconnect a block during normal operation,
            // then that is a failure of our local system -- we should abort
            // rather than stay on a less work chain.
            AbortNode(state, "Failed to disconnect block; see debug.log for details");
            return false;
        }
        fBlocksDisconnected = true;
    }

    // Build list of new blocks to connect (in descending height order).
    std::vector<CBlockIndex*> vpindexToConnect;
    bool fContinue = true;
    int nHeight = pindexFork ? pindexFork->nHeight : -1;
    while (fContinue && nHeight != pindexMostWork->nHeight) {
        // Don't iterate the entire list of potential improvements toward the best tip, as we likely only need
        // a few blocks along the way.
        int nTargetHeight = std::min(nHeight + 32, pindexMostWork->nHeight);
        vpindexToConnect.clear();
        vpindexToConnect.reserve(nTargetHeight - nHeight);
        CBlockIndex* pindexIter = pindexMostWork->GetAncestor(nTargetHeight);
        while (pindexIter && pindexIter->nHeight != nHeight) {
            vpindexToConnect.push_back(pindexIter);
            pindexIter = pindexIter->pprev;
        }
        nHeight = nTargetHeight;

        // Connect new blocks.
        for (CBlockIndex* pindexConnect : reverse_iterate(vpindexToConnect)) {
            if (!ConnectTip(state, pindexConnect, pindexConnect == pindexMostWork ? pblock : std::shared_ptr<const CBlock>(), connectTrace, disconnectpool)) {
                if (state.IsInvalid()) {
                    // The block violates a consensus rule.
                    if (state.GetResult() != BlockValidationResult::BLOCK_MUTATED) {
                        InvalidChainFound(vpindexToConnect.front());
                    }
                    state = BlockValidationState();
                    fInvalidFound = true;
                    fContinue = false;
                    break;
                } else {
                    // A system error occurred (disk space, database error, ...).
                    // Make the mempool consistent with the current tip, just in case
                    // any observers try to use it before shutdown.
                    MaybeUpdateMempoolForReorg(disconnectpool, false);
                    return false;
                }
            } else {
                PruneBlockIndexCandidates();
                if (!pindexOldTip || m_chain.Tip()->nChainWork > pindexOldTip->nChainWork) {
                    // We're in a better position than we were. Return temporarily to release the lock.
                    fContinue = false;
                    break;
                }
            }
        }
    }

    if (fBlocksDisconnected) {
        // If any blocks were disconnected, disconnectpool may be non empty.  Add
        // any disconnected transactions back to the mempool.
        MaybeUpdateMempoolForReorg(disconnectpool, true);
    }
    if (m_mempool) m_mempool->check(this->CoinsTip(), this->m_chain.Height() + 1);

    CheckForkWarningConditions();

    return true;
}

static SynchronizationState GetSynchronizationState(bool init)
{
    if (!init) return SynchronizationState::POST_INIT;
    if (::fReindex) return SynchronizationState::INIT_REINDEX;
    return SynchronizationState::INIT_DOWNLOAD;
}

static bool NotifyHeaderTip(Chainstate& chainstate) LOCKS_EXCLUDED(cs_main) {
    bool fNotify = false;
    bool fInitialBlockDownload = false;
    static CBlockIndex* pindexHeaderOld = nullptr;
    CBlockIndex* pindexHeader = nullptr;
    {
        LOCK(cs_main);
        pindexHeader = chainstate.m_chainman.m_best_header;

        if (pindexHeader != pindexHeaderOld) {
            fNotify = true;
            fInitialBlockDownload = chainstate.IsInitialBlockDownload();
            pindexHeaderOld = pindexHeader;
        }
    }
    // Send block tip changed notifications without cs_main
    if (fNotify) {
        uiInterface.NotifyHeaderTip(GetSynchronizationState(fInitialBlockDownload), pindexHeader->nHeight, pindexHeader->nTime, false);
    }
    return fNotify;
}

static void LimitValidationInterfaceQueue() LOCKS_EXCLUDED(cs_main) {
    AssertLockNotHeld(cs_main);

    if (GetMainSignals().CallbacksPending() > 10) {
        SyncWithValidationInterfaceQueue();
    }
}

bool Chainstate::ActivateBestChain(BlockValidationState& state, std::shared_ptr<const CBlock> pblock)
{
    AssertLockNotHeld(m_chainstate_mutex);

    // Note that while we're often called here from ProcessNewBlock, this is
    // far from a guarantee. Things in the P2P/RPC will often end up calling
    // us in the middle of ProcessNewBlock - do not assume pblock is set
    // sanely for performance or correctness!
    AssertLockNotHeld(::cs_main);

    // ABC maintains a fair degree of expensive-to-calculate internal state
    // because this function periodically releases cs_main so that it does not lock up other threads for too long
    // during large connects - and to allow for e.g. the callback queue to drain
    // we use m_chainstate_mutex to enforce mutual exclusion so that only one caller may execute this function at a time
    LOCK(m_chainstate_mutex);

    CBlockIndex *pindexMostWork = nullptr;
    CBlockIndex *pindexNewTip = nullptr;
    int nStopAtHeight = gArgs.GetIntArg("-stopatheight", DEFAULT_STOPATHEIGHT);
    do {
        // Block until the validation queue drains. This should largely
        // never happen in normal operation, however may happen during
        // reindex, causing memory blowup if we run too far ahead.
        // Note that if a validationinterface callback ends up calling
        // ActivateBestChain this may lead to a deadlock! We should
        // probably have a DEBUG_LOCKORDER test for this in the future.
        LimitValidationInterfaceQueue();

        {
            LOCK(cs_main);
            // Lock transaction pool for at least as long as it takes for connectTrace to be consumed
            LOCK(MempoolMutex());
            CBlockIndex* starting_tip = m_chain.Tip();
            bool blocks_connected = false;
            do {
                // We absolutely may not unlock cs_main until we've made forward progress
                // (with the exception of shutdown due to hardware issues, low disk space, etc).
                ConnectTrace connectTrace; // Destructed before cs_main is unlocked

                if (pindexMostWork == nullptr) {
                    pindexMostWork = FindMostWorkChain();
                }

                // Whether we have anything to do at all.
                if (pindexMostWork == nullptr || pindexMostWork == m_chain.Tip()) {
                    break;
                }

                bool fInvalidFound = false;
                std::shared_ptr<const CBlock> nullBlockPtr;
                if (!ActivateBestChainStep(state, pindexMostWork, pblock && pblock->GetHash() == pindexMostWork->GetBlockHash() ? pblock : nullBlockPtr, fInvalidFound, connectTrace)) {
                    // A system error occurred
                    return false;
                }
                blocks_connected = true;

                if (fInvalidFound) {
                    // Wipe cache, we may need another branch now.
                    pindexMostWork = nullptr;
                }
                pindexNewTip = m_chain.Tip();

                for (const PerBlockConnectTrace& trace : connectTrace.GetBlocksConnected()) {
                    assert(trace.pblock && trace.pindex);
                    GetMainSignals().BlockConnected(trace.pblock, trace.pindex);
                }
            } while (!m_chain.Tip() || (starting_tip && CBlockIndexWorkComparator()(m_chain.Tip(), starting_tip)));
            if (!blocks_connected) return true;

            const CBlockIndex* pindexFork = m_chain.FindFork(starting_tip);
            bool fInitialDownload = IsInitialBlockDownload();

            // Notify external listeners about the new tip.
            // Enqueue while holding cs_main to ensure that UpdatedBlockTip is called in the order in which blocks are connected
            if (pindexFork != pindexNewTip) {
                // Notify ValidationInterface subscribers
                GetMainSignals().UpdatedBlockTip(pindexNewTip, pindexFork, fInitialDownload);

                // Always notify the UI if a new block tip was connected
                uiInterface.NotifyBlockTip(GetSynchronizationState(fInitialDownload), pindexNewTip);
            }
        }
        // When we reach this point, we switched to a new tip (stored in pindexNewTip).

        if (nStopAtHeight && pindexNewTip && pindexNewTip->nHeight >= nStopAtHeight) StartShutdown();

        // We check shutdown only after giving ActivateBestChainStep a chance to run once so that we
        // never shutdown before connecting the genesis block during LoadChainTip(). Previously this
        // caused an assert() failure during shutdown in such cases as the UTXO DB flushing checks
        // that the best block hash is non-null.
        if (ShutdownRequested()) break;
    } while (pindexNewTip != pindexMostWork);
    CheckBlockIndex();

    // Write changes periodically to disk, after relay.
    if (!FlushStateToDisk(state, FlushStateMode::PERIODIC)) {
        return false;
    }

    return true;
}

bool Chainstate::PreciousBlock(BlockValidationState& state, CBlockIndex* pindex)
{
    AssertLockNotHeld(m_chainstate_mutex);
    AssertLockNotHeld(::cs_main);
    {
        LOCK(cs_main);
        if (pindex->nChainWork < m_chain.Tip()->nChainWork) {
            // Nothing to do, this block is not at the tip.
            return true;
        }
        if (m_chain.Tip()->nChainWork > nLastPreciousChainwork) {
            // The chain has been extended since the last call, reset the counter.
            nBlockReverseSequenceId = -1;
        }
        nLastPreciousChainwork = m_chain.Tip()->nChainWork;
        setBlockIndexCandidates.erase(pindex);
        pindex->nSequenceId = nBlockReverseSequenceId;
        if (nBlockReverseSequenceId > std::numeric_limits<int32_t>::min()) {
            // We can't keep reducing the counter if somebody really wants to
            // call preciousblock 2**31-1 times on the same set of tips...
            nBlockReverseSequenceId--;
        }
        if (pindex->IsValid(BLOCK_VALID_TRANSACTIONS) && pindex->HaveTxsDownloaded()) {
            setBlockIndexCandidates.insert(pindex);
            PruneBlockIndexCandidates();
        }
    }

    return ActivateBestChain(state, std::shared_ptr<const CBlock>());
}

bool Chainstate::InvalidateBlock(BlockValidationState& state, CBlockIndex* pindex)
{
    AssertLockNotHeld(m_chainstate_mutex);
    AssertLockNotHeld(::cs_main);

    // Genesis block can't be invalidated
    assert(pindex);
    if (pindex->nHeight == 0) return false;

    CBlockIndex* to_mark_failed = pindex;
    bool pindex_was_in_chain = false;
    int disconnected = 0;

    // We do not allow ActivateBestChain() to run while InvalidateBlock() is
    // running, as that could cause the tip to change while we disconnect
    // blocks.
    LOCK(m_chainstate_mutex);

    // We'll be acquiring and releasing cs_main below, to allow the validation
    // callbacks to run. However, we should keep the block index in a
    // consistent state as we disconnect blocks -- in particular we need to
    // add equal-work blocks to setBlockIndexCandidates as we disconnect.
    // To avoid walking the block index repeatedly in search of candidates,
    // build a map once so that we can look up candidate blocks by chain
    // work as we go.
    std::multimap<const arith_uint256, CBlockIndex *> candidate_blocks_by_work;

    {
        LOCK(cs_main);
        for (auto& entry : m_blockman.m_block_index) {
            CBlockIndex* candidate = &entry.second;
            // We don't need to put anything in our active chain into the
            // multimap, because those candidates will be found and considered
            // as we disconnect.
            // Instead, consider only non-active-chain blocks that have at
            // least as much work as where we expect the new tip to end up.
            if (!m_chain.Contains(candidate) &&
                    !CBlockIndexWorkComparator()(candidate, pindex->pprev) &&
                    candidate->IsValid(BLOCK_VALID_TRANSACTIONS) &&
                    candidate->HaveTxsDownloaded()) {
                candidate_blocks_by_work.insert(std::make_pair(candidate->nChainWork, candidate));
            }
        }
    }

    // Disconnect (descendants of) pindex, and mark them invalid.
    while (true) {
        if (ShutdownRequested()) break;

        // Make sure the queue of validation callbacks doesn't grow unboundedly.
        LimitValidationInterfaceQueue();

        LOCK(cs_main);
        // Lock for as long as disconnectpool is in scope to make sure MaybeUpdateMempoolForReorg is
        // called after DisconnectTip without unlocking in between
        LOCK(MempoolMutex());
        if (!m_chain.Contains(pindex)) break;
        pindex_was_in_chain = true;
        CBlockIndex *invalid_walk_tip = m_chain.Tip();

        // ActivateBestChain considers blocks already in m_chain
        // unconditionally valid already, so force disconnect away from it.
        DisconnectedBlockTransactions disconnectpool;
        bool ret = DisconnectTip(state, &disconnectpool);
        // DisconnectTip will add transactions to disconnectpool.
        // Adjust the mempool to be consistent with the new tip, adding
        // transactions back to the mempool if disconnecting was successful,
        // and we're not doing a very deep invalidation (in which case
        // keeping the mempool up to date is probably futile anyway).
        MaybeUpdateMempoolForReorg(disconnectpool, /* fAddToMempool = */ (++disconnected <= 10) && ret);
        if (!ret) return false;
        assert(invalid_walk_tip->pprev == m_chain.Tip());

        // We immediately mark the disconnected blocks as invalid.
        // This prevents a case where pruned nodes may fail to invalidateblock
        // and be left unable to start as they have no tip candidates (as there
        // are no blocks that meet the "have data and are not invalid per
        // nStatus" criteria for inclusion in setBlockIndexCandidates).
        invalid_walk_tip->nStatus |= BLOCK_FAILED_VALID;
        m_blockman.m_dirty_blockindex.insert(invalid_walk_tip);
        setBlockIndexCandidates.erase(invalid_walk_tip);
        setBlockIndexCandidates.insert(invalid_walk_tip->pprev);
        if (invalid_walk_tip->pprev == to_mark_failed && (to_mark_failed->nStatus & BLOCK_FAILED_VALID)) {
            // We only want to mark the last disconnected block as BLOCK_FAILED_VALID; its children
            // need to be BLOCK_FAILED_CHILD instead.
            to_mark_failed->nStatus = (to_mark_failed->nStatus ^ BLOCK_FAILED_VALID) | BLOCK_FAILED_CHILD;
            m_blockman.m_dirty_blockindex.insert(to_mark_failed);
        }

        // Add any equal or more work headers to setBlockIndexCandidates
        auto candidate_it = candidate_blocks_by_work.lower_bound(invalid_walk_tip->pprev->nChainWork);
        while (candidate_it != candidate_blocks_by_work.end()) {
            if (!CBlockIndexWorkComparator()(candidate_it->second, invalid_walk_tip->pprev)) {
                setBlockIndexCandidates.insert(candidate_it->second);
                candidate_it = candidate_blocks_by_work.erase(candidate_it);
            } else {
                ++candidate_it;
            }
        }

        // Track the last disconnected block, so we can correct its BLOCK_FAILED_CHILD status in future
        // iterations, or, if it's the last one, call InvalidChainFound on it.
        to_mark_failed = invalid_walk_tip;
    }

    CheckBlockIndex();

    {
        LOCK(cs_main);
        if (m_chain.Contains(to_mark_failed)) {
            // If the to-be-marked invalid block is in the active chain, something is interfering and we can't proceed.
            return false;
        }

        // Mark pindex (or the last disconnected block) as invalid, even when it never was in the main chain
        to_mark_failed->nStatus |= BLOCK_FAILED_VALID;
        m_blockman.m_dirty_blockindex.insert(to_mark_failed);
        setBlockIndexCandidates.erase(to_mark_failed);
        m_chainman.m_failed_blocks.insert(to_mark_failed);

        // If any new blocks somehow arrived while we were disconnecting
        // (above), then the pre-calculation of what should go into
        // setBlockIndexCandidates may have missed entries. This would
        // technically be an inconsistency in the block index, but if we clean
        // it up here, this should be an essentially unobservable error.
        // Loop back over all block index entries and add any missing entries
        // to setBlockIndexCandidates.
        for (auto& [_, block_index] : m_blockman.m_block_index) {
            if (block_index.IsValid(BLOCK_VALID_TRANSACTIONS) && block_index.HaveTxsDownloaded() && !setBlockIndexCandidates.value_comp()(&block_index, m_chain.Tip())) {
                setBlockIndexCandidates.insert(&block_index);
            }
        }

        InvalidChainFound(to_mark_failed);
    }

    // Only notify about a new block tip if the active chain was modified.
    if (pindex_was_in_chain) {
        uiInterface.NotifyBlockTip(GetSynchronizationState(IsInitialBlockDownload()), to_mark_failed->pprev);
    }
    return true;
}

void Chainstate::ResetBlockFailureFlags(CBlockIndex *pindex) {
    AssertLockHeld(cs_main);

    int nHeight = pindex->nHeight;

    // Remove the invalidity flag from this block and all its descendants.
    for (auto& [_, block_index] : m_blockman.m_block_index) {
        if (!block_index.IsValid() && block_index.GetAncestor(nHeight) == pindex) {
            block_index.nStatus &= ~BLOCK_FAILED_MASK;
            m_blockman.m_dirty_blockindex.insert(&block_index);
            if (block_index.IsValid(BLOCK_VALID_TRANSACTIONS) && block_index.HaveTxsDownloaded() && setBlockIndexCandidates.value_comp()(m_chain.Tip(), &block_index)) {
                setBlockIndexCandidates.insert(&block_index);
            }
            if (&block_index == m_chainman.m_best_invalid) {
                // Reset invalid block marker if it was pointing to one of those.
                m_chainman.m_best_invalid = nullptr;
            }
            m_chainman.m_failed_blocks.erase(&block_index);
        }
    }

    // Remove the invalidity flag from all ancestors too.
    while (pindex != nullptr) {
        if (pindex->nStatus & BLOCK_FAILED_MASK) {
            pindex->nStatus &= ~BLOCK_FAILED_MASK;
            m_blockman.m_dirty_blockindex.insert(pindex);
            m_chainman.m_failed_blocks.erase(pindex);
        }
        pindex = pindex->pprev;
    }
}

/** Mark a block as having its data received and checked (up to BLOCK_VALID_TRANSACTIONS). */
void Chainstate::ReceivedBlockTransactions(const CBlock& block, CBlockIndex* pindexNew, const FlatFilePos& pos)
{
    AssertLockHeld(cs_main);
    pindexNew->nTx = block.vtx.size();
    pindexNew->nChainTx = 0;
    pindexNew->nFile = pos.nFile;
    pindexNew->nDataPos = pos.nPos;
    pindexNew->nUndoPos = 0;
    pindexNew->nStatus |= BLOCK_HAVE_DATA;
    if (DeploymentActiveAt(*pindexNew, m_chainman, Consensus::DEPLOYMENT_SEGWIT)) {
        pindexNew->nStatus |= BLOCK_OPT_WITNESS;
    }
    pindexNew->RaiseValidity(BLOCK_VALID_TRANSACTIONS);
    m_blockman.m_dirty_blockindex.insert(pindexNew);

    if (pindexNew->pprev == nullptr || pindexNew->pprev->HaveTxsDownloaded()) {
        // If pindexNew is the genesis block or all parents are BLOCK_VALID_TRANSACTIONS.
        std::deque<CBlockIndex*> queue;
        queue.push_back(pindexNew);

        // Recursively process any descendant blocks that now may be eligible to be connected.
        while (!queue.empty()) {
            CBlockIndex *pindex = queue.front();
            queue.pop_front();
            pindex->nChainTx = (pindex->pprev ? pindex->pprev->nChainTx : 0) + pindex->nTx;
            pindex->nSequenceId = nBlockSequenceId++;
            if (m_chain.Tip() == nullptr || !setBlockIndexCandidates.value_comp()(pindex, m_chain.Tip())) {
                setBlockIndexCandidates.insert(pindex);
            }
            std::pair<std::multimap<CBlockIndex*, CBlockIndex*>::iterator, std::multimap<CBlockIndex*, CBlockIndex*>::iterator> range = m_blockman.m_blocks_unlinked.equal_range(pindex);
            while (range.first != range.second) {
                std::multimap<CBlockIndex*, CBlockIndex*>::iterator it = range.first;
                queue.push_back(it->second);
                range.first++;
                m_blockman.m_blocks_unlinked.erase(it);
            }
        }
    } else {
        if (pindexNew->pprev && pindexNew->pprev->IsValid(BLOCK_VALID_TREE)) {
            m_blockman.m_blocks_unlinked.insert(std::make_pair(pindexNew->pprev, pindexNew));
        }
    }
}

static bool CheckBlockHeader(const CBlockHeader& block, BlockValidationState& state, const Consensus::Params& consensusParams, bool fCheckPOW = true)
{
    // Check proof of work matches claimed amount
    if (fCheckPOW && !CheckProofOfWork(block, consensusParams))
        return state.Invalid(BlockValidationResult::BLOCK_INVALID_HEADER, "high-hash", "proof of work failed");

    return true;
}

bool CheckBlock(const CBlock& block, BlockValidationState& state, const Consensus::Params& consensusParams, bool fCheckPOW, bool fCheckMerkleRoot)
{
    // These are checks that are independent of context.

    if (block.fChecked)
        return true;

    // Check that the header is valid (particularly PoW).  This is mostly
    // redundant with the call in AcceptBlockHeader.
    if (!CheckBlockHeader(block, state, consensusParams, fCheckPOW))
        return false;

    // Signet only: check block solution
    if (consensusParams.signet_blocks && fCheckPOW && !CheckSignetBlockSolution(block, consensusParams)) {
        return state.Invalid(BlockValidationResult::BLOCK_CONSENSUS, "bad-signet-blksig", "signet block signature validation failure");
    }

    // Check the merkle root.
    if (fCheckMerkleRoot) {
        bool mutated;
        uint256 hashMerkleRoot2 = BlockMerkleRoot(block, &mutated);
        if (block.hashMerkleRoot != hashMerkleRoot2)
            return state.Invalid(BlockValidationResult::BLOCK_MUTATED, "bad-txnmrklroot", "hashMerkleRoot mismatch");

        // Check for merkle tree malleability (CVE-2012-2459): repeating sequences
        // of transactions in a block without affecting the merkle root of a block,
        // while still invalidating it.
        if (mutated)
            return state.Invalid(BlockValidationResult::BLOCK_MUTATED, "bad-txns-duplicate", "duplicate transaction");
    }

    // All potential-corruption validation must be done before we do any
    // transaction validation, as otherwise we may mark the header as invalid
    // because we receive the wrong transactions for it.
    // Note that witness malleability is checked in ContextualCheckBlock, so no
    // checks that use witness data may be performed here.

    // Size limits
    if (block.vtx.empty() || block.vtx.size() * WITNESS_SCALE_FACTOR > MAX_BLOCK_WEIGHT || ::GetSerializeSize(block, PROTOCOL_VERSION | SERIALIZE_TRANSACTION_NO_WITNESS) * WITNESS_SCALE_FACTOR > MAX_BLOCK_WEIGHT)
        return state.Invalid(BlockValidationResult::BLOCK_CONSENSUS, "bad-blk-length", "size limits failed");

    // First transaction must be coinbase, the rest must not be
    if (block.vtx.empty() || !block.vtx[0]->IsCoinBase())
        return state.Invalid(BlockValidationResult::BLOCK_CONSENSUS, "bad-cb-missing", "first tx is not coinbase");
    for (unsigned int i = 1; i < block.vtx.size(); i++)
        if (block.vtx[i]->IsCoinBase())
            return state.Invalid(BlockValidationResult::BLOCK_CONSENSUS, "bad-cb-multiple", "more than one coinbase");

    // Check transactions
    // Must check for duplicate inputs (see CVE-2018-17144)
    for (const auto& tx : block.vtx) {
        TxValidationState tx_state;
        if (!CheckTransaction(*tx, tx_state)) {
            // CheckBlock() does context-free validation checks. The only
            // possible failures are consensus failures.
            assert(tx_state.GetResult() == TxValidationResult::TX_CONSENSUS);
            return state.Invalid(BlockValidationResult::BLOCK_CONSENSUS, tx_state.GetRejectReason(),
                                 strprintf("Transaction check failed (tx hash %s) %s", tx->GetHash().ToString(), tx_state.GetDebugMessage()));
        }
    }
    unsigned int nSigOps = 0;
    for (const auto& tx : block.vtx)
    {
        nSigOps += GetLegacySigOpCount(*tx);
    }
    if (nSigOps * WITNESS_SCALE_FACTOR > MAX_BLOCK_SIGOPS_COST)
        return state.Invalid(BlockValidationResult::BLOCK_CONSENSUS, "bad-blk-sigops", "out-of-bounds SigOpCount");

    if (fCheckPOW && fCheckMerkleRoot)
        block.fChecked = true;

    return true;
}

void ChainstateManager::UpdateUncommittedBlockStructures(CBlock& block, const CBlockIndex* pindexPrev) const
{
    int commitpos = GetWitnessCommitmentIndex(block);
    static const std::vector<unsigned char> nonce(32, 0x00);
    if (commitpos != NO_WITNESS_COMMITMENT && DeploymentActiveAfter(pindexPrev, *this, Consensus::DEPLOYMENT_SEGWIT) && !block.vtx[0]->HasWitness()) {
        CMutableTransaction tx(*block.vtx[0]);
        tx.vin[0].scriptWitness.stack.resize(1);
        tx.vin[0].scriptWitness.stack[0] = nonce;
        block.vtx[0] = MakeTransactionRef(std::move(tx));
    }
}

std::vector<unsigned char> ChainstateManager::GenerateCoinbaseCommitment(CBlock& block, const CBlockIndex* pindexPrev) const
{
    std::vector<unsigned char> commitment;
    int commitpos = GetWitnessCommitmentIndex(block);
    std::vector<unsigned char> ret(32, 0x00);
    if (commitpos == NO_WITNESS_COMMITMENT) {
        uint256 witnessroot = BlockWitnessMerkleRoot(block, nullptr);
        CHash256().Write(witnessroot).Write(ret).Finalize(witnessroot);
        CTxOut out;
        out.nValue = 0;
        out.scriptPubKey.resize(MINIMUM_WITNESS_COMMITMENT);
        out.scriptPubKey[0] = OP_RETURN;
        out.scriptPubKey[1] = 0x24;
        out.scriptPubKey[2] = 0xaa;
        out.scriptPubKey[3] = 0x21;
        out.scriptPubKey[4] = 0xa9;
        out.scriptPubKey[5] = 0xed;
        memcpy(&out.scriptPubKey[6], witnessroot.begin(), 32);
        commitment = std::vector<unsigned char>(out.scriptPubKey.begin(), out.scriptPubKey.end());
        CMutableTransaction tx(*block.vtx[0]);
        tx.vout.push_back(out);
        block.vtx[0] = MakeTransactionRef(std::move(tx));
    }
    UpdateUncommittedBlockStructures(block, pindexPrev);
    return commitment;
}

bool HasValidProofOfWork(const std::vector<CBlockHeader>& headers, const Consensus::Params& consensusParams)
{
    return std::all_of(headers.cbegin(), headers.cend(),
            [&](const auto& header) { return CheckProofOfWork(header, consensusParams);});
}

arith_uint256 CalculateHeadersWork(const std::vector<CBlockHeader>& headers)
{
    arith_uint256 total_work{0};
    for (const CBlockHeader& header : headers) {
        CBlockIndex dummy(header);
        total_work += GetBlockProof(dummy);
    }
    return total_work;
}

/** Context-dependent validity checks.
 *  By "context", we mean only the previous block headers, but not the UTXO
 *  set; UTXO-related validity checks are done in ConnectBlock().
 *  NOTE: This function is not currently invoked by ConnectBlock(), so we
 *  should consider upgrade issues if we change which consensus rules are
 *  enforced in this function (eg by adding a new consensus rule). See comment
 *  in ConnectBlock().
 *  Note that -reindex-chainstate skips the validation that happens here!
 */
static bool ContextualCheckBlockHeader(const CBlockHeader& block, BlockValidationState& state, BlockManager& blockman, const ChainstateManager& chainman, const CBlockIndex* pindexPrev, NodeClock::time_point now, const bool fCheckBits) EXCLUSIVE_LOCKS_REQUIRED(::cs_main)
{
    AssertLockHeld(::cs_main);
    assert(pindexPrev != nullptr);
    const int nHeight = pindexPrev->nHeight + 1;

    /* Verify Xaya's requirement that the main block header must have zero bits
       (the difficulty is in the powdata instead).  */
    if (block.nBits != 0)
        return state.Invalid(BlockValidationResult::BLOCK_INVALID_HEADER,
                             "nonzero-bits",
                             "block header has non-zero bit");

    // Check proof of work
    const Consensus::Params& consensusParams = chainman.GetConsensus();
    if (fCheckBits && block.pow.getBits() != GetNextWorkRequired(block.pow.getCoreAlgo(), pindexPrev, consensusParams))
        return state.Invalid(BlockValidationResult::BLOCK_INVALID_HEADER, "bad-diffbits", "incorrect proof of work");

    // Check against checkpoints
    if (chainman.m_options.checkpoints_enabled) {
        // Don't accept any forks from the main chain prior to last checkpoint.
        // GetLastCheckpoint finds the last checkpoint in MapCheckpoints that's in our
        // BlockIndex().
        const CBlockIndex* pcheckpoint = blockman.GetLastCheckpoint(chainman.GetParams().Checkpoints());
        if (pcheckpoint && nHeight < pcheckpoint->nHeight) {
            LogPrintf("ERROR: %s: forked chain older than last checkpoint (height %d)\n", __func__, nHeight);
            return state.Invalid(BlockValidationResult::BLOCK_CHECKPOINT, "bad-fork-prior-to-checkpoint");
        }
    }

    // Check timestamp against prev
    if (block.GetBlockTime() <= pindexPrev->GetMedianTimePast())
        return state.Invalid(BlockValidationResult::BLOCK_INVALID_HEADER, "time-too-old", "block's timestamp is too early");

    // Check timestamp
    if (block.Time() > now + std::chrono::seconds{MAX_FUTURE_BLOCK_TIME}) {
        return state.Invalid(BlockValidationResult::BLOCK_TIME_FUTURE, "time-too-new", "block timestamp too far in the future");
    }

    // Reject blocks with outdated version
    if ((block.nVersion < 2 && DeploymentActiveAfter(pindexPrev, chainman, Consensus::DEPLOYMENT_HEIGHTINCB)) ||
        (block.nVersion < 3 && DeploymentActiveAfter(pindexPrev, chainman, Consensus::DEPLOYMENT_DERSIG)) ||
        (block.nVersion < 4 && DeploymentActiveAfter(pindexPrev, chainman, Consensus::DEPLOYMENT_CLTV))) {
            return state.Invalid(BlockValidationResult::BLOCK_INVALID_HEADER, strprintf("bad-version(0x%08x)", block.nVersion),
                                 strprintf("rejected nVersion=0x%08x block", block.nVersion));
    }

    return true;
}

/** NOTE: This function is not currently invoked by ConnectBlock(), so we
 *  should consider upgrade issues if we change which consensus rules are
 *  enforced in this function (eg by adding a new consensus rule). See comment
 *  in ConnectBlock().
 *  Note that -reindex-chainstate skips the validation that happens here!
 */
static bool ContextualCheckBlock(const CBlock& block, BlockValidationState& state, const ChainstateManager& chainman, const CBlockIndex* pindexPrev)
{
    const int nHeight = pindexPrev == nullptr ? 0 : pindexPrev->nHeight + 1;

    // Enforce BIP113 (Median Time Past).
    bool enforce_locktime_median_time_past{false};
    if (DeploymentActiveAfter(pindexPrev, chainman, Consensus::DEPLOYMENT_CSV)) {
        assert(pindexPrev != nullptr);
        enforce_locktime_median_time_past = true;
    }

    const int64_t nLockTimeCutoff{enforce_locktime_median_time_past ?
                                      pindexPrev->GetMedianTimePast() :
                                      block.GetBlockTime()};

    // Check that all transactions are finalized
    for (const auto& tx : block.vtx) {
        if (!IsFinalTx(*tx, nHeight, nLockTimeCutoff)) {
            return state.Invalid(BlockValidationResult::BLOCK_CONSENSUS, "bad-txns-nonfinal", "non-final transaction");
        }
    }

    // Enforce rule that the coinbase starts with serialized block height
    if (DeploymentActiveAfter(pindexPrev, chainman, Consensus::DEPLOYMENT_HEIGHTINCB))
    {
        CScript expect = CScript() << nHeight;
        if (block.vtx[0]->vin[0].scriptSig.size() < expect.size() ||
            !std::equal(expect.begin(), expect.end(), block.vtx[0]->vin[0].scriptSig.begin())) {
            return state.Invalid(BlockValidationResult::BLOCK_CONSENSUS, "bad-cb-height", "block height mismatch in coinbase");
        }
    }

    // Validation for witness commitments.
    // * We compute the witness hash (which is the hash including witnesses) of all the block's transactions, except the
    //   coinbase (where 0x0000....0000 is used instead).
    // * The coinbase scriptWitness is a stack of a single 32-byte vector, containing a witness reserved value (unconstrained).
    // * We build a merkle tree with all those witness hashes as leaves (similar to the hashMerkleRoot in the block header).
    // * There must be at least one output whose scriptPubKey is a single 36-byte push, the first 4 bytes of which are
    //   {0xaa, 0x21, 0xa9, 0xed}, and the following 32 bytes are SHA256^2(witness root, witness reserved value). In case there are
    //   multiple, the last one is used.
    bool fHaveWitness = false;
    if (DeploymentActiveAfter(pindexPrev, chainman, Consensus::DEPLOYMENT_SEGWIT)) {
        int commitpos = GetWitnessCommitmentIndex(block);
        if (commitpos != NO_WITNESS_COMMITMENT) {
            bool malleated = false;
            uint256 hashWitness = BlockWitnessMerkleRoot(block, &malleated);
            // The malleation check is ignored; as the transaction tree itself
            // already does not permit it, it is impossible to trigger in the
            // witness tree.
            if (block.vtx[0]->vin[0].scriptWitness.stack.size() != 1 || block.vtx[0]->vin[0].scriptWitness.stack[0].size() != 32) {
                return state.Invalid(BlockValidationResult::BLOCK_MUTATED, "bad-witness-nonce-size", strprintf("%s : invalid witness reserved value size", __func__));
            }
            CHash256().Write(hashWitness).Write(block.vtx[0]->vin[0].scriptWitness.stack[0]).Finalize(hashWitness);
            if (memcmp(hashWitness.begin(), &block.vtx[0]->vout[commitpos].scriptPubKey[6], 32)) {
                return state.Invalid(BlockValidationResult::BLOCK_MUTATED, "bad-witness-merkle-match", strprintf("%s : witness merkle commitment mismatch", __func__));
            }
            fHaveWitness = true;
        }
    }

    // No witness data is allowed in blocks that don't commit to witness data, as this would otherwise leave room for spam
    if (!fHaveWitness) {
      for (const auto& tx : block.vtx) {
            if (tx->HasWitness()) {
                return state.Invalid(BlockValidationResult::BLOCK_MUTATED, "unexpected-witness", strprintf("%s : unexpected witness data found", __func__));
            }
        }
    }

    // After the coinbase witness reserved value and commitment are verified,
    // we can check if the block weight passes (before we've checked the
    // coinbase witness, it would be possible for the weight to be too
    // large by filling up the coinbase witness, which doesn't change
    // the block hash, so we couldn't mark the block as permanently
    // failed).
    if (GetBlockWeight(block) > MAX_BLOCK_WEIGHT) {
        return state.Invalid(BlockValidationResult::BLOCK_CONSENSUS, "bad-blk-weight", strprintf("%s : weight limit failed", __func__));
    }

    return true;
}

bool ChainstateManager::AcceptBlockHeader(const CBlockHeader& block, BlockValidationState& state, CBlockIndex** ppindex, bool min_pow_checked)
{
    AssertLockHeld(cs_main);

    // Check for duplicate
    uint256 hash = block.GetHash();
    BlockMap::iterator miSelf{m_blockman.m_block_index.find(hash)};
    if (hash != GetConsensus().hashGenesisBlock) {
        if (miSelf != m_blockman.m_block_index.end()) {
            // Block header is already known.
            CBlockIndex* pindex = &(miSelf->second);
            if (ppindex)
                *ppindex = pindex;
            if (pindex->nStatus & BLOCK_FAILED_MASK) {
                LogPrint(BCLog::VALIDATION, "%s: block %s is marked invalid\n", __func__, hash.ToString());
                return state.Invalid(BlockValidationResult::BLOCK_CACHED_INVALID, "duplicate");
            }
            return true;
        }

        if (!CheckBlockHeader(block, state, GetConsensus())) {
            LogPrint(BCLog::VALIDATION, "%s: Consensus::CheckBlockHeader: %s, %s\n", __func__, hash.ToString(), state.ToString());
            return false;
        }

        // Get prev block index
        CBlockIndex* pindexPrev = nullptr;
        BlockMap::iterator mi{m_blockman.m_block_index.find(block.hashPrevBlock)};
        if (mi == m_blockman.m_block_index.end()) {
            LogPrint(BCLog::VALIDATION, "header %s has prev block not found: %s\n", hash.ToString(), block.hashPrevBlock.ToString());
            return state.Invalid(BlockValidationResult::BLOCK_MISSING_PREV, "prev-blk-not-found");
        }
        pindexPrev = &((*mi).second);
        if (pindexPrev->nStatus & BLOCK_FAILED_MASK) {
            LogPrint(BCLog::VALIDATION, "header %s has prev block invalid: %s\n", hash.ToString(), block.hashPrevBlock.ToString());
            return state.Invalid(BlockValidationResult::BLOCK_INVALID_PREV, "bad-prevblk");
        }
        if (!ContextualCheckBlockHeader(block, state, m_blockman, *this, pindexPrev, m_options.adjusted_time_callback(), true)) {
            LogPrint(BCLog::VALIDATION, "%s: Consensus::ContextualCheckBlockHeader: %s, %s\n", __func__, hash.ToString(), state.ToString());
            return false;
        }

        /* Determine if this block descends from any block which has been found
         * invalid (m_failed_blocks), then mark pindexPrev and any blocks between
         * them as failed. For example:
         *
         *                D3
         *              /
         *      B2 - C2
         *    /         \
         *  A             D2 - E2 - F2
         *    \
         *      B1 - C1 - D1 - E1
         *
         * In the case that we attempted to reorg from E1 to F2, only to find
         * C2 to be invalid, we would mark D2, E2, and F2 as BLOCK_FAILED_CHILD
         * but NOT D3 (it was not in any of our candidate sets at the time).
         *
         * In any case D3 will also be marked as BLOCK_FAILED_CHILD at restart
         * in LoadBlockIndex.
         */
        if (!pindexPrev->IsValid(BLOCK_VALID_SCRIPTS)) {
            // The above does not mean "invalid": it checks if the previous block
            // hasn't been validated up to BLOCK_VALID_SCRIPTS. This is a performance
            // optimization, in the common case of adding a new block to the tip,
            // we don't need to iterate over the failed blocks list.
            for (const CBlockIndex* failedit : m_failed_blocks) {
                if (pindexPrev->GetAncestor(failedit->nHeight) == failedit) {
                    assert(failedit->nStatus & BLOCK_FAILED_VALID);
                    CBlockIndex* invalid_walk = pindexPrev;
                    while (invalid_walk != failedit) {
                        invalid_walk->nStatus |= BLOCK_FAILED_CHILD;
                        m_blockman.m_dirty_blockindex.insert(invalid_walk);
                        invalid_walk = invalid_walk->pprev;
                    }
                    LogPrint(BCLog::VALIDATION, "header %s has prev block invalid: %s\n", hash.ToString(), block.hashPrevBlock.ToString());
                    return state.Invalid(BlockValidationResult::BLOCK_INVALID_PREV, "bad-prevblk");
                }
            }
        }
    }
    if (!min_pow_checked) {
        LogPrint(BCLog::VALIDATION, "%s: not adding new block header %s, missing anti-dos proof-of-work validation\n", __func__, hash.ToString());
        return state.Invalid(BlockValidationResult::BLOCK_HEADER_LOW_WORK, "too-little-chainwork");
    }
    CBlockIndex* pindex{m_blockman.AddToBlockIndex(block, m_best_header)};

    if (ppindex)
        *ppindex = pindex;

    return true;
}

// Exposed wrapper for AcceptBlockHeader
bool ChainstateManager::ProcessNewBlockHeaders(const std::vector<CBlockHeader>& headers, bool min_pow_checked, BlockValidationState& state, const CBlockIndex** ppindex)
{
    AssertLockNotHeld(cs_main);
    {
        LOCK(cs_main);
        for (const CBlockHeader& header : headers) {
            CBlockIndex *pindex = nullptr; // Use a temp pindex instead of ppindex to avoid a const_cast
            bool accepted{AcceptBlockHeader(header, state, &pindex, min_pow_checked)};
            ActiveChainstate().CheckBlockIndex();

            if (!accepted) {
                return false;
            }
            if (ppindex) {
                *ppindex = pindex;
            }
        }
    }
    if (NotifyHeaderTip(ActiveChainstate())) {
        if (ActiveChainstate().IsInitialBlockDownload() && ppindex && *ppindex) {
            const CBlockIndex& last_accepted{**ppindex};
            const int64_t blocks_left{(GetTime() - last_accepted.GetBlockTime()) / Ticks<std::chrono::seconds>(AvgTargetSpacing(GetConsensus(), (*ppindex)->nHeight))};
            const double progress{100.0 * last_accepted.nHeight / (last_accepted.nHeight + blocks_left)};
            LogPrintf("Synchronizing blockheaders, height: %d (~%.2f%%)\n", last_accepted.nHeight, progress);
        }
    }
    return true;
}

void ChainstateManager::ReportHeadersPresync(const arith_uint256& work, int64_t height, int64_t timestamp)
{
    AssertLockNotHeld(cs_main);
    const auto& chainstate = ActiveChainstate();
    {
        LOCK(cs_main);
        // Don't report headers presync progress if we already have a post-minchainwork header chain.
        // This means we lose reporting for potentially legitimate, but unlikely, deep reorgs, but
        // prevent attackers that spam low-work headers from filling our logs.
        if (m_best_header->nChainWork >= UintToArith256(GetConsensus().nMinimumChainWork)) return;
        // Rate limit headers presync updates to 4 per second, as these are not subject to DoS
        // protection.
        auto now = std::chrono::steady_clock::now();
        if (now < m_last_presync_update + std::chrono::milliseconds{250}) return;
        m_last_presync_update = now;
    }
    bool initial_download = chainstate.IsInitialBlockDownload();
    uiInterface.NotifyHeaderTip(GetSynchronizationState(initial_download), height, timestamp, /*presync=*/true);
    if (initial_download) {
        const int64_t blocks_left{(GetTime() - timestamp) / Ticks<std::chrono::seconds>(AvgTargetSpacing(GetConsensus(), height))};
        const double progress{100.0 * height / (height + blocks_left)};
        LogPrintf("Pre-synchronizing blockheaders, height: %d (~%.2f%%)\n", height, progress);
    }
}

/** Store block on disk. If dbp is non-nullptr, the file is known to already reside on disk */
bool Chainstate::AcceptBlock(const std::shared_ptr<const CBlock>& pblock, BlockValidationState& state, CBlockIndex** ppindex, bool fRequested, const FlatFilePos* dbp, bool* fNewBlock, bool min_pow_checked)
{
    const CBlock& block = *pblock;

    if (fNewBlock) *fNewBlock = false;
    AssertLockHeld(cs_main);

    CBlockIndex *pindexDummy = nullptr;
    CBlockIndex *&pindex = ppindex ? *ppindex : pindexDummy;

    bool accepted_header{m_chainman.AcceptBlockHeader(block, state, &pindex, min_pow_checked)};
    CheckBlockIndex();

    if (!accepted_header)
        return false;

    // Try to process all requested blocks that we don't have, but only
    // process an unrequested block if it's new and has enough work to
    // advance our tip, and isn't too many blocks ahead.
    bool fAlreadyHave = pindex->nStatus & BLOCK_HAVE_DATA;
    bool fHasMoreOrSameWork = (m_chain.Tip() ? pindex->nChainWork >= m_chain.Tip()->nChainWork : true);
    // Blocks that are too out-of-order needlessly limit the effectiveness of
    // pruning, because pruning will not delete block files that contain any
    // blocks which are too close in height to the tip.  Apply this test
    // regardless of whether pruning is enabled; it should generally be safe to
    // not process unrequested blocks.
    bool fTooFarAhead{pindex->nHeight > m_chain.Height() + int(MIN_BLOCKS_TO_KEEP)};

    // TODO: Decouple this function from the block download logic by removing fRequested
    // This requires some new chain data structure to efficiently look up if a
    // block is in a chain leading to a candidate for best tip, despite not
    // being such a candidate itself.
    // Note that this would break the getblockfrompeer RPC

    // TODO: deal better with return value and error conditions for duplicate
    // and unrequested blocks.
    if (fAlreadyHave) return true;
    if (!fRequested) {  // If we didn't ask for it:
        if (pindex->nTx != 0) return true;    // This is a previously-processed block that was pruned
        if (!fHasMoreOrSameWork) return true; // Don't process less-work chains
        if (fTooFarAhead) return true;        // Block height is too high

        // Protect against DoS attacks from low-work chains.
        // If our tip is behind, a peer could try to send us
        // low-work blocks on a fake chain that we would never
        // request; don't process these.
        if (pindex->nChainWork < m_chainman.MinimumChainWork()) return true;
    }

    const CChainParams& params{m_chainman.GetParams()};

    if (!CheckBlock(block, state, params.GetConsensus()) ||
        !ContextualCheckBlock(block, state, m_chainman, pindex->pprev)) {
        if (state.IsInvalid() && state.GetResult() != BlockValidationResult::BLOCK_MUTATED) {
            pindex->nStatus |= BLOCK_FAILED_VALID;
            m_blockman.m_dirty_blockindex.insert(pindex);
        }
        return error("%s: %s", __func__, state.ToString());
    }

    // Header is valid/has work, merkle tree and segwit merkle tree are good...RELAY NOW
    // (but if it does not build on our best tip, let the SendMessages loop relay it)
    if (!IsInitialBlockDownload() && m_chain.Tip() == pindex->pprev)
        GetMainSignals().NewPoWValidBlock(pindex, pblock);

    // Write block to history file
    if (fNewBlock) *fNewBlock = true;
    try {
        FlatFilePos blockPos{m_blockman.SaveBlockToDisk(block, pindex->nHeight, m_chain, params, dbp)};
        if (blockPos.IsNull()) {
            state.Error(strprintf("%s: Failed to find position to write new block to disk", __func__));
            return false;
        }
        ReceivedBlockTransactions(block, pindex, blockPos);
    } catch (const std::runtime_error& e) {
        return AbortNode(state, std::string("System error: ") + e.what());
    }

    FlushStateToDisk(state, FlushStateMode::NONE);

    CheckBlockIndex();

    return true;
}

bool ChainstateManager::ProcessNewBlock(const std::shared_ptr<const CBlock>& block, bool force_processing, bool min_pow_checked, bool* new_block)
{
    AssertLockNotHeld(cs_main);

    {
        CBlockIndex *pindex = nullptr;
        if (new_block) *new_block = false;
        BlockValidationState state;

        // CheckBlock() does not support multi-threaded block validation because CBlock::fChecked can cause data race.
        // Therefore, the following critical section must include the CheckBlock() call as well.
        LOCK(cs_main);

        // Skipping AcceptBlock() for CheckBlock() failures means that we will never mark a block as invalid if
        // CheckBlock() fails.  This is protective against consensus failure if there are any unknown forms of block
        // malleability that cause CheckBlock() to fail; see e.g. CVE-2012-2459 and
        // https://lists.linuxfoundation.org/pipermail/bitcoin-dev/2019-February/016697.html.  Because CheckBlock() is
        // not very expensive, the anti-DoS benefits of caching failure (of a definitely-invalid block) are not substantial.
        bool ret = CheckBlock(*block, state, GetConsensus());
        if (ret) {
            // Store to disk
            ret = ActiveChainstate().AcceptBlock(block, state, &pindex, force_processing, nullptr, new_block, min_pow_checked);
        }
        if (!ret) {
            GetMainSignals().BlockChecked(*block, state);
            return error("%s: AcceptBlock FAILED (%s)", __func__, state.ToString());
        }
    }

    NotifyHeaderTip(ActiveChainstate());

    BlockValidationState state; // Only used to report errors, not invalidity - ignore it
    if (!ActiveChainstate().ActivateBestChain(state, block)) {
        return error("%s: ActivateBestChain failed (%s)", __func__, state.ToString());
    }

    return true;
}

MempoolAcceptResult ChainstateManager::ProcessTransaction(const CTransactionRef& tx, bool test_accept)
{
    AssertLockHeld(cs_main);
    Chainstate& active_chainstate = ActiveChainstate();
    if (!active_chainstate.GetMempool()) {
        TxValidationState state;
        state.Invalid(TxValidationResult::TX_NO_MEMPOOL, "no-mempool");
        return MempoolAcceptResult::Failure(state);
    }
    auto result = AcceptToMemoryPool(active_chainstate, tx, GetTime(), /*bypass_limits=*/ false, test_accept);
    active_chainstate.GetMempool()->check(active_chainstate.CoinsTip(), active_chainstate.m_chain.Height() + 1);
    return result;
}

bool TestBlockValidity(BlockValidationState& state,
                       const CChainParams& chainparams,
                       Chainstate& chainstate,
                       const CBlock& block,
                       CBlockIndex* pindexPrev,
                       const std::function<NodeClock::time_point()>& adjusted_time_callback,
                       bool fCheckPOW,
                       bool fCheckBits,
                       bool fCheckMerkleRoot)
{
    AssertLockHeld(cs_main);
    assert(pindexPrev && pindexPrev == chainstate.m_chain.Tip());
    CCoinsViewCache viewNew(&chainstate.CoinsTip());
    uint256 block_hash(block.GetHash());
    CBlockIndex indexDummy(block);
    indexDummy.pprev = pindexPrev;
    indexDummy.nHeight = pindexPrev->nHeight + 1;
    indexDummy.phashBlock = &block_hash;

    // NOTE: CheckBlockHeader is called by CheckBlock
    if (!ContextualCheckBlockHeader(block, state, chainstate.m_blockman, chainstate.m_chainman, pindexPrev, adjusted_time_callback(), fCheckBits))
        return error("%s: Consensus::ContextualCheckBlockHeader: %s", __func__, state.ToString());
    if (!CheckBlock(block, state, chainparams.GetConsensus(), fCheckPOW, fCheckMerkleRoot))
        return error("%s: Consensus::CheckBlock: %s", __func__, state.ToString());
    if (!ContextualCheckBlock(block, state, chainstate.m_chainman, pindexPrev))
        return error("%s: Consensus::ContextualCheckBlock: %s", __func__, state.ToString());
    if (!chainstate.ConnectBlock(block, state, &indexDummy, viewNew, true)) {
        return false;
    }
    assert(state.IsValid());

    return true;
}

/* This function is called from the RPC code for pruneblockchain */
void PruneBlockFilesManual(Chainstate& active_chainstate, int nManualPruneHeight)
{
    BlockValidationState state;
    if (!active_chainstate.FlushStateToDisk(
            state, FlushStateMode::NONE, nManualPruneHeight)) {
        LogPrintf("%s: failed to flush state (%s)\n", __func__, state.ToString());
    }
}

void Chainstate::LoadMempool(const fs::path& load_path, FopenFn mockable_fopen_function)
{
    if (!m_mempool) return;
    ::LoadMempool(*m_mempool, load_path, *this, mockable_fopen_function);
    m_mempool->SetLoadTried(!ShutdownRequested());
}

bool Chainstate::LoadChainTip()
{
    AssertLockHeld(cs_main);
    const CCoinsViewCache& coins_cache = CoinsTip();
    assert(!coins_cache.GetBestBlock().IsNull()); // Never called when the coins view is empty
    const CBlockIndex* tip = m_chain.Tip();

    if (tip && tip->GetBlockHash() == coins_cache.GetBestBlock()) {
        return true;
    }

    // Load pointer to end of best chain
    CBlockIndex* pindex = m_blockman.LookupBlockIndex(coins_cache.GetBestBlock());
    if (!pindex) {
        return false;
    }
    m_chain.SetTip(*pindex);
    PruneBlockIndexCandidates();

    tip = m_chain.Tip();
    LogPrintf("Loaded best chain: hashBestChain=%s height=%d date=%s progress=%f\n",
              tip->GetBlockHash().ToString(),
              m_chain.Height(),
              FormatISO8601DateTime(tip->GetBlockTime()),
              GuessVerificationProgress(m_chainman.GetParams().TxData(), tip));
    return true;
}

CVerifyDB::CVerifyDB()
{
    uiInterface.ShowProgress(_("Verifying blocks…").translated, 0, false);
}

CVerifyDB::~CVerifyDB()
{
    uiInterface.ShowProgress("", 100, false);
}

bool CVerifyDB::VerifyDB(
    Chainstate& chainstate,
    const Consensus::Params& consensus_params,
    CCoinsView& coinsview,
    int nCheckLevel, int nCheckDepth)
{
    AssertLockHeld(cs_main);

    if (chainstate.m_chain.Tip() == nullptr || chainstate.m_chain.Tip()->pprev == nullptr) {
        return true;
    }

    // Verify blocks in the best chain
    if (nCheckDepth <= 0 || nCheckDepth > chainstate.m_chain.Height()) {
        nCheckDepth = chainstate.m_chain.Height();
    }
    nCheckLevel = std::max(0, std::min(4, nCheckLevel));
    LogPrintf("Verifying last %i blocks at level %i\n", nCheckDepth, nCheckLevel);
    CCoinsViewCache coins(&coinsview);
    CBlockIndex* pindex;
    CBlockIndex* pindexFailure = nullptr;
    int nGoodTransactions = 0;
    BlockValidationState state;
    int reportDone = 0;
    LogPrintf("[0%%]..."); /* Continued */

    const bool is_snapshot_cs{!chainstate.m_from_snapshot_blockhash};

    for (pindex = chainstate.m_chain.Tip(); pindex && pindex->pprev; pindex = pindex->pprev) {
        const int percentageDone = std::max(1, std::min(99, (int)(((double)(chainstate.m_chain.Height() - pindex->nHeight)) / (double)nCheckDepth * (nCheckLevel >= 4 ? 50 : 100))));
        if (reportDone < percentageDone / 10) {
            // report every 10% step
            LogPrintf("[%d%%]...", percentageDone); /* Continued */
            reportDone = percentageDone / 10;
        }
        uiInterface.ShowProgress(_("Verifying blocks…").translated, percentageDone, false);
        if (pindex->nHeight <= chainstate.m_chain.Height() - nCheckDepth) {
            break;
        }
        if ((fPruneMode || is_snapshot_cs) && !(pindex->nStatus & BLOCK_HAVE_DATA)) {
            // If pruning or running under an assumeutxo snapshot, only go
            // back as far as we have data.
            LogPrintf("VerifyDB(): block verification stopping at height %d (pruning, no data)\n", pindex->nHeight);
            break;
        }
        CBlock block;
        // check level 0: read from disk
        if (!ReadBlockFromDisk(block, pindex, consensus_params)) {
            return error("VerifyDB(): *** ReadBlockFromDisk failed at %d, hash=%s", pindex->nHeight, pindex->GetBlockHash().ToString());
        }
        // check level 1: verify block validity
        if (nCheckLevel >= 1 && !CheckBlock(block, state, consensus_params)) {
            return error("%s: *** found bad block at %d, hash=%s (%s)\n", __func__,
                         pindex->nHeight, pindex->GetBlockHash().ToString(), state.ToString());
        }
        // check level 2: verify undo validity
        if (nCheckLevel >= 2 && pindex) {
            CBlockUndo undo;
            if (!pindex->GetUndoPos().IsNull()) {
                if (!UndoReadFromDisk(undo, pindex)) {
                    return error("VerifyDB(): *** found bad undo data at %d, hash=%s\n", pindex->nHeight, pindex->GetBlockHash().ToString());
                }
            }
        }
        // check level 3: check for inconsistencies during memory-only disconnect of tip blocks
        size_t curr_coins_usage = coins.DynamicMemoryUsage() + chainstate.CoinsTip().DynamicMemoryUsage();

        if (nCheckLevel >= 3 && curr_coins_usage <= chainstate.m_coinstip_cache_size_bytes) {
            assert(coins.GetBestBlock() == pindex->GetBlockHash());
            DisconnectResult res = chainstate.DisconnectBlock(block, pindex, coins);
            if (res == DISCONNECT_FAILED) {
                return error("VerifyDB(): *** irrecoverable inconsistency in block data at %d, hash=%s", pindex->nHeight, pindex->GetBlockHash().ToString());
            }
            if (res == DISCONNECT_UNCLEAN) {
                nGoodTransactions = 0;
                pindexFailure = pindex;
            } else {
                nGoodTransactions += block.vtx.size();
            }
        }
        if (ShutdownRequested()) return true;
    }
    if (pindexFailure) {
        return error("VerifyDB(): *** coin database inconsistencies found (last %i blocks, %i good transactions before that)\n", chainstate.m_chain.Height() - pindexFailure->nHeight + 1, nGoodTransactions);
    }

    // store block count as we move pindex at check level >= 4
    int block_count = chainstate.m_chain.Height() - pindex->nHeight;

    // check level 4: try reconnecting blocks
    if (nCheckLevel >= 4) {
        while (pindex != chainstate.m_chain.Tip()) {
            const int percentageDone = std::max(1, std::min(99, 100 - (int)(((double)(chainstate.m_chain.Height() - pindex->nHeight)) / (double)nCheckDepth * 50)));
            if (reportDone < percentageDone / 10) {
                // report every 10% step
                LogPrintf("[%d%%]...", percentageDone); /* Continued */
                reportDone = percentageDone / 10;
            }
            uiInterface.ShowProgress(_("Verifying blocks…").translated, percentageDone, false);
            pindex = chainstate.m_chain.Next(pindex);
            CBlock block;
            if (!ReadBlockFromDisk(block, pindex, consensus_params))
                return error("VerifyDB(): *** ReadBlockFromDisk failed at %d, hash=%s", pindex->nHeight, pindex->GetBlockHash().ToString());
            if (!chainstate.ConnectBlock(block, state, pindex, coins)) {
                return error("VerifyDB(): *** found unconnectable block at %d, hash=%s (%s)", pindex->nHeight, pindex->GetBlockHash().ToString(), state.ToString());
            }
            if (ShutdownRequested()) return true;
        }
    }

    LogPrintf("[DONE].\n");
    LogPrintf("No coin database inconsistencies in last %i blocks (%i transactions)\n", block_count, nGoodTransactions);

    return true;
}

/** Apply the effects of a block on the utxo cache, ignoring that it may already have been applied. */
bool Chainstate::RollforwardBlock(const CBlockIndex* pindex, CCoinsViewCache& inputs)
{
    AssertLockHeld(cs_main);
    // TODO: merge with ConnectBlock
    CBlock block;
    if (!ReadBlockFromDisk(block, pindex, m_chainman.GetConsensus())) {
        return error("ReplayBlock(): ReadBlockFromDisk failed at %d, hash=%s", pindex->nHeight, pindex->GetBlockHash().ToString());
    }

    for (const CTransactionRef& tx : block.vtx) {
        if (!tx->IsCoinBase()) {
            for (const CTxIn &txin : tx->vin) {
                inputs.SpendCoin(txin.prevout);
            }
        }
        // Pass check = true as every addition may be an overwrite.
        AddCoins(inputs, *tx, pindex->nHeight, true);
    }
    return true;
}

bool Chainstate::ReplayBlocks()
{
    LOCK(cs_main);

    CCoinsView& db = this->CoinsDB();
    CCoinsViewCache cache(&db);

    std::vector<uint256> hashHeads = db.GetHeadBlocks();
    if (hashHeads.empty()) return true; // We're already in a consistent state.
    if (hashHeads.size() != 2) return error("ReplayBlocks(): unknown inconsistent state");

    uiInterface.ShowProgress(_("Replaying blocks…").translated, 0, false);
    LogPrintf("Replaying blocks\n");

    const CBlockIndex* pindexOld = nullptr;  // Old tip during the interrupted flush.
    const CBlockIndex* pindexNew;            // New tip during the interrupted flush.
    const CBlockIndex* pindexFork = nullptr; // Latest block common to both the old and the new tip.

    if (m_blockman.m_block_index.count(hashHeads[0]) == 0) {
        return error("ReplayBlocks(): reorganization to unknown block requested");
    }
    pindexNew = &(m_blockman.m_block_index[hashHeads[0]]);

    if (!hashHeads[1].IsNull()) { // The old tip is allowed to be 0, indicating it's the first flush.
        if (m_blockman.m_block_index.count(hashHeads[1]) == 0) {
            return error("ReplayBlocks(): reorganization from unknown block requested");
        }
        pindexOld = &(m_blockman.m_block_index[hashHeads[1]]);
        pindexFork = LastCommonAncestor(pindexOld, pindexNew);
        assert(pindexFork != nullptr);
    }

    // Rollback along the old branch.
    while (pindexOld != pindexFork) {
        if (pindexOld->nHeight > 0) { // Never disconnect the genesis block.
            CBlock block;
            if (!ReadBlockFromDisk(block, pindexOld, m_chainman.GetConsensus())) {
                return error("RollbackBlock(): ReadBlockFromDisk() failed at %d, hash=%s", pindexOld->nHeight, pindexOld->GetBlockHash().ToString());
            }
            LogPrintf("Rolling back %s (%i)\n", pindexOld->GetBlockHash().ToString(), pindexOld->nHeight);
            DisconnectResult res = DisconnectBlock(block, pindexOld, cache);
            if (res == DISCONNECT_FAILED) {
                return error("RollbackBlock(): DisconnectBlock failed at %d, hash=%s", pindexOld->nHeight, pindexOld->GetBlockHash().ToString());
            }
            // If DISCONNECT_UNCLEAN is returned, it means a non-existing UTXO was deleted, or an existing UTXO was
            // overwritten. It corresponds to cases where the block-to-be-disconnect never had all its operations
            // applied to the UTXO set. However, as both writing a UTXO and deleting a UTXO are idempotent operations,
            // the result is still a version of the UTXO set with the effects of that block undone.
        }
        pindexOld = pindexOld->pprev;
    }

    // Roll forward from the forking point to the new tip.
    int nForkHeight = pindexFork ? pindexFork->nHeight : 0;
    for (int nHeight = nForkHeight + 1; nHeight <= pindexNew->nHeight; ++nHeight) {
        const CBlockIndex& pindex{*Assert(pindexNew->GetAncestor(nHeight))};

        LogPrintf("Rolling forward %s (%i)\n", pindex.GetBlockHash().ToString(), nHeight);
        uiInterface.ShowProgress(_("Replaying blocks…").translated, (int) ((nHeight - nForkHeight) * 100.0 / (pindexNew->nHeight - nForkHeight)) , false);
        if (!RollforwardBlock(&pindex, cache)) return false;
    }

    cache.SetBestBlock(pindexNew->GetBlockHash());
    cache.Flush();
    uiInterface.ShowProgress("", 100, false);
    return true;
}

bool Chainstate::NeedsRedownload() const
{
    AssertLockHeld(cs_main);

    // At and above m_params.SegwitHeight, segwit consensus rules must be validated
    CBlockIndex* block{m_chain.Tip()};

    while (block != nullptr && DeploymentActiveAt(*block, m_chainman, Consensus::DEPLOYMENT_SEGWIT)) {
        if (!(block->nStatus & BLOCK_OPT_WITNESS)) {
            // block is insufficiently validated for a segwit client
            return true;
        }
        block = block->pprev;
    }

    return false;
}

void Chainstate::UnloadBlockIndex()
{
    AssertLockHeld(::cs_main);
    nBlockSequenceId = 1;
    setBlockIndexCandidates.clear();
}

bool ChainstateManager::LoadBlockIndex()
{
    AssertLockHeld(cs_main);
    // Load block index from databases
    bool needs_init = fReindex;
    if (!fReindex) {
        bool ret = m_blockman.LoadBlockIndexDB(GetConsensus());
        if (!ret) return false;

        std::vector<CBlockIndex*> vSortedByHeight{m_blockman.GetAllBlockIndices()};
        std::sort(vSortedByHeight.begin(), vSortedByHeight.end(),
                  CBlockIndexHeightOnlyComparator());

        // Find start of assumed-valid region.
        int first_assumed_valid_height = std::numeric_limits<int>::max();

        for (const CBlockIndex* block : vSortedByHeight) {
            if (block->IsAssumedValid()) {
                auto chainstates = GetAll();

                // If we encounter an assumed-valid block index entry, ensure that we have
                // one chainstate that tolerates assumed-valid entries and another that does
                // not (i.e. the background validation chainstate), since assumed-valid
                // entries should always be pending validation by a fully-validated chainstate.
                auto any_chain = [&](auto fnc) { return std::any_of(chainstates.cbegin(), chainstates.cend(), fnc); };
                assert(any_chain([](auto chainstate) { return chainstate->reliesOnAssumedValid(); }));
                assert(any_chain([](auto chainstate) { return !chainstate->reliesOnAssumedValid(); }));

                first_assumed_valid_height = block->nHeight;
                break;
            }
        }

        for (CBlockIndex* pindex : vSortedByHeight) {
            if (ShutdownRequested()) return false;
            if (pindex->IsAssumedValid() ||
                    (pindex->IsValid(BLOCK_VALID_TRANSACTIONS) &&
                     (pindex->HaveTxsDownloaded() || pindex->pprev == nullptr))) {

                // Fill each chainstate's block candidate set. Only add assumed-valid
                // blocks to the tip candidate set if the chainstate is allowed to rely on
                // assumed-valid blocks.
                //
                // If all setBlockIndexCandidates contained the assumed-valid blocks, the
                // background chainstate's ActivateBestChain() call would add assumed-valid
                // blocks to the chain (based on how FindMostWorkChain() works). Obviously
                // we don't want this since the purpose of the background validation chain
                // is to validate assued-valid blocks.
                //
                // Note: This is considering all blocks whose height is greater or equal to
                // the first assumed-valid block to be assumed-valid blocks, and excluding
                // them from the background chainstate's setBlockIndexCandidates set. This
                // does mean that some blocks which are not technically assumed-valid
                // (later blocks on a fork beginning before the first assumed-valid block)
                // might not get added to the background chainstate, but this is ok,
                // because they will still be attached to the active chainstate if they
                // actually contain more work.
                //
                // Instead of this height-based approach, an earlier attempt was made at
                // detecting "holistically" whether the block index under consideration
                // relied on an assumed-valid ancestor, but this proved to be too slow to
                // be practical.
                for (Chainstate* chainstate : GetAll()) {
                    if (chainstate->reliesOnAssumedValid() ||
                            pindex->nHeight < first_assumed_valid_height) {
                        chainstate->setBlockIndexCandidates.insert(pindex);
                    }
                }
            }
            if (pindex->nStatus & BLOCK_FAILED_MASK && (!m_best_invalid || pindex->nChainWork > m_best_invalid->nChainWork)) {
                m_best_invalid = pindex;
            }
            if (pindex->IsValid(BLOCK_VALID_TREE) && (m_best_header == nullptr || CBlockIndexWorkComparator()(m_best_header, pindex)))
                m_best_header = pindex;
        }

        needs_init = m_blockman.m_block_index.empty();
    }

    if (needs_init) {
        // Everything here is for *new* reindex/DBs. Thus, though
        // LoadBlockIndexDB may have set fReindex if we shut down
        // mid-reindex previously, we don't check fReindex and
        // instead only check it prior to LoadBlockIndexDB to set
        // needs_init.

        LogPrintf("Initializing databases...\n");
        fNameHistory = gArgs.GetBoolArg("-namehistory", false);
        m_blockman.m_block_tree_db->WriteFlag("namehistory", fNameHistory);
    }
    return true;
}

bool Chainstate::LoadGenesisBlock()
{
    LOCK(cs_main);

    const CChainParams& params{m_chainman.GetParams()};

    // Check whether we're already initialized by checking for genesis in
    // m_blockman.m_block_index. Note that we can't use m_chain here, since it is
    // set based on the coins db, not the block index db, which is the only
    // thing loaded at this point.
    if (m_blockman.m_block_index.count(params.GenesisBlock().GetHash()))
        return true;

    try {
        const CBlock& block = params.GenesisBlock();
        FlatFilePos blockPos{m_blockman.SaveBlockToDisk(block, 0, m_chain, params, nullptr)};
        if (blockPos.IsNull()) {
            return error("%s: writing genesis block to disk failed", __func__);
        }
        CBlockIndex* pindex = m_blockman.AddToBlockIndex(block, m_chainman.m_best_header);
        ReceivedBlockTransactions(block, pindex, blockPos);
    } catch (const std::runtime_error& e) {
        return error("%s: failed to write genesis block: %s", __func__, e.what());
    }

    return true;
}

void Chainstate::LoadExternalBlockFile(
    FILE* fileIn,
    FlatFilePos* dbp,
    std::multimap<uint256, FlatFilePos>* blocks_with_unknown_parent)
{
    AssertLockNotHeld(m_chainstate_mutex);

    // Either both should be specified (-reindex), or neither (-loadblock).
    assert(!dbp == !blocks_with_unknown_parent);

    const auto start{SteadyClock::now()};
    const CChainParams& params{m_chainman.GetParams()};

    int nLoaded = 0;
    try {
        // This takes over fileIn and calls fclose() on it in the CBufferedFile destructor
        CBufferedFile blkdat(fileIn, 2*MAX_BLOCK_SERIALIZED_SIZE, MAX_BLOCK_SERIALIZED_SIZE+8, SER_DISK, CLIENT_VERSION);
        // nRewind indicates where to resume scanning in case something goes wrong,
        // such as a block fails to deserialize.
        uint64_t nRewind = blkdat.GetPos();
        while (!blkdat.eof()) {
            if (ShutdownRequested()) return;

            blkdat.SetPos(nRewind);
            nRewind++; // start one byte further next time, in case of failure
            blkdat.SetLimit(); // remove former limit
            unsigned int nSize = 0;
            try {
                // locate a header
                unsigned char buf[CMessageHeader::MESSAGE_START_SIZE];
                blkdat.FindByte(params.MessageStart()[0]);
                nRewind = blkdat.GetPos() + 1;
                blkdat >> buf;
                if (memcmp(buf, params.MessageStart(), CMessageHeader::MESSAGE_START_SIZE)) {
                    continue;
                }
                // read size
                blkdat >> nSize;
                if (nSize < 80 || nSize > MAX_BLOCK_SERIALIZED_SIZE)
                    continue;
            } catch (const std::exception&) {
                // no valid block header found; don't complain
                // (this happens at the end of every blk.dat file)
                break;
            }
            try {
                // read block header
                const uint64_t nBlockPos{blkdat.GetPos()};
                if (dbp)
                    dbp->nPos = nBlockPos;
                blkdat.SetLimit(nBlockPos + nSize);
                CBlockHeader header;
                blkdat >> header;
                const uint256 hash{header.GetHash()};
                // Skip the rest of this block (this may read from disk into memory); position to the marker before the
                // next block, but it's still possible to rewind to the start of the current block (without a disk read).
                nRewind = nBlockPos + nSize;
                blkdat.SkipTo(nRewind);
                {
                    LOCK(cs_main);
                    // detect out of order blocks, and store them for later
                    if (hash != params.GetConsensus().hashGenesisBlock && !m_blockman.LookupBlockIndex(header.hashPrevBlock)) {
                        LogPrint(BCLog::REINDEX, "%s: Out of order block %s, parent %s not known\n", __func__, hash.ToString(),
                                 header.hashPrevBlock.ToString());
                        if (dbp && blocks_with_unknown_parent) {
                            blocks_with_unknown_parent->emplace(header.hashPrevBlock, *dbp);
                        }
                        continue;
                    }

                    // process in case the block isn't known yet
                    const CBlockIndex* pindex = m_blockman.LookupBlockIndex(hash);
                    if (!pindex || (pindex->nStatus & BLOCK_HAVE_DATA) == 0) {
                        // This block can be processed immediately; rewind to its start, read and deserialize it.
                        blkdat.SetPos(nBlockPos);
                        std::shared_ptr<CBlock> pblock{std::make_shared<CBlock>()};
                        blkdat >> *pblock;
                        nRewind = blkdat.GetPos();

                        BlockValidationState state;
                        if (AcceptBlock(pblock, state, nullptr, true, dbp, nullptr, true)) {
                            nLoaded++;
                        }
                        if (state.IsError()) {
                            break;
                        }
                    } else if (hash != params.GetConsensus().hashGenesisBlock && pindex->nHeight % 1000 == 0) {
                        LogPrint(BCLog::REINDEX, "Block Import: already had block %s at height %d\n", hash.ToString(), pindex->nHeight);
                    }
                }

                // Activate the genesis block so normal node progress can continue
                if (hash == params.GetConsensus().hashGenesisBlock) {
                    BlockValidationState state;
                    if (!ActivateBestChain(state, nullptr)) {
                        break;
                    }
                }

                NotifyHeaderTip(*this);

                if (!blocks_with_unknown_parent) continue;

                // Recursively process earlier encountered successors of this block
                std::deque<uint256> queue;
                queue.push_back(hash);
                while (!queue.empty()) {
                    uint256 head = queue.front();
                    queue.pop_front();
                    auto range = blocks_with_unknown_parent->equal_range(head);
                    while (range.first != range.second) {
                        std::multimap<uint256, FlatFilePos>::iterator it = range.first;
                        std::shared_ptr<CBlock> pblockrecursive = std::make_shared<CBlock>();
                        if (ReadBlockFromDisk(*pblockrecursive, it->second, params.GetConsensus())) {
                            LogPrint(BCLog::REINDEX, "%s: Processing out of order child %s of %s\n", __func__, pblockrecursive->GetHash().ToString(),
                                    head.ToString());
                            LOCK(cs_main);
                            BlockValidationState dummy;
                            if (AcceptBlock(pblockrecursive, dummy, nullptr, true, &it->second, nullptr, true)) {
                                nLoaded++;
                                queue.push_back(pblockrecursive->GetHash());
                            }
                        }
                        range.first++;
                        blocks_with_unknown_parent->erase(it);
                        NotifyHeaderTip(*this);
                    }
                }
            } catch (const std::exception& e) {
                // historical bugs added extra data to the block files that does not deserialize cleanly.
                // commonly this data is between readable blocks, but it does not really matter. such data is not fatal to the import process.
                // the code that reads the block files deals with invalid data by simply ignoring it.
                // it continues to search for the next {4 byte magic message start bytes + 4 byte length + block} that does deserialize cleanly
                // and passes all of the other block validation checks dealing with POW and the merkle root, etc...
                // we merely note with this informational log message when unexpected data is encountered.
                // we could also be experiencing a storage system read error, or a read of a previous bad write. these are possible, but
                // less likely scenarios. we don't have enough information to tell a difference here.
                // the reindex process is not the place to attempt to clean and/or compact the block files. if so desired, a studious node operator
                // may use knowledge of the fact that the block files are not entirely pristine in order to prepare a set of pristine, and
                // perhaps ordered, block files for later reindexing.
                LogPrint(BCLog::REINDEX, "%s: unexpected data at file offset 0x%x - %s. continuing\n", __func__, (nRewind - 1), e.what());
            }
        }
    } catch (const std::runtime_error& e) {
        AbortNode(std::string("System error: ") + e.what());
    }
    LogPrintf("Loaded %i blocks from external file in %dms\n", nLoaded, Ticks<std::chrono::milliseconds>(SteadyClock::now() - start));
}

void Chainstate::CheckBlockIndex()
{
    if (!m_chainman.ShouldCheckBlockIndex()) {
        return;
    }

    LOCK(cs_main);

    // During a reindex, we read the genesis block and call CheckBlockIndex before ActivateBestChain,
    // so we have the genesis block in m_blockman.m_block_index but no active chain. (A few of the
    // tests when iterating the block tree require that m_chain has been initialized.)
    if (m_chain.Height() < 0) {
        assert(m_blockman.m_block_index.size() <= 1);
        return;
    }

    // Build forward-pointing map of the entire block tree.
    std::multimap<CBlockIndex*,CBlockIndex*> forward;
    for (auto& [_, block_index] : m_blockman.m_block_index) {
        forward.emplace(block_index.pprev, &block_index);
    }

    assert(forward.size() == m_blockman.m_block_index.size());

    std::pair<std::multimap<CBlockIndex*,CBlockIndex*>::iterator,std::multimap<CBlockIndex*,CBlockIndex*>::iterator> rangeGenesis = forward.equal_range(nullptr);
    CBlockIndex *pindex = rangeGenesis.first->second;
    rangeGenesis.first++;
    assert(rangeGenesis.first == rangeGenesis.second); // There is only one index entry with parent nullptr.

    // Iterate over the entire block tree, using depth-first search.
    // Along the way, remember whether there are blocks on the path from genesis
    // block being explored which are the first to have certain properties.
    size_t nNodes = 0;
    int nHeight = 0;
    CBlockIndex* pindexFirstInvalid = nullptr; // Oldest ancestor of pindex which is invalid.
    CBlockIndex* pindexFirstMissing = nullptr; // Oldest ancestor of pindex which does not have BLOCK_HAVE_DATA.
    CBlockIndex* pindexFirstNeverProcessed = nullptr; // Oldest ancestor of pindex for which nTx == 0.
    CBlockIndex* pindexFirstNotTreeValid = nullptr; // Oldest ancestor of pindex which does not have BLOCK_VALID_TREE (regardless of being valid or not).
    CBlockIndex* pindexFirstNotTransactionsValid = nullptr; // Oldest ancestor of pindex which does not have BLOCK_VALID_TRANSACTIONS (regardless of being valid or not).
    CBlockIndex* pindexFirstNotChainValid = nullptr; // Oldest ancestor of pindex which does not have BLOCK_VALID_CHAIN (regardless of being valid or not).
    CBlockIndex* pindexFirstNotScriptsValid = nullptr; // Oldest ancestor of pindex which does not have BLOCK_VALID_SCRIPTS (regardless of being valid or not).
    while (pindex != nullptr) {
        nNodes++;
        if (pindexFirstInvalid == nullptr && pindex->nStatus & BLOCK_FAILED_VALID) pindexFirstInvalid = pindex;
        // Assumed-valid index entries will not have data since we haven't downloaded the
        // full block yet.
        if (pindexFirstMissing == nullptr && !(pindex->nStatus & BLOCK_HAVE_DATA) && !pindex->IsAssumedValid()) {
            pindexFirstMissing = pindex;
        }
        if (pindexFirstNeverProcessed == nullptr && pindex->nTx == 0) pindexFirstNeverProcessed = pindex;
        if (pindex->pprev != nullptr && pindexFirstNotTreeValid == nullptr && (pindex->nStatus & BLOCK_VALID_MASK) < BLOCK_VALID_TREE) pindexFirstNotTreeValid = pindex;

        if (pindex->pprev != nullptr && !pindex->IsAssumedValid()) {
            // Skip validity flag checks for BLOCK_ASSUMED_VALID index entries, since these
            // *_VALID_MASK flags will not be present for index entries we are temporarily assuming
            // valid.
            if (pindexFirstNotTransactionsValid == nullptr &&
                    (pindex->nStatus & BLOCK_VALID_MASK) < BLOCK_VALID_TRANSACTIONS) {
                pindexFirstNotTransactionsValid = pindex;
            }

            if (pindexFirstNotChainValid == nullptr &&
                    (pindex->nStatus & BLOCK_VALID_MASK) < BLOCK_VALID_CHAIN) {
                pindexFirstNotChainValid = pindex;
            }

            if (pindexFirstNotScriptsValid == nullptr &&
                    (pindex->nStatus & BLOCK_VALID_MASK) < BLOCK_VALID_SCRIPTS) {
                pindexFirstNotScriptsValid = pindex;
            }
        }

        // Begin: actual consistency checks.
        if (pindex->pprev == nullptr) {
            // Genesis block checks.
            assert(pindex->GetBlockHash() == m_chainman.GetConsensus().hashGenesisBlock); // Genesis block's hash must match.
            assert(pindex == m_chain.Genesis()); // The current active chain's genesis block must be this block.
        }
        if (!pindex->HaveTxsDownloaded()) assert(pindex->nSequenceId <= 0); // nSequenceId can't be set positive for blocks that aren't linked (negative is used for preciousblock)
        // VALID_TRANSACTIONS is equivalent to nTx > 0 for all nodes (whether or not pruning has occurred).
        // HAVE_DATA is only equivalent to nTx > 0 (or VALID_TRANSACTIONS) if no pruning has occurred.
        // Unless these indexes are assumed valid and pending block download on a
        // background chainstate.
        if (!m_blockman.m_have_pruned && !pindex->IsAssumedValid()) {
            // If we've never pruned, then HAVE_DATA should be equivalent to nTx > 0
            assert(!(pindex->nStatus & BLOCK_HAVE_DATA) == (pindex->nTx == 0));
            assert(pindexFirstMissing == pindexFirstNeverProcessed);
        } else {
            // If we have pruned, then we can only say that HAVE_DATA implies nTx > 0
            if (pindex->nStatus & BLOCK_HAVE_DATA) assert(pindex->nTx > 0);
        }
        if (pindex->nStatus & BLOCK_HAVE_UNDO) assert(pindex->nStatus & BLOCK_HAVE_DATA);
        if (pindex->IsAssumedValid()) {
            // Assumed-valid blocks should have some nTx value.
            assert(pindex->nTx > 0);
            // Assumed-valid blocks should connect to the main chain.
            assert((pindex->nStatus & BLOCK_VALID_MASK) >= BLOCK_VALID_TREE);
        } else {
            // Otherwise there should only be an nTx value if we have
            // actually seen a block's transactions.
            assert(((pindex->nStatus & BLOCK_VALID_MASK) >= BLOCK_VALID_TRANSACTIONS) == (pindex->nTx > 0)); // This is pruning-independent.
        }
        // All parents having had data (at some point) is equivalent to all parents being VALID_TRANSACTIONS, which is equivalent to HaveTxsDownloaded().
        assert((pindexFirstNeverProcessed == nullptr) == pindex->HaveTxsDownloaded());
        assert((pindexFirstNotTransactionsValid == nullptr) == pindex->HaveTxsDownloaded());
        assert(pindex->nHeight == nHeight); // nHeight must be consistent.
        assert(pindex->pprev == nullptr || pindex->nChainWork >= pindex->pprev->nChainWork); // For every block except the genesis block, the chainwork must be larger than the parent's.
        assert(nHeight < 2 || (pindex->pskip && (pindex->pskip->nHeight < nHeight))); // The pskip pointer must point back for all but the first 2 blocks.
        assert(pindexFirstNotTreeValid == nullptr); // All m_blockman.m_block_index entries must at least be TREE valid
        if ((pindex->nStatus & BLOCK_VALID_MASK) >= BLOCK_VALID_TREE) assert(pindexFirstNotTreeValid == nullptr); // TREE valid implies all parents are TREE valid
        if ((pindex->nStatus & BLOCK_VALID_MASK) >= BLOCK_VALID_CHAIN) assert(pindexFirstNotChainValid == nullptr); // CHAIN valid implies all parents are CHAIN valid
        if ((pindex->nStatus & BLOCK_VALID_MASK) >= BLOCK_VALID_SCRIPTS) assert(pindexFirstNotScriptsValid == nullptr); // SCRIPTS valid implies all parents are SCRIPTS valid
        if (pindexFirstInvalid == nullptr) {
            // Checks for not-invalid blocks.
            assert((pindex->nStatus & BLOCK_FAILED_MASK) == 0); // The failed mask cannot be set for blocks without invalid parents.
        }
        if (!CBlockIndexWorkComparator()(pindex, m_chain.Tip()) && pindexFirstNeverProcessed == nullptr) {
            if (pindexFirstInvalid == nullptr) {
                const bool is_active = this == &m_chainman.ActiveChainstate();

                // If this block sorts at least as good as the current tip and
                // is valid and we have all data for its parents, it must be in
                // setBlockIndexCandidates.  m_chain.Tip() must also be there
                // even if some data has been pruned.
                //
                // Don't perform this check for the background chainstate since
                // its setBlockIndexCandidates shouldn't have some entries (i.e. those past the
                // snapshot block) which do exist in the block index for the active chainstate.
                if (is_active && (pindexFirstMissing == nullptr || pindex == m_chain.Tip())) {
                    assert(setBlockIndexCandidates.count(pindex));
                }
                // If some parent is missing, then it could be that this block was in
                // setBlockIndexCandidates but had to be removed because of the missing data.
                // In this case it must be in m_blocks_unlinked -- see test below.
            }
        } else { // If this block sorts worse than the current tip or some ancestor's block has never been seen, it cannot be in setBlockIndexCandidates.
            assert(setBlockIndexCandidates.count(pindex) == 0);
        }
        // Check whether this block is in m_blocks_unlinked.
        std::pair<std::multimap<CBlockIndex*,CBlockIndex*>::iterator,std::multimap<CBlockIndex*,CBlockIndex*>::iterator> rangeUnlinked = m_blockman.m_blocks_unlinked.equal_range(pindex->pprev);
        bool foundInUnlinked = false;
        while (rangeUnlinked.first != rangeUnlinked.second) {
            assert(rangeUnlinked.first->first == pindex->pprev);
            if (rangeUnlinked.first->second == pindex) {
                foundInUnlinked = true;
                break;
            }
            rangeUnlinked.first++;
        }
        if (pindex->pprev && (pindex->nStatus & BLOCK_HAVE_DATA) && pindexFirstNeverProcessed != nullptr && pindexFirstInvalid == nullptr) {
            // If this block has block data available, some parent was never received, and has no invalid parents, it must be in m_blocks_unlinked.
            assert(foundInUnlinked);
        }
        if (!(pindex->nStatus & BLOCK_HAVE_DATA)) assert(!foundInUnlinked); // Can't be in m_blocks_unlinked if we don't HAVE_DATA
        if (pindexFirstMissing == nullptr) assert(!foundInUnlinked); // We aren't missing data for any parent -- cannot be in m_blocks_unlinked.
        if (pindex->pprev && (pindex->nStatus & BLOCK_HAVE_DATA) && pindexFirstNeverProcessed == nullptr && pindexFirstMissing != nullptr) {
            // We HAVE_DATA for this block, have received data for all parents at some point, but we're currently missing data for some parent.
            assert(m_blockman.m_have_pruned); // We must have pruned.
            // This block may have entered m_blocks_unlinked if:
            //  - it has a descendant that at some point had more work than the
            //    tip, and
            //  - we tried switching to that descendant but were missing
            //    data for some intermediate block between m_chain and the
            //    tip.
            // So if this block is itself better than m_chain.Tip() and it wasn't in
            // setBlockIndexCandidates, then it must be in m_blocks_unlinked.
            if (!CBlockIndexWorkComparator()(pindex, m_chain.Tip()) && setBlockIndexCandidates.count(pindex) == 0) {
                if (pindexFirstInvalid == nullptr) {
                    assert(foundInUnlinked);
                }
            }
        }
        // assert(pindex->GetBlockHash() == pindex->GetBlockHeader().GetHash()); // Perhaps too slow
        // End: actual consistency checks.

        // Try descending into the first subnode.
        std::pair<std::multimap<CBlockIndex*,CBlockIndex*>::iterator,std::multimap<CBlockIndex*,CBlockIndex*>::iterator> range = forward.equal_range(pindex);
        if (range.first != range.second) {
            // A subnode was found.
            pindex = range.first->second;
            nHeight++;
            continue;
        }
        // This is a leaf node.
        // Move upwards until we reach a node of which we have not yet visited the last child.
        while (pindex) {
            // We are going to either move to a parent or a sibling of pindex.
            // If pindex was the first with a certain property, unset the corresponding variable.
            if (pindex == pindexFirstInvalid) pindexFirstInvalid = nullptr;
            if (pindex == pindexFirstMissing) pindexFirstMissing = nullptr;
            if (pindex == pindexFirstNeverProcessed) pindexFirstNeverProcessed = nullptr;
            if (pindex == pindexFirstNotTreeValid) pindexFirstNotTreeValid = nullptr;
            if (pindex == pindexFirstNotTransactionsValid) pindexFirstNotTransactionsValid = nullptr;
            if (pindex == pindexFirstNotChainValid) pindexFirstNotChainValid = nullptr;
            if (pindex == pindexFirstNotScriptsValid) pindexFirstNotScriptsValid = nullptr;
            // Find our parent.
            CBlockIndex* pindexPar = pindex->pprev;
            // Find which child we just visited.
            std::pair<std::multimap<CBlockIndex*,CBlockIndex*>::iterator,std::multimap<CBlockIndex*,CBlockIndex*>::iterator> rangePar = forward.equal_range(pindexPar);
            while (rangePar.first->second != pindex) {
                assert(rangePar.first != rangePar.second); // Our parent must have at least the node we're coming from as child.
                rangePar.first++;
            }
            // Proceed to the next one.
            rangePar.first++;
            if (rangePar.first != rangePar.second) {
                // Move to the sibling.
                pindex = rangePar.first->second;
                break;
            } else {
                // Move up further.
                pindex = pindexPar;
                nHeight--;
                continue;
            }
        }
    }

    // Check that we actually traversed the entire map.
    assert(nNodes == forward.size());
}

std::string Chainstate::ToString()
{
    AssertLockHeld(::cs_main);
    CBlockIndex* tip = m_chain.Tip();
    return strprintf("Chainstate [%s] @ height %d (%s)",
                     m_from_snapshot_blockhash ? "snapshot" : "ibd",
                     tip ? tip->nHeight : -1, tip ? tip->GetBlockHash().ToString() : "null");
}

bool Chainstate::ResizeCoinsCaches(size_t coinstip_size, size_t coinsdb_size)
{
    AssertLockHeld(::cs_main);
    if (coinstip_size == m_coinstip_cache_size_bytes &&
            coinsdb_size == m_coinsdb_cache_size_bytes) {
        // Cache sizes are unchanged, no need to continue.
        return true;
    }
    size_t old_coinstip_size = m_coinstip_cache_size_bytes;
    m_coinstip_cache_size_bytes = coinstip_size;
    m_coinsdb_cache_size_bytes = coinsdb_size;
    CoinsDB().ResizeCache(coinsdb_size);

    LogPrintf("[%s] resized coinsdb cache to %.1f MiB\n",
        this->ToString(), coinsdb_size * (1.0 / 1024 / 1024));
    LogPrintf("[%s] resized coinstip cache to %.1f MiB\n",
        this->ToString(), coinstip_size * (1.0 / 1024 / 1024));

    BlockValidationState state;
    bool ret;

    if (coinstip_size > old_coinstip_size) {
        // Likely no need to flush if cache sizes have grown.
        ret = FlushStateToDisk(state, FlushStateMode::IF_NEEDED);
    } else {
        // Otherwise, flush state to disk and deallocate the in-memory coins map.
        ret = FlushStateToDisk(state, FlushStateMode::ALWAYS);
        CoinsTip().ReallocateCache();
    }
    return ret;
}

//! Guess how far we are in the verification process at the given block index
//! require cs_main if pindex has not been validated yet (because nChainTx might be unset)
double GuessVerificationProgress(const ChainTxData& data, const CBlockIndex *pindex) {
    if (pindex == nullptr)
        return 0.0;

    int64_t nNow = time(nullptr);

    double fTxTotal;

    if (pindex->nChainTx <= data.nTxCount) {
        fTxTotal = data.nTxCount + (nNow - data.nTime) * data.dTxRate;
    } else {
        fTxTotal = pindex->nChainTx + (nNow - pindex->GetBlockTime()) * data.dTxRate;
    }

    return std::min<double>(pindex->nChainTx / fTxTotal, 1.0);
}

std::optional<uint256> ChainstateManager::SnapshotBlockhash() const
{
    LOCK(::cs_main);
    if (m_active_chainstate && m_active_chainstate->m_from_snapshot_blockhash) {
        // If a snapshot chainstate exists, it will always be our active.
        return m_active_chainstate->m_from_snapshot_blockhash;
    }
    return std::nullopt;
}

std::vector<Chainstate*> ChainstateManager::GetAll()
{
    LOCK(::cs_main);
    std::vector<Chainstate*> out;

    if (!IsSnapshotValidated() && m_ibd_chainstate) {
        out.push_back(m_ibd_chainstate.get());
    }

    if (m_snapshot_chainstate) {
        out.push_back(m_snapshot_chainstate.get());
    }

    return out;
}

Chainstate& ChainstateManager::InitializeChainstate(CTxMemPool* mempool)
{
    AssertLockHeld(::cs_main);
    assert(!m_ibd_chainstate);
    assert(!m_active_chainstate);

    m_ibd_chainstate = std::make_unique<Chainstate>(mempool, m_blockman, *this);
    m_active_chainstate = m_ibd_chainstate.get();
    return *m_active_chainstate;
}

const AssumeutxoData* ExpectedAssumeutxo(
    const int height, const CChainParams& chainparams)
{
    const MapAssumeutxo& valid_assumeutxos_map = chainparams.Assumeutxo();
    const auto assumeutxo_found = valid_assumeutxos_map.find(height);

    if (assumeutxo_found != valid_assumeutxos_map.end()) {
        return &assumeutxo_found->second;
    }
    return nullptr;
}

static bool DeleteCoinsDBFromDisk(const fs::path db_path, bool is_snapshot)
    EXCLUSIVE_LOCKS_REQUIRED(::cs_main)
{
    AssertLockHeld(::cs_main);

    if (is_snapshot) {
        fs::path base_blockhash_path = db_path / node::SNAPSHOT_BLOCKHASH_FILENAME;

        if (fs::exists(base_blockhash_path)) {
            bool removed = fs::remove(base_blockhash_path);
            if (!removed) {
                LogPrintf("[snapshot] failed to remove file %s\n",
                          fs::PathToString(base_blockhash_path));
            }
        } else {
            LogPrintf("[snapshot] snapshot chainstate dir being removed lacks %s file\n",
                    fs::PathToString(node::SNAPSHOT_BLOCKHASH_FILENAME));
        }
    }

    std::string path_str = fs::PathToString(db_path);
    LogPrintf("Removing leveldb dir at %s\n", path_str);

    // We have to destruct before this call leveldb::DB in order to release the db
    // lock, otherwise `DestroyDB` will fail. See `leveldb::~DBImpl()`.
    const bool destroyed = dbwrapper::DestroyDB(path_str, {}).ok();

    if (!destroyed) {
        LogPrintf("error: leveldb DestroyDB call failed on %s\n", path_str);
    }

    // Datadir should be removed from filesystem; otherwise initialization may detect
    // it on subsequent statups and get confused.
    //
    // If the base_blockhash_path removal above fails in the case of snapshot
    // chainstates, this will return false since leveldb won't remove a non-empty
    // directory.
    return destroyed && !fs::exists(db_path);
}

bool ChainstateManager::ActivateSnapshot(
        AutoFile& coins_file,
        const SnapshotMetadata& metadata,
        bool in_memory)
{
    uint256 base_blockhash = metadata.m_base_blockhash;

    if (this->SnapshotBlockhash()) {
        LogPrintf("[snapshot] can't activate a snapshot-based chainstate more than once\n");
        return false;
    }

    int64_t current_coinsdb_cache_size{0};
    int64_t current_coinstip_cache_size{0};

    // Cache percentages to allocate to each chainstate.
    //
    // These particular percentages don't matter so much since they will only be
    // relevant during snapshot activation; caches are rebalanced at the conclusion of
    // this function. We want to give (essentially) all available cache capacity to the
    // snapshot to aid the bulk load later in this function.
    static constexpr double IBD_CACHE_PERC = 0.01;
    static constexpr double SNAPSHOT_CACHE_PERC = 0.99;

    {
        LOCK(::cs_main);
        // Resize the coins caches to ensure we're not exceeding memory limits.
        //
        // Allocate the majority of the cache to the incoming snapshot chainstate, since
        // (optimistically) getting to its tip will be the top priority. We'll need to call
        // `MaybeRebalanceCaches()` once we're done with this function to ensure
        // the right allocation (including the possibility that no snapshot was activated
        // and that we should restore the active chainstate caches to their original size).
        //
        current_coinsdb_cache_size = this->ActiveChainstate().m_coinsdb_cache_size_bytes;
        current_coinstip_cache_size = this->ActiveChainstate().m_coinstip_cache_size_bytes;

        // Temporarily resize the active coins cache to make room for the newly-created
        // snapshot chain.
        this->ActiveChainstate().ResizeCoinsCaches(
            static_cast<size_t>(current_coinstip_cache_size * IBD_CACHE_PERC),
            static_cast<size_t>(current_coinsdb_cache_size * IBD_CACHE_PERC));
    }

    auto snapshot_chainstate = WITH_LOCK(::cs_main,
        return std::make_unique<Chainstate>(
            /*mempool=*/nullptr, m_blockman, *this, base_blockhash));

    {
        LOCK(::cs_main);
        snapshot_chainstate->InitCoinsDB(
            static_cast<size_t>(current_coinsdb_cache_size * SNAPSHOT_CACHE_PERC),
            in_memory, false, "chainstate");
        snapshot_chainstate->InitCoinsCache(
            static_cast<size_t>(current_coinstip_cache_size * SNAPSHOT_CACHE_PERC));
    }

    bool snapshot_ok = this->PopulateAndValidateSnapshot(
        *snapshot_chainstate, coins_file, metadata);

    // If not in-memory, persist the base blockhash for use during subsequent
    // initialization.
    if (!in_memory) {
        LOCK(::cs_main);
        if (!node::WriteSnapshotBaseBlockhash(*snapshot_chainstate)) {
            snapshot_ok = false;
        }
    }
    if (!snapshot_ok) {
        LOCK(::cs_main);
        this->MaybeRebalanceCaches();

        // PopulateAndValidateSnapshot can return (in error) before the leveldb datadir
        // has been created, so only attempt removal if we got that far.
        if (auto snapshot_datadir = node::FindSnapshotChainstateDir()) {
            // We have to destruct leveldb::DB in order to release the db lock, otherwise
            // DestroyDB() (in DeleteCoinsDBFromDisk()) will fail. See `leveldb::~DBImpl()`.
            // Destructing the chainstate (and so resetting the coinsviews object) does this.
            snapshot_chainstate.reset();
            bool removed = DeleteCoinsDBFromDisk(*snapshot_datadir, /*is_snapshot=*/true);
            if (!removed) {
                AbortNode(strprintf("Failed to remove snapshot chainstate dir (%s). "
                    "Manually remove it before restarting.\n", fs::PathToString(*snapshot_datadir)));
            }
        }
        return false;
    }

    {
        LOCK(::cs_main);
        assert(!m_snapshot_chainstate);
        m_snapshot_chainstate.swap(snapshot_chainstate);
        const bool chaintip_loaded = m_snapshot_chainstate->LoadChainTip();
        assert(chaintip_loaded);

        m_active_chainstate = m_snapshot_chainstate.get();

        LogPrintf("[snapshot] successfully activated snapshot %s\n", base_blockhash.ToString());
        LogPrintf("[snapshot] (%.2f MB)\n",
            m_snapshot_chainstate->CoinsTip().DynamicMemoryUsage() / (1000 * 1000));

        this->MaybeRebalanceCaches();
    }
    return true;
}

static void FlushSnapshotToDisk(CCoinsViewCache& coins_cache, bool snapshot_loaded)
{
    LOG_TIME_MILLIS_WITH_CATEGORY_MSG_ONCE(
        strprintf("%s (%.2f MB)",
                  snapshot_loaded ? "saving snapshot chainstate" : "flushing coins cache",
                  coins_cache.DynamicMemoryUsage() / (1000 * 1000)),
        BCLog::LogFlags::ALL);

    coins_cache.Flush();
}

bool ChainstateManager::PopulateAndValidateSnapshot(
    Chainstate& snapshot_chainstate,
    AutoFile& coins_file,
    const SnapshotMetadata& metadata)
{
    // It's okay to release cs_main before we're done using `coins_cache` because we know
    // that nothing else will be referencing the newly created snapshot_chainstate yet.
    CCoinsViewCache& coins_cache = *WITH_LOCK(::cs_main, return &snapshot_chainstate.CoinsTip());

    uint256 base_blockhash = metadata.m_base_blockhash;

    CBlockIndex* snapshot_start_block = WITH_LOCK(::cs_main, return m_blockman.LookupBlockIndex(base_blockhash));

    if (!snapshot_start_block) {
        // Needed for ComputeUTXOStats and ExpectedAssumeutxo to determine the
        // height and to avoid a crash when base_blockhash.IsNull()
        LogPrintf("[snapshot] Did not find snapshot start blockheader %s\n",
                  base_blockhash.ToString());
        return false;
    }

    int base_height = snapshot_start_block->nHeight;
    auto maybe_au_data = ExpectedAssumeutxo(base_height, GetParams());

    if (!maybe_au_data) {
        LogPrintf("[snapshot] assumeutxo height in snapshot metadata not recognized " /* Continued */
                  "(%d) - refusing to load snapshot\n", base_height);
        return false;
    }

    const AssumeutxoData& au_data = *maybe_au_data;

    COutPoint outpoint;
    Coin coin;
    const uint64_t coins_count = metadata.m_coins_count;
    uint64_t coins_left = metadata.m_coins_count;

    LogPrintf("[snapshot] loading coins from snapshot %s\n", base_blockhash.ToString());
    int64_t coins_processed{0};

    while (coins_left > 0) {
        try {
            coins_file >> outpoint;
            coins_file >> coin;
        } catch (const std::ios_base::failure&) {
            LogPrintf("[snapshot] bad snapshot format or truncated snapshot after deserializing %d coins\n",
                      coins_count - coins_left);
            return false;
        }
        if (coin.nHeight > base_height ||
            outpoint.n >= std::numeric_limits<decltype(outpoint.n)>::max() // Avoid integer wrap-around in coinstats.cpp:ApplyHash
        ) {
            LogPrintf("[snapshot] bad snapshot data after deserializing %d coins\n",
                      coins_count - coins_left);
            return false;
        }

        coins_cache.EmplaceCoinInternalDANGER(std::move(outpoint), std::move(coin));

        --coins_left;
        ++coins_processed;

        if (coins_processed % 1000000 == 0) {
            LogPrintf("[snapshot] %d coins loaded (%.2f%%, %.2f MB)\n",
                coins_processed,
                static_cast<float>(coins_processed) * 100 / static_cast<float>(coins_count),
                coins_cache.DynamicMemoryUsage() / (1000 * 1000));
        }

        // Batch write and flush (if we need to) every so often.
        //
        // If our average Coin size is roughly 41 bytes, checking every 120,000 coins
        // means <5MB of memory imprecision.
        if (coins_processed % 120000 == 0) {
            if (ShutdownRequested()) {
                return false;
            }

            const auto snapshot_cache_state = WITH_LOCK(::cs_main,
                return snapshot_chainstate.GetCoinsCacheSizeState());

            if (snapshot_cache_state >= CoinsCacheSizeState::CRITICAL) {
                // This is a hack - we don't know what the actual best block is, but that
                // doesn't matter for the purposes of flushing the cache here. We'll set this
                // to its correct value (`base_blockhash`) below after the coins are loaded.
                coins_cache.SetBestBlock(GetRandHash());

                // No need to acquire cs_main since this chainstate isn't being used yet.
                FlushSnapshotToDisk(coins_cache, /*snapshot_loaded=*/false);
            }
        }
    }

    // Important that we set this. This and the coins_cache accesses above are
    // sort of a layer violation, but either we reach into the innards of
    // CCoinsViewCache here or we have to invert some of the Chainstate to
    // embed them in a snapshot-activation-specific CCoinsViewCache bulk load
    // method.
    coins_cache.SetBestBlock(base_blockhash);

    bool out_of_coins{false};
    try {
        coins_file >> outpoint;
    } catch (const std::ios_base::failure&) {
        // We expect an exception since we should be out of coins.
        out_of_coins = true;
    }
    if (!out_of_coins) {
        LogPrintf("[snapshot] bad snapshot - coins left over after deserializing %d coins\n",
            coins_count);
        return false;
    }

    LogPrintf("[snapshot] loaded %d (%.2f MB) coins from snapshot %s\n",
        coins_count,
        coins_cache.DynamicMemoryUsage() / (1000 * 1000),
        base_blockhash.ToString());

    // No need to acquire cs_main since this chainstate isn't being used yet.
    FlushSnapshotToDisk(coins_cache, /*snapshot_loaded=*/true);

    assert(coins_cache.GetBestBlock() == base_blockhash);

    auto breakpoint_fnc = [] { /* TODO insert breakpoint here? */ };

    // As above, okay to immediately release cs_main here since no other context knows
    // about the snapshot_chainstate.
    CCoinsViewDB* snapshot_coinsdb = WITH_LOCK(::cs_main, return &snapshot_chainstate.CoinsDB());

    const std::optional<CCoinsStats> maybe_stats = ComputeUTXOStats(CoinStatsHashType::HASH_SERIALIZED, snapshot_coinsdb, m_blockman, breakpoint_fnc);
    if (!maybe_stats.has_value()) {
        LogPrintf("[snapshot] failed to generate coins stats\n");
        return false;
    }

    // Assert that the deserialized chainstate contents match the expected assumeutxo value.
    if (AssumeutxoHash{maybe_stats->hashSerialized} != au_data.hash_serialized) {
        LogPrintf("[snapshot] bad snapshot content hash: expected %s, got %s\n",
            au_data.hash_serialized.ToString(), maybe_stats->hashSerialized.ToString());
        return false;
    }

    snapshot_chainstate.m_chain.SetTip(*snapshot_start_block);

    // The remainder of this function requires modifying data protected by cs_main.
    LOCK(::cs_main);

    // Fake various pieces of CBlockIndex state:
    CBlockIndex* index = nullptr;

    // Don't make any modifications to the genesis block.
    // This is especially important because we don't want to erroneously
    // apply BLOCK_ASSUMED_VALID to genesis, which would happen if we didn't skip
    // it here (since it apparently isn't BLOCK_VALID_SCRIPTS).
    constexpr int AFTER_GENESIS_START{1};

    for (int i = AFTER_GENESIS_START; i <= snapshot_chainstate.m_chain.Height(); ++i) {
        index = snapshot_chainstate.m_chain[i];

        // Fake nTx so that LoadBlockIndex() loads assumed-valid CBlockIndex
        // entries (among other things)
        if (!index->nTx) {
            index->nTx = 1;
        }
        // Fake nChainTx so that GuessVerificationProgress reports accurately
        index->nChainTx = index->pprev->nChainTx + index->nTx;

        // Mark unvalidated block index entries beneath the snapshot base block as assumed-valid.
        if (!index->IsValid(BLOCK_VALID_SCRIPTS)) {
            // This flag will be removed once the block is fully validated by a
            // background chainstate.
            index->nStatus |= BLOCK_ASSUMED_VALID;
        }

        // Fake BLOCK_OPT_WITNESS so that Chainstate::NeedsRedownload()
        // won't ask to rewind the entire assumed-valid chain on startup.
        if (DeploymentActiveAt(*index, *this, Consensus::DEPLOYMENT_SEGWIT)) {
            index->nStatus |= BLOCK_OPT_WITNESS;
        }

        m_blockman.m_dirty_blockindex.insert(index);
        // Changes to the block index will be flushed to disk after this call
        // returns in `ActivateSnapshot()`, when `MaybeRebalanceCaches()` is
        // called, since we've added a snapshot chainstate and therefore will
        // have to downsize the IBD chainstate, which will result in a call to
        // `FlushStateToDisk(ALWAYS)`.
    }

    assert(index);
    index->nChainTx = au_data.nChainTx;
    snapshot_chainstate.setBlockIndexCandidates.insert(snapshot_start_block);

    LogPrintf("[snapshot] validated snapshot (%.2f MB)\n",
        coins_cache.DynamicMemoryUsage() / (1000 * 1000));
    return true;
}

Chainstate& ChainstateManager::ActiveChainstate() const
{
    LOCK(::cs_main);
    assert(m_active_chainstate);
    return *m_active_chainstate;
}

bool ChainstateManager::IsSnapshotActive() const
{
    LOCK(::cs_main);
    return m_snapshot_chainstate && m_active_chainstate == m_snapshot_chainstate.get();
}

void ChainstateManager::MaybeRebalanceCaches()
{
    AssertLockHeld(::cs_main);
    if (m_ibd_chainstate && !m_snapshot_chainstate) {
        LogPrintf("[snapshot] allocating all cache to the IBD chainstate\n");
        // Allocate everything to the IBD chainstate.
        m_ibd_chainstate->ResizeCoinsCaches(m_total_coinstip_cache, m_total_coinsdb_cache);
    }
    else if (m_snapshot_chainstate && !m_ibd_chainstate) {
        LogPrintf("[snapshot] allocating all cache to the snapshot chainstate\n");
        // Allocate everything to the snapshot chainstate.
        m_snapshot_chainstate->ResizeCoinsCaches(m_total_coinstip_cache, m_total_coinsdb_cache);
    }
    else if (m_ibd_chainstate && m_snapshot_chainstate) {
        // If both chainstates exist, determine who needs more cache based on IBD status.
        //
        // Note: shrink caches first so that we don't inadvertently overwhelm available memory.
        if (m_snapshot_chainstate->IsInitialBlockDownload()) {
            m_ibd_chainstate->ResizeCoinsCaches(
                m_total_coinstip_cache * 0.05, m_total_coinsdb_cache * 0.05);
            m_snapshot_chainstate->ResizeCoinsCaches(
                m_total_coinstip_cache * 0.95, m_total_coinsdb_cache * 0.95);
        } else {
            m_snapshot_chainstate->ResizeCoinsCaches(
                m_total_coinstip_cache * 0.05, m_total_coinsdb_cache * 0.05);
            m_ibd_chainstate->ResizeCoinsCaches(
                m_total_coinstip_cache * 0.95, m_total_coinsdb_cache * 0.95);
        }
    }
}

void ChainstateManager::ResetChainstates()
{
    m_ibd_chainstate.reset();
    m_snapshot_chainstate.reset();
    m_active_chainstate = nullptr;
}

/**
 * Apply default chain params to nullopt members.
 * This helps to avoid coding errors around the accidental use of the compare
 * operators that accept nullopt, thus ignoring the intended default value.
 */
static ChainstateManager::Options&& Flatten(ChainstateManager::Options&& opts)
{
    if (!opts.check_block_index.has_value()) opts.check_block_index = opts.chainparams.DefaultConsistencyChecks();
    if (!opts.minimum_chain_work.has_value()) opts.minimum_chain_work = UintToArith256(opts.chainparams.GetConsensus().nMinimumChainWork);
    if (!opts.assumed_valid_block.has_value()) opts.assumed_valid_block = opts.chainparams.GetConsensus().defaultAssumeValid;
    Assert(opts.adjusted_time_callback);
    return std::move(opts);
}

ChainstateManager::ChainstateManager(Options options) : m_options{Flatten(std::move(options))} {}

ChainstateManager::~ChainstateManager()
{
    LOCK(::cs_main);

    m_versionbitscache.Clear();

    // TODO: The warning cache should probably become non-global
    for (auto& i : warningcache) {
        i.clear();
    }
}

bool ChainstateManager::DetectSnapshotChainstate(CTxMemPool* mempool)
{
    assert(!m_snapshot_chainstate);
    std::optional<fs::path> path = node::FindSnapshotChainstateDir();
    if (!path) {
        return false;
    }
    std::optional<uint256> base_blockhash = node::ReadSnapshotBaseBlockhash(*path);
    if (!base_blockhash) {
        return false;
    }
    LogPrintf("[snapshot] detected active snapshot chainstate (%s) - loading\n",
        fs::PathToString(*path));

    this->ActivateExistingSnapshot(mempool, *base_blockhash);
    return true;
}

Chainstate& ChainstateManager::ActivateExistingSnapshot(CTxMemPool* mempool, uint256 base_blockhash)
{
    assert(!m_snapshot_chainstate);
    m_snapshot_chainstate =
        std::make_unique<Chainstate>(mempool, m_blockman, *this, base_blockhash);
    LogPrintf("[snapshot] switching active chainstate to %s\n", m_snapshot_chainstate->ToString());
    m_active_chainstate = m_snapshot_chainstate.get();
    return *m_snapshot_chainstate;
}

bool IsBIP30Repeat(const CBlockIndex& block_index)
{
    return (block_index.nHeight==91842 && block_index.GetBlockHash() == uint256S("0x00000000000a4d0a398161ffc163c503763b1f4360639393e0e4c8e300e0caec")) ||
           (block_index.nHeight==91880 && block_index.GetBlockHash() == uint256S("0x00000000000743f190a18c5577a3c2d2a1f610ae9601ac046a38084ccb7cd721"));
}

bool IsBIP30Unspendable(const CBlockIndex& block_index)
{
    return (block_index.nHeight==91722 && block_index.GetBlockHash() == uint256S("0x00000000000271a2dc26e7667f8419f2e15416dc6955e5a6c6cdf3f2574dd08e")) ||
           (block_index.nHeight==91812 && block_index.GetBlockHash() == uint256S("0x00000000000af0aed4792b1acee3d966af36cf5def14935db8de83d6f9306f2f"));
}<|MERGE_RESOLUTION|>--- conflicted
+++ resolved
@@ -2095,37 +2095,8 @@
              Ticks<SecondsDouble>(time_check),
              Ticks<MillisecondsDouble>(time_check) / num_blocks_total);
 
-<<<<<<< HEAD
     // Xaya has BIP34 activated from the start, so there's no need for the
     // BIP30 checks.
-=======
-    // Do not allow blocks that contain transactions which 'overwrite' older transactions,
-    // unless those are already completely spent.
-    // If such overwrites are allowed, coinbases and transactions depending upon those
-    // can be duplicated to remove the ability to spend the first instance -- even after
-    // being sent to another address.
-    // See BIP30, CVE-2012-1909, and http://r6.ca/blog/20120206T005236Z.html for more information.
-    // This rule was originally applied to all blocks with a timestamp after March 15, 2012, 0:00 UTC.
-    // Now that the whole chain is irreversibly beyond that time it is applied to all blocks except the
-    // two in the chain that violate it. This prevents exploiting the issue against nodes during their
-    // initial block download.
-    bool fEnforceBIP30 = !IsBIP30Repeat(*pindex);
-    // FIXME: Enable strict check after appropriate fork.
-    fEnforceBIP30 = false;
-
-    assert(pindex->pprev);
-
-    if (fEnforceBIP30) {
-        for (const auto& tx : block.vtx) {
-            for (size_t o = 0; o < tx->vout.size(); o++) {
-                if (view.HaveCoin(COutPoint(tx->GetHash(), o))) {
-                    LogPrintf("ERROR: ConnectBlock(): tried to overwrite transaction\n");
-                    return state.Invalid(BlockValidationResult::BLOCK_CONSENSUS, "bad-txns-BIP30");
-                }
-            }
-        }
-    }
->>>>>>> 8f2f7d17
 
     // Enforce BIP68 (sequence locks)
     int nLockTimeFlags = 0;
