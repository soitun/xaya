--- conflicted
+++ resolved
@@ -4894,14 +4894,8 @@
                 LogError("RollbackBlock(): ReadBlock() failed at %d, hash=%s\n", pindexOld->nHeight, pindexOld->GetBlockHash().ToString());
                 return false;
             }
-<<<<<<< HEAD
-            LogPrintf("Rolling back %s (%i)\n", pindexOld->GetBlockHash().ToString(), pindexOld->nHeight);
+            LogInfo("Rolling back %s (%i)", pindexOld->GetBlockHash().ToString(), pindexOld->nHeight);
             DisconnectResult res = DisconnectBlock(block, pindexOld, cache);
-=======
-            LogInfo("Rolling back %s (%i)", pindexOld->GetBlockHash().ToString(), pindexOld->nHeight);
-            std::set<valtype> dummyNames;
-            DisconnectResult res = DisconnectBlock(block, pindexOld, cache, dummyNames);
->>>>>>> 5512f254
             if (res == DISCONNECT_FAILED) {
                 LogError("RollbackBlock(): DisconnectBlock failed at %d, hash=%s\n", pindexOld->nHeight, pindexOld->GetBlockHash().ToString());
                 return false;
