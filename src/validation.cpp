--- conflicted
+++ resolved
@@ -4083,21 +4083,10 @@
         // check level 3: check for inconsistencies during memory-only disconnect of tip blocks
         size_t curr_coins_usage = coins.DynamicMemoryUsage() + chainstate.CoinsTip().DynamicMemoryUsage();
 
-<<<<<<< HEAD
-        if (nCheckLevel >= 3 && curr_coins_usage <= chainstate.m_coinstip_cache_size_bytes) {
-            assert(coins.GetBestBlock() == pindex->GetBlockHash());
-            DisconnectResult res = chainstate.DisconnectBlock(block, pindex, coins);
-            if (res == DISCONNECT_FAILED) {
-                return error("VerifyDB(): *** irrecoverable inconsistency in block data at %d, hash=%s", pindex->nHeight, pindex->GetBlockHash().ToString());
-            }
-            if (res == DISCONNECT_UNCLEAN) {
-                nGoodTransactions = 0;
-                pindexFailure = pindex;
-=======
         if (nCheckLevel >= 3) {
             if (curr_coins_usage <= chainstate.m_coinstip_cache_size_bytes) {
                 assert(coins.GetBestBlock() == pindex->GetBlockHash());
-                DisconnectResult res = chainstate.DisconnectBlock(block, pindex, coins, dummyNames);
+                DisconnectResult res = chainstate.DisconnectBlock(block, pindex, coins);
                 if (res == DISCONNECT_FAILED) {
                     return error("VerifyDB(): *** irrecoverable inconsistency in block data at %d, hash=%s", pindex->nHeight, pindex->GetBlockHash().ToString());
                 }
@@ -4107,7 +4096,6 @@
                 } else {
                     nGoodTransactions += block.vtx.size();
                 }
->>>>>>> ca767d4e
             } else {
                 skipped_l3_checks = true;
             }
