--- conflicted
+++ resolved
@@ -1782,13 +1782,9 @@
  *  Validity checks that depend on the UTXO set are also done; ConnectBlock()
  *  can fail if those validity checks fail (among other reasons). */
 bool CChainState::ConnectBlock(const CBlock& block, BlockValidationState& state, CBlockIndex* pindex,
-<<<<<<< HEAD
-                  CCoinsViewCache& view,
-                  std::set<valtype>& expiredNames,
-                  const CChainParams& chainparams, bool fJustCheck)
-=======
-                               CCoinsViewCache& view, bool fJustCheck)
->>>>>>> 1a517577
+                               CCoinsViewCache& view,
+                               std::set<valtype>& expiredNames,
+                               bool fJustCheck)
 {
     AssertLockHeld(cs_main);
     assert(pindex);
@@ -1878,19 +1874,8 @@
     bool fEnforceBIP30 = (!pindex->phashBlock) || // Enforce on CreateNewBlock invocations which don't have a hash.
                           !(true);
     assert(pindex->pprev);
-<<<<<<< HEAD
 
     if (fEnforceBIP30) {
-=======
-    CBlockIndex* pindexBIP34height = pindex->pprev->GetAncestor(m_params.GetConsensus().BIP34Height);
-    //Only continue to enforce if we're below BIP34 activation height or the block hash at that height doesn't correspond.
-    fEnforceBIP30 = fEnforceBIP30 && (!pindexBIP34height || !(pindexBIP34height->GetBlockHash() == m_params.GetConsensus().BIP34Hash));
-
-    // TODO: Remove BIP30 checking from block height 1,983,702 on, once we have a
-    // consensus change that ensures coinbases at those heights can not
-    // duplicate earlier coinbases.
-    if (fEnforceBIP30 || pindex->nHeight >= BIP34_IMPLIES_BIP30_LIMIT) {
->>>>>>> 1a517577
         for (const auto& tx : block.vtx) {
             for (size_t o = 0; o < tx->vout.size(); o++) {
                 if (view.HaveCoin(COutPoint(tx->GetHash(), o))) {
@@ -2015,7 +2000,6 @@
     if (fJustCheck)
         return true;
 
-<<<<<<< HEAD
     /* Remove expired names from the UTXO set.  They become permanently
        unspendable.  Note that we use nHeight+1 here because a possible
        spending transaction would be at least at that height.  This has
@@ -2024,10 +2008,7 @@
     if (!ExpireNames(pindex->nHeight + 1, view, blockundo, expiredNames))
         return error("%s : ExpireNames failed", __func__);
 
-    if (!WriteUndoDataForBlock(blockundo, state, pindex, chainparams))
-=======
     if (!WriteUndoDataForBlock(blockundo, state, pindex, m_params)) {
->>>>>>> 1a517577
         return false;
     }
 
@@ -2350,12 +2331,8 @@
 
     m_chain.SetTip(pindexDelete->pprev);
 
-<<<<<<< HEAD
-    UpdateTip(m_mempool, pindexDelete->pprev, chainparams, *this);
+    UpdateTip(m_mempool, pindexDelete->pprev, m_params, *this);
     CheckNameDB (*this, true);
-=======
-    UpdateTip(m_mempool, pindexDelete->pprev, m_params, *this);
->>>>>>> 1a517577
     // Let wallets know transactions went from 1-confirmed to
     // 0-confirmed or conflicted:
     GetMainSignals().BlockDisconnected(pblock, pindexDelete);
@@ -2441,11 +2418,7 @@
     LogPrint(BCLog::BENCH, "  - Load block from disk: %.2fms [%.2fs]\n", (nTime2 - nTime1) * MILLI, nTimeReadFromDisk * MICRO);
     {
         CCoinsViewCache view(&CoinsTip());
-<<<<<<< HEAD
-        bool rv = ConnectBlock(blockConnecting, state, pindexNew, view, expiredNames, chainparams);
-=======
-        bool rv = ConnectBlock(blockConnecting, state, pindexNew, view);
->>>>>>> 1a517577
+        bool rv = ConnectBlock(blockConnecting, state, pindexNew, view, expiredNames);
         GetMainSignals().BlockChecked(blockConnecting, state);
         if (!rv) {
             if (state.IsInvalid())
@@ -2472,12 +2445,8 @@
     disconnectpool.removeForBlock(blockConnecting.vtx);
     // Update m_chain & related variables.
     m_chain.SetTip(pindexNew);
-<<<<<<< HEAD
-    UpdateTip(m_mempool, pindexNew, chainparams, *this);
+    UpdateTip(m_mempool, pindexNew, m_params, *this);
     CheckNameDB (*this, false);
-=======
-    UpdateTip(m_mempool, pindexNew, m_params, *this);
->>>>>>> 1a517577
 
     int64_t nTime6 = GetTimeMicros(); nTimePostConnect += nTime6 - nTime5; nTimeTotal += nTime6 - nTime1;
     LogPrint(BCLog::BENCH, "  - Connect postprocess: %.2fms [%.2fs (%.2fms/blk)]\n", (nTime6 - nTime5) * MILLI, nTimePostConnect * MICRO, nTimePostConnect * MILLI / nBlocksTotal);
@@ -3652,11 +3621,7 @@
         return error("%s: Consensus::CheckBlock: %s", __func__, state.ToString());
     if (!ContextualCheckBlock(block, state, chainparams.GetConsensus(), pindexPrev))
         return error("%s: Consensus::ContextualCheckBlock: %s", __func__, state.ToString());
-<<<<<<< HEAD
-    if (!chainstate.ConnectBlock(block, state, &indexDummy, viewNew, namesDummy, chainparams, true))
-=======
-    if (!chainstate.ConnectBlock(block, state, &indexDummy, viewNew, true)) {
->>>>>>> 1a517577
+    if (!chainstate.ConnectBlock(block, state, &indexDummy, viewNew, namesDummy, true)) {
         return false;
     }
     assert(state.IsValid());
@@ -4083,11 +4048,7 @@
             CBlock block;
             if (!ReadBlockFromDisk(block, pindex, chainparams.GetConsensus()))
                 return error("VerifyDB(): *** ReadBlockFromDisk failed at %d, hash=%s", pindex->nHeight, pindex->GetBlockHash().ToString());
-<<<<<<< HEAD
-            if (!chainstate.ConnectBlock(block, state, pindex, coins, dummyNames, chainparams))
-=======
-            if (!chainstate.ConnectBlock(block, state, pindex, coins)) {
->>>>>>> 1a517577
+            if (!chainstate.ConnectBlock(block, state, pindex, coins, dummyNames)) {
                 return error("VerifyDB(): *** found unconnectable block at %d, hash=%s (%s)", pindex->nHeight, pindex->GetBlockHash().ToString(), state.ToString());
             }
             if (ShutdownRequested()) return true;
