// Copyright (c) 2009-2010 Satoshi Nakamoto
// Copyright (c) 2009-2021 The Bitcoin Core developers
// Distributed under the MIT software license, see the accompanying
// file COPYING or http://www.opensource.org/licenses/mit-license.php.

#include <validation.h>

#include <kernel/coinstats.h>
#include <kernel/mempool_persist.h>

#include <arith_uint256.h>
#include <chain.h>
#include <chainparams.h>
#include <checkqueue.h>
#include <consensus/amount.h>
#include <consensus/consensus.h>
#include <consensus/merkle.h>
#include <consensus/tx_check.h>
#include <consensus/tx_verify.h>
#include <consensus/validation.h>
#include <cuckoocache.h>
#include <flatfile.h>
#include <fs.h>
#include <hash.h>
#include <logging.h>
#include <logging/timer.h>
#include <names/main.h>
#include <names/mempool.h>
#include <node/blockstorage.h>
#include <node/interface_ui.h>
#include <node/utxo_snapshot.h>
#include <policy/policy.h>
#include <policy/rbf.h>
#include <policy/settings.h>
#include <pow.h>
#include <primitives/block.h>
#include <primitives/transaction.h>
#include <random.h>
#include <reverse_iterator.h>
#include <script/script.h>
#include <script/sigcache.h>
#include <shutdown.h>
#include <signet.h>
#include <tinyformat.h>
#include <txdb.h>
#include <txmempool.h>
#include <uint256.h>
#include <undo.h>
#include <util/check.h> // For NDEBUG compile time check
#include <util/hasher.h>
#include <util/moneystr.h>
#include <util/rbf.h>
#include <util/strencodings.h>
#include <util/system.h>
#include <util/time.h>
#include <util/trace.h>
#include <util/translation.h>
#include <validationinterface.h>
#include <warnings.h>

#include <algorithm>
#include <cassert>
#include <chrono>
#include <deque>
#include <numeric>
#include <optional>
#include <string>

using kernel::CCoinsStats;
using kernel::CoinStatsHashType;
using kernel::ComputeUTXOStats;
using kernel::LoadMempool;

using fsbridge::FopenFn;
using node::BlockManager;
using node::BlockMap;
using node::CBlockIndexHeightOnlyComparator;
using node::CBlockIndexWorkComparator;
using node::fImporting;
using node::fPruneMode;
using node::fReindex;
using node::ReadBlockFromDisk;
using node::SnapshotMetadata;
using node::UndoReadFromDisk;
using node::UnlinkPrunedFiles;

/** Maximum kilobytes for transactions to store for processing during reorg */
static const unsigned int MAX_DISCONNECTED_TX_POOL_SIZE = 20000;
/** Time to wait between writing blocks/block index to disk. */
static constexpr std::chrono::hours DATABASE_WRITE_INTERVAL{1};
/** Time to wait between flushing chainstate to disk. */
static constexpr std::chrono::hours DATABASE_FLUSH_INTERVAL{24};
/** Maximum age of our tip for us to be considered current for fee estimation */
static constexpr std::chrono::hours MAX_FEE_ESTIMATION_TIP_AGE{3};
const std::vector<std::string> CHECKLEVEL_DOC {
    "level 0 reads the blocks from disk",
    "level 1 verifies block validity",
    "level 2 verifies undo data",
    "level 3 checks disconnection of tip blocks",
    "level 4 tries to reconnect the blocks",
    "each level includes the checks of the previous levels",
};
/** The number of blocks to keep below the deepest prune lock.
 *  There is nothing special about this number. It is higher than what we
 *  expect to see in regular mainnet reorgs, but not so high that it would
 *  noticeably interfere with the pruning mechanism.
 * */
static constexpr int PRUNE_LOCK_BUFFER{10};

/**
 * Mutex to guard access to validation specific variables, such as reading
 * or changing the chainstate.
 *
 * This may also need to be locked when updating the transaction pool, e.g. on
 * AcceptToMemoryPool. See CTxMemPool::cs comment for details.
 *
 * The transaction pool has a separate lock to allow reading from it and the
 * chainstate at the same time.
 */
RecursiveMutex cs_main;

GlobalMutex g_best_block_mutex;
std::condition_variable g_best_block_cv;
uint256 g_best_block;
bool g_parallel_script_checks{false};
bool fCheckBlockIndex = false;
bool fCheckpointsEnabled = DEFAULT_CHECKPOINTS_ENABLED;
int64_t nMaxTipAge = DEFAULT_MAX_TIP_AGE;

uint256 hashAssumeValid;
arith_uint256 nMinimumChainWork;

const CBlockIndex* Chainstate::FindForkInGlobalIndex(const CBlockLocator& locator) const
{
    AssertLockHeld(cs_main);

    // Find the latest block common to locator and chain - we expect that
    // locator.vHave is sorted descending by height.
    for (const uint256& hash : locator.vHave) {
        const CBlockIndex* pindex{m_blockman.LookupBlockIndex(hash)};
        if (pindex) {
            if (m_chain.Contains(pindex)) {
                return pindex;
            }
            if (pindex->GetAncestor(m_chain.Height()) == m_chain.Tip()) {
                return m_chain.Tip();
            }
        }
    }
    return m_chain.Genesis();
}

bool CheckInputScripts(const CTransaction& tx, TxValidationState& state,
                       const CCoinsViewCache& inputs, unsigned int flags, bool cacheSigStore,
                       bool cacheFullScriptStore, PrecomputedTransactionData& txdata,
                       std::vector<CScriptCheck>* pvChecks = nullptr)
                       EXCLUSIVE_LOCKS_REQUIRED(cs_main);

bool CheckFinalTxAtTip(const CBlockIndex& active_chain_tip, const CTransaction& tx)
{
    AssertLockHeld(cs_main);

    // CheckFinalTxAtTip() uses active_chain_tip.Height()+1 to evaluate
    // nLockTime because when IsFinalTx() is called within
    // AcceptBlock(), the height of the block *being*
    // evaluated is what is used. Thus if we want to know if a
    // transaction can be part of the *next* block, we need to call
    // IsFinalTx() with one more than active_chain_tip.Height().
    const int nBlockHeight = active_chain_tip.nHeight + 1;

    // BIP113 requires that time-locked transactions have nLockTime set to
    // less than the median time of the previous block they're contained in.
    // When the next block is created its previous block will be the current
    // chain tip, so we use that to calculate the median time passed to
    // IsFinalTx().
    const int64_t nBlockTime{active_chain_tip.GetMedianTimePast()};

    return IsFinalTx(tx, nBlockHeight, nBlockTime);
}

bool CheckSequenceLocksAtTip(CBlockIndex* tip,
                        const CCoinsView& coins_view,
                        const CTransaction& tx,
                        LockPoints* lp,
                        bool useExistingLockPoints)
{
    assert(tip != nullptr);

    CBlockIndex index;
    index.pprev = tip;
    // CheckSequenceLocksAtTip() uses active_chainstate.m_chain.Height()+1 to evaluate
    // height based locks because when SequenceLocks() is called within
    // ConnectBlock(), the height of the block *being*
    // evaluated is what is used.
    // Thus if we want to know if a transaction can be part of the
    // *next* block, we need to use one more than active_chainstate.m_chain.Height()
    index.nHeight = tip->nHeight + 1;

    std::pair<int, int64_t> lockPair;
    if (useExistingLockPoints) {
        assert(lp);
        lockPair.first = lp->height;
        lockPair.second = lp->time;
    }
    else {
        std::vector<int> prevheights;
        prevheights.resize(tx.vin.size());
        for (size_t txinIndex = 0; txinIndex < tx.vin.size(); txinIndex++) {
            const CTxIn& txin = tx.vin[txinIndex];
            Coin coin;
            if (!coins_view.GetCoin(txin.prevout, coin)) {
                return error("%s: Missing input", __func__);
            }
            if (coin.nHeight == MEMPOOL_HEIGHT) {
                // Assume all mempool transaction confirm in the next block
                prevheights[txinIndex] = tip->nHeight + 1;
            } else {
                prevheights[txinIndex] = coin.nHeight;
            }
        }
        lockPair = CalculateSequenceLocks(tx, STANDARD_LOCKTIME_VERIFY_FLAGS, prevheights, index);
        if (lp) {
            lp->height = lockPair.first;
            lp->time = lockPair.second;
            // Also store the hash of the block with the highest height of
            // all the blocks which have sequence locked prevouts.
            // This hash needs to still be on the chain
            // for these LockPoint calculations to be valid
            // Note: It is impossible to correctly calculate a maxInputBlock
            // if any of the sequence locked inputs depend on unconfirmed txs,
            // except in the special case where the relative lock time/height
            // is 0, which is equivalent to no sequence lock. Since we assume
            // input height of tip+1 for mempool txs and test the resulting
            // lockPair from CalculateSequenceLocks against tip+1.  We know
            // EvaluateSequenceLocks will fail if there was a non-zero sequence
            // lock on a mempool input, so we can use the return value of
            // CheckSequenceLocksAtTip to indicate the LockPoints validity
            int maxInputHeight = 0;
            for (const int height : prevheights) {
                // Can ignore mempool inputs since we'll fail if they had non-zero locks
                if (height != tip->nHeight+1) {
                    maxInputHeight = std::max(maxInputHeight, height);
                }
            }
            // tip->GetAncestor(maxInputHeight) should never return a nullptr
            // because maxInputHeight is always less than the tip height.
            // It would, however, be a bad bug to continue execution, since a
            // LockPoints object with the maxInputBlock member set to nullptr
            // signifies no relative lock time.
            lp->maxInputBlock = Assert(tip->GetAncestor(maxInputHeight));
        }
    }
    return EvaluateSequenceLocks(index, lockPair);
}

// Returns the script flags which should be checked for a given block
static unsigned int GetBlockScriptFlags(const CBlockIndex& block_index, const ChainstateManager& chainman);

static void LimitMempoolSize(CTxMemPool& pool, CCoinsViewCache& coins_cache)
    EXCLUSIVE_LOCKS_REQUIRED(::cs_main, pool.cs)
{
    AssertLockHeld(::cs_main);
    AssertLockHeld(pool.cs);
    int expired = pool.Expire(GetTime<std::chrono::seconds>() - pool.m_expiry);
    if (expired != 0) {
        LogPrint(BCLog::MEMPOOL, "Expired %i transactions from the memory pool\n", expired);
    }

    std::vector<COutPoint> vNoSpendsRemaining;
    pool.TrimToSize(pool.m_max_size_bytes, &vNoSpendsRemaining);
    for (const COutPoint& removed : vNoSpendsRemaining)
        coins_cache.Uncache(removed);
}

static bool IsCurrentForFeeEstimation(Chainstate& active_chainstate) EXCLUSIVE_LOCKS_REQUIRED(cs_main)
{
    AssertLockHeld(cs_main);
    if (active_chainstate.IsInitialBlockDownload())
        return false;
    if (active_chainstate.m_chain.Tip()->GetBlockTime() < count_seconds(GetTime<std::chrono::seconds>() - MAX_FEE_ESTIMATION_TIP_AGE))
        return false;
    if (active_chainstate.m_chain.Height() < active_chainstate.m_chainman.m_best_header->nHeight - 1) {
        return false;
    }
    return true;
}

void Chainstate::MaybeUpdateMempoolForReorg(
    DisconnectedBlockTransactions& disconnectpool,
    bool fAddToMempool)
{
    if (!m_mempool) return;

    AssertLockHeld(cs_main);
    AssertLockHeld(m_mempool->cs);
    std::vector<uint256> vHashUpdate;
    // disconnectpool's insertion_order index sorts the entries from
    // oldest to newest, but the oldest entry will be the last tx from the
    // latest mined block that was disconnected.
    // Iterate disconnectpool in reverse, so that we add transactions
    // back to the mempool starting with the earliest transaction that had
    // been previously seen in a block.
    auto it = disconnectpool.queuedTx.get<insertion_order>().rbegin();
    while (it != disconnectpool.queuedTx.get<insertion_order>().rend()) {
        // ignore validation errors in resurrected transactions
        if (!fAddToMempool || (*it)->IsCoinBase() ||
            AcceptToMemoryPool(*this, *it, GetTime(),
                /*bypass_limits=*/true, /*test_accept=*/false).m_result_type !=
                    MempoolAcceptResult::ResultType::VALID) {
            // If the transaction doesn't make it in to the mempool, remove any
            // transactions that depend on it (which would now be orphans).
            m_mempool->removeRecursive(**it, MemPoolRemovalReason::REORG);
        } else if (m_mempool->exists(GenTxid::Txid((*it)->GetHash()))) {
            vHashUpdate.push_back((*it)->GetHash());
        }
        ++it;
    }
    disconnectpool.queuedTx.clear();
    // AcceptToMemoryPool/addUnchecked all assume that new mempool entries have
    // no in-mempool children, which is generally not true when adding
    // previously-confirmed transactions back to the mempool.
    // UpdateTransactionsFromBlock finds descendants of any transactions in
    // the disconnectpool that were added back and cleans up the mempool state.
    m_mempool->UpdateTransactionsFromBlock(vHashUpdate);

    // Predicate to use for filtering transactions in removeForReorg.
    // Checks whether the transaction is still final and, if it spends a coinbase output, mature.
    // Also updates valid entries' cached LockPoints if needed.
    // If false, the tx is still valid and its lockpoints are updated.
    // If true, the tx would be invalid in the next block; remove this entry and all of its descendants.
    const auto filter_final_and_mature = [this](CTxMemPool::txiter it)
        EXCLUSIVE_LOCKS_REQUIRED(m_mempool->cs, ::cs_main) {
        AssertLockHeld(m_mempool->cs);
        AssertLockHeld(::cs_main);
        const CTransaction& tx = it->GetTx();

        // The transaction must be final.
        if (!CheckFinalTxAtTip(*Assert(m_chain.Tip()), tx)) return true;
        LockPoints lp = it->GetLockPoints();
        const bool validLP{TestLockPointValidity(m_chain, lp)};
        CCoinsViewMemPool view_mempool(&CoinsTip(), *m_mempool);
        // CheckSequenceLocksAtTip checks if the transaction will be final in the next block to be
        // created on top of the new chain. We use useExistingLockPoints=false so that, instead of
        // using the information in lp (which might now refer to a block that no longer exists in
        // the chain), it will update lp to contain LockPoints relevant to the new chain.
        if (!CheckSequenceLocksAtTip(m_chain.Tip(), view_mempool, tx, &lp, validLP)) {
            // If CheckSequenceLocksAtTip fails, remove the tx and don't depend on the LockPoints.
            return true;
        } else if (!validLP) {
            // If CheckSequenceLocksAtTip succeeded, it also updated the LockPoints.
            // Now update the mempool entry lockpoints as well.
            m_mempool->mapTx.modify(it, [&lp](CTxMemPoolEntry& e) { e.UpdateLockPoints(lp); });
        }

        // If the transaction spends any coinbase outputs, it must be mature.
        if (it->GetSpendsCoinbase()) {
            for (const CTxIn& txin : tx.vin) {
                auto it2 = m_mempool->mapTx.find(txin.prevout.hash);
                if (it2 != m_mempool->mapTx.end())
                    continue;
                const Coin& coin{CoinsTip().AccessCoin(txin.prevout)};
                assert(!coin.IsSpent());
                const auto mempool_spend_height{m_chain.Tip()->nHeight + 1};
                if (coin.IsCoinBase() && mempool_spend_height - coin.nHeight < COINBASE_MATURITY) {
                    return true;
                }
            }
        }
        // Transaction is still valid and cached LockPoints are updated.
        return false;
    };

    // We also need to remove any now-immature transactions
    m_mempool->removeForReorg(m_chain, filter_final_and_mature);
    // Re-limit mempool size, in case we added any transactions
    LimitMempoolSize(*m_mempool, this->CoinsTip());
}

/**
* Checks to avoid mempool polluting consensus critical paths since cached
* signature and script validity results will be reused if we validate this
* transaction again during block validation.
* */
static bool CheckInputsFromMempoolAndCache(const CTransaction& tx, TxValidationState& state,
                const CCoinsViewCache& view, const CTxMemPool& pool,
                unsigned int flags, PrecomputedTransactionData& txdata, CCoinsViewCache& coins_tip)
                EXCLUSIVE_LOCKS_REQUIRED(cs_main, pool.cs)
{
    AssertLockHeld(cs_main);
    AssertLockHeld(pool.cs);

    assert(!tx.IsCoinBase());
    for (const CTxIn& txin : tx.vin) {
        const Coin& coin = view.AccessCoin(txin.prevout);

        // This coin was checked in PreChecks and MemPoolAccept
        // has been holding cs_main since then.
        Assume(!coin.IsSpent());
        if (coin.IsSpent()) return false;

        // If the Coin is available, there are 2 possibilities:
        // it is available in our current ChainstateActive UTXO set,
        // or it's a UTXO provided by a transaction in our mempool.
        // Ensure the scriptPubKeys in Coins from CoinsView are correct.
        const CTransactionRef& txFrom = pool.get(txin.prevout.hash);
        if (txFrom) {
            assert(txFrom->GetHash() == txin.prevout.hash);
            assert(txFrom->vout.size() > txin.prevout.n);
            assert(txFrom->vout[txin.prevout.n] == coin.out);
        } else {
            const Coin& coinFromUTXOSet = coins_tip.AccessCoin(txin.prevout);
            assert(!coinFromUTXOSet.IsSpent());
            assert(coinFromUTXOSet.out == coin.out);
        }
    }

    // Call CheckInputScripts() to cache signature and script validity against current tip consensus rules.
    return CheckInputScripts(tx, state, view, flags, /* cacheSigStore= */ true, /* cacheFullScriptStore= */ true, txdata);
}

namespace {

class MemPoolAccept
{
public:
    explicit MemPoolAccept(CTxMemPool& mempool, Chainstate& active_chainstate) :
        m_pool(mempool),
        m_view(&m_dummy),
        m_viewmempool(&active_chainstate.CoinsTip(), m_pool),
        m_active_chainstate(active_chainstate),
        m_limits{m_pool.m_limits}
    {
    }

    // We put the arguments we're handed into a struct, so we can pass them
    // around easier.
    struct ATMPArgs {
        const CChainParams& m_chainparams;
        const int64_t m_accept_time;
        const bool m_bypass_limits;
        /*
         * Return any outpoints which were not previously present in the coins
         * cache, but were added as a result of validating the tx for mempool
         * acceptance. This allows the caller to optionally remove the cache
         * additions if the associated transaction ends up being rejected by
         * the mempool.
         */
        std::vector<COutPoint>& m_coins_to_uncache;
        const bool m_test_accept;
        /** Whether we allow transactions to replace mempool transactions by BIP125 rules. If false,
         * any transaction spending the same inputs as a transaction in the mempool is considered
         * a conflict. */
        const bool m_allow_replacement;
        /** When true, the mempool will not be trimmed when individual transactions are submitted in
         * Finalize(). Instead, limits should be enforced at the end to ensure the package is not
         * partially submitted.
         */
        const bool m_package_submission;
        /** When true, use package feerates instead of individual transaction feerates for fee-based
         * policies such as mempool min fee and min relay fee.
         */
        const bool m_package_feerates;

        /** Parameters for single transaction mempool validation. */
        static ATMPArgs SingleAccept(const CChainParams& chainparams, int64_t accept_time,
                                     bool bypass_limits, std::vector<COutPoint>& coins_to_uncache,
                                     bool test_accept) {
            return ATMPArgs{/* m_chainparams */ chainparams,
                            /* m_accept_time */ accept_time,
                            /* m_bypass_limits */ bypass_limits,
                            /* m_coins_to_uncache */ coins_to_uncache,
                            /* m_test_accept */ test_accept,
                            /* m_allow_replacement */ true,
                            /* m_package_submission */ false,
                            /* m_package_feerates */ false,
            };
        }

        /** Parameters for test package mempool validation through testmempoolaccept. */
        static ATMPArgs PackageTestAccept(const CChainParams& chainparams, int64_t accept_time,
                                          std::vector<COutPoint>& coins_to_uncache) {
            return ATMPArgs{/* m_chainparams */ chainparams,
                            /* m_accept_time */ accept_time,
                            /* m_bypass_limits */ false,
                            /* m_coins_to_uncache */ coins_to_uncache,
                            /* m_test_accept */ true,
                            /* m_allow_replacement */ false,
                            /* m_package_submission */ false, // not submitting to mempool
                            /* m_package_feerates */ false,
            };
        }

        /** Parameters for child-with-unconfirmed-parents package validation. */
        static ATMPArgs PackageChildWithParents(const CChainParams& chainparams, int64_t accept_time,
                                                std::vector<COutPoint>& coins_to_uncache) {
            return ATMPArgs{/* m_chainparams */ chainparams,
                            /* m_accept_time */ accept_time,
                            /* m_bypass_limits */ false,
                            /* m_coins_to_uncache */ coins_to_uncache,
                            /* m_test_accept */ false,
                            /* m_allow_replacement */ false,
                            /* m_package_submission */ true,
                            /* m_package_feerates */ true,
            };
        }

        /** Parameters for a single transaction within a package. */
        static ATMPArgs SingleInPackageAccept(const ATMPArgs& package_args) {
            return ATMPArgs{/* m_chainparams */ package_args.m_chainparams,
                            /* m_accept_time */ package_args.m_accept_time,
                            /* m_bypass_limits */ false,
                            /* m_coins_to_uncache */ package_args.m_coins_to_uncache,
                            /* m_test_accept */ package_args.m_test_accept,
                            /* m_allow_replacement */ true,
                            /* m_package_submission */ false,
                            /* m_package_feerates */ false, // only 1 transaction
            };
        }

    private:
        // Private ctor to avoid exposing details to clients and allowing the possibility of
        // mixing up the order of the arguments. Use static functions above instead.
        ATMPArgs(const CChainParams& chainparams,
                 int64_t accept_time,
                 bool bypass_limits,
                 std::vector<COutPoint>& coins_to_uncache,
                 bool test_accept,
                 bool allow_replacement,
                 bool package_submission,
                 bool package_feerates)
            : m_chainparams{chainparams},
              m_accept_time{accept_time},
              m_bypass_limits{bypass_limits},
              m_coins_to_uncache{coins_to_uncache},
              m_test_accept{test_accept},
              m_allow_replacement{allow_replacement},
              m_package_submission{package_submission},
              m_package_feerates{package_feerates}
        {
        }
    };

    // Single transaction acceptance
    MempoolAcceptResult AcceptSingleTransaction(const CTransactionRef& ptx, ATMPArgs& args) EXCLUSIVE_LOCKS_REQUIRED(cs_main);

    /**
    * Multiple transaction acceptance. Transactions may or may not be interdependent, but must not
    * conflict with each other, and the transactions cannot already be in the mempool. Parents must
    * come before children if any dependencies exist.
    */
    PackageMempoolAcceptResult AcceptMultipleTransactions(const std::vector<CTransactionRef>& txns, ATMPArgs& args) EXCLUSIVE_LOCKS_REQUIRED(cs_main);

    /**
     * Package (more specific than just multiple transactions) acceptance. Package must be a child
     * with all of its unconfirmed parents, and topologically sorted.
     */
    PackageMempoolAcceptResult AcceptPackage(const Package& package, ATMPArgs& args) EXCLUSIVE_LOCKS_REQUIRED(cs_main);

private:
    // All the intermediate state that gets passed between the various levels
    // of checking a given transaction.
    struct Workspace {
        explicit Workspace(const CTransactionRef& ptx) : m_ptx(ptx), m_hash(ptx->GetHash()) {}
        /** Txids of mempool transactions that this transaction directly conflicts with. */
        std::set<uint256> m_conflicts;
        /** Iterators to mempool entries that this transaction directly conflicts with. */
        CTxMemPool::setEntries m_iters_conflicting;
        /** Iterators to all mempool entries that would be replaced by this transaction, including
         * those it directly conflicts with and their descendants. */
        CTxMemPool::setEntries m_all_conflicting;
        /** All mempool ancestors of this transaction. */
        CTxMemPool::setEntries m_ancestors;
        /** Mempool entry constructed for this transaction. Constructed in PreChecks() but not
         * inserted into the mempool until Finalize(). */
        std::unique_ptr<CTxMemPoolEntry> m_entry;
        /** Pointers to the transactions that have been removed from the mempool and replaced by
         * this transaction, used to return to the MemPoolAccept caller. Only populated if
         * validation is successful and the original transactions are removed. */
        std::list<CTransactionRef> m_replaced_transactions;

        /** Virtual size of the transaction as used by the mempool, calculated using serialized size
         * of the transaction and sigops. */
        int64_t m_vsize;
        /** Fees paid by this transaction: total input amounts subtracted by total output amounts. */
        CAmount m_base_fees;
        /** Base fees + any fee delta set by the user with prioritisetransaction. */
        CAmount m_modified_fees;
        /** Total modified fees of all transactions being replaced. */
        CAmount m_conflicting_fees{0};
        /** Total virtual size of all transactions being replaced. */
        size_t m_conflicting_size{0};

        const CTransactionRef& m_ptx;
        /** Txid. */
        const uint256& m_hash;
        TxValidationState m_state;
        /** A temporary cache containing serialized transaction data for signature verification.
         * Reused across PolicyScriptChecks and ConsensusScriptChecks. */
        PrecomputedTransactionData m_precomputed_txdata;
    };

    // Run the policy checks on a given transaction, excluding any script checks.
    // Looks up inputs, calculates feerate, considers replacement, evaluates
    // package limits, etc. As this function can be invoked for "free" by a peer,
    // only tests that are fast should be done here (to avoid CPU DoS).
    bool PreChecks(ATMPArgs& args, Workspace& ws) EXCLUSIVE_LOCKS_REQUIRED(cs_main, m_pool.cs);

    // Run checks for mempool replace-by-fee.
    bool ReplacementChecks(Workspace& ws) EXCLUSIVE_LOCKS_REQUIRED(cs_main, m_pool.cs);

    // Enforce package mempool ancestor/descendant limits (distinct from individual
    // ancestor/descendant limits done in PreChecks).
    bool PackageMempoolChecks(const std::vector<CTransactionRef>& txns,
                              PackageValidationState& package_state) EXCLUSIVE_LOCKS_REQUIRED(cs_main, m_pool.cs);

    // Run the script checks using our policy flags. As this can be slow, we should
    // only invoke this on transactions that have otherwise passed policy checks.
    bool PolicyScriptChecks(const ATMPArgs& args, Workspace& ws) EXCLUSIVE_LOCKS_REQUIRED(cs_main, m_pool.cs);

    // Re-run the script checks, using consensus flags, and try to cache the
    // result in the scriptcache. This should be done after
    // PolicyScriptChecks(). This requires that all inputs either be in our
    // utxo set or in the mempool.
    bool ConsensusScriptChecks(const ATMPArgs& args, Workspace& ws) EXCLUSIVE_LOCKS_REQUIRED(cs_main, m_pool.cs);

    // Try to add the transaction to the mempool, removing any conflicts first.
    // Returns true if the transaction is in the mempool after any size
    // limiting is performed, false otherwise.
    bool Finalize(const ATMPArgs& args, Workspace& ws) EXCLUSIVE_LOCKS_REQUIRED(cs_main, m_pool.cs);

    // Submit all transactions to the mempool and call ConsensusScriptChecks to add to the script
    // cache - should only be called after successful validation of all transactions in the package.
    // The package may end up partially-submitted after size limiting; returns true if all
    // transactions are successfully added to the mempool, false otherwise.
    bool SubmitPackage(const ATMPArgs& args, std::vector<Workspace>& workspaces, PackageValidationState& package_state,
                       std::map<const uint256, const MempoolAcceptResult>& results)
         EXCLUSIVE_LOCKS_REQUIRED(cs_main, m_pool.cs);

    // Compare a package's feerate against minimum allowed.
    bool CheckFeeRate(size_t package_size, CAmount package_fee, TxValidationState& state) EXCLUSIVE_LOCKS_REQUIRED(::cs_main, m_pool.cs)
    {
        AssertLockHeld(::cs_main);
        AssertLockHeld(m_pool.cs);
        CAmount mempoolRejectFee = m_pool.GetMinFee().GetFee(package_size);
        if (mempoolRejectFee > 0 && package_fee < mempoolRejectFee) {
            return state.Invalid(TxValidationResult::TX_MEMPOOL_POLICY, "mempool min fee not met", strprintf("%d < %d", package_fee, mempoolRejectFee));
        }

        if (package_fee < m_pool.m_min_relay_feerate.GetFee(package_size)) {
            return state.Invalid(TxValidationResult::TX_MEMPOOL_POLICY, "min relay fee not met",
                                 strprintf("%d < %d", package_fee, m_pool.m_min_relay_feerate.GetFee(package_size)));
        }
        return true;
    }

private:
    CTxMemPool& m_pool;
    CCoinsViewCache m_view;
    CCoinsViewMemPool m_viewmempool;
    CCoinsView m_dummy;

    Chainstate& m_active_chainstate;

    CTxMemPool::Limits m_limits;

    /** Whether the transaction(s) would replace any mempool transactions. If so, RBF rules apply. */
    bool m_rbf{false};
};

bool MemPoolAccept::PreChecks(ATMPArgs& args, Workspace& ws)
{
    AssertLockHeld(cs_main);
    AssertLockHeld(m_pool.cs);
    const CTransactionRef& ptx = ws.m_ptx;
    const CTransaction& tx = *ws.m_ptx;
    const uint256& hash = ws.m_hash;

    // Copy/alias what we need out of args
    const int64_t nAcceptTime = args.m_accept_time;
    const bool bypass_limits = args.m_bypass_limits;
    std::vector<COutPoint>& coins_to_uncache = args.m_coins_to_uncache;

    // Alias what we need out of ws
    TxValidationState& state = ws.m_state;
    std::unique_ptr<CTxMemPoolEntry>& entry = ws.m_entry;

    if (!CheckTransaction(tx, state)) {
        return false; // state filled in by CheckTransaction
    }

    // Coinbase is only valid in a block, not as a loose transaction
    if (tx.IsCoinBase())
        return state.Invalid(TxValidationResult::TX_CONSENSUS, "coinbase");

    // Rather not work on nonstandard transactions (unless -testnet/-regtest)
    std::string reason;
    if (m_pool.m_require_standard && !IsStandardTx(tx, m_pool.m_max_datacarrier_bytes, m_pool.m_permit_bare_multisig, m_pool.m_dust_relay_feerate, reason)) {
        return state.Invalid(TxValidationResult::TX_NOT_STANDARD, reason);
    }

    // Do not work on transactions that are too small.
    // A transaction with 1 segwit input and 1 P2WPHK output has non-witness size of 82 bytes.
    // Transactions smaller than this are not relayed to mitigate CVE-2017-12842 by not relaying
    // 64-byte transactions.
    if (::GetSerializeSize(tx, PROTOCOL_VERSION | SERIALIZE_TRANSACTION_NO_WITNESS) < MIN_STANDARD_TX_NONWITNESS_SIZE)
        return state.Invalid(TxValidationResult::TX_NOT_STANDARD, "tx-size-small");

    // Only accept nLockTime-using transactions that can be mined in the next
    // block; we don't want our mempool filled up with transactions that can't
    // be mined yet.
    if (!CheckFinalTxAtTip(*Assert(m_active_chainstate.m_chain.Tip()), tx)) {
        return state.Invalid(TxValidationResult::TX_PREMATURE_SPEND, "non-final");
    }

    if (m_pool.exists(GenTxid::Wtxid(tx.GetWitnessHash()))) {
        // Exact transaction already exists in the mempool.
        return state.Invalid(TxValidationResult::TX_CONFLICT, "txn-already-in-mempool");
    } else if (m_pool.exists(GenTxid::Txid(tx.GetHash()))) {
        // Transaction with the same non-witness data but different witness (same txid, different
        // wtxid) already exists in the mempool.
        return state.Invalid(TxValidationResult::TX_CONFLICT, "txn-same-nonwitness-data-in-mempool");
    }

    // Check for conflicts with in-memory transactions
    for (const CTxIn &txin : tx.vin)
    {
        const CTransaction* ptxConflicting = m_pool.GetConflictTx(txin.prevout);
        if (ptxConflicting) {
            if (!args.m_allow_replacement) {
                // Transaction conflicts with a mempool tx, but we're not allowing replacements.
                return state.Invalid(TxValidationResult::TX_MEMPOOL_POLICY, "bip125-replacement-disallowed");
            }
            if (!ws.m_conflicts.count(ptxConflicting->GetHash()))
            {
                // Transactions that don't explicitly signal replaceability are
                // *not* replaceable with the current logic, even if one of their
                // unconfirmed ancestors signals replaceability. This diverges
                // from BIP125's inherited signaling description (see CVE-2021-31876).
                // Applications relying on first-seen mempool behavior should
                // check all unconfirmed ancestors; otherwise an opt-in ancestor
                // might be replaced, causing removal of this descendant.
                //
                // If replaceability signaling is ignored due to node setting,
                // replacement is always allowed.
                if (!m_pool.m_full_rbf && !SignalsOptInRBF(*ptxConflicting)) {
                    return state.Invalid(TxValidationResult::TX_MEMPOOL_POLICY, "txn-mempool-conflict");
                }

                ws.m_conflicts.insert(ptxConflicting->GetHash());
            }
        }
    }

    if (!m_pool.checkNameOps(tx))
        return state.Invalid(TxValidationResult::TX_CONFLICT,
                             "txn-mempool-name-error");

    LockPoints lp;
    m_view.SetBackend(m_viewmempool);

    const CCoinsViewCache& coins_cache = m_active_chainstate.CoinsTip();
    // do all inputs exist?
    for (const CTxIn& txin : tx.vin) {
        if (!coins_cache.HaveCoinInCache(txin.prevout)) {
            coins_to_uncache.push_back(txin.prevout);
        }

        // Note: this call may add txin.prevout to the coins cache
        // (coins_cache.cacheCoins) by way of FetchCoin(). It should be removed
        // later (via coins_to_uncache) if this tx turns out to be invalid.
        if (!m_view.HaveCoin(txin.prevout)) {
            // Are inputs missing because we already have the tx?
            for (size_t out = 0; out < tx.vout.size(); out++) {
                // See if we have any output in the UTXO set.
                if (coins_cache.HaveCoin(COutPoint(hash, out))) {
                    return state.Invalid(TxValidationResult::TX_CONFLICT, "txn-already-known");
                }
            }
            // Otherwise assume this might be an orphan tx for which we just haven't seen parents yet
            return state.Invalid(TxValidationResult::TX_MISSING_INPUTS, "bad-txns-inputs-missingorspent");
        }
    }

    // This is const, but calls into the back end CoinsViews. The CCoinsViewDB at the bottom of the
    // hierarchy brings the best block into scope. See CCoinsViewDB::GetBestBlock().
    m_view.GetBestBlock();

    /* If this is a name update (or firstupdate), make sure that the
       existing name entry (if any) is in the dummy cache.  Otherwise
       tx validation done below (in CheckInputs) will not be correct.  */
    for (const auto& txout : tx.vout)
    {
        const CNameScript nameOp(txout.scriptPubKey);
        if (nameOp.isNameOp() && nameOp.isAnyUpdate())
        {
            const valtype& name = nameOp.getOpName();
            CNameData data;
            if (m_view.GetName(name, data))
                m_view.SetName(name, data, false);
        }
    }

    // we have all inputs cached now, so switch back to dummy (to protect
    // against bugs where we pull more inputs from disk that miss being added
    // to coins_to_uncache)
    m_view.SetBackend(m_dummy);

    assert(m_active_chainstate.m_blockman.LookupBlockIndex(m_view.GetBestBlock()) == m_active_chainstate.m_chain.Tip());

    // Only accept BIP68 sequence locked transactions that can be mined in the next
    // block; we don't want our mempool filled up with transactions that can't
    // be mined yet.
    // Pass in m_view which has all of the relevant inputs cached. Note that, since m_view's
    // backend was removed, it no longer pulls coins from the mempool.
    if (!CheckSequenceLocksAtTip(m_active_chainstate.m_chain.Tip(), m_view, tx, &lp)) {
        return state.Invalid(TxValidationResult::TX_PREMATURE_SPEND, "non-BIP68-final");
    }

    // The mempool holds txs for the next block, so pass height+1 to CheckTxInputs
    if (!Consensus::CheckTxInputs(tx, state, m_view, m_active_chainstate.m_chain.Height() + 1, ws.m_base_fees)) {
        return false; // state filled in by CheckTxInputs
    }

    if (m_pool.m_require_standard && !AreInputsStandard(tx, m_view)) {
        return state.Invalid(TxValidationResult::TX_INPUTS_NOT_STANDARD, "bad-txns-nonstandard-inputs");
    }

    // Check for non-standard witnesses.
    if (tx.HasWitness() && m_pool.m_require_standard && !IsWitnessStandard(tx, m_view)) {
        return state.Invalid(TxValidationResult::TX_WITNESS_MUTATED, "bad-witness-nonstandard");
    }

    int64_t nSigOpsCost = GetTransactionSigOpCost(tx, m_view, STANDARD_SCRIPT_VERIFY_FLAGS);

    // ws.m_modified_fees includes any fee deltas from PrioritiseTransaction
    ws.m_modified_fees = ws.m_base_fees;
    m_pool.ApplyDelta(hash, ws.m_modified_fees);

    // Keep track of transactions that spend a coinbase, which we re-scan
    // during reorgs to ensure COINBASE_MATURITY is still met.
    bool fSpendsCoinbase = false;
    for (const CTxIn &txin : tx.vin) {
        const Coin &coin = m_view.AccessCoin(txin.prevout);
        if (coin.IsCoinBase()) {
            fSpendsCoinbase = true;
            break;
        }
    }

    entry.reset(new CTxMemPoolEntry(ptx, ws.m_base_fees, nAcceptTime, m_active_chainstate.m_chain.Height(),
            fSpendsCoinbase, nSigOpsCost, lp));
    ws.m_vsize = entry->GetTxSize();

    if (nSigOpsCost > MAX_STANDARD_TX_SIGOPS_COST)
        return state.Invalid(TxValidationResult::TX_NOT_STANDARD, "bad-txns-too-many-sigops",
                strprintf("%d", nSigOpsCost));

    // No individual transactions are allowed below the min relay feerate and mempool min feerate except from
    // disconnected blocks and transactions in a package. Package transactions will be checked using
    // package feerate later.
    if (!bypass_limits && !args.m_package_feerates && !CheckFeeRate(ws.m_vsize, ws.m_modified_fees, state)) return false;

    ws.m_iters_conflicting = m_pool.GetIterSet(ws.m_conflicts);
    // Calculate in-mempool ancestors, up to a limit.
    if (ws.m_conflicts.size() == 1) {
        // In general, when we receive an RBF transaction with mempool conflicts, we want to know whether we
        // would meet the chain limits after the conflicts have been removed. However, there isn't a practical
        // way to do this short of calculating the ancestor and descendant sets with an overlay cache of
        // changed mempool entries. Due to both implementation and runtime complexity concerns, this isn't
        // very realistic, thus we only ensure a limited set of transactions are RBF'able despite mempool
        // conflicts here. Importantly, we need to ensure that some transactions which were accepted using
        // the below carve-out are able to be RBF'ed, without impacting the security the carve-out provides
        // for off-chain contract systems (see link in the comment below).
        //
        // Specifically, the subset of RBF transactions which we allow despite chain limits are those which
        // conflict directly with exactly one other transaction (but may evict children of said transaction),
        // and which are not adding any new mempool dependencies. Note that the "no new mempool dependencies"
        // check is accomplished later, so we don't bother doing anything about it here, but if our
        // policy changes, we may need to move that check to here instead of removing it wholesale.
        //
        // Such transactions are clearly not merging any existing packages, so we are only concerned with
        // ensuring that (a) no package is growing past the package size (not count) limits and (b) we are
        // not allowing something to effectively use the (below) carve-out spot when it shouldn't be allowed
        // to.
        //
        // To check these we first check if we meet the RBF criteria, above, and increment the descendant
        // limits by the direct conflict and its descendants (as these are recalculated in
        // CalculateMempoolAncestors by assuming the new transaction being added is a new descendant, with no
        // removals, of each parent's existing dependent set). The ancestor count limits are unmodified (as
        // the ancestor limits should be the same for both our new transaction and any conflicts).
        // We don't bother incrementing m_limit_descendants by the full removal count as that limit never comes
        // into force here (as we're only adding a single transaction).
        assert(ws.m_iters_conflicting.size() == 1);
        CTxMemPool::txiter conflict = *ws.m_iters_conflicting.begin();

        m_limits.descendant_count += 1;
        m_limits.descendant_size_vbytes += conflict->GetSizeWithDescendants();
    }

    std::string errString;
    if (!m_pool.CalculateMemPoolAncestors(*entry, ws.m_ancestors, m_limits, errString)) {
        ws.m_ancestors.clear();
        // If CalculateMemPoolAncestors fails second time, we want the original error string.
        std::string dummy_err_string;
        // Contracting/payment channels CPFP carve-out:
        // If the new transaction is relatively small (up to 40k weight)
        // and has at most one ancestor (ie ancestor limit of 2, including
        // the new transaction), allow it if its parent has exactly the
        // descendant limit descendants.
        //
        // This allows protocols which rely on distrusting counterparties
        // being able to broadcast descendants of an unconfirmed transaction
        // to be secure by simply only having two immediately-spendable
        // outputs - one for each counterparty. For more info on the uses for
        // this, see https://lists.linuxfoundation.org/pipermail/bitcoin-dev/2018-November/016518.html
        CTxMemPool::Limits cpfp_carve_out_limits{
            .ancestor_count = 2,
            .ancestor_size_vbytes = m_limits.ancestor_size_vbytes,
            .descendant_count = m_limits.descendant_count + 1,
            .descendant_size_vbytes = m_limits.descendant_size_vbytes + EXTRA_DESCENDANT_TX_SIZE_LIMIT,
        };
        if (ws.m_vsize > EXTRA_DESCENDANT_TX_SIZE_LIMIT ||
                !m_pool.CalculateMemPoolAncestors(*entry, ws.m_ancestors,
                                                  cpfp_carve_out_limits,
                                                  dummy_err_string)) {
            return state.Invalid(TxValidationResult::TX_MEMPOOL_POLICY, "too-long-mempool-chain", errString);
        }
    }

    // A transaction that spends outputs that would be replaced by it is invalid. Now
    // that we have the set of all ancestors we can detect this
    // pathological case by making sure ws.m_conflicts and ws.m_ancestors don't
    // intersect.
    if (const auto err_string{EntriesAndTxidsDisjoint(ws.m_ancestors, ws.m_conflicts, hash)}) {
        // We classify this as a consensus error because a transaction depending on something it
        // conflicts with would be inconsistent.
        return state.Invalid(TxValidationResult::TX_CONSENSUS, "bad-txns-spends-conflicting-tx", *err_string);
    }

    m_rbf = !ws.m_conflicts.empty();
    return true;
}

bool MemPoolAccept::ReplacementChecks(Workspace& ws)
{
    AssertLockHeld(cs_main);
    AssertLockHeld(m_pool.cs);

    const CTransaction& tx = *ws.m_ptx;
    const uint256& hash = ws.m_hash;
    TxValidationState& state = ws.m_state;

    CFeeRate newFeeRate(ws.m_modified_fees, ws.m_vsize);
    // Enforce Rule #6. The replacement transaction must have a higher feerate than its direct conflicts.
    // - The motivation for this check is to ensure that the replacement transaction is preferable for
    //   block-inclusion, compared to what would be removed from the mempool.
    // - This logic predates ancestor feerate-based transaction selection, which is why it doesn't
    //   consider feerates of descendants.
    // - Note: Ancestor feerate-based transaction selection has made this comparison insufficient to
    //   guarantee that this is incentive-compatible for miners, because it is possible for a
    //   descendant transaction of a direct conflict to pay a higher feerate than the transaction that
    //   might replace them, under these rules.
    if (const auto err_string{PaysMoreThanConflicts(ws.m_iters_conflicting, newFeeRate, hash)}) {
        return state.Invalid(TxValidationResult::TX_MEMPOOL_POLICY, "insufficient fee", *err_string);
    }

    // Calculate all conflicting entries and enforce Rule #5.
    if (const auto err_string{GetEntriesForConflicts(tx, m_pool, ws.m_iters_conflicting, ws.m_all_conflicting)}) {
        return state.Invalid(TxValidationResult::TX_MEMPOOL_POLICY,
                             "too many potential replacements", *err_string);
    }
    // Enforce Rule #2.
    if (const auto err_string{HasNoNewUnconfirmed(tx, m_pool, ws.m_iters_conflicting)}) {
        return state.Invalid(TxValidationResult::TX_MEMPOOL_POLICY,
                             "replacement-adds-unconfirmed", *err_string);
    }
    // Check if it's economically rational to mine this transaction rather than the ones it
    // replaces and pays for its own relay fees. Enforce Rules #3 and #4.
    for (CTxMemPool::txiter it : ws.m_all_conflicting) {
        ws.m_conflicting_fees += it->GetModifiedFee();
        ws.m_conflicting_size += it->GetTxSize();
    }
    if (const auto err_string{PaysForRBF(ws.m_conflicting_fees, ws.m_modified_fees, ws.m_vsize,
                                         m_pool.m_incremental_relay_feerate, hash)}) {
        return state.Invalid(TxValidationResult::TX_MEMPOOL_POLICY, "insufficient fee", *err_string);
    }
    return true;
}

bool MemPoolAccept::PackageMempoolChecks(const std::vector<CTransactionRef>& txns,
                                         PackageValidationState& package_state)
{
    AssertLockHeld(cs_main);
    AssertLockHeld(m_pool.cs);

    // CheckPackageLimits expects the package transactions to not already be in the mempool.
    assert(std::all_of(txns.cbegin(), txns.cend(), [this](const auto& tx)
                       { return !m_pool.exists(GenTxid::Txid(tx->GetHash()));}));

    std::string err_string;
    if (!m_pool.CheckPackageLimits(txns, m_limits, err_string)) {
        // This is a package-wide error, separate from an individual transaction error.
        return package_state.Invalid(PackageValidationResult::PCKG_POLICY, "package-mempool-limits", err_string);
    }
   return true;
}

bool MemPoolAccept::PolicyScriptChecks(const ATMPArgs& args, Workspace& ws)
{
    AssertLockHeld(cs_main);
    AssertLockHeld(m_pool.cs);
    const CTransaction& tx = *ws.m_ptx;
    TxValidationState& state = ws.m_state;

    constexpr unsigned int scriptVerifyFlags = STANDARD_SCRIPT_VERIFY_FLAGS;

    // Check input scripts and signatures.
    // This is done last to help prevent CPU exhaustion denial-of-service attacks.
    if (!CheckInputScripts(tx, state, m_view, scriptVerifyFlags, true, false, ws.m_precomputed_txdata)) {
        // SCRIPT_VERIFY_CLEANSTACK requires SCRIPT_VERIFY_WITNESS, so we
        // need to turn both off, and compare against just turning off CLEANSTACK
        // to see if the failure is specifically due to witness validation.
        TxValidationState state_dummy; // Want reported failures to be from first CheckInputScripts
        if (!tx.HasWitness() && CheckInputScripts(tx, state_dummy, m_view, scriptVerifyFlags & ~(SCRIPT_VERIFY_WITNESS | SCRIPT_VERIFY_CLEANSTACK), true, false, ws.m_precomputed_txdata) &&
                !CheckInputScripts(tx, state_dummy, m_view, scriptVerifyFlags & ~SCRIPT_VERIFY_CLEANSTACK, true, false, ws.m_precomputed_txdata)) {
            // Only the witness is missing, so the transaction itself may be fine.
            state.Invalid(TxValidationResult::TX_WITNESS_STRIPPED,
                    state.GetRejectReason(), state.GetDebugMessage());
        }
        return false; // state filled in by CheckInputScripts
    }

    return true;
}

bool MemPoolAccept::ConsensusScriptChecks(const ATMPArgs& args, Workspace& ws)
{
    AssertLockHeld(cs_main);
    AssertLockHeld(m_pool.cs);
    const CTransaction& tx = *ws.m_ptx;
    const uint256& hash = ws.m_hash;
    TxValidationState& state = ws.m_state;

    // Check again against the current block tip's script verification
    // flags to cache our script execution flags. This is, of course,
    // useless if the next block has different script flags from the
    // previous one, but because the cache tracks script flags for us it
    // will auto-invalidate and we'll just have a few blocks of extra
    // misses on soft-fork activation.
    //
    // This is also useful in case of bugs in the standard flags that cause
    // transactions to pass as valid when they're actually invalid. For
    // instance the STRICTENC flag was incorrectly allowing certain
    // CHECKSIG NOT scripts to pass, even though they were invalid.
    //
    // There is a similar check in CreateNewBlock() to prevent creating
    // invalid blocks (using TestBlockValidity), however allowing such
    // transactions into the mempool can be exploited as a DoS attack.
    unsigned int currentBlockScriptVerifyFlags{GetBlockScriptFlags(*m_active_chainstate.m_chain.Tip(), m_active_chainstate.m_chainman)};
    if (!CheckInputsFromMempoolAndCache(tx, state, m_view, m_pool, currentBlockScriptVerifyFlags,
                                        ws.m_precomputed_txdata, m_active_chainstate.CoinsTip())) {
        LogPrintf("BUG! PLEASE REPORT THIS! CheckInputScripts failed against latest-block but not STANDARD flags %s, %s\n", hash.ToString(), state.ToString());
        return Assume(false);
    }

    return true;
}

bool MemPoolAccept::Finalize(const ATMPArgs& args, Workspace& ws)
{
    AssertLockHeld(cs_main);
    AssertLockHeld(m_pool.cs);
    const CTransaction& tx = *ws.m_ptx;
    const uint256& hash = ws.m_hash;
    TxValidationState& state = ws.m_state;
    const bool bypass_limits = args.m_bypass_limits;

    std::unique_ptr<CTxMemPoolEntry>& entry = ws.m_entry;

    // Remove conflicting transactions from the mempool
    for (CTxMemPool::txiter it : ws.m_all_conflicting)
    {
        LogPrint(BCLog::MEMPOOL, "replacing tx %s with %s for %s additional fees, %d delta bytes\n",
                it->GetTx().GetHash().ToString(),
                hash.ToString(),
                FormatMoney(ws.m_modified_fees - ws.m_conflicting_fees),
                (int)entry->GetTxSize() - (int)ws.m_conflicting_size);
        ws.m_replaced_transactions.push_back(it->GetSharedTx());
    }
    m_pool.RemoveStaged(ws.m_all_conflicting, false, MemPoolRemovalReason::REPLACED);

    // This transaction should only count for fee estimation if:
    // - it's not being re-added during a reorg which bypasses typical mempool fee limits
    // - the node is not behind
    // - the transaction is not dependent on any other transactions in the mempool
    // - it's not part of a package. Since package relay is not currently supported, this
    // transaction has not necessarily been accepted to miners' mempools.
    bool validForFeeEstimation = !bypass_limits && !args.m_package_submission && IsCurrentForFeeEstimation(m_active_chainstate) && m_pool.HasNoInputsOf(tx);

    // Store transaction in memory
    m_pool.addUnchecked(*entry, ws.m_ancestors, validForFeeEstimation);

    // trim mempool and check if tx was trimmed
    // If we are validating a package, don't trim here because we could evict a previous transaction
    // in the package. LimitMempoolSize() should be called at the very end to make sure the mempool
    // is still within limits and package submission happens atomically.
    if (!args.m_package_submission && !bypass_limits) {
        LimitMempoolSize(m_pool, m_active_chainstate.CoinsTip());
        if (!m_pool.exists(GenTxid::Txid(hash)))
            return state.Invalid(TxValidationResult::TX_MEMPOOL_POLICY, "mempool full");
    }
    return true;
}

bool MemPoolAccept::SubmitPackage(const ATMPArgs& args, std::vector<Workspace>& workspaces,
                                  PackageValidationState& package_state,
                                  std::map<const uint256, const MempoolAcceptResult>& results)
{
    AssertLockHeld(cs_main);
    AssertLockHeld(m_pool.cs);
    // Sanity check: none of the transactions should be in the mempool, and none of the transactions
    // should have a same-txid-different-witness equivalent in the mempool.
    assert(std::all_of(workspaces.cbegin(), workspaces.cend(), [this](const auto& ws){
        return !m_pool.exists(GenTxid::Txid(ws.m_ptx->GetHash())); }));

    bool all_submitted = true;
    // ConsensusScriptChecks adds to the script cache and is therefore consensus-critical;
    // CheckInputsFromMempoolAndCache asserts that transactions only spend coins available from the
    // mempool or UTXO set. Submit each transaction to the mempool immediately after calling
    // ConsensusScriptChecks to make the outputs available for subsequent transactions.
    for (Workspace& ws : workspaces) {
        if (!ConsensusScriptChecks(args, ws)) {
            results.emplace(ws.m_ptx->GetWitnessHash(), MempoolAcceptResult::Failure(ws.m_state));
            // Since PolicyScriptChecks() passed, this should never fail.
            Assume(false);
            all_submitted = false;
            package_state.Invalid(PackageValidationResult::PCKG_MEMPOOL_ERROR,
                                  strprintf("BUG! PolicyScriptChecks succeeded but ConsensusScriptChecks failed: %s",
                                            ws.m_ptx->GetHash().ToString()));
        }

        // Re-calculate mempool ancestors to call addUnchecked(). They may have changed since the
        // last calculation done in PreChecks, since package ancestors have already been submitted.
        std::string unused_err_string;
        if(!m_pool.CalculateMemPoolAncestors(*ws.m_entry, ws.m_ancestors, m_limits, unused_err_string)) {
            results.emplace(ws.m_ptx->GetWitnessHash(), MempoolAcceptResult::Failure(ws.m_state));
            // Since PreChecks() and PackageMempoolChecks() both enforce limits, this should never fail.
            Assume(false);
            all_submitted = false;
            package_state.Invalid(PackageValidationResult::PCKG_MEMPOOL_ERROR,
                                  strprintf("BUG! Mempool ancestors or descendants were underestimated: %s",
                                            ws.m_ptx->GetHash().ToString()));
        }
        // If we call LimitMempoolSize() for each individual Finalize(), the mempool will not take
        // the transaction's descendant feerate into account because it hasn't seen them yet. Also,
        // we risk evicting a transaction that a subsequent package transaction depends on. Instead,
        // allow the mempool to temporarily bypass limits, the maximum package size) while
        // submitting transactions individually and then trim at the very end.
        if (!Finalize(args, ws)) {
            results.emplace(ws.m_ptx->GetWitnessHash(), MempoolAcceptResult::Failure(ws.m_state));
            // Since LimitMempoolSize() won't be called, this should never fail.
            Assume(false);
            all_submitted = false;
            package_state.Invalid(PackageValidationResult::PCKG_MEMPOOL_ERROR,
                                  strprintf("BUG! Adding to mempool failed: %s", ws.m_ptx->GetHash().ToString()));
        }
    }

    // It may or may not be the case that all the transactions made it into the mempool. Regardless,
    // make sure we haven't exceeded max mempool size.
    LimitMempoolSize(m_pool, m_active_chainstate.CoinsTip());

    // Find the wtxids of the transactions that made it into the mempool. Allow partial submission,
    // but don't report success unless they all made it into the mempool.
    for (Workspace& ws : workspaces) {
        if (m_pool.exists(GenTxid::Wtxid(ws.m_ptx->GetWitnessHash()))) {
            results.emplace(ws.m_ptx->GetWitnessHash(),
                MempoolAcceptResult::Success(std::move(ws.m_replaced_transactions), ws.m_vsize, ws.m_base_fees));
            GetMainSignals().TransactionAddedToMempool(ws.m_ptx, m_pool.GetAndIncrementSequence());
        } else {
            all_submitted = false;
            ws.m_state.Invalid(TxValidationResult::TX_MEMPOOL_POLICY, "mempool full");
            results.emplace(ws.m_ptx->GetWitnessHash(), MempoolAcceptResult::Failure(ws.m_state));
        }
    }
    return all_submitted;
}

MempoolAcceptResult MemPoolAccept::AcceptSingleTransaction(const CTransactionRef& ptx, ATMPArgs& args)
{
    AssertLockHeld(cs_main);
    LOCK(m_pool.cs); // mempool "read lock" (held through GetMainSignals().TransactionAddedToMempool())

    Workspace ws(ptx);

    if (!PreChecks(args, ws)) return MempoolAcceptResult::Failure(ws.m_state);

    if (m_rbf && !ReplacementChecks(ws)) return MempoolAcceptResult::Failure(ws.m_state);

    // Perform the inexpensive checks first and avoid hashing and signature verification unless
    // those checks pass, to mitigate CPU exhaustion denial-of-service attacks.
    if (!PolicyScriptChecks(args, ws)) return MempoolAcceptResult::Failure(ws.m_state);

    if (!ConsensusScriptChecks(args, ws)) return MempoolAcceptResult::Failure(ws.m_state);

    // Tx was accepted, but not added
    if (args.m_test_accept) {
        return MempoolAcceptResult::Success(std::move(ws.m_replaced_transactions), ws.m_vsize, ws.m_base_fees);
    }

    if (!Finalize(args, ws)) return MempoolAcceptResult::Failure(ws.m_state);

    GetMainSignals().TransactionAddedToMempool(ptx, m_pool.GetAndIncrementSequence());

    return MempoolAcceptResult::Success(std::move(ws.m_replaced_transactions), ws.m_vsize, ws.m_base_fees);
}

PackageMempoolAcceptResult MemPoolAccept::AcceptMultipleTransactions(const std::vector<CTransactionRef>& txns, ATMPArgs& args)
{
    AssertLockHeld(cs_main);

    // These context-free package limits can be done before taking the mempool lock.
    PackageValidationState package_state;
    if (!CheckPackage(txns, package_state)) return PackageMempoolAcceptResult(package_state, {});

    std::vector<Workspace> workspaces{};
    workspaces.reserve(txns.size());
    std::transform(txns.cbegin(), txns.cend(), std::back_inserter(workspaces),
                   [](const auto& tx) { return Workspace(tx); });
    std::map<const uint256, const MempoolAcceptResult> results;

    LOCK(m_pool.cs);

    // Do all PreChecks first and fail fast to avoid running expensive script checks when unnecessary.
    for (Workspace& ws : workspaces) {
        if (!PreChecks(args, ws)) {
            package_state.Invalid(PackageValidationResult::PCKG_TX, "transaction failed");
            // Exit early to avoid doing pointless work. Update the failed tx result; the rest are unfinished.
            results.emplace(ws.m_ptx->GetWitnessHash(), MempoolAcceptResult::Failure(ws.m_state));
            return PackageMempoolAcceptResult(package_state, std::move(results));
        }
        // Make the coins created by this transaction available for subsequent transactions in the
        // package to spend. Since we already checked conflicts in the package and we don't allow
        // replacements, we don't need to track the coins spent. Note that this logic will need to be
        // updated if package replace-by-fee is allowed in the future.
        assert(!args.m_allow_replacement);
        m_viewmempool.PackageAddTransaction(ws.m_ptx);
    }

    // Transactions must meet two minimum feerates: the mempool minimum fee and min relay fee.
    // For transactions consisting of exactly one child and its parents, it suffices to use the
    // package feerate (total modified fees / total virtual size) to check this requirement.
    const auto m_total_vsize = std::accumulate(workspaces.cbegin(), workspaces.cend(), int64_t{0},
        [](int64_t sum, auto& ws) { return sum + ws.m_vsize; });
    const auto m_total_modified_fees = std::accumulate(workspaces.cbegin(), workspaces.cend(), CAmount{0},
        [](CAmount sum, auto& ws) { return sum + ws.m_modified_fees; });
    const CFeeRate package_feerate(m_total_modified_fees, m_total_vsize);
    TxValidationState placeholder_state;
    if (args.m_package_feerates &&
        !CheckFeeRate(m_total_vsize, m_total_modified_fees, placeholder_state)) {
        package_state.Invalid(PackageValidationResult::PCKG_POLICY, "package-fee-too-low");
        return PackageMempoolAcceptResult(package_state, package_feerate, {});
    }

    // Apply package mempool ancestor/descendant limits. Skip if there is only one transaction,
    // because it's unnecessary. Also, CPFP carve out can increase the limit for individual
    // transactions, but this exemption is not extended to packages in CheckPackageLimits().
    std::string err_string;
    if (txns.size() > 1 && !PackageMempoolChecks(txns, package_state)) {
        return PackageMempoolAcceptResult(package_state, package_feerate, std::move(results));
    }

    for (Workspace& ws : workspaces) {
        if (!PolicyScriptChecks(args, ws)) {
            // Exit early to avoid doing pointless work. Update the failed tx result; the rest are unfinished.
            package_state.Invalid(PackageValidationResult::PCKG_TX, "transaction failed");
            results.emplace(ws.m_ptx->GetWitnessHash(), MempoolAcceptResult::Failure(ws.m_state));
            return PackageMempoolAcceptResult(package_state, package_feerate, std::move(results));
        }
        if (args.m_test_accept) {
            // When test_accept=true, transactions that pass PolicyScriptChecks are valid because there are
            // no further mempool checks (passing PolicyScriptChecks implies passing ConsensusScriptChecks).
            results.emplace(ws.m_ptx->GetWitnessHash(),
                            MempoolAcceptResult::Success(std::move(ws.m_replaced_transactions),
                                                         ws.m_vsize, ws.m_base_fees));
        }
    }

    if (args.m_test_accept) return PackageMempoolAcceptResult(package_state, package_feerate, std::move(results));

    if (!SubmitPackage(args, workspaces, package_state, results)) {
        // PackageValidationState filled in by SubmitPackage().
        return PackageMempoolAcceptResult(package_state, package_feerate, std::move(results));
    }

    return PackageMempoolAcceptResult(package_state, package_feerate, std::move(results));
}

PackageMempoolAcceptResult MemPoolAccept::AcceptPackage(const Package& package, ATMPArgs& args)
{
    AssertLockHeld(cs_main);
    PackageValidationState package_state;

    // Check that the package is well-formed. If it isn't, we won't try to validate any of the
    // transactions and thus won't return any MempoolAcceptResults, just a package-wide error.

    // Context-free package checks.
    if (!CheckPackage(package, package_state)) return PackageMempoolAcceptResult(package_state, {});

    // All transactions in the package must be a parent of the last transaction. This is just an
    // opportunity for us to fail fast on a context-free check without taking the mempool lock.
    if (!IsChildWithParents(package)) {
        package_state.Invalid(PackageValidationResult::PCKG_POLICY, "package-not-child-with-parents");
        return PackageMempoolAcceptResult(package_state, {});
    }

    // IsChildWithParents() guarantees the package is > 1 transactions.
    assert(package.size() > 1);
    // The package must be 1 child with all of its unconfirmed parents. The package is expected to
    // be sorted, so the last transaction is the child.
    const auto& child = package.back();
    std::unordered_set<uint256, SaltedTxidHasher> unconfirmed_parent_txids;
    std::transform(package.cbegin(), package.cend() - 1,
                   std::inserter(unconfirmed_parent_txids, unconfirmed_parent_txids.end()),
                   [](const auto& tx) { return tx->GetHash(); });

    // All child inputs must refer to a preceding package transaction or a confirmed UTXO. The only
    // way to verify this is to look up the child's inputs in our current coins view (not including
    // mempool), and enforce that all parents not present in the package be available at chain tip.
    // Since this check can bring new coins into the coins cache, keep track of these coins and
    // uncache them if we don't end up submitting this package to the mempool.
    const CCoinsViewCache& coins_tip_cache = m_active_chainstate.CoinsTip();
    for (const auto& input : child->vin) {
        if (!coins_tip_cache.HaveCoinInCache(input.prevout)) {
            args.m_coins_to_uncache.push_back(input.prevout);
        }
    }
    // Using the MemPoolAccept m_view cache allows us to look up these same coins faster later.
    // This should be connecting directly to CoinsTip, not to m_viewmempool, because we specifically
    // require inputs to be confirmed if they aren't in the package.
    m_view.SetBackend(m_active_chainstate.CoinsTip());
    const auto package_or_confirmed = [this, &unconfirmed_parent_txids](const auto& input) {
         return unconfirmed_parent_txids.count(input.prevout.hash) > 0 || m_view.HaveCoin(input.prevout);
    };
    if (!std::all_of(child->vin.cbegin(), child->vin.cend(), package_or_confirmed)) {
        package_state.Invalid(PackageValidationResult::PCKG_POLICY, "package-not-child-with-unconfirmed-parents");
        return PackageMempoolAcceptResult(package_state, {});
    }
    // Protect against bugs where we pull more inputs from disk that miss being added to
    // coins_to_uncache. The backend will be connected again when needed in PreChecks.
    m_view.SetBackend(m_dummy);

    LOCK(m_pool.cs);
    std::map<const uint256, const MempoolAcceptResult> results;
    // Node operators are free to set their mempool policies however they please, nodes may receive
    // transactions in different orders, and malicious counterparties may try to take advantage of
    // policy differences to pin or delay propagation of transactions. As such, it's possible for
    // some package transaction(s) to already be in the mempool, and we don't want to reject the
    // entire package in that case (as that could be a censorship vector). De-duplicate the
    // transactions that are already in the mempool, and only call AcceptMultipleTransactions() with
    // the new transactions. This ensures we don't double-count transaction counts and sizes when
    // checking ancestor/descendant limits, or double-count transaction fees for fee-related policy.
    ATMPArgs single_args = ATMPArgs::SingleInPackageAccept(args);
    bool quit_early{false};
    std::vector<CTransactionRef> txns_new;
    for (const auto& tx : package) {
        const auto& wtxid = tx->GetWitnessHash();
        const auto& txid = tx->GetHash();
        // There are 3 possibilities: already in mempool, same-txid-diff-wtxid already in mempool,
        // or not in mempool. An already confirmed tx is treated as one not in mempool, because all
        // we know is that the inputs aren't available.
        if (m_pool.exists(GenTxid::Wtxid(wtxid))) {
            // Exact transaction already exists in the mempool.
            auto iter = m_pool.GetIter(txid);
            assert(iter != std::nullopt);
            results.emplace(wtxid, MempoolAcceptResult::MempoolTx(iter.value()->GetTxSize(), iter.value()->GetFee()));
        } else if (m_pool.exists(GenTxid::Txid(txid))) {
            // Transaction with the same non-witness data but different witness (same txid,
            // different wtxid) already exists in the mempool.
            //
            // We don't allow replacement transactions right now, so just swap the package
            // transaction for the mempool one. Note that we are ignoring the validity of the
            // package transaction passed in.
            // TODO: allow witness replacement in packages.
            auto iter = m_pool.GetIter(txid);
            assert(iter != std::nullopt);
            // Provide the wtxid of the mempool tx so that the caller can look it up in the mempool.
            results.emplace(wtxid, MempoolAcceptResult::MempoolTxDifferentWitness(iter.value()->GetTx().GetWitnessHash()));
        } else {
            // Transaction does not already exist in the mempool.
            // Try submitting the transaction on its own.
            const auto single_res = AcceptSingleTransaction(tx, single_args);
            if (single_res.m_result_type == MempoolAcceptResult::ResultType::VALID) {
                // The transaction succeeded on its own and is now in the mempool. Don't include it
                // in package validation, because its fees should only be "used" once.
                assert(m_pool.exists(GenTxid::Wtxid(wtxid)));
                results.emplace(wtxid, single_res);
            } else if (single_res.m_state.GetResult() != TxValidationResult::TX_MEMPOOL_POLICY &&
                       single_res.m_state.GetResult() != TxValidationResult::TX_MISSING_INPUTS) {
                // Package validation policy only differs from individual policy in its evaluation
                // of feerate. For example, if a transaction fails here due to violation of a
                // consensus rule, the result will not change when it is submitted as part of a
                // package. To minimize the amount of repeated work, unless the transaction fails
                // due to feerate or missing inputs (its parent is a previous transaction in the
                // package that failed due to feerate), don't run package validation. Note that this
                // decision might not make sense if different types of packages are allowed in the
                // future.  Continue individually validating the rest of the transactions, because
                // some of them may still be valid.
                quit_early = true;
            } else {
                txns_new.push_back(tx);
            }
        }
    }

    // Nothing to do if the entire package has already been submitted.
    if (quit_early || txns_new.empty()) {
        // No package feerate when no package validation was done.
        return PackageMempoolAcceptResult(package_state, std::move(results));
    }
    // Validate the (deduplicated) transactions as a package.
    auto submission_result = AcceptMultipleTransactions(txns_new, args);
    // Include already-in-mempool transaction results in the final result.
    for (const auto& [wtxid, mempoolaccept_res] : results) {
        submission_result.m_tx_results.emplace(wtxid, mempoolaccept_res);
    }
    if (submission_result.m_state.IsValid()) assert(submission_result.m_package_feerate.has_value());
    return submission_result;
}

} // anon namespace

MempoolAcceptResult AcceptToMemoryPool(Chainstate& active_chainstate, const CTransactionRef& tx,
                                       int64_t accept_time, bool bypass_limits, bool test_accept)
    EXCLUSIVE_LOCKS_REQUIRED(::cs_main)
{
    AssertLockHeld(::cs_main);
    const CChainParams& chainparams{active_chainstate.m_chainman.GetParams()};
    assert(active_chainstate.GetMempool() != nullptr);
    CTxMemPool& pool{*active_chainstate.GetMempool()};

    std::vector<COutPoint> coins_to_uncache;
    auto args = MemPoolAccept::ATMPArgs::SingleAccept(chainparams, accept_time, bypass_limits, coins_to_uncache, test_accept);
    const MempoolAcceptResult result = MemPoolAccept(pool, active_chainstate).AcceptSingleTransaction(tx, args);
    if (result.m_result_type != MempoolAcceptResult::ResultType::VALID) {
        // Remove coins that were not present in the coins cache before calling
        // AcceptSingleTransaction(); this is to prevent memory DoS in case we receive a large
        // number of invalid transactions that attempt to overrun the in-memory coins cache
        // (`CCoinsViewCache::cacheCoins`).

        for (const COutPoint& hashTx : coins_to_uncache)
            active_chainstate.CoinsTip().Uncache(hashTx);
    }
    // After we've (potentially) uncached entries, ensure our coins cache is still within its size limits
    BlockValidationState state_dummy;
    active_chainstate.FlushStateToDisk(state_dummy, FlushStateMode::PERIODIC);
    return result;
}

PackageMempoolAcceptResult ProcessNewPackage(Chainstate& active_chainstate, CTxMemPool& pool,
                                                   const Package& package, bool test_accept)
{
    AssertLockHeld(cs_main);
    assert(!package.empty());
    assert(std::all_of(package.cbegin(), package.cend(), [](const auto& tx){return tx != nullptr;}));

    std::vector<COutPoint> coins_to_uncache;
    const CChainParams& chainparams = active_chainstate.m_chainman.GetParams();
    const auto result = [&]() EXCLUSIVE_LOCKS_REQUIRED(cs_main) {
        AssertLockHeld(cs_main);
        if (test_accept) {
            auto args = MemPoolAccept::ATMPArgs::PackageTestAccept(chainparams, GetTime(), coins_to_uncache);
            return MemPoolAccept(pool, active_chainstate).AcceptMultipleTransactions(package, args);
        } else {
            auto args = MemPoolAccept::ATMPArgs::PackageChildWithParents(chainparams, GetTime(), coins_to_uncache);
            return MemPoolAccept(pool, active_chainstate).AcceptPackage(package, args);
        }
    }();

    // Uncache coins pertaining to transactions that were not submitted to the mempool.
    if (test_accept || result.m_state.IsInvalid()) {
        for (const COutPoint& hashTx : coins_to_uncache) {
            active_chainstate.CoinsTip().Uncache(hashTx);
        }
    }
    // Ensure the coins cache is still within limits.
    BlockValidationState state_dummy;
    active_chainstate.FlushStateToDisk(state_dummy, FlushStateMode::PERIODIC);
    return result;
}

//////////////////////////////////////////////////////////////////////////////
//
// CBlock and CBlockIndex
//

bool CheckProofOfWork(const CBlockHeader& block, const Consensus::Params& params)
{
    if (!block.pow.isValid (block.GetHash(), params))
        return error("%s : proof of work failed", __func__);
    return true;
}

CAmount GetBlockSubsidy(int nHeight, const Consensus::Params& consensusParams)
{
    /* Special rule:  Before the post-ICO fork, the block reward is always set
       to 1 CHI except for regtest net.  (The latter exception is so that
       we do not have to update many magic values in tests.)  */
    if (!consensusParams.fPowNoRetargeting
          && !consensusParams.rules->ForkInEffect (Consensus::Fork::POST_ICO,
                                                   nHeight))
        return COIN;

    int halvings = nHeight / consensusParams.nSubsidyHalvingInterval;
    // Force block reward to zero when right shift is undefined.
    if (halvings >= 64)
        return 0;

    CAmount nSubsidy = consensusParams.initialSubsidy;
    // Subsidy is cut in half every 2,100,000 blocks which will occur approximately every 4 years.
    nSubsidy >>= halvings;
    return nSubsidy;
}

CoinsViews::CoinsViews(
    fs::path ldb_name,
    size_t cache_size_bytes,
    bool in_memory,
    bool should_wipe) : m_dbview(
                            gArgs.GetDataDirNet() / ldb_name, cache_size_bytes, in_memory, should_wipe),
                        m_catcherview(&m_dbview) {}

void CoinsViews::InitCache()
{
    AssertLockHeld(::cs_main);
    m_cacheview = std::make_unique<CCoinsViewCache>(&m_catcherview);
}

Chainstate::Chainstate(
    CTxMemPool* mempool,
    BlockManager& blockman,
    ChainstateManager& chainman,
    std::optional<uint256> from_snapshot_blockhash)
    : m_mempool(mempool),
      m_blockman(blockman),
      m_chainman(chainman),
      m_from_snapshot_blockhash(from_snapshot_blockhash) {}

void Chainstate::InitCoinsDB(
    size_t cache_size_bytes,
    bool in_memory,
    bool should_wipe,
    fs::path leveldb_name)
{
    if (m_from_snapshot_blockhash) {
        leveldb_name += node::SNAPSHOT_CHAINSTATE_SUFFIX;
    }

    m_coins_views = std::make_unique<CoinsViews>(
        leveldb_name, cache_size_bytes, in_memory, should_wipe);
}

void Chainstate::InitCoinsCache(size_t cache_size_bytes)
{
    AssertLockHeld(::cs_main);
    assert(m_coins_views != nullptr);
    m_coinstip_cache_size_bytes = cache_size_bytes;
    m_coins_views->InitCache();
}

// Note that though this is marked const, we may end up modifying `m_cached_finished_ibd`, which
// is a performance-related implementation detail. This function must be marked
// `const` so that `CValidationInterface` clients (which are given a `const Chainstate*`)
// can call it.
//
bool Chainstate::IsInitialBlockDownload() const
{
    // Optimization: pre-test latch before taking the lock.
    if (m_cached_finished_ibd.load(std::memory_order_relaxed))
        return false;

    LOCK(cs_main);
    if (m_cached_finished_ibd.load(std::memory_order_relaxed))
        return false;
    if (fImporting || fReindex)
        return true;
    if (m_chain.Tip() == nullptr)
        return true;
    if (m_chain.Tip()->nChainWork < nMinimumChainWork)
        return true;
    if (m_chain.Tip()->GetBlockTime() < (GetTime() - nMaxTipAge))
        return true;
    LogPrintf("Leaving InitialBlockDownload (latching to false)\n");
    m_cached_finished_ibd.store(true, std::memory_order_relaxed);
    return false;
}

static void AlertNotify(const std::string& strMessage)
{
    uiInterface.NotifyAlertChanged();
#if HAVE_SYSTEM
    std::string strCmd = gArgs.GetArg("-alertnotify", "");
    if (strCmd.empty()) return;

    // Alert text should be plain ascii coming from a trusted source, but to
    // be safe we first strip anything not in safeChars, then add single quotes around
    // the whole string before passing it to the shell:
    std::string singleQuote("'");
    std::string safeStatus = SanitizeString(strMessage);
    safeStatus = singleQuote+safeStatus+singleQuote;
    ReplaceAll(strCmd, "%s", safeStatus);

    std::thread t(runCommand, strCmd);
    t.detach(); // thread runs free
#endif
}

void Chainstate::CheckForkWarningConditions()
{
    AssertLockHeld(cs_main);

    // Before we get past initial download, we cannot reliably alert about forks
    // (we assume we don't get stuck on a fork before finishing our initial sync)
    if (IsInitialBlockDownload()) {
        return;
    }

    if (m_chainman.m_best_invalid && m_chainman.m_best_invalid->nChainWork > m_chain.Tip()->nChainWork + (GetBlockProof(*m_chain.Tip()) * 6)) {
        LogPrintf("%s: Warning: Found invalid chain at least ~6 blocks longer than our best chain.\nChain state database corruption likely.\n", __func__);
        SetfLargeWorkInvalidChainFound(true);
    } else {
        SetfLargeWorkInvalidChainFound(false);
    }
}

// Called both upon regular invalid block discovery *and* InvalidateBlock
void Chainstate::InvalidChainFound(CBlockIndex* pindexNew)
{
    AssertLockHeld(cs_main);
    if (!m_chainman.m_best_invalid || pindexNew->nChainWork > m_chainman.m_best_invalid->nChainWork) {
        m_chainman.m_best_invalid = pindexNew;
    }
    if (m_chainman.m_best_header != nullptr && m_chainman.m_best_header->GetAncestor(pindexNew->nHeight) == pindexNew) {
        m_chainman.m_best_header = m_chain.Tip();
    }

    LogPrintf("%s: invalid block=%s  height=%d  log2_work=%f  date=%s\n", __func__,
      pindexNew->GetBlockHash().ToString(), pindexNew->nHeight,
      log(pindexNew->nChainWork.getdouble())/log(2.0), FormatISO8601DateTime(pindexNew->GetBlockTime()));
    CBlockIndex *tip = m_chain.Tip();
    assert (tip);
    LogPrintf("%s:  current best=%s  height=%d  log2_work=%f  date=%s\n", __func__,
      tip->GetBlockHash().ToString(), m_chain.Height(), log(tip->nChainWork.getdouble())/log(2.0),
      FormatISO8601DateTime(tip->GetBlockTime()));
    CheckForkWarningConditions();
}

// Same as InvalidChainFound, above, except not called directly from InvalidateBlock,
// which does its own setBlockIndexCandidates management.
void Chainstate::InvalidBlockFound(CBlockIndex* pindex, const BlockValidationState& state)
{
    AssertLockHeld(cs_main);
    if (state.GetResult() != BlockValidationResult::BLOCK_MUTATED) {
        pindex->nStatus |= BLOCK_FAILED_VALID;
        m_chainman.m_failed_blocks.insert(pindex);
        m_blockman.m_dirty_blockindex.insert(pindex);
        setBlockIndexCandidates.erase(pindex);
        InvalidChainFound(pindex);
    }
}

void UpdateCoins(const CTransaction& tx, CCoinsViewCache& inputs, CTxUndo &txundo, int nHeight)
{
    // mark inputs spent
    if (!tx.IsCoinBase()) {
        txundo.vprevout.reserve(tx.vin.size());
        for (const CTxIn &txin : tx.vin) {
            txundo.vprevout.emplace_back();
            bool is_spent = inputs.SpendCoin(txin.prevout, &txundo.vprevout.back());
            assert(is_spent);
        }
    }
    // add outputs
    AddCoins(inputs, tx, nHeight);
}

bool CScriptCheck::operator()() {
    const CScript &scriptSig = ptxTo->vin[nIn].scriptSig;
    const CScriptWitness *witness = &ptxTo->vin[nIn].scriptWitness;
    return VerifyScript(scriptSig, m_tx_out.scriptPubKey, witness, nFlags, CachingTransactionSignatureChecker(ptxTo, nIn, m_tx_out.nValue, cacheStore, *txdata), &error);
}

static CuckooCache::cache<uint256, SignatureCacheHasher> g_scriptExecutionCache;
static CSHA256 g_scriptExecutionCacheHasher;

bool InitScriptExecutionCache(size_t max_size_bytes)
{
    // Setup the salted hasher
    uint256 nonce = GetRandHash();
    // We want the nonce to be 64 bytes long to force the hasher to process
    // this chunk, which makes later hash computations more efficient. We
    // just write our 32-byte entropy twice to fill the 64 bytes.
    g_scriptExecutionCacheHasher.Write(nonce.begin(), 32);
    g_scriptExecutionCacheHasher.Write(nonce.begin(), 32);

    auto setup_results = g_scriptExecutionCache.setup_bytes(max_size_bytes);
    if (!setup_results) return false;

    const auto [num_elems, approx_size_bytes] = *setup_results;
    LogPrintf("Using %zu MiB out of %zu MiB requested for script execution cache, able to store %zu elements\n",
              approx_size_bytes >> 20, max_size_bytes >> 20, num_elems);
    return true;
}

/**
 * Check whether all of this transaction's input scripts succeed.
 *
 * This involves ECDSA signature checks so can be computationally intensive. This function should
 * only be called after the cheap sanity checks in CheckTxInputs passed.
 *
 * If pvChecks is not nullptr, script checks are pushed onto it instead of being performed inline. Any
 * script checks which are not necessary (eg due to script execution cache hits) are, obviously,
 * not pushed onto pvChecks/run.
 *
 * Setting cacheSigStore/cacheFullScriptStore to false will remove elements from the corresponding cache
 * which are matched. This is useful for checking blocks where we will likely never need the cache
 * entry again.
 *
 * Note that we may set state.reason to NOT_STANDARD for extra soft-fork flags in flags, block-checking
 * callers should probably reset it to CONSENSUS in such cases.
 *
 * Non-static (and re-declared) in src/test/txvalidationcache_tests.cpp
 */
bool CheckInputScripts(const CTransaction& tx, TxValidationState& state,
                       const CCoinsViewCache& inputs, unsigned int flags, bool cacheSigStore,
                       bool cacheFullScriptStore, PrecomputedTransactionData& txdata,
                       std::vector<CScriptCheck>* pvChecks)
{
    if (tx.IsCoinBase()) return true;

    if (pvChecks) {
        pvChecks->reserve(tx.vin.size());
    }

    // First check if script executions have been cached with the same
    // flags. Note that this assumes that the inputs provided are
    // correct (ie that the transaction hash which is in tx's prevouts
    // properly commits to the scriptPubKey in the inputs view of that
    // transaction).
    uint256 hashCacheEntry;
    CSHA256 hasher = g_scriptExecutionCacheHasher;
    hasher.Write(tx.GetWitnessHash().begin(), 32).Write((unsigned char*)&flags, sizeof(flags)).Finalize(hashCacheEntry.begin());
    AssertLockHeld(cs_main); //TODO: Remove this requirement by making CuckooCache not require external locks
    if (g_scriptExecutionCache.contains(hashCacheEntry, !cacheFullScriptStore)) {
        return true;
    }

    if (!txdata.m_spent_outputs_ready) {
        std::vector<CTxOut> spent_outputs;
        spent_outputs.reserve(tx.vin.size());

        for (const auto& txin : tx.vin) {
            const COutPoint& prevout = txin.prevout;
            const Coin& coin = inputs.AccessCoin(prevout);
            assert(!coin.IsSpent());
            spent_outputs.emplace_back(coin.out);
        }
        txdata.Init(tx, std::move(spent_outputs));
    }
    assert(txdata.m_spent_outputs.size() == tx.vin.size());

    for (unsigned int i = 0; i < tx.vin.size(); i++) {

        // We very carefully only pass in things to CScriptCheck which
        // are clearly committed to by tx' witness hash. This provides
        // a sanity check that our caching is not introducing consensus
        // failures through additional data in, eg, the coins being
        // spent being checked as a part of CScriptCheck.

        // Verify signature
        CScriptCheck check(txdata.m_spent_outputs[i], tx, i, flags, cacheSigStore, &txdata);
        if (pvChecks) {
            pvChecks->push_back(CScriptCheck());
            check.swap(pvChecks->back());
        } else if (!check()) {
            if (flags & STANDARD_NOT_MANDATORY_VERIFY_FLAGS) {
                // Check whether the failure was caused by a
                // non-mandatory script verification check, such as
                // non-standard DER encodings or non-null dummy
                // arguments; if so, ensure we return NOT_STANDARD
                // instead of CONSENSUS to avoid downstream users
                // splitting the network between upgraded and
                // non-upgraded nodes by banning CONSENSUS-failing
                // data providers.
                CScriptCheck check2(txdata.m_spent_outputs[i], tx, i,
                        flags & ~STANDARD_NOT_MANDATORY_VERIFY_FLAGS, cacheSigStore, &txdata);
                if (check2())
                    return state.Invalid(TxValidationResult::TX_NOT_STANDARD, strprintf("non-mandatory-script-verify-flag (%s)", ScriptErrorString(check.GetScriptError())));
            }
            // MANDATORY flag failures correspond to
            // TxValidationResult::TX_CONSENSUS. Because CONSENSUS
            // failures are the most serious case of validation
            // failures, we may need to consider using
            // RECENT_CONSENSUS_CHANGE for any script failure that
            // could be due to non-upgraded nodes which we may want to
            // support, to avoid splitting the network (but this
            // depends on the details of how net_processing handles
            // such errors).
            return state.Invalid(TxValidationResult::TX_CONSENSUS, strprintf("mandatory-script-verify-flag-failed (%s)", ScriptErrorString(check.GetScriptError())));
        }
    }

    if (cacheFullScriptStore && !pvChecks) {
        // We executed all of the provided scripts, and were told to
        // cache the result. Do so now.
        g_scriptExecutionCache.insert(hashCacheEntry);
    }

    return true;
}

bool AbortNode(BlockValidationState& state, const std::string& strMessage, const bilingual_str& userMessage)
{
    AbortNode(strMessage, userMessage);
    return state.Error(strMessage);
}

/**
 * Restore the UTXO in a Coin at a given COutPoint
 * @param undo The Coin to be restored.
 * @param view The coins view to which to apply the changes.
 * @param out The out point that corresponds to the tx input.
 * @return A DisconnectResult as an int
 */
int ApplyTxInUndo(Coin&& undo, CCoinsViewCache& view, const COutPoint& out)
{
    bool fClean = true;

    if (view.HaveCoin(out)) fClean = false; // overwriting transaction output

    // The potential_overwrite parameter to AddCoin is only allowed to be false if we know for
    // sure that the coin did not already exist in the cache. As we have queried for that above
    // using HaveCoin, we don't need to guess. When fClean is false, a coin already existed and
    // it is an overwrite.
    view.AddCoin(out, std::move(undo), !fClean);

    return fClean ? DISCONNECT_OK : DISCONNECT_UNCLEAN;
}

/** Undo the effects of this block (with given index) on the UTXO set represented by coins.
 *  When FAILED is returned, view is left in an indeterminate state. */
DisconnectResult Chainstate::DisconnectBlock(const CBlock& block, const CBlockIndex* pindex, CCoinsViewCache& view)
{
    AssertLockHeld(::cs_main);
    bool fClean = true;

    CBlockUndo blockUndo;
    if (!UndoReadFromDisk(blockUndo, pindex)) {
        error("DisconnectBlock(): failure reading undo data");
        return DISCONNECT_FAILED;
    }

    if (blockUndo.vtxundo.size() + 1 != block.vtx.size()) {
        error("DisconnectBlock(): block and undo data inconsistent");
        return DISCONNECT_FAILED;
    }

    // undo transactions in reverse order
    for (int i = block.vtx.size() - 1; i >= 0; i--) {
        const CTransaction &tx = *(block.vtx[i]);
        uint256 hash = tx.GetHash();
        bool is_coinbase = tx.IsCoinBase();

        // Check that all outputs are available and match the outputs in the block itself
        // exactly.
        for (size_t o = 0; o < tx.vout.size(); o++) {
            if (!tx.vout[o].scriptPubKey.IsUnspendable()) {
                COutPoint out(hash, o);
                Coin coin;
                bool is_spent = view.SpendCoin(out, &coin);
                if (!is_spent || tx.vout[o] != coin.out || pindex->nHeight != coin.nHeight || is_coinbase != coin.fCoinBase) {
                    fClean = false;
                }
            }
        }

        // restore inputs
        if (i > 0) { // not coinbases
            CTxUndo &txundo = blockUndo.vtxundo[i-1];
            if (txundo.vprevout.size() != tx.vin.size()) {
                error("DisconnectBlock(): transaction and undo data inconsistent");
                return DISCONNECT_FAILED;
            }
            for (unsigned int j = tx.vin.size(); j > 0;) {
                --j;
                const COutPoint& out = tx.vin[j].prevout;
                int res = ApplyTxInUndo(std::move(txundo.vprevout[j]), view, out);
                if (res == DISCONNECT_FAILED) return DISCONNECT_FAILED;
                fClean = fClean && res != DISCONNECT_UNCLEAN;
            }
            // At this point, all of txundo.vprevout should have been moved out.
        }
    }

    // undo name operations in reverse order
    std::vector<CNameTxUndo>::const_reverse_iterator nameUndoIter;
    for (nameUndoIter = blockUndo.vnameundo.rbegin ();
         nameUndoIter != blockUndo.vnameundo.rend (); ++nameUndoIter)
      nameUndoIter->apply (view);

    // move best block pointer to prevout block
    view.SetBestBlock(pindex->pprev->GetBlockHash());

    return fClean ? DISCONNECT_OK : DISCONNECT_UNCLEAN;
}

static CCheckQueue<CScriptCheck> scriptcheckqueue(128);

void StartScriptCheckWorkerThreads(int threads_num)
{
    scriptcheckqueue.StartWorkerThreads(threads_num);
}

void StopScriptCheckWorkerThreads()
{
    scriptcheckqueue.StopWorkerThreads();
}

/**
 * Threshold condition checker that triggers when unknown versionbits are seen on the network.
 */
class WarningBitsConditionChecker : public AbstractThresholdConditionChecker
{
private:
    const ChainstateManager& m_chainman;
    int m_bit;

public:
    explicit WarningBitsConditionChecker(const ChainstateManager& chainman, int bit) : m_chainman{chainman}, m_bit(bit) {}

    int64_t BeginTime(const Consensus::Params& params) const override { return 0; }
    int64_t EndTime(const Consensus::Params& params) const override { return std::numeric_limits<int64_t>::max(); }
    int Period(const Consensus::Params& params) const override { return params.nMinerConfirmationWindow; }
    int Threshold(const Consensus::Params& params) const override { return params.nRuleChangeActivationThreshold; }

    bool Condition(const CBlockIndex* pindex, const Consensus::Params& params) const override
    {
        return pindex->nHeight >= params.MinBIP9WarningHeight &&
               ((pindex->nVersion & VERSIONBITS_TOP_MASK) == VERSIONBITS_TOP_BITS) &&
               ((pindex->nVersion >> m_bit) & 1) != 0 &&
               ((m_chainman.m_versionbitscache.ComputeBlockVersion(pindex->pprev, params) >> m_bit) & 1) == 0;
    }
};

static std::array<ThresholdConditionCache, VERSIONBITS_NUM_BITS> warningcache GUARDED_BY(cs_main);

static unsigned int GetBlockScriptFlags(const CBlockIndex& block_index, const ChainstateManager& chainman)
{
    const Consensus::Params& consensusparams = chainman.GetConsensus();

    uint32_t flags{SCRIPT_VERIFY_NONE};

    /* We allow overriding flags with exceptions, in case a few historical
       blocks violate a softfork that got activated later, and which we want
       to otherwise enforce unconditionally.  For now, there are no
       flags enforced unconditionally, though.  */
    const auto it{consensusparams.script_flag_exceptions.find(*Assert(block_index.phashBlock))};
    if (it != consensusparams.script_flag_exceptions.end()) {
        flags = it->second;
    }

    if (DeploymentActiveAt(block_index, chainman, Consensus::DEPLOYMENT_P2SH)) {
        flags |= SCRIPT_VERIFY_P2SH;
    }

    // Enforce the DERSIG (BIP66) rule
    if (DeploymentActiveAt(block_index, chainman, Consensus::DEPLOYMENT_DERSIG)) {
        flags |= SCRIPT_VERIFY_DERSIG;
    }

    // Enforce CHECKLOCKTIMEVERIFY (BIP65)
    if (DeploymentActiveAt(block_index, chainman, Consensus::DEPLOYMENT_CLTV)) {
        flags |= SCRIPT_VERIFY_CHECKLOCKTIMEVERIFY;
    }

    // Enforce CHECKSEQUENCEVERIFY (BIP112)
    if (DeploymentActiveAt(block_index, chainman, Consensus::DEPLOYMENT_CSV)) {
        flags |= SCRIPT_VERIFY_CHECKSEQUENCEVERIFY;
    }

    // Enforce Taproot (BIP340-BIP342)
    if (DeploymentActiveAt(block_index, chainman, Consensus::DEPLOYMENT_TAPROOT)) {
        flags |= SCRIPT_VERIFY_TAPROOT;
    }

    // Enforce BIP147 NULLDUMMY (activated simultaneously with segwit)
    if (DeploymentActiveAt(block_index, chainman, Consensus::DEPLOYMENT_SEGWIT)) {
        flags |= SCRIPT_VERIFY_NULLDUMMY;
        flags |= SCRIPT_VERIFY_WITNESS;
    }

    return flags;
}


static SteadyClock::duration time_check{};
static SteadyClock::duration time_forks{};
static SteadyClock::duration time_connect{};
static SteadyClock::duration time_verify{};
static SteadyClock::duration time_undo{};
static SteadyClock::duration time_index{};
static SteadyClock::duration time_total{};
static int64_t num_blocks_total = 0;

/** Apply the effects of this block (with given index) on the UTXO set represented by coins.
 *  Validity checks that depend on the UTXO set are also done; ConnectBlock()
 *  can fail if those validity checks fail (among other reasons). */
bool Chainstate::ConnectBlock(const CBlock& block, BlockValidationState& state, CBlockIndex* pindex,
                              CCoinsViewCache& view,
                              bool fJustCheck)
{
    AssertLockHeld(cs_main);
    assert(pindex);

    uint256 block_hash{block.GetHash()};
    assert(*pindex->phashBlock == block_hash);

    const auto time_start{SteadyClock::now()};
    const CChainParams& params{m_chainman.GetParams()};

    // Check it again in case a previous version let a bad block in
    // NOTE: We don't currently (re-)invoke ContextualCheckBlock() or
    // ContextualCheckBlockHeader() here. This means that if we add a new
    // consensus rule that is enforced in one of those two functions, then we
    // may have let in a block that violates the rule prior to updating the
    // software, and we would NOT be enforcing the rule here. Fully solving
    // upgrade from one software version to the next after a consensus rule
    // change is potentially tricky and issue-specific (see NeedsRedownload()
    // for one approach that was used for BIP 141 deployment).
    // Also, currently the rule against blocks more than 2 hours in the future
    // is enforced in ContextualCheckBlockHeader(); we wouldn't want to
    // re-enforce that rule here (at least until we make it impossible for
    // m_adjusted_time_callback() to go backward).
    if (!CheckBlock(block, state, params.GetConsensus(), !fJustCheck, !fJustCheck)) {
        if (state.GetResult() == BlockValidationResult::BLOCK_MUTATED) {
            // We don't write down blocks to disk if they may have been
            // corrupted, so this should be impossible unless we're having hardware
            // problems.
            return AbortNode(state, "Corrupt block found indicating potential hardware failure; shutting down");
        }
        return error("%s: Consensus::CheckBlock: %s", __func__, state.ToString());
    }

    // verify that the view's current state corresponds to the previous block
    uint256 hashPrevBlock = pindex->pprev == nullptr ? uint256() : pindex->pprev->GetBlockHash();
    assert(hashPrevBlock == view.GetBestBlock());

    num_blocks_total++;

<<<<<<< HEAD
    /* In Xaya, the genesis block tx is spendable (premine).  Thus no
       special rule is needed here (as in Bitcoin and Namecoin).  */
=======
    // Special case for the genesis block, skipping connection of its transactions
    // (its coinbase is unspendable)
    if (block_hash == params.GetConsensus().hashGenesisBlock) {
        if (!fJustCheck)
            view.SetBestBlock(pindex->GetBlockHash());
        return true;
    }
>>>>>>> 6d38e439

    bool fScriptChecks = true;
    if (!hashAssumeValid.IsNull()) {
        // We've been configured with the hash of a block which has been externally verified to have a valid history.
        // A suitable default value is included with the software and updated from time to time.  Because validity
        //  relative to a piece of software is an objective fact these defaults can be easily reviewed.
        // This setting doesn't force the selection of any particular chain but makes validating some faster by
        //  effectively caching the result of part of the verification.
        BlockMap::const_iterator  it = m_blockman.m_block_index.find(hashAssumeValid);
        if (it != m_blockman.m_block_index.end()) {
            if (it->second.GetAncestor(pindex->nHeight) == pindex &&
                m_chainman.m_best_header->GetAncestor(pindex->nHeight) == pindex &&
                m_chainman.m_best_header->nChainWork >= nMinimumChainWork) {
                // This block is a member of the assumed verified chain and an ancestor of the best header.
                // Script verification is skipped when connecting blocks under the
                // assumevalid block. Assuming the assumevalid block is valid this
                // is safe because block merkle hashes are still computed and checked,
                // Of course, if an assumed valid block is invalid due to false scriptSigs
                // this optimization would allow an invalid chain to be accepted.
                // The equivalent time check discourages hash power from extorting the network via DOS attack
                //  into accepting an invalid block through telling users they must manually set assumevalid.
                //  Requiring a software change or burying the invalid block, regardless of the setting, makes
                //  it hard to hide the implication of the demand.  This also avoids having release candidates
                //  that are hardly doing any signature verification at all in testing without having to
                //  artificially set the default assumed verified block further back.
                // The test against nMinimumChainWork prevents the skipping when denied access to any chain at
                //  least as good as the expected chain.
<<<<<<< HEAD
                fScriptChecks = (GetBlockProofEquivalentTime(*m_chainman.m_best_header, *pindex, *m_chainman.m_best_header, m_params.GetConsensus()) <= 60 * 60 * 12);
=======
                fScriptChecks = (GetBlockProofEquivalentTime(*m_chainman.m_best_header, *pindex, *m_chainman.m_best_header, params.GetConsensus()) <= 60 * 60 * 24 * 7 * 2);
>>>>>>> 6d38e439
            }
        }
    }

    const auto time_1{SteadyClock::now()};
    time_check += time_1 - time_start;
    LogPrint(BCLog::BENCH, "    - Sanity checks: %.2fms [%.2fs (%.2fms/blk)]\n",
             Ticks<MillisecondsDouble>(time_1 - time_start),
             Ticks<SecondsDouble>(time_check),
             Ticks<MillisecondsDouble>(time_check) / num_blocks_total);

    // Xaya has BIP34 activated from the start, so there's no need for the
    // BIP30 checks.

    // Enforce BIP68 (sequence locks)
    int nLockTimeFlags = 0;
    if (DeploymentActiveAt(*pindex, m_chainman, Consensus::DEPLOYMENT_CSV)) {
        nLockTimeFlags |= LOCKTIME_VERIFY_SEQUENCE;
    }

    // Get the script flags for this block
    unsigned int flags{GetBlockScriptFlags(*pindex, m_chainman)};

    const auto time_2{SteadyClock::now()};
    time_forks += time_2 - time_1;
    LogPrint(BCLog::BENCH, "    - Fork checks: %.2fms [%.2fs (%.2fms/blk)]\n",
             Ticks<MillisecondsDouble>(time_2 - time_1),
             Ticks<SecondsDouble>(time_forks),
             Ticks<MillisecondsDouble>(time_forks) / num_blocks_total);

    CBlockUndo blockundo;

    // Precomputed transaction data pointers must not be invalidated
    // until after `control` has run the script checks (potentially
    // in multiple threads). Preallocate the vector size so a new allocation
    // doesn't invalidate pointers into the vector, and keep txsdata in scope
    // for as long as `control`.
    CCheckQueueControl<CScriptCheck> control(fScriptChecks && g_parallel_script_checks ? &scriptcheckqueue : nullptr);
    std::vector<PrecomputedTransactionData> txsdata(block.vtx.size());

    std::vector<int> prevheights;
    CAmount nFees = 0;
    int nInputs = 0;
    int64_t nSigOpsCost = 0;
    blockundo.vtxundo.reserve(block.vtx.size() - 1);
    for (unsigned int i = 0; i < block.vtx.size(); i++)
    {
        const CTransaction &tx = *(block.vtx[i]);

        nInputs += tx.vin.size();

        if (!tx.IsCoinBase())
        {
            CAmount txfee = 0;
            TxValidationState tx_state;
            if (!Consensus::CheckTxInputs(tx, tx_state, view, pindex->nHeight, txfee)) {
                // Any transaction validation failure in ConnectBlock is a block consensus failure
                state.Invalid(BlockValidationResult::BLOCK_CONSENSUS,
                            tx_state.GetRejectReason(), tx_state.GetDebugMessage());
                return error("%s: Consensus::CheckTxInputs: %s, %s", __func__, tx.GetHash().ToString(), state.ToString());
            }
            nFees += txfee;
            if (!MoneyRange(nFees)) {
                LogPrintf("ERROR: %s: accumulated fee in the block out of range.\n", __func__);
                return state.Invalid(BlockValidationResult::BLOCK_CONSENSUS, "bad-txns-accumulated-fee-outofrange");
            }

            // Check that transaction is BIP68 final
            // BIP68 lock checks (as opposed to nLockTime checks) must
            // be in ConnectBlock because they require the UTXO set
            prevheights.resize(tx.vin.size());
            for (size_t j = 0; j < tx.vin.size(); j++) {
                prevheights[j] = view.AccessCoin(tx.vin[j].prevout).nHeight;
            }

            if (!SequenceLocks(tx, nLockTimeFlags, prevheights, *pindex)) {
                LogPrintf("ERROR: %s: contains a non-BIP68-final transaction\n", __func__);
                return state.Invalid(BlockValidationResult::BLOCK_CONSENSUS, "bad-txns-nonfinal");
            }
        }

        // GetTransactionSigOpCost counts 3 types of sigops:
        // * legacy (always)
        // * p2sh (when P2SH enabled in flags and excludes coinbase)
        // * witness (when witness enabled in flags and excludes coinbase)
        nSigOpsCost += GetTransactionSigOpCost(tx, view, flags);
        if (nSigOpsCost > MAX_BLOCK_SIGOPS_COST) {
            LogPrintf("ERROR: ConnectBlock(): too many sigops\n");
            return state.Invalid(BlockValidationResult::BLOCK_CONSENSUS, "bad-blk-sigops");
        }

        if (!tx.IsCoinBase())
        {
            std::vector<CScriptCheck> vChecks;
            bool fCacheResults = fJustCheck; /* Don't cache results if we're actually connecting blocks (still consult the cache, though) */
            TxValidationState tx_state;
            if (fScriptChecks && !CheckInputScripts(tx, tx_state, view, flags, fCacheResults, fCacheResults, txsdata[i], g_parallel_script_checks ? &vChecks : nullptr)) {
                // Any transaction validation failure in ConnectBlock is a block consensus failure
                state.Invalid(BlockValidationResult::BLOCK_CONSENSUS,
                              tx_state.GetRejectReason(), tx_state.GetDebugMessage());
                return error("ConnectBlock(): CheckInputScripts on %s failed with %s",
                    tx.GetHash().ToString(), state.ToString());
            }
            control.Add(vChecks);
        }

        CTxUndo undoDummy;
        if (i > 0) {
            blockundo.vtxundo.push_back(CTxUndo());
        }
        UpdateCoins(tx, view, i == 0 ? undoDummy : blockundo.vtxundo.back(), pindex->nHeight);
        ApplyNameTransaction(tx, pindex->nHeight, view, blockundo);
    }
    const auto time_3{SteadyClock::now()};
    time_connect += time_3 - time_2;
    LogPrint(BCLog::BENCH, "      - Connect %u transactions: %.2fms (%.3fms/tx, %.3fms/txin) [%.2fs (%.2fms/blk)]\n", (unsigned)block.vtx.size(),
             Ticks<MillisecondsDouble>(time_3 - time_2), Ticks<MillisecondsDouble>(time_3 - time_2) / block.vtx.size(),
             nInputs <= 1 ? 0 : Ticks<MillisecondsDouble>(time_3 - time_2) / (nInputs - 1),
             Ticks<SecondsDouble>(time_connect),
             Ticks<MillisecondsDouble>(time_connect) / num_blocks_total);

<<<<<<< HEAD
    /* Special rule:  Allow too high payout for genesis blocks.  They are used
       to add the premine coins.  */
    CAmount blockReward = nFees + GetBlockSubsidy(pindex->nHeight, m_params.GetConsensus());
    const bool isGenesis = (block.GetHash () == m_params.GetConsensus ().hashGenesisBlock);
    if (!isGenesis && block.vtx[0]->GetValueOut() > blockReward) {
=======
    CAmount blockReward = nFees + GetBlockSubsidy(pindex->nHeight, params.GetConsensus());
    if (block.vtx[0]->GetValueOut() > blockReward) {
>>>>>>> 6d38e439
        LogPrintf("ERROR: ConnectBlock(): coinbase pays too much (actual=%d vs limit=%d)\n", block.vtx[0]->GetValueOut(), blockReward);
        return state.Invalid(BlockValidationResult::BLOCK_CONSENSUS, "bad-cb-amount");
    }

    if (!control.Wait()) {
        LogPrintf("ERROR: %s: CheckQueue failed\n", __func__);
        return state.Invalid(BlockValidationResult::BLOCK_CONSENSUS, "block-validation-failed");
    }
    const auto time_4{SteadyClock::now()};
    time_verify += time_4 - time_2;
    LogPrint(BCLog::BENCH, "    - Verify %u txins: %.2fms (%.3fms/txin) [%.2fs (%.2fms/blk)]\n", nInputs - 1,
             Ticks<MillisecondsDouble>(time_4 - time_2),
             nInputs <= 1 ? 0 : Ticks<MillisecondsDouble>(time_4 - time_2) / (nInputs - 1),
             Ticks<SecondsDouble>(time_verify),
             Ticks<MillisecondsDouble>(time_verify) / num_blocks_total);

    if (fJustCheck)
        return true;

<<<<<<< HEAD
    if (!isGenesis && !m_blockman.WriteUndoDataForBlock(blockundo, state, pindex, m_params)) {
=======
    /* Remove expired names from the UTXO set.  They become permanently
       unspendable.  Note that we use nHeight+1 here because a possible
       spending transaction would be at least at that height.  This has
       to be done after checking the transactions themselves, because
       spending a name would still be valid in the current block.  */
    if (!ExpireNames(pindex->nHeight + 1, view, blockundo, expiredNames))
        return error("%s : ExpireNames failed", __func__);

    if (!m_blockman.WriteUndoDataForBlock(blockundo, state, pindex, params)) {
>>>>>>> 6d38e439
        return false;
    }

    const auto time_5{SteadyClock::now()};
    time_undo += time_5 - time_4;
    LogPrint(BCLog::BENCH, "    - Write undo data: %.2fms [%.2fs (%.2fms/blk)]\n",
             Ticks<MillisecondsDouble>(time_5 - time_4),
             Ticks<SecondsDouble>(time_undo),
             Ticks<MillisecondsDouble>(time_undo) / num_blocks_total);

    if (!pindex->IsValid(BLOCK_VALID_SCRIPTS)) {
        pindex->RaiseValidity(BLOCK_VALID_SCRIPTS);
        m_blockman.m_dirty_blockindex.insert(pindex);
    }

    // add this block to the view's block chain
    view.SetBestBlock(pindex->GetBlockHash());

    const auto time_6{SteadyClock::now()};
    time_index += time_6 - time_5;
    LogPrint(BCLog::BENCH, "    - Index writing: %.2fms [%.2fs (%.2fms/blk)]\n",
             Ticks<MillisecondsDouble>(time_6 - time_5),
             Ticks<SecondsDouble>(time_index),
             Ticks<MillisecondsDouble>(time_index) / num_blocks_total);

    TRACE6(validation, block_connected,
        block_hash.data(),
        pindex->nHeight,
        block.vtx.size(),
        nInputs,
        nSigOpsCost,
        time_5 - time_start // in microseconds (µs)
    );

    return true;
}

CoinsCacheSizeState Chainstate::GetCoinsCacheSizeState()
{
    AssertLockHeld(::cs_main);
    return this->GetCoinsCacheSizeState(
        m_coinstip_cache_size_bytes,
        m_mempool ? m_mempool->m_max_size_bytes : 0);
}

CoinsCacheSizeState Chainstate::GetCoinsCacheSizeState(
    size_t max_coins_cache_size_bytes,
    size_t max_mempool_size_bytes)
{
    AssertLockHeld(::cs_main);
    const int64_t nMempoolUsage = m_mempool ? m_mempool->DynamicMemoryUsage() : 0;
    int64_t cacheSize = CoinsTip().DynamicMemoryUsage();
    int64_t nTotalSpace =
        max_coins_cache_size_bytes + std::max<int64_t>(int64_t(max_mempool_size_bytes) - nMempoolUsage, 0);

    //! No need to periodic flush if at least this much space still available.
    static constexpr int64_t MAX_BLOCK_COINSDB_USAGE_BYTES = 10 * 1024 * 1024;  // 10MB
    int64_t large_threshold =
        std::max((9 * nTotalSpace) / 10, nTotalSpace - MAX_BLOCK_COINSDB_USAGE_BYTES);

    if (cacheSize > nTotalSpace) {
        LogPrintf("Cache size (%s) exceeds total space (%s)\n", cacheSize, nTotalSpace);
        return CoinsCacheSizeState::CRITICAL;
    } else if (cacheSize > large_threshold) {
        return CoinsCacheSizeState::LARGE;
    }
    return CoinsCacheSizeState::OK;
}

bool Chainstate::FlushStateToDisk(
    BlockValidationState &state,
    FlushStateMode mode,
    int nManualPruneHeight)
{
    LOCK(cs_main);
    assert(this->CanFlushToDisk());
    static std::chrono::microseconds nLastWrite{0};
    static std::chrono::microseconds nLastFlush{0};
    std::set<int> setFilesToPrune;
    bool full_flush_completed = false;

    const size_t coins_count = CoinsTip().GetCacheSize();
    const size_t coins_mem_usage = CoinsTip().DynamicMemoryUsage();

    try {
    {
        bool fFlushForPrune = false;
        bool fDoFullFlush = false;

        CoinsCacheSizeState cache_state = GetCoinsCacheSizeState();
        LOCK(m_blockman.cs_LastBlockFile);
        if (fPruneMode && (m_blockman.m_check_for_pruning || nManualPruneHeight > 0) && !fReindex) {
            // make sure we don't prune above any of the prune locks bestblocks
            // pruning is height-based
            int last_prune{m_chain.Height()}; // last height we can prune
            std::optional<std::string> limiting_lock; // prune lock that actually was the limiting factor, only used for logging

            for (const auto& prune_lock : m_blockman.m_prune_locks) {
                if (prune_lock.second.height_first == std::numeric_limits<int>::max()) continue;
                // Remove the buffer and one additional block here to get actual height that is outside of the buffer
                const int lock_height{prune_lock.second.height_first - PRUNE_LOCK_BUFFER - 1};
                last_prune = std::max(1, std::min(last_prune, lock_height));
                if (last_prune == lock_height) {
                    limiting_lock = prune_lock.first;
                }
            }

            if (limiting_lock) {
                LogPrint(BCLog::PRUNE, "%s limited pruning to height %d\n", limiting_lock.value(), last_prune);
            }

            if (nManualPruneHeight > 0) {
                LOG_TIME_MILLIS_WITH_CATEGORY("find files to prune (manual)", BCLog::BENCH);

                m_blockman.FindFilesToPruneManual(setFilesToPrune, std::min(last_prune, nManualPruneHeight), m_chain.Height());
            } else {
                LOG_TIME_MILLIS_WITH_CATEGORY("find files to prune", BCLog::BENCH);

                m_blockman.FindFilesToPrune(setFilesToPrune, m_chainman.GetParams().PruneAfterHeight(), m_chain.Height(), last_prune, IsInitialBlockDownload());
                m_blockman.m_check_for_pruning = false;
            }
            if (!setFilesToPrune.empty()) {
                fFlushForPrune = true;
                if (!m_blockman.m_have_pruned) {
                    m_blockman.m_block_tree_db->WriteFlag("prunedblockfiles", true);
                    m_blockman.m_have_pruned = true;
                }
            }
        }
        const auto nNow = GetTime<std::chrono::microseconds>();
        // Avoid writing/flushing immediately after startup.
        if (nLastWrite.count() == 0) {
            nLastWrite = nNow;
        }
        if (nLastFlush.count() == 0) {
            nLastFlush = nNow;
        }
        // The cache is large and we're within 10% and 10 MiB of the limit, but we have time now (not in the middle of a block processing).
        bool fCacheLarge = mode == FlushStateMode::PERIODIC && cache_state >= CoinsCacheSizeState::LARGE;
        // The cache is over the limit, we have to write now.
        bool fCacheCritical = mode == FlushStateMode::IF_NEEDED && cache_state >= CoinsCacheSizeState::CRITICAL;
        // It's been a while since we wrote the block index to disk. Do this frequently, so we don't need to redownload after a crash.
        bool fPeriodicWrite = mode == FlushStateMode::PERIODIC && nNow > nLastWrite + DATABASE_WRITE_INTERVAL;
        // It's been very long since we flushed the cache. Do this infrequently, to optimize cache usage.
        bool fPeriodicFlush = mode == FlushStateMode::PERIODIC && nNow > nLastFlush + DATABASE_FLUSH_INTERVAL;
        // Combine all conditions that result in a full cache flush.
        fDoFullFlush = (mode == FlushStateMode::ALWAYS) || fCacheLarge || fCacheCritical || fPeriodicFlush || fFlushForPrune;
        // Write blocks and block index to disk.
        if (fDoFullFlush || fPeriodicWrite) {
            // Ensure we can write block index
            if (!CheckDiskSpace(gArgs.GetBlocksDirPath())) {
                return AbortNode(state, "Disk space is too low!", _("Disk space is too low!"));
            }
            {
                LOG_TIME_MILLIS_WITH_CATEGORY("write block and undo data to disk", BCLog::BENCH);

                // First make sure all block and undo data is flushed to disk.
                m_blockman.FlushBlockFile();
            }

            // Then update all block file information (which may refer to block and undo files).
            {
                LOG_TIME_MILLIS_WITH_CATEGORY("write block index to disk", BCLog::BENCH);

                if (!m_blockman.WriteBlockIndexDB()) {
                    return AbortNode(state, "Failed to write to block index database");
                }
            }
            // Finally remove any pruned files
            if (fFlushForPrune) {
                LOG_TIME_MILLIS_WITH_CATEGORY("unlink pruned files", BCLog::BENCH);

                UnlinkPrunedFiles(setFilesToPrune);
            }
            nLastWrite = nNow;
        }
        // Flush best chain related state. This can only be done if the blocks / block index write was also done.
        if (fDoFullFlush && !CoinsTip().GetBestBlock().IsNull()) {
            LOG_TIME_MILLIS_WITH_CATEGORY(strprintf("write coins cache to disk (%d coins, %.2fkB)",
                coins_count, coins_mem_usage / 1000), BCLog::BENCH);

            // Typical Coin structures on disk are around 48 bytes in size.
            // Pushing a new one to the database can cause it to be written
            // twice (once in the log, and once in the tables). This is already
            // an overestimation, as most will delete an existing entry or
            // overwrite one. Still, use a conservative safety factor of 2.
            if (!CheckDiskSpace(gArgs.GetDataDirNet(), 48 * 2 * 2 * CoinsTip().GetCacheSize())) {
                return AbortNode(state, "Disk space is too low!", _("Disk space is too low!"));
            }
            // Flush the chainstate (which may refer to block index entries).
            if (!CoinsTip().Flush())
                return AbortNode(state, "Failed to write to coin database");
            nLastFlush = nNow;
            full_flush_completed = true;
            TRACE5(utxocache, flush,
                   (int64_t)(GetTimeMicros() - nNow.count()), // in microseconds (µs)
                   (uint32_t)mode,
                   (uint64_t)coins_count,
                   (uint64_t)coins_mem_usage,
                   (bool)fFlushForPrune);
        }
    }
    if (full_flush_completed) {
        // Update best block in wallet (so we can detect restored wallets).
        GetMainSignals().ChainStateFlushed(m_chain.GetLocator());
    }
    } catch (const std::runtime_error& e) {
        return AbortNode(state, std::string("System error while flushing: ") + e.what());
    }
    return true;
}

void Chainstate::ForceFlushStateToDisk()
{
    BlockValidationState state;
    if (!this->FlushStateToDisk(state, FlushStateMode::ALWAYS)) {
        LogPrintf("%s: failed to flush state (%s)\n", __func__, state.ToString());
    }
}

void Chainstate::PruneAndFlush()
{
    BlockValidationState state;
    m_blockman.m_check_for_pruning = true;
    if (!this->FlushStateToDisk(state, FlushStateMode::NONE)) {
        LogPrintf("%s: failed to flush state (%s)\n", __func__, state.ToString());
    }
}

static void DoWarning(const bilingual_str& warning)
{
    static bool fWarned = false;
    SetMiscWarning(warning);
    if (!fWarned) {
        AlertNotify(warning.original);
        fWarned = true;
    }
}

/** Private helper function that concatenates warning messages. */
static void AppendWarning(bilingual_str& res, const bilingual_str& warn)
{
    if (!res.empty()) res += Untranslated(", ");
    res += warn;
}

static void UpdateTipLog(
    const CCoinsViewCache& coins_tip,
    const CBlockIndex* tip,
    const CChainParams& params,
    const std::string& func_name,
    const std::string& prefix,
    const std::string& warning_messages) EXCLUSIVE_LOCKS_REQUIRED(::cs_main)
{

    AssertLockHeld(::cs_main);
    LogPrintf("%s%s: new best=%s height=%d version=0x%08x log2_work=%f tx=%lu date='%s' progress=%f cache=%.1fMiB(%utxo)%s\n",
        prefix, func_name,
        tip->GetBlockHash().ToString(), tip->nHeight, tip->nVersion,
        log(tip->nChainWork.getdouble()) / log(2.0), (unsigned long)tip->nChainTx,
        FormatISO8601DateTime(tip->GetBlockTime()),
        GuessVerificationProgress(params.TxData(), tip),
        coins_tip.DynamicMemoryUsage() * (1.0 / (1 << 20)),
        coins_tip.GetCacheSize(),
        !warning_messages.empty() ? strprintf(" warning='%s'", warning_messages) : "");
}

void Chainstate::UpdateTip(const CBlockIndex* pindexNew)
{
    AssertLockHeld(::cs_main);
    const auto& coins_tip = this->CoinsTip();

    const CChainParams& params{m_chainman.GetParams()};

    // The remainder of the function isn't relevant if we are not acting on
    // the active chainstate, so return if need be.
    if (this != &m_chainman.ActiveChainstate()) {
        // Only log every so often so that we don't bury log messages at the tip.
        constexpr int BACKGROUND_LOG_INTERVAL = 2000;
        if (pindexNew->nHeight % BACKGROUND_LOG_INTERVAL == 0) {
            UpdateTipLog(coins_tip, pindexNew, params, __func__, "[background validation] ", "");
        }
        return;
    }

    // New best block
    if (m_mempool) {
        m_mempool->AddTransactionsUpdated(1);
    }

    {
        LOCK(g_best_block_mutex);
        g_best_block = pindexNew->GetBlockHash();
        g_best_block_cv.notify_all();
    }

    bilingual_str warning_messages;
    if (!this->IsInitialBlockDownload()) {
        const CBlockIndex* pindex = pindexNew;
        for (int bit = 0; bit < VERSIONBITS_NUM_BITS; bit++) {
            WarningBitsConditionChecker checker(m_chainman, bit);
            ThresholdState state = checker.GetStateFor(pindex, params.GetConsensus(), warningcache.at(bit));
            if (state == ThresholdState::ACTIVE || state == ThresholdState::LOCKED_IN) {
                const bilingual_str warning = strprintf(_("Unknown new rules activated (versionbit %i)"), bit);
                if (state == ThresholdState::ACTIVE) {
                    DoWarning(warning);
                } else {
                    AppendWarning(warning_messages, warning);
                }
            }
        }
    }
    UpdateTipLog(coins_tip, pindexNew, params, __func__, "", warning_messages.original);
}

/** Disconnect m_chain's tip.
  * After calling, the mempool will be in an inconsistent state, with
  * transactions from disconnected blocks being added to disconnectpool.  You
  * should make the mempool consistent again by calling MaybeUpdateMempoolForReorg.
  * with cs_main held.
  *
  * If disconnectpool is nullptr, then no disconnected transactions are added to
  * disconnectpool (note that the caller is responsible for mempool consistency
  * in any case).
  */
bool Chainstate::DisconnectTip(BlockValidationState& state, DisconnectedBlockTransactions* disconnectpool)
{
    AssertLockHeld(cs_main);
    if (m_mempool) AssertLockHeld(m_mempool->cs);

    CBlockIndex *pindexDelete = m_chain.Tip();
    assert(pindexDelete);
    assert(pindexDelete->pprev);
    CheckNameDB (*this, true);
    // Read block from disk.
    std::shared_ptr<CBlock> pblock = std::make_shared<CBlock>();
    CBlock& block = *pblock;
    if (!ReadBlockFromDisk(block, pindexDelete, m_chainman.GetConsensus())) {
        return error("DisconnectTip(): Failed to read block");
    }
    // Apply the block atomically to the chain state.
    const auto time_start{SteadyClock::now()};
    {
        CCoinsViewCache view(&CoinsTip());
        assert(view.GetBestBlock() == pindexDelete->GetBlockHash());
        if (DisconnectBlock(block, pindexDelete, view) != DISCONNECT_OK)
            return error("DisconnectTip(): DisconnectBlock %s failed", pindexDelete->GetBlockHash().ToString());
        bool flushed = view.Flush();
        assert(flushed);
    }
    LogPrint(BCLog::BENCH, "- Disconnect block: %.2fms\n",
             Ticks<MillisecondsDouble>(SteadyClock::now() - time_start));

    {
        // Prune locks that began at or after the tip should be moved backward so they get a chance to reorg
        const int max_height_first{pindexDelete->nHeight - 1};
        for (auto& prune_lock : m_blockman.m_prune_locks) {
            if (prune_lock.second.height_first <= max_height_first) continue;

            prune_lock.second.height_first = max_height_first;
            LogPrint(BCLog::PRUNE, "%s prune lock moved back to %d\n", prune_lock.first, max_height_first);
        }
    }

    // Write the chain state to disk, if necessary.
    if (!FlushStateToDisk(state, FlushStateMode::IF_NEEDED)) {
        return false;
    }

    if (disconnectpool && m_mempool) {
        // Save transactions to re-add to mempool at end of reorg
        for (auto it = block.vtx.rbegin(); it != block.vtx.rend(); ++it) {
            disconnectpool->addTransaction(*it);
        }
        while (disconnectpool->DynamicMemoryUsage() > MAX_DISCONNECTED_TX_POOL_SIZE * 1000) {
            // Drop the earliest entry, and remove its children from the mempool.
            auto it = disconnectpool->queuedTx.get<insertion_order>().begin();
            m_mempool->removeRecursive(**it, MemPoolRemovalReason::REORG);
            disconnectpool->removeEntry(it);
        }
    }

    m_chain.SetTip(*pindexDelete->pprev);

    UpdateTip(pindexDelete->pprev);
    CheckNameDB (*this, true);
    // Let wallets know transactions went from 1-confirmed to
    // 0-confirmed or conflicted:
    GetMainSignals().BlockDisconnected(pblock, pindexDelete);
    return true;
}

static SteadyClock::duration time_read_from_disk_total{};
static SteadyClock::duration time_connect_total{};
static SteadyClock::duration time_flush{};
static SteadyClock::duration time_chainstate{};
static SteadyClock::duration time_post_connect{};

struct PerBlockConnectTrace {
    CBlockIndex* pindex = nullptr;
    std::shared_ptr<const CBlock> pblock;
    PerBlockConnectTrace() = default;
};
/**
 * Used to track blocks whose transactions were applied to the UTXO state as a
 * part of a single ActivateBestChainStep call.
 *
 * This class is single-use, once you call GetBlocksConnected() you have to throw
 * it away and make a new one.
 */
class ConnectTrace {
private:
    std::vector<PerBlockConnectTrace> blocksConnected;

public:
    explicit ConnectTrace() : blocksConnected(1) {}

    void BlockConnected(CBlockIndex* pindex, std::shared_ptr<const CBlock> pblock) {
        assert(!blocksConnected.back().pindex);
        assert(pindex);
        assert(pblock);
        blocksConnected.back().pindex = pindex;
        blocksConnected.back().pblock = std::move(pblock);
        blocksConnected.emplace_back();
    }

    std::vector<PerBlockConnectTrace>& GetBlocksConnected() {
        // We always keep one extra block at the end of our list because
        // blocks are added after all the conflicted transactions have
        // been filled in. Thus, the last entry should always be an empty
        // one waiting for the transactions from the next block. We pop
        // the last entry here to make sure the list we return is sane.
        assert(!blocksConnected.back().pindex);
        blocksConnected.pop_back();
        return blocksConnected;
    }
};

/**
 * Connect a new block to m_chain. pblock is either nullptr or a pointer to a CBlock
 * corresponding to pindexNew, to bypass loading it again from disk.
 *
 * The block is added to connectTrace if connection succeeds.
 */
bool Chainstate::ConnectTip(BlockValidationState& state, CBlockIndex* pindexNew, const std::shared_ptr<const CBlock>& pblock, ConnectTrace& connectTrace, DisconnectedBlockTransactions& disconnectpool)
{
    AssertLockHeld(cs_main);
    if (m_mempool) AssertLockHeld(m_mempool->cs);

    assert(pindexNew->pprev == m_chain.Tip());
    CheckNameDB (*this, true);
    // Read block from disk.
    const auto time_1{SteadyClock::now()};
    std::shared_ptr<const CBlock> pthisBlock;
    if (!pblock) {
        std::shared_ptr<CBlock> pblockNew = std::make_shared<CBlock>();
        if (!ReadBlockFromDisk(*pblockNew, pindexNew, m_chainman.GetConsensus())) {
            return AbortNode(state, "Failed to read block");
        }
        pthisBlock = pblockNew;
    } else {
        LogPrint(BCLog::BENCH, "  - Using cached block\n");
        pthisBlock = pblock;
    }
    const CBlock& blockConnecting = *pthisBlock;
    // Apply the block atomically to the chain state.
    const auto time_2{SteadyClock::now()};
    time_read_from_disk_total += time_2 - time_1;
    SteadyClock::time_point time_3;
    LogPrint(BCLog::BENCH, "  - Load block from disk: %.2fms [%.2fs (%.2fms/blk)]\n",
             Ticks<MillisecondsDouble>(time_2 - time_1),
             Ticks<SecondsDouble>(time_read_from_disk_total),
             Ticks<MillisecondsDouble>(time_read_from_disk_total) / num_blocks_total);
    {
        CCoinsViewCache view(&CoinsTip());
        bool rv = ConnectBlock(blockConnecting, state, pindexNew, view);
        GetMainSignals().BlockChecked(blockConnecting, state);
        if (!rv) {
            if (state.IsInvalid())
                InvalidBlockFound(pindexNew, state);
            return error("%s: ConnectBlock %s failed, %s", __func__, pindexNew->GetBlockHash().ToString(), state.ToString());
        }
        time_3 = SteadyClock::now();
        time_connect_total += time_3 - time_2;
        assert(num_blocks_total > 0);
        LogPrint(BCLog::BENCH, "  - Connect total: %.2fms [%.2fs (%.2fms/blk)]\n",
                 Ticks<MillisecondsDouble>(time_3 - time_2),
                 Ticks<SecondsDouble>(time_connect_total),
                 Ticks<MillisecondsDouble>(time_connect_total) / num_blocks_total);
        bool flushed = view.Flush();
        assert(flushed);
    }
    const auto time_4{SteadyClock::now()};
    time_flush += time_4 - time_3;
    LogPrint(BCLog::BENCH, "  - Flush: %.2fms [%.2fs (%.2fms/blk)]\n",
             Ticks<MillisecondsDouble>(time_4 - time_3),
             Ticks<SecondsDouble>(time_flush),
             Ticks<MillisecondsDouble>(time_flush) / num_blocks_total);
    // Write the chain state to disk, if necessary.
    if (!FlushStateToDisk(state, FlushStateMode::IF_NEEDED)) {
        return false;
    }
    const auto time_5{SteadyClock::now()};
    time_chainstate += time_5 - time_4;
    LogPrint(BCLog::BENCH, "  - Writing chainstate: %.2fms [%.2fs (%.2fms/blk)]\n",
             Ticks<MillisecondsDouble>(time_5 - time_4),
             Ticks<SecondsDouble>(time_chainstate),
             Ticks<MillisecondsDouble>(time_chainstate) / num_blocks_total);
    // Remove conflicting transactions from the mempool.;
    if (m_mempool) {
        m_mempool->removeForBlock(blockConnecting.vtx, pindexNew->nHeight);
        disconnectpool.removeForBlock(blockConnecting.vtx);
    }
    // Update m_chain & related variables.
    m_chain.SetTip(*pindexNew);
    UpdateTip(pindexNew);
    CheckNameDB (*this, false);

    const auto time_6{SteadyClock::now()};
    time_post_connect += time_6 - time_5;
    time_total += time_6 - time_1;
    LogPrint(BCLog::BENCH, "  - Connect postprocess: %.2fms [%.2fs (%.2fms/blk)]\n",
             Ticks<MillisecondsDouble>(time_6 - time_5),
             Ticks<SecondsDouble>(time_post_connect),
             Ticks<MillisecondsDouble>(time_post_connect) / num_blocks_total);
    LogPrint(BCLog::BENCH, "- Connect block: %.2fms [%.2fs (%.2fms/blk)]\n",
             Ticks<MillisecondsDouble>(time_6 - time_1),
             Ticks<SecondsDouble>(time_total),
             Ticks<MillisecondsDouble>(time_total) / num_blocks_total);

    connectTrace.BlockConnected(pindexNew, std::move(pthisBlock));
    return true;
}

/**
 * Return the tip of the chain with the most work in it, that isn't
 * known to be invalid (it's however far from certain to be valid).
 */
CBlockIndex* Chainstate::FindMostWorkChain()
{
    AssertLockHeld(::cs_main);
    do {
        CBlockIndex *pindexNew = nullptr;

        // Find the best candidate header.
        {
            std::set<CBlockIndex*, CBlockIndexWorkComparator>::reverse_iterator it = setBlockIndexCandidates.rbegin();
            if (it == setBlockIndexCandidates.rend())
                return nullptr;
            pindexNew = *it;
        }

        // Check whether all blocks on the path between the currently active chain and the candidate are valid.
        // Just going until the active chain is an optimization, as we know all blocks in it are valid already.
        CBlockIndex *pindexTest = pindexNew;
        bool fInvalidAncestor = false;
        while (pindexTest && !m_chain.Contains(pindexTest)) {
            assert(pindexTest->HaveTxsDownloaded() || pindexTest->nHeight == 0);

            // Pruned nodes may have entries in setBlockIndexCandidates for
            // which block files have been deleted.  Remove those as candidates
            // for the most work chain if we come across them; we can't switch
            // to a chain unless we have all the non-active-chain parent blocks.
            bool fFailedChain = pindexTest->nStatus & BLOCK_FAILED_MASK;
            bool fMissingData = !(pindexTest->nStatus & BLOCK_HAVE_DATA);
            if (fFailedChain || fMissingData) {
                // Candidate chain is not usable (either invalid or missing data)
                if (fFailedChain && (m_chainman.m_best_invalid == nullptr || pindexNew->nChainWork > m_chainman.m_best_invalid->nChainWork)) {
                    m_chainman.m_best_invalid = pindexNew;
                }
                CBlockIndex *pindexFailed = pindexNew;
                // Remove the entire chain from the set.
                while (pindexTest != pindexFailed) {
                    if (fFailedChain) {
                        pindexFailed->nStatus |= BLOCK_FAILED_CHILD;
                    } else if (fMissingData) {
                        // If we're missing data, then add back to m_blocks_unlinked,
                        // so that if the block arrives in the future we can try adding
                        // to setBlockIndexCandidates again.
                        m_blockman.m_blocks_unlinked.insert(
                            std::make_pair(pindexFailed->pprev, pindexFailed));
                    }
                    setBlockIndexCandidates.erase(pindexFailed);
                    pindexFailed = pindexFailed->pprev;
                }
                setBlockIndexCandidates.erase(pindexTest);
                fInvalidAncestor = true;
                break;
            }
            pindexTest = pindexTest->pprev;
        }
        if (!fInvalidAncestor)
            return pindexNew;
    } while(true);
}

/** Delete all entries in setBlockIndexCandidates that are worse than the current tip. */
void Chainstate::PruneBlockIndexCandidates() {
    // Note that we can't delete the current block itself, as we may need to return to it later in case a
    // reorganization to a better block fails.
    std::set<CBlockIndex*, CBlockIndexWorkComparator>::iterator it = setBlockIndexCandidates.begin();
    while (it != setBlockIndexCandidates.end() && setBlockIndexCandidates.value_comp()(*it, m_chain.Tip())) {
        setBlockIndexCandidates.erase(it++);
    }
    // Either the current tip or a successor of it we're working towards is left in setBlockIndexCandidates.
    assert(!setBlockIndexCandidates.empty());
}

/**
 * Try to make some progress towards making pindexMostWork the active block.
 * pblock is either nullptr or a pointer to a CBlock corresponding to pindexMostWork.
 *
 * @returns true unless a system error occurred
 */
bool Chainstate::ActivateBestChainStep(BlockValidationState& state, CBlockIndex* pindexMostWork, const std::shared_ptr<const CBlock>& pblock, bool& fInvalidFound, ConnectTrace& connectTrace)
{
    AssertLockHeld(cs_main);
    if (m_mempool) AssertLockHeld(m_mempool->cs);

    const CBlockIndex* pindexOldTip = m_chain.Tip();
    const CBlockIndex* pindexFork = m_chain.FindFork(pindexMostWork);

    // Disconnect active blocks which are no longer in the best chain.
    bool fBlocksDisconnected = false;
    DisconnectedBlockTransactions disconnectpool;
    while (m_chain.Tip() && m_chain.Tip() != pindexFork) {
        if (!DisconnectTip(state, &disconnectpool)) {
            // This is likely a fatal error, but keep the mempool consistent,
            // just in case. Only remove from the mempool in this case.
            MaybeUpdateMempoolForReorg(disconnectpool, false);

            // If we're unable to disconnect a block during normal operation,
            // then that is a failure of our local system -- we should abort
            // rather than stay on a less work chain.
            AbortNode(state, "Failed to disconnect block; see debug.log for details");
            return false;
        }
        fBlocksDisconnected = true;
    }

    // Build list of new blocks to connect (in descending height order).
    std::vector<CBlockIndex*> vpindexToConnect;
    bool fContinue = true;
    int nHeight = pindexFork ? pindexFork->nHeight : -1;
    while (fContinue && nHeight != pindexMostWork->nHeight) {
        // Don't iterate the entire list of potential improvements toward the best tip, as we likely only need
        // a few blocks along the way.
        int nTargetHeight = std::min(nHeight + 32, pindexMostWork->nHeight);
        vpindexToConnect.clear();
        vpindexToConnect.reserve(nTargetHeight - nHeight);
        CBlockIndex* pindexIter = pindexMostWork->GetAncestor(nTargetHeight);
        while (pindexIter && pindexIter->nHeight != nHeight) {
            vpindexToConnect.push_back(pindexIter);
            pindexIter = pindexIter->pprev;
        }
        nHeight = nTargetHeight;

        // Connect new blocks.
        for (CBlockIndex* pindexConnect : reverse_iterate(vpindexToConnect)) {
            if (!ConnectTip(state, pindexConnect, pindexConnect == pindexMostWork ? pblock : std::shared_ptr<const CBlock>(), connectTrace, disconnectpool)) {
                if (state.IsInvalid()) {
                    // The block violates a consensus rule.
                    if (state.GetResult() != BlockValidationResult::BLOCK_MUTATED) {
                        InvalidChainFound(vpindexToConnect.front());
                    }
                    state = BlockValidationState();
                    fInvalidFound = true;
                    fContinue = false;
                    break;
                } else {
                    // A system error occurred (disk space, database error, ...).
                    // Make the mempool consistent with the current tip, just in case
                    // any observers try to use it before shutdown.
                    MaybeUpdateMempoolForReorg(disconnectpool, false);
                    return false;
                }
            } else {
                PruneBlockIndexCandidates();
                if (!pindexOldTip || m_chain.Tip()->nChainWork > pindexOldTip->nChainWork) {
                    // We're in a better position than we were. Return temporarily to release the lock.
                    fContinue = false;
                    break;
                }
            }
        }
    }

    if (fBlocksDisconnected) {
        // If any blocks were disconnected, disconnectpool may be non empty.  Add
        // any disconnected transactions back to the mempool.
        MaybeUpdateMempoolForReorg(disconnectpool, true);
    }
    if (m_mempool) m_mempool->check(this->CoinsTip(), this->m_chain.Height() + 1);

    CheckForkWarningConditions();

    return true;
}

static SynchronizationState GetSynchronizationState(bool init)
{
    if (!init) return SynchronizationState::POST_INIT;
    if (::fReindex) return SynchronizationState::INIT_REINDEX;
    return SynchronizationState::INIT_DOWNLOAD;
}

static bool NotifyHeaderTip(Chainstate& chainstate) LOCKS_EXCLUDED(cs_main) {
    bool fNotify = false;
    bool fInitialBlockDownload = false;
    static CBlockIndex* pindexHeaderOld = nullptr;
    CBlockIndex* pindexHeader = nullptr;
    {
        LOCK(cs_main);
        pindexHeader = chainstate.m_chainman.m_best_header;

        if (pindexHeader != pindexHeaderOld) {
            fNotify = true;
            fInitialBlockDownload = chainstate.IsInitialBlockDownload();
            pindexHeaderOld = pindexHeader;
        }
    }
    // Send block tip changed notifications without cs_main
    if (fNotify) {
        uiInterface.NotifyHeaderTip(GetSynchronizationState(fInitialBlockDownload), pindexHeader->nHeight, pindexHeader->nTime, false);
    }
    return fNotify;
}

static void LimitValidationInterfaceQueue() LOCKS_EXCLUDED(cs_main) {
    AssertLockNotHeld(cs_main);

    if (GetMainSignals().CallbacksPending() > 10) {
        SyncWithValidationInterfaceQueue();
    }
}

bool Chainstate::ActivateBestChain(BlockValidationState& state, std::shared_ptr<const CBlock> pblock)
{
    AssertLockNotHeld(m_chainstate_mutex);

    // Note that while we're often called here from ProcessNewBlock, this is
    // far from a guarantee. Things in the P2P/RPC will often end up calling
    // us in the middle of ProcessNewBlock - do not assume pblock is set
    // sanely for performance or correctness!
    AssertLockNotHeld(::cs_main);

    // ABC maintains a fair degree of expensive-to-calculate internal state
    // because this function periodically releases cs_main so that it does not lock up other threads for too long
    // during large connects - and to allow for e.g. the callback queue to drain
    // we use m_chainstate_mutex to enforce mutual exclusion so that only one caller may execute this function at a time
    LOCK(m_chainstate_mutex);

    CBlockIndex *pindexMostWork = nullptr;
    CBlockIndex *pindexNewTip = nullptr;
    int nStopAtHeight = gArgs.GetIntArg("-stopatheight", DEFAULT_STOPATHEIGHT);
    do {
        // Block until the validation queue drains. This should largely
        // never happen in normal operation, however may happen during
        // reindex, causing memory blowup if we run too far ahead.
        // Note that if a validationinterface callback ends up calling
        // ActivateBestChain this may lead to a deadlock! We should
        // probably have a DEBUG_LOCKORDER test for this in the future.
        LimitValidationInterfaceQueue();

        {
            LOCK(cs_main);
            // Lock transaction pool for at least as long as it takes for connectTrace to be consumed
            LOCK(MempoolMutex());
            CBlockIndex* starting_tip = m_chain.Tip();
            bool blocks_connected = false;
            do {
                // We absolutely may not unlock cs_main until we've made forward progress
                // (with the exception of shutdown due to hardware issues, low disk space, etc).
                ConnectTrace connectTrace; // Destructed before cs_main is unlocked

                if (pindexMostWork == nullptr) {
                    pindexMostWork = FindMostWorkChain();
                }

                // Whether we have anything to do at all.
                if (pindexMostWork == nullptr || pindexMostWork == m_chain.Tip()) {
                    break;
                }

                bool fInvalidFound = false;
                std::shared_ptr<const CBlock> nullBlockPtr;
                if (!ActivateBestChainStep(state, pindexMostWork, pblock && pblock->GetHash() == pindexMostWork->GetBlockHash() ? pblock : nullBlockPtr, fInvalidFound, connectTrace)) {
                    // A system error occurred
                    return false;
                }
                blocks_connected = true;

                if (fInvalidFound) {
                    // Wipe cache, we may need another branch now.
                    pindexMostWork = nullptr;
                }
                pindexNewTip = m_chain.Tip();

                for (const PerBlockConnectTrace& trace : connectTrace.GetBlocksConnected()) {
                    assert(trace.pblock && trace.pindex);
                    GetMainSignals().BlockConnected(trace.pblock, trace.pindex);
                }
            } while (!m_chain.Tip() || (starting_tip && CBlockIndexWorkComparator()(m_chain.Tip(), starting_tip)));
            if (!blocks_connected) return true;

            const CBlockIndex* pindexFork = m_chain.FindFork(starting_tip);
            bool fInitialDownload = IsInitialBlockDownload();

            // Notify external listeners about the new tip.
            // Enqueue while holding cs_main to ensure that UpdatedBlockTip is called in the order in which blocks are connected
            if (pindexFork != pindexNewTip) {
                // Notify ValidationInterface subscribers
                GetMainSignals().UpdatedBlockTip(pindexNewTip, pindexFork, fInitialDownload);

                // Always notify the UI if a new block tip was connected
                uiInterface.NotifyBlockTip(GetSynchronizationState(fInitialDownload), pindexNewTip);
            }
        }
        // When we reach this point, we switched to a new tip (stored in pindexNewTip).

        if (nStopAtHeight && pindexNewTip && pindexNewTip->nHeight >= nStopAtHeight) StartShutdown();

        // We check shutdown only after giving ActivateBestChainStep a chance to run once so that we
        // never shutdown before connecting the genesis block during LoadChainTip(). Previously this
        // caused an assert() failure during shutdown in such cases as the UTXO DB flushing checks
        // that the best block hash is non-null.
        if (ShutdownRequested()) break;
    } while (pindexNewTip != pindexMostWork);
    CheckBlockIndex();

    // Write changes periodically to disk, after relay.
    if (!FlushStateToDisk(state, FlushStateMode::PERIODIC)) {
        return false;
    }

    return true;
}

bool Chainstate::PreciousBlock(BlockValidationState& state, CBlockIndex* pindex)
{
    AssertLockNotHeld(m_chainstate_mutex);
    AssertLockNotHeld(::cs_main);
    {
        LOCK(cs_main);
        if (pindex->nChainWork < m_chain.Tip()->nChainWork) {
            // Nothing to do, this block is not at the tip.
            return true;
        }
        if (m_chain.Tip()->nChainWork > nLastPreciousChainwork) {
            // The chain has been extended since the last call, reset the counter.
            nBlockReverseSequenceId = -1;
        }
        nLastPreciousChainwork = m_chain.Tip()->nChainWork;
        setBlockIndexCandidates.erase(pindex);
        pindex->nSequenceId = nBlockReverseSequenceId;
        if (nBlockReverseSequenceId > std::numeric_limits<int32_t>::min()) {
            // We can't keep reducing the counter if somebody really wants to
            // call preciousblock 2**31-1 times on the same set of tips...
            nBlockReverseSequenceId--;
        }
        if (pindex->IsValid(BLOCK_VALID_TRANSACTIONS) && pindex->HaveTxsDownloaded()) {
            setBlockIndexCandidates.insert(pindex);
            PruneBlockIndexCandidates();
        }
    }

    return ActivateBestChain(state, std::shared_ptr<const CBlock>());
}

bool Chainstate::InvalidateBlock(BlockValidationState& state, CBlockIndex* pindex)
{
    AssertLockNotHeld(m_chainstate_mutex);
    AssertLockNotHeld(::cs_main);

    // Genesis block can't be invalidated
    assert(pindex);
    if (pindex->nHeight == 0) return false;

    CBlockIndex* to_mark_failed = pindex;
    bool pindex_was_in_chain = false;
    int disconnected = 0;

    // We do not allow ActivateBestChain() to run while InvalidateBlock() is
    // running, as that could cause the tip to change while we disconnect
    // blocks.
    LOCK(m_chainstate_mutex);

    // We'll be acquiring and releasing cs_main below, to allow the validation
    // callbacks to run. However, we should keep the block index in a
    // consistent state as we disconnect blocks -- in particular we need to
    // add equal-work blocks to setBlockIndexCandidates as we disconnect.
    // To avoid walking the block index repeatedly in search of candidates,
    // build a map once so that we can look up candidate blocks by chain
    // work as we go.
    std::multimap<const arith_uint256, CBlockIndex *> candidate_blocks_by_work;

    {
        LOCK(cs_main);
        for (auto& entry : m_blockman.m_block_index) {
            CBlockIndex* candidate = &entry.second;
            // We don't need to put anything in our active chain into the
            // multimap, because those candidates will be found and considered
            // as we disconnect.
            // Instead, consider only non-active-chain blocks that have at
            // least as much work as where we expect the new tip to end up.
            if (!m_chain.Contains(candidate) &&
                    !CBlockIndexWorkComparator()(candidate, pindex->pprev) &&
                    candidate->IsValid(BLOCK_VALID_TRANSACTIONS) &&
                    candidate->HaveTxsDownloaded()) {
                candidate_blocks_by_work.insert(std::make_pair(candidate->nChainWork, candidate));
            }
        }
    }

    // Disconnect (descendants of) pindex, and mark them invalid.
    while (true) {
        if (ShutdownRequested()) break;

        // Make sure the queue of validation callbacks doesn't grow unboundedly.
        LimitValidationInterfaceQueue();

        LOCK(cs_main);
        // Lock for as long as disconnectpool is in scope to make sure MaybeUpdateMempoolForReorg is
        // called after DisconnectTip without unlocking in between
        LOCK(MempoolMutex());
        if (!m_chain.Contains(pindex)) break;
        pindex_was_in_chain = true;
        CBlockIndex *invalid_walk_tip = m_chain.Tip();

        // ActivateBestChain considers blocks already in m_chain
        // unconditionally valid already, so force disconnect away from it.
        DisconnectedBlockTransactions disconnectpool;
        bool ret = DisconnectTip(state, &disconnectpool);
        // DisconnectTip will add transactions to disconnectpool.
        // Adjust the mempool to be consistent with the new tip, adding
        // transactions back to the mempool if disconnecting was successful,
        // and we're not doing a very deep invalidation (in which case
        // keeping the mempool up to date is probably futile anyway).
        MaybeUpdateMempoolForReorg(disconnectpool, /* fAddToMempool = */ (++disconnected <= 10) && ret);
        if (!ret) return false;
        assert(invalid_walk_tip->pprev == m_chain.Tip());

        // We immediately mark the disconnected blocks as invalid.
        // This prevents a case where pruned nodes may fail to invalidateblock
        // and be left unable to start as they have no tip candidates (as there
        // are no blocks that meet the "have data and are not invalid per
        // nStatus" criteria for inclusion in setBlockIndexCandidates).
        invalid_walk_tip->nStatus |= BLOCK_FAILED_VALID;
        m_blockman.m_dirty_blockindex.insert(invalid_walk_tip);
        setBlockIndexCandidates.erase(invalid_walk_tip);
        setBlockIndexCandidates.insert(invalid_walk_tip->pprev);
        if (invalid_walk_tip->pprev == to_mark_failed && (to_mark_failed->nStatus & BLOCK_FAILED_VALID)) {
            // We only want to mark the last disconnected block as BLOCK_FAILED_VALID; its children
            // need to be BLOCK_FAILED_CHILD instead.
            to_mark_failed->nStatus = (to_mark_failed->nStatus ^ BLOCK_FAILED_VALID) | BLOCK_FAILED_CHILD;
            m_blockman.m_dirty_blockindex.insert(to_mark_failed);
        }

        // Add any equal or more work headers to setBlockIndexCandidates
        auto candidate_it = candidate_blocks_by_work.lower_bound(invalid_walk_tip->pprev->nChainWork);
        while (candidate_it != candidate_blocks_by_work.end()) {
            if (!CBlockIndexWorkComparator()(candidate_it->second, invalid_walk_tip->pprev)) {
                setBlockIndexCandidates.insert(candidate_it->second);
                candidate_it = candidate_blocks_by_work.erase(candidate_it);
            } else {
                ++candidate_it;
            }
        }

        // Track the last disconnected block, so we can correct its BLOCK_FAILED_CHILD status in future
        // iterations, or, if it's the last one, call InvalidChainFound on it.
        to_mark_failed = invalid_walk_tip;
    }

    CheckBlockIndex();

    {
        LOCK(cs_main);
        if (m_chain.Contains(to_mark_failed)) {
            // If the to-be-marked invalid block is in the active chain, something is interfering and we can't proceed.
            return false;
        }

        // Mark pindex (or the last disconnected block) as invalid, even when it never was in the main chain
        to_mark_failed->nStatus |= BLOCK_FAILED_VALID;
        m_blockman.m_dirty_blockindex.insert(to_mark_failed);
        setBlockIndexCandidates.erase(to_mark_failed);
        m_chainman.m_failed_blocks.insert(to_mark_failed);

        // If any new blocks somehow arrived while we were disconnecting
        // (above), then the pre-calculation of what should go into
        // setBlockIndexCandidates may have missed entries. This would
        // technically be an inconsistency in the block index, but if we clean
        // it up here, this should be an essentially unobservable error.
        // Loop back over all block index entries and add any missing entries
        // to setBlockIndexCandidates.
        for (auto& [_, block_index] : m_blockman.m_block_index) {
            if (block_index.IsValid(BLOCK_VALID_TRANSACTIONS) && block_index.HaveTxsDownloaded() && !setBlockIndexCandidates.value_comp()(&block_index, m_chain.Tip())) {
                setBlockIndexCandidates.insert(&block_index);
            }
        }

        InvalidChainFound(to_mark_failed);
    }

    // Only notify about a new block tip if the active chain was modified.
    if (pindex_was_in_chain) {
        uiInterface.NotifyBlockTip(GetSynchronizationState(IsInitialBlockDownload()), to_mark_failed->pprev);
    }
    return true;
}

void Chainstate::ResetBlockFailureFlags(CBlockIndex *pindex) {
    AssertLockHeld(cs_main);

    int nHeight = pindex->nHeight;

    // Remove the invalidity flag from this block and all its descendants.
    for (auto& [_, block_index] : m_blockman.m_block_index) {
        if (!block_index.IsValid() && block_index.GetAncestor(nHeight) == pindex) {
            block_index.nStatus &= ~BLOCK_FAILED_MASK;
            m_blockman.m_dirty_blockindex.insert(&block_index);
            if (block_index.IsValid(BLOCK_VALID_TRANSACTIONS) && block_index.HaveTxsDownloaded() && setBlockIndexCandidates.value_comp()(m_chain.Tip(), &block_index)) {
                setBlockIndexCandidates.insert(&block_index);
            }
            if (&block_index == m_chainman.m_best_invalid) {
                // Reset invalid block marker if it was pointing to one of those.
                m_chainman.m_best_invalid = nullptr;
            }
            m_chainman.m_failed_blocks.erase(&block_index);
        }
    }

    // Remove the invalidity flag from all ancestors too.
    while (pindex != nullptr) {
        if (pindex->nStatus & BLOCK_FAILED_MASK) {
            pindex->nStatus &= ~BLOCK_FAILED_MASK;
            m_blockman.m_dirty_blockindex.insert(pindex);
            m_chainman.m_failed_blocks.erase(pindex);
        }
        pindex = pindex->pprev;
    }
}

/** Mark a block as having its data received and checked (up to BLOCK_VALID_TRANSACTIONS). */
void Chainstate::ReceivedBlockTransactions(const CBlock& block, CBlockIndex* pindexNew, const FlatFilePos& pos)
{
    AssertLockHeld(cs_main);
    pindexNew->nTx = block.vtx.size();
    pindexNew->nChainTx = 0;
    pindexNew->nFile = pos.nFile;
    pindexNew->nDataPos = pos.nPos;
    pindexNew->nUndoPos = 0;
    pindexNew->nStatus |= BLOCK_HAVE_DATA;
    if (DeploymentActiveAt(*pindexNew, m_chainman, Consensus::DEPLOYMENT_SEGWIT)) {
        pindexNew->nStatus |= BLOCK_OPT_WITNESS;
    }
    pindexNew->RaiseValidity(BLOCK_VALID_TRANSACTIONS);
    m_blockman.m_dirty_blockindex.insert(pindexNew);

    if (pindexNew->pprev == nullptr || pindexNew->pprev->HaveTxsDownloaded()) {
        // If pindexNew is the genesis block or all parents are BLOCK_VALID_TRANSACTIONS.
        std::deque<CBlockIndex*> queue;
        queue.push_back(pindexNew);

        // Recursively process any descendant blocks that now may be eligible to be connected.
        while (!queue.empty()) {
            CBlockIndex *pindex = queue.front();
            queue.pop_front();
            pindex->nChainTx = (pindex->pprev ? pindex->pprev->nChainTx : 0) + pindex->nTx;
            pindex->nSequenceId = nBlockSequenceId++;
            if (m_chain.Tip() == nullptr || !setBlockIndexCandidates.value_comp()(pindex, m_chain.Tip())) {
                setBlockIndexCandidates.insert(pindex);
            }
            std::pair<std::multimap<CBlockIndex*, CBlockIndex*>::iterator, std::multimap<CBlockIndex*, CBlockIndex*>::iterator> range = m_blockman.m_blocks_unlinked.equal_range(pindex);
            while (range.first != range.second) {
                std::multimap<CBlockIndex*, CBlockIndex*>::iterator it = range.first;
                queue.push_back(it->second);
                range.first++;
                m_blockman.m_blocks_unlinked.erase(it);
            }
        }
    } else {
        if (pindexNew->pprev && pindexNew->pprev->IsValid(BLOCK_VALID_TREE)) {
            m_blockman.m_blocks_unlinked.insert(std::make_pair(pindexNew->pprev, pindexNew));
        }
    }
}

static bool CheckBlockHeader(const CBlockHeader& block, BlockValidationState& state, const Consensus::Params& consensusParams, bool fCheckPOW = true)
{
    // Check proof of work matches claimed amount
    if (fCheckPOW && !CheckProofOfWork(block, consensusParams))
        return state.Invalid(BlockValidationResult::BLOCK_INVALID_HEADER, "high-hash", "proof of work failed");

    return true;
}

bool CheckBlock(const CBlock& block, BlockValidationState& state, const Consensus::Params& consensusParams, bool fCheckPOW, bool fCheckMerkleRoot)
{
    // These are checks that are independent of context.

    if (block.fChecked)
        return true;

    // Check that the header is valid (particularly PoW).  This is mostly
    // redundant with the call in AcceptBlockHeader.
    if (!CheckBlockHeader(block, state, consensusParams, fCheckPOW))
        return false;

    // Signet only: check block solution
    if (consensusParams.signet_blocks && fCheckPOW && !CheckSignetBlockSolution(block, consensusParams)) {
        return state.Invalid(BlockValidationResult::BLOCK_CONSENSUS, "bad-signet-blksig", "signet block signature validation failure");
    }

    // Check the merkle root.
    if (fCheckMerkleRoot) {
        bool mutated;
        uint256 hashMerkleRoot2 = BlockMerkleRoot(block, &mutated);
        if (block.hashMerkleRoot != hashMerkleRoot2)
            return state.Invalid(BlockValidationResult::BLOCK_MUTATED, "bad-txnmrklroot", "hashMerkleRoot mismatch");

        // Check for merkle tree malleability (CVE-2012-2459): repeating sequences
        // of transactions in a block without affecting the merkle root of a block,
        // while still invalidating it.
        if (mutated)
            return state.Invalid(BlockValidationResult::BLOCK_MUTATED, "bad-txns-duplicate", "duplicate transaction");
    }

    // All potential-corruption validation must be done before we do any
    // transaction validation, as otherwise we may mark the header as invalid
    // because we receive the wrong transactions for it.
    // Note that witness malleability is checked in ContextualCheckBlock, so no
    // checks that use witness data may be performed here.

    // Size limits
    if (block.vtx.empty() || block.vtx.size() * WITNESS_SCALE_FACTOR > MAX_BLOCK_WEIGHT || ::GetSerializeSize(block, PROTOCOL_VERSION | SERIALIZE_TRANSACTION_NO_WITNESS) * WITNESS_SCALE_FACTOR > MAX_BLOCK_WEIGHT)
        return state.Invalid(BlockValidationResult::BLOCK_CONSENSUS, "bad-blk-length", "size limits failed");

    // First transaction must be coinbase, the rest must not be
    if (block.vtx.empty() || !block.vtx[0]->IsCoinBase())
        return state.Invalid(BlockValidationResult::BLOCK_CONSENSUS, "bad-cb-missing", "first tx is not coinbase");
    for (unsigned int i = 1; i < block.vtx.size(); i++)
        if (block.vtx[i]->IsCoinBase())
            return state.Invalid(BlockValidationResult::BLOCK_CONSENSUS, "bad-cb-multiple", "more than one coinbase");

    // Check transactions
    // Must check for duplicate inputs (see CVE-2018-17144)
    for (const auto& tx : block.vtx) {
        TxValidationState tx_state;
        if (!CheckTransaction(*tx, tx_state)) {
            // CheckBlock() does context-free validation checks. The only
            // possible failures are consensus failures.
            assert(tx_state.GetResult() == TxValidationResult::TX_CONSENSUS);
            return state.Invalid(BlockValidationResult::BLOCK_CONSENSUS, tx_state.GetRejectReason(),
                                 strprintf("Transaction check failed (tx hash %s) %s", tx->GetHash().ToString(), tx_state.GetDebugMessage()));
        }
    }
    unsigned int nSigOps = 0;
    for (const auto& tx : block.vtx)
    {
        nSigOps += GetLegacySigOpCount(*tx);
    }
    if (nSigOps * WITNESS_SCALE_FACTOR > MAX_BLOCK_SIGOPS_COST)
        return state.Invalid(BlockValidationResult::BLOCK_CONSENSUS, "bad-blk-sigops", "out-of-bounds SigOpCount");

    if (fCheckPOW && fCheckMerkleRoot)
        block.fChecked = true;

    return true;
}

void ChainstateManager::UpdateUncommittedBlockStructures(CBlock& block, const CBlockIndex* pindexPrev) const
{
    int commitpos = GetWitnessCommitmentIndex(block);
    static const std::vector<unsigned char> nonce(32, 0x00);
    if (commitpos != NO_WITNESS_COMMITMENT && DeploymentActiveAfter(pindexPrev, *this, Consensus::DEPLOYMENT_SEGWIT) && !block.vtx[0]->HasWitness()) {
        CMutableTransaction tx(*block.vtx[0]);
        tx.vin[0].scriptWitness.stack.resize(1);
        tx.vin[0].scriptWitness.stack[0] = nonce;
        block.vtx[0] = MakeTransactionRef(std::move(tx));
    }
}

std::vector<unsigned char> ChainstateManager::GenerateCoinbaseCommitment(CBlock& block, const CBlockIndex* pindexPrev) const
{
    std::vector<unsigned char> commitment;
    int commitpos = GetWitnessCommitmentIndex(block);
    std::vector<unsigned char> ret(32, 0x00);
    if (commitpos == NO_WITNESS_COMMITMENT) {
        uint256 witnessroot = BlockWitnessMerkleRoot(block, nullptr);
        CHash256().Write(witnessroot).Write(ret).Finalize(witnessroot);
        CTxOut out;
        out.nValue = 0;
        out.scriptPubKey.resize(MINIMUM_WITNESS_COMMITMENT);
        out.scriptPubKey[0] = OP_RETURN;
        out.scriptPubKey[1] = 0x24;
        out.scriptPubKey[2] = 0xaa;
        out.scriptPubKey[3] = 0x21;
        out.scriptPubKey[4] = 0xa9;
        out.scriptPubKey[5] = 0xed;
        memcpy(&out.scriptPubKey[6], witnessroot.begin(), 32);
        commitment = std::vector<unsigned char>(out.scriptPubKey.begin(), out.scriptPubKey.end());
        CMutableTransaction tx(*block.vtx[0]);
        tx.vout.push_back(out);
        block.vtx[0] = MakeTransactionRef(std::move(tx));
    }
    UpdateUncommittedBlockStructures(block, pindexPrev);
    return commitment;
}

bool HasValidProofOfWork(const std::vector<CBlockHeader>& headers, const Consensus::Params& consensusParams)
{
    return std::all_of(headers.cbegin(), headers.cend(),
            [&](const auto& header) { return CheckProofOfWork(header, consensusParams);});
}

arith_uint256 CalculateHeadersWork(const std::vector<CBlockHeader>& headers)
{
    arith_uint256 total_work{0};
    for (const CBlockHeader& header : headers) {
        CBlockIndex dummy(header);
        total_work += GetBlockProof(dummy);
    }
    return total_work;
}

/** Context-dependent validity checks.
 *  By "context", we mean only the previous block headers, but not the UTXO
 *  set; UTXO-related validity checks are done in ConnectBlock().
 *  NOTE: This function is not currently invoked by ConnectBlock(), so we
 *  should consider upgrade issues if we change which consensus rules are
 *  enforced in this function (eg by adding a new consensus rule). See comment
 *  in ConnectBlock().
 *  Note that -reindex-chainstate skips the validation that happens here!
 */
static bool ContextualCheckBlockHeader(const CBlockHeader& block, BlockValidationState& state, BlockManager& blockman, const ChainstateManager& chainman, const CBlockIndex* pindexPrev, NodeClock::time_point now, const bool fCheckBits) EXCLUSIVE_LOCKS_REQUIRED(::cs_main)
{
    AssertLockHeld(::cs_main);
    assert(pindexPrev != nullptr);
    const int nHeight = pindexPrev->nHeight + 1;

    /* Verify Xaya's requirement that the main block header must have zero bits
       (the difficulty is in the powdata instead).  */
    if (block.nBits != 0)
        return state.Invalid(BlockValidationResult::BLOCK_INVALID_HEADER,
                             "nonzero-bits",
                             "block header has non-zero bit");

    // Check proof of work
    const Consensus::Params& consensusParams = chainman.GetConsensus();
    if (fCheckBits && block.pow.getBits() != GetNextWorkRequired(block.pow.getCoreAlgo(), pindexPrev, consensusParams))
        return state.Invalid(BlockValidationResult::BLOCK_INVALID_HEADER, "bad-diffbits", "incorrect proof of work");

    // Check against checkpoints
    if (fCheckpointsEnabled) {
        // Don't accept any forks from the main chain prior to last checkpoint.
        // GetLastCheckpoint finds the last checkpoint in MapCheckpoints that's in our
        // BlockIndex().
        const CBlockIndex* pcheckpoint = blockman.GetLastCheckpoint(chainman.GetParams().Checkpoints());
        if (pcheckpoint && nHeight < pcheckpoint->nHeight) {
            LogPrintf("ERROR: %s: forked chain older than last checkpoint (height %d)\n", __func__, nHeight);
            return state.Invalid(BlockValidationResult::BLOCK_CHECKPOINT, "bad-fork-prior-to-checkpoint");
        }
    }

    // Check timestamp against prev
    if (block.GetBlockTime() <= pindexPrev->GetMedianTimePast())
        return state.Invalid(BlockValidationResult::BLOCK_INVALID_HEADER, "time-too-old", "block's timestamp is too early");

    // Check timestamp
    if (block.Time() > now + std::chrono::seconds{MAX_FUTURE_BLOCK_TIME}) {
        return state.Invalid(BlockValidationResult::BLOCK_TIME_FUTURE, "time-too-new", "block timestamp too far in the future");
    }

    // Reject blocks with outdated version
    if ((block.nVersion < 2 && DeploymentActiveAfter(pindexPrev, chainman, Consensus::DEPLOYMENT_HEIGHTINCB)) ||
        (block.nVersion < 3 && DeploymentActiveAfter(pindexPrev, chainman, Consensus::DEPLOYMENT_DERSIG)) ||
        (block.nVersion < 4 && DeploymentActiveAfter(pindexPrev, chainman, Consensus::DEPLOYMENT_CLTV))) {
            return state.Invalid(BlockValidationResult::BLOCK_INVALID_HEADER, strprintf("bad-version(0x%08x)", block.nVersion),
                                 strprintf("rejected nVersion=0x%08x block", block.nVersion));
    }

    return true;
}

/** NOTE: This function is not currently invoked by ConnectBlock(), so we
 *  should consider upgrade issues if we change which consensus rules are
 *  enforced in this function (eg by adding a new consensus rule). See comment
 *  in ConnectBlock().
 *  Note that -reindex-chainstate skips the validation that happens here!
 */
static bool ContextualCheckBlock(const CBlock& block, BlockValidationState& state, const ChainstateManager& chainman, const CBlockIndex* pindexPrev)
{
    const int nHeight = pindexPrev == nullptr ? 0 : pindexPrev->nHeight + 1;

    // Enforce BIP113 (Median Time Past).
    bool enforce_locktime_median_time_past{false};
    if (DeploymentActiveAfter(pindexPrev, chainman, Consensus::DEPLOYMENT_CSV)) {
        assert(pindexPrev != nullptr);
        enforce_locktime_median_time_past = true;
    }

    const int64_t nLockTimeCutoff{enforce_locktime_median_time_past ?
                                      pindexPrev->GetMedianTimePast() :
                                      block.GetBlockTime()};

    // Check that all transactions are finalized
    for (const auto& tx : block.vtx) {
        if (!IsFinalTx(*tx, nHeight, nLockTimeCutoff)) {
            return state.Invalid(BlockValidationResult::BLOCK_CONSENSUS, "bad-txns-nonfinal", "non-final transaction");
        }
    }

    // Enforce rule that the coinbase starts with serialized block height
    if (DeploymentActiveAfter(pindexPrev, chainman, Consensus::DEPLOYMENT_HEIGHTINCB))
    {
        CScript expect = CScript() << nHeight;
        if (block.vtx[0]->vin[0].scriptSig.size() < expect.size() ||
            !std::equal(expect.begin(), expect.end(), block.vtx[0]->vin[0].scriptSig.begin())) {
            return state.Invalid(BlockValidationResult::BLOCK_CONSENSUS, "bad-cb-height", "block height mismatch in coinbase");
        }
    }

    // Validation for witness commitments.
    // * We compute the witness hash (which is the hash including witnesses) of all the block's transactions, except the
    //   coinbase (where 0x0000....0000 is used instead).
    // * The coinbase scriptWitness is a stack of a single 32-byte vector, containing a witness reserved value (unconstrained).
    // * We build a merkle tree with all those witness hashes as leaves (similar to the hashMerkleRoot in the block header).
    // * There must be at least one output whose scriptPubKey is a single 36-byte push, the first 4 bytes of which are
    //   {0xaa, 0x21, 0xa9, 0xed}, and the following 32 bytes are SHA256^2(witness root, witness reserved value). In case there are
    //   multiple, the last one is used.
    bool fHaveWitness = false;
    if (DeploymentActiveAfter(pindexPrev, chainman, Consensus::DEPLOYMENT_SEGWIT)) {
        int commitpos = GetWitnessCommitmentIndex(block);
        if (commitpos != NO_WITNESS_COMMITMENT) {
            bool malleated = false;
            uint256 hashWitness = BlockWitnessMerkleRoot(block, &malleated);
            // The malleation check is ignored; as the transaction tree itself
            // already does not permit it, it is impossible to trigger in the
            // witness tree.
            if (block.vtx[0]->vin[0].scriptWitness.stack.size() != 1 || block.vtx[0]->vin[0].scriptWitness.stack[0].size() != 32) {
                return state.Invalid(BlockValidationResult::BLOCK_MUTATED, "bad-witness-nonce-size", strprintf("%s : invalid witness reserved value size", __func__));
            }
            CHash256().Write(hashWitness).Write(block.vtx[0]->vin[0].scriptWitness.stack[0]).Finalize(hashWitness);
            if (memcmp(hashWitness.begin(), &block.vtx[0]->vout[commitpos].scriptPubKey[6], 32)) {
                return state.Invalid(BlockValidationResult::BLOCK_MUTATED, "bad-witness-merkle-match", strprintf("%s : witness merkle commitment mismatch", __func__));
            }
            fHaveWitness = true;
        }
    }

    // No witness data is allowed in blocks that don't commit to witness data, as this would otherwise leave room for spam
    if (!fHaveWitness) {
      for (const auto& tx : block.vtx) {
            if (tx->HasWitness()) {
                return state.Invalid(BlockValidationResult::BLOCK_MUTATED, "unexpected-witness", strprintf("%s : unexpected witness data found", __func__));
            }
        }
    }

    // After the coinbase witness reserved value and commitment are verified,
    // we can check if the block weight passes (before we've checked the
    // coinbase witness, it would be possible for the weight to be too
    // large by filling up the coinbase witness, which doesn't change
    // the block hash, so we couldn't mark the block as permanently
    // failed).
    if (GetBlockWeight(block) > MAX_BLOCK_WEIGHT) {
        return state.Invalid(BlockValidationResult::BLOCK_CONSENSUS, "bad-blk-weight", strprintf("%s : weight limit failed", __func__));
    }

    return true;
}

bool ChainstateManager::AcceptBlockHeader(const CBlockHeader& block, BlockValidationState& state, CBlockIndex** ppindex, bool min_pow_checked)
{
    AssertLockHeld(cs_main);

    // Check for duplicate
    uint256 hash = block.GetHash();
    BlockMap::iterator miSelf{m_blockman.m_block_index.find(hash)};
    if (hash != GetConsensus().hashGenesisBlock) {
        if (miSelf != m_blockman.m_block_index.end()) {
            // Block header is already known.
            CBlockIndex* pindex = &(miSelf->second);
            if (ppindex)
                *ppindex = pindex;
            if (pindex->nStatus & BLOCK_FAILED_MASK) {
                LogPrint(BCLog::VALIDATION, "%s: block %s is marked invalid\n", __func__, hash.ToString());
                return state.Invalid(BlockValidationResult::BLOCK_CACHED_INVALID, "duplicate");
            }
            return true;
        }

        if (!CheckBlockHeader(block, state, GetConsensus())) {
            LogPrint(BCLog::VALIDATION, "%s: Consensus::CheckBlockHeader: %s, %s\n", __func__, hash.ToString(), state.ToString());
            return false;
        }

        // Get prev block index
        CBlockIndex* pindexPrev = nullptr;
        BlockMap::iterator mi{m_blockman.m_block_index.find(block.hashPrevBlock)};
        if (mi == m_blockman.m_block_index.end()) {
            LogPrint(BCLog::VALIDATION, "%s: %s prev block not found\n", __func__, hash.ToString());
            return state.Invalid(BlockValidationResult::BLOCK_MISSING_PREV, "prev-blk-not-found");
        }
        pindexPrev = &((*mi).second);
        if (pindexPrev->nStatus & BLOCK_FAILED_MASK) {
            LogPrint(BCLog::VALIDATION, "%s: %s prev block invalid\n", __func__, hash.ToString());
            return state.Invalid(BlockValidationResult::BLOCK_INVALID_PREV, "bad-prevblk");
        }
        if (!ContextualCheckBlockHeader(block, state, m_blockman, *this, pindexPrev, m_options.adjusted_time_callback(), true)) {
            LogPrint(BCLog::VALIDATION, "%s: Consensus::ContextualCheckBlockHeader: %s, %s\n", __func__, hash.ToString(), state.ToString());
            return false;
        }

        /* Determine if this block descends from any block which has been found
         * invalid (m_failed_blocks), then mark pindexPrev and any blocks between
         * them as failed. For example:
         *
         *                D3
         *              /
         *      B2 - C2
         *    /         \
         *  A             D2 - E2 - F2
         *    \
         *      B1 - C1 - D1 - E1
         *
         * In the case that we attempted to reorg from E1 to F2, only to find
         * C2 to be invalid, we would mark D2, E2, and F2 as BLOCK_FAILED_CHILD
         * but NOT D3 (it was not in any of our candidate sets at the time).
         *
         * In any case D3 will also be marked as BLOCK_FAILED_CHILD at restart
         * in LoadBlockIndex.
         */
        if (!pindexPrev->IsValid(BLOCK_VALID_SCRIPTS)) {
            // The above does not mean "invalid": it checks if the previous block
            // hasn't been validated up to BLOCK_VALID_SCRIPTS. This is a performance
            // optimization, in the common case of adding a new block to the tip,
            // we don't need to iterate over the failed blocks list.
            for (const CBlockIndex* failedit : m_failed_blocks) {
                if (pindexPrev->GetAncestor(failedit->nHeight) == failedit) {
                    assert(failedit->nStatus & BLOCK_FAILED_VALID);
                    CBlockIndex* invalid_walk = pindexPrev;
                    while (invalid_walk != failedit) {
                        invalid_walk->nStatus |= BLOCK_FAILED_CHILD;
                        m_blockman.m_dirty_blockindex.insert(invalid_walk);
                        invalid_walk = invalid_walk->pprev;
                    }
                    LogPrint(BCLog::VALIDATION, "%s: %s prev block invalid\n", __func__, hash.ToString());
                    return state.Invalid(BlockValidationResult::BLOCK_INVALID_PREV, "bad-prevblk");
                }
            }
        }
    }
    if (!min_pow_checked) {
        LogPrint(BCLog::VALIDATION, "%s: not adding new block header %s, missing anti-dos proof-of-work validation\n", __func__, hash.ToString());
        return state.Invalid(BlockValidationResult::BLOCK_HEADER_LOW_WORK, "too-little-chainwork");
    }
    CBlockIndex* pindex{m_blockman.AddToBlockIndex(block, m_best_header)};

    if (ppindex)
        *ppindex = pindex;

    return true;
}

// Exposed wrapper for AcceptBlockHeader
bool ChainstateManager::ProcessNewBlockHeaders(const std::vector<CBlockHeader>& headers, bool min_pow_checked, BlockValidationState& state, const CBlockIndex** ppindex)
{
    AssertLockNotHeld(cs_main);
    {
        LOCK(cs_main);
        for (const CBlockHeader& header : headers) {
            CBlockIndex *pindex = nullptr; // Use a temp pindex instead of ppindex to avoid a const_cast
            bool accepted{AcceptBlockHeader(header, state, &pindex, min_pow_checked)};
            ActiveChainstate().CheckBlockIndex();

            if (!accepted) {
                return false;
            }
            if (ppindex) {
                *ppindex = pindex;
            }
        }
    }
    if (NotifyHeaderTip(ActiveChainstate())) {
        if (ActiveChainstate().IsInitialBlockDownload() && ppindex && *ppindex) {
            const CBlockIndex& last_accepted{**ppindex};
            const int64_t blocks_left{(GetTime() - last_accepted.GetBlockTime()) / Ticks<std::chrono::seconds>(AvgTargetSpacing(GetConsensus(), (*ppindex)->nHeight))};
            const double progress{100.0 * last_accepted.nHeight / (last_accepted.nHeight + blocks_left)};
            LogPrintf("Synchronizing blockheaders, height: %d (~%.2f%%)\n", last_accepted.nHeight, progress);
        }
    }
    return true;
}

void ChainstateManager::ReportHeadersPresync(const arith_uint256& work, int64_t height, int64_t timestamp)
{
    AssertLockNotHeld(cs_main);
    const auto& chainstate = ActiveChainstate();
    {
        LOCK(cs_main);
        // Don't report headers presync progress if we already have a post-minchainwork header chain.
        // This means we lose reporting for potentially legitimate, but unlikely, deep reorgs, but
        // prevent attackers that spam low-work headers from filling our logs.
        if (m_best_header->nChainWork >= UintToArith256(GetConsensus().nMinimumChainWork)) return;
        // Rate limit headers presync updates to 4 per second, as these are not subject to DoS
        // protection.
        auto now = std::chrono::steady_clock::now();
        if (now < m_last_presync_update + std::chrono::milliseconds{250}) return;
        m_last_presync_update = now;
    }
    bool initial_download = chainstate.IsInitialBlockDownload();
    uiInterface.NotifyHeaderTip(GetSynchronizationState(initial_download), height, timestamp, /*presync=*/true);
    if (initial_download) {
        const int64_t blocks_left{(GetTime() - timestamp) / Ticks<std::chrono::seconds>(AvgTargetSpacing(GetConsensus(), height))};
        const double progress{100.0 * height / (height + blocks_left)};
        LogPrintf("Pre-synchronizing blockheaders, height: %d (~%.2f%%)\n", height, progress);
    }
}

/** Store block on disk. If dbp is non-nullptr, the file is known to already reside on disk */
bool Chainstate::AcceptBlock(const std::shared_ptr<const CBlock>& pblock, BlockValidationState& state, CBlockIndex** ppindex, bool fRequested, const FlatFilePos* dbp, bool* fNewBlock, bool min_pow_checked)
{
    const CBlock& block = *pblock;

    if (fNewBlock) *fNewBlock = false;
    AssertLockHeld(cs_main);

    CBlockIndex *pindexDummy = nullptr;
    CBlockIndex *&pindex = ppindex ? *ppindex : pindexDummy;

    bool accepted_header{m_chainman.AcceptBlockHeader(block, state, &pindex, min_pow_checked)};
    CheckBlockIndex();

    if (!accepted_header)
        return false;

    // Try to process all requested blocks that we don't have, but only
    // process an unrequested block if it's new and has enough work to
    // advance our tip, and isn't too many blocks ahead.
    bool fAlreadyHave = pindex->nStatus & BLOCK_HAVE_DATA;
    bool fHasMoreOrSameWork = (m_chain.Tip() ? pindex->nChainWork >= m_chain.Tip()->nChainWork : true);
    // Blocks that are too out-of-order needlessly limit the effectiveness of
    // pruning, because pruning will not delete block files that contain any
    // blocks which are too close in height to the tip.  Apply this test
    // regardless of whether pruning is enabled; it should generally be safe to
    // not process unrequested blocks.
    bool fTooFarAhead{pindex->nHeight > m_chain.Height() + int(MIN_BLOCKS_TO_KEEP)};

    // TODO: Decouple this function from the block download logic by removing fRequested
    // This requires some new chain data structure to efficiently look up if a
    // block is in a chain leading to a candidate for best tip, despite not
    // being such a candidate itself.
    // Note that this would break the getblockfrompeer RPC

    // TODO: deal better with return value and error conditions for duplicate
    // and unrequested blocks.
    if (fAlreadyHave) return true;
    if (!fRequested) {  // If we didn't ask for it:
        if (pindex->nTx != 0) return true;    // This is a previously-processed block that was pruned
        if (!fHasMoreOrSameWork) return true; // Don't process less-work chains
        if (fTooFarAhead) return true;        // Block height is too high

        // Protect against DoS attacks from low-work chains.
        // If our tip is behind, a peer could try to send us
        // low-work blocks on a fake chain that we would never
        // request; don't process these.
        if (pindex->nChainWork < nMinimumChainWork) return true;
    }

    const CChainParams& params{m_chainman.GetParams()};

    if (!CheckBlock(block, state, params.GetConsensus()) ||
        !ContextualCheckBlock(block, state, m_chainman, pindex->pprev)) {
        if (state.IsInvalid() && state.GetResult() != BlockValidationResult::BLOCK_MUTATED) {
            pindex->nStatus |= BLOCK_FAILED_VALID;
            m_blockman.m_dirty_blockindex.insert(pindex);
        }
        return error("%s: %s", __func__, state.ToString());
    }

    // Header is valid/has work, merkle tree and segwit merkle tree are good...RELAY NOW
    // (but if it does not build on our best tip, let the SendMessages loop relay it)
    if (!IsInitialBlockDownload() && m_chain.Tip() == pindex->pprev)
        GetMainSignals().NewPoWValidBlock(pindex, pblock);

    // Write block to history file
    if (fNewBlock) *fNewBlock = true;
    try {
        FlatFilePos blockPos{m_blockman.SaveBlockToDisk(block, pindex->nHeight, m_chain, params, dbp)};
        if (blockPos.IsNull()) {
            state.Error(strprintf("%s: Failed to find position to write new block to disk", __func__));
            return false;
        }
        ReceivedBlockTransactions(block, pindex, blockPos);
    } catch (const std::runtime_error& e) {
        return AbortNode(state, std::string("System error: ") + e.what());
    }

    FlushStateToDisk(state, FlushStateMode::NONE);

    CheckBlockIndex();

    return true;
}

bool ChainstateManager::ProcessNewBlock(const std::shared_ptr<const CBlock>& block, bool force_processing, bool min_pow_checked, bool* new_block)
{
    AssertLockNotHeld(cs_main);

    {
        CBlockIndex *pindex = nullptr;
        if (new_block) *new_block = false;
        BlockValidationState state;

        // CheckBlock() does not support multi-threaded block validation because CBlock::fChecked can cause data race.
        // Therefore, the following critical section must include the CheckBlock() call as well.
        LOCK(cs_main);

        // Skipping AcceptBlock() for CheckBlock() failures means that we will never mark a block as invalid if
        // CheckBlock() fails.  This is protective against consensus failure if there are any unknown forms of block
        // malleability that cause CheckBlock() to fail; see e.g. CVE-2012-2459 and
        // https://lists.linuxfoundation.org/pipermail/bitcoin-dev/2019-February/016697.html.  Because CheckBlock() is
        // not very expensive, the anti-DoS benefits of caching failure (of a definitely-invalid block) are not substantial.
        bool ret = CheckBlock(*block, state, GetConsensus());
        if (ret) {
            // Store to disk
            ret = ActiveChainstate().AcceptBlock(block, state, &pindex, force_processing, nullptr, new_block, min_pow_checked);
        }
        if (!ret) {
            GetMainSignals().BlockChecked(*block, state);
            return error("%s: AcceptBlock FAILED (%s)", __func__, state.ToString());
        }
    }

    NotifyHeaderTip(ActiveChainstate());

    BlockValidationState state; // Only used to report errors, not invalidity - ignore it
    if (!ActiveChainstate().ActivateBestChain(state, block)) {
        return error("%s: ActivateBestChain failed (%s)", __func__, state.ToString());
    }

    return true;
}

MempoolAcceptResult ChainstateManager::ProcessTransaction(const CTransactionRef& tx, bool test_accept)
{
    AssertLockHeld(cs_main);
    Chainstate& active_chainstate = ActiveChainstate();
    if (!active_chainstate.GetMempool()) {
        TxValidationState state;
        state.Invalid(TxValidationResult::TX_NO_MEMPOOL, "no-mempool");
        return MempoolAcceptResult::Failure(state);
    }
    auto result = AcceptToMemoryPool(active_chainstate, tx, GetTime(), /*bypass_limits=*/ false, test_accept);
    active_chainstate.GetMempool()->check(active_chainstate.CoinsTip(), active_chainstate.m_chain.Height() + 1);
    return result;
}

bool TestBlockValidity(BlockValidationState& state,
                       const CChainParams& chainparams,
                       Chainstate& chainstate,
                       const CBlock& block,
                       CBlockIndex* pindexPrev,
                       const std::function<NodeClock::time_point()>& adjusted_time_callback,
                       bool fCheckPOW,
                       bool fCheckBits,
                       bool fCheckMerkleRoot)
{
    AssertLockHeld(cs_main);
    assert(pindexPrev && pindexPrev == chainstate.m_chain.Tip());
    CCoinsViewCache viewNew(&chainstate.CoinsTip());
    uint256 block_hash(block.GetHash());
    CBlockIndex indexDummy(block);
    indexDummy.pprev = pindexPrev;
    indexDummy.nHeight = pindexPrev->nHeight + 1;
    indexDummy.phashBlock = &block_hash;

    // NOTE: CheckBlockHeader is called by CheckBlock
    if (!ContextualCheckBlockHeader(block, state, chainstate.m_blockman, chainstate.m_chainman, pindexPrev, adjusted_time_callback(), fCheckBits))
        return error("%s: Consensus::ContextualCheckBlockHeader: %s", __func__, state.ToString());
    if (!CheckBlock(block, state, chainparams.GetConsensus(), fCheckPOW, fCheckMerkleRoot))
        return error("%s: Consensus::CheckBlock: %s", __func__, state.ToString());
    if (!ContextualCheckBlock(block, state, chainstate.m_chainman, pindexPrev))
        return error("%s: Consensus::ContextualCheckBlock: %s", __func__, state.ToString());
    if (!chainstate.ConnectBlock(block, state, &indexDummy, viewNew, true)) {
        return false;
    }
    assert(state.IsValid());

    return true;
}

/* This function is called from the RPC code for pruneblockchain */
void PruneBlockFilesManual(Chainstate& active_chainstate, int nManualPruneHeight)
{
    BlockValidationState state;
    if (!active_chainstate.FlushStateToDisk(
            state, FlushStateMode::NONE, nManualPruneHeight)) {
        LogPrintf("%s: failed to flush state (%s)\n", __func__, state.ToString());
    }
}

void Chainstate::LoadMempool(const fs::path& load_path, FopenFn mockable_fopen_function)
{
    if (!m_mempool) return;
    ::LoadMempool(*m_mempool, load_path, *this, mockable_fopen_function);
    m_mempool->SetLoadTried(!ShutdownRequested());
}

bool Chainstate::LoadChainTip()
{
    AssertLockHeld(cs_main);
    const CCoinsViewCache& coins_cache = CoinsTip();
    assert(!coins_cache.GetBestBlock().IsNull()); // Never called when the coins view is empty
    const CBlockIndex* tip = m_chain.Tip();

    if (tip && tip->GetBlockHash() == coins_cache.GetBestBlock()) {
        return true;
    }

    // Load pointer to end of best chain
    CBlockIndex* pindex = m_blockman.LookupBlockIndex(coins_cache.GetBestBlock());
    if (!pindex) {
        return false;
    }
    m_chain.SetTip(*pindex);
    PruneBlockIndexCandidates();

    tip = m_chain.Tip();
    LogPrintf("Loaded best chain: hashBestChain=%s height=%d date=%s progress=%f\n",
              tip->GetBlockHash().ToString(),
              m_chain.Height(),
              FormatISO8601DateTime(tip->GetBlockTime()),
              GuessVerificationProgress(m_chainman.GetParams().TxData(), tip));
    return true;
}

CVerifyDB::CVerifyDB()
{
    uiInterface.ShowProgress(_("Verifying blocks…").translated, 0, false);
}

CVerifyDB::~CVerifyDB()
{
    uiInterface.ShowProgress("", 100, false);
}

bool CVerifyDB::VerifyDB(
    Chainstate& chainstate,
    const Consensus::Params& consensus_params,
    CCoinsView& coinsview,
    int nCheckLevel, int nCheckDepth)
{
    AssertLockHeld(cs_main);

    if (chainstate.m_chain.Tip() == nullptr || chainstate.m_chain.Tip()->pprev == nullptr) {
        return true;
    }

    // Verify blocks in the best chain
    if (nCheckDepth <= 0 || nCheckDepth > chainstate.m_chain.Height()) {
        nCheckDepth = chainstate.m_chain.Height();
    }
    nCheckLevel = std::max(0, std::min(4, nCheckLevel));
    LogPrintf("Verifying last %i blocks at level %i\n", nCheckDepth, nCheckLevel);
    CCoinsViewCache coins(&coinsview);
    CBlockIndex* pindex;
    CBlockIndex* pindexFailure = nullptr;
    int nGoodTransactions = 0;
    BlockValidationState state;
    int reportDone = 0;
    LogPrintf("[0%%]..."); /* Continued */

    const bool is_snapshot_cs{!chainstate.m_from_snapshot_blockhash};

    for (pindex = chainstate.m_chain.Tip(); pindex && pindex->pprev; pindex = pindex->pprev) {
        const int percentageDone = std::max(1, std::min(99, (int)(((double)(chainstate.m_chain.Height() - pindex->nHeight)) / (double)nCheckDepth * (nCheckLevel >= 4 ? 50 : 100))));
        if (reportDone < percentageDone / 10) {
            // report every 10% step
            LogPrintf("[%d%%]...", percentageDone); /* Continued */
            reportDone = percentageDone / 10;
        }
        uiInterface.ShowProgress(_("Verifying blocks…").translated, percentageDone, false);
        if (pindex->nHeight <= chainstate.m_chain.Height() - nCheckDepth) {
            break;
        }
        if ((fPruneMode || is_snapshot_cs) && !(pindex->nStatus & BLOCK_HAVE_DATA)) {
            // If pruning or running under an assumeutxo snapshot, only go
            // back as far as we have data.
            LogPrintf("VerifyDB(): block verification stopping at height %d (pruning, no data)\n", pindex->nHeight);
            break;
        }
        CBlock block;
        // check level 0: read from disk
        if (!ReadBlockFromDisk(block, pindex, consensus_params)) {
            return error("VerifyDB(): *** ReadBlockFromDisk failed at %d, hash=%s", pindex->nHeight, pindex->GetBlockHash().ToString());
        }
        // check level 1: verify block validity
        if (nCheckLevel >= 1 && !CheckBlock(block, state, consensus_params)) {
            return error("%s: *** found bad block at %d, hash=%s (%s)\n", __func__,
                         pindex->nHeight, pindex->GetBlockHash().ToString(), state.ToString());
        }
        // check level 2: verify undo validity
        if (nCheckLevel >= 2 && pindex) {
            CBlockUndo undo;
            if (!pindex->GetUndoPos().IsNull()) {
                if (!UndoReadFromDisk(undo, pindex)) {
                    return error("VerifyDB(): *** found bad undo data at %d, hash=%s\n", pindex->nHeight, pindex->GetBlockHash().ToString());
                }
            }
        }
        // check level 3: check for inconsistencies during memory-only disconnect of tip blocks
        size_t curr_coins_usage = coins.DynamicMemoryUsage() + chainstate.CoinsTip().DynamicMemoryUsage();

        if (nCheckLevel >= 3 && curr_coins_usage <= chainstate.m_coinstip_cache_size_bytes) {
            assert(coins.GetBestBlock() == pindex->GetBlockHash());
            DisconnectResult res = chainstate.DisconnectBlock(block, pindex, coins);
            if (res == DISCONNECT_FAILED) {
                return error("VerifyDB(): *** irrecoverable inconsistency in block data at %d, hash=%s", pindex->nHeight, pindex->GetBlockHash().ToString());
            }
            if (res == DISCONNECT_UNCLEAN) {
                nGoodTransactions = 0;
                pindexFailure = pindex;
            } else {
                nGoodTransactions += block.vtx.size();
            }
        }
        if (ShutdownRequested()) return true;
    }
    if (pindexFailure) {
        return error("VerifyDB(): *** coin database inconsistencies found (last %i blocks, %i good transactions before that)\n", chainstate.m_chain.Height() - pindexFailure->nHeight + 1, nGoodTransactions);
    }

    // store block count as we move pindex at check level >= 4
    int block_count = chainstate.m_chain.Height() - pindex->nHeight;

    // check level 4: try reconnecting blocks
    if (nCheckLevel >= 4) {
        while (pindex != chainstate.m_chain.Tip()) {
            const int percentageDone = std::max(1, std::min(99, 100 - (int)(((double)(chainstate.m_chain.Height() - pindex->nHeight)) / (double)nCheckDepth * 50)));
            if (reportDone < percentageDone / 10) {
                // report every 10% step
                LogPrintf("[%d%%]...", percentageDone); /* Continued */
                reportDone = percentageDone / 10;
            }
            uiInterface.ShowProgress(_("Verifying blocks…").translated, percentageDone, false);
            pindex = chainstate.m_chain.Next(pindex);
            CBlock block;
            if (!ReadBlockFromDisk(block, pindex, consensus_params))
                return error("VerifyDB(): *** ReadBlockFromDisk failed at %d, hash=%s", pindex->nHeight, pindex->GetBlockHash().ToString());
            if (!chainstate.ConnectBlock(block, state, pindex, coins)) {
                return error("VerifyDB(): *** found unconnectable block at %d, hash=%s (%s)", pindex->nHeight, pindex->GetBlockHash().ToString(), state.ToString());
            }
            if (ShutdownRequested()) return true;
        }
    }

    LogPrintf("[DONE].\n");
    LogPrintf("No coin database inconsistencies in last %i blocks (%i transactions)\n", block_count, nGoodTransactions);

    return true;
}

/** Apply the effects of a block on the utxo cache, ignoring that it may already have been applied. */
bool Chainstate::RollforwardBlock(const CBlockIndex* pindex, CCoinsViewCache& inputs)
{
    AssertLockHeld(cs_main);
    // TODO: merge with ConnectBlock
    CBlock block;
    if (!ReadBlockFromDisk(block, pindex, m_chainman.GetConsensus())) {
        return error("ReplayBlock(): ReadBlockFromDisk failed at %d, hash=%s", pindex->nHeight, pindex->GetBlockHash().ToString());
    }

    for (const CTransactionRef& tx : block.vtx) {
        if (!tx->IsCoinBase()) {
            for (const CTxIn &txin : tx->vin) {
                inputs.SpendCoin(txin.prevout);
            }
        }
        // Pass check = true as every addition may be an overwrite.
        AddCoins(inputs, *tx, pindex->nHeight, true);
    }
    return true;
}

bool Chainstate::ReplayBlocks()
{
    LOCK(cs_main);

    CCoinsView& db = this->CoinsDB();
    CCoinsViewCache cache(&db);

    std::vector<uint256> hashHeads = db.GetHeadBlocks();
    if (hashHeads.empty()) return true; // We're already in a consistent state.
    if (hashHeads.size() != 2) return error("ReplayBlocks(): unknown inconsistent state");

    uiInterface.ShowProgress(_("Replaying blocks…").translated, 0, false);
    LogPrintf("Replaying blocks\n");

    const CBlockIndex* pindexOld = nullptr;  // Old tip during the interrupted flush.
    const CBlockIndex* pindexNew;            // New tip during the interrupted flush.
    const CBlockIndex* pindexFork = nullptr; // Latest block common to both the old and the new tip.

    if (m_blockman.m_block_index.count(hashHeads[0]) == 0) {
        return error("ReplayBlocks(): reorganization to unknown block requested");
    }
    pindexNew = &(m_blockman.m_block_index[hashHeads[0]]);

    if (!hashHeads[1].IsNull()) { // The old tip is allowed to be 0, indicating it's the first flush.
        if (m_blockman.m_block_index.count(hashHeads[1]) == 0) {
            return error("ReplayBlocks(): reorganization from unknown block requested");
        }
        pindexOld = &(m_blockman.m_block_index[hashHeads[1]]);
        pindexFork = LastCommonAncestor(pindexOld, pindexNew);
        assert(pindexFork != nullptr);
    }

    // Rollback along the old branch.
    while (pindexOld != pindexFork) {
        if (pindexOld->nHeight > 0) { // Never disconnect the genesis block.
            CBlock block;
            if (!ReadBlockFromDisk(block, pindexOld, m_chainman.GetConsensus())) {
                return error("RollbackBlock(): ReadBlockFromDisk() failed at %d, hash=%s", pindexOld->nHeight, pindexOld->GetBlockHash().ToString());
            }
            LogPrintf("Rolling back %s (%i)\n", pindexOld->GetBlockHash().ToString(), pindexOld->nHeight);
            DisconnectResult res = DisconnectBlock(block, pindexOld, cache);
            if (res == DISCONNECT_FAILED) {
                return error("RollbackBlock(): DisconnectBlock failed at %d, hash=%s", pindexOld->nHeight, pindexOld->GetBlockHash().ToString());
            }
            // If DISCONNECT_UNCLEAN is returned, it means a non-existing UTXO was deleted, or an existing UTXO was
            // overwritten. It corresponds to cases where the block-to-be-disconnect never had all its operations
            // applied to the UTXO set. However, as both writing a UTXO and deleting a UTXO are idempotent operations,
            // the result is still a version of the UTXO set with the effects of that block undone.
        }
        pindexOld = pindexOld->pprev;
    }

    // Roll forward from the forking point to the new tip.
    int nForkHeight = pindexFork ? pindexFork->nHeight : 0;
    for (int nHeight = nForkHeight + 1; nHeight <= pindexNew->nHeight; ++nHeight) {
        const CBlockIndex& pindex{*Assert(pindexNew->GetAncestor(nHeight))};

        LogPrintf("Rolling forward %s (%i)\n", pindex.GetBlockHash().ToString(), nHeight);
        uiInterface.ShowProgress(_("Replaying blocks…").translated, (int) ((nHeight - nForkHeight) * 100.0 / (pindexNew->nHeight - nForkHeight)) , false);
        if (!RollforwardBlock(&pindex, cache)) return false;
    }

    cache.SetBestBlock(pindexNew->GetBlockHash());
    cache.Flush();
    uiInterface.ShowProgress("", 100, false);
    return true;
}

bool Chainstate::NeedsRedownload() const
{
    AssertLockHeld(cs_main);

    // At and above m_params.SegwitHeight, segwit consensus rules must be validated
    CBlockIndex* block{m_chain.Tip()};

    while (block != nullptr && DeploymentActiveAt(*block, m_chainman, Consensus::DEPLOYMENT_SEGWIT)) {
        if (!(block->nStatus & BLOCK_OPT_WITNESS)) {
            // block is insufficiently validated for a segwit client
            return true;
        }
        block = block->pprev;
    }

    return false;
}

void Chainstate::UnloadBlockIndex()
{
    AssertLockHeld(::cs_main);
    nBlockSequenceId = 1;
    setBlockIndexCandidates.clear();
}

bool ChainstateManager::LoadBlockIndex()
{
    AssertLockHeld(cs_main);
    // Load block index from databases
    bool needs_init = fReindex;
    if (!fReindex) {
        bool ret = m_blockman.LoadBlockIndexDB(GetConsensus());
        if (!ret) return false;

        std::vector<CBlockIndex*> vSortedByHeight{m_blockman.GetAllBlockIndices()};
        std::sort(vSortedByHeight.begin(), vSortedByHeight.end(),
                  CBlockIndexHeightOnlyComparator());

        // Find start of assumed-valid region.
        int first_assumed_valid_height = std::numeric_limits<int>::max();

        for (const CBlockIndex* block : vSortedByHeight) {
            if (block->IsAssumedValid()) {
                auto chainstates = GetAll();

                // If we encounter an assumed-valid block index entry, ensure that we have
                // one chainstate that tolerates assumed-valid entries and another that does
                // not (i.e. the background validation chainstate), since assumed-valid
                // entries should always be pending validation by a fully-validated chainstate.
                auto any_chain = [&](auto fnc) { return std::any_of(chainstates.cbegin(), chainstates.cend(), fnc); };
                assert(any_chain([](auto chainstate) { return chainstate->reliesOnAssumedValid(); }));
                assert(any_chain([](auto chainstate) { return !chainstate->reliesOnAssumedValid(); }));

                first_assumed_valid_height = block->nHeight;
                break;
            }
        }

        for (CBlockIndex* pindex : vSortedByHeight) {
            if (ShutdownRequested()) return false;
            if (pindex->IsAssumedValid() ||
                    (pindex->IsValid(BLOCK_VALID_TRANSACTIONS) &&
                     (pindex->HaveTxsDownloaded() || pindex->pprev == nullptr))) {

                // Fill each chainstate's block candidate set. Only add assumed-valid
                // blocks to the tip candidate set if the chainstate is allowed to rely on
                // assumed-valid blocks.
                //
                // If all setBlockIndexCandidates contained the assumed-valid blocks, the
                // background chainstate's ActivateBestChain() call would add assumed-valid
                // blocks to the chain (based on how FindMostWorkChain() works). Obviously
                // we don't want this since the purpose of the background validation chain
                // is to validate assued-valid blocks.
                //
                // Note: This is considering all blocks whose height is greater or equal to
                // the first assumed-valid block to be assumed-valid blocks, and excluding
                // them from the background chainstate's setBlockIndexCandidates set. This
                // does mean that some blocks which are not technically assumed-valid
                // (later blocks on a fork beginning before the first assumed-valid block)
                // might not get added to the background chainstate, but this is ok,
                // because they will still be attached to the active chainstate if they
                // actually contain more work.
                //
                // Instead of this height-based approach, an earlier attempt was made at
                // detecting "holistically" whether the block index under consideration
                // relied on an assumed-valid ancestor, but this proved to be too slow to
                // be practical.
                for (Chainstate* chainstate : GetAll()) {
                    if (chainstate->reliesOnAssumedValid() ||
                            pindex->nHeight < first_assumed_valid_height) {
                        chainstate->setBlockIndexCandidates.insert(pindex);
                    }
                }
            }
            if (pindex->nStatus & BLOCK_FAILED_MASK && (!m_best_invalid || pindex->nChainWork > m_best_invalid->nChainWork)) {
                m_best_invalid = pindex;
            }
            if (pindex->IsValid(BLOCK_VALID_TREE) && (m_best_header == nullptr || CBlockIndexWorkComparator()(m_best_header, pindex)))
                m_best_header = pindex;
        }

        needs_init = m_blockman.m_block_index.empty();
    }

    if (needs_init) {
        // Everything here is for *new* reindex/DBs. Thus, though
        // LoadBlockIndexDB may have set fReindex if we shut down
        // mid-reindex previously, we don't check fReindex and
        // instead only check it prior to LoadBlockIndexDB to set
        // needs_init.

        LogPrintf("Initializing databases...\n");
        fNameHistory = gArgs.GetBoolArg("-namehistory", false);
        m_blockman.m_block_tree_db->WriteFlag("namehistory", fNameHistory);
    }
    return true;
}

bool Chainstate::LoadGenesisBlock()
{
    LOCK(cs_main);

    const CChainParams& params{m_chainman.GetParams()};

    // Check whether we're already initialized by checking for genesis in
    // m_blockman.m_block_index. Note that we can't use m_chain here, since it is
    // set based on the coins db, not the block index db, which is the only
    // thing loaded at this point.
    if (m_blockman.m_block_index.count(params.GenesisBlock().GetHash()))
        return true;

    try {
        const CBlock& block = params.GenesisBlock();
        FlatFilePos blockPos{m_blockman.SaveBlockToDisk(block, 0, m_chain, params, nullptr)};
        if (blockPos.IsNull()) {
            return error("%s: writing genesis block to disk failed", __func__);
        }
        CBlockIndex* pindex = m_blockman.AddToBlockIndex(block, m_chainman.m_best_header);
        ReceivedBlockTransactions(block, pindex, blockPos);
    } catch (const std::runtime_error& e) {
        return error("%s: failed to write genesis block: %s", __func__, e.what());
    }

    return true;
}

void Chainstate::LoadExternalBlockFile(
    FILE* fileIn,
    FlatFilePos* dbp,
    std::multimap<uint256, FlatFilePos>* blocks_with_unknown_parent)
{
    AssertLockNotHeld(m_chainstate_mutex);

    // Either both should be specified (-reindex), or neither (-loadblock).
    assert(!dbp == !blocks_with_unknown_parent);

    const auto start{SteadyClock::now()};
    const CChainParams& params{m_chainman.GetParams()};

    int nLoaded = 0;
    try {
        // This takes over fileIn and calls fclose() on it in the CBufferedFile destructor
        CBufferedFile blkdat(fileIn, 2*MAX_BLOCK_SERIALIZED_SIZE, MAX_BLOCK_SERIALIZED_SIZE+8, SER_DISK, CLIENT_VERSION);
        uint64_t nRewind = blkdat.GetPos();
        while (!blkdat.eof()) {
            if (ShutdownRequested()) return;

            blkdat.SetPos(nRewind);
            nRewind++; // start one byte further next time, in case of failure
            blkdat.SetLimit(); // remove former limit
            unsigned int nSize = 0;
            try {
                // locate a header
                unsigned char buf[CMessageHeader::MESSAGE_START_SIZE];
                blkdat.FindByte(params.MessageStart()[0]);
                nRewind = blkdat.GetPos() + 1;
                blkdat >> buf;
                if (memcmp(buf, params.MessageStart(), CMessageHeader::MESSAGE_START_SIZE)) {
                    continue;
                }
                // read size
                blkdat >> nSize;
                if (nSize < 80 || nSize > MAX_BLOCK_SERIALIZED_SIZE)
                    continue;
            } catch (const std::exception&) {
                // no valid block header found; don't complain
                break;
            }
            try {
                // read block
                uint64_t nBlockPos = blkdat.GetPos();
                if (dbp)
                    dbp->nPos = nBlockPos;
                blkdat.SetLimit(nBlockPos + nSize);
                std::shared_ptr<CBlock> pblock = std::make_shared<CBlock>();
                CBlock& block = *pblock;
                blkdat >> block;
                nRewind = blkdat.GetPos();

                uint256 hash = block.GetHash();
                {
                    LOCK(cs_main);
                    // detect out of order blocks, and store them for later
                    if (hash != params.GetConsensus().hashGenesisBlock && !m_blockman.LookupBlockIndex(block.hashPrevBlock)) {
                        LogPrint(BCLog::REINDEX, "%s: Out of order block %s, parent %s not known\n", __func__, hash.ToString(),
                                block.hashPrevBlock.ToString());
                        if (dbp && blocks_with_unknown_parent) {
                            blocks_with_unknown_parent->emplace(block.hashPrevBlock, *dbp);
                        }
                        continue;
                    }

                    // process in case the block isn't known yet
                    const CBlockIndex* pindex = m_blockman.LookupBlockIndex(hash);
                    if (!pindex || (pindex->nStatus & BLOCK_HAVE_DATA) == 0) {
                      BlockValidationState state;
                      if (AcceptBlock(pblock, state, nullptr, true, dbp, nullptr, true)) {
                          nLoaded++;
                      }
                      if (state.IsError()) {
                          break;
                      }
                    } else if (hash != params.GetConsensus().hashGenesisBlock && pindex->nHeight % 1000 == 0) {
                        LogPrint(BCLog::REINDEX, "Block Import: already had block %s at height %d\n", hash.ToString(), pindex->nHeight);
                    }
                }

                // Activate the genesis block so normal node progress can continue
                if (hash == params.GetConsensus().hashGenesisBlock) {
                    BlockValidationState state;
                    if (!ActivateBestChain(state, nullptr)) {
                        break;
                    }
                }

                NotifyHeaderTip(*this);

                if (!blocks_with_unknown_parent) continue;

                // Recursively process earlier encountered successors of this block
                std::deque<uint256> queue;
                queue.push_back(hash);
                while (!queue.empty()) {
                    uint256 head = queue.front();
                    queue.pop_front();
                    auto range = blocks_with_unknown_parent->equal_range(head);
                    while (range.first != range.second) {
                        std::multimap<uint256, FlatFilePos>::iterator it = range.first;
                        std::shared_ptr<CBlock> pblockrecursive = std::make_shared<CBlock>();
                        if (ReadBlockFromDisk(*pblockrecursive, it->second, params.GetConsensus())) {
                            LogPrint(BCLog::REINDEX, "%s: Processing out of order child %s of %s\n", __func__, pblockrecursive->GetHash().ToString(),
                                    head.ToString());
                            LOCK(cs_main);
                            BlockValidationState dummy;
                            if (AcceptBlock(pblockrecursive, dummy, nullptr, true, &it->second, nullptr, true)) {
                                nLoaded++;
                                queue.push_back(pblockrecursive->GetHash());
                            }
                        }
                        range.first++;
                        blocks_with_unknown_parent->erase(it);
                        NotifyHeaderTip(*this);
                    }
                }
            } catch (const std::exception& e) {
                // historical bugs added extra data to the block files that does not deserialize cleanly.
                // commonly this data is between readable blocks, but it does not really matter. such data is not fatal to the import process.
                // the code that reads the block files deals with invalid data by simply ignoring it.
                // it continues to search for the next {4 byte magic message start bytes + 4 byte length + block} that does deserialize cleanly
                // and passes all of the other block validation checks dealing with POW and the merkle root, etc...
                // we merely note with this informational log message when unexpected data is encountered.
                // we could also be experiencing a storage system read error, or a read of a previous bad write. these are possible, but
                // less likely scenarios. we don't have enough information to tell a difference here.
                // the reindex process is not the place to attempt to clean and/or compact the block files. if so desired, a studious node operator
                // may use knowledge of the fact that the block files are not entirely pristine in order to prepare a set of pristine, and
                // perhaps ordered, block files for later reindexing.
                LogPrint(BCLog::REINDEX, "%s: unexpected data at file offset 0x%x - %s. continuing\n", __func__, (nRewind - 1), e.what());
            }
        }
    } catch (const std::runtime_error& e) {
        AbortNode(std::string("System error: ") + e.what());
    }
    LogPrintf("Loaded %i blocks from external file in %dms\n", nLoaded, Ticks<std::chrono::milliseconds>(SteadyClock::now() - start));
}

void Chainstate::CheckBlockIndex()
{
    if (!fCheckBlockIndex) {
        return;
    }

    LOCK(cs_main);

    // During a reindex, we read the genesis block and call CheckBlockIndex before ActivateBestChain,
    // so we have the genesis block in m_blockman.m_block_index but no active chain. (A few of the
    // tests when iterating the block tree require that m_chain has been initialized.)
    if (m_chain.Height() < 0) {
        assert(m_blockman.m_block_index.size() <= 1);
        return;
    }

    // Build forward-pointing map of the entire block tree.
    std::multimap<CBlockIndex*,CBlockIndex*> forward;
    for (auto& [_, block_index] : m_blockman.m_block_index) {
        forward.emplace(block_index.pprev, &block_index);
    }

    assert(forward.size() == m_blockman.m_block_index.size());

    std::pair<std::multimap<CBlockIndex*,CBlockIndex*>::iterator,std::multimap<CBlockIndex*,CBlockIndex*>::iterator> rangeGenesis = forward.equal_range(nullptr);
    CBlockIndex *pindex = rangeGenesis.first->second;
    rangeGenesis.first++;
    assert(rangeGenesis.first == rangeGenesis.second); // There is only one index entry with parent nullptr.

    // Iterate over the entire block tree, using depth-first search.
    // Along the way, remember whether there are blocks on the path from genesis
    // block being explored which are the first to have certain properties.
    size_t nNodes = 0;
    int nHeight = 0;
    CBlockIndex* pindexFirstInvalid = nullptr; // Oldest ancestor of pindex which is invalid.
    CBlockIndex* pindexFirstMissing = nullptr; // Oldest ancestor of pindex which does not have BLOCK_HAVE_DATA.
    CBlockIndex* pindexFirstNeverProcessed = nullptr; // Oldest ancestor of pindex for which nTx == 0.
    CBlockIndex* pindexFirstNotTreeValid = nullptr; // Oldest ancestor of pindex which does not have BLOCK_VALID_TREE (regardless of being valid or not).
    CBlockIndex* pindexFirstNotTransactionsValid = nullptr; // Oldest ancestor of pindex which does not have BLOCK_VALID_TRANSACTIONS (regardless of being valid or not).
    CBlockIndex* pindexFirstNotChainValid = nullptr; // Oldest ancestor of pindex which does not have BLOCK_VALID_CHAIN (regardless of being valid or not).
    CBlockIndex* pindexFirstNotScriptsValid = nullptr; // Oldest ancestor of pindex which does not have BLOCK_VALID_SCRIPTS (regardless of being valid or not).
    while (pindex != nullptr) {
        nNodes++;
        if (pindexFirstInvalid == nullptr && pindex->nStatus & BLOCK_FAILED_VALID) pindexFirstInvalid = pindex;
        // Assumed-valid index entries will not have data since we haven't downloaded the
        // full block yet.
        if (pindexFirstMissing == nullptr && !(pindex->nStatus & BLOCK_HAVE_DATA) && !pindex->IsAssumedValid()) {
            pindexFirstMissing = pindex;
        }
        if (pindexFirstNeverProcessed == nullptr && pindex->nTx == 0) pindexFirstNeverProcessed = pindex;
        if (pindex->pprev != nullptr && pindexFirstNotTreeValid == nullptr && (pindex->nStatus & BLOCK_VALID_MASK) < BLOCK_VALID_TREE) pindexFirstNotTreeValid = pindex;

        if (pindex->pprev != nullptr && !pindex->IsAssumedValid()) {
            // Skip validity flag checks for BLOCK_ASSUMED_VALID index entries, since these
            // *_VALID_MASK flags will not be present for index entries we are temporarily assuming
            // valid.
            if (pindexFirstNotTransactionsValid == nullptr &&
                    (pindex->nStatus & BLOCK_VALID_MASK) < BLOCK_VALID_TRANSACTIONS) {
                pindexFirstNotTransactionsValid = pindex;
            }

            if (pindexFirstNotChainValid == nullptr &&
                    (pindex->nStatus & BLOCK_VALID_MASK) < BLOCK_VALID_CHAIN) {
                pindexFirstNotChainValid = pindex;
            }

            if (pindexFirstNotScriptsValid == nullptr &&
                    (pindex->nStatus & BLOCK_VALID_MASK) < BLOCK_VALID_SCRIPTS) {
                pindexFirstNotScriptsValid = pindex;
            }
        }

        // Begin: actual consistency checks.
        if (pindex->pprev == nullptr) {
            // Genesis block checks.
            assert(pindex->GetBlockHash() == m_chainman.GetConsensus().hashGenesisBlock); // Genesis block's hash must match.
            assert(pindex == m_chain.Genesis()); // The current active chain's genesis block must be this block.
        }
        if (!pindex->HaveTxsDownloaded()) assert(pindex->nSequenceId <= 0); // nSequenceId can't be set positive for blocks that aren't linked (negative is used for preciousblock)
        // VALID_TRANSACTIONS is equivalent to nTx > 0 for all nodes (whether or not pruning has occurred).
        // HAVE_DATA is only equivalent to nTx > 0 (or VALID_TRANSACTIONS) if no pruning has occurred.
        // Unless these indexes are assumed valid and pending block download on a
        // background chainstate.
        if (!m_blockman.m_have_pruned && !pindex->IsAssumedValid()) {
            // If we've never pruned, then HAVE_DATA should be equivalent to nTx > 0
            assert(!(pindex->nStatus & BLOCK_HAVE_DATA) == (pindex->nTx == 0));
            assert(pindexFirstMissing == pindexFirstNeverProcessed);
        } else {
            // If we have pruned, then we can only say that HAVE_DATA implies nTx > 0
            if (pindex->nStatus & BLOCK_HAVE_DATA) assert(pindex->nTx > 0);
        }
        if (pindex->nStatus & BLOCK_HAVE_UNDO) assert(pindex->nStatus & BLOCK_HAVE_DATA);
        if (pindex->IsAssumedValid()) {
            // Assumed-valid blocks should have some nTx value.
            assert(pindex->nTx > 0);
            // Assumed-valid blocks should connect to the main chain.
            assert((pindex->nStatus & BLOCK_VALID_MASK) >= BLOCK_VALID_TREE);
        } else {
            // Otherwise there should only be an nTx value if we have
            // actually seen a block's transactions.
            assert(((pindex->nStatus & BLOCK_VALID_MASK) >= BLOCK_VALID_TRANSACTIONS) == (pindex->nTx > 0)); // This is pruning-independent.
        }
        // All parents having had data (at some point) is equivalent to all parents being VALID_TRANSACTIONS, which is equivalent to HaveTxsDownloaded().
        assert((pindexFirstNeverProcessed == nullptr) == pindex->HaveTxsDownloaded());
        assert((pindexFirstNotTransactionsValid == nullptr) == pindex->HaveTxsDownloaded());
        assert(pindex->nHeight == nHeight); // nHeight must be consistent.
        assert(pindex->pprev == nullptr || pindex->nChainWork >= pindex->pprev->nChainWork); // For every block except the genesis block, the chainwork must be larger than the parent's.
        assert(nHeight < 2 || (pindex->pskip && (pindex->pskip->nHeight < nHeight))); // The pskip pointer must point back for all but the first 2 blocks.
        assert(pindexFirstNotTreeValid == nullptr); // All m_blockman.m_block_index entries must at least be TREE valid
        if ((pindex->nStatus & BLOCK_VALID_MASK) >= BLOCK_VALID_TREE) assert(pindexFirstNotTreeValid == nullptr); // TREE valid implies all parents are TREE valid
        if ((pindex->nStatus & BLOCK_VALID_MASK) >= BLOCK_VALID_CHAIN) assert(pindexFirstNotChainValid == nullptr); // CHAIN valid implies all parents are CHAIN valid
        if ((pindex->nStatus & BLOCK_VALID_MASK) >= BLOCK_VALID_SCRIPTS) assert(pindexFirstNotScriptsValid == nullptr); // SCRIPTS valid implies all parents are SCRIPTS valid
        if (pindexFirstInvalid == nullptr) {
            // Checks for not-invalid blocks.
            assert((pindex->nStatus & BLOCK_FAILED_MASK) == 0); // The failed mask cannot be set for blocks without invalid parents.
        }
        if (!CBlockIndexWorkComparator()(pindex, m_chain.Tip()) && pindexFirstNeverProcessed == nullptr) {
            if (pindexFirstInvalid == nullptr) {
                const bool is_active = this == &m_chainman.ActiveChainstate();

                // If this block sorts at least as good as the current tip and
                // is valid and we have all data for its parents, it must be in
                // setBlockIndexCandidates.  m_chain.Tip() must also be there
                // even if some data has been pruned.
                //
                // Don't perform this check for the background chainstate since
                // its setBlockIndexCandidates shouldn't have some entries (i.e. those past the
                // snapshot block) which do exist in the block index for the active chainstate.
                if (is_active && (pindexFirstMissing == nullptr || pindex == m_chain.Tip())) {
                    assert(setBlockIndexCandidates.count(pindex));
                }
                // If some parent is missing, then it could be that this block was in
                // setBlockIndexCandidates but had to be removed because of the missing data.
                // In this case it must be in m_blocks_unlinked -- see test below.
            }
        } else { // If this block sorts worse than the current tip or some ancestor's block has never been seen, it cannot be in setBlockIndexCandidates.
            assert(setBlockIndexCandidates.count(pindex) == 0);
        }
        // Check whether this block is in m_blocks_unlinked.
        std::pair<std::multimap<CBlockIndex*,CBlockIndex*>::iterator,std::multimap<CBlockIndex*,CBlockIndex*>::iterator> rangeUnlinked = m_blockman.m_blocks_unlinked.equal_range(pindex->pprev);
        bool foundInUnlinked = false;
        while (rangeUnlinked.first != rangeUnlinked.second) {
            assert(rangeUnlinked.first->first == pindex->pprev);
            if (rangeUnlinked.first->second == pindex) {
                foundInUnlinked = true;
                break;
            }
            rangeUnlinked.first++;
        }
        if (pindex->pprev && (pindex->nStatus & BLOCK_HAVE_DATA) && pindexFirstNeverProcessed != nullptr && pindexFirstInvalid == nullptr) {
            // If this block has block data available, some parent was never received, and has no invalid parents, it must be in m_blocks_unlinked.
            assert(foundInUnlinked);
        }
        if (!(pindex->nStatus & BLOCK_HAVE_DATA)) assert(!foundInUnlinked); // Can't be in m_blocks_unlinked if we don't HAVE_DATA
        if (pindexFirstMissing == nullptr) assert(!foundInUnlinked); // We aren't missing data for any parent -- cannot be in m_blocks_unlinked.
        if (pindex->pprev && (pindex->nStatus & BLOCK_HAVE_DATA) && pindexFirstNeverProcessed == nullptr && pindexFirstMissing != nullptr) {
            // We HAVE_DATA for this block, have received data for all parents at some point, but we're currently missing data for some parent.
            assert(m_blockman.m_have_pruned); // We must have pruned.
            // This block may have entered m_blocks_unlinked if:
            //  - it has a descendant that at some point had more work than the
            //    tip, and
            //  - we tried switching to that descendant but were missing
            //    data for some intermediate block between m_chain and the
            //    tip.
            // So if this block is itself better than m_chain.Tip() and it wasn't in
            // setBlockIndexCandidates, then it must be in m_blocks_unlinked.
            if (!CBlockIndexWorkComparator()(pindex, m_chain.Tip()) && setBlockIndexCandidates.count(pindex) == 0) {
                if (pindexFirstInvalid == nullptr) {
                    assert(foundInUnlinked);
                }
            }
        }
        // assert(pindex->GetBlockHash() == pindex->GetBlockHeader().GetHash()); // Perhaps too slow
        // End: actual consistency checks.

        // Try descending into the first subnode.
        std::pair<std::multimap<CBlockIndex*,CBlockIndex*>::iterator,std::multimap<CBlockIndex*,CBlockIndex*>::iterator> range = forward.equal_range(pindex);
        if (range.first != range.second) {
            // A subnode was found.
            pindex = range.first->second;
            nHeight++;
            continue;
        }
        // This is a leaf node.
        // Move upwards until we reach a node of which we have not yet visited the last child.
        while (pindex) {
            // We are going to either move to a parent or a sibling of pindex.
            // If pindex was the first with a certain property, unset the corresponding variable.
            if (pindex == pindexFirstInvalid) pindexFirstInvalid = nullptr;
            if (pindex == pindexFirstMissing) pindexFirstMissing = nullptr;
            if (pindex == pindexFirstNeverProcessed) pindexFirstNeverProcessed = nullptr;
            if (pindex == pindexFirstNotTreeValid) pindexFirstNotTreeValid = nullptr;
            if (pindex == pindexFirstNotTransactionsValid) pindexFirstNotTransactionsValid = nullptr;
            if (pindex == pindexFirstNotChainValid) pindexFirstNotChainValid = nullptr;
            if (pindex == pindexFirstNotScriptsValid) pindexFirstNotScriptsValid = nullptr;
            // Find our parent.
            CBlockIndex* pindexPar = pindex->pprev;
            // Find which child we just visited.
            std::pair<std::multimap<CBlockIndex*,CBlockIndex*>::iterator,std::multimap<CBlockIndex*,CBlockIndex*>::iterator> rangePar = forward.equal_range(pindexPar);
            while (rangePar.first->second != pindex) {
                assert(rangePar.first != rangePar.second); // Our parent must have at least the node we're coming from as child.
                rangePar.first++;
            }
            // Proceed to the next one.
            rangePar.first++;
            if (rangePar.first != rangePar.second) {
                // Move to the sibling.
                pindex = rangePar.first->second;
                break;
            } else {
                // Move up further.
                pindex = pindexPar;
                nHeight--;
                continue;
            }
        }
    }

    // Check that we actually traversed the entire map.
    assert(nNodes == forward.size());
}

std::string Chainstate::ToString()
{
    AssertLockHeld(::cs_main);
    CBlockIndex* tip = m_chain.Tip();
    return strprintf("Chainstate [%s] @ height %d (%s)",
                     m_from_snapshot_blockhash ? "snapshot" : "ibd",
                     tip ? tip->nHeight : -1, tip ? tip->GetBlockHash().ToString() : "null");
}

bool Chainstate::ResizeCoinsCaches(size_t coinstip_size, size_t coinsdb_size)
{
    AssertLockHeld(::cs_main);
    if (coinstip_size == m_coinstip_cache_size_bytes &&
            coinsdb_size == m_coinsdb_cache_size_bytes) {
        // Cache sizes are unchanged, no need to continue.
        return true;
    }
    size_t old_coinstip_size = m_coinstip_cache_size_bytes;
    m_coinstip_cache_size_bytes = coinstip_size;
    m_coinsdb_cache_size_bytes = coinsdb_size;
    CoinsDB().ResizeCache(coinsdb_size);

    LogPrintf("[%s] resized coinsdb cache to %.1f MiB\n",
        this->ToString(), coinsdb_size * (1.0 / 1024 / 1024));
    LogPrintf("[%s] resized coinstip cache to %.1f MiB\n",
        this->ToString(), coinstip_size * (1.0 / 1024 / 1024));

    BlockValidationState state;
    bool ret;

    if (coinstip_size > old_coinstip_size) {
        // Likely no need to flush if cache sizes have grown.
        ret = FlushStateToDisk(state, FlushStateMode::IF_NEEDED);
    } else {
        // Otherwise, flush state to disk and deallocate the in-memory coins map.
        ret = FlushStateToDisk(state, FlushStateMode::ALWAYS);
        CoinsTip().ReallocateCache();
    }
    return ret;
}

//! Guess how far we are in the verification process at the given block index
//! require cs_main if pindex has not been validated yet (because nChainTx might be unset)
double GuessVerificationProgress(const ChainTxData& data, const CBlockIndex *pindex) {
    if (pindex == nullptr)
        return 0.0;

    int64_t nNow = time(nullptr);

    double fTxTotal;

    if (pindex->nChainTx <= data.nTxCount) {
        fTxTotal = data.nTxCount + (nNow - data.nTime) * data.dTxRate;
    } else {
        fTxTotal = pindex->nChainTx + (nNow - pindex->GetBlockTime()) * data.dTxRate;
    }

    return std::min<double>(pindex->nChainTx / fTxTotal, 1.0);
}

std::optional<uint256> ChainstateManager::SnapshotBlockhash() const
{
    LOCK(::cs_main);
    if (m_active_chainstate && m_active_chainstate->m_from_snapshot_blockhash) {
        // If a snapshot chainstate exists, it will always be our active.
        return m_active_chainstate->m_from_snapshot_blockhash;
    }
    return std::nullopt;
}

std::vector<Chainstate*> ChainstateManager::GetAll()
{
    LOCK(::cs_main);
    std::vector<Chainstate*> out;

    if (!IsSnapshotValidated() && m_ibd_chainstate) {
        out.push_back(m_ibd_chainstate.get());
    }

    if (m_snapshot_chainstate) {
        out.push_back(m_snapshot_chainstate.get());
    }

    return out;
}

Chainstate& ChainstateManager::InitializeChainstate(CTxMemPool* mempool)
{
    AssertLockHeld(::cs_main);
    assert(!m_ibd_chainstate);
    assert(!m_active_chainstate);

    m_ibd_chainstate = std::make_unique<Chainstate>(mempool, m_blockman, *this);
    m_active_chainstate = m_ibd_chainstate.get();
    return *m_active_chainstate;
}

const AssumeutxoData* ExpectedAssumeutxo(
    const int height, const CChainParams& chainparams)
{
    const MapAssumeutxo& valid_assumeutxos_map = chainparams.Assumeutxo();
    const auto assumeutxo_found = valid_assumeutxos_map.find(height);

    if (assumeutxo_found != valid_assumeutxos_map.end()) {
        return &assumeutxo_found->second;
    }
    return nullptr;
}

static bool DeleteCoinsDBFromDisk(const fs::path db_path, bool is_snapshot)
    EXCLUSIVE_LOCKS_REQUIRED(::cs_main)
{
    AssertLockHeld(::cs_main);

    if (is_snapshot) {
        fs::path base_blockhash_path = db_path / node::SNAPSHOT_BLOCKHASH_FILENAME;

        if (fs::exists(base_blockhash_path)) {
            bool removed = fs::remove(base_blockhash_path);
            if (!removed) {
                LogPrintf("[snapshot] failed to remove file %s\n",
                          fs::PathToString(base_blockhash_path));
            }
        } else {
            LogPrintf("[snapshot] snapshot chainstate dir being removed lacks %s file\n",
                    fs::PathToString(node::SNAPSHOT_BLOCKHASH_FILENAME));
        }
    }

    std::string path_str = fs::PathToString(db_path);
    LogPrintf("Removing leveldb dir at %s\n", path_str);

    // We have to destruct before this call leveldb::DB in order to release the db
    // lock, otherwise `DestroyDB` will fail. See `leveldb::~DBImpl()`.
    const bool destroyed = dbwrapper::DestroyDB(path_str, {}).ok();

    if (!destroyed) {
        LogPrintf("error: leveldb DestroyDB call failed on %s\n", path_str);
    }

    // Datadir should be removed from filesystem; otherwise initialization may detect
    // it on subsequent statups and get confused.
    //
    // If the base_blockhash_path removal above fails in the case of snapshot
    // chainstates, this will return false since leveldb won't remove a non-empty
    // directory.
    return destroyed && !fs::exists(db_path);
}

bool ChainstateManager::ActivateSnapshot(
        AutoFile& coins_file,
        const SnapshotMetadata& metadata,
        bool in_memory)
{
    uint256 base_blockhash = metadata.m_base_blockhash;

    if (this->SnapshotBlockhash()) {
        LogPrintf("[snapshot] can't activate a snapshot-based chainstate more than once\n");
        return false;
    }

    int64_t current_coinsdb_cache_size{0};
    int64_t current_coinstip_cache_size{0};

    // Cache percentages to allocate to each chainstate.
    //
    // These particular percentages don't matter so much since they will only be
    // relevant during snapshot activation; caches are rebalanced at the conclusion of
    // this function. We want to give (essentially) all available cache capacity to the
    // snapshot to aid the bulk load later in this function.
    static constexpr double IBD_CACHE_PERC = 0.01;
    static constexpr double SNAPSHOT_CACHE_PERC = 0.99;

    {
        LOCK(::cs_main);
        // Resize the coins caches to ensure we're not exceeding memory limits.
        //
        // Allocate the majority of the cache to the incoming snapshot chainstate, since
        // (optimistically) getting to its tip will be the top priority. We'll need to call
        // `MaybeRebalanceCaches()` once we're done with this function to ensure
        // the right allocation (including the possibility that no snapshot was activated
        // and that we should restore the active chainstate caches to their original size).
        //
        current_coinsdb_cache_size = this->ActiveChainstate().m_coinsdb_cache_size_bytes;
        current_coinstip_cache_size = this->ActiveChainstate().m_coinstip_cache_size_bytes;

        // Temporarily resize the active coins cache to make room for the newly-created
        // snapshot chain.
        this->ActiveChainstate().ResizeCoinsCaches(
            static_cast<size_t>(current_coinstip_cache_size * IBD_CACHE_PERC),
            static_cast<size_t>(current_coinsdb_cache_size * IBD_CACHE_PERC));
    }

    auto snapshot_chainstate = WITH_LOCK(::cs_main,
        return std::make_unique<Chainstate>(
            /*mempool=*/nullptr, m_blockman, *this, base_blockhash));

    {
        LOCK(::cs_main);
        snapshot_chainstate->InitCoinsDB(
            static_cast<size_t>(current_coinsdb_cache_size * SNAPSHOT_CACHE_PERC),
            in_memory, false, "chainstate");
        snapshot_chainstate->InitCoinsCache(
            static_cast<size_t>(current_coinstip_cache_size * SNAPSHOT_CACHE_PERC));
    }

    bool snapshot_ok = this->PopulateAndValidateSnapshot(
        *snapshot_chainstate, coins_file, metadata);

    // If not in-memory, persist the base blockhash for use during subsequent
    // initialization.
    if (!in_memory) {
        LOCK(::cs_main);
        if (!node::WriteSnapshotBaseBlockhash(*snapshot_chainstate)) {
            snapshot_ok = false;
        }
    }
    if (!snapshot_ok) {
        LOCK(::cs_main);
        this->MaybeRebalanceCaches();

        // PopulateAndValidateSnapshot can return (in error) before the leveldb datadir
        // has been created, so only attempt removal if we got that far.
        if (auto snapshot_datadir = node::FindSnapshotChainstateDir()) {
            // We have to destruct leveldb::DB in order to release the db lock, otherwise
            // DestroyDB() (in DeleteCoinsDBFromDisk()) will fail. See `leveldb::~DBImpl()`.
            // Destructing the chainstate (and so resetting the coinsviews object) does this.
            snapshot_chainstate.reset();
            bool removed = DeleteCoinsDBFromDisk(*snapshot_datadir, /*is_snapshot=*/true);
            if (!removed) {
                AbortNode(strprintf("Failed to remove snapshot chainstate dir (%s). "
                    "Manually remove it before restarting.\n", fs::PathToString(*snapshot_datadir)));
            }
        }
        return false;
    }

    {
        LOCK(::cs_main);
        assert(!m_snapshot_chainstate);
        m_snapshot_chainstate.swap(snapshot_chainstate);
        const bool chaintip_loaded = m_snapshot_chainstate->LoadChainTip();
        assert(chaintip_loaded);

        m_active_chainstate = m_snapshot_chainstate.get();

        LogPrintf("[snapshot] successfully activated snapshot %s\n", base_blockhash.ToString());
        LogPrintf("[snapshot] (%.2f MB)\n",
            m_snapshot_chainstate->CoinsTip().DynamicMemoryUsage() / (1000 * 1000));

        this->MaybeRebalanceCaches();
    }
    return true;
}

static void FlushSnapshotToDisk(CCoinsViewCache& coins_cache, bool snapshot_loaded)
{
    LOG_TIME_MILLIS_WITH_CATEGORY_MSG_ONCE(
        strprintf("%s (%.2f MB)",
                  snapshot_loaded ? "saving snapshot chainstate" : "flushing coins cache",
                  coins_cache.DynamicMemoryUsage() / (1000 * 1000)),
        BCLog::LogFlags::ALL);

    coins_cache.Flush();
}

bool ChainstateManager::PopulateAndValidateSnapshot(
    Chainstate& snapshot_chainstate,
    AutoFile& coins_file,
    const SnapshotMetadata& metadata)
{
    // It's okay to release cs_main before we're done using `coins_cache` because we know
    // that nothing else will be referencing the newly created snapshot_chainstate yet.
    CCoinsViewCache& coins_cache = *WITH_LOCK(::cs_main, return &snapshot_chainstate.CoinsTip());

    uint256 base_blockhash = metadata.m_base_blockhash;

    CBlockIndex* snapshot_start_block = WITH_LOCK(::cs_main, return m_blockman.LookupBlockIndex(base_blockhash));

    if (!snapshot_start_block) {
        // Needed for ComputeUTXOStats and ExpectedAssumeutxo to determine the
        // height and to avoid a crash when base_blockhash.IsNull()
        LogPrintf("[snapshot] Did not find snapshot start blockheader %s\n",
                  base_blockhash.ToString());
        return false;
    }

    int base_height = snapshot_start_block->nHeight;
    auto maybe_au_data = ExpectedAssumeutxo(base_height, GetParams());

    if (!maybe_au_data) {
        LogPrintf("[snapshot] assumeutxo height in snapshot metadata not recognized " /* Continued */
                  "(%d) - refusing to load snapshot\n", base_height);
        return false;
    }

    const AssumeutxoData& au_data = *maybe_au_data;

    COutPoint outpoint;
    Coin coin;
    const uint64_t coins_count = metadata.m_coins_count;
    uint64_t coins_left = metadata.m_coins_count;

    LogPrintf("[snapshot] loading coins from snapshot %s\n", base_blockhash.ToString());
    int64_t coins_processed{0};

    while (coins_left > 0) {
        try {
            coins_file >> outpoint;
            coins_file >> coin;
        } catch (const std::ios_base::failure&) {
            LogPrintf("[snapshot] bad snapshot format or truncated snapshot after deserializing %d coins\n",
                      coins_count - coins_left);
            return false;
        }
        if (coin.nHeight > base_height ||
            outpoint.n >= std::numeric_limits<decltype(outpoint.n)>::max() // Avoid integer wrap-around in coinstats.cpp:ApplyHash
        ) {
            LogPrintf("[snapshot] bad snapshot data after deserializing %d coins\n",
                      coins_count - coins_left);
            return false;
        }

        coins_cache.EmplaceCoinInternalDANGER(std::move(outpoint), std::move(coin));

        --coins_left;
        ++coins_processed;

        if (coins_processed % 1000000 == 0) {
            LogPrintf("[snapshot] %d coins loaded (%.2f%%, %.2f MB)\n",
                coins_processed,
                static_cast<float>(coins_processed) * 100 / static_cast<float>(coins_count),
                coins_cache.DynamicMemoryUsage() / (1000 * 1000));
        }

        // Batch write and flush (if we need to) every so often.
        //
        // If our average Coin size is roughly 41 bytes, checking every 120,000 coins
        // means <5MB of memory imprecision.
        if (coins_processed % 120000 == 0) {
            if (ShutdownRequested()) {
                return false;
            }

            const auto snapshot_cache_state = WITH_LOCK(::cs_main,
                return snapshot_chainstate.GetCoinsCacheSizeState());

            if (snapshot_cache_state >= CoinsCacheSizeState::CRITICAL) {
                // This is a hack - we don't know what the actual best block is, but that
                // doesn't matter for the purposes of flushing the cache here. We'll set this
                // to its correct value (`base_blockhash`) below after the coins are loaded.
                coins_cache.SetBestBlock(GetRandHash());

                // No need to acquire cs_main since this chainstate isn't being used yet.
                FlushSnapshotToDisk(coins_cache, /*snapshot_loaded=*/false);
            }
        }
    }

    // Important that we set this. This and the coins_cache accesses above are
    // sort of a layer violation, but either we reach into the innards of
    // CCoinsViewCache here or we have to invert some of the Chainstate to
    // embed them in a snapshot-activation-specific CCoinsViewCache bulk load
    // method.
    coins_cache.SetBestBlock(base_blockhash);

    bool out_of_coins{false};
    try {
        coins_file >> outpoint;
    } catch (const std::ios_base::failure&) {
        // We expect an exception since we should be out of coins.
        out_of_coins = true;
    }
    if (!out_of_coins) {
        LogPrintf("[snapshot] bad snapshot - coins left over after deserializing %d coins\n",
            coins_count);
        return false;
    }

    LogPrintf("[snapshot] loaded %d (%.2f MB) coins from snapshot %s\n",
        coins_count,
        coins_cache.DynamicMemoryUsage() / (1000 * 1000),
        base_blockhash.ToString());

    // No need to acquire cs_main since this chainstate isn't being used yet.
    FlushSnapshotToDisk(coins_cache, /*snapshot_loaded=*/true);

    assert(coins_cache.GetBestBlock() == base_blockhash);

    auto breakpoint_fnc = [] { /* TODO insert breakpoint here? */ };

    // As above, okay to immediately release cs_main here since no other context knows
    // about the snapshot_chainstate.
    CCoinsViewDB* snapshot_coinsdb = WITH_LOCK(::cs_main, return &snapshot_chainstate.CoinsDB());

    const std::optional<CCoinsStats> maybe_stats = ComputeUTXOStats(CoinStatsHashType::HASH_SERIALIZED, snapshot_coinsdb, m_blockman, breakpoint_fnc);
    if (!maybe_stats.has_value()) {
        LogPrintf("[snapshot] failed to generate coins stats\n");
        return false;
    }

    // Assert that the deserialized chainstate contents match the expected assumeutxo value.
    if (AssumeutxoHash{maybe_stats->hashSerialized} != au_data.hash_serialized) {
        LogPrintf("[snapshot] bad snapshot content hash: expected %s, got %s\n",
            au_data.hash_serialized.ToString(), maybe_stats->hashSerialized.ToString());
        return false;
    }

    snapshot_chainstate.m_chain.SetTip(*snapshot_start_block);

    // The remainder of this function requires modifying data protected by cs_main.
    LOCK(::cs_main);

    // Fake various pieces of CBlockIndex state:
    CBlockIndex* index = nullptr;

    // Don't make any modifications to the genesis block.
    // This is especially important because we don't want to erroneously
    // apply BLOCK_ASSUMED_VALID to genesis, which would happen if we didn't skip
    // it here (since it apparently isn't BLOCK_VALID_SCRIPTS).
    constexpr int AFTER_GENESIS_START{1};

    for (int i = AFTER_GENESIS_START; i <= snapshot_chainstate.m_chain.Height(); ++i) {
        index = snapshot_chainstate.m_chain[i];

        // Fake nTx so that LoadBlockIndex() loads assumed-valid CBlockIndex
        // entries (among other things)
        if (!index->nTx) {
            index->nTx = 1;
        }
        // Fake nChainTx so that GuessVerificationProgress reports accurately
        index->nChainTx = index->pprev->nChainTx + index->nTx;

        // Mark unvalidated block index entries beneath the snapshot base block as assumed-valid.
        if (!index->IsValid(BLOCK_VALID_SCRIPTS)) {
            // This flag will be removed once the block is fully validated by a
            // background chainstate.
            index->nStatus |= BLOCK_ASSUMED_VALID;
        }

        // Fake BLOCK_OPT_WITNESS so that Chainstate::NeedsRedownload()
        // won't ask to rewind the entire assumed-valid chain on startup.
        if (DeploymentActiveAt(*index, *this, Consensus::DEPLOYMENT_SEGWIT)) {
            index->nStatus |= BLOCK_OPT_WITNESS;
        }

        m_blockman.m_dirty_blockindex.insert(index);
        // Changes to the block index will be flushed to disk after this call
        // returns in `ActivateSnapshot()`, when `MaybeRebalanceCaches()` is
        // called, since we've added a snapshot chainstate and therefore will
        // have to downsize the IBD chainstate, which will result in a call to
        // `FlushStateToDisk(ALWAYS)`.
    }

    assert(index);
    index->nChainTx = au_data.nChainTx;
    snapshot_chainstate.setBlockIndexCandidates.insert(snapshot_start_block);

    LogPrintf("[snapshot] validated snapshot (%.2f MB)\n",
        coins_cache.DynamicMemoryUsage() / (1000 * 1000));
    return true;
}

Chainstate& ChainstateManager::ActiveChainstate() const
{
    LOCK(::cs_main);
    assert(m_active_chainstate);
    return *m_active_chainstate;
}

bool ChainstateManager::IsSnapshotActive() const
{
    LOCK(::cs_main);
    return m_snapshot_chainstate && m_active_chainstate == m_snapshot_chainstate.get();
}

void ChainstateManager::MaybeRebalanceCaches()
{
    AssertLockHeld(::cs_main);
    if (m_ibd_chainstate && !m_snapshot_chainstate) {
        LogPrintf("[snapshot] allocating all cache to the IBD chainstate\n");
        // Allocate everything to the IBD chainstate.
        m_ibd_chainstate->ResizeCoinsCaches(m_total_coinstip_cache, m_total_coinsdb_cache);
    }
    else if (m_snapshot_chainstate && !m_ibd_chainstate) {
        LogPrintf("[snapshot] allocating all cache to the snapshot chainstate\n");
        // Allocate everything to the snapshot chainstate.
        m_snapshot_chainstate->ResizeCoinsCaches(m_total_coinstip_cache, m_total_coinsdb_cache);
    }
    else if (m_ibd_chainstate && m_snapshot_chainstate) {
        // If both chainstates exist, determine who needs more cache based on IBD status.
        //
        // Note: shrink caches first so that we don't inadvertently overwhelm available memory.
        if (m_snapshot_chainstate->IsInitialBlockDownload()) {
            m_ibd_chainstate->ResizeCoinsCaches(
                m_total_coinstip_cache * 0.05, m_total_coinsdb_cache * 0.05);
            m_snapshot_chainstate->ResizeCoinsCaches(
                m_total_coinstip_cache * 0.95, m_total_coinsdb_cache * 0.95);
        } else {
            m_snapshot_chainstate->ResizeCoinsCaches(
                m_total_coinstip_cache * 0.05, m_total_coinsdb_cache * 0.05);
            m_ibd_chainstate->ResizeCoinsCaches(
                m_total_coinstip_cache * 0.95, m_total_coinsdb_cache * 0.95);
        }
    }
}

void ChainstateManager::ResetChainstates()
{
    m_ibd_chainstate.reset();
    m_snapshot_chainstate.reset();
    m_active_chainstate = nullptr;
}

ChainstateManager::~ChainstateManager()
{
    LOCK(::cs_main);

    m_versionbitscache.Clear();

    // TODO: The warning cache should probably become non-global
    for (auto& i : warningcache) {
        i.clear();
    }
}

bool ChainstateManager::DetectSnapshotChainstate(CTxMemPool* mempool)
{
    assert(!m_snapshot_chainstate);
    std::optional<fs::path> path = node::FindSnapshotChainstateDir();
    if (!path) {
        return false;
    }
    std::optional<uint256> base_blockhash = node::ReadSnapshotBaseBlockhash(*path);
    if (!base_blockhash) {
        return false;
    }
    LogPrintf("[snapshot] detected active snapshot chainstate (%s) - loading\n",
        fs::PathToString(*path));

    this->ActivateExistingSnapshot(mempool, *base_blockhash);
    return true;
}

Chainstate& ChainstateManager::ActivateExistingSnapshot(CTxMemPool* mempool, uint256 base_blockhash)
{
    assert(!m_snapshot_chainstate);
    m_snapshot_chainstate =
        std::make_unique<Chainstate>(mempool, m_blockman, *this, base_blockhash);
    LogPrintf("[snapshot] switching active chainstate to %s\n", m_snapshot_chainstate->ToString());
    m_active_chainstate = m_snapshot_chainstate.get();
    return *m_snapshot_chainstate;
}<|MERGE_RESOLUTION|>--- conflicted
+++ resolved
@@ -2057,18 +2057,8 @@
 
     num_blocks_total++;
 
-<<<<<<< HEAD
     /* In Xaya, the genesis block tx is spendable (premine).  Thus no
        special rule is needed here (as in Bitcoin and Namecoin).  */
-=======
-    // Special case for the genesis block, skipping connection of its transactions
-    // (its coinbase is unspendable)
-    if (block_hash == params.GetConsensus().hashGenesisBlock) {
-        if (!fJustCheck)
-            view.SetBestBlock(pindex->GetBlockHash());
-        return true;
-    }
->>>>>>> 6d38e439
 
     bool fScriptChecks = true;
     if (!hashAssumeValid.IsNull()) {
@@ -2096,11 +2086,7 @@
                 //  artificially set the default assumed verified block further back.
                 // The test against nMinimumChainWork prevents the skipping when denied access to any chain at
                 //  least as good as the expected chain.
-<<<<<<< HEAD
-                fScriptChecks = (GetBlockProofEquivalentTime(*m_chainman.m_best_header, *pindex, *m_chainman.m_best_header, m_params.GetConsensus()) <= 60 * 60 * 12);
-=======
-                fScriptChecks = (GetBlockProofEquivalentTime(*m_chainman.m_best_header, *pindex, *m_chainman.m_best_header, params.GetConsensus()) <= 60 * 60 * 24 * 7 * 2);
->>>>>>> 6d38e439
+                fScriptChecks = (GetBlockProofEquivalentTime(*m_chainman.m_best_header, *pindex, *m_chainman.m_best_header, params.GetConsensus()) <= 60 * 60 * 12);
             }
         }
     }
@@ -2222,16 +2208,11 @@
              Ticks<SecondsDouble>(time_connect),
              Ticks<MillisecondsDouble>(time_connect) / num_blocks_total);
 
-<<<<<<< HEAD
     /* Special rule:  Allow too high payout for genesis blocks.  They are used
        to add the premine coins.  */
-    CAmount blockReward = nFees + GetBlockSubsidy(pindex->nHeight, m_params.GetConsensus());
-    const bool isGenesis = (block.GetHash () == m_params.GetConsensus ().hashGenesisBlock);
+    CAmount blockReward = nFees + GetBlockSubsidy(pindex->nHeight, params.GetConsensus());
+    const bool isGenesis = (block.GetHash () == params.GetConsensus ().hashGenesisBlock);
     if (!isGenesis && block.vtx[0]->GetValueOut() > blockReward) {
-=======
-    CAmount blockReward = nFees + GetBlockSubsidy(pindex->nHeight, params.GetConsensus());
-    if (block.vtx[0]->GetValueOut() > blockReward) {
->>>>>>> 6d38e439
         LogPrintf("ERROR: ConnectBlock(): coinbase pays too much (actual=%d vs limit=%d)\n", block.vtx[0]->GetValueOut(), blockReward);
         return state.Invalid(BlockValidationResult::BLOCK_CONSENSUS, "bad-cb-amount");
     }
@@ -2251,19 +2232,7 @@
     if (fJustCheck)
         return true;
 
-<<<<<<< HEAD
-    if (!isGenesis && !m_blockman.WriteUndoDataForBlock(blockundo, state, pindex, m_params)) {
-=======
-    /* Remove expired names from the UTXO set.  They become permanently
-       unspendable.  Note that we use nHeight+1 here because a possible
-       spending transaction would be at least at that height.  This has
-       to be done after checking the transactions themselves, because
-       spending a name would still be valid in the current block.  */
-    if (!ExpireNames(pindex->nHeight + 1, view, blockundo, expiredNames))
-        return error("%s : ExpireNames failed", __func__);
-
-    if (!m_blockman.WriteUndoDataForBlock(blockundo, state, pindex, params)) {
->>>>>>> 6d38e439
+    if (!isGenesis && !m_blockman.WriteUndoDataForBlock(blockundo, state, pindex, params)) {
         return false;
     }
 
