// Copyright (c) 2009-2010 Satoshi Nakamoto
// Copyright (c) 2009-2021 The Bitcoin Core developers
// Distributed under the MIT software license, see the accompanying
// file COPYING or http://www.opensource.org/licenses/mit-license.php.

#include <validation.h>

#include <kernel/coinstats.h>
#include <kernel/mempool_persist.h>

#include <arith_uint256.h>
#include <chain.h>
#include <chainparams.h>
#include <checkqueue.h>
#include <consensus/amount.h>
#include <consensus/consensus.h>
#include <consensus/merkle.h>
#include <consensus/tx_check.h>
#include <consensus/tx_verify.h>
#include <consensus/validation.h>
#include <cuckoocache.h>
#include <flatfile.h>
#include <fs.h>
#include <hash.h>
#include <logging.h>
#include <logging/timer.h>
#include <names/main.h>
#include <names/mempool.h>
#include <node/blockstorage.h>
#include <node/interface_ui.h>
#include <node/utxo_snapshot.h>
#include <policy/policy.h>
#include <policy/rbf.h>
#include <policy/settings.h>
#include <pow.h>
#include <primitives/block.h>
#include <primitives/transaction.h>
#include <random.h>
#include <reverse_iterator.h>
#include <script/script.h>
#include <script/sigcache.h>
#include <shutdown.h>
#include <signet.h>
#include <tinyformat.h>
#include <txdb.h>
#include <txmempool.h>
#include <uint256.h>
#include <undo.h>
#include <util/check.h> // For NDEBUG compile time check
#include <util/hasher.h>
#include <util/moneystr.h>
#include <util/rbf.h>
#include <util/strencodings.h>
#include <util/system.h>
#include <util/time.h>
#include <util/trace.h>
#include <util/translation.h>
#include <validationinterface.h>
#include <warnings.h>

#include <algorithm>
#include <cassert>
#include <chrono>
#include <deque>
#include <numeric>
#include <optional>
#include <string>

using kernel::CCoinsStats;
using kernel::CoinStatsHashType;
using kernel::ComputeUTXOStats;
using kernel::LoadMempool;

using fsbridge::FopenFn;
using node::BlockManager;
using node::BlockMap;
using node::CBlockIndexHeightOnlyComparator;
using node::CBlockIndexWorkComparator;
using node::fImporting;
using node::fPruneMode;
using node::fReindex;
using node::ReadBlockFromDisk;
using node::SnapshotMetadata;
using node::UndoReadFromDisk;
using node::UnlinkPrunedFiles;

#define MICRO 0.000001
#define MILLI 0.001

/** Maximum kilobytes for transactions to store for processing during reorg */
static const unsigned int MAX_DISCONNECTED_TX_POOL_SIZE = 20000;
/** Time to wait between writing blocks/block index to disk. */
static constexpr std::chrono::hours DATABASE_WRITE_INTERVAL{1};
/** Time to wait between flushing chainstate to disk. */
static constexpr std::chrono::hours DATABASE_FLUSH_INTERVAL{24};
/** Maximum age of our tip for us to be considered current for fee estimation */
static constexpr std::chrono::hours MAX_FEE_ESTIMATION_TIP_AGE{3};
const std::vector<std::string> CHECKLEVEL_DOC {
    "level 0 reads the blocks from disk",
    "level 1 verifies block validity",
    "level 2 verifies undo data",
    "level 3 checks disconnection of tip blocks",
    "level 4 tries to reconnect the blocks",
    "each level includes the checks of the previous levels",
};
/** The number of blocks to keep below the deepest prune lock.
 *  There is nothing special about this number. It is higher than what we
 *  expect to see in regular mainnet reorgs, but not so high that it would
 *  noticeably interfere with the pruning mechanism.
 * */
static constexpr int PRUNE_LOCK_BUFFER{10};

/**
 * Mutex to guard access to validation specific variables, such as reading
 * or changing the chainstate.
 *
 * This may also need to be locked when updating the transaction pool, e.g. on
 * AcceptToMemoryPool. See CTxMemPool::cs comment for details.
 *
 * The transaction pool has a separate lock to allow reading from it and the
 * chainstate at the same time.
 */
RecursiveMutex cs_main;

GlobalMutex g_best_block_mutex;
std::condition_variable g_best_block_cv;
uint256 g_best_block;
bool g_parallel_script_checks{false};
bool fCheckBlockIndex = false;
bool fCheckpointsEnabled = DEFAULT_CHECKPOINTS_ENABLED;
int64_t nMaxTipAge = DEFAULT_MAX_TIP_AGE;

uint256 hashAssumeValid;
arith_uint256 nMinimumChainWork;

const CBlockIndex* CChainState::FindForkInGlobalIndex(const CBlockLocator& locator) const
{
    AssertLockHeld(cs_main);

    // Find the latest block common to locator and chain - we expect that
    // locator.vHave is sorted descending by height.
    for (const uint256& hash : locator.vHave) {
        const CBlockIndex* pindex{m_blockman.LookupBlockIndex(hash)};
        if (pindex) {
            if (m_chain.Contains(pindex)) {
                return pindex;
            }
            if (pindex->GetAncestor(m_chain.Height()) == m_chain.Tip()) {
                return m_chain.Tip();
            }
        }
    }
    return m_chain.Genesis();
}

bool CheckInputScripts(const CTransaction& tx, TxValidationState& state,
                       const CCoinsViewCache& inputs, unsigned int flags, bool cacheSigStore,
                       bool cacheFullScriptStore, PrecomputedTransactionData& txdata,
                       std::vector<CScriptCheck>* pvChecks = nullptr)
                       EXCLUSIVE_LOCKS_REQUIRED(cs_main);

bool CheckFinalTxAtTip(const CBlockIndex& active_chain_tip, const CTransaction& tx)
{
    AssertLockHeld(cs_main);

    // CheckFinalTxAtTip() uses active_chain_tip.Height()+1 to evaluate
    // nLockTime because when IsFinalTx() is called within
    // AcceptBlock(), the height of the block *being*
    // evaluated is what is used. Thus if we want to know if a
    // transaction can be part of the *next* block, we need to call
    // IsFinalTx() with one more than active_chain_tip.Height().
    const int nBlockHeight = active_chain_tip.nHeight + 1;

    // BIP113 requires that time-locked transactions have nLockTime set to
    // less than the median time of the previous block they're contained in.
    // When the next block is created its previous block will be the current
    // chain tip, so we use that to calculate the median time passed to
    // IsFinalTx().
    const int64_t nBlockTime{active_chain_tip.GetMedianTimePast()};

    return IsFinalTx(tx, nBlockHeight, nBlockTime);
}

bool CheckSequenceLocksAtTip(CBlockIndex* tip,
                        const CCoinsView& coins_view,
                        const CTransaction& tx,
                        LockPoints* lp,
                        bool useExistingLockPoints)
{
    assert(tip != nullptr);

    CBlockIndex index;
    index.pprev = tip;
    // CheckSequenceLocksAtTip() uses active_chainstate.m_chain.Height()+1 to evaluate
    // height based locks because when SequenceLocks() is called within
    // ConnectBlock(), the height of the block *being*
    // evaluated is what is used.
    // Thus if we want to know if a transaction can be part of the
    // *next* block, we need to use one more than active_chainstate.m_chain.Height()
    index.nHeight = tip->nHeight + 1;

    std::pair<int, int64_t> lockPair;
    if (useExistingLockPoints) {
        assert(lp);
        lockPair.first = lp->height;
        lockPair.second = lp->time;
    }
    else {
        std::vector<int> prevheights;
        prevheights.resize(tx.vin.size());
        for (size_t txinIndex = 0; txinIndex < tx.vin.size(); txinIndex++) {
            const CTxIn& txin = tx.vin[txinIndex];
            Coin coin;
            if (!coins_view.GetCoin(txin.prevout, coin)) {
                return error("%s: Missing input", __func__);
            }
            if (coin.nHeight == MEMPOOL_HEIGHT) {
                // Assume all mempool transaction confirm in the next block
                prevheights[txinIndex] = tip->nHeight + 1;
            } else {
                prevheights[txinIndex] = coin.nHeight;
            }
        }
        lockPair = CalculateSequenceLocks(tx, STANDARD_LOCKTIME_VERIFY_FLAGS, prevheights, index);
        if (lp) {
            lp->height = lockPair.first;
            lp->time = lockPair.second;
            // Also store the hash of the block with the highest height of
            // all the blocks which have sequence locked prevouts.
            // This hash needs to still be on the chain
            // for these LockPoint calculations to be valid
            // Note: It is impossible to correctly calculate a maxInputBlock
            // if any of the sequence locked inputs depend on unconfirmed txs,
            // except in the special case where the relative lock time/height
            // is 0, which is equivalent to no sequence lock. Since we assume
            // input height of tip+1 for mempool txs and test the resulting
            // lockPair from CalculateSequenceLocks against tip+1.  We know
            // EvaluateSequenceLocks will fail if there was a non-zero sequence
            // lock on a mempool input, so we can use the return value of
            // CheckSequenceLocksAtTip to indicate the LockPoints validity
            int maxInputHeight = 0;
            for (const int height : prevheights) {
                // Can ignore mempool inputs since we'll fail if they had non-zero locks
                if (height != tip->nHeight+1) {
                    maxInputHeight = std::max(maxInputHeight, height);
                }
            }
            // tip->GetAncestor(maxInputHeight) should never return a nullptr
            // because maxInputHeight is always less than the tip height.
            // It would, however, be a bad bug to continue execution, since a
            // LockPoints object with the maxInputBlock member set to nullptr
            // signifies no relative lock time.
            lp->maxInputBlock = Assert(tip->GetAncestor(maxInputHeight));
        }
    }
    return EvaluateSequenceLocks(index, lockPair);
}

// Returns the script flags which should be checked for a given block
static unsigned int GetBlockScriptFlags(const CBlockIndex& block_index, const ChainstateManager& chainman);

static void LimitMempoolSize(CTxMemPool& pool, CCoinsViewCache& coins_cache)
    EXCLUSIVE_LOCKS_REQUIRED(::cs_main, pool.cs)
{
    AssertLockHeld(::cs_main);
    AssertLockHeld(pool.cs);
    int expired = pool.Expire(GetTime<std::chrono::seconds>() - pool.m_expiry);
    if (expired != 0) {
        LogPrint(BCLog::MEMPOOL, "Expired %i transactions from the memory pool\n", expired);
    }

    std::vector<COutPoint> vNoSpendsRemaining;
    pool.TrimToSize(pool.m_max_size_bytes, &vNoSpendsRemaining);
    for (const COutPoint& removed : vNoSpendsRemaining)
        coins_cache.Uncache(removed);
}

static bool IsCurrentForFeeEstimation(CChainState& active_chainstate) EXCLUSIVE_LOCKS_REQUIRED(cs_main)
{
    AssertLockHeld(cs_main);
    if (active_chainstate.IsInitialBlockDownload())
        return false;
    if (active_chainstate.m_chain.Tip()->GetBlockTime() < count_seconds(GetTime<std::chrono::seconds>() - MAX_FEE_ESTIMATION_TIP_AGE))
        return false;
    if (active_chainstate.m_chain.Height() < active_chainstate.m_chainman.m_best_header->nHeight - 1) {
        return false;
    }
    return true;
}

void CChainState::MaybeUpdateMempoolForReorg(
    DisconnectedBlockTransactions& disconnectpool,
    bool fAddToMempool)
{
    if (!m_mempool) return;

    AssertLockHeld(cs_main);
    AssertLockHeld(m_mempool->cs);
    std::vector<uint256> vHashUpdate;
    // disconnectpool's insertion_order index sorts the entries from
    // oldest to newest, but the oldest entry will be the last tx from the
    // latest mined block that was disconnected.
    // Iterate disconnectpool in reverse, so that we add transactions
    // back to the mempool starting with the earliest transaction that had
    // been previously seen in a block.
    auto it = disconnectpool.queuedTx.get<insertion_order>().rbegin();
    while (it != disconnectpool.queuedTx.get<insertion_order>().rend()) {
        // ignore validation errors in resurrected transactions
        if (!fAddToMempool || (*it)->IsCoinBase() ||
            AcceptToMemoryPool(*this, *it, GetTime(),
                /*bypass_limits=*/true, /*test_accept=*/false).m_result_type !=
                    MempoolAcceptResult::ResultType::VALID) {
            // If the transaction doesn't make it in to the mempool, remove any
            // transactions that depend on it (which would now be orphans).
            m_mempool->removeRecursive(**it, MemPoolRemovalReason::REORG);
        } else if (m_mempool->exists(GenTxid::Txid((*it)->GetHash()))) {
            vHashUpdate.push_back((*it)->GetHash());
        }
        ++it;
    }
    disconnectpool.queuedTx.clear();
    // AcceptToMemoryPool/addUnchecked all assume that new mempool entries have
    // no in-mempool children, which is generally not true when adding
    // previously-confirmed transactions back to the mempool.
    // UpdateTransactionsFromBlock finds descendants of any transactions in
    // the disconnectpool that were added back and cleans up the mempool state.
    m_mempool->UpdateTransactionsFromBlock(vHashUpdate);

    // Predicate to use for filtering transactions in removeForReorg.
    // Checks whether the transaction is still final and, if it spends a coinbase output, mature.
    // Also updates valid entries' cached LockPoints if needed.
    // If false, the tx is still valid and its lockpoints are updated.
    // If true, the tx would be invalid in the next block; remove this entry and all of its descendants.
    const auto filter_final_and_mature = [this](CTxMemPool::txiter it)
        EXCLUSIVE_LOCKS_REQUIRED(m_mempool->cs, ::cs_main) {
        AssertLockHeld(m_mempool->cs);
        AssertLockHeld(::cs_main);
        const CTransaction& tx = it->GetTx();

        // The transaction must be final.
        if (!CheckFinalTxAtTip(*Assert(m_chain.Tip()), tx)) return true;
        LockPoints lp = it->GetLockPoints();
        const bool validLP{TestLockPointValidity(m_chain, lp)};
        CCoinsViewMemPool view_mempool(&CoinsTip(), *m_mempool);
        // CheckSequenceLocksAtTip checks if the transaction will be final in the next block to be
        // created on top of the new chain. We use useExistingLockPoints=false so that, instead of
        // using the information in lp (which might now refer to a block that no longer exists in
        // the chain), it will update lp to contain LockPoints relevant to the new chain.
        if (!CheckSequenceLocksAtTip(m_chain.Tip(), view_mempool, tx, &lp, validLP)) {
            // If CheckSequenceLocksAtTip fails, remove the tx and don't depend on the LockPoints.
            return true;
        } else if (!validLP) {
            // If CheckSequenceLocksAtTip succeeded, it also updated the LockPoints.
            // Now update the mempool entry lockpoints as well.
            m_mempool->mapTx.modify(it, [&lp](CTxMemPoolEntry& e) { e.UpdateLockPoints(lp); });
        }

        // If the transaction spends any coinbase outputs, it must be mature.
        if (it->GetSpendsCoinbase()) {
            for (const CTxIn& txin : tx.vin) {
                auto it2 = m_mempool->mapTx.find(txin.prevout.hash);
                if (it2 != m_mempool->mapTx.end())
                    continue;
                const Coin& coin{CoinsTip().AccessCoin(txin.prevout)};
                assert(!coin.IsSpent());
                const auto mempool_spend_height{m_chain.Tip()->nHeight + 1};
                if (coin.IsCoinBase() && mempool_spend_height - coin.nHeight < COINBASE_MATURITY) {
                    return true;
                }
            }
        }
        // Transaction is still valid and cached LockPoints are updated.
        return false;
    };

    // We also need to remove any now-immature transactions
    m_mempool->removeForReorg(m_chain, filter_final_and_mature);
    // Re-limit mempool size, in case we added any transactions
    LimitMempoolSize(*m_mempool, this->CoinsTip());
}

/**
* Checks to avoid mempool polluting consensus critical paths since cached
* signature and script validity results will be reused if we validate this
* transaction again during block validation.
* */
static bool CheckInputsFromMempoolAndCache(const CTransaction& tx, TxValidationState& state,
                const CCoinsViewCache& view, const CTxMemPool& pool,
                unsigned int flags, PrecomputedTransactionData& txdata, CCoinsViewCache& coins_tip)
                EXCLUSIVE_LOCKS_REQUIRED(cs_main, pool.cs)
{
    AssertLockHeld(cs_main);
    AssertLockHeld(pool.cs);

    assert(!tx.IsCoinBase());
    for (const CTxIn& txin : tx.vin) {
        const Coin& coin = view.AccessCoin(txin.prevout);

        // This coin was checked in PreChecks and MemPoolAccept
        // has been holding cs_main since then.
        Assume(!coin.IsSpent());
        if (coin.IsSpent()) return false;

        // If the Coin is available, there are 2 possibilities:
        // it is available in our current ChainstateActive UTXO set,
        // or it's a UTXO provided by a transaction in our mempool.
        // Ensure the scriptPubKeys in Coins from CoinsView are correct.
        const CTransactionRef& txFrom = pool.get(txin.prevout.hash);
        if (txFrom) {
            assert(txFrom->GetHash() == txin.prevout.hash);
            assert(txFrom->vout.size() > txin.prevout.n);
            assert(txFrom->vout[txin.prevout.n] == coin.out);
        } else {
            const Coin& coinFromUTXOSet = coins_tip.AccessCoin(txin.prevout);
            assert(!coinFromUTXOSet.IsSpent());
            assert(coinFromUTXOSet.out == coin.out);
        }
    }

    // Call CheckInputScripts() to cache signature and script validity against current tip consensus rules.
    return CheckInputScripts(tx, state, view, flags, /* cacheSigStore= */ true, /* cacheFullScriptStore= */ true, txdata);
}

namespace {

class MemPoolAccept
{
public:
    explicit MemPoolAccept(CTxMemPool& mempool, CChainState& active_chainstate) : m_pool(mempool), m_view(&m_dummy), m_viewmempool(&active_chainstate.CoinsTip(), m_pool), m_active_chainstate(active_chainstate),
        m_limit_ancestors(m_pool.m_limits.ancestor_count),
        m_limit_ancestor_size(m_pool.m_limits.ancestor_size_vbytes),
        m_limit_descendants(m_pool.m_limits.descendant_count),
        m_limit_descendant_size(m_pool.m_limits.descendant_size_vbytes) {
    }

    // We put the arguments we're handed into a struct, so we can pass them
    // around easier.
    struct ATMPArgs {
        const CChainParams& m_chainparams;
        const int64_t m_accept_time;
        const bool m_bypass_limits;
        /*
         * Return any outpoints which were not previously present in the coins
         * cache, but were added as a result of validating the tx for mempool
         * acceptance. This allows the caller to optionally remove the cache
         * additions if the associated transaction ends up being rejected by
         * the mempool.
         */
        std::vector<COutPoint>& m_coins_to_uncache;
        const bool m_test_accept;
        /** Whether we allow transactions to replace mempool transactions by BIP125 rules. If false,
         * any transaction spending the same inputs as a transaction in the mempool is considered
         * a conflict. */
        const bool m_allow_replacement;
        /** When true, the mempool will not be trimmed when individual transactions are submitted in
         * Finalize(). Instead, limits should be enforced at the end to ensure the package is not
         * partially submitted.
         */
        const bool m_package_submission;
        /** When true, use package feerates instead of individual transaction feerates for fee-based
         * policies such as mempool min fee and min relay fee.
         */
        const bool m_package_feerates;

        /** Parameters for single transaction mempool validation. */
        static ATMPArgs SingleAccept(const CChainParams& chainparams, int64_t accept_time,
                                     bool bypass_limits, std::vector<COutPoint>& coins_to_uncache,
                                     bool test_accept) {
            return ATMPArgs{/* m_chainparams */ chainparams,
                            /* m_accept_time */ accept_time,
                            /* m_bypass_limits */ bypass_limits,
                            /* m_coins_to_uncache */ coins_to_uncache,
                            /* m_test_accept */ test_accept,
                            /* m_allow_replacement */ true,
                            /* m_package_submission */ false,
                            /* m_package_feerates */ false,
            };
        }

        /** Parameters for test package mempool validation through testmempoolaccept. */
        static ATMPArgs PackageTestAccept(const CChainParams& chainparams, int64_t accept_time,
                                          std::vector<COutPoint>& coins_to_uncache) {
            return ATMPArgs{/* m_chainparams */ chainparams,
                            /* m_accept_time */ accept_time,
                            /* m_bypass_limits */ false,
                            /* m_coins_to_uncache */ coins_to_uncache,
                            /* m_test_accept */ true,
                            /* m_allow_replacement */ false,
                            /* m_package_submission */ false, // not submitting to mempool
                            /* m_package_feerates */ false,
            };
        }

        /** Parameters for child-with-unconfirmed-parents package validation. */
        static ATMPArgs PackageChildWithParents(const CChainParams& chainparams, int64_t accept_time,
                                                std::vector<COutPoint>& coins_to_uncache) {
            return ATMPArgs{/* m_chainparams */ chainparams,
                            /* m_accept_time */ accept_time,
                            /* m_bypass_limits */ false,
                            /* m_coins_to_uncache */ coins_to_uncache,
                            /* m_test_accept */ false,
                            /* m_allow_replacement */ false,
                            /* m_package_submission */ true,
                            /* m_package_feerates */ true,
            };
        }

        /** Parameters for a single transaction within a package. */
        static ATMPArgs SingleInPackageAccept(const ATMPArgs& package_args) {
            return ATMPArgs{/* m_chainparams */ package_args.m_chainparams,
                            /* m_accept_time */ package_args.m_accept_time,
                            /* m_bypass_limits */ false,
                            /* m_coins_to_uncache */ package_args.m_coins_to_uncache,
                            /* m_test_accept */ package_args.m_test_accept,
                            /* m_allow_replacement */ true,
                            /* m_package_submission */ false,
                            /* m_package_feerates */ false, // only 1 transaction
            };
        }

    private:
        // Private ctor to avoid exposing details to clients and allowing the possibility of
        // mixing up the order of the arguments. Use static functions above instead.
        ATMPArgs(const CChainParams& chainparams,
                 int64_t accept_time,
                 bool bypass_limits,
                 std::vector<COutPoint>& coins_to_uncache,
                 bool test_accept,
                 bool allow_replacement,
                 bool package_submission,
                 bool package_feerates)
            : m_chainparams{chainparams},
              m_accept_time{accept_time},
              m_bypass_limits{bypass_limits},
              m_coins_to_uncache{coins_to_uncache},
              m_test_accept{test_accept},
              m_allow_replacement{allow_replacement},
              m_package_submission{package_submission},
              m_package_feerates{package_feerates}
        {
        }
    };

    // Single transaction acceptance
    MempoolAcceptResult AcceptSingleTransaction(const CTransactionRef& ptx, ATMPArgs& args) EXCLUSIVE_LOCKS_REQUIRED(cs_main);

    /**
    * Multiple transaction acceptance. Transactions may or may not be interdependent, but must not
    * conflict with each other, and the transactions cannot already be in the mempool. Parents must
    * come before children if any dependencies exist.
    */
    PackageMempoolAcceptResult AcceptMultipleTransactions(const std::vector<CTransactionRef>& txns, ATMPArgs& args) EXCLUSIVE_LOCKS_REQUIRED(cs_main);

    /**
     * Package (more specific than just multiple transactions) acceptance. Package must be a child
     * with all of its unconfirmed parents, and topologically sorted.
     */
    PackageMempoolAcceptResult AcceptPackage(const Package& package, ATMPArgs& args) EXCLUSIVE_LOCKS_REQUIRED(cs_main);

private:
    // All the intermediate state that gets passed between the various levels
    // of checking a given transaction.
    struct Workspace {
        explicit Workspace(const CTransactionRef& ptx) : m_ptx(ptx), m_hash(ptx->GetHash()) {}
        /** Txids of mempool transactions that this transaction directly conflicts with. */
        std::set<uint256> m_conflicts;
        /** Iterators to mempool entries that this transaction directly conflicts with. */
        CTxMemPool::setEntries m_iters_conflicting;
        /** Iterators to all mempool entries that would be replaced by this transaction, including
         * those it directly conflicts with and their descendants. */
        CTxMemPool::setEntries m_all_conflicting;
        /** All mempool ancestors of this transaction. */
        CTxMemPool::setEntries m_ancestors;
        /** Mempool entry constructed for this transaction. Constructed in PreChecks() but not
         * inserted into the mempool until Finalize(). */
        std::unique_ptr<CTxMemPoolEntry> m_entry;
        /** Pointers to the transactions that have been removed from the mempool and replaced by
         * this transaction, used to return to the MemPoolAccept caller. Only populated if
         * validation is successful and the original transactions are removed. */
        std::list<CTransactionRef> m_replaced_transactions;

        /** Virtual size of the transaction as used by the mempool, calculated using serialized size
         * of the transaction and sigops. */
        int64_t m_vsize;
        /** Fees paid by this transaction: total input amounts subtracted by total output amounts. */
        CAmount m_base_fees;
        /** Base fees + any fee delta set by the user with prioritisetransaction. */
        CAmount m_modified_fees;
        /** Total modified fees of all transactions being replaced. */
        CAmount m_conflicting_fees{0};
        /** Total virtual size of all transactions being replaced. */
        size_t m_conflicting_size{0};

        const CTransactionRef& m_ptx;
        /** Txid. */
        const uint256& m_hash;
        TxValidationState m_state;
        /** A temporary cache containing serialized transaction data for signature verification.
         * Reused across PolicyScriptChecks and ConsensusScriptChecks. */
        PrecomputedTransactionData m_precomputed_txdata;
    };

    // Run the policy checks on a given transaction, excluding any script checks.
    // Looks up inputs, calculates feerate, considers replacement, evaluates
    // package limits, etc. As this function can be invoked for "free" by a peer,
    // only tests that are fast should be done here (to avoid CPU DoS).
    bool PreChecks(ATMPArgs& args, Workspace& ws) EXCLUSIVE_LOCKS_REQUIRED(cs_main, m_pool.cs);

    // Run checks for mempool replace-by-fee.
    bool ReplacementChecks(Workspace& ws) EXCLUSIVE_LOCKS_REQUIRED(cs_main, m_pool.cs);

    // Enforce package mempool ancestor/descendant limits (distinct from individual
    // ancestor/descendant limits done in PreChecks).
    bool PackageMempoolChecks(const std::vector<CTransactionRef>& txns,
                              PackageValidationState& package_state) EXCLUSIVE_LOCKS_REQUIRED(cs_main, m_pool.cs);

    // Run the script checks using our policy flags. As this can be slow, we should
    // only invoke this on transactions that have otherwise passed policy checks.
    bool PolicyScriptChecks(const ATMPArgs& args, Workspace& ws) EXCLUSIVE_LOCKS_REQUIRED(cs_main, m_pool.cs);

    // Re-run the script checks, using consensus flags, and try to cache the
    // result in the scriptcache. This should be done after
    // PolicyScriptChecks(). This requires that all inputs either be in our
    // utxo set or in the mempool.
    bool ConsensusScriptChecks(const ATMPArgs& args, Workspace& ws) EXCLUSIVE_LOCKS_REQUIRED(cs_main, m_pool.cs);

    // Try to add the transaction to the mempool, removing any conflicts first.
    // Returns true if the transaction is in the mempool after any size
    // limiting is performed, false otherwise.
    bool Finalize(const ATMPArgs& args, Workspace& ws) EXCLUSIVE_LOCKS_REQUIRED(cs_main, m_pool.cs);

    // Submit all transactions to the mempool and call ConsensusScriptChecks to add to the script
    // cache - should only be called after successful validation of all transactions in the package.
    // The package may end up partially-submitted after size limiting; returns true if all
    // transactions are successfully added to the mempool, false otherwise.
    bool SubmitPackage(const ATMPArgs& args, std::vector<Workspace>& workspaces, PackageValidationState& package_state,
                       std::map<const uint256, const MempoolAcceptResult>& results)
         EXCLUSIVE_LOCKS_REQUIRED(cs_main, m_pool.cs);

    // Compare a package's feerate against minimum allowed.
    bool CheckFeeRate(size_t package_size, CAmount package_fee, TxValidationState& state) EXCLUSIVE_LOCKS_REQUIRED(::cs_main, m_pool.cs)
    {
        AssertLockHeld(::cs_main);
        AssertLockHeld(m_pool.cs);
        CAmount mempoolRejectFee = m_pool.GetMinFee().GetFee(package_size);
        if (mempoolRejectFee > 0 && package_fee < mempoolRejectFee) {
            return state.Invalid(TxValidationResult::TX_MEMPOOL_POLICY, "mempool min fee not met", strprintf("%d < %d", package_fee, mempoolRejectFee));
        }

        if (package_fee < m_pool.m_min_relay_feerate.GetFee(package_size)) {
            return state.Invalid(TxValidationResult::TX_MEMPOOL_POLICY, "min relay fee not met",
                                 strprintf("%d < %d", package_fee, m_pool.m_min_relay_feerate.GetFee(package_size)));
        }
        return true;
    }

private:
    CTxMemPool& m_pool;
    CCoinsViewCache m_view;
    CCoinsViewMemPool m_viewmempool;
    CCoinsView m_dummy;

    CChainState& m_active_chainstate;

    // The package limits in effect at the time of invocation.
    const size_t m_limit_ancestors;
    const size_t m_limit_ancestor_size;
    // These may be modified while evaluating a transaction (eg to account for
    // in-mempool conflicts; see below).
    size_t m_limit_descendants;
    size_t m_limit_descendant_size;

    /** Whether the transaction(s) would replace any mempool transactions. If so, RBF rules apply. */
    bool m_rbf{false};
};

bool MemPoolAccept::PreChecks(ATMPArgs& args, Workspace& ws)
{
    AssertLockHeld(cs_main);
    AssertLockHeld(m_pool.cs);
    const CTransactionRef& ptx = ws.m_ptx;
    const CTransaction& tx = *ws.m_ptx;
    const uint256& hash = ws.m_hash;

    // Copy/alias what we need out of args
    const int64_t nAcceptTime = args.m_accept_time;
    const bool bypass_limits = args.m_bypass_limits;
    std::vector<COutPoint>& coins_to_uncache = args.m_coins_to_uncache;

    // Alias what we need out of ws
    TxValidationState& state = ws.m_state;
    std::unique_ptr<CTxMemPoolEntry>& entry = ws.m_entry;

    if (!CheckTransaction(tx, state)) {
        return false; // state filled in by CheckTransaction
    }

    // Coinbase is only valid in a block, not as a loose transaction
    if (tx.IsCoinBase())
        return state.Invalid(TxValidationResult::TX_CONSENSUS, "coinbase");

    // Rather not work on nonstandard transactions (unless -testnet/-regtest)
    std::string reason;
    if (m_pool.m_require_standard && !IsStandardTx(tx, m_pool.m_max_datacarrier_bytes, m_pool.m_permit_bare_multisig, m_pool.m_dust_relay_feerate, reason)) {
        return state.Invalid(TxValidationResult::TX_NOT_STANDARD, reason);
    }

    // Do not work on transactions that are too small.
    // A transaction with 1 segwit input and 1 P2WPHK output has non-witness size of 82 bytes.
    // Transactions smaller than this are not relayed to mitigate CVE-2017-12842 by not relaying
    // 64-byte transactions.
    if (::GetSerializeSize(tx, PROTOCOL_VERSION | SERIALIZE_TRANSACTION_NO_WITNESS) < MIN_STANDARD_TX_NONWITNESS_SIZE)
        return state.Invalid(TxValidationResult::TX_NOT_STANDARD, "tx-size-small");

    // Only accept nLockTime-using transactions that can be mined in the next
    // block; we don't want our mempool filled up with transactions that can't
    // be mined yet.
    if (!CheckFinalTxAtTip(*Assert(m_active_chainstate.m_chain.Tip()), tx)) {
        return state.Invalid(TxValidationResult::TX_PREMATURE_SPEND, "non-final");
    }

    if (m_pool.exists(GenTxid::Wtxid(tx.GetWitnessHash()))) {
        // Exact transaction already exists in the mempool.
        return state.Invalid(TxValidationResult::TX_CONFLICT, "txn-already-in-mempool");
    } else if (m_pool.exists(GenTxid::Txid(tx.GetHash()))) {
        // Transaction with the same non-witness data but different witness (same txid, different
        // wtxid) already exists in the mempool.
        return state.Invalid(TxValidationResult::TX_CONFLICT, "txn-same-nonwitness-data-in-mempool");
    }

    // Check for conflicts with in-memory transactions
    for (const CTxIn &txin : tx.vin)
    {
        const CTransaction* ptxConflicting = m_pool.GetConflictTx(txin.prevout);
        if (ptxConflicting) {
            if (!args.m_allow_replacement) {
                // Transaction conflicts with a mempool tx, but we're not allowing replacements.
                return state.Invalid(TxValidationResult::TX_MEMPOOL_POLICY, "bip125-replacement-disallowed");
            }
            if (!ws.m_conflicts.count(ptxConflicting->GetHash()))
            {
                // Transactions that don't explicitly signal replaceability are
                // *not* replaceable with the current logic, even if one of their
                // unconfirmed ancestors signals replaceability. This diverges
                // from BIP125's inherited signaling description (see CVE-2021-31876).
                // Applications relying on first-seen mempool behavior should
                // check all unconfirmed ancestors; otherwise an opt-in ancestor
                // might be replaced, causing removal of this descendant.
                //
                // If replaceability signaling is ignored due to node setting,
                // replacement is always allowed.
                if (!m_pool.m_full_rbf && !SignalsOptInRBF(*ptxConflicting)) {
                    return state.Invalid(TxValidationResult::TX_MEMPOOL_POLICY, "txn-mempool-conflict");
                }

                ws.m_conflicts.insert(ptxConflicting->GetHash());
            }
        }
    }

    if (!m_pool.checkNameOps(tx))
        return state.Invalid(TxValidationResult::TX_CONFLICT,
                             "txn-mempool-name-error");

    LockPoints lp;
    m_view.SetBackend(m_viewmempool);

    const CCoinsViewCache& coins_cache = m_active_chainstate.CoinsTip();
    // do all inputs exist?
    for (const CTxIn& txin : tx.vin) {
        if (!coins_cache.HaveCoinInCache(txin.prevout)) {
            coins_to_uncache.push_back(txin.prevout);
        }

        // Note: this call may add txin.prevout to the coins cache
        // (coins_cache.cacheCoins) by way of FetchCoin(). It should be removed
        // later (via coins_to_uncache) if this tx turns out to be invalid.
        if (!m_view.HaveCoin(txin.prevout)) {
            // Are inputs missing because we already have the tx?
            for (size_t out = 0; out < tx.vout.size(); out++) {
                // See if we have any output in the UTXO set.
                if (coins_cache.HaveCoin(COutPoint(hash, out))) {
                    return state.Invalid(TxValidationResult::TX_CONFLICT, "txn-already-known");
                }
            }
            // Otherwise assume this might be an orphan tx for which we just haven't seen parents yet
            return state.Invalid(TxValidationResult::TX_MISSING_INPUTS, "bad-txns-inputs-missingorspent");
        }
    }

    // This is const, but calls into the back end CoinsViews. The CCoinsViewDB at the bottom of the
    // hierarchy brings the best block into scope. See CCoinsViewDB::GetBestBlock().
    m_view.GetBestBlock();

    /* If this is a name update (or firstupdate), make sure that the
       existing name entry (if any) is in the dummy cache.  Otherwise
       tx validation done below (in CheckInputs) will not be correct.  */
    for (const auto& txout : tx.vout)
    {
        const CNameScript nameOp(txout.scriptPubKey);
        if (nameOp.isNameOp() && nameOp.isAnyUpdate())
        {
            const valtype& name = nameOp.getOpName();
            CNameData data;
            if (m_view.GetName(name, data))
                m_view.SetName(name, data, false);
        }
    }

    // we have all inputs cached now, so switch back to dummy (to protect
    // against bugs where we pull more inputs from disk that miss being added
    // to coins_to_uncache)
    m_view.SetBackend(m_dummy);

    assert(m_active_chainstate.m_blockman.LookupBlockIndex(m_view.GetBestBlock()) == m_active_chainstate.m_chain.Tip());

    // Only accept BIP68 sequence locked transactions that can be mined in the next
    // block; we don't want our mempool filled up with transactions that can't
    // be mined yet.
    // Pass in m_view which has all of the relevant inputs cached. Note that, since m_view's
    // backend was removed, it no longer pulls coins from the mempool.
    if (!CheckSequenceLocksAtTip(m_active_chainstate.m_chain.Tip(), m_view, tx, &lp)) {
        return state.Invalid(TxValidationResult::TX_PREMATURE_SPEND, "non-BIP68-final");
    }

    // The mempool holds txs for the next block, so pass height+1 to CheckTxInputs
    if (!Consensus::CheckTxInputs(tx, state, m_view, m_active_chainstate.m_chain.Height() + 1, ws.m_base_fees)) {
        return false; // state filled in by CheckTxInputs
    }

    if (m_pool.m_require_standard && !AreInputsStandard(tx, m_view)) {
        return state.Invalid(TxValidationResult::TX_INPUTS_NOT_STANDARD, "bad-txns-nonstandard-inputs");
    }

    // Check for non-standard witnesses.
    if (tx.HasWitness() && m_pool.m_require_standard && !IsWitnessStandard(tx, m_view)) {
        return state.Invalid(TxValidationResult::TX_WITNESS_MUTATED, "bad-witness-nonstandard");
    }

    int64_t nSigOpsCost = GetTransactionSigOpCost(tx, m_view, STANDARD_SCRIPT_VERIFY_FLAGS);

    // ws.m_modified_fees includes any fee deltas from PrioritiseTransaction
    ws.m_modified_fees = ws.m_base_fees;
    m_pool.ApplyDelta(hash, ws.m_modified_fees);

    // Keep track of transactions that spend a coinbase, which we re-scan
    // during reorgs to ensure COINBASE_MATURITY is still met.
    bool fSpendsCoinbase = false;
    for (const CTxIn &txin : tx.vin) {
        const Coin &coin = m_view.AccessCoin(txin.prevout);
        if (coin.IsCoinBase()) {
            fSpendsCoinbase = true;
            break;
        }
    }

    entry.reset(new CTxMemPoolEntry(ptx, ws.m_base_fees, nAcceptTime, m_active_chainstate.m_chain.Height(),
            fSpendsCoinbase, nSigOpsCost, lp));
    ws.m_vsize = entry->GetTxSize();

    if (nSigOpsCost > MAX_STANDARD_TX_SIGOPS_COST)
        return state.Invalid(TxValidationResult::TX_NOT_STANDARD, "bad-txns-too-many-sigops",
                strprintf("%d", nSigOpsCost));

    // No individual transactions are allowed below the min relay feerate and mempool min feerate except from
    // disconnected blocks and transactions in a package. Package transactions will be checked using
    // package feerate later.
    if (!bypass_limits && !args.m_package_feerates && !CheckFeeRate(ws.m_vsize, ws.m_modified_fees, state)) return false;

    ws.m_iters_conflicting = m_pool.GetIterSet(ws.m_conflicts);
    // Calculate in-mempool ancestors, up to a limit.
    if (ws.m_conflicts.size() == 1) {
        // In general, when we receive an RBF transaction with mempool conflicts, we want to know whether we
        // would meet the chain limits after the conflicts have been removed. However, there isn't a practical
        // way to do this short of calculating the ancestor and descendant sets with an overlay cache of
        // changed mempool entries. Due to both implementation and runtime complexity concerns, this isn't
        // very realistic, thus we only ensure a limited set of transactions are RBF'able despite mempool
        // conflicts here. Importantly, we need to ensure that some transactions which were accepted using
        // the below carve-out are able to be RBF'ed, without impacting the security the carve-out provides
        // for off-chain contract systems (see link in the comment below).
        //
        // Specifically, the subset of RBF transactions which we allow despite chain limits are those which
        // conflict directly with exactly one other transaction (but may evict children of said transaction),
        // and which are not adding any new mempool dependencies. Note that the "no new mempool dependencies"
        // check is accomplished later, so we don't bother doing anything about it here, but if our
        // policy changes, we may need to move that check to here instead of removing it wholesale.
        //
        // Such transactions are clearly not merging any existing packages, so we are only concerned with
        // ensuring that (a) no package is growing past the package size (not count) limits and (b) we are
        // not allowing something to effectively use the (below) carve-out spot when it shouldn't be allowed
        // to.
        //
        // To check these we first check if we meet the RBF criteria, above, and increment the descendant
        // limits by the direct conflict and its descendants (as these are recalculated in
        // CalculateMempoolAncestors by assuming the new transaction being added is a new descendant, with no
        // removals, of each parent's existing dependent set). The ancestor count limits are unmodified (as
        // the ancestor limits should be the same for both our new transaction and any conflicts).
        // We don't bother incrementing m_limit_descendants by the full removal count as that limit never comes
        // into force here (as we're only adding a single transaction).
        assert(ws.m_iters_conflicting.size() == 1);
        CTxMemPool::txiter conflict = *ws.m_iters_conflicting.begin();

        m_limit_descendants += 1;
        m_limit_descendant_size += conflict->GetSizeWithDescendants();
    }

    std::string errString;
    if (!m_pool.CalculateMemPoolAncestors(*entry, ws.m_ancestors, m_limit_ancestors, m_limit_ancestor_size, m_limit_descendants, m_limit_descendant_size, errString)) {
        ws.m_ancestors.clear();
        // If CalculateMemPoolAncestors fails second time, we want the original error string.
        std::string dummy_err_string;
        // Contracting/payment channels CPFP carve-out:
        // If the new transaction is relatively small (up to 40k weight)
        // and has at most one ancestor (ie ancestor limit of 2, including
        // the new transaction), allow it if its parent has exactly the
        // descendant limit descendants.
        //
        // This allows protocols which rely on distrusting counterparties
        // being able to broadcast descendants of an unconfirmed transaction
        // to be secure by simply only having two immediately-spendable
        // outputs - one for each counterparty. For more info on the uses for
        // this, see https://lists.linuxfoundation.org/pipermail/bitcoin-dev/2018-November/016518.html
        if (ws.m_vsize > EXTRA_DESCENDANT_TX_SIZE_LIMIT ||
                !m_pool.CalculateMemPoolAncestors(*entry, ws.m_ancestors, 2, m_limit_ancestor_size, m_limit_descendants + 1, m_limit_descendant_size + EXTRA_DESCENDANT_TX_SIZE_LIMIT, dummy_err_string)) {
            return state.Invalid(TxValidationResult::TX_MEMPOOL_POLICY, "too-long-mempool-chain", errString);
        }
    }

    // A transaction that spends outputs that would be replaced by it is invalid. Now
    // that we have the set of all ancestors we can detect this
    // pathological case by making sure ws.m_conflicts and ws.m_ancestors don't
    // intersect.
    if (const auto err_string{EntriesAndTxidsDisjoint(ws.m_ancestors, ws.m_conflicts, hash)}) {
        // We classify this as a consensus error because a transaction depending on something it
        // conflicts with would be inconsistent.
        return state.Invalid(TxValidationResult::TX_CONSENSUS, "bad-txns-spends-conflicting-tx", *err_string);
    }

    m_rbf = !ws.m_conflicts.empty();
    return true;
}

bool MemPoolAccept::ReplacementChecks(Workspace& ws)
{
    AssertLockHeld(cs_main);
    AssertLockHeld(m_pool.cs);

    const CTransaction& tx = *ws.m_ptx;
    const uint256& hash = ws.m_hash;
    TxValidationState& state = ws.m_state;

    CFeeRate newFeeRate(ws.m_modified_fees, ws.m_vsize);
    // Enforce Rule #6. The replacement transaction must have a higher feerate than its direct conflicts.
    // - The motivation for this check is to ensure that the replacement transaction is preferable for
    //   block-inclusion, compared to what would be removed from the mempool.
    // - This logic predates ancestor feerate-based transaction selection, which is why it doesn't
    //   consider feerates of descendants.
    // - Note: Ancestor feerate-based transaction selection has made this comparison insufficient to
    //   guarantee that this is incentive-compatible for miners, because it is possible for a
    //   descendant transaction of a direct conflict to pay a higher feerate than the transaction that
    //   might replace them, under these rules.
    if (const auto err_string{PaysMoreThanConflicts(ws.m_iters_conflicting, newFeeRate, hash)}) {
        return state.Invalid(TxValidationResult::TX_MEMPOOL_POLICY, "insufficient fee", *err_string);
    }

    // Calculate all conflicting entries and enforce Rule #5.
    if (const auto err_string{GetEntriesForConflicts(tx, m_pool, ws.m_iters_conflicting, ws.m_all_conflicting)}) {
        return state.Invalid(TxValidationResult::TX_MEMPOOL_POLICY,
                             "too many potential replacements", *err_string);
    }
    // Enforce Rule #2.
    if (const auto err_string{HasNoNewUnconfirmed(tx, m_pool, ws.m_iters_conflicting)}) {
        return state.Invalid(TxValidationResult::TX_MEMPOOL_POLICY,
                             "replacement-adds-unconfirmed", *err_string);
    }
    // Check if it's economically rational to mine this transaction rather than the ones it
    // replaces and pays for its own relay fees. Enforce Rules #3 and #4.
    for (CTxMemPool::txiter it : ws.m_all_conflicting) {
        ws.m_conflicting_fees += it->GetModifiedFee();
        ws.m_conflicting_size += it->GetTxSize();
    }
    if (const auto err_string{PaysForRBF(ws.m_conflicting_fees, ws.m_modified_fees, ws.m_vsize,
                                         m_pool.m_incremental_relay_feerate, hash)}) {
        return state.Invalid(TxValidationResult::TX_MEMPOOL_POLICY, "insufficient fee", *err_string);
    }
    return true;
}

bool MemPoolAccept::PackageMempoolChecks(const std::vector<CTransactionRef>& txns,
                                         PackageValidationState& package_state)
{
    AssertLockHeld(cs_main);
    AssertLockHeld(m_pool.cs);

    // CheckPackageLimits expects the package transactions to not already be in the mempool.
    assert(std::all_of(txns.cbegin(), txns.cend(), [this](const auto& tx)
                       { return !m_pool.exists(GenTxid::Txid(tx->GetHash()));}));

    std::string err_string;
    if (!m_pool.CheckPackageLimits(txns, m_limit_ancestors, m_limit_ancestor_size, m_limit_descendants,
                                   m_limit_descendant_size, err_string)) {
        // This is a package-wide error, separate from an individual transaction error.
        return package_state.Invalid(PackageValidationResult::PCKG_POLICY, "package-mempool-limits", err_string);
    }
   return true;
}

bool MemPoolAccept::PolicyScriptChecks(const ATMPArgs& args, Workspace& ws)
{
    AssertLockHeld(cs_main);
    AssertLockHeld(m_pool.cs);
    const CTransaction& tx = *ws.m_ptx;
    TxValidationState& state = ws.m_state;

    constexpr unsigned int scriptVerifyFlags = STANDARD_SCRIPT_VERIFY_FLAGS;

    // Check input scripts and signatures.
    // This is done last to help prevent CPU exhaustion denial-of-service attacks.
    if (!CheckInputScripts(tx, state, m_view, scriptVerifyFlags, true, false, ws.m_precomputed_txdata)) {
        // SCRIPT_VERIFY_CLEANSTACK requires SCRIPT_VERIFY_WITNESS, so we
        // need to turn both off, and compare against just turning off CLEANSTACK
        // to see if the failure is specifically due to witness validation.
        TxValidationState state_dummy; // Want reported failures to be from first CheckInputScripts
        if (!tx.HasWitness() && CheckInputScripts(tx, state_dummy, m_view, scriptVerifyFlags & ~(SCRIPT_VERIFY_WITNESS | SCRIPT_VERIFY_CLEANSTACK), true, false, ws.m_precomputed_txdata) &&
                !CheckInputScripts(tx, state_dummy, m_view, scriptVerifyFlags & ~SCRIPT_VERIFY_CLEANSTACK, true, false, ws.m_precomputed_txdata)) {
            // Only the witness is missing, so the transaction itself may be fine.
            state.Invalid(TxValidationResult::TX_WITNESS_STRIPPED,
                    state.GetRejectReason(), state.GetDebugMessage());
        }
        return false; // state filled in by CheckInputScripts
    }

    return true;
}

bool MemPoolAccept::ConsensusScriptChecks(const ATMPArgs& args, Workspace& ws)
{
    AssertLockHeld(cs_main);
    AssertLockHeld(m_pool.cs);
    const CTransaction& tx = *ws.m_ptx;
    const uint256& hash = ws.m_hash;
    TxValidationState& state = ws.m_state;

    // Check again against the current block tip's script verification
    // flags to cache our script execution flags. This is, of course,
    // useless if the next block has different script flags from the
    // previous one, but because the cache tracks script flags for us it
    // will auto-invalidate and we'll just have a few blocks of extra
    // misses on soft-fork activation.
    //
    // This is also useful in case of bugs in the standard flags that cause
    // transactions to pass as valid when they're actually invalid. For
    // instance the STRICTENC flag was incorrectly allowing certain
    // CHECKSIG NOT scripts to pass, even though they were invalid.
    //
    // There is a similar check in CreateNewBlock() to prevent creating
    // invalid blocks (using TestBlockValidity), however allowing such
    // transactions into the mempool can be exploited as a DoS attack.
    unsigned int currentBlockScriptVerifyFlags{GetBlockScriptFlags(*m_active_chainstate.m_chain.Tip(), m_active_chainstate.m_chainman)};
    if (!CheckInputsFromMempoolAndCache(tx, state, m_view, m_pool, currentBlockScriptVerifyFlags,
                                        ws.m_precomputed_txdata, m_active_chainstate.CoinsTip())) {
        LogPrintf("BUG! PLEASE REPORT THIS! CheckInputScripts failed against latest-block but not STANDARD flags %s, %s\n", hash.ToString(), state.ToString());
        return Assume(false);
    }

    return true;
}

bool MemPoolAccept::Finalize(const ATMPArgs& args, Workspace& ws)
{
    AssertLockHeld(cs_main);
    AssertLockHeld(m_pool.cs);
    const CTransaction& tx = *ws.m_ptx;
    const uint256& hash = ws.m_hash;
    TxValidationState& state = ws.m_state;
    const bool bypass_limits = args.m_bypass_limits;

    std::unique_ptr<CTxMemPoolEntry>& entry = ws.m_entry;

    // Remove conflicting transactions from the mempool
    for (CTxMemPool::txiter it : ws.m_all_conflicting)
    {
        LogPrint(BCLog::MEMPOOL, "replacing tx %s with %s for %s additional fees, %d delta bytes\n",
                it->GetTx().GetHash().ToString(),
                hash.ToString(),
                FormatMoney(ws.m_modified_fees - ws.m_conflicting_fees),
                (int)entry->GetTxSize() - (int)ws.m_conflicting_size);
        ws.m_replaced_transactions.push_back(it->GetSharedTx());
    }
    m_pool.RemoveStaged(ws.m_all_conflicting, false, MemPoolRemovalReason::REPLACED);

    // This transaction should only count for fee estimation if:
    // - it's not being re-added during a reorg which bypasses typical mempool fee limits
    // - the node is not behind
    // - the transaction is not dependent on any other transactions in the mempool
    // - it's not part of a package. Since package relay is not currently supported, this
    // transaction has not necessarily been accepted to miners' mempools.
    bool validForFeeEstimation = !bypass_limits && !args.m_package_submission && IsCurrentForFeeEstimation(m_active_chainstate) && m_pool.HasNoInputsOf(tx);

    // Store transaction in memory
    m_pool.addUnchecked(*entry, ws.m_ancestors, validForFeeEstimation);

    // trim mempool and check if tx was trimmed
    // If we are validating a package, don't trim here because we could evict a previous transaction
    // in the package. LimitMempoolSize() should be called at the very end to make sure the mempool
    // is still within limits and package submission happens atomically.
    if (!args.m_package_submission && !bypass_limits) {
        LimitMempoolSize(m_pool, m_active_chainstate.CoinsTip());
        if (!m_pool.exists(GenTxid::Txid(hash)))
            return state.Invalid(TxValidationResult::TX_MEMPOOL_POLICY, "mempool full");
    }
    return true;
}

bool MemPoolAccept::SubmitPackage(const ATMPArgs& args, std::vector<Workspace>& workspaces,
                                  PackageValidationState& package_state,
                                  std::map<const uint256, const MempoolAcceptResult>& results)
{
    AssertLockHeld(cs_main);
    AssertLockHeld(m_pool.cs);
    // Sanity check: none of the transactions should be in the mempool, and none of the transactions
    // should have a same-txid-different-witness equivalent in the mempool.
    assert(std::all_of(workspaces.cbegin(), workspaces.cend(), [this](const auto& ws){
        return !m_pool.exists(GenTxid::Txid(ws.m_ptx->GetHash())); }));

    bool all_submitted = true;
    // ConsensusScriptChecks adds to the script cache and is therefore consensus-critical;
    // CheckInputsFromMempoolAndCache asserts that transactions only spend coins available from the
    // mempool or UTXO set. Submit each transaction to the mempool immediately after calling
    // ConsensusScriptChecks to make the outputs available for subsequent transactions.
    for (Workspace& ws : workspaces) {
        if (!ConsensusScriptChecks(args, ws)) {
            results.emplace(ws.m_ptx->GetWitnessHash(), MempoolAcceptResult::Failure(ws.m_state));
            // Since PolicyScriptChecks() passed, this should never fail.
            Assume(false);
            all_submitted = false;
            package_state.Invalid(PackageValidationResult::PCKG_MEMPOOL_ERROR,
                                  strprintf("BUG! PolicyScriptChecks succeeded but ConsensusScriptChecks failed: %s",
                                            ws.m_ptx->GetHash().ToString()));
        }

        // Re-calculate mempool ancestors to call addUnchecked(). They may have changed since the
        // last calculation done in PreChecks, since package ancestors have already been submitted.
        std::string unused_err_string;
        if(!m_pool.CalculateMemPoolAncestors(*ws.m_entry, ws.m_ancestors, m_limit_ancestors,
                                             m_limit_ancestor_size, m_limit_descendants,
                                             m_limit_descendant_size, unused_err_string)) {
            results.emplace(ws.m_ptx->GetWitnessHash(), MempoolAcceptResult::Failure(ws.m_state));
            // Since PreChecks() and PackageMempoolChecks() both enforce limits, this should never fail.
            Assume(false);
            all_submitted = false;
            package_state.Invalid(PackageValidationResult::PCKG_MEMPOOL_ERROR,
                                  strprintf("BUG! Mempool ancestors or descendants were underestimated: %s",
                                            ws.m_ptx->GetHash().ToString()));
        }
        // If we call LimitMempoolSize() for each individual Finalize(), the mempool will not take
        // the transaction's descendant feerate into account because it hasn't seen them yet. Also,
        // we risk evicting a transaction that a subsequent package transaction depends on. Instead,
        // allow the mempool to temporarily bypass limits, the maximum package size) while
        // submitting transactions individually and then trim at the very end.
        if (!Finalize(args, ws)) {
            results.emplace(ws.m_ptx->GetWitnessHash(), MempoolAcceptResult::Failure(ws.m_state));
            // Since LimitMempoolSize() won't be called, this should never fail.
            Assume(false);
            all_submitted = false;
            package_state.Invalid(PackageValidationResult::PCKG_MEMPOOL_ERROR,
                                  strprintf("BUG! Adding to mempool failed: %s", ws.m_ptx->GetHash().ToString()));
        }
    }

    // It may or may not be the case that all the transactions made it into the mempool. Regardless,
    // make sure we haven't exceeded max mempool size.
    LimitMempoolSize(m_pool, m_active_chainstate.CoinsTip());

    // Find the wtxids of the transactions that made it into the mempool. Allow partial submission,
    // but don't report success unless they all made it into the mempool.
    for (Workspace& ws : workspaces) {
        if (m_pool.exists(GenTxid::Wtxid(ws.m_ptx->GetWitnessHash()))) {
            results.emplace(ws.m_ptx->GetWitnessHash(),
                MempoolAcceptResult::Success(std::move(ws.m_replaced_transactions), ws.m_vsize, ws.m_base_fees));
            GetMainSignals().TransactionAddedToMempool(ws.m_ptx, m_pool.GetAndIncrementSequence());
        } else {
            all_submitted = false;
            ws.m_state.Invalid(TxValidationResult::TX_MEMPOOL_POLICY, "mempool full");
            results.emplace(ws.m_ptx->GetWitnessHash(), MempoolAcceptResult::Failure(ws.m_state));
        }
    }
    return all_submitted;
}

MempoolAcceptResult MemPoolAccept::AcceptSingleTransaction(const CTransactionRef& ptx, ATMPArgs& args)
{
    AssertLockHeld(cs_main);
    LOCK(m_pool.cs); // mempool "read lock" (held through GetMainSignals().TransactionAddedToMempool())

    Workspace ws(ptx);

    if (!PreChecks(args, ws)) return MempoolAcceptResult::Failure(ws.m_state);

    if (m_rbf && !ReplacementChecks(ws)) return MempoolAcceptResult::Failure(ws.m_state);

    // Perform the inexpensive checks first and avoid hashing and signature verification unless
    // those checks pass, to mitigate CPU exhaustion denial-of-service attacks.
    if (!PolicyScriptChecks(args, ws)) return MempoolAcceptResult::Failure(ws.m_state);

    if (!ConsensusScriptChecks(args, ws)) return MempoolAcceptResult::Failure(ws.m_state);

    // Tx was accepted, but not added
    if (args.m_test_accept) {
        return MempoolAcceptResult::Success(std::move(ws.m_replaced_transactions), ws.m_vsize, ws.m_base_fees);
    }

    if (!Finalize(args, ws)) return MempoolAcceptResult::Failure(ws.m_state);

    GetMainSignals().TransactionAddedToMempool(ptx, m_pool.GetAndIncrementSequence());

    return MempoolAcceptResult::Success(std::move(ws.m_replaced_transactions), ws.m_vsize, ws.m_base_fees);
}

PackageMempoolAcceptResult MemPoolAccept::AcceptMultipleTransactions(const std::vector<CTransactionRef>& txns, ATMPArgs& args)
{
    AssertLockHeld(cs_main);

    // These context-free package limits can be done before taking the mempool lock.
    PackageValidationState package_state;
    if (!CheckPackage(txns, package_state)) return PackageMempoolAcceptResult(package_state, {});

    std::vector<Workspace> workspaces{};
    workspaces.reserve(txns.size());
    std::transform(txns.cbegin(), txns.cend(), std::back_inserter(workspaces),
                   [](const auto& tx) { return Workspace(tx); });
    std::map<const uint256, const MempoolAcceptResult> results;

    LOCK(m_pool.cs);

    // Do all PreChecks first and fail fast to avoid running expensive script checks when unnecessary.
    for (Workspace& ws : workspaces) {
        if (!PreChecks(args, ws)) {
            package_state.Invalid(PackageValidationResult::PCKG_TX, "transaction failed");
            // Exit early to avoid doing pointless work. Update the failed tx result; the rest are unfinished.
            results.emplace(ws.m_ptx->GetWitnessHash(), MempoolAcceptResult::Failure(ws.m_state));
            return PackageMempoolAcceptResult(package_state, std::move(results));
        }
        // Make the coins created by this transaction available for subsequent transactions in the
        // package to spend. Since we already checked conflicts in the package and we don't allow
        // replacements, we don't need to track the coins spent. Note that this logic will need to be
        // updated if package replace-by-fee is allowed in the future.
        assert(!args.m_allow_replacement);
        m_viewmempool.PackageAddTransaction(ws.m_ptx);
    }

    // Transactions must meet two minimum feerates: the mempool minimum fee and min relay fee.
    // For transactions consisting of exactly one child and its parents, it suffices to use the
    // package feerate (total modified fees / total virtual size) to check this requirement.
    const auto m_total_vsize = std::accumulate(workspaces.cbegin(), workspaces.cend(), int64_t{0},
        [](int64_t sum, auto& ws) { return sum + ws.m_vsize; });
    const auto m_total_modified_fees = std::accumulate(workspaces.cbegin(), workspaces.cend(), CAmount{0},
        [](CAmount sum, auto& ws) { return sum + ws.m_modified_fees; });
    const CFeeRate package_feerate(m_total_modified_fees, m_total_vsize);
    TxValidationState placeholder_state;
    if (args.m_package_feerates &&
        !CheckFeeRate(m_total_vsize, m_total_modified_fees, placeholder_state)) {
        package_state.Invalid(PackageValidationResult::PCKG_POLICY, "package-fee-too-low");
        return PackageMempoolAcceptResult(package_state, package_feerate, {});
    }

    // Apply package mempool ancestor/descendant limits. Skip if there is only one transaction,
    // because it's unnecessary. Also, CPFP carve out can increase the limit for individual
    // transactions, but this exemption is not extended to packages in CheckPackageLimits().
    std::string err_string;
    if (txns.size() > 1 && !PackageMempoolChecks(txns, package_state)) {
        return PackageMempoolAcceptResult(package_state, package_feerate, std::move(results));
    }

    for (Workspace& ws : workspaces) {
        if (!PolicyScriptChecks(args, ws)) {
            // Exit early to avoid doing pointless work. Update the failed tx result; the rest are unfinished.
            package_state.Invalid(PackageValidationResult::PCKG_TX, "transaction failed");
            results.emplace(ws.m_ptx->GetWitnessHash(), MempoolAcceptResult::Failure(ws.m_state));
            return PackageMempoolAcceptResult(package_state, package_feerate, std::move(results));
        }
        if (args.m_test_accept) {
            // When test_accept=true, transactions that pass PolicyScriptChecks are valid because there are
            // no further mempool checks (passing PolicyScriptChecks implies passing ConsensusScriptChecks).
            results.emplace(ws.m_ptx->GetWitnessHash(),
                            MempoolAcceptResult::Success(std::move(ws.m_replaced_transactions),
                                                         ws.m_vsize, ws.m_base_fees));
        }
    }

    if (args.m_test_accept) return PackageMempoolAcceptResult(package_state, package_feerate, std::move(results));

    if (!SubmitPackage(args, workspaces, package_state, results)) {
        // PackageValidationState filled in by SubmitPackage().
        return PackageMempoolAcceptResult(package_state, package_feerate, std::move(results));
    }

    return PackageMempoolAcceptResult(package_state, package_feerate, std::move(results));
}

PackageMempoolAcceptResult MemPoolAccept::AcceptPackage(const Package& package, ATMPArgs& args)
{
    AssertLockHeld(cs_main);
    PackageValidationState package_state;

    // Check that the package is well-formed. If it isn't, we won't try to validate any of the
    // transactions and thus won't return any MempoolAcceptResults, just a package-wide error.

    // Context-free package checks.
    if (!CheckPackage(package, package_state)) return PackageMempoolAcceptResult(package_state, {});

    // All transactions in the package must be a parent of the last transaction. This is just an
    // opportunity for us to fail fast on a context-free check without taking the mempool lock.
    if (!IsChildWithParents(package)) {
        package_state.Invalid(PackageValidationResult::PCKG_POLICY, "package-not-child-with-parents");
        return PackageMempoolAcceptResult(package_state, {});
    }

    // IsChildWithParents() guarantees the package is > 1 transactions.
    assert(package.size() > 1);
    // The package must be 1 child with all of its unconfirmed parents. The package is expected to
    // be sorted, so the last transaction is the child.
    const auto& child = package.back();
    std::unordered_set<uint256, SaltedTxidHasher> unconfirmed_parent_txids;
    std::transform(package.cbegin(), package.cend() - 1,
                   std::inserter(unconfirmed_parent_txids, unconfirmed_parent_txids.end()),
                   [](const auto& tx) { return tx->GetHash(); });

    // All child inputs must refer to a preceding package transaction or a confirmed UTXO. The only
    // way to verify this is to look up the child's inputs in our current coins view (not including
    // mempool), and enforce that all parents not present in the package be available at chain tip.
    // Since this check can bring new coins into the coins cache, keep track of these coins and
    // uncache them if we don't end up submitting this package to the mempool.
    const CCoinsViewCache& coins_tip_cache = m_active_chainstate.CoinsTip();
    for (const auto& input : child->vin) {
        if (!coins_tip_cache.HaveCoinInCache(input.prevout)) {
            args.m_coins_to_uncache.push_back(input.prevout);
        }
    }
    // Using the MemPoolAccept m_view cache allows us to look up these same coins faster later.
    // This should be connecting directly to CoinsTip, not to m_viewmempool, because we specifically
    // require inputs to be confirmed if they aren't in the package.
    m_view.SetBackend(m_active_chainstate.CoinsTip());
    const auto package_or_confirmed = [this, &unconfirmed_parent_txids](const auto& input) {
         return unconfirmed_parent_txids.count(input.prevout.hash) > 0 || m_view.HaveCoin(input.prevout);
    };
    if (!std::all_of(child->vin.cbegin(), child->vin.cend(), package_or_confirmed)) {
        package_state.Invalid(PackageValidationResult::PCKG_POLICY, "package-not-child-with-unconfirmed-parents");
        return PackageMempoolAcceptResult(package_state, {});
    }
    // Protect against bugs where we pull more inputs from disk that miss being added to
    // coins_to_uncache. The backend will be connected again when needed in PreChecks.
    m_view.SetBackend(m_dummy);

    LOCK(m_pool.cs);
    std::map<const uint256, const MempoolAcceptResult> results;
    // Node operators are free to set their mempool policies however they please, nodes may receive
    // transactions in different orders, and malicious counterparties may try to take advantage of
    // policy differences to pin or delay propagation of transactions. As such, it's possible for
    // some package transaction(s) to already be in the mempool, and we don't want to reject the
    // entire package in that case (as that could be a censorship vector). De-duplicate the
    // transactions that are already in the mempool, and only call AcceptMultipleTransactions() with
    // the new transactions. This ensures we don't double-count transaction counts and sizes when
    // checking ancestor/descendant limits, or double-count transaction fees for fee-related policy.
    ATMPArgs single_args = ATMPArgs::SingleInPackageAccept(args);
    bool quit_early{false};
    std::vector<CTransactionRef> txns_new;
    for (const auto& tx : package) {
        const auto& wtxid = tx->GetWitnessHash();
        const auto& txid = tx->GetHash();
        // There are 3 possibilities: already in mempool, same-txid-diff-wtxid already in mempool,
        // or not in mempool. An already confirmed tx is treated as one not in mempool, because all
        // we know is that the inputs aren't available.
        if (m_pool.exists(GenTxid::Wtxid(wtxid))) {
            // Exact transaction already exists in the mempool.
            auto iter = m_pool.GetIter(txid);
            assert(iter != std::nullopt);
            results.emplace(wtxid, MempoolAcceptResult::MempoolTx(iter.value()->GetTxSize(), iter.value()->GetFee()));
        } else if (m_pool.exists(GenTxid::Txid(txid))) {
            // Transaction with the same non-witness data but different witness (same txid,
            // different wtxid) already exists in the mempool.
            //
            // We don't allow replacement transactions right now, so just swap the package
            // transaction for the mempool one. Note that we are ignoring the validity of the
            // package transaction passed in.
            // TODO: allow witness replacement in packages.
            auto iter = m_pool.GetIter(txid);
            assert(iter != std::nullopt);
            // Provide the wtxid of the mempool tx so that the caller can look it up in the mempool.
            results.emplace(wtxid, MempoolAcceptResult::MempoolTxDifferentWitness(iter.value()->GetTx().GetWitnessHash()));
        } else {
            // Transaction does not already exist in the mempool.
            // Try submitting the transaction on its own.
            const auto single_res = AcceptSingleTransaction(tx, single_args);
            if (single_res.m_result_type == MempoolAcceptResult::ResultType::VALID) {
                // The transaction succeeded on its own and is now in the mempool. Don't include it
                // in package validation, because its fees should only be "used" once.
                assert(m_pool.exists(GenTxid::Wtxid(wtxid)));
                results.emplace(wtxid, single_res);
            } else if (single_res.m_state.GetResult() != TxValidationResult::TX_MEMPOOL_POLICY &&
                       single_res.m_state.GetResult() != TxValidationResult::TX_MISSING_INPUTS) {
                // Package validation policy only differs from individual policy in its evaluation
                // of feerate. For example, if a transaction fails here due to violation of a
                // consensus rule, the result will not change when it is submitted as part of a
                // package. To minimize the amount of repeated work, unless the transaction fails
                // due to feerate or missing inputs (its parent is a previous transaction in the
                // package that failed due to feerate), don't run package validation. Note that this
                // decision might not make sense if different types of packages are allowed in the
                // future.  Continue individually validating the rest of the transactions, because
                // some of them may still be valid.
                quit_early = true;
            } else {
                txns_new.push_back(tx);
            }
        }
    }

    // Nothing to do if the entire package has already been submitted.
    if (quit_early || txns_new.empty()) {
        // No package feerate when no package validation was done.
        return PackageMempoolAcceptResult(package_state, std::move(results));
    }
    // Validate the (deduplicated) transactions as a package.
    auto submission_result = AcceptMultipleTransactions(txns_new, args);
    // Include already-in-mempool transaction results in the final result.
    for (const auto& [wtxid, mempoolaccept_res] : results) {
        submission_result.m_tx_results.emplace(wtxid, mempoolaccept_res);
    }
    if (submission_result.m_state.IsValid()) assert(submission_result.m_package_feerate.has_value());
    return submission_result;
}

} // anon namespace

MempoolAcceptResult AcceptToMemoryPool(CChainState& active_chainstate, const CTransactionRef& tx,
                                       int64_t accept_time, bool bypass_limits, bool test_accept)
    EXCLUSIVE_LOCKS_REQUIRED(::cs_main)
{
    AssertLockHeld(::cs_main);
    const CChainParams& chainparams{active_chainstate.m_params};
    assert(active_chainstate.GetMempool() != nullptr);
    CTxMemPool& pool{*active_chainstate.GetMempool()};

    std::vector<COutPoint> coins_to_uncache;
    auto args = MemPoolAccept::ATMPArgs::SingleAccept(chainparams, accept_time, bypass_limits, coins_to_uncache, test_accept);
    const MempoolAcceptResult result = MemPoolAccept(pool, active_chainstate).AcceptSingleTransaction(tx, args);
    if (result.m_result_type != MempoolAcceptResult::ResultType::VALID) {
        // Remove coins that were not present in the coins cache before calling
        // AcceptSingleTransaction(); this is to prevent memory DoS in case we receive a large
        // number of invalid transactions that attempt to overrun the in-memory coins cache
        // (`CCoinsViewCache::cacheCoins`).

        for (const COutPoint& hashTx : coins_to_uncache)
            active_chainstate.CoinsTip().Uncache(hashTx);
    }
    // After we've (potentially) uncached entries, ensure our coins cache is still within its size limits
    BlockValidationState state_dummy;
    active_chainstate.FlushStateToDisk(state_dummy, FlushStateMode::PERIODIC);
    return result;
}

PackageMempoolAcceptResult ProcessNewPackage(CChainState& active_chainstate, CTxMemPool& pool,
                                                   const Package& package, bool test_accept)
{
    AssertLockHeld(cs_main);
    assert(!package.empty());
    assert(std::all_of(package.cbegin(), package.cend(), [](const auto& tx){return tx != nullptr;}));

    std::vector<COutPoint> coins_to_uncache;
    const CChainParams& chainparams = active_chainstate.m_params;
    const auto result = [&]() EXCLUSIVE_LOCKS_REQUIRED(cs_main) {
        AssertLockHeld(cs_main);
        if (test_accept) {
            auto args = MemPoolAccept::ATMPArgs::PackageTestAccept(chainparams, GetTime(), coins_to_uncache);
            return MemPoolAccept(pool, active_chainstate).AcceptMultipleTransactions(package, args);
        } else {
            auto args = MemPoolAccept::ATMPArgs::PackageChildWithParents(chainparams, GetTime(), coins_to_uncache);
            return MemPoolAccept(pool, active_chainstate).AcceptPackage(package, args);
        }
    }();

    // Uncache coins pertaining to transactions that were not submitted to the mempool.
    if (test_accept || result.m_state.IsInvalid()) {
        for (const COutPoint& hashTx : coins_to_uncache) {
            active_chainstate.CoinsTip().Uncache(hashTx);
        }
    }
    // Ensure the coins cache is still within limits.
    BlockValidationState state_dummy;
    active_chainstate.FlushStateToDisk(state_dummy, FlushStateMode::PERIODIC);
    return result;
}

//////////////////////////////////////////////////////////////////////////////
//
// CBlock and CBlockIndex
//

bool CheckProofOfWork(const CBlockHeader& block, const Consensus::Params& params)
{
    if (!block.pow.isValid (block.GetHash(), params))
        return error("%s : proof of work failed", __func__);
    return true;
}

CAmount GetBlockSubsidy(int nHeight, const Consensus::Params& consensusParams)
{
    /* Special rule:  Before the post-ICO fork, the block reward is always set
       to 1 CHI except for regtest net.  (The latter exception is so that
       we do not have to update many magic values in tests.)  */
    if (!consensusParams.fPowNoRetargeting
          && !consensusParams.rules->ForkInEffect (Consensus::Fork::POST_ICO,
                                                   nHeight))
        return COIN;

    int halvings = nHeight / consensusParams.nSubsidyHalvingInterval;
    // Force block reward to zero when right shift is undefined.
    if (halvings >= 64)
        return 0;

    CAmount nSubsidy = consensusParams.initialSubsidy;
    // Subsidy is cut in half every 2,100,000 blocks which will occur approximately every 4 years.
    nSubsidy >>= halvings;
    return nSubsidy;
}

CoinsViews::CoinsViews(
    fs::path ldb_name,
    size_t cache_size_bytes,
    bool in_memory,
    bool should_wipe) : m_dbview(
                            gArgs.GetDataDirNet() / ldb_name, cache_size_bytes, in_memory, should_wipe),
                        m_catcherview(&m_dbview) {}

void CoinsViews::InitCache()
{
    AssertLockHeld(::cs_main);
    m_cacheview = std::make_unique<CCoinsViewCache>(&m_catcherview);
}

CChainState::CChainState(
    CTxMemPool* mempool,
    BlockManager& blockman,
    ChainstateManager& chainman,
    std::optional<uint256> from_snapshot_blockhash)
    : m_mempool(mempool),
      m_blockman(blockman),
      m_params(chainman.GetParams()),
      m_chainman(chainman),
      m_from_snapshot_blockhash(from_snapshot_blockhash) {}

void CChainState::InitCoinsDB(
    size_t cache_size_bytes,
    bool in_memory,
    bool should_wipe,
    fs::path leveldb_name)
{
    if (m_from_snapshot_blockhash) {
        leveldb_name += "_" + m_from_snapshot_blockhash->ToString();
    }

    m_coins_views = std::make_unique<CoinsViews>(
        leveldb_name, cache_size_bytes, in_memory, should_wipe);
}

void CChainState::InitCoinsCache(size_t cache_size_bytes)
{
    AssertLockHeld(::cs_main);
    assert(m_coins_views != nullptr);
    m_coinstip_cache_size_bytes = cache_size_bytes;
    m_coins_views->InitCache();
}

// Note that though this is marked const, we may end up modifying `m_cached_finished_ibd`, which
// is a performance-related implementation detail. This function must be marked
// `const` so that `CValidationInterface` clients (which are given a `const CChainState*`)
// can call it.
//
bool CChainState::IsInitialBlockDownload() const
{
    // Optimization: pre-test latch before taking the lock.
    if (m_cached_finished_ibd.load(std::memory_order_relaxed))
        return false;

    LOCK(cs_main);
    if (m_cached_finished_ibd.load(std::memory_order_relaxed))
        return false;
    if (fImporting || fReindex)
        return true;
    if (m_chain.Tip() == nullptr)
        return true;
    if (m_chain.Tip()->nChainWork < nMinimumChainWork)
        return true;
    if (m_chain.Tip()->GetBlockTime() < (GetTime() - nMaxTipAge))
        return true;
    LogPrintf("Leaving InitialBlockDownload (latching to false)\n");
    m_cached_finished_ibd.store(true, std::memory_order_relaxed);
    return false;
}

static void AlertNotify(const std::string& strMessage)
{
    uiInterface.NotifyAlertChanged();
#if HAVE_SYSTEM
    std::string strCmd = gArgs.GetArg("-alertnotify", "");
    if (strCmd.empty()) return;

    // Alert text should be plain ascii coming from a trusted source, but to
    // be safe we first strip anything not in safeChars, then add single quotes around
    // the whole string before passing it to the shell:
    std::string singleQuote("'");
    std::string safeStatus = SanitizeString(strMessage);
    safeStatus = singleQuote+safeStatus+singleQuote;
    ReplaceAll(strCmd, "%s", safeStatus);

    std::thread t(runCommand, strCmd);
    t.detach(); // thread runs free
#endif
}

void CChainState::CheckForkWarningConditions()
{
    AssertLockHeld(cs_main);

    // Before we get past initial download, we cannot reliably alert about forks
    // (we assume we don't get stuck on a fork before finishing our initial sync)
    if (IsInitialBlockDownload()) {
        return;
    }

    if (m_chainman.m_best_invalid && m_chainman.m_best_invalid->nChainWork > m_chain.Tip()->nChainWork + (GetBlockProof(*m_chain.Tip()) * 6)) {
        LogPrintf("%s: Warning: Found invalid chain at least ~6 blocks longer than our best chain.\nChain state database corruption likely.\n", __func__);
        SetfLargeWorkInvalidChainFound(true);
    } else {
        SetfLargeWorkInvalidChainFound(false);
    }
}

// Called both upon regular invalid block discovery *and* InvalidateBlock
void CChainState::InvalidChainFound(CBlockIndex* pindexNew)
{
    AssertLockHeld(cs_main);
    if (!m_chainman.m_best_invalid || pindexNew->nChainWork > m_chainman.m_best_invalid->nChainWork) {
        m_chainman.m_best_invalid = pindexNew;
    }
    if (m_chainman.m_best_header != nullptr && m_chainman.m_best_header->GetAncestor(pindexNew->nHeight) == pindexNew) {
        m_chainman.m_best_header = m_chain.Tip();
    }

    LogPrintf("%s: invalid block=%s  height=%d  log2_work=%f  date=%s\n", __func__,
      pindexNew->GetBlockHash().ToString(), pindexNew->nHeight,
      log(pindexNew->nChainWork.getdouble())/log(2.0), FormatISO8601DateTime(pindexNew->GetBlockTime()));
    CBlockIndex *tip = m_chain.Tip();
    assert (tip);
    LogPrintf("%s:  current best=%s  height=%d  log2_work=%f  date=%s\n", __func__,
      tip->GetBlockHash().ToString(), m_chain.Height(), log(tip->nChainWork.getdouble())/log(2.0),
      FormatISO8601DateTime(tip->GetBlockTime()));
    CheckForkWarningConditions();
}

// Same as InvalidChainFound, above, except not called directly from InvalidateBlock,
// which does its own setBlockIndexCandidates management.
void CChainState::InvalidBlockFound(CBlockIndex* pindex, const BlockValidationState& state)
{
    AssertLockHeld(cs_main);
    if (state.GetResult() != BlockValidationResult::BLOCK_MUTATED) {
        pindex->nStatus |= BLOCK_FAILED_VALID;
        m_chainman.m_failed_blocks.insert(pindex);
        m_blockman.m_dirty_blockindex.insert(pindex);
        setBlockIndexCandidates.erase(pindex);
        InvalidChainFound(pindex);
    }
}

void UpdateCoins(const CTransaction& tx, CCoinsViewCache& inputs, CTxUndo &txundo, int nHeight)
{
    // mark inputs spent
    if (!tx.IsCoinBase()) {
        txundo.vprevout.reserve(tx.vin.size());
        for (const CTxIn &txin : tx.vin) {
            txundo.vprevout.emplace_back();
            bool is_spent = inputs.SpendCoin(txin.prevout, &txundo.vprevout.back());
            assert(is_spent);
        }
    }
    // add outputs
    AddCoins(inputs, tx, nHeight);
}

bool CScriptCheck::operator()() {
    const CScript &scriptSig = ptxTo->vin[nIn].scriptSig;
    const CScriptWitness *witness = &ptxTo->vin[nIn].scriptWitness;
    return VerifyScript(scriptSig, m_tx_out.scriptPubKey, witness, nFlags, CachingTransactionSignatureChecker(ptxTo, nIn, m_tx_out.nValue, cacheStore, *txdata), &error);
}

static CuckooCache::cache<uint256, SignatureCacheHasher> g_scriptExecutionCache;
static CSHA256 g_scriptExecutionCacheHasher;

bool InitScriptExecutionCache(size_t max_size_bytes)
{
    // Setup the salted hasher
    uint256 nonce = GetRandHash();
    // We want the nonce to be 64 bytes long to force the hasher to process
    // this chunk, which makes later hash computations more efficient. We
    // just write our 32-byte entropy twice to fill the 64 bytes.
    g_scriptExecutionCacheHasher.Write(nonce.begin(), 32);
    g_scriptExecutionCacheHasher.Write(nonce.begin(), 32);

    auto setup_results = g_scriptExecutionCache.setup_bytes(max_size_bytes);
    if (!setup_results) return false;

    const auto [num_elems, approx_size_bytes] = *setup_results;
    LogPrintf("Using %zu MiB out of %zu MiB requested for script execution cache, able to store %zu elements\n",
              approx_size_bytes >> 20, max_size_bytes >> 20, num_elems);
    return true;
}

/**
 * Check whether all of this transaction's input scripts succeed.
 *
 * This involves ECDSA signature checks so can be computationally intensive. This function should
 * only be called after the cheap sanity checks in CheckTxInputs passed.
 *
 * If pvChecks is not nullptr, script checks are pushed onto it instead of being performed inline. Any
 * script checks which are not necessary (eg due to script execution cache hits) are, obviously,
 * not pushed onto pvChecks/run.
 *
 * Setting cacheSigStore/cacheFullScriptStore to false will remove elements from the corresponding cache
 * which are matched. This is useful for checking blocks where we will likely never need the cache
 * entry again.
 *
 * Note that we may set state.reason to NOT_STANDARD for extra soft-fork flags in flags, block-checking
 * callers should probably reset it to CONSENSUS in such cases.
 *
 * Non-static (and re-declared) in src/test/txvalidationcache_tests.cpp
 */
bool CheckInputScripts(const CTransaction& tx, TxValidationState& state,
                       const CCoinsViewCache& inputs, unsigned int flags, bool cacheSigStore,
                       bool cacheFullScriptStore, PrecomputedTransactionData& txdata,
                       std::vector<CScriptCheck>* pvChecks)
{
    if (tx.IsCoinBase()) return true;

    if (pvChecks) {
        pvChecks->reserve(tx.vin.size());
    }

    // First check if script executions have been cached with the same
    // flags. Note that this assumes that the inputs provided are
    // correct (ie that the transaction hash which is in tx's prevouts
    // properly commits to the scriptPubKey in the inputs view of that
    // transaction).
    uint256 hashCacheEntry;
    CSHA256 hasher = g_scriptExecutionCacheHasher;
    hasher.Write(tx.GetWitnessHash().begin(), 32).Write((unsigned char*)&flags, sizeof(flags)).Finalize(hashCacheEntry.begin());
    AssertLockHeld(cs_main); //TODO: Remove this requirement by making CuckooCache not require external locks
    if (g_scriptExecutionCache.contains(hashCacheEntry, !cacheFullScriptStore)) {
        return true;
    }

    if (!txdata.m_spent_outputs_ready) {
        std::vector<CTxOut> spent_outputs;
        spent_outputs.reserve(tx.vin.size());

        for (const auto& txin : tx.vin) {
            const COutPoint& prevout = txin.prevout;
            const Coin& coin = inputs.AccessCoin(prevout);
            assert(!coin.IsSpent());
            spent_outputs.emplace_back(coin.out);
        }
        txdata.Init(tx, std::move(spent_outputs));
    }
    assert(txdata.m_spent_outputs.size() == tx.vin.size());

    for (unsigned int i = 0; i < tx.vin.size(); i++) {

        // We very carefully only pass in things to CScriptCheck which
        // are clearly committed to by tx' witness hash. This provides
        // a sanity check that our caching is not introducing consensus
        // failures through additional data in, eg, the coins being
        // spent being checked as a part of CScriptCheck.

        // Verify signature
        CScriptCheck check(txdata.m_spent_outputs[i], tx, i, flags, cacheSigStore, &txdata);
        if (pvChecks) {
            pvChecks->push_back(CScriptCheck());
            check.swap(pvChecks->back());
        } else if (!check()) {
            if (flags & STANDARD_NOT_MANDATORY_VERIFY_FLAGS) {
                // Check whether the failure was caused by a
                // non-mandatory script verification check, such as
                // non-standard DER encodings or non-null dummy
                // arguments; if so, ensure we return NOT_STANDARD
                // instead of CONSENSUS to avoid downstream users
                // splitting the network between upgraded and
                // non-upgraded nodes by banning CONSENSUS-failing
                // data providers.
                CScriptCheck check2(txdata.m_spent_outputs[i], tx, i,
                        flags & ~STANDARD_NOT_MANDATORY_VERIFY_FLAGS, cacheSigStore, &txdata);
                if (check2())
                    return state.Invalid(TxValidationResult::TX_NOT_STANDARD, strprintf("non-mandatory-script-verify-flag (%s)", ScriptErrorString(check.GetScriptError())));
            }
            // MANDATORY flag failures correspond to
            // TxValidationResult::TX_CONSENSUS. Because CONSENSUS
            // failures are the most serious case of validation
            // failures, we may need to consider using
            // RECENT_CONSENSUS_CHANGE for any script failure that
            // could be due to non-upgraded nodes which we may want to
            // support, to avoid splitting the network (but this
            // depends on the details of how net_processing handles
            // such errors).
            return state.Invalid(TxValidationResult::TX_CONSENSUS, strprintf("mandatory-script-verify-flag-failed (%s)", ScriptErrorString(check.GetScriptError())));
        }
    }

    if (cacheFullScriptStore && !pvChecks) {
        // We executed all of the provided scripts, and were told to
        // cache the result. Do so now.
        g_scriptExecutionCache.insert(hashCacheEntry);
    }

    return true;
}

bool AbortNode(BlockValidationState& state, const std::string& strMessage, const bilingual_str& userMessage)
{
    AbortNode(strMessage, userMessage);
    return state.Error(strMessage);
}

/**
 * Restore the UTXO in a Coin at a given COutPoint
 * @param undo The Coin to be restored.
 * @param view The coins view to which to apply the changes.
 * @param out The out point that corresponds to the tx input.
 * @return A DisconnectResult as an int
 */
int ApplyTxInUndo(Coin&& undo, CCoinsViewCache& view, const COutPoint& out)
{
    bool fClean = true;

    if (view.HaveCoin(out)) fClean = false; // overwriting transaction output

    // The potential_overwrite parameter to AddCoin is only allowed to be false if we know for
    // sure that the coin did not already exist in the cache. As we have queried for that above
    // using HaveCoin, we don't need to guess. When fClean is false, a coin already existed and
    // it is an overwrite.
    view.AddCoin(out, std::move(undo), !fClean);

    return fClean ? DISCONNECT_OK : DISCONNECT_UNCLEAN;
}

/** Undo the effects of this block (with given index) on the UTXO set represented by coins.
 *  When FAILED is returned, view is left in an indeterminate state. */
DisconnectResult CChainState::DisconnectBlock(const CBlock& block, const CBlockIndex* pindex, CCoinsViewCache& view)
{
    AssertLockHeld(::cs_main);
    bool fClean = true;

    CBlockUndo blockUndo;
    if (!UndoReadFromDisk(blockUndo, pindex)) {
        error("DisconnectBlock(): failure reading undo data");
        return DISCONNECT_FAILED;
    }

    if (blockUndo.vtxundo.size() + 1 != block.vtx.size()) {
        error("DisconnectBlock(): block and undo data inconsistent");
        return DISCONNECT_FAILED;
    }

    // undo transactions in reverse order
    for (int i = block.vtx.size() - 1; i >= 0; i--) {
        const CTransaction &tx = *(block.vtx[i]);
        uint256 hash = tx.GetHash();
        bool is_coinbase = tx.IsCoinBase();

        // Check that all outputs are available and match the outputs in the block itself
        // exactly.
        for (size_t o = 0; o < tx.vout.size(); o++) {
            if (!tx.vout[o].scriptPubKey.IsUnspendable()) {
                COutPoint out(hash, o);
                Coin coin;
                bool is_spent = view.SpendCoin(out, &coin);
                if (!is_spent || tx.vout[o] != coin.out || pindex->nHeight != coin.nHeight || is_coinbase != coin.fCoinBase) {
                    fClean = false;
                }
            }
        }

        // restore inputs
        if (i > 0) { // not coinbases
            CTxUndo &txundo = blockUndo.vtxundo[i-1];
            if (txundo.vprevout.size() != tx.vin.size()) {
                error("DisconnectBlock(): transaction and undo data inconsistent");
                return DISCONNECT_FAILED;
            }
            for (unsigned int j = tx.vin.size(); j > 0;) {
                --j;
                const COutPoint& out = tx.vin[j].prevout;
                int res = ApplyTxInUndo(std::move(txundo.vprevout[j]), view, out);
                if (res == DISCONNECT_FAILED) return DISCONNECT_FAILED;
                fClean = fClean && res != DISCONNECT_UNCLEAN;
            }
            // At this point, all of txundo.vprevout should have been moved out.
        }
    }

    // undo name operations in reverse order
    std::vector<CNameTxUndo>::const_reverse_iterator nameUndoIter;
    for (nameUndoIter = blockUndo.vnameundo.rbegin ();
         nameUndoIter != blockUndo.vnameundo.rend (); ++nameUndoIter)
      nameUndoIter->apply (view);

    // move best block pointer to prevout block
    view.SetBestBlock(pindex->pprev->GetBlockHash());

    return fClean ? DISCONNECT_OK : DISCONNECT_UNCLEAN;
}

static CCheckQueue<CScriptCheck> scriptcheckqueue(128);

void StartScriptCheckWorkerThreads(int threads_num)
{
    scriptcheckqueue.StartWorkerThreads(threads_num);
}

void StopScriptCheckWorkerThreads()
{
    scriptcheckqueue.StopWorkerThreads();
}

/**
 * Threshold condition checker that triggers when unknown versionbits are seen on the network.
 */
class WarningBitsConditionChecker : public AbstractThresholdConditionChecker
{
private:
    const ChainstateManager& m_chainman;
    int m_bit;

public:
    explicit WarningBitsConditionChecker(const ChainstateManager& chainman, int bit) : m_chainman{chainman}, m_bit(bit) {}

    int64_t BeginTime(const Consensus::Params& params) const override { return 0; }
    int64_t EndTime(const Consensus::Params& params) const override { return std::numeric_limits<int64_t>::max(); }
    int Period(const Consensus::Params& params) const override { return params.nMinerConfirmationWindow; }
    int Threshold(const Consensus::Params& params) const override { return params.nRuleChangeActivationThreshold; }

    bool Condition(const CBlockIndex* pindex, const Consensus::Params& params) const override
    {
        return pindex->nHeight >= params.MinBIP9WarningHeight &&
               ((pindex->nVersion & VERSIONBITS_TOP_MASK) == VERSIONBITS_TOP_BITS) &&
               ((pindex->nVersion >> m_bit) & 1) != 0 &&
               ((m_chainman.m_versionbitscache.ComputeBlockVersion(pindex->pprev, params) >> m_bit) & 1) == 0;
    }
};

static std::array<ThresholdConditionCache, VERSIONBITS_NUM_BITS> warningcache GUARDED_BY(cs_main);

static unsigned int GetBlockScriptFlags(const CBlockIndex& block_index, const ChainstateManager& chainman)
{
    const Consensus::Params& consensusparams = chainman.GetConsensus();

    uint32_t flags{SCRIPT_VERIFY_NONE};

    /* We allow overriding flags with exceptions, in case a few historical
       blocks violate a softfork that got activated later, and which we want
       to otherwise enforce unconditionally.  For now, there are no
       flags enforced unconditionally, though.  */
    const auto it{consensusparams.script_flag_exceptions.find(*Assert(block_index.phashBlock))};
    if (it != consensusparams.script_flag_exceptions.end()) {
        flags = it->second;
    }

    if (DeploymentActiveAt(block_index, chainman, Consensus::DEPLOYMENT_P2SH)) {
        flags |= SCRIPT_VERIFY_P2SH;
    }

    // Enforce the DERSIG (BIP66) rule
    if (DeploymentActiveAt(block_index, chainman, Consensus::DEPLOYMENT_DERSIG)) {
        flags |= SCRIPT_VERIFY_DERSIG;
    }

    // Enforce CHECKLOCKTIMEVERIFY (BIP65)
    if (DeploymentActiveAt(block_index, chainman, Consensus::DEPLOYMENT_CLTV)) {
        flags |= SCRIPT_VERIFY_CHECKLOCKTIMEVERIFY;
    }

    // Enforce CHECKSEQUENCEVERIFY (BIP112)
    if (DeploymentActiveAt(block_index, chainman, Consensus::DEPLOYMENT_CSV)) {
        flags |= SCRIPT_VERIFY_CHECKSEQUENCEVERIFY;
    }

    // Enforce Taproot (BIP340-BIP342)
    if (DeploymentActiveAt(block_index, chainman, Consensus::DEPLOYMENT_TAPROOT)) {
        flags |= SCRIPT_VERIFY_TAPROOT;
    }

    // Enforce BIP147 NULLDUMMY (activated simultaneously with segwit)
    if (DeploymentActiveAt(block_index, chainman, Consensus::DEPLOYMENT_SEGWIT)) {
        flags |= SCRIPT_VERIFY_NULLDUMMY;
        flags |= SCRIPT_VERIFY_WITNESS;
    }

    return flags;
}


static int64_t nTimeCheck = 0;
static int64_t nTimeForks = 0;
static int64_t nTimeConnect = 0;
static int64_t nTimeVerify = 0;
static int64_t nTimeUndo = 0;
static int64_t nTimeIndex = 0;
static int64_t nTimeTotal = 0;
static int64_t nBlocksTotal = 0;

/** Apply the effects of this block (with given index) on the UTXO set represented by coins.
 *  Validity checks that depend on the UTXO set are also done; ConnectBlock()
 *  can fail if those validity checks fail (among other reasons). */
bool CChainState::ConnectBlock(const CBlock& block, BlockValidationState& state, CBlockIndex* pindex,
                               CCoinsViewCache& view,
                               bool fJustCheck)
{
    AssertLockHeld(cs_main);
    assert(pindex);

    uint256 block_hash{block.GetHash()};
    assert(*pindex->phashBlock == block_hash);

    int64_t nTimeStart = GetTimeMicros();

    // Check it again in case a previous version let a bad block in
    // NOTE: We don't currently (re-)invoke ContextualCheckBlock() or
    // ContextualCheckBlockHeader() here. This means that if we add a new
    // consensus rule that is enforced in one of those two functions, then we
    // may have let in a block that violates the rule prior to updating the
    // software, and we would NOT be enforcing the rule here. Fully solving
    // upgrade from one software version to the next after a consensus rule
    // change is potentially tricky and issue-specific (see NeedsRedownload()
    // for one approach that was used for BIP 141 deployment).
    // Also, currently the rule against blocks more than 2 hours in the future
    // is enforced in ContextualCheckBlockHeader(); we wouldn't want to
    // re-enforce that rule here (at least until we make it impossible for
    // m_adjusted_time_callback() to go backward).
    if (!CheckBlock(block, state, m_params.GetConsensus(), !fJustCheck, !fJustCheck)) {
        if (state.GetResult() == BlockValidationResult::BLOCK_MUTATED) {
            // We don't write down blocks to disk if they may have been
            // corrupted, so this should be impossible unless we're having hardware
            // problems.
            return AbortNode(state, "Corrupt block found indicating potential hardware failure; shutting down");
        }
        return error("%s: Consensus::CheckBlock: %s", __func__, state.ToString());
    }

    // verify that the view's current state corresponds to the previous block
    uint256 hashPrevBlock = pindex->pprev == nullptr ? uint256() : pindex->pprev->GetBlockHash();
    assert(hashPrevBlock == view.GetBestBlock());

    nBlocksTotal++;

    /* In Xaya, the genesis block tx is spendable (premine).  Thus no
       special rule is needed here (as in Bitcoin and Namecoin).  */

    bool fScriptChecks = true;
    if (!hashAssumeValid.IsNull()) {
        // We've been configured with the hash of a block which has been externally verified to have a valid history.
        // A suitable default value is included with the software and updated from time to time.  Because validity
        //  relative to a piece of software is an objective fact these defaults can be easily reviewed.
        // This setting doesn't force the selection of any particular chain but makes validating some faster by
        //  effectively caching the result of part of the verification.
        BlockMap::const_iterator  it = m_blockman.m_block_index.find(hashAssumeValid);
        if (it != m_blockman.m_block_index.end()) {
            if (it->second.GetAncestor(pindex->nHeight) == pindex &&
                m_chainman.m_best_header->GetAncestor(pindex->nHeight) == pindex &&
                m_chainman.m_best_header->nChainWork >= nMinimumChainWork) {
                // This block is a member of the assumed verified chain and an ancestor of the best header.
                // Script verification is skipped when connecting blocks under the
                // assumevalid block. Assuming the assumevalid block is valid this
                // is safe because block merkle hashes are still computed and checked,
                // Of course, if an assumed valid block is invalid due to false scriptSigs
                // this optimization would allow an invalid chain to be accepted.
                // The equivalent time check discourages hash power from extorting the network via DOS attack
                //  into accepting an invalid block through telling users they must manually set assumevalid.
                //  Requiring a software change or burying the invalid block, regardless of the setting, makes
                //  it hard to hide the implication of the demand.  This also avoids having release candidates
                //  that are hardly doing any signature verification at all in testing without having to
                //  artificially set the default assumed verified block further back.
                // The test against nMinimumChainWork prevents the skipping when denied access to any chain at
                //  least as good as the expected chain.
                fScriptChecks = (GetBlockProofEquivalentTime(*m_chainman.m_best_header, *pindex, *m_chainman.m_best_header, m_params.GetConsensus()) <= 60 * 60 * 12);
            }
        }
    }

    int64_t nTime1 = GetTimeMicros(); nTimeCheck += nTime1 - nTimeStart;
    LogPrint(BCLog::BENCH, "    - Sanity checks: %.2fms [%.2fs (%.2fms/blk)]\n", MILLI * (nTime1 - nTimeStart), nTimeCheck * MICRO, nTimeCheck * MILLI / nBlocksTotal);

    // Xaya has BIP34 activated from the start, so there's no need for the
    // BIP30 checks.

    // Enforce BIP68 (sequence locks)
    int nLockTimeFlags = 0;
    if (DeploymentActiveAt(*pindex, m_chainman, Consensus::DEPLOYMENT_CSV)) {
        nLockTimeFlags |= LOCKTIME_VERIFY_SEQUENCE;
    }

    // Get the script flags for this block
    unsigned int flags{GetBlockScriptFlags(*pindex, m_chainman)};

    int64_t nTime2 = GetTimeMicros(); nTimeForks += nTime2 - nTime1;
    LogPrint(BCLog::BENCH, "    - Fork checks: %.2fms [%.2fs (%.2fms/blk)]\n", MILLI * (nTime2 - nTime1), nTimeForks * MICRO, nTimeForks * MILLI / nBlocksTotal);

    CBlockUndo blockundo;

    // Precomputed transaction data pointers must not be invalidated
    // until after `control` has run the script checks (potentially
    // in multiple threads). Preallocate the vector size so a new allocation
    // doesn't invalidate pointers into the vector, and keep txsdata in scope
    // for as long as `control`.
    CCheckQueueControl<CScriptCheck> control(fScriptChecks && g_parallel_script_checks ? &scriptcheckqueue : nullptr);
    std::vector<PrecomputedTransactionData> txsdata(block.vtx.size());

    std::vector<int> prevheights;
    CAmount nFees = 0;
    int nInputs = 0;
    int64_t nSigOpsCost = 0;
    blockundo.vtxundo.reserve(block.vtx.size() - 1);
    for (unsigned int i = 0; i < block.vtx.size(); i++)
    {
        const CTransaction &tx = *(block.vtx[i]);

        nInputs += tx.vin.size();

        if (!tx.IsCoinBase())
        {
            CAmount txfee = 0;
            TxValidationState tx_state;
            if (!Consensus::CheckTxInputs(tx, tx_state, view, pindex->nHeight, txfee)) {
                // Any transaction validation failure in ConnectBlock is a block consensus failure
                state.Invalid(BlockValidationResult::BLOCK_CONSENSUS,
                            tx_state.GetRejectReason(), tx_state.GetDebugMessage());
                return error("%s: Consensus::CheckTxInputs: %s, %s", __func__, tx.GetHash().ToString(), state.ToString());
            }
            nFees += txfee;
            if (!MoneyRange(nFees)) {
                LogPrintf("ERROR: %s: accumulated fee in the block out of range.\n", __func__);
                return state.Invalid(BlockValidationResult::BLOCK_CONSENSUS, "bad-txns-accumulated-fee-outofrange");
            }

            // Check that transaction is BIP68 final
            // BIP68 lock checks (as opposed to nLockTime checks) must
            // be in ConnectBlock because they require the UTXO set
            prevheights.resize(tx.vin.size());
            for (size_t j = 0; j < tx.vin.size(); j++) {
                prevheights[j] = view.AccessCoin(tx.vin[j].prevout).nHeight;
            }

            if (!SequenceLocks(tx, nLockTimeFlags, prevheights, *pindex)) {
                LogPrintf("ERROR: %s: contains a non-BIP68-final transaction\n", __func__);
                return state.Invalid(BlockValidationResult::BLOCK_CONSENSUS, "bad-txns-nonfinal");
            }
        }

        // GetTransactionSigOpCost counts 3 types of sigops:
        // * legacy (always)
        // * p2sh (when P2SH enabled in flags and excludes coinbase)
        // * witness (when witness enabled in flags and excludes coinbase)
        nSigOpsCost += GetTransactionSigOpCost(tx, view, flags);
        if (nSigOpsCost > MAX_BLOCK_SIGOPS_COST) {
            LogPrintf("ERROR: ConnectBlock(): too many sigops\n");
            return state.Invalid(BlockValidationResult::BLOCK_CONSENSUS, "bad-blk-sigops");
        }

        if (!tx.IsCoinBase())
        {
            std::vector<CScriptCheck> vChecks;
            bool fCacheResults = fJustCheck; /* Don't cache results if we're actually connecting blocks (still consult the cache, though) */
            TxValidationState tx_state;
            if (fScriptChecks && !CheckInputScripts(tx, tx_state, view, flags, fCacheResults, fCacheResults, txsdata[i], g_parallel_script_checks ? &vChecks : nullptr)) {
                // Any transaction validation failure in ConnectBlock is a block consensus failure
                state.Invalid(BlockValidationResult::BLOCK_CONSENSUS,
                              tx_state.GetRejectReason(), tx_state.GetDebugMessage());
                return error("ConnectBlock(): CheckInputScripts on %s failed with %s",
                    tx.GetHash().ToString(), state.ToString());
            }
            control.Add(vChecks);
        }

        CTxUndo undoDummy;
        if (i > 0) {
            blockundo.vtxundo.push_back(CTxUndo());
        }
        UpdateCoins(tx, view, i == 0 ? undoDummy : blockundo.vtxundo.back(), pindex->nHeight);
        ApplyNameTransaction(tx, pindex->nHeight, view, blockundo);
    }
    int64_t nTime3 = GetTimeMicros(); nTimeConnect += nTime3 - nTime2;
    LogPrint(BCLog::BENCH, "      - Connect %u transactions: %.2fms (%.3fms/tx, %.3fms/txin) [%.2fs (%.2fms/blk)]\n", (unsigned)block.vtx.size(), MILLI * (nTime3 - nTime2), MILLI * (nTime3 - nTime2) / block.vtx.size(), nInputs <= 1 ? 0 : MILLI * (nTime3 - nTime2) / (nInputs-1), nTimeConnect * MICRO, nTimeConnect * MILLI / nBlocksTotal);

    /* Special rule:  Allow too high payout for genesis blocks.  They are used
       to add the premine coins.  */
    CAmount blockReward = nFees + GetBlockSubsidy(pindex->nHeight, m_params.GetConsensus());
    const bool isGenesis = (block.GetHash () == m_params.GetConsensus ().hashGenesisBlock);
    if (!isGenesis && block.vtx[0]->GetValueOut() > blockReward) {
        LogPrintf("ERROR: ConnectBlock(): coinbase pays too much (actual=%d vs limit=%d)\n", block.vtx[0]->GetValueOut(), blockReward);
        return state.Invalid(BlockValidationResult::BLOCK_CONSENSUS, "bad-cb-amount");
    }

    if (!control.Wait()) {
        LogPrintf("ERROR: %s: CheckQueue failed\n", __func__);
        return state.Invalid(BlockValidationResult::BLOCK_CONSENSUS, "block-validation-failed");
    }
    int64_t nTime4 = GetTimeMicros(); nTimeVerify += nTime4 - nTime2;
    LogPrint(BCLog::BENCH, "    - Verify %u txins: %.2fms (%.3fms/txin) [%.2fs (%.2fms/blk)]\n", nInputs - 1, MILLI * (nTime4 - nTime2), nInputs <= 1 ? 0 : MILLI * (nTime4 - nTime2) / (nInputs-1), nTimeVerify * MICRO, nTimeVerify * MILLI / nBlocksTotal);

    if (fJustCheck)
        return true;

    if (!isGenesis && !m_blockman.WriteUndoDataForBlock(blockundo, state, pindex, m_params)) {
        return false;
    }

    int64_t nTime5 = GetTimeMicros(); nTimeUndo += nTime5 - nTime4;
    LogPrint(BCLog::BENCH, "    - Write undo data: %.2fms [%.2fs (%.2fms/blk)]\n", MILLI * (nTime5 - nTime4), nTimeUndo * MICRO, nTimeUndo * MILLI / nBlocksTotal);

    if (!pindex->IsValid(BLOCK_VALID_SCRIPTS)) {
        pindex->RaiseValidity(BLOCK_VALID_SCRIPTS);
        m_blockman.m_dirty_blockindex.insert(pindex);
    }

    // add this block to the view's block chain
    view.SetBestBlock(pindex->GetBlockHash());

    int64_t nTime6 = GetTimeMicros(); nTimeIndex += nTime6 - nTime5;
    LogPrint(BCLog::BENCH, "    - Index writing: %.2fms [%.2fs (%.2fms/blk)]\n", MILLI * (nTime6 - nTime5), nTimeIndex * MICRO, nTimeIndex * MILLI / nBlocksTotal);

    TRACE6(validation, block_connected,
        block_hash.data(),
        pindex->nHeight,
        block.vtx.size(),
        nInputs,
        nSigOpsCost,
        nTime5 - nTimeStart // in microseconds (µs)
    );

    return true;
}

CoinsCacheSizeState CChainState::GetCoinsCacheSizeState()
{
    AssertLockHeld(::cs_main);
    return this->GetCoinsCacheSizeState(
        m_coinstip_cache_size_bytes,
        m_mempool ? m_mempool->m_max_size_bytes : 0);
}

CoinsCacheSizeState CChainState::GetCoinsCacheSizeState(
    size_t max_coins_cache_size_bytes,
    size_t max_mempool_size_bytes)
{
    AssertLockHeld(::cs_main);
    const int64_t nMempoolUsage = m_mempool ? m_mempool->DynamicMemoryUsage() : 0;
    int64_t cacheSize = CoinsTip().DynamicMemoryUsage();
    int64_t nTotalSpace =
        max_coins_cache_size_bytes + std::max<int64_t>(int64_t(max_mempool_size_bytes) - nMempoolUsage, 0);

    //! No need to periodic flush if at least this much space still available.
    static constexpr int64_t MAX_BLOCK_COINSDB_USAGE_BYTES = 10 * 1024 * 1024;  // 10MB
    int64_t large_threshold =
        std::max((9 * nTotalSpace) / 10, nTotalSpace - MAX_BLOCK_COINSDB_USAGE_BYTES);

    if (cacheSize > nTotalSpace) {
        LogPrintf("Cache size (%s) exceeds total space (%s)\n", cacheSize, nTotalSpace);
        return CoinsCacheSizeState::CRITICAL;
    } else if (cacheSize > large_threshold) {
        return CoinsCacheSizeState::LARGE;
    }
    return CoinsCacheSizeState::OK;
}

bool CChainState::FlushStateToDisk(
    BlockValidationState &state,
    FlushStateMode mode,
    int nManualPruneHeight)
{
    LOCK(cs_main);
    assert(this->CanFlushToDisk());
    static std::chrono::microseconds nLastWrite{0};
    static std::chrono::microseconds nLastFlush{0};
    std::set<int> setFilesToPrune;
    bool full_flush_completed = false;

    const size_t coins_count = CoinsTip().GetCacheSize();
    const size_t coins_mem_usage = CoinsTip().DynamicMemoryUsage();

    try {
    {
        bool fFlushForPrune = false;
        bool fDoFullFlush = false;

        CoinsCacheSizeState cache_state = GetCoinsCacheSizeState();
        LOCK(m_blockman.cs_LastBlockFile);
        if (fPruneMode && (m_blockman.m_check_for_pruning || nManualPruneHeight > 0) && !fReindex) {
            // make sure we don't prune above any of the prune locks bestblocks
            // pruning is height-based
            int last_prune{m_chain.Height()}; // last height we can prune
            std::optional<std::string> limiting_lock; // prune lock that actually was the limiting factor, only used for logging

            for (const auto& prune_lock : m_blockman.m_prune_locks) {
                if (prune_lock.second.height_first == std::numeric_limits<int>::max()) continue;
                // Remove the buffer and one additional block here to get actual height that is outside of the buffer
                const int lock_height{prune_lock.second.height_first - PRUNE_LOCK_BUFFER - 1};
                last_prune = std::max(1, std::min(last_prune, lock_height));
                if (last_prune == lock_height) {
                    limiting_lock = prune_lock.first;
                }
            }

            if (limiting_lock) {
                LogPrint(BCLog::PRUNE, "%s limited pruning to height %d\n", limiting_lock.value(), last_prune);
            }

            if (nManualPruneHeight > 0) {
                LOG_TIME_MILLIS_WITH_CATEGORY("find files to prune (manual)", BCLog::BENCH);

                m_blockman.FindFilesToPruneManual(setFilesToPrune, std::min(last_prune, nManualPruneHeight), m_chain.Height());
            } else {
                LOG_TIME_MILLIS_WITH_CATEGORY("find files to prune", BCLog::BENCH);

                m_blockman.FindFilesToPrune(setFilesToPrune, m_params.PruneAfterHeight(), m_chain.Height(), last_prune, IsInitialBlockDownload());
                m_blockman.m_check_for_pruning = false;
            }
            if (!setFilesToPrune.empty()) {
                fFlushForPrune = true;
                if (!m_blockman.m_have_pruned) {
                    m_blockman.m_block_tree_db->WriteFlag("prunedblockfiles", true);
                    m_blockman.m_have_pruned = true;
                }
            }
        }
        const auto nNow = GetTime<std::chrono::microseconds>();
        // Avoid writing/flushing immediately after startup.
        if (nLastWrite.count() == 0) {
            nLastWrite = nNow;
        }
        if (nLastFlush.count() == 0) {
            nLastFlush = nNow;
        }
        // The cache is large and we're within 10% and 10 MiB of the limit, but we have time now (not in the middle of a block processing).
        bool fCacheLarge = mode == FlushStateMode::PERIODIC && cache_state >= CoinsCacheSizeState::LARGE;
        // The cache is over the limit, we have to write now.
        bool fCacheCritical = mode == FlushStateMode::IF_NEEDED && cache_state >= CoinsCacheSizeState::CRITICAL;
        // It's been a while since we wrote the block index to disk. Do this frequently, so we don't need to redownload after a crash.
        bool fPeriodicWrite = mode == FlushStateMode::PERIODIC && nNow > nLastWrite + DATABASE_WRITE_INTERVAL;
        // It's been very long since we flushed the cache. Do this infrequently, to optimize cache usage.
        bool fPeriodicFlush = mode == FlushStateMode::PERIODIC && nNow > nLastFlush + DATABASE_FLUSH_INTERVAL;
        // Combine all conditions that result in a full cache flush.
        fDoFullFlush = (mode == FlushStateMode::ALWAYS) || fCacheLarge || fCacheCritical || fPeriodicFlush || fFlushForPrune;
        // Write blocks and block index to disk.
        if (fDoFullFlush || fPeriodicWrite) {
            // Ensure we can write block index
            if (!CheckDiskSpace(gArgs.GetBlocksDirPath())) {
                return AbortNode(state, "Disk space is too low!", _("Disk space is too low!"));
            }
            {
                LOG_TIME_MILLIS_WITH_CATEGORY("write block and undo data to disk", BCLog::BENCH);

                // First make sure all block and undo data is flushed to disk.
                m_blockman.FlushBlockFile();
            }

            // Then update all block file information (which may refer to block and undo files).
            {
                LOG_TIME_MILLIS_WITH_CATEGORY("write block index to disk", BCLog::BENCH);

                if (!m_blockman.WriteBlockIndexDB()) {
                    return AbortNode(state, "Failed to write to block index database");
                }
            }
            // Finally remove any pruned files
            if (fFlushForPrune) {
                LOG_TIME_MILLIS_WITH_CATEGORY("unlink pruned files", BCLog::BENCH);

                UnlinkPrunedFiles(setFilesToPrune);
            }
            nLastWrite = nNow;
        }
        // Flush best chain related state. This can only be done if the blocks / block index write was also done.
        if (fDoFullFlush && !CoinsTip().GetBestBlock().IsNull()) {
            LOG_TIME_MILLIS_WITH_CATEGORY(strprintf("write coins cache to disk (%d coins, %.2fkB)",
                coins_count, coins_mem_usage / 1000), BCLog::BENCH);

            // Typical Coin structures on disk are around 48 bytes in size.
            // Pushing a new one to the database can cause it to be written
            // twice (once in the log, and once in the tables). This is already
            // an overestimation, as most will delete an existing entry or
            // overwrite one. Still, use a conservative safety factor of 2.
            if (!CheckDiskSpace(gArgs.GetDataDirNet(), 48 * 2 * 2 * CoinsTip().GetCacheSize())) {
                return AbortNode(state, "Disk space is too low!", _("Disk space is too low!"));
            }
            // Flush the chainstate (which may refer to block index entries).
            if (!CoinsTip().Flush())
                return AbortNode(state, "Failed to write to coin database");
            nLastFlush = nNow;
            full_flush_completed = true;
            TRACE5(utxocache, flush,
                   (int64_t)(GetTimeMicros() - nNow.count()), // in microseconds (µs)
                   (uint32_t)mode,
                   (uint64_t)coins_count,
                   (uint64_t)coins_mem_usage,
                   (bool)fFlushForPrune);
        }
    }
    if (full_flush_completed) {
        // Update best block in wallet (so we can detect restored wallets).
        GetMainSignals().ChainStateFlushed(m_chain.GetLocator());
    }
    } catch (const std::runtime_error& e) {
        return AbortNode(state, std::string("System error while flushing: ") + e.what());
    }
    return true;
}

void CChainState::ForceFlushStateToDisk()
{
    BlockValidationState state;
    if (!this->FlushStateToDisk(state, FlushStateMode::ALWAYS)) {
        LogPrintf("%s: failed to flush state (%s)\n", __func__, state.ToString());
    }
}

void CChainState::PruneAndFlush()
{
    BlockValidationState state;
    m_blockman.m_check_for_pruning = true;
    if (!this->FlushStateToDisk(state, FlushStateMode::NONE)) {
        LogPrintf("%s: failed to flush state (%s)\n", __func__, state.ToString());
    }
}

static void DoWarning(const bilingual_str& warning)
{
    static bool fWarned = false;
    SetMiscWarning(warning);
    if (!fWarned) {
        AlertNotify(warning.original);
        fWarned = true;
    }
}

/** Private helper function that concatenates warning messages. */
static void AppendWarning(bilingual_str& res, const bilingual_str& warn)
{
    if (!res.empty()) res += Untranslated(", ");
    res += warn;
}

static void UpdateTipLog(
    const CCoinsViewCache& coins_tip,
    const CBlockIndex* tip,
    const CChainParams& params,
    const std::string& func_name,
    const std::string& prefix,
    const std::string& warning_messages) EXCLUSIVE_LOCKS_REQUIRED(::cs_main)
{

    AssertLockHeld(::cs_main);
    LogPrintf("%s%s: new best=%s height=%d version=0x%08x log2_work=%f tx=%lu date='%s' progress=%f cache=%.1fMiB(%utxo)%s\n",
        prefix, func_name,
        tip->GetBlockHash().ToString(), tip->nHeight, tip->nVersion,
        log(tip->nChainWork.getdouble()) / log(2.0), (unsigned long)tip->nChainTx,
        FormatISO8601DateTime(tip->GetBlockTime()),
        GuessVerificationProgress(params.TxData(), tip),
        coins_tip.DynamicMemoryUsage() * (1.0 / (1 << 20)),
        coins_tip.GetCacheSize(),
        !warning_messages.empty() ? strprintf(" warning='%s'", warning_messages) : "");
}

void CChainState::UpdateTip(const CBlockIndex* pindexNew)
{
    AssertLockHeld(::cs_main);
    const auto& coins_tip = this->CoinsTip();

    // The remainder of the function isn't relevant if we are not acting on
    // the active chainstate, so return if need be.
    if (this != &m_chainman.ActiveChainstate()) {
        // Only log every so often so that we don't bury log messages at the tip.
        constexpr int BACKGROUND_LOG_INTERVAL = 2000;
        if (pindexNew->nHeight % BACKGROUND_LOG_INTERVAL == 0) {
            UpdateTipLog(coins_tip, pindexNew, m_params, __func__, "[background validation] ", "");
        }
        return;
    }

    // New best block
    if (m_mempool) {
        m_mempool->AddTransactionsUpdated(1);
    }

    {
        LOCK(g_best_block_mutex);
        g_best_block = pindexNew->GetBlockHash();
        g_best_block_cv.notify_all();
    }

    bilingual_str warning_messages;
    if (!this->IsInitialBlockDownload()) {
        const CBlockIndex* pindex = pindexNew;
        for (int bit = 0; bit < VERSIONBITS_NUM_BITS; bit++) {
            WarningBitsConditionChecker checker(m_chainman, bit);
            ThresholdState state = checker.GetStateFor(pindex, m_params.GetConsensus(), warningcache.at(bit));
            if (state == ThresholdState::ACTIVE || state == ThresholdState::LOCKED_IN) {
                const bilingual_str warning = strprintf(_("Unknown new rules activated (versionbit %i)"), bit);
                if (state == ThresholdState::ACTIVE) {
                    DoWarning(warning);
                } else {
                    AppendWarning(warning_messages, warning);
                }
            }
        }
    }
    UpdateTipLog(coins_tip, pindexNew, m_params, __func__, "", warning_messages.original);
}

/** Disconnect m_chain's tip.
  * After calling, the mempool will be in an inconsistent state, with
  * transactions from disconnected blocks being added to disconnectpool.  You
  * should make the mempool consistent again by calling MaybeUpdateMempoolForReorg.
  * with cs_main held.
  *
  * If disconnectpool is nullptr, then no disconnected transactions are added to
  * disconnectpool (note that the caller is responsible for mempool consistency
  * in any case).
  */
bool CChainState::DisconnectTip(BlockValidationState& state, DisconnectedBlockTransactions* disconnectpool)
{
    AssertLockHeld(cs_main);
    if (m_mempool) AssertLockHeld(m_mempool->cs);

    CBlockIndex *pindexDelete = m_chain.Tip();
    assert(pindexDelete);
    assert(pindexDelete->pprev);
    CheckNameDB (*this, true);
    // Read block from disk.
    std::shared_ptr<CBlock> pblock = std::make_shared<CBlock>();
    CBlock& block = *pblock;
    if (!ReadBlockFromDisk(block, pindexDelete, m_params.GetConsensus())) {
        return error("DisconnectTip(): Failed to read block");
    }
    // Apply the block atomically to the chain state.
    int64_t nStart = GetTimeMicros();
    {
        CCoinsViewCache view(&CoinsTip());
        assert(view.GetBestBlock() == pindexDelete->GetBlockHash());
        if (DisconnectBlock(block, pindexDelete, view) != DISCONNECT_OK)
            return error("DisconnectTip(): DisconnectBlock %s failed", pindexDelete->GetBlockHash().ToString());
        bool flushed = view.Flush();
        assert(flushed);
    }
    LogPrint(BCLog::BENCH, "- Disconnect block: %.2fms\n", (GetTimeMicros() - nStart) * MILLI);

    {
        // Prune locks that began at or after the tip should be moved backward so they get a chance to reorg
        const int max_height_first{pindexDelete->nHeight - 1};
        for (auto& prune_lock : m_blockman.m_prune_locks) {
            if (prune_lock.second.height_first <= max_height_first) continue;

            prune_lock.second.height_first = max_height_first;
            LogPrint(BCLog::PRUNE, "%s prune lock moved back to %d\n", prune_lock.first, max_height_first);
        }
    }

    // Write the chain state to disk, if necessary.
    if (!FlushStateToDisk(state, FlushStateMode::IF_NEEDED)) {
        return false;
    }

    if (disconnectpool && m_mempool) {
        // Save transactions to re-add to mempool at end of reorg
        for (auto it = block.vtx.rbegin(); it != block.vtx.rend(); ++it) {
            disconnectpool->addTransaction(*it);
        }
        while (disconnectpool->DynamicMemoryUsage() > MAX_DISCONNECTED_TX_POOL_SIZE * 1000) {
            // Drop the earliest entry, and remove its children from the mempool.
            auto it = disconnectpool->queuedTx.get<insertion_order>().begin();
            m_mempool->removeRecursive(**it, MemPoolRemovalReason::REORG);
            disconnectpool->removeEntry(it);
        }
    }

    m_chain.SetTip(*pindexDelete->pprev);

    UpdateTip(pindexDelete->pprev);
    CheckNameDB (*this, true);
    // Let wallets know transactions went from 1-confirmed to
    // 0-confirmed or conflicted:
    GetMainSignals().BlockDisconnected(pblock, pindexDelete);
    return true;
}

static int64_t nTimeReadFromDiskTotal = 0;
static int64_t nTimeConnectTotal = 0;
static int64_t nTimeFlush = 0;
static int64_t nTimeChainState = 0;
static int64_t nTimePostConnect = 0;

struct PerBlockConnectTrace {
    CBlockIndex* pindex = nullptr;
    std::shared_ptr<const CBlock> pblock;
    PerBlockConnectTrace() = default;
};
/**
 * Used to track blocks whose transactions were applied to the UTXO state as a
 * part of a single ActivateBestChainStep call.
 *
 * This class is single-use, once you call GetBlocksConnected() you have to throw
 * it away and make a new one.
 */
class ConnectTrace {
private:
    std::vector<PerBlockConnectTrace> blocksConnected;

public:
    explicit ConnectTrace() : blocksConnected(1) {}

    void BlockConnected(CBlockIndex* pindex, std::shared_ptr<const CBlock> pblock) {
        assert(!blocksConnected.back().pindex);
        assert(pindex);
        assert(pblock);
        blocksConnected.back().pindex = pindex;
        blocksConnected.back().pblock = std::move(pblock);
        blocksConnected.emplace_back();
    }

    std::vector<PerBlockConnectTrace>& GetBlocksConnected() {
        // We always keep one extra block at the end of our list because
        // blocks are added after all the conflicted transactions have
        // been filled in. Thus, the last entry should always be an empty
        // one waiting for the transactions from the next block. We pop
        // the last entry here to make sure the list we return is sane.
        assert(!blocksConnected.back().pindex);
        blocksConnected.pop_back();
        return blocksConnected;
    }
};

/**
 * Connect a new block to m_chain. pblock is either nullptr or a pointer to a CBlock
 * corresponding to pindexNew, to bypass loading it again from disk.
 *
 * The block is added to connectTrace if connection succeeds.
 */
bool CChainState::ConnectTip(BlockValidationState& state, CBlockIndex* pindexNew, const std::shared_ptr<const CBlock>& pblock, ConnectTrace& connectTrace, DisconnectedBlockTransactions& disconnectpool)
{
    AssertLockHeld(cs_main);
    if (m_mempool) AssertLockHeld(m_mempool->cs);

    assert(pindexNew->pprev == m_chain.Tip());
    CheckNameDB (*this, true);
    // Read block from disk.
    int64_t nTime1 = GetTimeMicros();
    std::shared_ptr<const CBlock> pthisBlock;
    if (!pblock) {
        std::shared_ptr<CBlock> pblockNew = std::make_shared<CBlock>();
        if (!ReadBlockFromDisk(*pblockNew, pindexNew, m_params.GetConsensus())) {
            return AbortNode(state, "Failed to read block");
        }
        pthisBlock = pblockNew;
    } else {
        LogPrint(BCLog::BENCH, "  - Using cached block\n");
        pthisBlock = pblock;
    }
    const CBlock& blockConnecting = *pthisBlock;
    // Apply the block atomically to the chain state.
    int64_t nTime2 = GetTimeMicros(); nTimeReadFromDiskTotal += nTime2 - nTime1;
    int64_t nTime3;
    LogPrint(BCLog::BENCH, "  - Load block from disk: %.2fms [%.2fs (%.2fms/blk)]\n", (nTime2 - nTime1) * MILLI, nTimeReadFromDiskTotal * MICRO, nTimeReadFromDiskTotal * MILLI / nBlocksTotal);
    {
        CCoinsViewCache view(&CoinsTip());
        bool rv = ConnectBlock(blockConnecting, state, pindexNew, view);
        GetMainSignals().BlockChecked(blockConnecting, state);
        if (!rv) {
            if (state.IsInvalid())
                InvalidBlockFound(pindexNew, state);
            return error("%s: ConnectBlock %s failed, %s", __func__, pindexNew->GetBlockHash().ToString(), state.ToString());
        }
        nTime3 = GetTimeMicros(); nTimeConnectTotal += nTime3 - nTime2;
        assert(nBlocksTotal > 0);
        LogPrint(BCLog::BENCH, "  - Connect total: %.2fms [%.2fs (%.2fms/blk)]\n", (nTime3 - nTime2) * MILLI, nTimeConnectTotal * MICRO, nTimeConnectTotal * MILLI / nBlocksTotal);
        bool flushed = view.Flush();
        assert(flushed);
    }
    int64_t nTime4 = GetTimeMicros(); nTimeFlush += nTime4 - nTime3;
    LogPrint(BCLog::BENCH, "  - Flush: %.2fms [%.2fs (%.2fms/blk)]\n", (nTime4 - nTime3) * MILLI, nTimeFlush * MICRO, nTimeFlush * MILLI / nBlocksTotal);
    // Write the chain state to disk, if necessary.
    if (!FlushStateToDisk(state, FlushStateMode::IF_NEEDED)) {
        return false;
    }
    int64_t nTime5 = GetTimeMicros(); nTimeChainState += nTime5 - nTime4;
    LogPrint(BCLog::BENCH, "  - Writing chainstate: %.2fms [%.2fs (%.2fms/blk)]\n", (nTime5 - nTime4) * MILLI, nTimeChainState * MICRO, nTimeChainState * MILLI / nBlocksTotal);
    // Remove conflicting transactions from the mempool.;
    if (m_mempool) {
        m_mempool->removeForBlock(blockConnecting.vtx, pindexNew->nHeight);
        disconnectpool.removeForBlock(blockConnecting.vtx);
    }
    // Update m_chain & related variables.
    m_chain.SetTip(*pindexNew);
    UpdateTip(pindexNew);
    CheckNameDB (*this, false);

    int64_t nTime6 = GetTimeMicros(); nTimePostConnect += nTime6 - nTime5; nTimeTotal += nTime6 - nTime1;
    LogPrint(BCLog::BENCH, "  - Connect postprocess: %.2fms [%.2fs (%.2fms/blk)]\n", (nTime6 - nTime5) * MILLI, nTimePostConnect * MICRO, nTimePostConnect * MILLI / nBlocksTotal);
    LogPrint(BCLog::BENCH, "- Connect block: %.2fms [%.2fs (%.2fms/blk)]\n", (nTime6 - nTime1) * MILLI, nTimeTotal * MICRO, nTimeTotal * MILLI / nBlocksTotal);

    connectTrace.BlockConnected(pindexNew, std::move(pthisBlock));
    return true;
}

/**
 * Return the tip of the chain with the most work in it, that isn't
 * known to be invalid (it's however far from certain to be valid).
 */
CBlockIndex* CChainState::FindMostWorkChain()
{
    AssertLockHeld(::cs_main);
    do {
        CBlockIndex *pindexNew = nullptr;

        // Find the best candidate header.
        {
            std::set<CBlockIndex*, CBlockIndexWorkComparator>::reverse_iterator it = setBlockIndexCandidates.rbegin();
            if (it == setBlockIndexCandidates.rend())
                return nullptr;
            pindexNew = *it;
        }

        // Check whether all blocks on the path between the currently active chain and the candidate are valid.
        // Just going until the active chain is an optimization, as we know all blocks in it are valid already.
        CBlockIndex *pindexTest = pindexNew;
        bool fInvalidAncestor = false;
        while (pindexTest && !m_chain.Contains(pindexTest)) {
            assert(pindexTest->HaveTxsDownloaded() || pindexTest->nHeight == 0);

            // Pruned nodes may have entries in setBlockIndexCandidates for
            // which block files have been deleted.  Remove those as candidates
            // for the most work chain if we come across them; we can't switch
            // to a chain unless we have all the non-active-chain parent blocks.
            bool fFailedChain = pindexTest->nStatus & BLOCK_FAILED_MASK;
            bool fMissingData = !(pindexTest->nStatus & BLOCK_HAVE_DATA);
            if (fFailedChain || fMissingData) {
                // Candidate chain is not usable (either invalid or missing data)
                if (fFailedChain && (m_chainman.m_best_invalid == nullptr || pindexNew->nChainWork > m_chainman.m_best_invalid->nChainWork)) {
                    m_chainman.m_best_invalid = pindexNew;
                }
                CBlockIndex *pindexFailed = pindexNew;
                // Remove the entire chain from the set.
                while (pindexTest != pindexFailed) {
                    if (fFailedChain) {
                        pindexFailed->nStatus |= BLOCK_FAILED_CHILD;
                    } else if (fMissingData) {
                        // If we're missing data, then add back to m_blocks_unlinked,
                        // so that if the block arrives in the future we can try adding
                        // to setBlockIndexCandidates again.
                        m_blockman.m_blocks_unlinked.insert(
                            std::make_pair(pindexFailed->pprev, pindexFailed));
                    }
                    setBlockIndexCandidates.erase(pindexFailed);
                    pindexFailed = pindexFailed->pprev;
                }
                setBlockIndexCandidates.erase(pindexTest);
                fInvalidAncestor = true;
                break;
            }
            pindexTest = pindexTest->pprev;
        }
        if (!fInvalidAncestor)
            return pindexNew;
    } while(true);
}

/** Delete all entries in setBlockIndexCandidates that are worse than the current tip. */
void CChainState::PruneBlockIndexCandidates() {
    // Note that we can't delete the current block itself, as we may need to return to it later in case a
    // reorganization to a better block fails.
    std::set<CBlockIndex*, CBlockIndexWorkComparator>::iterator it = setBlockIndexCandidates.begin();
    while (it != setBlockIndexCandidates.end() && setBlockIndexCandidates.value_comp()(*it, m_chain.Tip())) {
        setBlockIndexCandidates.erase(it++);
    }
    // Either the current tip or a successor of it we're working towards is left in setBlockIndexCandidates.
    assert(!setBlockIndexCandidates.empty());
}

/**
 * Try to make some progress towards making pindexMostWork the active block.
 * pblock is either nullptr or a pointer to a CBlock corresponding to pindexMostWork.
 *
 * @returns true unless a system error occurred
 */
bool CChainState::ActivateBestChainStep(BlockValidationState& state, CBlockIndex* pindexMostWork, const std::shared_ptr<const CBlock>& pblock, bool& fInvalidFound, ConnectTrace& connectTrace)
{
    AssertLockHeld(cs_main);
    if (m_mempool) AssertLockHeld(m_mempool->cs);

    const CBlockIndex* pindexOldTip = m_chain.Tip();
    const CBlockIndex* pindexFork = m_chain.FindFork(pindexMostWork);

    // Disconnect active blocks which are no longer in the best chain.
    bool fBlocksDisconnected = false;
    DisconnectedBlockTransactions disconnectpool;
    while (m_chain.Tip() && m_chain.Tip() != pindexFork) {
        if (!DisconnectTip(state, &disconnectpool)) {
            // This is likely a fatal error, but keep the mempool consistent,
            // just in case. Only remove from the mempool in this case.
            MaybeUpdateMempoolForReorg(disconnectpool, false);

            // If we're unable to disconnect a block during normal operation,
            // then that is a failure of our local system -- we should abort
            // rather than stay on a less work chain.
            AbortNode(state, "Failed to disconnect block; see debug.log for details");
            return false;
        }
        fBlocksDisconnected = true;
    }

    // Build list of new blocks to connect (in descending height order).
    std::vector<CBlockIndex*> vpindexToConnect;
    bool fContinue = true;
    int nHeight = pindexFork ? pindexFork->nHeight : -1;
    while (fContinue && nHeight != pindexMostWork->nHeight) {
        // Don't iterate the entire list of potential improvements toward the best tip, as we likely only need
        // a few blocks along the way.
        int nTargetHeight = std::min(nHeight + 32, pindexMostWork->nHeight);
        vpindexToConnect.clear();
        vpindexToConnect.reserve(nTargetHeight - nHeight);
        CBlockIndex* pindexIter = pindexMostWork->GetAncestor(nTargetHeight);
        while (pindexIter && pindexIter->nHeight != nHeight) {
            vpindexToConnect.push_back(pindexIter);
            pindexIter = pindexIter->pprev;
        }
        nHeight = nTargetHeight;

        // Connect new blocks.
        for (CBlockIndex* pindexConnect : reverse_iterate(vpindexToConnect)) {
            if (!ConnectTip(state, pindexConnect, pindexConnect == pindexMostWork ? pblock : std::shared_ptr<const CBlock>(), connectTrace, disconnectpool)) {
                if (state.IsInvalid()) {
                    // The block violates a consensus rule.
                    if (state.GetResult() != BlockValidationResult::BLOCK_MUTATED) {
                        InvalidChainFound(vpindexToConnect.front());
                    }
                    state = BlockValidationState();
                    fInvalidFound = true;
                    fContinue = false;
                    break;
                } else {
                    // A system error occurred (disk space, database error, ...).
                    // Make the mempool consistent with the current tip, just in case
                    // any observers try to use it before shutdown.
                    MaybeUpdateMempoolForReorg(disconnectpool, false);
                    return false;
                }
            } else {
                PruneBlockIndexCandidates();
                if (!pindexOldTip || m_chain.Tip()->nChainWork > pindexOldTip->nChainWork) {
                    // We're in a better position than we were. Return temporarily to release the lock.
                    fContinue = false;
                    break;
                }
            }
        }
    }

    if (fBlocksDisconnected) {
        // If any blocks were disconnected, disconnectpool may be non empty.  Add
        // any disconnected transactions back to the mempool.
        MaybeUpdateMempoolForReorg(disconnectpool, true);
    }
    if (m_mempool) m_mempool->check(this->CoinsTip(), this->m_chain.Height() + 1);

    CheckForkWarningConditions();

    return true;
}

static SynchronizationState GetSynchronizationState(bool init)
{
    if (!init) return SynchronizationState::POST_INIT;
    if (::fReindex) return SynchronizationState::INIT_REINDEX;
    return SynchronizationState::INIT_DOWNLOAD;
}

static bool NotifyHeaderTip(CChainState& chainstate) LOCKS_EXCLUDED(cs_main) {
    bool fNotify = false;
    bool fInitialBlockDownload = false;
    static CBlockIndex* pindexHeaderOld = nullptr;
    CBlockIndex* pindexHeader = nullptr;
    {
        LOCK(cs_main);
        pindexHeader = chainstate.m_chainman.m_best_header;

        if (pindexHeader != pindexHeaderOld) {
            fNotify = true;
            fInitialBlockDownload = chainstate.IsInitialBlockDownload();
            pindexHeaderOld = pindexHeader;
        }
    }
    // Send block tip changed notifications without cs_main
    if (fNotify) {
        uiInterface.NotifyHeaderTip(GetSynchronizationState(fInitialBlockDownload), pindexHeader);
    }
    return fNotify;
}

static void LimitValidationInterfaceQueue() LOCKS_EXCLUDED(cs_main) {
    AssertLockNotHeld(cs_main);

    if (GetMainSignals().CallbacksPending() > 10) {
        SyncWithValidationInterfaceQueue();
    }
}

bool CChainState::ActivateBestChain(BlockValidationState& state, std::shared_ptr<const CBlock> pblock)
{
    AssertLockNotHeld(m_chainstate_mutex);

    // Note that while we're often called here from ProcessNewBlock, this is
    // far from a guarantee. Things in the P2P/RPC will often end up calling
    // us in the middle of ProcessNewBlock - do not assume pblock is set
    // sanely for performance or correctness!
    AssertLockNotHeld(::cs_main);

    // ABC maintains a fair degree of expensive-to-calculate internal state
    // because this function periodically releases cs_main so that it does not lock up other threads for too long
    // during large connects - and to allow for e.g. the callback queue to drain
    // we use m_chainstate_mutex to enforce mutual exclusion so that only one caller may execute this function at a time
    LOCK(m_chainstate_mutex);

    CBlockIndex *pindexMostWork = nullptr;
    CBlockIndex *pindexNewTip = nullptr;
    int nStopAtHeight = gArgs.GetIntArg("-stopatheight", DEFAULT_STOPATHEIGHT);
    do {
        // Block until the validation queue drains. This should largely
        // never happen in normal operation, however may happen during
        // reindex, causing memory blowup if we run too far ahead.
        // Note that if a validationinterface callback ends up calling
        // ActivateBestChain this may lead to a deadlock! We should
        // probably have a DEBUG_LOCKORDER test for this in the future.
        LimitValidationInterfaceQueue();

        {
            LOCK(cs_main);
            // Lock transaction pool for at least as long as it takes for connectTrace to be consumed
            LOCK(MempoolMutex());
            CBlockIndex* starting_tip = m_chain.Tip();
            bool blocks_connected = false;
            do {
                // We absolutely may not unlock cs_main until we've made forward progress
                // (with the exception of shutdown due to hardware issues, low disk space, etc).
                ConnectTrace connectTrace; // Destructed before cs_main is unlocked

                if (pindexMostWork == nullptr) {
                    pindexMostWork = FindMostWorkChain();
                }

                // Whether we have anything to do at all.
                if (pindexMostWork == nullptr || pindexMostWork == m_chain.Tip()) {
                    break;
                }

                bool fInvalidFound = false;
                std::shared_ptr<const CBlock> nullBlockPtr;
                if (!ActivateBestChainStep(state, pindexMostWork, pblock && pblock->GetHash() == pindexMostWork->GetBlockHash() ? pblock : nullBlockPtr, fInvalidFound, connectTrace)) {
                    // A system error occurred
                    return false;
                }
                blocks_connected = true;

                if (fInvalidFound) {
                    // Wipe cache, we may need another branch now.
                    pindexMostWork = nullptr;
                }
                pindexNewTip = m_chain.Tip();

                for (const PerBlockConnectTrace& trace : connectTrace.GetBlocksConnected()) {
                    assert(trace.pblock && trace.pindex);
                    GetMainSignals().BlockConnected(trace.pblock, trace.pindex);
                }
            } while (!m_chain.Tip() || (starting_tip && CBlockIndexWorkComparator()(m_chain.Tip(), starting_tip)));
            if (!blocks_connected) return true;

            const CBlockIndex* pindexFork = m_chain.FindFork(starting_tip);
            bool fInitialDownload = IsInitialBlockDownload();

            // Notify external listeners about the new tip.
            // Enqueue while holding cs_main to ensure that UpdatedBlockTip is called in the order in which blocks are connected
            if (pindexFork != pindexNewTip) {
                // Notify ValidationInterface subscribers
                GetMainSignals().UpdatedBlockTip(pindexNewTip, pindexFork, fInitialDownload);

                // Always notify the UI if a new block tip was connected
                uiInterface.NotifyBlockTip(GetSynchronizationState(fInitialDownload), pindexNewTip);
            }
        }
        // When we reach this point, we switched to a new tip (stored in pindexNewTip).

        if (nStopAtHeight && pindexNewTip && pindexNewTip->nHeight >= nStopAtHeight) StartShutdown();

        // We check shutdown only after giving ActivateBestChainStep a chance to run once so that we
        // never shutdown before connecting the genesis block during LoadChainTip(). Previously this
        // caused an assert() failure during shutdown in such cases as the UTXO DB flushing checks
        // that the best block hash is non-null.
        if (ShutdownRequested()) break;
    } while (pindexNewTip != pindexMostWork);
    CheckBlockIndex();

    // Write changes periodically to disk, after relay.
    if (!FlushStateToDisk(state, FlushStateMode::PERIODIC)) {
        return false;
    }

    return true;
}

bool CChainState::PreciousBlock(BlockValidationState& state, CBlockIndex* pindex)
{
    AssertLockNotHeld(m_chainstate_mutex);
    AssertLockNotHeld(::cs_main);
    {
        LOCK(cs_main);
        if (pindex->nChainWork < m_chain.Tip()->nChainWork) {
            // Nothing to do, this block is not at the tip.
            return true;
        }
        if (m_chain.Tip()->nChainWork > nLastPreciousChainwork) {
            // The chain has been extended since the last call, reset the counter.
            nBlockReverseSequenceId = -1;
        }
        nLastPreciousChainwork = m_chain.Tip()->nChainWork;
        setBlockIndexCandidates.erase(pindex);
        pindex->nSequenceId = nBlockReverseSequenceId;
        if (nBlockReverseSequenceId > std::numeric_limits<int32_t>::min()) {
            // We can't keep reducing the counter if somebody really wants to
            // call preciousblock 2**31-1 times on the same set of tips...
            nBlockReverseSequenceId--;
        }
        if (pindex->IsValid(BLOCK_VALID_TRANSACTIONS) && pindex->HaveTxsDownloaded()) {
            setBlockIndexCandidates.insert(pindex);
            PruneBlockIndexCandidates();
        }
    }

    return ActivateBestChain(state, std::shared_ptr<const CBlock>());
}

bool CChainState::InvalidateBlock(BlockValidationState& state, CBlockIndex* pindex)
{
    AssertLockNotHeld(m_chainstate_mutex);
    AssertLockNotHeld(::cs_main);

    // Genesis block can't be invalidated
    assert(pindex);
    if (pindex->nHeight == 0) return false;

    CBlockIndex* to_mark_failed = pindex;
    bool pindex_was_in_chain = false;
    int disconnected = 0;

    // We do not allow ActivateBestChain() to run while InvalidateBlock() is
    // running, as that could cause the tip to change while we disconnect
    // blocks.
    LOCK(m_chainstate_mutex);

    // We'll be acquiring and releasing cs_main below, to allow the validation
    // callbacks to run. However, we should keep the block index in a
    // consistent state as we disconnect blocks -- in particular we need to
    // add equal-work blocks to setBlockIndexCandidates as we disconnect.
    // To avoid walking the block index repeatedly in search of candidates,
    // build a map once so that we can look up candidate blocks by chain
    // work as we go.
    std::multimap<const arith_uint256, CBlockIndex *> candidate_blocks_by_work;

    {
        LOCK(cs_main);
        for (auto& entry : m_blockman.m_block_index) {
            CBlockIndex* candidate = &entry.second;
            // We don't need to put anything in our active chain into the
            // multimap, because those candidates will be found and considered
            // as we disconnect.
            // Instead, consider only non-active-chain blocks that have at
            // least as much work as where we expect the new tip to end up.
            if (!m_chain.Contains(candidate) &&
                    !CBlockIndexWorkComparator()(candidate, pindex->pprev) &&
                    candidate->IsValid(BLOCK_VALID_TRANSACTIONS) &&
                    candidate->HaveTxsDownloaded()) {
                candidate_blocks_by_work.insert(std::make_pair(candidate->nChainWork, candidate));
            }
        }
    }

    // Disconnect (descendants of) pindex, and mark them invalid.
    while (true) {
        if (ShutdownRequested()) break;

        // Make sure the queue of validation callbacks doesn't grow unboundedly.
        LimitValidationInterfaceQueue();

        LOCK(cs_main);
        // Lock for as long as disconnectpool is in scope to make sure MaybeUpdateMempoolForReorg is
        // called after DisconnectTip without unlocking in between
        LOCK(MempoolMutex());
        if (!m_chain.Contains(pindex)) break;
        pindex_was_in_chain = true;
        CBlockIndex *invalid_walk_tip = m_chain.Tip();

        // ActivateBestChain considers blocks already in m_chain
        // unconditionally valid already, so force disconnect away from it.
        DisconnectedBlockTransactions disconnectpool;
        bool ret = DisconnectTip(state, &disconnectpool);
        // DisconnectTip will add transactions to disconnectpool.
        // Adjust the mempool to be consistent with the new tip, adding
        // transactions back to the mempool if disconnecting was successful,
        // and we're not doing a very deep invalidation (in which case
        // keeping the mempool up to date is probably futile anyway).
        MaybeUpdateMempoolForReorg(disconnectpool, /* fAddToMempool = */ (++disconnected <= 10) && ret);
        if (!ret) return false;
        assert(invalid_walk_tip->pprev == m_chain.Tip());

        // We immediately mark the disconnected blocks as invalid.
        // This prevents a case where pruned nodes may fail to invalidateblock
        // and be left unable to start as they have no tip candidates (as there
        // are no blocks that meet the "have data and are not invalid per
        // nStatus" criteria for inclusion in setBlockIndexCandidates).
        invalid_walk_tip->nStatus |= BLOCK_FAILED_VALID;
        m_blockman.m_dirty_blockindex.insert(invalid_walk_tip);
        setBlockIndexCandidates.erase(invalid_walk_tip);
        setBlockIndexCandidates.insert(invalid_walk_tip->pprev);
        if (invalid_walk_tip->pprev == to_mark_failed && (to_mark_failed->nStatus & BLOCK_FAILED_VALID)) {
            // We only want to mark the last disconnected block as BLOCK_FAILED_VALID; its children
            // need to be BLOCK_FAILED_CHILD instead.
            to_mark_failed->nStatus = (to_mark_failed->nStatus ^ BLOCK_FAILED_VALID) | BLOCK_FAILED_CHILD;
            m_blockman.m_dirty_blockindex.insert(to_mark_failed);
        }

        // Add any equal or more work headers to setBlockIndexCandidates
        auto candidate_it = candidate_blocks_by_work.lower_bound(invalid_walk_tip->pprev->nChainWork);
        while (candidate_it != candidate_blocks_by_work.end()) {
            if (!CBlockIndexWorkComparator()(candidate_it->second, invalid_walk_tip->pprev)) {
                setBlockIndexCandidates.insert(candidate_it->second);
                candidate_it = candidate_blocks_by_work.erase(candidate_it);
            } else {
                ++candidate_it;
            }
        }

        // Track the last disconnected block, so we can correct its BLOCK_FAILED_CHILD status in future
        // iterations, or, if it's the last one, call InvalidChainFound on it.
        to_mark_failed = invalid_walk_tip;
    }

    CheckBlockIndex();

    {
        LOCK(cs_main);
        if (m_chain.Contains(to_mark_failed)) {
            // If the to-be-marked invalid block is in the active chain, something is interfering and we can't proceed.
            return false;
        }

        // Mark pindex (or the last disconnected block) as invalid, even when it never was in the main chain
        to_mark_failed->nStatus |= BLOCK_FAILED_VALID;
        m_blockman.m_dirty_blockindex.insert(to_mark_failed);
        setBlockIndexCandidates.erase(to_mark_failed);
        m_chainman.m_failed_blocks.insert(to_mark_failed);

        // If any new blocks somehow arrived while we were disconnecting
        // (above), then the pre-calculation of what should go into
        // setBlockIndexCandidates may have missed entries. This would
        // technically be an inconsistency in the block index, but if we clean
        // it up here, this should be an essentially unobservable error.
        // Loop back over all block index entries and add any missing entries
        // to setBlockIndexCandidates.
        for (auto& [_, block_index] : m_blockman.m_block_index) {
            if (block_index.IsValid(BLOCK_VALID_TRANSACTIONS) && block_index.HaveTxsDownloaded() && !setBlockIndexCandidates.value_comp()(&block_index, m_chain.Tip())) {
                setBlockIndexCandidates.insert(&block_index);
            }
        }

        InvalidChainFound(to_mark_failed);
    }

    // Only notify about a new block tip if the active chain was modified.
    if (pindex_was_in_chain) {
        uiInterface.NotifyBlockTip(GetSynchronizationState(IsInitialBlockDownload()), to_mark_failed->pprev);
    }
    return true;
}

void CChainState::ResetBlockFailureFlags(CBlockIndex *pindex) {
    AssertLockHeld(cs_main);

    int nHeight = pindex->nHeight;

    // Remove the invalidity flag from this block and all its descendants.
    for (auto& [_, block_index] : m_blockman.m_block_index) {
        if (!block_index.IsValid() && block_index.GetAncestor(nHeight) == pindex) {
            block_index.nStatus &= ~BLOCK_FAILED_MASK;
            m_blockman.m_dirty_blockindex.insert(&block_index);
            if (block_index.IsValid(BLOCK_VALID_TRANSACTIONS) && block_index.HaveTxsDownloaded() && setBlockIndexCandidates.value_comp()(m_chain.Tip(), &block_index)) {
                setBlockIndexCandidates.insert(&block_index);
            }
            if (&block_index == m_chainman.m_best_invalid) {
                // Reset invalid block marker if it was pointing to one of those.
                m_chainman.m_best_invalid = nullptr;
            }
            m_chainman.m_failed_blocks.erase(&block_index);
        }
    }

    // Remove the invalidity flag from all ancestors too.
    while (pindex != nullptr) {
        if (pindex->nStatus & BLOCK_FAILED_MASK) {
            pindex->nStatus &= ~BLOCK_FAILED_MASK;
            m_blockman.m_dirty_blockindex.insert(pindex);
            m_chainman.m_failed_blocks.erase(pindex);
        }
        pindex = pindex->pprev;
    }
}

/** Mark a block as having its data received and checked (up to BLOCK_VALID_TRANSACTIONS). */
void CChainState::ReceivedBlockTransactions(const CBlock& block, CBlockIndex* pindexNew, const FlatFilePos& pos)
{
    AssertLockHeld(cs_main);
    pindexNew->nTx = block.vtx.size();
    pindexNew->nChainTx = 0;
    pindexNew->nFile = pos.nFile;
    pindexNew->nDataPos = pos.nPos;
    pindexNew->nUndoPos = 0;
    pindexNew->nStatus |= BLOCK_HAVE_DATA;
    if (DeploymentActiveAt(*pindexNew, m_chainman, Consensus::DEPLOYMENT_SEGWIT)) {
        pindexNew->nStatus |= BLOCK_OPT_WITNESS;
    }
    pindexNew->RaiseValidity(BLOCK_VALID_TRANSACTIONS);
    m_blockman.m_dirty_blockindex.insert(pindexNew);

    if (pindexNew->pprev == nullptr || pindexNew->pprev->HaveTxsDownloaded()) {
        // If pindexNew is the genesis block or all parents are BLOCK_VALID_TRANSACTIONS.
        std::deque<CBlockIndex*> queue;
        queue.push_back(pindexNew);

        // Recursively process any descendant blocks that now may be eligible to be connected.
        while (!queue.empty()) {
            CBlockIndex *pindex = queue.front();
            queue.pop_front();
            pindex->nChainTx = (pindex->pprev ? pindex->pprev->nChainTx : 0) + pindex->nTx;
            pindex->nSequenceId = nBlockSequenceId++;
            if (m_chain.Tip() == nullptr || !setBlockIndexCandidates.value_comp()(pindex, m_chain.Tip())) {
                setBlockIndexCandidates.insert(pindex);
            }
            std::pair<std::multimap<CBlockIndex*, CBlockIndex*>::iterator, std::multimap<CBlockIndex*, CBlockIndex*>::iterator> range = m_blockman.m_blocks_unlinked.equal_range(pindex);
            while (range.first != range.second) {
                std::multimap<CBlockIndex*, CBlockIndex*>::iterator it = range.first;
                queue.push_back(it->second);
                range.first++;
                m_blockman.m_blocks_unlinked.erase(it);
            }
        }
    } else {
        if (pindexNew->pprev && pindexNew->pprev->IsValid(BLOCK_VALID_TREE)) {
            m_blockman.m_blocks_unlinked.insert(std::make_pair(pindexNew->pprev, pindexNew));
        }
    }
}

static bool CheckBlockHeader(const CBlockHeader& block, BlockValidationState& state, const Consensus::Params& consensusParams, bool fCheckPOW = true)
{
    // Check proof of work matches claimed amount
    if (fCheckPOW && !CheckProofOfWork(block, consensusParams))
        return state.Invalid(BlockValidationResult::BLOCK_INVALID_HEADER, "high-hash", "proof of work failed");

    return true;
}

bool CheckBlock(const CBlock& block, BlockValidationState& state, const Consensus::Params& consensusParams, bool fCheckPOW, bool fCheckMerkleRoot)
{
    // These are checks that are independent of context.

    if (block.fChecked)
        return true;

    // Check that the header is valid (particularly PoW).  This is mostly
    // redundant with the call in AcceptBlockHeader.
    if (!CheckBlockHeader(block, state, consensusParams, fCheckPOW))
        return false;

    // Signet only: check block solution
    if (consensusParams.signet_blocks && fCheckPOW && !CheckSignetBlockSolution(block, consensusParams)) {
        return state.Invalid(BlockValidationResult::BLOCK_CONSENSUS, "bad-signet-blksig", "signet block signature validation failure");
    }

    // Check the merkle root.
    if (fCheckMerkleRoot) {
        bool mutated;
        uint256 hashMerkleRoot2 = BlockMerkleRoot(block, &mutated);
        if (block.hashMerkleRoot != hashMerkleRoot2)
            return state.Invalid(BlockValidationResult::BLOCK_MUTATED, "bad-txnmrklroot", "hashMerkleRoot mismatch");

        // Check for merkle tree malleability (CVE-2012-2459): repeating sequences
        // of transactions in a block without affecting the merkle root of a block,
        // while still invalidating it.
        if (mutated)
            return state.Invalid(BlockValidationResult::BLOCK_MUTATED, "bad-txns-duplicate", "duplicate transaction");
    }

    // All potential-corruption validation must be done before we do any
    // transaction validation, as otherwise we may mark the header as invalid
    // because we receive the wrong transactions for it.
    // Note that witness malleability is checked in ContextualCheckBlock, so no
    // checks that use witness data may be performed here.

    // Size limits
    if (block.vtx.empty() || block.vtx.size() * WITNESS_SCALE_FACTOR > MAX_BLOCK_WEIGHT || ::GetSerializeSize(block, PROTOCOL_VERSION | SERIALIZE_TRANSACTION_NO_WITNESS) * WITNESS_SCALE_FACTOR > MAX_BLOCK_WEIGHT)
        return state.Invalid(BlockValidationResult::BLOCK_CONSENSUS, "bad-blk-length", "size limits failed");

    // First transaction must be coinbase, the rest must not be
    if (block.vtx.empty() || !block.vtx[0]->IsCoinBase())
        return state.Invalid(BlockValidationResult::BLOCK_CONSENSUS, "bad-cb-missing", "first tx is not coinbase");
    for (unsigned int i = 1; i < block.vtx.size(); i++)
        if (block.vtx[i]->IsCoinBase())
            return state.Invalid(BlockValidationResult::BLOCK_CONSENSUS, "bad-cb-multiple", "more than one coinbase");

    // Check transactions
    // Must check for duplicate inputs (see CVE-2018-17144)
    for (const auto& tx : block.vtx) {
        TxValidationState tx_state;
        if (!CheckTransaction(*tx, tx_state)) {
            // CheckBlock() does context-free validation checks. The only
            // possible failures are consensus failures.
            assert(tx_state.GetResult() == TxValidationResult::TX_CONSENSUS);
            return state.Invalid(BlockValidationResult::BLOCK_CONSENSUS, tx_state.GetRejectReason(),
                                 strprintf("Transaction check failed (tx hash %s) %s", tx->GetHash().ToString(), tx_state.GetDebugMessage()));
        }
    }
    unsigned int nSigOps = 0;
    for (const auto& tx : block.vtx)
    {
        nSigOps += GetLegacySigOpCount(*tx);
    }
    if (nSigOps * WITNESS_SCALE_FACTOR > MAX_BLOCK_SIGOPS_COST)
        return state.Invalid(BlockValidationResult::BLOCK_CONSENSUS, "bad-blk-sigops", "out-of-bounds SigOpCount");

    if (fCheckPOW && fCheckMerkleRoot)
        block.fChecked = true;

    return true;
}

void ChainstateManager::UpdateUncommittedBlockStructures(CBlock& block, const CBlockIndex* pindexPrev) const
{
    int commitpos = GetWitnessCommitmentIndex(block);
    static const std::vector<unsigned char> nonce(32, 0x00);
    if (commitpos != NO_WITNESS_COMMITMENT && DeploymentActiveAfter(pindexPrev, *this, Consensus::DEPLOYMENT_SEGWIT) && !block.vtx[0]->HasWitness()) {
        CMutableTransaction tx(*block.vtx[0]);
        tx.vin[0].scriptWitness.stack.resize(1);
        tx.vin[0].scriptWitness.stack[0] = nonce;
        block.vtx[0] = MakeTransactionRef(std::move(tx));
    }
}

std::vector<unsigned char> ChainstateManager::GenerateCoinbaseCommitment(CBlock& block, const CBlockIndex* pindexPrev) const
{
    std::vector<unsigned char> commitment;
    int commitpos = GetWitnessCommitmentIndex(block);
    std::vector<unsigned char> ret(32, 0x00);
    if (commitpos == NO_WITNESS_COMMITMENT) {
        uint256 witnessroot = BlockWitnessMerkleRoot(block, nullptr);
        CHash256().Write(witnessroot).Write(ret).Finalize(witnessroot);
        CTxOut out;
        out.nValue = 0;
        out.scriptPubKey.resize(MINIMUM_WITNESS_COMMITMENT);
        out.scriptPubKey[0] = OP_RETURN;
        out.scriptPubKey[1] = 0x24;
        out.scriptPubKey[2] = 0xaa;
        out.scriptPubKey[3] = 0x21;
        out.scriptPubKey[4] = 0xa9;
        out.scriptPubKey[5] = 0xed;
        memcpy(&out.scriptPubKey[6], witnessroot.begin(), 32);
        commitment = std::vector<unsigned char>(out.scriptPubKey.begin(), out.scriptPubKey.end());
        CMutableTransaction tx(*block.vtx[0]);
        tx.vout.push_back(out);
        block.vtx[0] = MakeTransactionRef(std::move(tx));
    }
    UpdateUncommittedBlockStructures(block, pindexPrev);
    return commitment;
}

/** Context-dependent validity checks.
 *  By "context", we mean only the previous block headers, but not the UTXO
 *  set; UTXO-related validity checks are done in ConnectBlock().
 *  NOTE: This function is not currently invoked by ConnectBlock(), so we
 *  should consider upgrade issues if we change which consensus rules are
 *  enforced in this function (eg by adding a new consensus rule). See comment
 *  in ConnectBlock().
 *  Note that -reindex-chainstate skips the validation that happens here!
 */
<<<<<<< HEAD
static bool ContextualCheckBlockHeader(const CBlockHeader& block, BlockValidationState& state, BlockManager& blockman, const ChainstateManager& chainman, const CBlockIndex* pindexPrev, int64_t nAdjustedTime, const bool fCheckBits) EXCLUSIVE_LOCKS_REQUIRED(::cs_main)
=======
static bool ContextualCheckBlockHeader(const CBlockHeader& block, BlockValidationState& state, BlockManager& blockman, const ChainstateManager& chainman, const CBlockIndex* pindexPrev, NodeClock::time_point now) EXCLUSIVE_LOCKS_REQUIRED(::cs_main)
>>>>>>> 9a446da8
{
    AssertLockHeld(::cs_main);
    assert(pindexPrev != nullptr);
    const int nHeight = pindexPrev->nHeight + 1;

    /* Verify Xaya's requirement that the main block header must have zero bits
       (the difficulty is in the powdata instead).  */
    if (block.nBits != 0)
        return state.Invalid(BlockValidationResult::BLOCK_INVALID_HEADER,
                             "nonzero-bits",
                             "block header has non-zero bit");

    // Check proof of work
    const Consensus::Params& consensusParams = chainman.GetConsensus();
    if (fCheckBits && block.pow.getBits() != GetNextWorkRequired(block.pow.getCoreAlgo(), pindexPrev, consensusParams))
        return state.Invalid(BlockValidationResult::BLOCK_INVALID_HEADER, "bad-diffbits", "incorrect proof of work");

    // Check against checkpoints
    if (fCheckpointsEnabled) {
        // Don't accept any forks from the main chain prior to last checkpoint.
        // GetLastCheckpoint finds the last checkpoint in MapCheckpoints that's in our
        // BlockIndex().
        const CBlockIndex* pcheckpoint = blockman.GetLastCheckpoint(chainman.GetParams().Checkpoints());
        if (pcheckpoint && nHeight < pcheckpoint->nHeight) {
            LogPrintf("ERROR: %s: forked chain older than last checkpoint (height %d)\n", __func__, nHeight);
            return state.Invalid(BlockValidationResult::BLOCK_CHECKPOINT, "bad-fork-prior-to-checkpoint");
        }
    }

    // Check timestamp against prev
    if (block.GetBlockTime() <= pindexPrev->GetMedianTimePast())
        return state.Invalid(BlockValidationResult::BLOCK_INVALID_HEADER, "time-too-old", "block's timestamp is too early");

    // Check timestamp
    if (block.Time() > now + std::chrono::seconds{MAX_FUTURE_BLOCK_TIME}) {
        return state.Invalid(BlockValidationResult::BLOCK_TIME_FUTURE, "time-too-new", "block timestamp too far in the future");
    }

    // Reject blocks with outdated version
    if ((block.nVersion < 2 && DeploymentActiveAfter(pindexPrev, chainman, Consensus::DEPLOYMENT_HEIGHTINCB)) ||
        (block.nVersion < 3 && DeploymentActiveAfter(pindexPrev, chainman, Consensus::DEPLOYMENT_DERSIG)) ||
        (block.nVersion < 4 && DeploymentActiveAfter(pindexPrev, chainman, Consensus::DEPLOYMENT_CLTV))) {
            return state.Invalid(BlockValidationResult::BLOCK_INVALID_HEADER, strprintf("bad-version(0x%08x)", block.nVersion),
                                 strprintf("rejected nVersion=0x%08x block", block.nVersion));
    }

    return true;
}

/** NOTE: This function is not currently invoked by ConnectBlock(), so we
 *  should consider upgrade issues if we change which consensus rules are
 *  enforced in this function (eg by adding a new consensus rule). See comment
 *  in ConnectBlock().
 *  Note that -reindex-chainstate skips the validation that happens here!
 */
static bool ContextualCheckBlock(const CBlock& block, BlockValidationState& state, const ChainstateManager& chainman, const CBlockIndex* pindexPrev)
{
    const int nHeight = pindexPrev == nullptr ? 0 : pindexPrev->nHeight + 1;

    // Enforce BIP113 (Median Time Past).
    bool enforce_locktime_median_time_past{false};
    if (DeploymentActiveAfter(pindexPrev, chainman, Consensus::DEPLOYMENT_CSV)) {
        assert(pindexPrev != nullptr);
        enforce_locktime_median_time_past = true;
    }

    const int64_t nLockTimeCutoff{enforce_locktime_median_time_past ?
                                      pindexPrev->GetMedianTimePast() :
                                      block.GetBlockTime()};

    // Check that all transactions are finalized
    for (const auto& tx : block.vtx) {
        if (!IsFinalTx(*tx, nHeight, nLockTimeCutoff)) {
            return state.Invalid(BlockValidationResult::BLOCK_CONSENSUS, "bad-txns-nonfinal", "non-final transaction");
        }
    }

    // Enforce rule that the coinbase starts with serialized block height
    if (DeploymentActiveAfter(pindexPrev, chainman, Consensus::DEPLOYMENT_HEIGHTINCB))
    {
        CScript expect = CScript() << nHeight;
        if (block.vtx[0]->vin[0].scriptSig.size() < expect.size() ||
            !std::equal(expect.begin(), expect.end(), block.vtx[0]->vin[0].scriptSig.begin())) {
            return state.Invalid(BlockValidationResult::BLOCK_CONSENSUS, "bad-cb-height", "block height mismatch in coinbase");
        }
    }

    // Validation for witness commitments.
    // * We compute the witness hash (which is the hash including witnesses) of all the block's transactions, except the
    //   coinbase (where 0x0000....0000 is used instead).
    // * The coinbase scriptWitness is a stack of a single 32-byte vector, containing a witness reserved value (unconstrained).
    // * We build a merkle tree with all those witness hashes as leaves (similar to the hashMerkleRoot in the block header).
    // * There must be at least one output whose scriptPubKey is a single 36-byte push, the first 4 bytes of which are
    //   {0xaa, 0x21, 0xa9, 0xed}, and the following 32 bytes are SHA256^2(witness root, witness reserved value). In case there are
    //   multiple, the last one is used.
    bool fHaveWitness = false;
    if (DeploymentActiveAfter(pindexPrev, chainman, Consensus::DEPLOYMENT_SEGWIT)) {
        int commitpos = GetWitnessCommitmentIndex(block);
        if (commitpos != NO_WITNESS_COMMITMENT) {
            bool malleated = false;
            uint256 hashWitness = BlockWitnessMerkleRoot(block, &malleated);
            // The malleation check is ignored; as the transaction tree itself
            // already does not permit it, it is impossible to trigger in the
            // witness tree.
            if (block.vtx[0]->vin[0].scriptWitness.stack.size() != 1 || block.vtx[0]->vin[0].scriptWitness.stack[0].size() != 32) {
                return state.Invalid(BlockValidationResult::BLOCK_MUTATED, "bad-witness-nonce-size", strprintf("%s : invalid witness reserved value size", __func__));
            }
            CHash256().Write(hashWitness).Write(block.vtx[0]->vin[0].scriptWitness.stack[0]).Finalize(hashWitness);
            if (memcmp(hashWitness.begin(), &block.vtx[0]->vout[commitpos].scriptPubKey[6], 32)) {
                return state.Invalid(BlockValidationResult::BLOCK_MUTATED, "bad-witness-merkle-match", strprintf("%s : witness merkle commitment mismatch", __func__));
            }
            fHaveWitness = true;
        }
    }

    // No witness data is allowed in blocks that don't commit to witness data, as this would otherwise leave room for spam
    if (!fHaveWitness) {
      for (const auto& tx : block.vtx) {
            if (tx->HasWitness()) {
                return state.Invalid(BlockValidationResult::BLOCK_MUTATED, "unexpected-witness", strprintf("%s : unexpected witness data found", __func__));
            }
        }
    }

    // After the coinbase witness reserved value and commitment are verified,
    // we can check if the block weight passes (before we've checked the
    // coinbase witness, it would be possible for the weight to be too
    // large by filling up the coinbase witness, which doesn't change
    // the block hash, so we couldn't mark the block as permanently
    // failed).
    if (GetBlockWeight(block) > MAX_BLOCK_WEIGHT) {
        return state.Invalid(BlockValidationResult::BLOCK_CONSENSUS, "bad-blk-weight", strprintf("%s : weight limit failed", __func__));
    }

    return true;
}

bool ChainstateManager::AcceptBlockHeader(const CBlockHeader& block, BlockValidationState& state, CBlockIndex** ppindex)
{
    AssertLockHeld(cs_main);
    // Check for duplicate
    uint256 hash = block.GetHash();
    BlockMap::iterator miSelf{m_blockman.m_block_index.find(hash)};
    if (hash != GetConsensus().hashGenesisBlock) {
        if (miSelf != m_blockman.m_block_index.end()) {
            // Block header is already known.
            CBlockIndex* pindex = &(miSelf->second);
            if (ppindex)
                *ppindex = pindex;
            if (pindex->nStatus & BLOCK_FAILED_MASK) {
                LogPrint(BCLog::VALIDATION, "%s: block %s is marked invalid\n", __func__, hash.ToString());
                return state.Invalid(BlockValidationResult::BLOCK_CACHED_INVALID, "duplicate");
            }
            return true;
        }

        if (!CheckBlockHeader(block, state, GetConsensus())) {
            LogPrint(BCLog::VALIDATION, "%s: Consensus::CheckBlockHeader: %s, %s\n", __func__, hash.ToString(), state.ToString());
            return false;
        }

        // Get prev block index
        CBlockIndex* pindexPrev = nullptr;
        BlockMap::iterator mi{m_blockman.m_block_index.find(block.hashPrevBlock)};
        if (mi == m_blockman.m_block_index.end()) {
            LogPrint(BCLog::VALIDATION, "%s: %s prev block not found\n", __func__, hash.ToString());
            return state.Invalid(BlockValidationResult::BLOCK_MISSING_PREV, "prev-blk-not-found");
        }
        pindexPrev = &((*mi).second);
        if (pindexPrev->nStatus & BLOCK_FAILED_MASK) {
            LogPrint(BCLog::VALIDATION, "%s: %s prev block invalid\n", __func__, hash.ToString());
            return state.Invalid(BlockValidationResult::BLOCK_INVALID_PREV, "bad-prevblk");
        }
<<<<<<< HEAD
        if (!ContextualCheckBlockHeader(block, state, m_blockman, *this, pindexPrev, m_adjusted_time_callback(), true)) {
=======
        if (!ContextualCheckBlockHeader(block, state, m_blockman, *this, pindexPrev, m_options.adjusted_time_callback())) {
>>>>>>> 9a446da8
            LogPrint(BCLog::VALIDATION, "%s: Consensus::ContextualCheckBlockHeader: %s, %s\n", __func__, hash.ToString(), state.ToString());
            return false;
        }

        /* Determine if this block descends from any block which has been found
         * invalid (m_failed_blocks), then mark pindexPrev and any blocks between
         * them as failed. For example:
         *
         *                D3
         *              /
         *      B2 - C2
         *    /         \
         *  A             D2 - E2 - F2
         *    \
         *      B1 - C1 - D1 - E1
         *
         * In the case that we attempted to reorg from E1 to F2, only to find
         * C2 to be invalid, we would mark D2, E2, and F2 as BLOCK_FAILED_CHILD
         * but NOT D3 (it was not in any of our candidate sets at the time).
         *
         * In any case D3 will also be marked as BLOCK_FAILED_CHILD at restart
         * in LoadBlockIndex.
         */
        if (!pindexPrev->IsValid(BLOCK_VALID_SCRIPTS)) {
            // The above does not mean "invalid": it checks if the previous block
            // hasn't been validated up to BLOCK_VALID_SCRIPTS. This is a performance
            // optimization, in the common case of adding a new block to the tip,
            // we don't need to iterate over the failed blocks list.
            for (const CBlockIndex* failedit : m_failed_blocks) {
                if (pindexPrev->GetAncestor(failedit->nHeight) == failedit) {
                    assert(failedit->nStatus & BLOCK_FAILED_VALID);
                    CBlockIndex* invalid_walk = pindexPrev;
                    while (invalid_walk != failedit) {
                        invalid_walk->nStatus |= BLOCK_FAILED_CHILD;
                        m_blockman.m_dirty_blockindex.insert(invalid_walk);
                        invalid_walk = invalid_walk->pprev;
                    }
                    LogPrint(BCLog::VALIDATION, "%s: %s prev block invalid\n", __func__, hash.ToString());
                    return state.Invalid(BlockValidationResult::BLOCK_INVALID_PREV, "bad-prevblk");
                }
            }
        }
    }
    CBlockIndex* pindex{m_blockman.AddToBlockIndex(block, m_best_header)};

    if (ppindex)
        *ppindex = pindex;

    return true;
}

// Exposed wrapper for AcceptBlockHeader
bool ChainstateManager::ProcessNewBlockHeaders(const std::vector<CBlockHeader>& headers, BlockValidationState& state, const CBlockIndex** ppindex)
{
    AssertLockNotHeld(cs_main);
    {
        LOCK(cs_main);
        for (const CBlockHeader& header : headers) {
            CBlockIndex *pindex = nullptr; // Use a temp pindex instead of ppindex to avoid a const_cast
            bool accepted{AcceptBlockHeader(header, state, &pindex)};
            ActiveChainstate().CheckBlockIndex();

            if (!accepted) {
                return false;
            }
            if (ppindex) {
                *ppindex = pindex;
            }
        }
    }
    if (NotifyHeaderTip(ActiveChainstate())) {
        if (ActiveChainstate().IsInitialBlockDownload() && ppindex && *ppindex) {
            const CBlockIndex& last_accepted{**ppindex};
            const int64_t blocks_left{(GetTime() - last_accepted.GetBlockTime()) / AvgTargetSpacing(GetConsensus(), (*ppindex)->nHeight)};
            const double progress{100.0 * last_accepted.nHeight / (last_accepted.nHeight + blocks_left)};
            LogPrintf("Synchronizing blockheaders, height: %d (~%.2f%%)\n", last_accepted.nHeight, progress);
        }
    }
    return true;
}

/** Store block on disk. If dbp is non-nullptr, the file is known to already reside on disk */
bool CChainState::AcceptBlock(const std::shared_ptr<const CBlock>& pblock, BlockValidationState& state, CBlockIndex** ppindex, bool fRequested, const FlatFilePos* dbp, bool* fNewBlock)
{
    const CBlock& block = *pblock;

    if (fNewBlock) *fNewBlock = false;
    AssertLockHeld(cs_main);

    CBlockIndex *pindexDummy = nullptr;
    CBlockIndex *&pindex = ppindex ? *ppindex : pindexDummy;

    bool accepted_header{m_chainman.AcceptBlockHeader(block, state, &pindex)};
    CheckBlockIndex();

    if (!accepted_header)
        return false;

    // Try to process all requested blocks that we don't have, but only
    // process an unrequested block if it's new and has enough work to
    // advance our tip, and isn't too many blocks ahead.
    bool fAlreadyHave = pindex->nStatus & BLOCK_HAVE_DATA;
    bool fHasMoreOrSameWork = (m_chain.Tip() ? pindex->nChainWork >= m_chain.Tip()->nChainWork : true);
    // Blocks that are too out-of-order needlessly limit the effectiveness of
    // pruning, because pruning will not delete block files that contain any
    // blocks which are too close in height to the tip.  Apply this test
    // regardless of whether pruning is enabled; it should generally be safe to
    // not process unrequested blocks.
    bool fTooFarAhead{pindex->nHeight > m_chain.Height() + int(MIN_BLOCKS_TO_KEEP)};

    // TODO: Decouple this function from the block download logic by removing fRequested
    // This requires some new chain data structure to efficiently look up if a
    // block is in a chain leading to a candidate for best tip, despite not
    // being such a candidate itself.
    // Note that this would break the getblockfrompeer RPC

    // TODO: deal better with return value and error conditions for duplicate
    // and unrequested blocks.
    if (fAlreadyHave) return true;
    if (!fRequested) {  // If we didn't ask for it:
        if (pindex->nTx != 0) return true;    // This is a previously-processed block that was pruned
        if (!fHasMoreOrSameWork) return true; // Don't process less-work chains
        if (fTooFarAhead) return true;        // Block height is too high

        // Protect against DoS attacks from low-work chains.
        // If our tip is behind, a peer could try to send us
        // low-work blocks on a fake chain that we would never
        // request; don't process these.
        if (pindex->nChainWork < nMinimumChainWork) return true;
    }

    if (!CheckBlock(block, state, m_params.GetConsensus()) ||
        !ContextualCheckBlock(block, state, m_chainman, pindex->pprev)) {
        if (state.IsInvalid() && state.GetResult() != BlockValidationResult::BLOCK_MUTATED) {
            pindex->nStatus |= BLOCK_FAILED_VALID;
            m_blockman.m_dirty_blockindex.insert(pindex);
        }
        return error("%s: %s", __func__, state.ToString());
    }

    // Header is valid/has work, merkle tree and segwit merkle tree are good...RELAY NOW
    // (but if it does not build on our best tip, let the SendMessages loop relay it)
    if (!IsInitialBlockDownload() && m_chain.Tip() == pindex->pprev)
        GetMainSignals().NewPoWValidBlock(pindex, pblock);

    // Write block to history file
    if (fNewBlock) *fNewBlock = true;
    try {
        FlatFilePos blockPos{m_blockman.SaveBlockToDisk(block, pindex->nHeight, m_chain, m_params, dbp)};
        if (blockPos.IsNull()) {
            state.Error(strprintf("%s: Failed to find position to write new block to disk", __func__));
            return false;
        }
        ReceivedBlockTransactions(block, pindex, blockPos);
    } catch (const std::runtime_error& e) {
        return AbortNode(state, std::string("System error: ") + e.what());
    }

    FlushStateToDisk(state, FlushStateMode::NONE);

    CheckBlockIndex();

    return true;
}

bool ChainstateManager::ProcessNewBlock(const std::shared_ptr<const CBlock>& block, bool force_processing, bool* new_block)
{
    AssertLockNotHeld(cs_main);

    {
        CBlockIndex *pindex = nullptr;
        if (new_block) *new_block = false;
        BlockValidationState state;

        // CheckBlock() does not support multi-threaded block validation because CBlock::fChecked can cause data race.
        // Therefore, the following critical section must include the CheckBlock() call as well.
        LOCK(cs_main);

        // Skipping AcceptBlock() for CheckBlock() failures means that we will never mark a block as invalid if
        // CheckBlock() fails.  This is protective against consensus failure if there are any unknown forms of block
        // malleability that cause CheckBlock() to fail; see e.g. CVE-2012-2459 and
        // https://lists.linuxfoundation.org/pipermail/bitcoin-dev/2019-February/016697.html.  Because CheckBlock() is
        // not very expensive, the anti-DoS benefits of caching failure (of a definitely-invalid block) are not substantial.
        bool ret = CheckBlock(*block, state, GetConsensus());
        if (ret) {
            // Store to disk
            ret = ActiveChainstate().AcceptBlock(block, state, &pindex, force_processing, nullptr, new_block);
        }
        if (!ret) {
            GetMainSignals().BlockChecked(*block, state);
            return error("%s: AcceptBlock FAILED (%s)", __func__, state.ToString());
        }
    }

    NotifyHeaderTip(ActiveChainstate());

    BlockValidationState state; // Only used to report errors, not invalidity - ignore it
    if (!ActiveChainstate().ActivateBestChain(state, block)) {
        return error("%s: ActivateBestChain failed (%s)", __func__, state.ToString());
    }

    return true;
}

MempoolAcceptResult ChainstateManager::ProcessTransaction(const CTransactionRef& tx, bool test_accept)
{
    AssertLockHeld(cs_main);
    CChainState& active_chainstate = ActiveChainstate();
    if (!active_chainstate.GetMempool()) {
        TxValidationState state;
        state.Invalid(TxValidationResult::TX_NO_MEMPOOL, "no-mempool");
        return MempoolAcceptResult::Failure(state);
    }
    auto result = AcceptToMemoryPool(active_chainstate, tx, GetTime(), /*bypass_limits=*/ false, test_accept);
    active_chainstate.GetMempool()->check(active_chainstate.CoinsTip(), active_chainstate.m_chain.Height() + 1);
    return result;
}

bool TestBlockValidity(BlockValidationState& state,
                       const CChainParams& chainparams,
                       CChainState& chainstate,
                       const CBlock& block,
                       CBlockIndex* pindexPrev,
                       const std::function<NodeClock::time_point()>& adjusted_time_callback,
                       bool fCheckPOW,
                       bool fCheckBits,
                       bool fCheckMerkleRoot)
{
    AssertLockHeld(cs_main);
    assert(pindexPrev && pindexPrev == chainstate.m_chain.Tip());
    CCoinsViewCache viewNew(&chainstate.CoinsTip());
    uint256 block_hash(block.GetHash());
    CBlockIndex indexDummy(block);
    indexDummy.pprev = pindexPrev;
    indexDummy.nHeight = pindexPrev->nHeight + 1;
    indexDummy.phashBlock = &block_hash;

    // NOTE: CheckBlockHeader is called by CheckBlock
    if (!ContextualCheckBlockHeader(block, state, chainstate.m_blockman, chainstate.m_chainman, pindexPrev, adjusted_time_callback(), fCheckBits))
        return error("%s: Consensus::ContextualCheckBlockHeader: %s", __func__, state.ToString());
    if (!CheckBlock(block, state, chainparams.GetConsensus(), fCheckPOW, fCheckMerkleRoot))
        return error("%s: Consensus::CheckBlock: %s", __func__, state.ToString());
    if (!ContextualCheckBlock(block, state, chainstate.m_chainman, pindexPrev))
        return error("%s: Consensus::ContextualCheckBlock: %s", __func__, state.ToString());
    if (!chainstate.ConnectBlock(block, state, &indexDummy, viewNew, true)) {
        return false;
    }
    assert(state.IsValid());

    return true;
}

/* This function is called from the RPC code for pruneblockchain */
void PruneBlockFilesManual(CChainState& active_chainstate, int nManualPruneHeight)
{
    BlockValidationState state;
    if (!active_chainstate.FlushStateToDisk(
            state, FlushStateMode::NONE, nManualPruneHeight)) {
        LogPrintf("%s: failed to flush state (%s)\n", __func__, state.ToString());
    }
}

void CChainState::LoadMempool(const fs::path& load_path, FopenFn mockable_fopen_function)
{
    if (!m_mempool) return;
    ::LoadMempool(*m_mempool, load_path, *this, mockable_fopen_function);
    m_mempool->SetLoadTried(!ShutdownRequested());
}

bool CChainState::LoadChainTip()
{
    AssertLockHeld(cs_main);
    const CCoinsViewCache& coins_cache = CoinsTip();
    assert(!coins_cache.GetBestBlock().IsNull()); // Never called when the coins view is empty
    const CBlockIndex* tip = m_chain.Tip();

    if (tip && tip->GetBlockHash() == coins_cache.GetBestBlock()) {
        return true;
    }

    // Load pointer to end of best chain
    CBlockIndex* pindex = m_blockman.LookupBlockIndex(coins_cache.GetBestBlock());
    if (!pindex) {
        return false;
    }
    m_chain.SetTip(*pindex);
    PruneBlockIndexCandidates();

    tip = m_chain.Tip();
    LogPrintf("Loaded best chain: hashBestChain=%s height=%d date=%s progress=%f\n",
              tip->GetBlockHash().ToString(),
              m_chain.Height(),
              FormatISO8601DateTime(tip->GetBlockTime()),
              GuessVerificationProgress(m_params.TxData(), tip));
    return true;
}

CVerifyDB::CVerifyDB()
{
    uiInterface.ShowProgress(_("Verifying blocks…").translated, 0, false);
}

CVerifyDB::~CVerifyDB()
{
    uiInterface.ShowProgress("", 100, false);
}

bool CVerifyDB::VerifyDB(
    CChainState& chainstate,
    const Consensus::Params& consensus_params,
    CCoinsView& coinsview,
    int nCheckLevel, int nCheckDepth)
{
    AssertLockHeld(cs_main);

    if (chainstate.m_chain.Tip() == nullptr || chainstate.m_chain.Tip()->pprev == nullptr) {
        return true;
    }

    // Verify blocks in the best chain
    if (nCheckDepth <= 0 || nCheckDepth > chainstate.m_chain.Height()) {
        nCheckDepth = chainstate.m_chain.Height();
    }
    nCheckLevel = std::max(0, std::min(4, nCheckLevel));
    LogPrintf("Verifying last %i blocks at level %i\n", nCheckDepth, nCheckLevel);
    CCoinsViewCache coins(&coinsview);
    CBlockIndex* pindex;
    CBlockIndex* pindexFailure = nullptr;
    int nGoodTransactions = 0;
    BlockValidationState state;
    int reportDone = 0;
    LogPrintf("[0%%]..."); /* Continued */

    const bool is_snapshot_cs{!chainstate.m_from_snapshot_blockhash};

    for (pindex = chainstate.m_chain.Tip(); pindex && pindex->pprev; pindex = pindex->pprev) {
        const int percentageDone = std::max(1, std::min(99, (int)(((double)(chainstate.m_chain.Height() - pindex->nHeight)) / (double)nCheckDepth * (nCheckLevel >= 4 ? 50 : 100))));
        if (reportDone < percentageDone / 10) {
            // report every 10% step
            LogPrintf("[%d%%]...", percentageDone); /* Continued */
            reportDone = percentageDone / 10;
        }
        uiInterface.ShowProgress(_("Verifying blocks…").translated, percentageDone, false);
        if (pindex->nHeight <= chainstate.m_chain.Height() - nCheckDepth) {
            break;
        }
        if ((fPruneMode || is_snapshot_cs) && !(pindex->nStatus & BLOCK_HAVE_DATA)) {
            // If pruning or running under an assumeutxo snapshot, only go
            // back as far as we have data.
            LogPrintf("VerifyDB(): block verification stopping at height %d (pruning, no data)\n", pindex->nHeight);
            break;
        }
        CBlock block;
        // check level 0: read from disk
        if (!ReadBlockFromDisk(block, pindex, consensus_params)) {
            return error("VerifyDB(): *** ReadBlockFromDisk failed at %d, hash=%s", pindex->nHeight, pindex->GetBlockHash().ToString());
        }
        // check level 1: verify block validity
        if (nCheckLevel >= 1 && !CheckBlock(block, state, consensus_params)) {
            return error("%s: *** found bad block at %d, hash=%s (%s)\n", __func__,
                         pindex->nHeight, pindex->GetBlockHash().ToString(), state.ToString());
        }
        // check level 2: verify undo validity
        if (nCheckLevel >= 2 && pindex) {
            CBlockUndo undo;
            if (!pindex->GetUndoPos().IsNull()) {
                if (!UndoReadFromDisk(undo, pindex)) {
                    return error("VerifyDB(): *** found bad undo data at %d, hash=%s\n", pindex->nHeight, pindex->GetBlockHash().ToString());
                }
            }
        }
        // check level 3: check for inconsistencies during memory-only disconnect of tip blocks
        size_t curr_coins_usage = coins.DynamicMemoryUsage() + chainstate.CoinsTip().DynamicMemoryUsage();

        if (nCheckLevel >= 3 && curr_coins_usage <= chainstate.m_coinstip_cache_size_bytes) {
            assert(coins.GetBestBlock() == pindex->GetBlockHash());
            DisconnectResult res = chainstate.DisconnectBlock(block, pindex, coins);
            if (res == DISCONNECT_FAILED) {
                return error("VerifyDB(): *** irrecoverable inconsistency in block data at %d, hash=%s", pindex->nHeight, pindex->GetBlockHash().ToString());
            }
            if (res == DISCONNECT_UNCLEAN) {
                nGoodTransactions = 0;
                pindexFailure = pindex;
            } else {
                nGoodTransactions += block.vtx.size();
            }
        }
        if (ShutdownRequested()) return true;
    }
    if (pindexFailure) {
        return error("VerifyDB(): *** coin database inconsistencies found (last %i blocks, %i good transactions before that)\n", chainstate.m_chain.Height() - pindexFailure->nHeight + 1, nGoodTransactions);
    }

    // store block count as we move pindex at check level >= 4
    int block_count = chainstate.m_chain.Height() - pindex->nHeight;

    // check level 4: try reconnecting blocks
    if (nCheckLevel >= 4) {
        while (pindex != chainstate.m_chain.Tip()) {
            const int percentageDone = std::max(1, std::min(99, 100 - (int)(((double)(chainstate.m_chain.Height() - pindex->nHeight)) / (double)nCheckDepth * 50)));
            if (reportDone < percentageDone / 10) {
                // report every 10% step
                LogPrintf("[%d%%]...", percentageDone); /* Continued */
                reportDone = percentageDone / 10;
            }
            uiInterface.ShowProgress(_("Verifying blocks…").translated, percentageDone, false);
            pindex = chainstate.m_chain.Next(pindex);
            CBlock block;
            if (!ReadBlockFromDisk(block, pindex, consensus_params))
                return error("VerifyDB(): *** ReadBlockFromDisk failed at %d, hash=%s", pindex->nHeight, pindex->GetBlockHash().ToString());
            if (!chainstate.ConnectBlock(block, state, pindex, coins)) {
                return error("VerifyDB(): *** found unconnectable block at %d, hash=%s (%s)", pindex->nHeight, pindex->GetBlockHash().ToString(), state.ToString());
            }
            if (ShutdownRequested()) return true;
        }
    }

    LogPrintf("[DONE].\n");
    LogPrintf("No coin database inconsistencies in last %i blocks (%i transactions)\n", block_count, nGoodTransactions);

    return true;
}

/** Apply the effects of a block on the utxo cache, ignoring that it may already have been applied. */
bool CChainState::RollforwardBlock(const CBlockIndex* pindex, CCoinsViewCache& inputs)
{
    AssertLockHeld(cs_main);
    // TODO: merge with ConnectBlock
    CBlock block;
    if (!ReadBlockFromDisk(block, pindex, m_params.GetConsensus())) {
        return error("ReplayBlock(): ReadBlockFromDisk failed at %d, hash=%s", pindex->nHeight, pindex->GetBlockHash().ToString());
    }

    for (const CTransactionRef& tx : block.vtx) {
        if (!tx->IsCoinBase()) {
            for (const CTxIn &txin : tx->vin) {
                inputs.SpendCoin(txin.prevout);
            }
        }
        // Pass check = true as every addition may be an overwrite.
        AddCoins(inputs, *tx, pindex->nHeight, true);
    }
    return true;
}

bool CChainState::ReplayBlocks()
{
    LOCK(cs_main);

    CCoinsView& db = this->CoinsDB();
    CCoinsViewCache cache(&db);

    std::vector<uint256> hashHeads = db.GetHeadBlocks();
    if (hashHeads.empty()) return true; // We're already in a consistent state.
    if (hashHeads.size() != 2) return error("ReplayBlocks(): unknown inconsistent state");

    uiInterface.ShowProgress(_("Replaying blocks…").translated, 0, false);
    LogPrintf("Replaying blocks\n");

    const CBlockIndex* pindexOld = nullptr;  // Old tip during the interrupted flush.
    const CBlockIndex* pindexNew;            // New tip during the interrupted flush.
    const CBlockIndex* pindexFork = nullptr; // Latest block common to both the old and the new tip.

    if (m_blockman.m_block_index.count(hashHeads[0]) == 0) {
        return error("ReplayBlocks(): reorganization to unknown block requested");
    }
    pindexNew = &(m_blockman.m_block_index[hashHeads[0]]);

    if (!hashHeads[1].IsNull()) { // The old tip is allowed to be 0, indicating it's the first flush.
        if (m_blockman.m_block_index.count(hashHeads[1]) == 0) {
            return error("ReplayBlocks(): reorganization from unknown block requested");
        }
        pindexOld = &(m_blockman.m_block_index[hashHeads[1]]);
        pindexFork = LastCommonAncestor(pindexOld, pindexNew);
        assert(pindexFork != nullptr);
    }

    // Rollback along the old branch.
    while (pindexOld != pindexFork) {
        if (pindexOld->nHeight > 0) { // Never disconnect the genesis block.
            CBlock block;
            if (!ReadBlockFromDisk(block, pindexOld, m_params.GetConsensus())) {
                return error("RollbackBlock(): ReadBlockFromDisk() failed at %d, hash=%s", pindexOld->nHeight, pindexOld->GetBlockHash().ToString());
            }
            LogPrintf("Rolling back %s (%i)\n", pindexOld->GetBlockHash().ToString(), pindexOld->nHeight);
            DisconnectResult res = DisconnectBlock(block, pindexOld, cache);
            if (res == DISCONNECT_FAILED) {
                return error("RollbackBlock(): DisconnectBlock failed at %d, hash=%s", pindexOld->nHeight, pindexOld->GetBlockHash().ToString());
            }
            // If DISCONNECT_UNCLEAN is returned, it means a non-existing UTXO was deleted, or an existing UTXO was
            // overwritten. It corresponds to cases where the block-to-be-disconnect never had all its operations
            // applied to the UTXO set. However, as both writing a UTXO and deleting a UTXO are idempotent operations,
            // the result is still a version of the UTXO set with the effects of that block undone.
        }
        pindexOld = pindexOld->pprev;
    }

    // Roll forward from the forking point to the new tip.
    int nForkHeight = pindexFork ? pindexFork->nHeight : 0;
    for (int nHeight = nForkHeight + 1; nHeight <= pindexNew->nHeight; ++nHeight) {
        const CBlockIndex& pindex{*Assert(pindexNew->GetAncestor(nHeight))};

        LogPrintf("Rolling forward %s (%i)\n", pindex.GetBlockHash().ToString(), nHeight);
        uiInterface.ShowProgress(_("Replaying blocks…").translated, (int) ((nHeight - nForkHeight) * 100.0 / (pindexNew->nHeight - nForkHeight)) , false);
        if (!RollforwardBlock(&pindex, cache)) return false;
    }

    cache.SetBestBlock(pindexNew->GetBlockHash());
    cache.Flush();
    uiInterface.ShowProgress("", 100, false);
    return true;
}

bool CChainState::NeedsRedownload() const
{
    AssertLockHeld(cs_main);

    // At and above m_params.SegwitHeight, segwit consensus rules must be validated
    CBlockIndex* block{m_chain.Tip()};

    while (block != nullptr && DeploymentActiveAt(*block, m_chainman, Consensus::DEPLOYMENT_SEGWIT)) {
        if (!(block->nStatus & BLOCK_OPT_WITNESS)) {
            // block is insufficiently validated for a segwit client
            return true;
        }
        block = block->pprev;
    }

    return false;
}

void CChainState::UnloadBlockIndex()
{
    AssertLockHeld(::cs_main);
    nBlockSequenceId = 1;
    setBlockIndexCandidates.clear();
}

bool ChainstateManager::LoadBlockIndex()
{
    AssertLockHeld(cs_main);
    // Load block index from databases
    bool needs_init = fReindex;
    if (!fReindex) {
        bool ret = m_blockman.LoadBlockIndexDB(GetConsensus());
        if (!ret) return false;

        std::vector<CBlockIndex*> vSortedByHeight{m_blockman.GetAllBlockIndices()};
        std::sort(vSortedByHeight.begin(), vSortedByHeight.end(),
                  CBlockIndexHeightOnlyComparator());

        // Find start of assumed-valid region.
        int first_assumed_valid_height = std::numeric_limits<int>::max();

        for (const CBlockIndex* block : vSortedByHeight) {
            if (block->IsAssumedValid()) {
                auto chainstates = GetAll();

                // If we encounter an assumed-valid block index entry, ensure that we have
                // one chainstate that tolerates assumed-valid entries and another that does
                // not (i.e. the background validation chainstate), since assumed-valid
                // entries should always be pending validation by a fully-validated chainstate.
                auto any_chain = [&](auto fnc) { return std::any_of(chainstates.cbegin(), chainstates.cend(), fnc); };
                assert(any_chain([](auto chainstate) { return chainstate->reliesOnAssumedValid(); }));
                assert(any_chain([](auto chainstate) { return !chainstate->reliesOnAssumedValid(); }));

                first_assumed_valid_height = block->nHeight;
                break;
            }
        }

        for (CBlockIndex* pindex : vSortedByHeight) {
            if (ShutdownRequested()) return false;
            if (pindex->IsAssumedValid() ||
                    (pindex->IsValid(BLOCK_VALID_TRANSACTIONS) &&
                     (pindex->HaveTxsDownloaded() || pindex->pprev == nullptr))) {

                // Fill each chainstate's block candidate set. Only add assumed-valid
                // blocks to the tip candidate set if the chainstate is allowed to rely on
                // assumed-valid blocks.
                //
                // If all setBlockIndexCandidates contained the assumed-valid blocks, the
                // background chainstate's ActivateBestChain() call would add assumed-valid
                // blocks to the chain (based on how FindMostWorkChain() works). Obviously
                // we don't want this since the purpose of the background validation chain
                // is to validate assued-valid blocks.
                //
                // Note: This is considering all blocks whose height is greater or equal to
                // the first assumed-valid block to be assumed-valid blocks, and excluding
                // them from the background chainstate's setBlockIndexCandidates set. This
                // does mean that some blocks which are not technically assumed-valid
                // (later blocks on a fork beginning before the first assumed-valid block)
                // might not get added to the background chainstate, but this is ok,
                // because they will still be attached to the active chainstate if they
                // actually contain more work.
                //
                // Instead of this height-based approach, an earlier attempt was made at
                // detecting "holistically" whether the block index under consideration
                // relied on an assumed-valid ancestor, but this proved to be too slow to
                // be practical.
                for (CChainState* chainstate : GetAll()) {
                    if (chainstate->reliesOnAssumedValid() ||
                            pindex->nHeight < first_assumed_valid_height) {
                        chainstate->setBlockIndexCandidates.insert(pindex);
                    }
                }
            }
            if (pindex->nStatus & BLOCK_FAILED_MASK && (!m_best_invalid || pindex->nChainWork > m_best_invalid->nChainWork)) {
                m_best_invalid = pindex;
            }
            if (pindex->IsValid(BLOCK_VALID_TREE) && (m_best_header == nullptr || CBlockIndexWorkComparator()(m_best_header, pindex)))
                m_best_header = pindex;
        }

        needs_init = m_blockman.m_block_index.empty();
    }

    if (needs_init) {
        // Everything here is for *new* reindex/DBs. Thus, though
        // LoadBlockIndexDB may have set fReindex if we shut down
        // mid-reindex previously, we don't check fReindex and
        // instead only check it prior to LoadBlockIndexDB to set
        // needs_init.

        LogPrintf("Initializing databases...\n");
        fNameHistory = gArgs.GetBoolArg("-namehistory", false);
        m_blockman.m_block_tree_db->WriteFlag("namehistory", fNameHistory);
    }
    return true;
}

bool CChainState::LoadGenesisBlock()
{
    LOCK(cs_main);

    // Check whether we're already initialized by checking for genesis in
    // m_blockman.m_block_index. Note that we can't use m_chain here, since it is
    // set based on the coins db, not the block index db, which is the only
    // thing loaded at this point.
    if (m_blockman.m_block_index.count(m_params.GenesisBlock().GetHash()))
        return true;

    try {
        const CBlock& block = m_params.GenesisBlock();
        FlatFilePos blockPos{m_blockman.SaveBlockToDisk(block, 0, m_chain, m_params, nullptr)};
        if (blockPos.IsNull()) {
            return error("%s: writing genesis block to disk failed", __func__);
        }
        CBlockIndex* pindex = m_blockman.AddToBlockIndex(block, m_chainman.m_best_header);
        ReceivedBlockTransactions(block, pindex, blockPos);
    } catch (const std::runtime_error& e) {
        return error("%s: failed to write genesis block: %s", __func__, e.what());
    }

    return true;
}

void CChainState::LoadExternalBlockFile(
    FILE* fileIn,
    FlatFilePos* dbp,
    std::multimap<uint256, FlatFilePos>* blocks_with_unknown_parent)
{
    AssertLockNotHeld(m_chainstate_mutex);

    // Either both should be specified (-reindex), or neither (-loadblock).
    assert(!dbp == !blocks_with_unknown_parent);

    int64_t nStart = GetTimeMillis();

    int nLoaded = 0;
    try {
        // This takes over fileIn and calls fclose() on it in the CBufferedFile destructor
        CBufferedFile blkdat(fileIn, 2*MAX_BLOCK_SERIALIZED_SIZE, MAX_BLOCK_SERIALIZED_SIZE+8, SER_DISK, CLIENT_VERSION);
        uint64_t nRewind = blkdat.GetPos();
        while (!blkdat.eof()) {
            if (ShutdownRequested()) return;

            blkdat.SetPos(nRewind);
            nRewind++; // start one byte further next time, in case of failure
            blkdat.SetLimit(); // remove former limit
            unsigned int nSize = 0;
            try {
                // locate a header
                unsigned char buf[CMessageHeader::MESSAGE_START_SIZE];
                blkdat.FindByte(m_params.MessageStart()[0]);
                nRewind = blkdat.GetPos() + 1;
                blkdat >> buf;
                if (memcmp(buf, m_params.MessageStart(), CMessageHeader::MESSAGE_START_SIZE)) {
                    continue;
                }
                // read size
                blkdat >> nSize;
                if (nSize < 80 || nSize > MAX_BLOCK_SERIALIZED_SIZE)
                    continue;
            } catch (const std::exception&) {
                // no valid block header found; don't complain
                break;
            }
            try {
                // read block
                uint64_t nBlockPos = blkdat.GetPos();
                if (dbp)
                    dbp->nPos = nBlockPos;
                blkdat.SetLimit(nBlockPos + nSize);
                std::shared_ptr<CBlock> pblock = std::make_shared<CBlock>();
                CBlock& block = *pblock;
                blkdat >> block;
                nRewind = blkdat.GetPos();

                uint256 hash = block.GetHash();
                {
                    LOCK(cs_main);
                    // detect out of order blocks, and store them for later
                    if (hash != m_params.GetConsensus().hashGenesisBlock && !m_blockman.LookupBlockIndex(block.hashPrevBlock)) {
                        LogPrint(BCLog::REINDEX, "%s: Out of order block %s, parent %s not known\n", __func__, hash.ToString(),
                                block.hashPrevBlock.ToString());
                        if (dbp && blocks_with_unknown_parent) {
                            blocks_with_unknown_parent->emplace(block.hashPrevBlock, *dbp);
                        }
                        continue;
                    }

                    // process in case the block isn't known yet
                    const CBlockIndex* pindex = m_blockman.LookupBlockIndex(hash);
                    if (!pindex || (pindex->nStatus & BLOCK_HAVE_DATA) == 0) {
                      BlockValidationState state;
                      if (AcceptBlock(pblock, state, nullptr, true, dbp, nullptr)) {
                          nLoaded++;
                      }
                      if (state.IsError()) {
                          break;
                      }
                    } else if (hash != m_params.GetConsensus().hashGenesisBlock && pindex->nHeight % 1000 == 0) {
                        LogPrint(BCLog::REINDEX, "Block Import: already had block %s at height %d\n", hash.ToString(), pindex->nHeight);
                    }
                }

                // Activate the genesis block so normal node progress can continue
                if (hash == m_params.GetConsensus().hashGenesisBlock) {
                    BlockValidationState state;
                    if (!ActivateBestChain(state, nullptr)) {
                        break;
                    }
                }

                NotifyHeaderTip(*this);

                if (!blocks_with_unknown_parent) continue;

                // Recursively process earlier encountered successors of this block
                std::deque<uint256> queue;
                queue.push_back(hash);
                while (!queue.empty()) {
                    uint256 head = queue.front();
                    queue.pop_front();
                    auto range = blocks_with_unknown_parent->equal_range(head);
                    while (range.first != range.second) {
                        std::multimap<uint256, FlatFilePos>::iterator it = range.first;
                        std::shared_ptr<CBlock> pblockrecursive = std::make_shared<CBlock>();
                        if (ReadBlockFromDisk(*pblockrecursive, it->second, m_params.GetConsensus())) {
                            LogPrint(BCLog::REINDEX, "%s: Processing out of order child %s of %s\n", __func__, pblockrecursive->GetHash().ToString(),
                                    head.ToString());
                            LOCK(cs_main);
                            BlockValidationState dummy;
                            if (AcceptBlock(pblockrecursive, dummy, nullptr, true, &it->second, nullptr)) {
                                nLoaded++;
                                queue.push_back(pblockrecursive->GetHash());
                            }
                        }
                        range.first++;
                        blocks_with_unknown_parent->erase(it);
                        NotifyHeaderTip(*this);
                    }
                }
            } catch (const std::exception& e) {
                LogPrintf("%s: Deserialize or I/O error - %s\n", __func__, e.what());
            }
        }
    } catch (const std::runtime_error& e) {
        AbortNode(std::string("System error: ") + e.what());
    }
    LogPrintf("Loaded %i blocks from external file in %dms\n", nLoaded, GetTimeMillis() - nStart);
}

void CChainState::CheckBlockIndex()
{
    if (!fCheckBlockIndex) {
        return;
    }

    LOCK(cs_main);

    // During a reindex, we read the genesis block and call CheckBlockIndex before ActivateBestChain,
    // so we have the genesis block in m_blockman.m_block_index but no active chain. (A few of the
    // tests when iterating the block tree require that m_chain has been initialized.)
    if (m_chain.Height() < 0) {
        assert(m_blockman.m_block_index.size() <= 1);
        return;
    }

    // Build forward-pointing map of the entire block tree.
    std::multimap<CBlockIndex*,CBlockIndex*> forward;
    for (auto& [_, block_index] : m_blockman.m_block_index) {
        forward.emplace(block_index.pprev, &block_index);
    }

    assert(forward.size() == m_blockman.m_block_index.size());

    std::pair<std::multimap<CBlockIndex*,CBlockIndex*>::iterator,std::multimap<CBlockIndex*,CBlockIndex*>::iterator> rangeGenesis = forward.equal_range(nullptr);
    CBlockIndex *pindex = rangeGenesis.first->second;
    rangeGenesis.first++;
    assert(rangeGenesis.first == rangeGenesis.second); // There is only one index entry with parent nullptr.

    // Iterate over the entire block tree, using depth-first search.
    // Along the way, remember whether there are blocks on the path from genesis
    // block being explored which are the first to have certain properties.
    size_t nNodes = 0;
    int nHeight = 0;
    CBlockIndex* pindexFirstInvalid = nullptr; // Oldest ancestor of pindex which is invalid.
    CBlockIndex* pindexFirstMissing = nullptr; // Oldest ancestor of pindex which does not have BLOCK_HAVE_DATA.
    CBlockIndex* pindexFirstNeverProcessed = nullptr; // Oldest ancestor of pindex for which nTx == 0.
    CBlockIndex* pindexFirstNotTreeValid = nullptr; // Oldest ancestor of pindex which does not have BLOCK_VALID_TREE (regardless of being valid or not).
    CBlockIndex* pindexFirstNotTransactionsValid = nullptr; // Oldest ancestor of pindex which does not have BLOCK_VALID_TRANSACTIONS (regardless of being valid or not).
    CBlockIndex* pindexFirstNotChainValid = nullptr; // Oldest ancestor of pindex which does not have BLOCK_VALID_CHAIN (regardless of being valid or not).
    CBlockIndex* pindexFirstNotScriptsValid = nullptr; // Oldest ancestor of pindex which does not have BLOCK_VALID_SCRIPTS (regardless of being valid or not).
    while (pindex != nullptr) {
        nNodes++;
        if (pindexFirstInvalid == nullptr && pindex->nStatus & BLOCK_FAILED_VALID) pindexFirstInvalid = pindex;
        // Assumed-valid index entries will not have data since we haven't downloaded the
        // full block yet.
        if (pindexFirstMissing == nullptr && !(pindex->nStatus & BLOCK_HAVE_DATA) && !pindex->IsAssumedValid()) {
            pindexFirstMissing = pindex;
        }
        if (pindexFirstNeverProcessed == nullptr && pindex->nTx == 0) pindexFirstNeverProcessed = pindex;
        if (pindex->pprev != nullptr && pindexFirstNotTreeValid == nullptr && (pindex->nStatus & BLOCK_VALID_MASK) < BLOCK_VALID_TREE) pindexFirstNotTreeValid = pindex;

        if (pindex->pprev != nullptr && !pindex->IsAssumedValid()) {
            // Skip validity flag checks for BLOCK_ASSUMED_VALID index entries, since these
            // *_VALID_MASK flags will not be present for index entries we are temporarily assuming
            // valid.
            if (pindexFirstNotTransactionsValid == nullptr &&
                    (pindex->nStatus & BLOCK_VALID_MASK) < BLOCK_VALID_TRANSACTIONS) {
                pindexFirstNotTransactionsValid = pindex;
            }

            if (pindexFirstNotChainValid == nullptr &&
                    (pindex->nStatus & BLOCK_VALID_MASK) < BLOCK_VALID_CHAIN) {
                pindexFirstNotChainValid = pindex;
            }

            if (pindexFirstNotScriptsValid == nullptr &&
                    (pindex->nStatus & BLOCK_VALID_MASK) < BLOCK_VALID_SCRIPTS) {
                pindexFirstNotScriptsValid = pindex;
            }
        }

        // Begin: actual consistency checks.
        if (pindex->pprev == nullptr) {
            // Genesis block checks.
            assert(pindex->GetBlockHash() == m_params.GetConsensus().hashGenesisBlock); // Genesis block's hash must match.
            assert(pindex == m_chain.Genesis()); // The current active chain's genesis block must be this block.
        }
        if (!pindex->HaveTxsDownloaded()) assert(pindex->nSequenceId <= 0); // nSequenceId can't be set positive for blocks that aren't linked (negative is used for preciousblock)
        // VALID_TRANSACTIONS is equivalent to nTx > 0 for all nodes (whether or not pruning has occurred).
        // HAVE_DATA is only equivalent to nTx > 0 (or VALID_TRANSACTIONS) if no pruning has occurred.
        // Unless these indexes are assumed valid and pending block download on a
        // background chainstate.
        if (!m_blockman.m_have_pruned && !pindex->IsAssumedValid()) {
            // If we've never pruned, then HAVE_DATA should be equivalent to nTx > 0
            assert(!(pindex->nStatus & BLOCK_HAVE_DATA) == (pindex->nTx == 0));
            assert(pindexFirstMissing == pindexFirstNeverProcessed);
        } else {
            // If we have pruned, then we can only say that HAVE_DATA implies nTx > 0
            if (pindex->nStatus & BLOCK_HAVE_DATA) assert(pindex->nTx > 0);
        }
        if (pindex->nStatus & BLOCK_HAVE_UNDO) assert(pindex->nStatus & BLOCK_HAVE_DATA);
        if (pindex->IsAssumedValid()) {
            // Assumed-valid blocks should have some nTx value.
            assert(pindex->nTx > 0);
            // Assumed-valid blocks should connect to the main chain.
            assert((pindex->nStatus & BLOCK_VALID_MASK) >= BLOCK_VALID_TREE);
        } else {
            // Otherwise there should only be an nTx value if we have
            // actually seen a block's transactions.
            assert(((pindex->nStatus & BLOCK_VALID_MASK) >= BLOCK_VALID_TRANSACTIONS) == (pindex->nTx > 0)); // This is pruning-independent.
        }
        // All parents having had data (at some point) is equivalent to all parents being VALID_TRANSACTIONS, which is equivalent to HaveTxsDownloaded().
        assert((pindexFirstNeverProcessed == nullptr) == pindex->HaveTxsDownloaded());
        assert((pindexFirstNotTransactionsValid == nullptr) == pindex->HaveTxsDownloaded());
        assert(pindex->nHeight == nHeight); // nHeight must be consistent.
        assert(pindex->pprev == nullptr || pindex->nChainWork >= pindex->pprev->nChainWork); // For every block except the genesis block, the chainwork must be larger than the parent's.
        assert(nHeight < 2 || (pindex->pskip && (pindex->pskip->nHeight < nHeight))); // The pskip pointer must point back for all but the first 2 blocks.
        assert(pindexFirstNotTreeValid == nullptr); // All m_blockman.m_block_index entries must at least be TREE valid
        if ((pindex->nStatus & BLOCK_VALID_MASK) >= BLOCK_VALID_TREE) assert(pindexFirstNotTreeValid == nullptr); // TREE valid implies all parents are TREE valid
        if ((pindex->nStatus & BLOCK_VALID_MASK) >= BLOCK_VALID_CHAIN) assert(pindexFirstNotChainValid == nullptr); // CHAIN valid implies all parents are CHAIN valid
        if ((pindex->nStatus & BLOCK_VALID_MASK) >= BLOCK_VALID_SCRIPTS) assert(pindexFirstNotScriptsValid == nullptr); // SCRIPTS valid implies all parents are SCRIPTS valid
        if (pindexFirstInvalid == nullptr) {
            // Checks for not-invalid blocks.
            assert((pindex->nStatus & BLOCK_FAILED_MASK) == 0); // The failed mask cannot be set for blocks without invalid parents.
        }
        if (!CBlockIndexWorkComparator()(pindex, m_chain.Tip()) && pindexFirstNeverProcessed == nullptr) {
            if (pindexFirstInvalid == nullptr) {
                const bool is_active = this == &m_chainman.ActiveChainstate();

                // If this block sorts at least as good as the current tip and
                // is valid and we have all data for its parents, it must be in
                // setBlockIndexCandidates.  m_chain.Tip() must also be there
                // even if some data has been pruned.
                //
                // Don't perform this check for the background chainstate since
                // its setBlockIndexCandidates shouldn't have some entries (i.e. those past the
                // snapshot block) which do exist in the block index for the active chainstate.
                if (is_active && (pindexFirstMissing == nullptr || pindex == m_chain.Tip())) {
                    assert(setBlockIndexCandidates.count(pindex));
                }
                // If some parent is missing, then it could be that this block was in
                // setBlockIndexCandidates but had to be removed because of the missing data.
                // In this case it must be in m_blocks_unlinked -- see test below.
            }
        } else { // If this block sorts worse than the current tip or some ancestor's block has never been seen, it cannot be in setBlockIndexCandidates.
            assert(setBlockIndexCandidates.count(pindex) == 0);
        }
        // Check whether this block is in m_blocks_unlinked.
        std::pair<std::multimap<CBlockIndex*,CBlockIndex*>::iterator,std::multimap<CBlockIndex*,CBlockIndex*>::iterator> rangeUnlinked = m_blockman.m_blocks_unlinked.equal_range(pindex->pprev);
        bool foundInUnlinked = false;
        while (rangeUnlinked.first != rangeUnlinked.second) {
            assert(rangeUnlinked.first->first == pindex->pprev);
            if (rangeUnlinked.first->second == pindex) {
                foundInUnlinked = true;
                break;
            }
            rangeUnlinked.first++;
        }
        if (pindex->pprev && (pindex->nStatus & BLOCK_HAVE_DATA) && pindexFirstNeverProcessed != nullptr && pindexFirstInvalid == nullptr) {
            // If this block has block data available, some parent was never received, and has no invalid parents, it must be in m_blocks_unlinked.
            assert(foundInUnlinked);
        }
        if (!(pindex->nStatus & BLOCK_HAVE_DATA)) assert(!foundInUnlinked); // Can't be in m_blocks_unlinked if we don't HAVE_DATA
        if (pindexFirstMissing == nullptr) assert(!foundInUnlinked); // We aren't missing data for any parent -- cannot be in m_blocks_unlinked.
        if (pindex->pprev && (pindex->nStatus & BLOCK_HAVE_DATA) && pindexFirstNeverProcessed == nullptr && pindexFirstMissing != nullptr) {
            // We HAVE_DATA for this block, have received data for all parents at some point, but we're currently missing data for some parent.
            assert(m_blockman.m_have_pruned); // We must have pruned.
            // This block may have entered m_blocks_unlinked if:
            //  - it has a descendant that at some point had more work than the
            //    tip, and
            //  - we tried switching to that descendant but were missing
            //    data for some intermediate block between m_chain and the
            //    tip.
            // So if this block is itself better than m_chain.Tip() and it wasn't in
            // setBlockIndexCandidates, then it must be in m_blocks_unlinked.
            if (!CBlockIndexWorkComparator()(pindex, m_chain.Tip()) && setBlockIndexCandidates.count(pindex) == 0) {
                if (pindexFirstInvalid == nullptr) {
                    assert(foundInUnlinked);
                }
            }
        }
        // assert(pindex->GetBlockHash() == pindex->GetBlockHeader().GetHash()); // Perhaps too slow
        // End: actual consistency checks.

        // Try descending into the first subnode.
        std::pair<std::multimap<CBlockIndex*,CBlockIndex*>::iterator,std::multimap<CBlockIndex*,CBlockIndex*>::iterator> range = forward.equal_range(pindex);
        if (range.first != range.second) {
            // A subnode was found.
            pindex = range.first->second;
            nHeight++;
            continue;
        }
        // This is a leaf node.
        // Move upwards until we reach a node of which we have not yet visited the last child.
        while (pindex) {
            // We are going to either move to a parent or a sibling of pindex.
            // If pindex was the first with a certain property, unset the corresponding variable.
            if (pindex == pindexFirstInvalid) pindexFirstInvalid = nullptr;
            if (pindex == pindexFirstMissing) pindexFirstMissing = nullptr;
            if (pindex == pindexFirstNeverProcessed) pindexFirstNeverProcessed = nullptr;
            if (pindex == pindexFirstNotTreeValid) pindexFirstNotTreeValid = nullptr;
            if (pindex == pindexFirstNotTransactionsValid) pindexFirstNotTransactionsValid = nullptr;
            if (pindex == pindexFirstNotChainValid) pindexFirstNotChainValid = nullptr;
            if (pindex == pindexFirstNotScriptsValid) pindexFirstNotScriptsValid = nullptr;
            // Find our parent.
            CBlockIndex* pindexPar = pindex->pprev;
            // Find which child we just visited.
            std::pair<std::multimap<CBlockIndex*,CBlockIndex*>::iterator,std::multimap<CBlockIndex*,CBlockIndex*>::iterator> rangePar = forward.equal_range(pindexPar);
            while (rangePar.first->second != pindex) {
                assert(rangePar.first != rangePar.second); // Our parent must have at least the node we're coming from as child.
                rangePar.first++;
            }
            // Proceed to the next one.
            rangePar.first++;
            if (rangePar.first != rangePar.second) {
                // Move to the sibling.
                pindex = rangePar.first->second;
                break;
            } else {
                // Move up further.
                pindex = pindexPar;
                nHeight--;
                continue;
            }
        }
    }

    // Check that we actually traversed the entire map.
    assert(nNodes == forward.size());
}

std::string CChainState::ToString()
{
    AssertLockHeld(::cs_main);
    CBlockIndex* tip = m_chain.Tip();
    return strprintf("Chainstate [%s] @ height %d (%s)",
                     m_from_snapshot_blockhash ? "snapshot" : "ibd",
                     tip ? tip->nHeight : -1, tip ? tip->GetBlockHash().ToString() : "null");
}

bool CChainState::ResizeCoinsCaches(size_t coinstip_size, size_t coinsdb_size)
{
    AssertLockHeld(::cs_main);
    if (coinstip_size == m_coinstip_cache_size_bytes &&
            coinsdb_size == m_coinsdb_cache_size_bytes) {
        // Cache sizes are unchanged, no need to continue.
        return true;
    }
    size_t old_coinstip_size = m_coinstip_cache_size_bytes;
    m_coinstip_cache_size_bytes = coinstip_size;
    m_coinsdb_cache_size_bytes = coinsdb_size;
    CoinsDB().ResizeCache(coinsdb_size);

    LogPrintf("[%s] resized coinsdb cache to %.1f MiB\n",
        this->ToString(), coinsdb_size * (1.0 / 1024 / 1024));
    LogPrintf("[%s] resized coinstip cache to %.1f MiB\n",
        this->ToString(), coinstip_size * (1.0 / 1024 / 1024));

    BlockValidationState state;
    bool ret;

    if (coinstip_size > old_coinstip_size) {
        // Likely no need to flush if cache sizes have grown.
        ret = FlushStateToDisk(state, FlushStateMode::IF_NEEDED);
    } else {
        // Otherwise, flush state to disk and deallocate the in-memory coins map.
        ret = FlushStateToDisk(state, FlushStateMode::ALWAYS);
        CoinsTip().ReallocateCache();
    }
    return ret;
}

//! Guess how far we are in the verification process at the given block index
//! require cs_main if pindex has not been validated yet (because nChainTx might be unset)
double GuessVerificationProgress(const ChainTxData& data, const CBlockIndex *pindex) {
    if (pindex == nullptr)
        return 0.0;

    int64_t nNow = time(nullptr);

    double fTxTotal;

    if (pindex->nChainTx <= data.nTxCount) {
        fTxTotal = data.nTxCount + (nNow - data.nTime) * data.dTxRate;
    } else {
        fTxTotal = pindex->nChainTx + (nNow - pindex->GetBlockTime()) * data.dTxRate;
    }

    return std::min<double>(pindex->nChainTx / fTxTotal, 1.0);
}

std::optional<uint256> ChainstateManager::SnapshotBlockhash() const
{
    LOCK(::cs_main);
    if (m_active_chainstate && m_active_chainstate->m_from_snapshot_blockhash) {
        // If a snapshot chainstate exists, it will always be our active.
        return m_active_chainstate->m_from_snapshot_blockhash;
    }
    return std::nullopt;
}

std::vector<CChainState*> ChainstateManager::GetAll()
{
    LOCK(::cs_main);
    std::vector<CChainState*> out;

    if (!IsSnapshotValidated() && m_ibd_chainstate) {
        out.push_back(m_ibd_chainstate.get());
    }

    if (m_snapshot_chainstate) {
        out.push_back(m_snapshot_chainstate.get());
    }

    return out;
}

CChainState& ChainstateManager::InitializeChainstate(
    CTxMemPool* mempool, const std::optional<uint256>& snapshot_blockhash)
{
    AssertLockHeld(::cs_main);
    bool is_snapshot = snapshot_blockhash.has_value();
    std::unique_ptr<CChainState>& to_modify =
        is_snapshot ? m_snapshot_chainstate : m_ibd_chainstate;

    if (to_modify) {
        throw std::logic_error("should not be overwriting a chainstate");
    }
    to_modify.reset(new CChainState(mempool, m_blockman, *this, snapshot_blockhash));

    // Snapshot chainstates and initial IBD chaintates always become active.
    if (is_snapshot || (!is_snapshot && !m_active_chainstate)) {
        LogPrintf("Switching active chainstate to %s\n", to_modify->ToString());
        m_active_chainstate = to_modify.get();
    } else {
        throw std::logic_error("unexpected chainstate activation");
    }

    return *to_modify;
}

const AssumeutxoData* ExpectedAssumeutxo(
    const int height, const CChainParams& chainparams)
{
    const MapAssumeutxo& valid_assumeutxos_map = chainparams.Assumeutxo();
    const auto assumeutxo_found = valid_assumeutxos_map.find(height);

    if (assumeutxo_found != valid_assumeutxos_map.end()) {
        return &assumeutxo_found->second;
    }
    return nullptr;
}

bool ChainstateManager::ActivateSnapshot(
        AutoFile& coins_file,
        const SnapshotMetadata& metadata,
        bool in_memory)
{
    uint256 base_blockhash = metadata.m_base_blockhash;

    if (this->SnapshotBlockhash()) {
        LogPrintf("[snapshot] can't activate a snapshot-based chainstate more than once\n");
        return false;
    }

    int64_t current_coinsdb_cache_size{0};
    int64_t current_coinstip_cache_size{0};

    // Cache percentages to allocate to each chainstate.
    //
    // These particular percentages don't matter so much since they will only be
    // relevant during snapshot activation; caches are rebalanced at the conclusion of
    // this function. We want to give (essentially) all available cache capacity to the
    // snapshot to aid the bulk load later in this function.
    static constexpr double IBD_CACHE_PERC = 0.01;
    static constexpr double SNAPSHOT_CACHE_PERC = 0.99;

    {
        LOCK(::cs_main);
        // Resize the coins caches to ensure we're not exceeding memory limits.
        //
        // Allocate the majority of the cache to the incoming snapshot chainstate, since
        // (optimistically) getting to its tip will be the top priority. We'll need to call
        // `MaybeRebalanceCaches()` once we're done with this function to ensure
        // the right allocation (including the possibility that no snapshot was activated
        // and that we should restore the active chainstate caches to their original size).
        //
        current_coinsdb_cache_size = this->ActiveChainstate().m_coinsdb_cache_size_bytes;
        current_coinstip_cache_size = this->ActiveChainstate().m_coinstip_cache_size_bytes;

        // Temporarily resize the active coins cache to make room for the newly-created
        // snapshot chain.
        this->ActiveChainstate().ResizeCoinsCaches(
            static_cast<size_t>(current_coinstip_cache_size * IBD_CACHE_PERC),
            static_cast<size_t>(current_coinsdb_cache_size * IBD_CACHE_PERC));
    }

    auto snapshot_chainstate = WITH_LOCK(::cs_main,
        return std::make_unique<CChainState>(
            /*mempool=*/nullptr, m_blockman, *this, base_blockhash));

    {
        LOCK(::cs_main);
        snapshot_chainstate->InitCoinsDB(
            static_cast<size_t>(current_coinsdb_cache_size * SNAPSHOT_CACHE_PERC),
            in_memory, false, "chainstate");
        snapshot_chainstate->InitCoinsCache(
            static_cast<size_t>(current_coinstip_cache_size * SNAPSHOT_CACHE_PERC));
    }

    const bool snapshot_ok = this->PopulateAndValidateSnapshot(
        *snapshot_chainstate, coins_file, metadata);

    if (!snapshot_ok) {
        WITH_LOCK(::cs_main, this->MaybeRebalanceCaches());
        return false;
    }

    {
        LOCK(::cs_main);
        assert(!m_snapshot_chainstate);
        m_snapshot_chainstate.swap(snapshot_chainstate);
        const bool chaintip_loaded = m_snapshot_chainstate->LoadChainTip();
        assert(chaintip_loaded);

        m_active_chainstate = m_snapshot_chainstate.get();

        LogPrintf("[snapshot] successfully activated snapshot %s\n", base_blockhash.ToString());
        LogPrintf("[snapshot] (%.2f MB)\n",
            m_snapshot_chainstate->CoinsTip().DynamicMemoryUsage() / (1000 * 1000));

        this->MaybeRebalanceCaches();
    }
    return true;
}

static void FlushSnapshotToDisk(CCoinsViewCache& coins_cache, bool snapshot_loaded)
{
    LOG_TIME_MILLIS_WITH_CATEGORY_MSG_ONCE(
        strprintf("%s (%.2f MB)",
                  snapshot_loaded ? "saving snapshot chainstate" : "flushing coins cache",
                  coins_cache.DynamicMemoryUsage() / (1000 * 1000)),
        BCLog::LogFlags::ALL);

    coins_cache.Flush();
}

bool ChainstateManager::PopulateAndValidateSnapshot(
    CChainState& snapshot_chainstate,
    AutoFile& coins_file,
    const SnapshotMetadata& metadata)
{
    // It's okay to release cs_main before we're done using `coins_cache` because we know
    // that nothing else will be referencing the newly created snapshot_chainstate yet.
    CCoinsViewCache& coins_cache = *WITH_LOCK(::cs_main, return &snapshot_chainstate.CoinsTip());

    uint256 base_blockhash = metadata.m_base_blockhash;

    CBlockIndex* snapshot_start_block = WITH_LOCK(::cs_main, return m_blockman.LookupBlockIndex(base_blockhash));

    if (!snapshot_start_block) {
        // Needed for ComputeUTXOStats and ExpectedAssumeutxo to determine the
        // height and to avoid a crash when base_blockhash.IsNull()
        LogPrintf("[snapshot] Did not find snapshot start blockheader %s\n",
                  base_blockhash.ToString());
        return false;
    }

    int base_height = snapshot_start_block->nHeight;
    auto maybe_au_data = ExpectedAssumeutxo(base_height, GetParams());

    if (!maybe_au_data) {
        LogPrintf("[snapshot] assumeutxo height in snapshot metadata not recognized " /* Continued */
                  "(%d) - refusing to load snapshot\n", base_height);
        return false;
    }

    const AssumeutxoData& au_data = *maybe_au_data;

    COutPoint outpoint;
    Coin coin;
    const uint64_t coins_count = metadata.m_coins_count;
    uint64_t coins_left = metadata.m_coins_count;

    LogPrintf("[snapshot] loading coins from snapshot %s\n", base_blockhash.ToString());
    int64_t coins_processed{0};

    while (coins_left > 0) {
        try {
            coins_file >> outpoint;
            coins_file >> coin;
        } catch (const std::ios_base::failure&) {
            LogPrintf("[snapshot] bad snapshot format or truncated snapshot after deserializing %d coins\n",
                      coins_count - coins_left);
            return false;
        }
        if (coin.nHeight > base_height ||
            outpoint.n >= std::numeric_limits<decltype(outpoint.n)>::max() // Avoid integer wrap-around in coinstats.cpp:ApplyHash
        ) {
            LogPrintf("[snapshot] bad snapshot data after deserializing %d coins\n",
                      coins_count - coins_left);
            return false;
        }

        coins_cache.EmplaceCoinInternalDANGER(std::move(outpoint), std::move(coin));

        --coins_left;
        ++coins_processed;

        if (coins_processed % 1000000 == 0) {
            LogPrintf("[snapshot] %d coins loaded (%.2f%%, %.2f MB)\n",
                coins_processed,
                static_cast<float>(coins_processed) * 100 / static_cast<float>(coins_count),
                coins_cache.DynamicMemoryUsage() / (1000 * 1000));
        }

        // Batch write and flush (if we need to) every so often.
        //
        // If our average Coin size is roughly 41 bytes, checking every 120,000 coins
        // means <5MB of memory imprecision.
        if (coins_processed % 120000 == 0) {
            if (ShutdownRequested()) {
                return false;
            }

            const auto snapshot_cache_state = WITH_LOCK(::cs_main,
                return snapshot_chainstate.GetCoinsCacheSizeState());

            if (snapshot_cache_state >= CoinsCacheSizeState::CRITICAL) {
                // This is a hack - we don't know what the actual best block is, but that
                // doesn't matter for the purposes of flushing the cache here. We'll set this
                // to its correct value (`base_blockhash`) below after the coins are loaded.
                coins_cache.SetBestBlock(GetRandHash());

                // No need to acquire cs_main since this chainstate isn't being used yet.
                FlushSnapshotToDisk(coins_cache, /*snapshot_loaded=*/false);
            }
        }
    }

    // Important that we set this. This and the coins_cache accesses above are
    // sort of a layer violation, but either we reach into the innards of
    // CCoinsViewCache here or we have to invert some of the CChainState to
    // embed them in a snapshot-activation-specific CCoinsViewCache bulk load
    // method.
    coins_cache.SetBestBlock(base_blockhash);

    bool out_of_coins{false};
    try {
        coins_file >> outpoint;
    } catch (const std::ios_base::failure&) {
        // We expect an exception since we should be out of coins.
        out_of_coins = true;
    }
    if (!out_of_coins) {
        LogPrintf("[snapshot] bad snapshot - coins left over after deserializing %d coins\n",
            coins_count);
        return false;
    }

    LogPrintf("[snapshot] loaded %d (%.2f MB) coins from snapshot %s\n",
        coins_count,
        coins_cache.DynamicMemoryUsage() / (1000 * 1000),
        base_blockhash.ToString());

    // No need to acquire cs_main since this chainstate isn't being used yet.
    FlushSnapshotToDisk(coins_cache, /*snapshot_loaded=*/true);

    assert(coins_cache.GetBestBlock() == base_blockhash);

    auto breakpoint_fnc = [] { /* TODO insert breakpoint here? */ };

    // As above, okay to immediately release cs_main here since no other context knows
    // about the snapshot_chainstate.
    CCoinsViewDB* snapshot_coinsdb = WITH_LOCK(::cs_main, return &snapshot_chainstate.CoinsDB());

    const std::optional<CCoinsStats> maybe_stats = ComputeUTXOStats(CoinStatsHashType::HASH_SERIALIZED, snapshot_coinsdb, m_blockman, breakpoint_fnc);
    if (!maybe_stats.has_value()) {
        LogPrintf("[snapshot] failed to generate coins stats\n");
        return false;
    }

    // Assert that the deserialized chainstate contents match the expected assumeutxo value.
    if (AssumeutxoHash{maybe_stats->hashSerialized} != au_data.hash_serialized) {
        LogPrintf("[snapshot] bad snapshot content hash: expected %s, got %s\n",
            au_data.hash_serialized.ToString(), maybe_stats->hashSerialized.ToString());
        return false;
    }

    snapshot_chainstate.m_chain.SetTip(*snapshot_start_block);

    // The remainder of this function requires modifying data protected by cs_main.
    LOCK(::cs_main);

    // Fake various pieces of CBlockIndex state:
    CBlockIndex* index = nullptr;

    // Don't make any modifications to the genesis block.
    // This is especially important because we don't want to erroneously
    // apply BLOCK_ASSUMED_VALID to genesis, which would happen if we didn't skip
    // it here (since it apparently isn't BLOCK_VALID_SCRIPTS).
    constexpr int AFTER_GENESIS_START{1};

    for (int i = AFTER_GENESIS_START; i <= snapshot_chainstate.m_chain.Height(); ++i) {
        index = snapshot_chainstate.m_chain[i];

        // Fake nTx so that LoadBlockIndex() loads assumed-valid CBlockIndex
        // entries (among other things)
        if (!index->nTx) {
            index->nTx = 1;
        }
        // Fake nChainTx so that GuessVerificationProgress reports accurately
        index->nChainTx = index->pprev->nChainTx + index->nTx;

        // Mark unvalidated block index entries beneath the snapshot base block as assumed-valid.
        if (!index->IsValid(BLOCK_VALID_SCRIPTS)) {
            // This flag will be removed once the block is fully validated by a
            // background chainstate.
            index->nStatus |= BLOCK_ASSUMED_VALID;
        }

        // Fake BLOCK_OPT_WITNESS so that CChainState::NeedsRedownload()
        // won't ask to rewind the entire assumed-valid chain on startup.
        if (DeploymentActiveAt(*index, *this, Consensus::DEPLOYMENT_SEGWIT)) {
            index->nStatus |= BLOCK_OPT_WITNESS;
        }

        m_blockman.m_dirty_blockindex.insert(index);
        // Changes to the block index will be flushed to disk after this call
        // returns in `ActivateSnapshot()`, when `MaybeRebalanceCaches()` is
        // called, since we've added a snapshot chainstate and therefore will
        // have to downsize the IBD chainstate, which will result in a call to
        // `FlushStateToDisk(ALWAYS)`.
    }

    assert(index);
    index->nChainTx = au_data.nChainTx;
    snapshot_chainstate.setBlockIndexCandidates.insert(snapshot_start_block);

    LogPrintf("[snapshot] validated snapshot (%.2f MB)\n",
        coins_cache.DynamicMemoryUsage() / (1000 * 1000));
    return true;
}

CChainState& ChainstateManager::ActiveChainstate() const
{
    LOCK(::cs_main);
    assert(m_active_chainstate);
    return *m_active_chainstate;
}

bool ChainstateManager::IsSnapshotActive() const
{
    LOCK(::cs_main);
    return m_snapshot_chainstate && m_active_chainstate == m_snapshot_chainstate.get();
}

void ChainstateManager::MaybeRebalanceCaches()
{
    AssertLockHeld(::cs_main);
    if (m_ibd_chainstate && !m_snapshot_chainstate) {
        LogPrintf("[snapshot] allocating all cache to the IBD chainstate\n");
        // Allocate everything to the IBD chainstate.
        m_ibd_chainstate->ResizeCoinsCaches(m_total_coinstip_cache, m_total_coinsdb_cache);
    }
    else if (m_snapshot_chainstate && !m_ibd_chainstate) {
        LogPrintf("[snapshot] allocating all cache to the snapshot chainstate\n");
        // Allocate everything to the snapshot chainstate.
        m_snapshot_chainstate->ResizeCoinsCaches(m_total_coinstip_cache, m_total_coinsdb_cache);
    }
    else if (m_ibd_chainstate && m_snapshot_chainstate) {
        // If both chainstates exist, determine who needs more cache based on IBD status.
        //
        // Note: shrink caches first so that we don't inadvertently overwhelm available memory.
        if (m_snapshot_chainstate->IsInitialBlockDownload()) {
            m_ibd_chainstate->ResizeCoinsCaches(
                m_total_coinstip_cache * 0.05, m_total_coinsdb_cache * 0.05);
            m_snapshot_chainstate->ResizeCoinsCaches(
                m_total_coinstip_cache * 0.95, m_total_coinsdb_cache * 0.95);
        } else {
            m_snapshot_chainstate->ResizeCoinsCaches(
                m_total_coinstip_cache * 0.05, m_total_coinsdb_cache * 0.05);
            m_ibd_chainstate->ResizeCoinsCaches(
                m_total_coinstip_cache * 0.95, m_total_coinsdb_cache * 0.95);
        }
    }
}

ChainstateManager::~ChainstateManager()
{
    LOCK(::cs_main);

    m_versionbitscache.Clear();

    // TODO: The warning cache should probably become non-global
    for (auto& i : warningcache) {
        i.clear();
    }
}<|MERGE_RESOLUTION|>--- conflicted
+++ resolved
@@ -3402,11 +3402,7 @@
  *  in ConnectBlock().
  *  Note that -reindex-chainstate skips the validation that happens here!
  */
-<<<<<<< HEAD
-static bool ContextualCheckBlockHeader(const CBlockHeader& block, BlockValidationState& state, BlockManager& blockman, const ChainstateManager& chainman, const CBlockIndex* pindexPrev, int64_t nAdjustedTime, const bool fCheckBits) EXCLUSIVE_LOCKS_REQUIRED(::cs_main)
-=======
-static bool ContextualCheckBlockHeader(const CBlockHeader& block, BlockValidationState& state, BlockManager& blockman, const ChainstateManager& chainman, const CBlockIndex* pindexPrev, NodeClock::time_point now) EXCLUSIVE_LOCKS_REQUIRED(::cs_main)
->>>>>>> 9a446da8
+static bool ContextualCheckBlockHeader(const CBlockHeader& block, BlockValidationState& state, BlockManager& blockman, const ChainstateManager& chainman, const CBlockIndex* pindexPrev, NodeClock::time_point now, const bool fCheckBits) EXCLUSIVE_LOCKS_REQUIRED(::cs_main)
 {
     AssertLockHeld(::cs_main);
     assert(pindexPrev != nullptr);
@@ -3580,11 +3576,7 @@
             LogPrint(BCLog::VALIDATION, "%s: %s prev block invalid\n", __func__, hash.ToString());
             return state.Invalid(BlockValidationResult::BLOCK_INVALID_PREV, "bad-prevblk");
         }
-<<<<<<< HEAD
-        if (!ContextualCheckBlockHeader(block, state, m_blockman, *this, pindexPrev, m_adjusted_time_callback(), true)) {
-=======
-        if (!ContextualCheckBlockHeader(block, state, m_blockman, *this, pindexPrev, m_options.adjusted_time_callback())) {
->>>>>>> 9a446da8
+        if (!ContextualCheckBlockHeader(block, state, m_blockman, *this, pindexPrev, m_options.adjusted_time_callback(), true)) {
             LogPrint(BCLog::VALIDATION, "%s: Consensus::ContextualCheckBlockHeader: %s, %s\n", __func__, hash.ToString(), state.ToString());
             return false;
         }
@@ -3658,7 +3650,7 @@
     if (NotifyHeaderTip(ActiveChainstate())) {
         if (ActiveChainstate().IsInitialBlockDownload() && ppindex && *ppindex) {
             const CBlockIndex& last_accepted{**ppindex};
-            const int64_t blocks_left{(GetTime() - last_accepted.GetBlockTime()) / AvgTargetSpacing(GetConsensus(), (*ppindex)->nHeight)};
+            const int64_t blocks_left{(GetTime() - last_accepted.GetBlockTime()) / Ticks<std::chrono::seconds>(AvgTargetSpacing(GetConsensus(), (*ppindex)->nHeight))};
             const double progress{100.0 * last_accepted.nHeight / (last_accepted.nHeight + blocks_left)};
             LogPrintf("Synchronizing blockheaders, height: %d (~%.2f%%)\n", last_accepted.nHeight, progress);
         }
