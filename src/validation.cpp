// Copyright (c) 2009-2010 Satoshi Nakamoto
// Copyright (c) 2009-2021 The Bitcoin Core developers
// Distributed under the MIT software license, see the accompanying
// file COPYING or http://www.opensource.org/licenses/mit-license.php.

#include <validation.h>

#include <arith_uint256.h>
#include <chain.h>
#include <chainparams.h>
#include <checkqueue.h>
#include <consensus/amount.h>
#include <consensus/consensus.h>
#include <consensus/merkle.h>
#include <consensus/tx_check.h>
#include <consensus/tx_verify.h>
#include <consensus/validation.h>
#include <cuckoocache.h>
#include <deploymentstatus.h>
#include <flatfile.h>
#include <hash.h>
#include <index/blockfilterindex.h>
#include <logging.h>
#include <logging/timer.h>
#include <names/main.h>
#include <names/mempool.h>
#include <node/blockstorage.h>
#include <node/coinstats.h>
#include <node/ui_interface.h>
#include <node/utxo_snapshot.h>
#include <policy/policy.h>
#include <policy/rbf.h>
#include <policy/settings.h>
#include <pow.h>
#include <primitives/block.h>
#include <primitives/transaction.h>
#include <random.h>
#include <reverse_iterator.h>
#include <script/script.h>
#include <script/sigcache.h>
#include <shutdown.h>
#include <signet.h>
#include <timedata.h>
#include <tinyformat.h>
#include <txdb.h>
#include <txmempool.h>
#include <uint256.h>
#include <undo.h>
#include <util/check.h> // For NDEBUG compile time check
#include <util/hasher.h>
#include <util/moneystr.h>
#include <util/rbf.h>
#include <util/strencodings.h>
#include <util/system.h>
#include <util/trace.h>
#include <util/translation.h>
#include <validationinterface.h>
#include <warnings.h>

#include <algorithm>
#include <numeric>
#include <optional>
#include <string>

#include <boost/algorithm/string/replace.hpp>

using node::BLOCKFILE_CHUNK_SIZE;
using node::BlockManager;
using node::BlockMap;
using node::CBlockIndexHeightOnlyComparator;
using node::CBlockIndexWorkComparator;
using node::CCoinsStats;
using node::CoinStatsHashType;
using node::fHavePruned;
using node::fImporting;
using node::fPruneMode;
using node::fReindex;
using node::GetUTXOStats;
using node::nPruneTarget;
using node::OpenBlockFile;
using node::ReadBlockFromDisk;
using node::SnapshotMetadata;
using node::UNDOFILE_CHUNK_SIZE;
using node::UndoReadFromDisk;
using node::UnlinkPrunedFiles;

#define MICRO 0.000001
#define MILLI 0.001

/**
 * An extra transaction can be added to a package, as long as it only has one
 * ancestor and is no larger than this. Not really any reason to make this
 * configurable as it doesn't materially change DoS parameters.
 */
static const unsigned int EXTRA_DESCENDANT_TX_SIZE_LIMIT = 10000;
/** Maximum kilobytes for transactions to store for processing during reorg */
static const unsigned int MAX_DISCONNECTED_TX_POOL_SIZE = 20000;
/** Time to wait between writing blocks/block index to disk. */
static constexpr std::chrono::hours DATABASE_WRITE_INTERVAL{1};
/** Time to wait between flushing chainstate to disk. */
static constexpr std::chrono::hours DATABASE_FLUSH_INTERVAL{24};
/** Maximum age of our tip for us to be considered current for fee estimation */
static constexpr std::chrono::hours MAX_FEE_ESTIMATION_TIP_AGE{3};
const std::vector<std::string> CHECKLEVEL_DOC {
    "level 0 reads the blocks from disk",
    "level 1 verifies block validity",
    "level 2 verifies undo data",
    "level 3 checks disconnection of tip blocks",
    "level 4 tries to reconnect the blocks",
    "each level includes the checks of the previous levels",
};

/**
 * Mutex to guard access to validation specific variables, such as reading
 * or changing the chainstate.
 *
 * This may also need to be locked when updating the transaction pool, e.g. on
 * AcceptToMemoryPool. See CTxMemPool::cs comment for details.
 *
 * The transaction pool has a separate lock to allow reading from it and the
 * chainstate at the same time.
 */
RecursiveMutex cs_main;

CBlockIndex *pindexBestHeader = nullptr;
Mutex g_best_block_mutex;
std::condition_variable g_best_block_cv;
uint256 g_best_block;
bool g_parallel_script_checks{false};
bool fRequireStandard = true;
bool fCheckBlockIndex = false;
bool fCheckpointsEnabled = DEFAULT_CHECKPOINTS_ENABLED;
int64_t nMaxTipAge = DEFAULT_MAX_TIP_AGE;

uint256 hashAssumeValid;
arith_uint256 nMinimumChainWork;

CFeeRate minRelayTxFee = CFeeRate(DEFAULT_MIN_RELAY_TX_FEE);

const CBlockIndex* CChainState::FindForkInGlobalIndex(const CBlockLocator& locator) const
{
    AssertLockHeld(cs_main);

    // Find the latest block common to locator and chain - we expect that
    // locator.vHave is sorted descending by height.
    for (const uint256& hash : locator.vHave) {
        const CBlockIndex* pindex{m_blockman.LookupBlockIndex(hash)};
        if (pindex) {
            if (m_chain.Contains(pindex)) {
                return pindex;
            }
            if (pindex->GetAncestor(m_chain.Height()) == m_chain.Tip()) {
                return m_chain.Tip();
            }
        }
    }
    return m_chain.Genesis();
}

bool CheckInputScripts(const CTransaction& tx, TxValidationState& state,
                       const CCoinsViewCache& inputs, unsigned int flags, bool cacheSigStore,
                       bool cacheFullScriptStore, PrecomputedTransactionData& txdata,
                       std::vector<CScriptCheck>* pvChecks = nullptr)
                       EXCLUSIVE_LOCKS_REQUIRED(cs_main);

bool CheckFinalTxAtTip(const CBlockIndex* active_chain_tip, const CTransaction& tx)
{
    AssertLockHeld(cs_main);
    assert(active_chain_tip); // TODO: Make active_chain_tip a reference

    // CheckFinalTxAtTip() uses active_chain_tip.Height()+1 to evaluate
    // nLockTime because when IsFinalTx() is called within
    // AcceptBlock(), the height of the block *being*
    // evaluated is what is used. Thus if we want to know if a
    // transaction can be part of the *next* block, we need to call
    // IsFinalTx() with one more than active_chain_tip.Height().
    const int nBlockHeight = active_chain_tip->nHeight + 1;

    // BIP113 requires that time-locked transactions have nLockTime set to
    // less than the median time of the previous block they're contained in.
    // When the next block is created its previous block will be the current
    // chain tip, so we use that to calculate the median time passed to
    // IsFinalTx().
    const int64_t nBlockTime{active_chain_tip->GetMedianTimePast()};

    return IsFinalTx(tx, nBlockHeight, nBlockTime);
}

bool CheckSequenceLocksAtTip(CBlockIndex* tip,
                        const CCoinsView& coins_view,
                        const CTransaction& tx,
                        LockPoints* lp,
                        bool useExistingLockPoints)
{
    assert(tip != nullptr);

    CBlockIndex index;
    index.pprev = tip;
    // CheckSequenceLocksAtTip() uses active_chainstate.m_chain.Height()+1 to evaluate
    // height based locks because when SequenceLocks() is called within
    // ConnectBlock(), the height of the block *being*
    // evaluated is what is used.
    // Thus if we want to know if a transaction can be part of the
    // *next* block, we need to use one more than active_chainstate.m_chain.Height()
    index.nHeight = tip->nHeight + 1;

    std::pair<int, int64_t> lockPair;
    if (useExistingLockPoints) {
        assert(lp);
        lockPair.first = lp->height;
        lockPair.second = lp->time;
    }
    else {
        std::vector<int> prevheights;
        prevheights.resize(tx.vin.size());
        for (size_t txinIndex = 0; txinIndex < tx.vin.size(); txinIndex++) {
            const CTxIn& txin = tx.vin[txinIndex];
            Coin coin;
            if (!coins_view.GetCoin(txin.prevout, coin)) {
                return error("%s: Missing input", __func__);
            }
            if (coin.nHeight == MEMPOOL_HEIGHT) {
                // Assume all mempool transaction confirm in the next block
                prevheights[txinIndex] = tip->nHeight + 1;
            } else {
                prevheights[txinIndex] = coin.nHeight;
            }
        }
        lockPair = CalculateSequenceLocks(tx, STANDARD_LOCKTIME_VERIFY_FLAGS, prevheights, index);
        if (lp) {
            lp->height = lockPair.first;
            lp->time = lockPair.second;
            // Also store the hash of the block with the highest height of
            // all the blocks which have sequence locked prevouts.
            // This hash needs to still be on the chain
            // for these LockPoint calculations to be valid
            // Note: It is impossible to correctly calculate a maxInputBlock
            // if any of the sequence locked inputs depend on unconfirmed txs,
            // except in the special case where the relative lock time/height
            // is 0, which is equivalent to no sequence lock. Since we assume
            // input height of tip+1 for mempool txs and test the resulting
            // lockPair from CalculateSequenceLocks against tip+1.  We know
            // EvaluateSequenceLocks will fail if there was a non-zero sequence
            // lock on a mempool input, so we can use the return value of
            // CheckSequenceLocksAtTip to indicate the LockPoints validity
            int maxInputHeight = 0;
            for (const int height : prevheights) {
                // Can ignore mempool inputs since we'll fail if they had non-zero locks
                if (height != tip->nHeight+1) {
                    maxInputHeight = std::max(maxInputHeight, height);
                }
            }
            lp->maxInputBlock = tip->GetAncestor(maxInputHeight);
        }
    }
    return EvaluateSequenceLocks(index, lockPair);
}

// Returns the script flags which should be checked for a given block
static unsigned int GetBlockScriptFlags(const CBlockIndex& block_index, const Consensus::Params& chainparams);

static void LimitMempoolSize(CTxMemPool& pool, CCoinsViewCache& coins_cache, size_t limit, std::chrono::seconds age)
    EXCLUSIVE_LOCKS_REQUIRED(::cs_main, pool.cs)
{
    AssertLockHeld(::cs_main);
    AssertLockHeld(pool.cs);
    int expired = pool.Expire(GetTime<std::chrono::seconds>() - age);
    if (expired != 0) {
        LogPrint(BCLog::MEMPOOL, "Expired %i transactions from the memory pool\n", expired);
    }

    std::vector<COutPoint> vNoSpendsRemaining;
    pool.TrimToSize(limit, &vNoSpendsRemaining);
    for (const COutPoint& removed : vNoSpendsRemaining)
        coins_cache.Uncache(removed);
}

static bool IsCurrentForFeeEstimation(CChainState& active_chainstate) EXCLUSIVE_LOCKS_REQUIRED(cs_main)
{
    AssertLockHeld(cs_main);
    if (active_chainstate.IsInitialBlockDownload())
        return false;
    if (active_chainstate.m_chain.Tip()->GetBlockTime() < count_seconds(GetTime<std::chrono::seconds>() - MAX_FEE_ESTIMATION_TIP_AGE))
        return false;
    if (active_chainstate.m_chain.Height() < pindexBestHeader->nHeight - 1)
        return false;
    return true;
}

void CChainState::MaybeUpdateMempoolForReorg(
    DisconnectedBlockTransactions& disconnectpool,
    bool fAddToMempool)
{
    if (!m_mempool) return;

    AssertLockHeld(cs_main);
    AssertLockHeld(m_mempool->cs);
    std::vector<uint256> vHashUpdate;
    // disconnectpool's insertion_order index sorts the entries from
    // oldest to newest, but the oldest entry will be the last tx from the
    // latest mined block that was disconnected.
    // Iterate disconnectpool in reverse, so that we add transactions
    // back to the mempool starting with the earliest transaction that had
    // been previously seen in a block.
    auto it = disconnectpool.queuedTx.get<insertion_order>().rbegin();
    while (it != disconnectpool.queuedTx.get<insertion_order>().rend()) {
        // ignore validation errors in resurrected transactions
        if (!fAddToMempool || (*it)->IsCoinBase() ||
            AcceptToMemoryPool(*this, *it, GetTime(),
                /*bypass_limits=*/true, /*test_accept=*/false).m_result_type !=
                    MempoolAcceptResult::ResultType::VALID) {
            // If the transaction doesn't make it in to the mempool, remove any
            // transactions that depend on it (which would now be orphans).
            m_mempool->removeRecursive(**it, MemPoolRemovalReason::REORG);
        } else if (m_mempool->exists(GenTxid::Txid((*it)->GetHash()))) {
            vHashUpdate.push_back((*it)->GetHash());
        }
        ++it;
    }
    disconnectpool.queuedTx.clear();
    // AcceptToMemoryPool/addUnchecked all assume that new mempool entries have
    // no in-mempool children, which is generally not true when adding
    // previously-confirmed transactions back to the mempool.
    // UpdateTransactionsFromBlock finds descendants of any transactions in
    // the disconnectpool that were added back and cleans up the mempool state.
    const uint64_t ancestor_count_limit = gArgs.GetIntArg("-limitancestorcount", DEFAULT_ANCESTOR_LIMIT);
    const uint64_t ancestor_size_limit = gArgs.GetIntArg("-limitancestorsize", DEFAULT_ANCESTOR_SIZE_LIMIT) * 1000;
    m_mempool->UpdateTransactionsFromBlock(vHashUpdate, ancestor_size_limit, ancestor_count_limit);

    // Predicate to use for filtering transactions in removeForReorg.
    // Checks whether the transaction is still final and, if it spends a coinbase output, mature.
    // Also updates valid entries' cached LockPoints if needed.
    // If false, the tx is still valid and its lockpoints are updated.
    // If true, the tx would be invalid in the next block; remove this entry and all of its descendants.
    const auto filter_final_and_mature = [this](CTxMemPool::txiter it)
        EXCLUSIVE_LOCKS_REQUIRED(m_mempool->cs, ::cs_main) {
        AssertLockHeld(m_mempool->cs);
        AssertLockHeld(::cs_main);
        const CTransaction& tx = it->GetTx();

        // The transaction must be final.
        if (!CheckFinalTxAtTip(m_chain.Tip(), tx)) return true;
        LockPoints lp = it->GetLockPoints();
        const bool validLP{TestLockPointValidity(m_chain, lp)};
        CCoinsViewMemPool view_mempool(&CoinsTip(), *m_mempool);
        // CheckSequenceLocksAtTip checks if the transaction will be final in the next block to be
        // created on top of the new chain. We use useExistingLockPoints=false so that, instead of
        // using the information in lp (which might now refer to a block that no longer exists in
        // the chain), it will update lp to contain LockPoints relevant to the new chain.
        if (!CheckSequenceLocksAtTip(m_chain.Tip(), view_mempool, tx, &lp, validLP)) {
            // If CheckSequenceLocksAtTip fails, remove the tx and don't depend on the LockPoints.
            return true;
        } else if (!validLP) {
            // If CheckSequenceLocksAtTip succeeded, it also updated the LockPoints.
            // Now update the mempool entry lockpoints as well.
            m_mempool->mapTx.modify(it, [&lp](CTxMemPoolEntry& e) { e.UpdateLockPoints(lp); });
        }

        // If the transaction spends any coinbase outputs, it must be mature.
        if (it->GetSpendsCoinbase()) {
            for (const CTxIn& txin : tx.vin) {
                auto it2 = m_mempool->mapTx.find(txin.prevout.hash);
                if (it2 != m_mempool->mapTx.end())
                    continue;
                const Coin& coin{CoinsTip().AccessCoin(txin.prevout)};
                assert(!coin.IsSpent());
                const auto mempool_spend_height{m_chain.Tip()->nHeight + 1};
                if (coin.IsCoinBase() && mempool_spend_height - coin.nHeight < COINBASE_MATURITY) {
                    return true;
                }
            }
        }
        // Transaction is still valid and cached LockPoints are updated.
        return false;
    };

    // We also need to remove any now-immature transactions
    m_mempool->removeForReorg(m_chain, filter_final_and_mature);
    // Re-limit mempool size, in case we added any transactions
    LimitMempoolSize(
        *m_mempool,
        this->CoinsTip(),
        gArgs.GetIntArg("-maxmempool", DEFAULT_MAX_MEMPOOL_SIZE) * 1000000,
        std::chrono::hours{gArgs.GetIntArg("-mempoolexpiry", DEFAULT_MEMPOOL_EXPIRY)});
}

/**
* Checks to avoid mempool polluting consensus critical paths since cached
* signature and script validity results will be reused if we validate this
* transaction again during block validation.
* */
static bool CheckInputsFromMempoolAndCache(const CTransaction& tx, TxValidationState& state,
                const CCoinsViewCache& view, const CTxMemPool& pool,
                unsigned int flags, PrecomputedTransactionData& txdata, CCoinsViewCache& coins_tip)
                EXCLUSIVE_LOCKS_REQUIRED(cs_main, pool.cs)
{
    AssertLockHeld(cs_main);
    AssertLockHeld(pool.cs);

    assert(!tx.IsCoinBase());
    for (const CTxIn& txin : tx.vin) {
        const Coin& coin = view.AccessCoin(txin.prevout);

        // This coin was checked in PreChecks and MemPoolAccept
        // has been holding cs_main since then.
        Assume(!coin.IsSpent());
        if (coin.IsSpent()) return false;

        // If the Coin is available, there are 2 possibilities:
        // it is available in our current ChainstateActive UTXO set,
        // or it's a UTXO provided by a transaction in our mempool.
        // Ensure the scriptPubKeys in Coins from CoinsView are correct.
        const CTransactionRef& txFrom = pool.get(txin.prevout.hash);
        if (txFrom) {
            assert(txFrom->GetHash() == txin.prevout.hash);
            assert(txFrom->vout.size() > txin.prevout.n);
            assert(txFrom->vout[txin.prevout.n] == coin.out);
        } else {
            const Coin& coinFromUTXOSet = coins_tip.AccessCoin(txin.prevout);
            assert(!coinFromUTXOSet.IsSpent());
            assert(coinFromUTXOSet.out == coin.out);
        }
    }

    // Call CheckInputScripts() to cache signature and script validity against current tip consensus rules.
    return CheckInputScripts(tx, state, view, flags, /* cacheSigStore= */ true, /* cacheFullScriptStore= */ true, txdata);
}

namespace {

class MemPoolAccept
{
public:
    explicit MemPoolAccept(CTxMemPool& mempool, CChainState& active_chainstate) : m_pool(mempool), m_view(&m_dummy), m_viewmempool(&active_chainstate.CoinsTip(), m_pool), m_active_chainstate(active_chainstate),
        m_limit_ancestors(gArgs.GetIntArg("-limitancestorcount", DEFAULT_ANCESTOR_LIMIT)),
        m_limit_ancestor_size(gArgs.GetIntArg("-limitancestorsize", DEFAULT_ANCESTOR_SIZE_LIMIT)*1000),
        m_limit_descendants(gArgs.GetIntArg("-limitdescendantcount", DEFAULT_DESCENDANT_LIMIT)),
        m_limit_descendant_size(gArgs.GetIntArg("-limitdescendantsize", DEFAULT_DESCENDANT_SIZE_LIMIT)*1000) {
    }

    // We put the arguments we're handed into a struct, so we can pass them
    // around easier.
    struct ATMPArgs {
        const CChainParams& m_chainparams;
        const int64_t m_accept_time;
        const bool m_bypass_limits;
        /*
         * Return any outpoints which were not previously present in the coins
         * cache, but were added as a result of validating the tx for mempool
         * acceptance. This allows the caller to optionally remove the cache
         * additions if the associated transaction ends up being rejected by
         * the mempool.
         */
        std::vector<COutPoint>& m_coins_to_uncache;
        const bool m_test_accept;
        /** Whether we allow transactions to replace mempool transactions by BIP125 rules. If false,
         * any transaction spending the same inputs as a transaction in the mempool is considered
         * a conflict. */
        const bool m_allow_bip125_replacement;
        /** When true, the mempool will not be trimmed when individual transactions are submitted in
         * Finalize(). Instead, limits should be enforced at the end to ensure the package is not
         * partially submitted.
         */
        const bool m_package_submission;

        /** Parameters for single transaction mempool validation. */
        static ATMPArgs SingleAccept(const CChainParams& chainparams, int64_t accept_time,
                                     bool bypass_limits, std::vector<COutPoint>& coins_to_uncache,
                                     bool test_accept) {
            return ATMPArgs{/* m_chainparams */ chainparams,
                            /* m_accept_time */ accept_time,
                            /* m_bypass_limits */ bypass_limits,
                            /* m_coins_to_uncache */ coins_to_uncache,
                            /* m_test_accept */ test_accept,
                            /* m_allow_bip125_replacement */ true,
                            /* m_package_submission */ false,
            };
        }

        /** Parameters for test package mempool validation through testmempoolaccept. */
        static ATMPArgs PackageTestAccept(const CChainParams& chainparams, int64_t accept_time,
                                          std::vector<COutPoint>& coins_to_uncache) {
            return ATMPArgs{/* m_chainparams */ chainparams,
                            /* m_accept_time */ accept_time,
                            /* m_bypass_limits */ false,
                            /* m_coins_to_uncache */ coins_to_uncache,
                            /* m_test_accept */ true,
                            /* m_allow_bip125_replacement */ false,
                            /* m_package_submission */ false, // not submitting to mempool
            };
        }

        /** Parameters for child-with-unconfirmed-parents package validation. */
        static ATMPArgs PackageChildWithParents(const CChainParams& chainparams, int64_t accept_time,
                                                std::vector<COutPoint>& coins_to_uncache) {
            return ATMPArgs{/* m_chainparams */ chainparams,
                            /* m_accept_time */ accept_time,
                            /* m_bypass_limits */ false,
                            /* m_coins_to_uncache */ coins_to_uncache,
                            /* m_test_accept */ false,
                            /* m_allow_bip125_replacement */ false,
                            /* m_package_submission */ true,
            };
        }

    private:
        // Private ctor to avoid exposing details to clients and allowing the possibility of
        // mixing up the order of the arguments. Use static functions above instead.
        ATMPArgs(const CChainParams& chainparams,
                 int64_t accept_time,
                 bool bypass_limits,
                 std::vector<COutPoint>& coins_to_uncache,
                 bool test_accept,
                 bool allow_bip125_replacement,
                 bool package_submission)
            : m_chainparams{chainparams},
              m_accept_time{accept_time},
              m_bypass_limits{bypass_limits},
              m_coins_to_uncache{coins_to_uncache},
              m_test_accept{test_accept},
              m_allow_bip125_replacement{allow_bip125_replacement},
              m_package_submission{package_submission}
        {
        }
    };

    // Single transaction acceptance
    MempoolAcceptResult AcceptSingleTransaction(const CTransactionRef& ptx, ATMPArgs& args) EXCLUSIVE_LOCKS_REQUIRED(cs_main);

    /**
    * Multiple transaction acceptance. Transactions may or may not be interdependent, but must not
    * conflict with each other, and the transactions cannot already be in the mempool. Parents must
    * come before children if any dependencies exist.
    */
    PackageMempoolAcceptResult AcceptMultipleTransactions(const std::vector<CTransactionRef>& txns, ATMPArgs& args) EXCLUSIVE_LOCKS_REQUIRED(cs_main);

    /**
     * Package (more specific than just multiple transactions) acceptance. Package must be a child
     * with all of its unconfirmed parents, and topologically sorted.
     */
    PackageMempoolAcceptResult AcceptPackage(const Package& package, ATMPArgs& args) EXCLUSIVE_LOCKS_REQUIRED(cs_main);

private:
    // All the intermediate state that gets passed between the various levels
    // of checking a given transaction.
    struct Workspace {
        explicit Workspace(const CTransactionRef& ptx) : m_ptx(ptx), m_hash(ptx->GetHash()) {}
        /** Txids of mempool transactions that this transaction directly conflicts with. */
        std::set<uint256> m_conflicts;
        /** Iterators to mempool entries that this transaction directly conflicts with. */
        CTxMemPool::setEntries m_iters_conflicting;
        /** Iterators to all mempool entries that would be replaced by this transaction, including
         * those it directly conflicts with and their descendants. */
        CTxMemPool::setEntries m_all_conflicting;
        /** All mempool ancestors of this transaction. */
        CTxMemPool::setEntries m_ancestors;
        /** Mempool entry constructed for this transaction. Constructed in PreChecks() but not
         * inserted into the mempool until Finalize(). */
        std::unique_ptr<CTxMemPoolEntry> m_entry;
        /** Pointers to the transactions that have been removed from the mempool and replaced by
         * this transaction, used to return to the MemPoolAccept caller. Only populated if
         * validation is successful and the original transactions are removed. */
        std::list<CTransactionRef> m_replaced_transactions;

        /** Virtual size of the transaction as used by the mempool, calculated using serialized size
         * of the transaction and sigops. */
        int64_t m_vsize;
        /** Fees paid by this transaction: total input amounts subtracted by total output amounts. */
        CAmount m_base_fees;
        /** Base fees + any fee delta set by the user with prioritisetransaction. */
        CAmount m_modified_fees;
        /** Total modified fees of all transactions being replaced. */
        CAmount m_conflicting_fees{0};
        /** Total virtual size of all transactions being replaced. */
        size_t m_conflicting_size{0};

        const CTransactionRef& m_ptx;
        /** Txid. */
        const uint256& m_hash;
        TxValidationState m_state;
        /** A temporary cache containing serialized transaction data for signature verification.
         * Reused across PolicyScriptChecks and ConsensusScriptChecks. */
        PrecomputedTransactionData m_precomputed_txdata;
    };

    // Run the policy checks on a given transaction, excluding any script checks.
    // Looks up inputs, calculates feerate, considers replacement, evaluates
    // package limits, etc. As this function can be invoked for "free" by a peer,
    // only tests that are fast should be done here (to avoid CPU DoS).
    bool PreChecks(ATMPArgs& args, Workspace& ws) EXCLUSIVE_LOCKS_REQUIRED(cs_main, m_pool.cs);

    // Run checks for mempool replace-by-fee.
    bool ReplacementChecks(Workspace& ws) EXCLUSIVE_LOCKS_REQUIRED(cs_main, m_pool.cs);

    // Enforce package mempool ancestor/descendant limits (distinct from individual
    // ancestor/descendant limits done in PreChecks).
    bool PackageMempoolChecks(const std::vector<CTransactionRef>& txns,
                              PackageValidationState& package_state) EXCLUSIVE_LOCKS_REQUIRED(cs_main, m_pool.cs);

    // Run the script checks using our policy flags. As this can be slow, we should
    // only invoke this on transactions that have otherwise passed policy checks.
    bool PolicyScriptChecks(const ATMPArgs& args, Workspace& ws) EXCLUSIVE_LOCKS_REQUIRED(cs_main, m_pool.cs);

    // Re-run the script checks, using consensus flags, and try to cache the
    // result in the scriptcache. This should be done after
    // PolicyScriptChecks(). This requires that all inputs either be in our
    // utxo set or in the mempool.
    bool ConsensusScriptChecks(const ATMPArgs& args, Workspace& ws) EXCLUSIVE_LOCKS_REQUIRED(cs_main, m_pool.cs);

    // Try to add the transaction to the mempool, removing any conflicts first.
    // Returns true if the transaction is in the mempool after any size
    // limiting is performed, false otherwise.
    bool Finalize(const ATMPArgs& args, Workspace& ws) EXCLUSIVE_LOCKS_REQUIRED(cs_main, m_pool.cs);

    // Submit all transactions to the mempool and call ConsensusScriptChecks to add to the script
    // cache - should only be called after successful validation of all transactions in the package.
    // The package may end up partially-submitted after size limiting; returns true if all
    // transactions are successfully added to the mempool, false otherwise.
    bool SubmitPackage(const ATMPArgs& args, std::vector<Workspace>& workspaces, PackageValidationState& package_state,
                       std::map<const uint256, const MempoolAcceptResult>& results)
         EXCLUSIVE_LOCKS_REQUIRED(cs_main, m_pool.cs);

    // Compare a package's feerate against minimum allowed.
    bool CheckFeeRate(size_t package_size, CAmount package_fee, TxValidationState& state) EXCLUSIVE_LOCKS_REQUIRED(::cs_main, m_pool.cs)
    {
        AssertLockHeld(::cs_main);
        AssertLockHeld(m_pool.cs);
        CAmount mempoolRejectFee = m_pool.GetMinFee(gArgs.GetIntArg("-maxmempool", DEFAULT_MAX_MEMPOOL_SIZE) * 1000000).GetFee(package_size);
        if (mempoolRejectFee > 0 && package_fee < mempoolRejectFee) {
            return state.Invalid(TxValidationResult::TX_MEMPOOL_POLICY, "mempool min fee not met", strprintf("%d < %d", package_fee, mempoolRejectFee));
        }

        if (package_fee < ::minRelayTxFee.GetFee(package_size)) {
            return state.Invalid(TxValidationResult::TX_MEMPOOL_POLICY, "min relay fee not met", strprintf("%d < %d", package_fee, ::minRelayTxFee.GetFee(package_size)));
        }
        return true;
    }

private:
    CTxMemPool& m_pool;
    CCoinsViewCache m_view;
    CCoinsViewMemPool m_viewmempool;
    CCoinsView m_dummy;

    CChainState& m_active_chainstate;

    // The package limits in effect at the time of invocation.
    const size_t m_limit_ancestors;
    const size_t m_limit_ancestor_size;
    // These may be modified while evaluating a transaction (eg to account for
    // in-mempool conflicts; see below).
    size_t m_limit_descendants;
    size_t m_limit_descendant_size;

    /** Whether the transaction(s) would replace any mempool transactions. If so, RBF rules apply. */
    bool m_rbf{false};
};

bool MemPoolAccept::PreChecks(ATMPArgs& args, Workspace& ws)
{
    AssertLockHeld(cs_main);
    AssertLockHeld(m_pool.cs);
    const CTransactionRef& ptx = ws.m_ptx;
    const CTransaction& tx = *ws.m_ptx;
    const uint256& hash = ws.m_hash;

    // Copy/alias what we need out of args
    const int64_t nAcceptTime = args.m_accept_time;
    const bool bypass_limits = args.m_bypass_limits;
    std::vector<COutPoint>& coins_to_uncache = args.m_coins_to_uncache;

    // Alias what we need out of ws
    TxValidationState& state = ws.m_state;
    std::unique_ptr<CTxMemPoolEntry>& entry = ws.m_entry;

    if (!CheckTransaction(tx, state)) {
        return false; // state filled in by CheckTransaction
    }

    // Coinbase is only valid in a block, not as a loose transaction
    if (tx.IsCoinBase())
        return state.Invalid(TxValidationResult::TX_CONSENSUS, "coinbase");

    // Rather not work on nonstandard transactions (unless -testnet/-regtest)
    std::string reason;
    if (fRequireStandard && !IsStandardTx(tx, reason))
        return state.Invalid(TxValidationResult::TX_NOT_STANDARD, reason);

    // Do not work on transactions that are too small.
    // A transaction with 1 segwit input and 1 P2WPHK output has non-witness size of 82 bytes.
    // Transactions smaller than this are not relayed to mitigate CVE-2017-12842 by not relaying
    // 64-byte transactions.
    if (::GetSerializeSize(tx, PROTOCOL_VERSION | SERIALIZE_TRANSACTION_NO_WITNESS) < MIN_STANDARD_TX_NONWITNESS_SIZE)
        return state.Invalid(TxValidationResult::TX_NOT_STANDARD, "tx-size-small");

    // Only accept nLockTime-using transactions that can be mined in the next
    // block; we don't want our mempool filled up with transactions that can't
    // be mined yet.
    if (!CheckFinalTxAtTip(m_active_chainstate.m_chain.Tip(), tx)) {
        return state.Invalid(TxValidationResult::TX_PREMATURE_SPEND, "non-final");
    }

    if (m_pool.exists(GenTxid::Wtxid(tx.GetWitnessHash()))) {
        // Exact transaction already exists in the mempool.
        return state.Invalid(TxValidationResult::TX_CONFLICT, "txn-already-in-mempool");
    } else if (m_pool.exists(GenTxid::Txid(tx.GetHash()))) {
        // Transaction with the same non-witness data but different witness (same txid, different
        // wtxid) already exists in the mempool.
        return state.Invalid(TxValidationResult::TX_CONFLICT, "txn-same-nonwitness-data-in-mempool");
    }

    // Check for conflicts with in-memory transactions
    for (const CTxIn &txin : tx.vin)
    {
        const CTransaction* ptxConflicting = m_pool.GetConflictTx(txin.prevout);
        if (ptxConflicting) {
            if (!args.m_allow_bip125_replacement) {
                // Transaction conflicts with a mempool tx, but we're not allowing replacements.
                return state.Invalid(TxValidationResult::TX_MEMPOOL_POLICY, "bip125-replacement-disallowed");
            }
            if (!ws.m_conflicts.count(ptxConflicting->GetHash()))
            {
                // Transactions that don't explicitly signal replaceability are
                // *not* replaceable with the current logic, even if one of their
                // unconfirmed ancestors signals replaceability. This diverges
                // from BIP125's inherited signaling description (see CVE-2021-31876).
                // Applications relying on first-seen mempool behavior should
                // check all unconfirmed ancestors; otherwise an opt-in ancestor
                // might be replaced, causing removal of this descendant.
                if (!SignalsOptInRBF(*ptxConflicting)) {
                    return state.Invalid(TxValidationResult::TX_MEMPOOL_POLICY, "txn-mempool-conflict");
                }

                ws.m_conflicts.insert(ptxConflicting->GetHash());
            }
        }
    }

    if (!m_pool.checkNameOps(tx))
        return state.Invalid(TxValidationResult::TX_CONFLICT,
                             "txn-mempool-name-error");

    LockPoints lp;
    m_view.SetBackend(m_viewmempool);

    const CCoinsViewCache& coins_cache = m_active_chainstate.CoinsTip();
    // do all inputs exist?
    for (const CTxIn& txin : tx.vin) {
        if (!coins_cache.HaveCoinInCache(txin.prevout)) {
            coins_to_uncache.push_back(txin.prevout);
        }

        // Note: this call may add txin.prevout to the coins cache
        // (coins_cache.cacheCoins) by way of FetchCoin(). It should be removed
        // later (via coins_to_uncache) if this tx turns out to be invalid.
        if (!m_view.HaveCoin(txin.prevout)) {
            // Are inputs missing because we already have the tx?
            for (size_t out = 0; out < tx.vout.size(); out++) {
                // See if we have any output in the UTXO set.
                if (coins_cache.HaveCoin(COutPoint(hash, out))) {
                    return state.Invalid(TxValidationResult::TX_CONFLICT, "txn-already-known");
                }
            }
            // Otherwise assume this might be an orphan tx for which we just haven't seen parents yet
            return state.Invalid(TxValidationResult::TX_MISSING_INPUTS, "bad-txns-inputs-missingorspent");
        }
    }

    // This is const, but calls into the back end CoinsViews. The CCoinsViewDB at the bottom of the
    // hierarchy brings the best block into scope. See CCoinsViewDB::GetBestBlock().
    m_view.GetBestBlock();

    /* If this is a name update (or firstupdate), make sure that the
       existing name entry (if any) is in the dummy cache.  Otherwise
       tx validation done below (in CheckInputs) will not be correct.  */
    for (const auto& txout : tx.vout)
    {
        const CNameScript nameOp(txout.scriptPubKey);
        if (nameOp.isNameOp() && nameOp.isAnyUpdate())
        {
            const valtype& name = nameOp.getOpName();
            CNameData data;
            if (m_view.GetName(name, data))
                m_view.SetName(name, data, false);
        }
    }

    // we have all inputs cached now, so switch back to dummy (to protect
    // against bugs where we pull more inputs from disk that miss being added
    // to coins_to_uncache)
    m_view.SetBackend(m_dummy);

    assert(m_active_chainstate.m_blockman.LookupBlockIndex(m_view.GetBestBlock()) == m_active_chainstate.m_chain.Tip());

    // Only accept BIP68 sequence locked transactions that can be mined in the next
    // block; we don't want our mempool filled up with transactions that can't
    // be mined yet.
    // Pass in m_view which has all of the relevant inputs cached. Note that, since m_view's
    // backend was removed, it no longer pulls coins from the mempool.
    if (!CheckSequenceLocksAtTip(m_active_chainstate.m_chain.Tip(), m_view, tx, &lp)) {
        return state.Invalid(TxValidationResult::TX_PREMATURE_SPEND, "non-BIP68-final");
    }

    // The mempool holds txs for the next block, so pass height+1 to CheckTxInputs
    if (!Consensus::CheckTxInputs(tx, state, m_view, m_active_chainstate.m_chain.Height() + 1, ws.m_base_fees)) {
        return false; // state filled in by CheckTxInputs
    }

    // Check for non-standard pay-to-script-hash in inputs
    if (fRequireStandard && !AreInputsStandard(tx, m_view)) {
        return state.Invalid(TxValidationResult::TX_INPUTS_NOT_STANDARD, "bad-txns-nonstandard-inputs");
    }

    // Check for non-standard witnesses.
    if (tx.HasWitness() && fRequireStandard && !IsWitnessStandard(tx, m_view))
        return state.Invalid(TxValidationResult::TX_WITNESS_MUTATED, "bad-witness-nonstandard");

    int64_t nSigOpsCost = GetTransactionSigOpCost(tx, m_view, STANDARD_SCRIPT_VERIFY_FLAGS);

    // ws.m_modified_fees includes any fee deltas from PrioritiseTransaction
    ws.m_modified_fees = ws.m_base_fees;
    m_pool.ApplyDelta(hash, ws.m_modified_fees);

    // Keep track of transactions that spend a coinbase, which we re-scan
    // during reorgs to ensure COINBASE_MATURITY is still met.
    bool fSpendsCoinbase = false;
    for (const CTxIn &txin : tx.vin) {
        const Coin &coin = m_view.AccessCoin(txin.prevout);
        if (coin.IsCoinBase()) {
            fSpendsCoinbase = true;
            break;
        }
    }

    entry.reset(new CTxMemPoolEntry(ptx, ws.m_base_fees, nAcceptTime, m_active_chainstate.m_chain.Height(),
            fSpendsCoinbase, nSigOpsCost, lp));
    ws.m_vsize = entry->GetTxSize();

    if (nSigOpsCost > MAX_STANDARD_TX_SIGOPS_COST)
        return state.Invalid(TxValidationResult::TX_NOT_STANDARD, "bad-txns-too-many-sigops",
                strprintf("%d", nSigOpsCost));

    // No transactions are allowed below minRelayTxFee except from disconnected
    // blocks
    if (!bypass_limits && !CheckFeeRate(ws.m_vsize, ws.m_modified_fees, state)) return false;

    ws.m_iters_conflicting = m_pool.GetIterSet(ws.m_conflicts);
    // Calculate in-mempool ancestors, up to a limit.
    if (ws.m_conflicts.size() == 1) {
        // In general, when we receive an RBF transaction with mempool conflicts, we want to know whether we
        // would meet the chain limits after the conflicts have been removed. However, there isn't a practical
        // way to do this short of calculating the ancestor and descendant sets with an overlay cache of
        // changed mempool entries. Due to both implementation and runtime complexity concerns, this isn't
        // very realistic, thus we only ensure a limited set of transactions are RBF'able despite mempool
        // conflicts here. Importantly, we need to ensure that some transactions which were accepted using
        // the below carve-out are able to be RBF'ed, without impacting the security the carve-out provides
        // for off-chain contract systems (see link in the comment below).
        //
        // Specifically, the subset of RBF transactions which we allow despite chain limits are those which
        // conflict directly with exactly one other transaction (but may evict children of said transaction),
        // and which are not adding any new mempool dependencies. Note that the "no new mempool dependencies"
        // check is accomplished later, so we don't bother doing anything about it here, but if BIP 125 is
        // amended, we may need to move that check to here instead of removing it wholesale.
        //
        // Such transactions are clearly not merging any existing packages, so we are only concerned with
        // ensuring that (a) no package is growing past the package size (not count) limits and (b) we are
        // not allowing something to effectively use the (below) carve-out spot when it shouldn't be allowed
        // to.
        //
        // To check these we first check if we meet the RBF criteria, above, and increment the descendant
        // limits by the direct conflict and its descendants (as these are recalculated in
        // CalculateMempoolAncestors by assuming the new transaction being added is a new descendant, with no
        // removals, of each parent's existing dependent set). The ancestor count limits are unmodified (as
        // the ancestor limits should be the same for both our new transaction and any conflicts).
        // We don't bother incrementing m_limit_descendants by the full removal count as that limit never comes
        // into force here (as we're only adding a single transaction).
        assert(ws.m_iters_conflicting.size() == 1);
        CTxMemPool::txiter conflict = *ws.m_iters_conflicting.begin();

        m_limit_descendants += 1;
        m_limit_descendant_size += conflict->GetSizeWithDescendants();
    }

    std::string errString;
    if (!m_pool.CalculateMemPoolAncestors(*entry, ws.m_ancestors, m_limit_ancestors, m_limit_ancestor_size, m_limit_descendants, m_limit_descendant_size, errString)) {
        ws.m_ancestors.clear();
        // If CalculateMemPoolAncestors fails second time, we want the original error string.
        std::string dummy_err_string;
        // Contracting/payment channels CPFP carve-out:
        // If the new transaction is relatively small (up to 40k weight)
        // and has at most one ancestor (ie ancestor limit of 2, including
        // the new transaction), allow it if its parent has exactly the
        // descendant limit descendants.
        //
        // This allows protocols which rely on distrusting counterparties
        // being able to broadcast descendants of an unconfirmed transaction
        // to be secure by simply only having two immediately-spendable
        // outputs - one for each counterparty. For more info on the uses for
        // this, see https://lists.linuxfoundation.org/pipermail/bitcoin-dev/2018-November/016518.html
        if (ws.m_vsize > EXTRA_DESCENDANT_TX_SIZE_LIMIT ||
                !m_pool.CalculateMemPoolAncestors(*entry, ws.m_ancestors, 2, m_limit_ancestor_size, m_limit_descendants + 1, m_limit_descendant_size + EXTRA_DESCENDANT_TX_SIZE_LIMIT, dummy_err_string)) {
            return state.Invalid(TxValidationResult::TX_MEMPOOL_POLICY, "too-long-mempool-chain", errString);
        }
    }

    // A transaction that spends outputs that would be replaced by it is invalid. Now
    // that we have the set of all ancestors we can detect this
    // pathological case by making sure ws.m_conflicts and ws.m_ancestors don't
    // intersect.
    if (const auto err_string{EntriesAndTxidsDisjoint(ws.m_ancestors, ws.m_conflicts, hash)}) {
        // We classify this as a consensus error because a transaction depending on something it
        // conflicts with would be inconsistent.
        return state.Invalid(TxValidationResult::TX_CONSENSUS, "bad-txns-spends-conflicting-tx", *err_string);
    }

    m_rbf = !ws.m_conflicts.empty();
    return true;
}

bool MemPoolAccept::ReplacementChecks(Workspace& ws)
{
    AssertLockHeld(cs_main);
    AssertLockHeld(m_pool.cs);

    const CTransaction& tx = *ws.m_ptx;
    const uint256& hash = ws.m_hash;
    TxValidationState& state = ws.m_state;

    CFeeRate newFeeRate(ws.m_modified_fees, ws.m_vsize);
    // The replacement transaction must have a higher feerate than its direct conflicts.
    // - The motivation for this check is to ensure that the replacement transaction is preferable for
    //   block-inclusion, compared to what would be removed from the mempool.
    // - This logic predates ancestor feerate-based transaction selection, which is why it doesn't
    //   consider feerates of descendants.
    // - Note: Ancestor feerate-based transaction selection has made this comparison insufficient to
    //   guarantee that this is incentive-compatible for miners, because it is possible for a
    //   descendant transaction of a direct conflict to pay a higher feerate than the transaction that
    //   might replace them, under these rules.
    if (const auto err_string{PaysMoreThanConflicts(ws.m_iters_conflicting, newFeeRate, hash)}) {
        return state.Invalid(TxValidationResult::TX_MEMPOOL_POLICY, "insufficient fee", *err_string);
    }

    // Calculate all conflicting entries and enforce BIP125 Rule #5.
    if (const auto err_string{GetEntriesForConflicts(tx, m_pool, ws.m_iters_conflicting, ws.m_all_conflicting)}) {
        return state.Invalid(TxValidationResult::TX_MEMPOOL_POLICY,
                             "too many potential replacements", *err_string);
    }
    // Enforce BIP125 Rule #2.
    if (const auto err_string{HasNoNewUnconfirmed(tx, m_pool, ws.m_iters_conflicting)}) {
        return state.Invalid(TxValidationResult::TX_MEMPOOL_POLICY,
                             "replacement-adds-unconfirmed", *err_string);
    }
    // Check if it's economically rational to mine this transaction rather than the ones it
    // replaces and pays for its own relay fees. Enforce BIP125 Rules #3 and #4.
    for (CTxMemPool::txiter it : ws.m_all_conflicting) {
        ws.m_conflicting_fees += it->GetModifiedFee();
        ws.m_conflicting_size += it->GetTxSize();
    }
    if (const auto err_string{PaysForRBF(ws.m_conflicting_fees, ws.m_modified_fees, ws.m_vsize,
                                         ::incrementalRelayFee, hash)}) {
        return state.Invalid(TxValidationResult::TX_MEMPOOL_POLICY, "insufficient fee", *err_string);
    }
    return true;
}

bool MemPoolAccept::PackageMempoolChecks(const std::vector<CTransactionRef>& txns,
                                         PackageValidationState& package_state)
{
    AssertLockHeld(cs_main);
    AssertLockHeld(m_pool.cs);

    // CheckPackageLimits expects the package transactions to not already be in the mempool.
    assert(std::all_of(txns.cbegin(), txns.cend(), [this](const auto& tx)
                       { return !m_pool.exists(GenTxid::Txid(tx->GetHash()));}));

    std::string err_string;
    if (!m_pool.CheckPackageLimits(txns, m_limit_ancestors, m_limit_ancestor_size, m_limit_descendants,
                                   m_limit_descendant_size, err_string)) {
        // This is a package-wide error, separate from an individual transaction error.
        return package_state.Invalid(PackageValidationResult::PCKG_POLICY, "package-mempool-limits", err_string);
    }
   return true;
}

bool MemPoolAccept::PolicyScriptChecks(const ATMPArgs& args, Workspace& ws)
{
    AssertLockHeld(cs_main);
    AssertLockHeld(m_pool.cs);
    const CTransaction& tx = *ws.m_ptx;
    TxValidationState& state = ws.m_state;

    constexpr unsigned int scriptVerifyFlags = STANDARD_SCRIPT_VERIFY_FLAGS;

    // Check input scripts and signatures.
    // This is done last to help prevent CPU exhaustion denial-of-service attacks.
    if (!CheckInputScripts(tx, state, m_view, scriptVerifyFlags, true, false, ws.m_precomputed_txdata)) {
        // SCRIPT_VERIFY_CLEANSTACK requires SCRIPT_VERIFY_WITNESS, so we
        // need to turn both off, and compare against just turning off CLEANSTACK
        // to see if the failure is specifically due to witness validation.
        TxValidationState state_dummy; // Want reported failures to be from first CheckInputScripts
        if (!tx.HasWitness() && CheckInputScripts(tx, state_dummy, m_view, scriptVerifyFlags & ~(SCRIPT_VERIFY_WITNESS | SCRIPT_VERIFY_CLEANSTACK), true, false, ws.m_precomputed_txdata) &&
                !CheckInputScripts(tx, state_dummy, m_view, scriptVerifyFlags & ~SCRIPT_VERIFY_CLEANSTACK, true, false, ws.m_precomputed_txdata)) {
            // Only the witness is missing, so the transaction itself may be fine.
            state.Invalid(TxValidationResult::TX_WITNESS_STRIPPED,
                    state.GetRejectReason(), state.GetDebugMessage());
        }
        return false; // state filled in by CheckInputScripts
    }

    return true;
}

bool MemPoolAccept::ConsensusScriptChecks(const ATMPArgs& args, Workspace& ws)
{
    AssertLockHeld(cs_main);
    AssertLockHeld(m_pool.cs);
    const CTransaction& tx = *ws.m_ptx;
    const uint256& hash = ws.m_hash;
    TxValidationState& state = ws.m_state;
    const CChainParams& chainparams = args.m_chainparams;

    // Check again against the current block tip's script verification
    // flags to cache our script execution flags. This is, of course,
    // useless if the next block has different script flags from the
    // previous one, but because the cache tracks script flags for us it
    // will auto-invalidate and we'll just have a few blocks of extra
    // misses on soft-fork activation.
    //
    // This is also useful in case of bugs in the standard flags that cause
    // transactions to pass as valid when they're actually invalid. For
    // instance the STRICTENC flag was incorrectly allowing certain
    // CHECKSIG NOT scripts to pass, even though they were invalid.
    //
    // There is a similar check in CreateNewBlock() to prevent creating
    // invalid blocks (using TestBlockValidity), however allowing such
    // transactions into the mempool can be exploited as a DoS attack.
<<<<<<< HEAD
    unsigned int currentBlockScriptVerifyFlags = GetBlockScriptFlags(m_active_chainstate.m_chain.Tip(), chainparams.GetConsensus());
=======
    //
    // Namecoin actually allows some scripts into the mempool that would
    // not (yet) be valid in a block, namely premature NAME_FIRSTUPDATE's.
    // Thus add the mempool-flag here.
    unsigned int currentBlockScriptVerifyFlags{GetBlockScriptFlags(*m_active_chainstate.m_chain.Tip(), chainparams.GetConsensus())};
    currentBlockScriptVerifyFlags |= SCRIPT_VERIFY_NAMES_MEMPOOL;
>>>>>>> a207d99b
    if (!CheckInputsFromMempoolAndCache(tx, state, m_view, m_pool, currentBlockScriptVerifyFlags,
                                        ws.m_precomputed_txdata, m_active_chainstate.CoinsTip())) {
        LogPrintf("BUG! PLEASE REPORT THIS! CheckInputScripts failed against latest-block but not STANDARD flags %s, %s\n", hash.ToString(), state.ToString());
        return Assume(false);
    }

    return true;
}

bool MemPoolAccept::Finalize(const ATMPArgs& args, Workspace& ws)
{
    AssertLockHeld(cs_main);
    AssertLockHeld(m_pool.cs);
    const CTransaction& tx = *ws.m_ptx;
    const uint256& hash = ws.m_hash;
    TxValidationState& state = ws.m_state;
    const bool bypass_limits = args.m_bypass_limits;

    std::unique_ptr<CTxMemPoolEntry>& entry = ws.m_entry;

    // Remove conflicting transactions from the mempool
    for (CTxMemPool::txiter it : ws.m_all_conflicting)
    {
        LogPrint(BCLog::MEMPOOL, "replacing tx %s with %s for %s additional fees, %d delta bytes\n",
                it->GetTx().GetHash().ToString(),
                hash.ToString(),
                FormatMoney(ws.m_modified_fees - ws.m_conflicting_fees),
                (int)entry->GetTxSize() - (int)ws.m_conflicting_size);
        ws.m_replaced_transactions.push_back(it->GetSharedTx());
    }
    m_pool.RemoveStaged(ws.m_all_conflicting, false, MemPoolRemovalReason::REPLACED);

    // This transaction should only count for fee estimation if:
    // - it's not being re-added during a reorg which bypasses typical mempool fee limits
    // - the node is not behind
    // - the transaction is not dependent on any other transactions in the mempool
    // - it's not part of a package. Since package relay is not currently supported, this
    // transaction has not necessarily been accepted to miners' mempools.
    bool validForFeeEstimation = !bypass_limits && !args.m_package_submission && IsCurrentForFeeEstimation(m_active_chainstate) && m_pool.HasNoInputsOf(tx);

    // Store transaction in memory
    m_pool.addUnchecked(*entry, ws.m_ancestors, validForFeeEstimation);

    // trim mempool and check if tx was trimmed
    // If we are validating a package, don't trim here because we could evict a previous transaction
    // in the package. LimitMempoolSize() should be called at the very end to make sure the mempool
    // is still within limits and package submission happens atomically.
    if (!args.m_package_submission && !bypass_limits) {
        LimitMempoolSize(m_pool, m_active_chainstate.CoinsTip(), gArgs.GetIntArg("-maxmempool", DEFAULT_MAX_MEMPOOL_SIZE) * 1000000, std::chrono::hours{gArgs.GetIntArg("-mempoolexpiry", DEFAULT_MEMPOOL_EXPIRY)});
        if (!m_pool.exists(GenTxid::Txid(hash)))
            return state.Invalid(TxValidationResult::TX_MEMPOOL_POLICY, "mempool full");
    }
    return true;
}

bool MemPoolAccept::SubmitPackage(const ATMPArgs& args, std::vector<Workspace>& workspaces,
                                  PackageValidationState& package_state,
                                  std::map<const uint256, const MempoolAcceptResult>& results)
{
    AssertLockHeld(cs_main);
    AssertLockHeld(m_pool.cs);
    // Sanity check: none of the transactions should be in the mempool, and none of the transactions
    // should have a same-txid-different-witness equivalent in the mempool.
    assert(std::all_of(workspaces.cbegin(), workspaces.cend(), [this](const auto& ws){
        return !m_pool.exists(GenTxid::Txid(ws.m_ptx->GetHash())); }));

    bool all_submitted = true;
    // ConsensusScriptChecks adds to the script cache and is therefore consensus-critical;
    // CheckInputsFromMempoolAndCache asserts that transactions only spend coins available from the
    // mempool or UTXO set. Submit each transaction to the mempool immediately after calling
    // ConsensusScriptChecks to make the outputs available for subsequent transactions.
    for (Workspace& ws : workspaces) {
        if (!ConsensusScriptChecks(args, ws)) {
            results.emplace(ws.m_ptx->GetWitnessHash(), MempoolAcceptResult::Failure(ws.m_state));
            // Since PolicyScriptChecks() passed, this should never fail.
            all_submitted = false;
            package_state.Invalid(PackageValidationResult::PCKG_MEMPOOL_ERROR,
                                  strprintf("BUG! PolicyScriptChecks succeeded but ConsensusScriptChecks failed: %s",
                                            ws.m_ptx->GetHash().ToString()));
        }

        // Re-calculate mempool ancestors to call addUnchecked(). They may have changed since the
        // last calculation done in PreChecks, since package ancestors have already been submitted.
        std::string unused_err_string;
        if(!m_pool.CalculateMemPoolAncestors(*ws.m_entry, ws.m_ancestors, m_limit_ancestors,
                                             m_limit_ancestor_size, m_limit_descendants,
                                             m_limit_descendant_size, unused_err_string)) {
            results.emplace(ws.m_ptx->GetWitnessHash(), MempoolAcceptResult::Failure(ws.m_state));
            // Since PreChecks() and PackageMempoolChecks() both enforce limits, this should never fail.
            all_submitted = false;
            package_state.Invalid(PackageValidationResult::PCKG_MEMPOOL_ERROR,
                                  strprintf("BUG! Mempool ancestors or descendants were underestimated: %s",
                                            ws.m_ptx->GetHash().ToString()));
        }
        // If we call LimitMempoolSize() for each individual Finalize(), the mempool will not take
        // the transaction's descendant feerate into account because it hasn't seen them yet. Also,
        // we risk evicting a transaction that a subsequent package transaction depends on. Instead,
        // allow the mempool to temporarily bypass limits, the maximum package size) while
        // submitting transactions individually and then trim at the very end.
        if (!Finalize(args, ws)) {
            results.emplace(ws.m_ptx->GetWitnessHash(), MempoolAcceptResult::Failure(ws.m_state));
            // Since LimitMempoolSize() won't be called, this should never fail.
            all_submitted = false;
            package_state.Invalid(PackageValidationResult::PCKG_MEMPOOL_ERROR,
                                  strprintf("BUG! Adding to mempool failed: %s", ws.m_ptx->GetHash().ToString()));
        }
    }

    // It may or may not be the case that all the transactions made it into the mempool. Regardless,
    // make sure we haven't exceeded max mempool size.
    LimitMempoolSize(m_pool, m_active_chainstate.CoinsTip(),
                     gArgs.GetIntArg("-maxmempool", DEFAULT_MAX_MEMPOOL_SIZE) * 1000000,
                     std::chrono::hours{gArgs.GetIntArg("-mempoolexpiry", DEFAULT_MEMPOOL_EXPIRY)});

    // Find the wtxids of the transactions that made it into the mempool. Allow partial submission,
    // but don't report success unless they all made it into the mempool.
    for (Workspace& ws : workspaces) {
        if (m_pool.exists(GenTxid::Wtxid(ws.m_ptx->GetWitnessHash()))) {
            results.emplace(ws.m_ptx->GetWitnessHash(),
                MempoolAcceptResult::Success(std::move(ws.m_replaced_transactions), ws.m_vsize, ws.m_base_fees));
            GetMainSignals().TransactionAddedToMempool(ws.m_ptx, m_pool.GetAndIncrementSequence());
        } else {
            all_submitted = false;
            ws.m_state.Invalid(TxValidationResult::TX_MEMPOOL_POLICY, "mempool full");
            results.emplace(ws.m_ptx->GetWitnessHash(), MempoolAcceptResult::Failure(ws.m_state));
        }
    }
    return all_submitted;
}

MempoolAcceptResult MemPoolAccept::AcceptSingleTransaction(const CTransactionRef& ptx, ATMPArgs& args)
{
    AssertLockHeld(cs_main);
    LOCK(m_pool.cs); // mempool "read lock" (held through GetMainSignals().TransactionAddedToMempool())

    Workspace ws(ptx);

    if (!PreChecks(args, ws)) return MempoolAcceptResult::Failure(ws.m_state);

    if (m_rbf && !ReplacementChecks(ws)) return MempoolAcceptResult::Failure(ws.m_state);

    // Perform the inexpensive checks first and avoid hashing and signature verification unless
    // those checks pass, to mitigate CPU exhaustion denial-of-service attacks.
    if (!PolicyScriptChecks(args, ws)) return MempoolAcceptResult::Failure(ws.m_state);

    if (!ConsensusScriptChecks(args, ws)) return MempoolAcceptResult::Failure(ws.m_state);

    // Tx was accepted, but not added
    if (args.m_test_accept) {
        return MempoolAcceptResult::Success(std::move(ws.m_replaced_transactions), ws.m_vsize, ws.m_base_fees);
    }

    if (!Finalize(args, ws)) return MempoolAcceptResult::Failure(ws.m_state);

    GetMainSignals().TransactionAddedToMempool(ptx, m_pool.GetAndIncrementSequence());

    return MempoolAcceptResult::Success(std::move(ws.m_replaced_transactions), ws.m_vsize, ws.m_base_fees);
}

PackageMempoolAcceptResult MemPoolAccept::AcceptMultipleTransactions(const std::vector<CTransactionRef>& txns, ATMPArgs& args)
{
    AssertLockHeld(cs_main);

    // These context-free package limits can be done before taking the mempool lock.
    PackageValidationState package_state;
    if (!CheckPackage(txns, package_state)) return PackageMempoolAcceptResult(package_state, {});

    std::vector<Workspace> workspaces{};
    workspaces.reserve(txns.size());
    std::transform(txns.cbegin(), txns.cend(), std::back_inserter(workspaces),
                   [](const auto& tx) { return Workspace(tx); });
    std::map<const uint256, const MempoolAcceptResult> results;

    LOCK(m_pool.cs);

    // Do all PreChecks first and fail fast to avoid running expensive script checks when unnecessary.
    for (Workspace& ws : workspaces) {
        if (!PreChecks(args, ws)) {
            package_state.Invalid(PackageValidationResult::PCKG_TX, "transaction failed");
            // Exit early to avoid doing pointless work. Update the failed tx result; the rest are unfinished.
            results.emplace(ws.m_ptx->GetWitnessHash(), MempoolAcceptResult::Failure(ws.m_state));
            return PackageMempoolAcceptResult(package_state, std::move(results));
        }
        // Make the coins created by this transaction available for subsequent transactions in the
        // package to spend. Since we already checked conflicts in the package and we don't allow
        // replacements, we don't need to track the coins spent. Note that this logic will need to be
        // updated if package replace-by-fee is allowed in the future.
        assert(!args.m_allow_bip125_replacement);
        m_viewmempool.PackageAddTransaction(ws.m_ptx);
    }

    // Apply package mempool ancestor/descendant limits. Skip if there is only one transaction,
    // because it's unnecessary. Also, CPFP carve out can increase the limit for individual
    // transactions, but this exemption is not extended to packages in CheckPackageLimits().
    std::string err_string;
    if (txns.size() > 1 && !PackageMempoolChecks(txns, package_state)) {
        return PackageMempoolAcceptResult(package_state, std::move(results));
    }

    for (Workspace& ws : workspaces) {
        if (!PolicyScriptChecks(args, ws)) {
            // Exit early to avoid doing pointless work. Update the failed tx result; the rest are unfinished.
            package_state.Invalid(PackageValidationResult::PCKG_TX, "transaction failed");
            results.emplace(ws.m_ptx->GetWitnessHash(), MempoolAcceptResult::Failure(ws.m_state));
            return PackageMempoolAcceptResult(package_state, std::move(results));
        }
        if (args.m_test_accept) {
            // When test_accept=true, transactions that pass PolicyScriptChecks are valid because there are
            // no further mempool checks (passing PolicyScriptChecks implies passing ConsensusScriptChecks).
            results.emplace(ws.m_ptx->GetWitnessHash(),
                            MempoolAcceptResult::Success(std::move(ws.m_replaced_transactions),
                                                         ws.m_vsize, ws.m_base_fees));
        }
    }

    if (args.m_test_accept) return PackageMempoolAcceptResult(package_state, std::move(results));

    if (!SubmitPackage(args, workspaces, package_state, results)) {
        // PackageValidationState filled in by SubmitPackage().
        return PackageMempoolAcceptResult(package_state, std::move(results));
    }

    return PackageMempoolAcceptResult(package_state, std::move(results));
}

PackageMempoolAcceptResult MemPoolAccept::AcceptPackage(const Package& package, ATMPArgs& args)
{
    AssertLockHeld(cs_main);
    PackageValidationState package_state;

    // Check that the package is well-formed. If it isn't, we won't try to validate any of the
    // transactions and thus won't return any MempoolAcceptResults, just a package-wide error.

    // Context-free package checks.
    if (!CheckPackage(package, package_state)) return PackageMempoolAcceptResult(package_state, {});

    // All transactions in the package must be a parent of the last transaction. This is just an
    // opportunity for us to fail fast on a context-free check without taking the mempool lock.
    if (!IsChildWithParents(package)) {
        package_state.Invalid(PackageValidationResult::PCKG_POLICY, "package-not-child-with-parents");
        return PackageMempoolAcceptResult(package_state, {});
    }

    // IsChildWithParents() guarantees the package is > 1 transactions.
    assert(package.size() > 1);
    // The package must be 1 child with all of its unconfirmed parents. The package is expected to
    // be sorted, so the last transaction is the child.
    const auto& child = package.back();
    std::unordered_set<uint256, SaltedTxidHasher> unconfirmed_parent_txids;
    std::transform(package.cbegin(), package.cend() - 1,
                   std::inserter(unconfirmed_parent_txids, unconfirmed_parent_txids.end()),
                   [](const auto& tx) { return tx->GetHash(); });

    // All child inputs must refer to a preceding package transaction or a confirmed UTXO. The only
    // way to verify this is to look up the child's inputs in our current coins view (not including
    // mempool), and enforce that all parents not present in the package be available at chain tip.
    // Since this check can bring new coins into the coins cache, keep track of these coins and
    // uncache them if we don't end up submitting this package to the mempool.
    const CCoinsViewCache& coins_tip_cache = m_active_chainstate.CoinsTip();
    for (const auto& input : child->vin) {
        if (!coins_tip_cache.HaveCoinInCache(input.prevout)) {
            args.m_coins_to_uncache.push_back(input.prevout);
        }
    }
    // Using the MemPoolAccept m_view cache allows us to look up these same coins faster later.
    // This should be connecting directly to CoinsTip, not to m_viewmempool, because we specifically
    // require inputs to be confirmed if they aren't in the package.
    m_view.SetBackend(m_active_chainstate.CoinsTip());
    const auto package_or_confirmed = [this, &unconfirmed_parent_txids](const auto& input) {
         return unconfirmed_parent_txids.count(input.prevout.hash) > 0 || m_view.HaveCoin(input.prevout);
    };
    if (!std::all_of(child->vin.cbegin(), child->vin.cend(), package_or_confirmed)) {
        package_state.Invalid(PackageValidationResult::PCKG_POLICY, "package-not-child-with-unconfirmed-parents");
        return PackageMempoolAcceptResult(package_state, {});
    }
    // Protect against bugs where we pull more inputs from disk that miss being added to
    // coins_to_uncache. The backend will be connected again when needed in PreChecks.
    m_view.SetBackend(m_dummy);

    LOCK(m_pool.cs);
    std::map<const uint256, const MempoolAcceptResult> results;
    // Node operators are free to set their mempool policies however they please, nodes may receive
    // transactions in different orders, and malicious counterparties may try to take advantage of
    // policy differences to pin or delay propagation of transactions. As such, it's possible for
    // some package transaction(s) to already be in the mempool, and we don't want to reject the
    // entire package in that case (as that could be a censorship vector). De-duplicate the
    // transactions that are already in the mempool, and only call AcceptMultipleTransactions() with
    // the new transactions. This ensures we don't double-count transaction counts and sizes when
    // checking ancestor/descendant limits, or double-count transaction fees for fee-related policy.
    std::vector<CTransactionRef> txns_new;
    for (const auto& tx : package) {
        const auto& wtxid = tx->GetWitnessHash();
        const auto& txid = tx->GetHash();
        // There are 3 possibilities: already in mempool, same-txid-diff-wtxid already in mempool,
        // or not in mempool. An already confirmed tx is treated as one not in mempool, because all
        // we know is that the inputs aren't available.
        if (m_pool.exists(GenTxid::Wtxid(wtxid))) {
            // Exact transaction already exists in the mempool.
            auto iter = m_pool.GetIter(txid);
            assert(iter != std::nullopt);
            results.emplace(wtxid, MempoolAcceptResult::MempoolTx(iter.value()->GetTxSize(), iter.value()->GetFee()));
        } else if (m_pool.exists(GenTxid::Txid(txid))) {
            // Transaction with the same non-witness data but different witness (same txid,
            // different wtxid) already exists in the mempool.
            //
            // We don't allow replacement transactions right now, so just swap the package
            // transaction for the mempool one. Note that we are ignoring the validity of the
            // package transaction passed in.
            // TODO: allow witness replacement in packages.
            auto iter = m_pool.GetIter(txid);
            assert(iter != std::nullopt);
            // Provide the wtxid of the mempool tx so that the caller can look it up in the mempool.
            results.emplace(wtxid, MempoolAcceptResult::MempoolTxDifferentWitness(iter.value()->GetTx().GetWitnessHash()));
        } else {
            // Transaction does not already exist in the mempool.
            txns_new.push_back(tx);
        }
    }

    // Nothing to do if the entire package has already been submitted.
    if (txns_new.empty()) return PackageMempoolAcceptResult(package_state, std::move(results));
    // Validate the (deduplicated) transactions as a package.
    auto submission_result = AcceptMultipleTransactions(txns_new, args);
    // Include already-in-mempool transaction results in the final result.
    for (const auto& [wtxid, mempoolaccept_res] : results) {
        submission_result.m_tx_results.emplace(wtxid, mempoolaccept_res);
    }
    return submission_result;
}

} // anon namespace

MempoolAcceptResult AcceptToMemoryPool(CChainState& active_chainstate, const CTransactionRef& tx,
                                       int64_t accept_time, bool bypass_limits, bool test_accept)
    EXCLUSIVE_LOCKS_REQUIRED(::cs_main)
{
    AssertLockHeld(::cs_main);
    const CChainParams& chainparams{active_chainstate.m_params};
    assert(active_chainstate.GetMempool() != nullptr);
    CTxMemPool& pool{*active_chainstate.GetMempool()};

    std::vector<COutPoint> coins_to_uncache;
    auto args = MemPoolAccept::ATMPArgs::SingleAccept(chainparams, accept_time, bypass_limits, coins_to_uncache, test_accept);
    const MempoolAcceptResult result = MemPoolAccept(pool, active_chainstate).AcceptSingleTransaction(tx, args);
    if (result.m_result_type != MempoolAcceptResult::ResultType::VALID) {
        // Remove coins that were not present in the coins cache before calling
        // AcceptSingleTransaction(); this is to prevent memory DoS in case we receive a large
        // number of invalid transactions that attempt to overrun the in-memory coins cache
        // (`CCoinsViewCache::cacheCoins`).

        for (const COutPoint& hashTx : coins_to_uncache)
            active_chainstate.CoinsTip().Uncache(hashTx);
    }
    // After we've (potentially) uncached entries, ensure our coins cache is still within its size limits
    BlockValidationState state_dummy;
    active_chainstate.FlushStateToDisk(state_dummy, FlushStateMode::PERIODIC);
    return result;
}

PackageMempoolAcceptResult ProcessNewPackage(CChainState& active_chainstate, CTxMemPool& pool,
                                                   const Package& package, bool test_accept)
{
    AssertLockHeld(cs_main);
    assert(!package.empty());
    assert(std::all_of(package.cbegin(), package.cend(), [](const auto& tx){return tx != nullptr;}));

    std::vector<COutPoint> coins_to_uncache;
    const CChainParams& chainparams = Params();
    const auto result = [&]() EXCLUSIVE_LOCKS_REQUIRED(cs_main) {
        AssertLockHeld(cs_main);
        if (test_accept) {
            auto args = MemPoolAccept::ATMPArgs::PackageTestAccept(chainparams, GetTime(), coins_to_uncache);
            return MemPoolAccept(pool, active_chainstate).AcceptMultipleTransactions(package, args);
        } else {
            auto args = MemPoolAccept::ATMPArgs::PackageChildWithParents(chainparams, GetTime(), coins_to_uncache);
            return MemPoolAccept(pool, active_chainstate).AcceptPackage(package, args);
        }
    }();

    // Uncache coins pertaining to transactions that were not submitted to the mempool.
    if (test_accept || result.m_state.IsInvalid()) {
        for (const COutPoint& hashTx : coins_to_uncache) {
            active_chainstate.CoinsTip().Uncache(hashTx);
        }
    }
    // Ensure the coins cache is still within limits.
    BlockValidationState state_dummy;
    active_chainstate.FlushStateToDisk(state_dummy, FlushStateMode::PERIODIC);
    return result;
}

//////////////////////////////////////////////////////////////////////////////
//
// CBlock and CBlockIndex
//

bool CheckProofOfWork(const CBlockHeader& block, const Consensus::Params& params)
{
    if (!block.pow.isValid (block.GetHash(), params))
        return error("%s : proof of work failed", __func__);
    return true;
}

CAmount GetBlockSubsidy(int nHeight, const Consensus::Params& consensusParams)
{
    /* Special rule:  Before the post-ICO fork, the block reward is always set
       to 1 CHI except for regtest net.  (The latter exception is so that
       we do not have to update many magic values in tests.)  */
    if (!consensusParams.fPowNoRetargeting
          && !consensusParams.rules->ForkInEffect (Consensus::Fork::POST_ICO,
                                                   nHeight))
        return COIN;

    int halvings = nHeight / consensusParams.nSubsidyHalvingInterval;
    // Force block reward to zero when right shift is undefined.
    if (halvings >= 64)
        return 0;

    CAmount nSubsidy = consensusParams.initialSubsidy;
    // Subsidy is cut in half every 2,100,000 blocks which will occur approximately every 4 years.
    nSubsidy >>= halvings;
    return nSubsidy;
}

CoinsViews::CoinsViews(
    std::string ldb_name,
    size_t cache_size_bytes,
    bool in_memory,
    bool should_wipe) : m_dbview(
                            gArgs.GetDataDirNet() / ldb_name, cache_size_bytes, in_memory, should_wipe),
                        m_catcherview(&m_dbview) {}

void CoinsViews::InitCache()
{
    AssertLockHeld(::cs_main);
    m_cacheview = std::make_unique<CCoinsViewCache>(&m_catcherview);
}

CChainState::CChainState(
    CTxMemPool* mempool,
    BlockManager& blockman,
    ChainstateManager& chainman,
    std::optional<uint256> from_snapshot_blockhash)
    : m_mempool(mempool),
      m_blockman(blockman),
      m_params(::Params()),
      m_chainman(chainman),
      m_from_snapshot_blockhash(from_snapshot_blockhash) {}

void CChainState::InitCoinsDB(
    size_t cache_size_bytes,
    bool in_memory,
    bool should_wipe,
    std::string leveldb_name)
{
    if (m_from_snapshot_blockhash) {
        leveldb_name += "_" + m_from_snapshot_blockhash->ToString();
    }

    m_coins_views = std::make_unique<CoinsViews>(
        leveldb_name, cache_size_bytes, in_memory, should_wipe);
}

void CChainState::InitCoinsCache(size_t cache_size_bytes)
{
    AssertLockHeld(::cs_main);
    assert(m_coins_views != nullptr);
    m_coinstip_cache_size_bytes = cache_size_bytes;
    m_coins_views->InitCache();
}

// Note that though this is marked const, we may end up modifying `m_cached_finished_ibd`, which
// is a performance-related implementation detail. This function must be marked
// `const` so that `CValidationInterface` clients (which are given a `const CChainState*`)
// can call it.
//
bool CChainState::IsInitialBlockDownload() const
{
    // Optimization: pre-test latch before taking the lock.
    if (m_cached_finished_ibd.load(std::memory_order_relaxed))
        return false;

    LOCK(cs_main);
    if (m_cached_finished_ibd.load(std::memory_order_relaxed))
        return false;
    if (fImporting || fReindex)
        return true;
    if (m_chain.Tip() == nullptr)
        return true;
    if (m_chain.Tip()->nChainWork < nMinimumChainWork)
        return true;
    if (m_chain.Tip()->GetBlockTime() < (GetTime() - nMaxTipAge))
        return true;
    LogPrintf("Leaving InitialBlockDownload (latching to false)\n");
    m_cached_finished_ibd.store(true, std::memory_order_relaxed);
    return false;
}

static void AlertNotify(const std::string& strMessage)
{
    uiInterface.NotifyAlertChanged();
#if HAVE_SYSTEM
    std::string strCmd = gArgs.GetArg("-alertnotify", "");
    if (strCmd.empty()) return;

    // Alert text should be plain ascii coming from a trusted source, but to
    // be safe we first strip anything not in safeChars, then add single quotes around
    // the whole string before passing it to the shell:
    std::string singleQuote("'");
    std::string safeStatus = SanitizeString(strMessage);
    safeStatus = singleQuote+safeStatus+singleQuote;
    boost::replace_all(strCmd, "%s", safeStatus);

    std::thread t(runCommand, strCmd);
    t.detach(); // thread runs free
#endif
}

void CChainState::CheckForkWarningConditions()
{
    AssertLockHeld(cs_main);

    // Before we get past initial download, we cannot reliably alert about forks
    // (we assume we don't get stuck on a fork before finishing our initial sync)
    if (IsInitialBlockDownload()) {
        return;
    }

    if (m_chainman.m_best_invalid && m_chainman.m_best_invalid->nChainWork > m_chain.Tip()->nChainWork + (GetBlockProof(*m_chain.Tip()) * 6)) {
        LogPrintf("%s: Warning: Found invalid chain at least ~6 blocks longer than our best chain.\nChain state database corruption likely.\n", __func__);
        SetfLargeWorkInvalidChainFound(true);
    } else {
        SetfLargeWorkInvalidChainFound(false);
    }
}

// Called both upon regular invalid block discovery *and* InvalidateBlock
void CChainState::InvalidChainFound(CBlockIndex* pindexNew)
{
    AssertLockHeld(cs_main);
    if (!m_chainman.m_best_invalid || pindexNew->nChainWork > m_chainman.m_best_invalid->nChainWork) {
        m_chainman.m_best_invalid = pindexNew;
    }
    if (pindexBestHeader != nullptr && pindexBestHeader->GetAncestor(pindexNew->nHeight) == pindexNew) {
        pindexBestHeader = m_chain.Tip();
    }

    LogPrintf("%s: invalid block=%s  height=%d  log2_work=%f  date=%s\n", __func__,
      pindexNew->GetBlockHash().ToString(), pindexNew->nHeight,
      log(pindexNew->nChainWork.getdouble())/log(2.0), FormatISO8601DateTime(pindexNew->GetBlockTime()));
    CBlockIndex *tip = m_chain.Tip();
    assert (tip);
    LogPrintf("%s:  current best=%s  height=%d  log2_work=%f  date=%s\n", __func__,
      tip->GetBlockHash().ToString(), m_chain.Height(), log(tip->nChainWork.getdouble())/log(2.0),
      FormatISO8601DateTime(tip->GetBlockTime()));
    CheckForkWarningConditions();
}

// Same as InvalidChainFound, above, except not called directly from InvalidateBlock,
// which does its own setBlockIndexCandidates management.
void CChainState::InvalidBlockFound(CBlockIndex* pindex, const BlockValidationState& state)
{
    AssertLockHeld(cs_main);
    if (state.GetResult() != BlockValidationResult::BLOCK_MUTATED) {
        pindex->nStatus |= BLOCK_FAILED_VALID;
        m_chainman.m_failed_blocks.insert(pindex);
        m_blockman.m_dirty_blockindex.insert(pindex);
        setBlockIndexCandidates.erase(pindex);
        InvalidChainFound(pindex);
    }
}

void UpdateCoins(const CTransaction& tx, CCoinsViewCache& inputs, CTxUndo &txundo, int nHeight)
{
    // mark inputs spent
    if (!tx.IsCoinBase()) {
        txundo.vprevout.reserve(tx.vin.size());
        for (const CTxIn &txin : tx.vin) {
            txundo.vprevout.emplace_back();
            bool is_spent = inputs.SpendCoin(txin.prevout, &txundo.vprevout.back());
            assert(is_spent);
        }
    }
    // add outputs
    AddCoins(inputs, tx, nHeight);
}

bool CScriptCheck::operator()() {
    const CScript &scriptSig = ptxTo->vin[nIn].scriptSig;
    const CScriptWitness *witness = &ptxTo->vin[nIn].scriptWitness;
    return VerifyScript(scriptSig, m_tx_out.scriptPubKey, witness, nFlags, CachingTransactionSignatureChecker(ptxTo, nIn, m_tx_out.nValue, cacheStore, *txdata), &error);
}

static CuckooCache::cache<uint256, SignatureCacheHasher> g_scriptExecutionCache;
static CSHA256 g_scriptExecutionCacheHasher;

void InitScriptExecutionCache() {
    // Setup the salted hasher
    uint256 nonce = GetRandHash();
    // We want the nonce to be 64 bytes long to force the hasher to process
    // this chunk, which makes later hash computations more efficient. We
    // just write our 32-byte entropy twice to fill the 64 bytes.
    g_scriptExecutionCacheHasher.Write(nonce.begin(), 32);
    g_scriptExecutionCacheHasher.Write(nonce.begin(), 32);
    // nMaxCacheSize is unsigned. If -maxsigcachesize is set to zero,
    // setup_bytes creates the minimum possible cache (2 elements).
    size_t nMaxCacheSize = std::min(std::max((int64_t)0, gArgs.GetIntArg("-maxsigcachesize", DEFAULT_MAX_SIG_CACHE_SIZE) / 2), MAX_MAX_SIG_CACHE_SIZE) * ((size_t) 1 << 20);
    size_t nElems = g_scriptExecutionCache.setup_bytes(nMaxCacheSize);
    LogPrintf("Using %zu MiB out of %zu/2 requested for script execution cache, able to store %zu elements\n",
            (nElems*sizeof(uint256)) >>20, (nMaxCacheSize*2)>>20, nElems);
}

/**
 * Check whether all of this transaction's input scripts succeed.
 *
 * This involves ECDSA signature checks so can be computationally intensive. This function should
 * only be called after the cheap sanity checks in CheckTxInputs passed.
 *
 * If pvChecks is not nullptr, script checks are pushed onto it instead of being performed inline. Any
 * script checks which are not necessary (eg due to script execution cache hits) are, obviously,
 * not pushed onto pvChecks/run.
 *
 * Setting cacheSigStore/cacheFullScriptStore to false will remove elements from the corresponding cache
 * which are matched. This is useful for checking blocks where we will likely never need the cache
 * entry again.
 *
 * Note that we may set state.reason to NOT_STANDARD for extra soft-fork flags in flags, block-checking
 * callers should probably reset it to CONSENSUS in such cases.
 *
 * Non-static (and re-declared) in src/test/txvalidationcache_tests.cpp
 */
bool CheckInputScripts(const CTransaction& tx, TxValidationState& state,
                       const CCoinsViewCache& inputs, unsigned int flags, bool cacheSigStore,
                       bool cacheFullScriptStore, PrecomputedTransactionData& txdata,
                       std::vector<CScriptCheck>* pvChecks)
{
    if (tx.IsCoinBase()) return true;

    if (pvChecks) {
        pvChecks->reserve(tx.vin.size());
    }

    // First check if script executions have been cached with the same
    // flags. Note that this assumes that the inputs provided are
    // correct (ie that the transaction hash which is in tx's prevouts
    // properly commits to the scriptPubKey in the inputs view of that
    // transaction).
    uint256 hashCacheEntry;
    CSHA256 hasher = g_scriptExecutionCacheHasher;
    hasher.Write(tx.GetWitnessHash().begin(), 32).Write((unsigned char*)&flags, sizeof(flags)).Finalize(hashCacheEntry.begin());
    AssertLockHeld(cs_main); //TODO: Remove this requirement by making CuckooCache not require external locks
    if (g_scriptExecutionCache.contains(hashCacheEntry, !cacheFullScriptStore)) {
        return true;
    }

    if (!txdata.m_spent_outputs_ready) {
        std::vector<CTxOut> spent_outputs;
        spent_outputs.reserve(tx.vin.size());

        for (const auto& txin : tx.vin) {
            const COutPoint& prevout = txin.prevout;
            const Coin& coin = inputs.AccessCoin(prevout);
            assert(!coin.IsSpent());
            spent_outputs.emplace_back(coin.out);
        }
        txdata.Init(tx, std::move(spent_outputs));
    }
    assert(txdata.m_spent_outputs.size() == tx.vin.size());

    for (unsigned int i = 0; i < tx.vin.size(); i++) {

        // We very carefully only pass in things to CScriptCheck which
        // are clearly committed to by tx' witness hash. This provides
        // a sanity check that our caching is not introducing consensus
        // failures through additional data in, eg, the coins being
        // spent being checked as a part of CScriptCheck.

        // Verify signature
        CScriptCheck check(txdata.m_spent_outputs[i], tx, i, flags, cacheSigStore, &txdata);
        if (pvChecks) {
            pvChecks->push_back(CScriptCheck());
            check.swap(pvChecks->back());
        } else if (!check()) {
            if (flags & STANDARD_NOT_MANDATORY_VERIFY_FLAGS) {
                // Check whether the failure was caused by a
                // non-mandatory script verification check, such as
                // non-standard DER encodings or non-null dummy
                // arguments; if so, ensure we return NOT_STANDARD
                // instead of CONSENSUS to avoid downstream users
                // splitting the network between upgraded and
                // non-upgraded nodes by banning CONSENSUS-failing
                // data providers.
                CScriptCheck check2(txdata.m_spent_outputs[i], tx, i,
                        flags & ~STANDARD_NOT_MANDATORY_VERIFY_FLAGS, cacheSigStore, &txdata);
                if (check2())
                    return state.Invalid(TxValidationResult::TX_NOT_STANDARD, strprintf("non-mandatory-script-verify-flag (%s)", ScriptErrorString(check.GetScriptError())));
            }
            // MANDATORY flag failures correspond to
            // TxValidationResult::TX_CONSENSUS. Because CONSENSUS
            // failures are the most serious case of validation
            // failures, we may need to consider using
            // RECENT_CONSENSUS_CHANGE for any script failure that
            // could be due to non-upgraded nodes which we may want to
            // support, to avoid splitting the network (but this
            // depends on the details of how net_processing handles
            // such errors).
            return state.Invalid(TxValidationResult::TX_CONSENSUS, strprintf("mandatory-script-verify-flag-failed (%s)", ScriptErrorString(check.GetScriptError())));
        }
    }

    if (cacheFullScriptStore && !pvChecks) {
        // We executed all of the provided scripts, and were told to
        // cache the result. Do so now.
        g_scriptExecutionCache.insert(hashCacheEntry);
    }

    return true;
}

bool AbortNode(BlockValidationState& state, const std::string& strMessage, const bilingual_str& userMessage)
{
    AbortNode(strMessage, userMessage);
    return state.Error(strMessage);
}

/**
 * Restore the UTXO in a Coin at a given COutPoint
 * @param undo The Coin to be restored.
 * @param view The coins view to which to apply the changes.
 * @param out The out point that corresponds to the tx input.
 * @return A DisconnectResult as an int
 */
int ApplyTxInUndo(Coin&& undo, CCoinsViewCache& view, const COutPoint& out)
{
    bool fClean = true;

    if (view.HaveCoin(out)) fClean = false; // overwriting transaction output

    // The potential_overwrite parameter to AddCoin is only allowed to be false if we know for
    // sure that the coin did not already exist in the cache. As we have queried for that above
    // using HaveCoin, we don't need to guess. When fClean is false, a coin already existed and
    // it is an overwrite.
    view.AddCoin(out, std::move(undo), !fClean);

    return fClean ? DISCONNECT_OK : DISCONNECT_UNCLEAN;
}

/** Undo the effects of this block (with given index) on the UTXO set represented by coins.
 *  When FAILED is returned, view is left in an indeterminate state. */
DisconnectResult CChainState::DisconnectBlock(const CBlock& block, const CBlockIndex* pindex, CCoinsViewCache& view)
{
    AssertLockHeld(::cs_main);
    bool fClean = true;

    CBlockUndo blockUndo;
    if (!UndoReadFromDisk(blockUndo, pindex)) {
        error("DisconnectBlock(): failure reading undo data");
        return DISCONNECT_FAILED;
    }

    if (blockUndo.vtxundo.size() + 1 != block.vtx.size()) {
        error("DisconnectBlock(): block and undo data inconsistent");
        return DISCONNECT_FAILED;
    }

    // undo transactions in reverse order
    for (int i = block.vtx.size() - 1; i >= 0; i--) {
        const CTransaction &tx = *(block.vtx[i]);
        uint256 hash = tx.GetHash();
        bool is_coinbase = tx.IsCoinBase();

        // Check that all outputs are available and match the outputs in the block itself
        // exactly.
        for (size_t o = 0; o < tx.vout.size(); o++) {
            if (!tx.vout[o].scriptPubKey.IsUnspendable()) {
                COutPoint out(hash, o);
                Coin coin;
                bool is_spent = view.SpendCoin(out, &coin);
                if (!is_spent || tx.vout[o] != coin.out || pindex->nHeight != coin.nHeight || is_coinbase != coin.fCoinBase) {
                    fClean = false;
                }
            }
        }

        // restore inputs
        if (i > 0) { // not coinbases
            CTxUndo &txundo = blockUndo.vtxundo[i-1];
            if (txundo.vprevout.size() != tx.vin.size()) {
                error("DisconnectBlock(): transaction and undo data inconsistent");
                return DISCONNECT_FAILED;
            }
            for (unsigned int j = tx.vin.size(); j > 0;) {
                --j;
                const COutPoint& out = tx.vin[j].prevout;
                int res = ApplyTxInUndo(std::move(txundo.vprevout[j]), view, out);
                if (res == DISCONNECT_FAILED) return DISCONNECT_FAILED;
                fClean = fClean && res != DISCONNECT_UNCLEAN;
            }
            // At this point, all of txundo.vprevout should have been moved out.
        }
    }

    // undo name operations in reverse order
    std::vector<CNameTxUndo>::const_reverse_iterator nameUndoIter;
    for (nameUndoIter = blockUndo.vnameundo.rbegin ();
         nameUndoIter != blockUndo.vnameundo.rend (); ++nameUndoIter)
      nameUndoIter->apply (view);

    // move best block pointer to prevout block
    view.SetBestBlock(pindex->pprev->GetBlockHash());

    return fClean ? DISCONNECT_OK : DISCONNECT_UNCLEAN;
}

static CCheckQueue<CScriptCheck> scriptcheckqueue(128);

void StartScriptCheckWorkerThreads(int threads_num)
{
    scriptcheckqueue.StartWorkerThreads(threads_num);
}

void StopScriptCheckWorkerThreads()
{
    scriptcheckqueue.StopWorkerThreads();
}

/**
 * Threshold condition checker that triggers when unknown versionbits are seen on the network.
 */
class WarningBitsConditionChecker : public AbstractThresholdConditionChecker
{
private:
    int bit;

public:
    explicit WarningBitsConditionChecker(int bitIn) : bit(bitIn) {}

    int64_t BeginTime(const Consensus::Params& params) const override { return 0; }
    int64_t EndTime(const Consensus::Params& params) const override { return std::numeric_limits<int64_t>::max(); }
    int Period(const Consensus::Params& params) const override { return params.nMinerConfirmationWindow; }
    int Threshold(const Consensus::Params& params) const override { return params.nRuleChangeActivationThreshold; }

    bool Condition(const CBlockIndex* pindex, const Consensus::Params& params) const override
    {
        return pindex->nHeight >= params.MinBIP9WarningHeight &&
               ((pindex->nVersion & VERSIONBITS_TOP_MASK) == VERSIONBITS_TOP_BITS) &&
               ((pindex->nVersion >> bit) & 1) != 0 &&
               ((g_versionbitscache.ComputeBlockVersion(pindex->pprev, params) >> bit) & 1) == 0;
    }
};

static ThresholdConditionCache warningcache[VERSIONBITS_NUM_BITS] GUARDED_BY(cs_main);

static unsigned int GetBlockScriptFlags(const CBlockIndex& block_index, const Consensus::Params& consensusparams)
{
    uint32_t flags{SCRIPT_VERIFY_NONE};

    /* We allow overriding flags with exceptions, in case a few historical
       blocks violate a softfork that got activated later, and which we want
       to otherwise enforce unconditionally.  For now, there are no
       flags enforced unconditionally, though.  */
    const auto it{consensusparams.script_flag_exceptions.find(*Assert(block_index.phashBlock))};
    if (it != consensusparams.script_flag_exceptions.end()) {
        flags = it->second;
    }

    if (DeploymentActiveAt(block_index, consensusparams, Consensus::DEPLOYMENT_P2SH)) {
        flags |= SCRIPT_VERIFY_P2SH;
    }

    // Enforce the DERSIG (BIP66) rule
    if (DeploymentActiveAt(block_index, consensusparams, Consensus::DEPLOYMENT_DERSIG)) {
        flags |= SCRIPT_VERIFY_DERSIG;
    }

    // Enforce CHECKLOCKTIMEVERIFY (BIP65)
    if (DeploymentActiveAt(block_index, consensusparams, Consensus::DEPLOYMENT_CLTV)) {
        flags |= SCRIPT_VERIFY_CHECKLOCKTIMEVERIFY;
    }

    // Enforce CHECKSEQUENCEVERIFY (BIP112)
    if (DeploymentActiveAt(block_index, consensusparams, Consensus::DEPLOYMENT_CSV)) {
        flags |= SCRIPT_VERIFY_CHECKSEQUENCEVERIFY;
    }

    // Enforce Taproot (BIP340-BIP342)
    if (DeploymentActiveAt(block_index, consensusparams, Consensus::DEPLOYMENT_TAPROOT)) {
        flags |= SCRIPT_VERIFY_TAPROOT;
    }

    // Enforce BIP147 NULLDUMMY (activated simultaneously with segwit)
    if (DeploymentActiveAt(block_index, consensusparams, Consensus::DEPLOYMENT_SEGWIT)) {
        flags |= SCRIPT_VERIFY_NULLDUMMY;
        flags |= SCRIPT_VERIFY_WITNESS;
    }

    return flags;
}


static int64_t nTimeCheck = 0;
static int64_t nTimeForks = 0;
static int64_t nTimeVerify = 0;
static int64_t nTimeConnect = 0;
static int64_t nTimeIndex = 0;
static int64_t nTimeTotal = 0;
static int64_t nBlocksTotal = 0;

/** Apply the effects of this block (with given index) on the UTXO set represented by coins.
 *  Validity checks that depend on the UTXO set are also done; ConnectBlock()
 *  can fail if those validity checks fail (among other reasons). */
bool CChainState::ConnectBlock(const CBlock& block, BlockValidationState& state, CBlockIndex* pindex,
                               CCoinsViewCache& view,
                               bool fJustCheck)
{
    AssertLockHeld(cs_main);
    assert(pindex);

    uint256 block_hash{block.GetHash()};
    assert(*pindex->phashBlock == block_hash);

    int64_t nTimeStart = GetTimeMicros();

    // Check it again in case a previous version let a bad block in
    // NOTE: We don't currently (re-)invoke ContextualCheckBlock() or
    // ContextualCheckBlockHeader() here. This means that if we add a new
    // consensus rule that is enforced in one of those two functions, then we
    // may have let in a block that violates the rule prior to updating the
    // software, and we would NOT be enforcing the rule here. Fully solving
    // upgrade from one software version to the next after a consensus rule
    // change is potentially tricky and issue-specific (see NeedsRedownload()
    // for one approach that was used for BIP 141 deployment).
    // Also, currently the rule against blocks more than 2 hours in the future
    // is enforced in ContextualCheckBlockHeader(); we wouldn't want to
    // re-enforce that rule here (at least until we make it impossible for
    // GetAdjustedTime() to go backward).
    if (!CheckBlock(block, state, m_params.GetConsensus(), !fJustCheck, !fJustCheck)) {
        if (state.GetResult() == BlockValidationResult::BLOCK_MUTATED) {
            // We don't write down blocks to disk if they may have been
            // corrupted, so this should be impossible unless we're having hardware
            // problems.
            return AbortNode(state, "Corrupt block found indicating potential hardware failure; shutting down");
        }
        return error("%s: Consensus::CheckBlock: %s", __func__, state.ToString());
    }

    // verify that the view's current state corresponds to the previous block
    uint256 hashPrevBlock = pindex->pprev == nullptr ? uint256() : pindex->pprev->GetBlockHash();
    assert(hashPrevBlock == view.GetBestBlock());

    nBlocksTotal++;

    /* In Xaya, the genesis block tx is spendable (premine).  Thus no
       special rule is needed here (as in Bitcoin and Namecoin).  */

    bool fScriptChecks = true;
    if (!hashAssumeValid.IsNull()) {
        // We've been configured with the hash of a block which has been externally verified to have a valid history.
        // A suitable default value is included with the software and updated from time to time.  Because validity
        //  relative to a piece of software is an objective fact these defaults can be easily reviewed.
        // This setting doesn't force the selection of any particular chain but makes validating some faster by
        //  effectively caching the result of part of the verification.
        BlockMap::const_iterator  it = m_blockman.m_block_index.find(hashAssumeValid);
        if (it != m_blockman.m_block_index.end()) {
            if (it->second.GetAncestor(pindex->nHeight) == pindex &&
                pindexBestHeader->GetAncestor(pindex->nHeight) == pindex &&
                pindexBestHeader->nChainWork >= nMinimumChainWork) {
                // This block is a member of the assumed verified chain and an ancestor of the best header.
                // Script verification is skipped when connecting blocks under the
                // assumevalid block. Assuming the assumevalid block is valid this
                // is safe because block merkle hashes are still computed and checked,
                // Of course, if an assumed valid block is invalid due to false scriptSigs
                // this optimization would allow an invalid chain to be accepted.
                // The equivalent time check discourages hash power from extorting the network via DOS attack
                //  into accepting an invalid block through telling users they must manually set assumevalid.
                //  Requiring a software change or burying the invalid block, regardless of the setting, makes
                //  it hard to hide the implication of the demand.  This also avoids having release candidates
                //  that are hardly doing any signature verification at all in testing without having to
                //  artificially set the default assumed verified block further back.
                // The test against nMinimumChainWork prevents the skipping when denied access to any chain at
                //  least as good as the expected chain.
                fScriptChecks = (GetBlockProofEquivalentTime(*pindexBestHeader, *pindex, *pindexBestHeader, m_params.GetConsensus()) <= 60 * 60 * 12);
            }
        }
    }

    int64_t nTime1 = GetTimeMicros(); nTimeCheck += nTime1 - nTimeStart;
    LogPrint(BCLog::BENCH, "    - Sanity checks: %.2fms [%.2fs (%.2fms/blk)]\n", MILLI * (nTime1 - nTimeStart), nTimeCheck * MICRO, nTimeCheck * MILLI / nBlocksTotal);

    // Xaya has BIP34 activated from the start, so there's no need for the
    // BIP30 checks.

    // Enforce BIP68 (sequence locks)
    int nLockTimeFlags = 0;
    if (DeploymentActiveAt(*pindex, m_params.GetConsensus(), Consensus::DEPLOYMENT_CSV)) {
        nLockTimeFlags |= LOCKTIME_VERIFY_SEQUENCE;
    }

    // Get the script flags for this block
    unsigned int flags{GetBlockScriptFlags(*pindex, m_params.GetConsensus())};

    int64_t nTime2 = GetTimeMicros(); nTimeForks += nTime2 - nTime1;
    LogPrint(BCLog::BENCH, "    - Fork checks: %.2fms [%.2fs (%.2fms/blk)]\n", MILLI * (nTime2 - nTime1), nTimeForks * MICRO, nTimeForks * MILLI / nBlocksTotal);

    CBlockUndo blockundo;

    // Precomputed transaction data pointers must not be invalidated
    // until after `control` has run the script checks (potentially
    // in multiple threads). Preallocate the vector size so a new allocation
    // doesn't invalidate pointers into the vector, and keep txsdata in scope
    // for as long as `control`.
    CCheckQueueControl<CScriptCheck> control(fScriptChecks && g_parallel_script_checks ? &scriptcheckqueue : nullptr);
    std::vector<PrecomputedTransactionData> txsdata(block.vtx.size());

    std::vector<int> prevheights;
    CAmount nFees = 0;
    int nInputs = 0;
    int64_t nSigOpsCost = 0;
    blockundo.vtxundo.reserve(block.vtx.size() - 1);
    for (unsigned int i = 0; i < block.vtx.size(); i++)
    {
        const CTransaction &tx = *(block.vtx[i]);

        nInputs += tx.vin.size();

        if (!tx.IsCoinBase())
        {
            CAmount txfee = 0;
            TxValidationState tx_state;
            if (!Consensus::CheckTxInputs(tx, tx_state, view, pindex->nHeight, txfee)) {
                // Any transaction validation failure in ConnectBlock is a block consensus failure
                state.Invalid(BlockValidationResult::BLOCK_CONSENSUS,
                            tx_state.GetRejectReason(), tx_state.GetDebugMessage());
                return error("%s: Consensus::CheckTxInputs: %s, %s", __func__, tx.GetHash().ToString(), state.ToString());
            }
            nFees += txfee;
            if (!MoneyRange(nFees)) {
                LogPrintf("ERROR: %s: accumulated fee in the block out of range.\n", __func__);
                return state.Invalid(BlockValidationResult::BLOCK_CONSENSUS, "bad-txns-accumulated-fee-outofrange");
            }

            // Check that transaction is BIP68 final
            // BIP68 lock checks (as opposed to nLockTime checks) must
            // be in ConnectBlock because they require the UTXO set
            prevheights.resize(tx.vin.size());
            for (size_t j = 0; j < tx.vin.size(); j++) {
                prevheights[j] = view.AccessCoin(tx.vin[j].prevout).nHeight;
            }

            if (!SequenceLocks(tx, nLockTimeFlags, prevheights, *pindex)) {
                LogPrintf("ERROR: %s: contains a non-BIP68-final transaction\n", __func__);
                return state.Invalid(BlockValidationResult::BLOCK_CONSENSUS, "bad-txns-nonfinal");
            }
        }

        // GetTransactionSigOpCost counts 3 types of sigops:
        // * legacy (always)
        // * p2sh (when P2SH enabled in flags and excludes coinbase)
        // * witness (when witness enabled in flags and excludes coinbase)
        nSigOpsCost += GetTransactionSigOpCost(tx, view, flags);
        if (nSigOpsCost > MAX_BLOCK_SIGOPS_COST) {
            LogPrintf("ERROR: ConnectBlock(): too many sigops\n");
            return state.Invalid(BlockValidationResult::BLOCK_CONSENSUS, "bad-blk-sigops");
        }

        if (!tx.IsCoinBase())
        {
            std::vector<CScriptCheck> vChecks;
            bool fCacheResults = fJustCheck; /* Don't cache results if we're actually connecting blocks (still consult the cache, though) */
            TxValidationState tx_state;
            if (fScriptChecks && !CheckInputScripts(tx, tx_state, view, flags, fCacheResults, fCacheResults, txsdata[i], g_parallel_script_checks ? &vChecks : nullptr)) {
                // Any transaction validation failure in ConnectBlock is a block consensus failure
                state.Invalid(BlockValidationResult::BLOCK_CONSENSUS,
                              tx_state.GetRejectReason(), tx_state.GetDebugMessage());
                return error("ConnectBlock(): CheckInputScripts on %s failed with %s",
                    tx.GetHash().ToString(), state.ToString());
            }
            control.Add(vChecks);
        }

        CTxUndo undoDummy;
        if (i > 0) {
            blockundo.vtxundo.push_back(CTxUndo());
        }
        UpdateCoins(tx, view, i == 0 ? undoDummy : blockundo.vtxundo.back(), pindex->nHeight);
        ApplyNameTransaction(tx, pindex->nHeight, view, blockundo);
    }
    int64_t nTime3 = GetTimeMicros(); nTimeConnect += nTime3 - nTime2;
    LogPrint(BCLog::BENCH, "      - Connect %u transactions: %.2fms (%.3fms/tx, %.3fms/txin) [%.2fs (%.2fms/blk)]\n", (unsigned)block.vtx.size(), MILLI * (nTime3 - nTime2), MILLI * (nTime3 - nTime2) / block.vtx.size(), nInputs <= 1 ? 0 : MILLI * (nTime3 - nTime2) / (nInputs-1), nTimeConnect * MICRO, nTimeConnect * MILLI / nBlocksTotal);

    /* Special rule:  Allow too high payout for genesis blocks.  They are used
       to add the premine coins.  */
    CAmount blockReward = nFees + GetBlockSubsidy(pindex->nHeight, m_params.GetConsensus());
    const bool isGenesis = (block.GetHash () == m_params.GetConsensus ().hashGenesisBlock);
    if (!isGenesis && block.vtx[0]->GetValueOut() > blockReward) {
        LogPrintf("ERROR: ConnectBlock(): coinbase pays too much (actual=%d vs limit=%d)\n", block.vtx[0]->GetValueOut(), blockReward);
        return state.Invalid(BlockValidationResult::BLOCK_CONSENSUS, "bad-cb-amount");
    }

    if (!control.Wait()) {
        LogPrintf("ERROR: %s: CheckQueue failed\n", __func__);
        return state.Invalid(BlockValidationResult::BLOCK_CONSENSUS, "block-validation-failed");
    }
    int64_t nTime4 = GetTimeMicros(); nTimeVerify += nTime4 - nTime2;
    LogPrint(BCLog::BENCH, "    - Verify %u txins: %.2fms (%.3fms/txin) [%.2fs (%.2fms/blk)]\n", nInputs - 1, MILLI * (nTime4 - nTime2), nInputs <= 1 ? 0 : MILLI * (nTime4 - nTime2) / (nInputs-1), nTimeVerify * MICRO, nTimeVerify * MILLI / nBlocksTotal);

    if (fJustCheck)
        return true;

    if (!isGenesis && !m_blockman.WriteUndoDataForBlock(blockundo, state, pindex, m_params)) {
        return false;
    }

    if (!pindex->IsValid(BLOCK_VALID_SCRIPTS)) {
        pindex->RaiseValidity(BLOCK_VALID_SCRIPTS);
        m_blockman.m_dirty_blockindex.insert(pindex);
    }

    assert(pindex->phashBlock);
    // add this block to the view's block chain
    view.SetBestBlock(pindex->GetBlockHash());

    int64_t nTime5 = GetTimeMicros(); nTimeIndex += nTime5 - nTime4;
    LogPrint(BCLog::BENCH, "    - Index writing: %.2fms [%.2fs (%.2fms/blk)]\n", MILLI * (nTime5 - nTime4), nTimeIndex * MICRO, nTimeIndex * MILLI / nBlocksTotal);

    TRACE6(validation, block_connected,
        block_hash.data(),
        pindex->nHeight,
        block.vtx.size(),
        nInputs,
        nSigOpsCost,
        nTime5 - nTimeStart // in microseconds (µs)
    );

    return true;
}

CoinsCacheSizeState CChainState::GetCoinsCacheSizeState()
{
    AssertLockHeld(::cs_main);
    return this->GetCoinsCacheSizeState(
        m_coinstip_cache_size_bytes,
        gArgs.GetIntArg("-maxmempool", DEFAULT_MAX_MEMPOOL_SIZE) * 1000000);
}

CoinsCacheSizeState CChainState::GetCoinsCacheSizeState(
    size_t max_coins_cache_size_bytes,
    size_t max_mempool_size_bytes)
{
    AssertLockHeld(::cs_main);
    const int64_t nMempoolUsage = m_mempool ? m_mempool->DynamicMemoryUsage() : 0;
    int64_t cacheSize = CoinsTip().DynamicMemoryUsage();
    int64_t nTotalSpace =
        max_coins_cache_size_bytes + std::max<int64_t>(int64_t(max_mempool_size_bytes) - nMempoolUsage, 0);

    //! No need to periodic flush if at least this much space still available.
    static constexpr int64_t MAX_BLOCK_COINSDB_USAGE_BYTES = 10 * 1024 * 1024;  // 10MB
    int64_t large_threshold =
        std::max((9 * nTotalSpace) / 10, nTotalSpace - MAX_BLOCK_COINSDB_USAGE_BYTES);

    if (cacheSize > nTotalSpace) {
        LogPrintf("Cache size (%s) exceeds total space (%s)\n", cacheSize, nTotalSpace);
        return CoinsCacheSizeState::CRITICAL;
    } else if (cacheSize > large_threshold) {
        return CoinsCacheSizeState::LARGE;
    }
    return CoinsCacheSizeState::OK;
}

bool CChainState::FlushStateToDisk(
    BlockValidationState &state,
    FlushStateMode mode,
    int nManualPruneHeight)
{
    LOCK(cs_main);
    assert(this->CanFlushToDisk());
    static std::chrono::microseconds nLastWrite{0};
    static std::chrono::microseconds nLastFlush{0};
    std::set<int> setFilesToPrune;
    bool full_flush_completed = false;

    const size_t coins_count = CoinsTip().GetCacheSize();
    const size_t coins_mem_usage = CoinsTip().DynamicMemoryUsage();

    try {
    {
        bool fFlushForPrune = false;
        bool fDoFullFlush = false;

        CoinsCacheSizeState cache_state = GetCoinsCacheSizeState();
        LOCK(m_blockman.cs_LastBlockFile);
        if (fPruneMode && (m_blockman.m_check_for_pruning || nManualPruneHeight > 0) && !fReindex) {
            // make sure we don't prune above the blockfilterindexes bestblocks
            // pruning is height-based
            int last_prune = m_chain.Height(); // last height we can prune
            ForEachBlockFilterIndex([&](BlockFilterIndex& index) {
               last_prune = std::max(1, std::min(last_prune, index.GetSummary().best_block_height));
            });

            if (nManualPruneHeight > 0) {
                LOG_TIME_MILLIS_WITH_CATEGORY("find files to prune (manual)", BCLog::BENCH);

                m_blockman.FindFilesToPruneManual(setFilesToPrune, std::min(last_prune, nManualPruneHeight), m_chain.Height());
            } else {
                LOG_TIME_MILLIS_WITH_CATEGORY("find files to prune", BCLog::BENCH);

                m_blockman.FindFilesToPrune(setFilesToPrune, m_params.PruneAfterHeight(), m_chain.Height(), last_prune, IsInitialBlockDownload());
                m_blockman.m_check_for_pruning = false;
            }
            if (!setFilesToPrune.empty()) {
                fFlushForPrune = true;
                if (!fHavePruned) {
                    m_blockman.m_block_tree_db->WriteFlag("prunedblockfiles", true);
                    fHavePruned = true;
                }
            }
        }
        const auto nNow = GetTime<std::chrono::microseconds>();
        // Avoid writing/flushing immediately after startup.
        if (nLastWrite.count() == 0) {
            nLastWrite = nNow;
        }
        if (nLastFlush.count() == 0) {
            nLastFlush = nNow;
        }
        // The cache is large and we're within 10% and 10 MiB of the limit, but we have time now (not in the middle of a block processing).
        bool fCacheLarge = mode == FlushStateMode::PERIODIC && cache_state >= CoinsCacheSizeState::LARGE;
        // The cache is over the limit, we have to write now.
        bool fCacheCritical = mode == FlushStateMode::IF_NEEDED && cache_state >= CoinsCacheSizeState::CRITICAL;
        // It's been a while since we wrote the block index to disk. Do this frequently, so we don't need to redownload after a crash.
        bool fPeriodicWrite = mode == FlushStateMode::PERIODIC && nNow > nLastWrite + DATABASE_WRITE_INTERVAL;
        // It's been very long since we flushed the cache. Do this infrequently, to optimize cache usage.
        bool fPeriodicFlush = mode == FlushStateMode::PERIODIC && nNow > nLastFlush + DATABASE_FLUSH_INTERVAL;
        // Combine all conditions that result in a full cache flush.
        fDoFullFlush = (mode == FlushStateMode::ALWAYS) || fCacheLarge || fCacheCritical || fPeriodicFlush || fFlushForPrune;
        // Write blocks and block index to disk.
        if (fDoFullFlush || fPeriodicWrite) {
            // Ensure we can write block index
            if (!CheckDiskSpace(gArgs.GetBlocksDirPath())) {
                return AbortNode(state, "Disk space is too low!", _("Disk space is too low!"));
            }
            {
                LOG_TIME_MILLIS_WITH_CATEGORY("write block and undo data to disk", BCLog::BENCH);

                // First make sure all block and undo data is flushed to disk.
                m_blockman.FlushBlockFile();
            }

            // Then update all block file information (which may refer to block and undo files).
            {
                LOG_TIME_MILLIS_WITH_CATEGORY("write block index to disk", BCLog::BENCH);

                if (!m_blockman.WriteBlockIndexDB()) {
                    return AbortNode(state, "Failed to write to block index database");
                }
            }
            // Finally remove any pruned files
            if (fFlushForPrune) {
                LOG_TIME_MILLIS_WITH_CATEGORY("unlink pruned files", BCLog::BENCH);

                UnlinkPrunedFiles(setFilesToPrune);
            }
            nLastWrite = nNow;
        }
        // Flush best chain related state. This can only be done if the blocks / block index write was also done.
        if (fDoFullFlush && !CoinsTip().GetBestBlock().IsNull()) {
            LOG_TIME_MILLIS_WITH_CATEGORY(strprintf("write coins cache to disk (%d coins, %.2fkB)",
                coins_count, coins_mem_usage / 1000), BCLog::BENCH);

            // Typical Coin structures on disk are around 48 bytes in size.
            // Pushing a new one to the database can cause it to be written
            // twice (once in the log, and once in the tables). This is already
            // an overestimation, as most will delete an existing entry or
            // overwrite one. Still, use a conservative safety factor of 2.
            if (!CheckDiskSpace(gArgs.GetDataDirNet(), 48 * 2 * 2 * CoinsTip().GetCacheSize())) {
                return AbortNode(state, "Disk space is too low!", _("Disk space is too low!"));
            }
            // Flush the chainstate (which may refer to block index entries).
            if (!CoinsTip().Flush())
                return AbortNode(state, "Failed to write to coin database");
            nLastFlush = nNow;
            full_flush_completed = true;
            TRACE5(utxocache, flush,
                   (int64_t)(GetTimeMicros() - nNow.count()), // in microseconds (µs)
                   (u_int32_t)mode,
                   (u_int64_t)coins_count,
                   (u_int64_t)coins_mem_usage,
                   (bool)fFlushForPrune);
        }
    }
    if (full_flush_completed) {
        // Update best block in wallet (so we can detect restored wallets).
        GetMainSignals().ChainStateFlushed(m_chain.GetLocator());
    }
    } catch (const std::runtime_error& e) {
        return AbortNode(state, std::string("System error while flushing: ") + e.what());
    }
    return true;
}

void CChainState::ForceFlushStateToDisk()
{
    BlockValidationState state;
    if (!this->FlushStateToDisk(state, FlushStateMode::ALWAYS)) {
        LogPrintf("%s: failed to flush state (%s)\n", __func__, state.ToString());
    }
}

void CChainState::PruneAndFlush()
{
    BlockValidationState state;
    m_blockman.m_check_for_pruning = true;
    if (!this->FlushStateToDisk(state, FlushStateMode::NONE)) {
        LogPrintf("%s: failed to flush state (%s)\n", __func__, state.ToString());
    }
}

static void DoWarning(const bilingual_str& warning)
{
    static bool fWarned = false;
    SetMiscWarning(warning);
    if (!fWarned) {
        AlertNotify(warning.original);
        fWarned = true;
    }
}

/** Private helper function that concatenates warning messages. */
static void AppendWarning(bilingual_str& res, const bilingual_str& warn)
{
    if (!res.empty()) res += Untranslated(", ");
    res += warn;
}

static void UpdateTipLog(
    const CCoinsViewCache& coins_tip,
    const CBlockIndex* tip,
    const CChainParams& params,
    const std::string& func_name,
    const std::string& prefix,
    const std::string& warning_messages) EXCLUSIVE_LOCKS_REQUIRED(::cs_main)
{

    AssertLockHeld(::cs_main);
    LogPrintf("%s%s: new best=%s height=%d version=0x%08x log2_work=%f tx=%lu date='%s' progress=%f cache=%.1fMiB(%utxo)%s\n",
        prefix, func_name,
        tip->GetBlockHash().ToString(), tip->nHeight, tip->nVersion,
        log(tip->nChainWork.getdouble()) / log(2.0), (unsigned long)tip->nChainTx,
        FormatISO8601DateTime(tip->GetBlockTime()),
        GuessVerificationProgress(params.TxData(), tip),
        coins_tip.DynamicMemoryUsage() * (1.0 / (1 << 20)),
        coins_tip.GetCacheSize(),
        !warning_messages.empty() ? strprintf(" warning='%s'", warning_messages) : "");
}

void CChainState::UpdateTip(const CBlockIndex* pindexNew)
{
    AssertLockHeld(::cs_main);
    const auto& coins_tip = this->CoinsTip();

    // The remainder of the function isn't relevant if we are not acting on
    // the active chainstate, so return if need be.
    if (this != &m_chainman.ActiveChainstate()) {
        // Only log every so often so that we don't bury log messages at the tip.
        constexpr int BACKGROUND_LOG_INTERVAL = 2000;
        if (pindexNew->nHeight % BACKGROUND_LOG_INTERVAL == 0) {
            UpdateTipLog(coins_tip, pindexNew, m_params, __func__, "[background validation] ", "");
        }
        return;
    }

    // New best block
    if (m_mempool) {
        m_mempool->AddTransactionsUpdated(1);
    }

    {
        LOCK(g_best_block_mutex);
        g_best_block = pindexNew->GetBlockHash();
        g_best_block_cv.notify_all();
    }

    bilingual_str warning_messages;
    if (!this->IsInitialBlockDownload()) {
        const CBlockIndex* pindex = pindexNew;
        for (int bit = 0; bit < VERSIONBITS_NUM_BITS; bit++) {
            WarningBitsConditionChecker checker(bit);
            ThresholdState state = checker.GetStateFor(pindex, m_params.GetConsensus(), warningcache[bit]);
            if (state == ThresholdState::ACTIVE || state == ThresholdState::LOCKED_IN) {
                const bilingual_str warning = strprintf(_("Unknown new rules activated (versionbit %i)"), bit);
                if (state == ThresholdState::ACTIVE) {
                    DoWarning(warning);
                } else {
                    AppendWarning(warning_messages, warning);
                }
            }
        }
    }
    UpdateTipLog(coins_tip, pindexNew, m_params, __func__, "", warning_messages.original);
}

/** Disconnect m_chain's tip.
  * After calling, the mempool will be in an inconsistent state, with
  * transactions from disconnected blocks being added to disconnectpool.  You
  * should make the mempool consistent again by calling MaybeUpdateMempoolForReorg.
  * with cs_main held.
  *
  * If disconnectpool is nullptr, then no disconnected transactions are added to
  * disconnectpool (note that the caller is responsible for mempool consistency
  * in any case).
  */
bool CChainState::DisconnectTip(BlockValidationState& state, DisconnectedBlockTransactions* disconnectpool)
{
    AssertLockHeld(cs_main);
    if (m_mempool) AssertLockHeld(m_mempool->cs);

    CBlockIndex *pindexDelete = m_chain.Tip();
    assert(pindexDelete);
    CheckNameDB (*this, true);
    // Read block from disk.
    std::shared_ptr<CBlock> pblock = std::make_shared<CBlock>();
    CBlock& block = *pblock;
    if (!ReadBlockFromDisk(block, pindexDelete, m_params.GetConsensus())) {
        return error("DisconnectTip(): Failed to read block");
    }
    // Apply the block atomically to the chain state.
    int64_t nStart = GetTimeMicros();
    {
        CCoinsViewCache view(&CoinsTip());
        assert(view.GetBestBlock() == pindexDelete->GetBlockHash());
        if (DisconnectBlock(block, pindexDelete, view) != DISCONNECT_OK)
            return error("DisconnectTip(): DisconnectBlock %s failed", pindexDelete->GetBlockHash().ToString());
        bool flushed = view.Flush();
        assert(flushed);
    }
    LogPrint(BCLog::BENCH, "- Disconnect block: %.2fms\n", (GetTimeMicros() - nStart) * MILLI);
    // Write the chain state to disk, if necessary.
    if (!FlushStateToDisk(state, FlushStateMode::IF_NEEDED)) {
        return false;
    }

    if (disconnectpool && m_mempool) {
        // Save transactions to re-add to mempool at end of reorg
        for (auto it = block.vtx.rbegin(); it != block.vtx.rend(); ++it) {
            disconnectpool->addTransaction(*it);
        }
        while (disconnectpool->DynamicMemoryUsage() > MAX_DISCONNECTED_TX_POOL_SIZE * 1000) {
            // Drop the earliest entry, and remove its children from the mempool.
            auto it = disconnectpool->queuedTx.get<insertion_order>().begin();
            m_mempool->removeRecursive(**it, MemPoolRemovalReason::REORG);
            disconnectpool->removeEntry(it);
        }
    }

    m_chain.SetTip(pindexDelete->pprev);

    UpdateTip(pindexDelete->pprev);
    CheckNameDB (*this, true);
    // Let wallets know transactions went from 1-confirmed to
    // 0-confirmed or conflicted:
    GetMainSignals().BlockDisconnected(pblock, pindexDelete);
    return true;
}

static int64_t nTimeReadFromDisk = 0;
static int64_t nTimeConnectTotal = 0;
static int64_t nTimeFlush = 0;
static int64_t nTimeChainState = 0;
static int64_t nTimePostConnect = 0;

struct PerBlockConnectTrace {
    CBlockIndex* pindex = nullptr;
    std::shared_ptr<const CBlock> pblock;
    PerBlockConnectTrace() {}
};
/**
 * Used to track blocks whose transactions were applied to the UTXO state as a
 * part of a single ActivateBestChainStep call.
 *
 * This class is single-use, once you call GetBlocksConnected() you have to throw
 * it away and make a new one.
 */
class ConnectTrace {
private:
    std::vector<PerBlockConnectTrace> blocksConnected;

public:
    explicit ConnectTrace() : blocksConnected(1) {}

    void BlockConnected(CBlockIndex* pindex, std::shared_ptr<const CBlock> pblock) {
        assert(!blocksConnected.back().pindex);
        assert(pindex);
        assert(pblock);
        blocksConnected.back().pindex = pindex;
        blocksConnected.back().pblock = std::move(pblock);
        blocksConnected.emplace_back();
    }

    std::vector<PerBlockConnectTrace>& GetBlocksConnected() {
        // We always keep one extra block at the end of our list because
        // blocks are added after all the conflicted transactions have
        // been filled in. Thus, the last entry should always be an empty
        // one waiting for the transactions from the next block. We pop
        // the last entry here to make sure the list we return is sane.
        assert(!blocksConnected.back().pindex);
        blocksConnected.pop_back();
        return blocksConnected;
    }
};

/**
 * Connect a new block to m_chain. pblock is either nullptr or a pointer to a CBlock
 * corresponding to pindexNew, to bypass loading it again from disk.
 *
 * The block is added to connectTrace if connection succeeds.
 */
bool CChainState::ConnectTip(BlockValidationState& state, CBlockIndex* pindexNew, const std::shared_ptr<const CBlock>& pblock, ConnectTrace& connectTrace, DisconnectedBlockTransactions& disconnectpool)
{
    AssertLockHeld(cs_main);
    if (m_mempool) AssertLockHeld(m_mempool->cs);

    assert(pindexNew->pprev == m_chain.Tip());
    CheckNameDB (*this, true);
    // Read block from disk.
    int64_t nTime1 = GetTimeMicros();
    std::shared_ptr<const CBlock> pthisBlock;
    if (!pblock) {
        std::shared_ptr<CBlock> pblockNew = std::make_shared<CBlock>();
        if (!ReadBlockFromDisk(*pblockNew, pindexNew, m_params.GetConsensus())) {
            return AbortNode(state, "Failed to read block");
        }
        pthisBlock = pblockNew;
    } else {
        pthisBlock = pblock;
    }
    const CBlock& blockConnecting = *pthisBlock;
    // Apply the block atomically to the chain state.
    int64_t nTime2 = GetTimeMicros(); nTimeReadFromDisk += nTime2 - nTime1;
    int64_t nTime3;
    LogPrint(BCLog::BENCH, "  - Load block from disk: %.2fms [%.2fs]\n", (nTime2 - nTime1) * MILLI, nTimeReadFromDisk * MICRO);
    {
        CCoinsViewCache view(&CoinsTip());
        bool rv = ConnectBlock(blockConnecting, state, pindexNew, view);
        GetMainSignals().BlockChecked(blockConnecting, state);
        if (!rv) {
            if (state.IsInvalid())
                InvalidBlockFound(pindexNew, state);
            return error("%s: ConnectBlock %s failed, %s", __func__, pindexNew->GetBlockHash().ToString(), state.ToString());
        }
        nTime3 = GetTimeMicros(); nTimeConnectTotal += nTime3 - nTime2;
        assert(nBlocksTotal > 0);
        LogPrint(BCLog::BENCH, "  - Connect total: %.2fms [%.2fs (%.2fms/blk)]\n", (nTime3 - nTime2) * MILLI, nTimeConnectTotal * MICRO, nTimeConnectTotal * MILLI / nBlocksTotal);
        bool flushed = view.Flush();
        assert(flushed);
    }
    int64_t nTime4 = GetTimeMicros(); nTimeFlush += nTime4 - nTime3;
    LogPrint(BCLog::BENCH, "  - Flush: %.2fms [%.2fs (%.2fms/blk)]\n", (nTime4 - nTime3) * MILLI, nTimeFlush * MICRO, nTimeFlush * MILLI / nBlocksTotal);
    // Write the chain state to disk, if necessary.
    if (!FlushStateToDisk(state, FlushStateMode::IF_NEEDED)) {
        return false;
    }
    int64_t nTime5 = GetTimeMicros(); nTimeChainState += nTime5 - nTime4;
    LogPrint(BCLog::BENCH, "  - Writing chainstate: %.2fms [%.2fs (%.2fms/blk)]\n", (nTime5 - nTime4) * MILLI, nTimeChainState * MICRO, nTimeChainState * MILLI / nBlocksTotal);
    // Remove conflicting transactions from the mempool.;
    if (m_mempool) {
        m_mempool->removeForBlock(blockConnecting.vtx, pindexNew->nHeight);
        disconnectpool.removeForBlock(blockConnecting.vtx);
    }
    // Update m_chain & related variables.
    m_chain.SetTip(pindexNew);
    UpdateTip(pindexNew);
    CheckNameDB (*this, false);

    int64_t nTime6 = GetTimeMicros(); nTimePostConnect += nTime6 - nTime5; nTimeTotal += nTime6 - nTime1;
    LogPrint(BCLog::BENCH, "  - Connect postprocess: %.2fms [%.2fs (%.2fms/blk)]\n", (nTime6 - nTime5) * MILLI, nTimePostConnect * MICRO, nTimePostConnect * MILLI / nBlocksTotal);
    LogPrint(BCLog::BENCH, "- Connect block: %.2fms [%.2fs (%.2fms/blk)]\n", (nTime6 - nTime1) * MILLI, nTimeTotal * MICRO, nTimeTotal * MILLI / nBlocksTotal);

    connectTrace.BlockConnected(pindexNew, std::move(pthisBlock));
    return true;
}

/**
 * Return the tip of the chain with the most work in it, that isn't
 * known to be invalid (it's however far from certain to be valid).
 */
CBlockIndex* CChainState::FindMostWorkChain()
{
    AssertLockHeld(::cs_main);
    do {
        CBlockIndex *pindexNew = nullptr;

        // Find the best candidate header.
        {
            std::set<CBlockIndex*, CBlockIndexWorkComparator>::reverse_iterator it = setBlockIndexCandidates.rbegin();
            if (it == setBlockIndexCandidates.rend())
                return nullptr;
            pindexNew = *it;
        }

        // Check whether all blocks on the path between the currently active chain and the candidate are valid.
        // Just going until the active chain is an optimization, as we know all blocks in it are valid already.
        CBlockIndex *pindexTest = pindexNew;
        bool fInvalidAncestor = false;
        while (pindexTest && !m_chain.Contains(pindexTest)) {
            assert(pindexTest->HaveTxsDownloaded() || pindexTest->nHeight == 0);

            // Pruned nodes may have entries in setBlockIndexCandidates for
            // which block files have been deleted.  Remove those as candidates
            // for the most work chain if we come across them; we can't switch
            // to a chain unless we have all the non-active-chain parent blocks.
            bool fFailedChain = pindexTest->nStatus & BLOCK_FAILED_MASK;
            bool fMissingData = !(pindexTest->nStatus & BLOCK_HAVE_DATA);
            if (fFailedChain || fMissingData) {
                // Candidate chain is not usable (either invalid or missing data)
                if (fFailedChain && (m_chainman.m_best_invalid == nullptr || pindexNew->nChainWork > m_chainman.m_best_invalid->nChainWork)) {
                    m_chainman.m_best_invalid = pindexNew;
                }
                CBlockIndex *pindexFailed = pindexNew;
                // Remove the entire chain from the set.
                while (pindexTest != pindexFailed) {
                    if (fFailedChain) {
                        pindexFailed->nStatus |= BLOCK_FAILED_CHILD;
                    } else if (fMissingData) {
                        // If we're missing data, then add back to m_blocks_unlinked,
                        // so that if the block arrives in the future we can try adding
                        // to setBlockIndexCandidates again.
                        m_blockman.m_blocks_unlinked.insert(
                            std::make_pair(pindexFailed->pprev, pindexFailed));
                    }
                    setBlockIndexCandidates.erase(pindexFailed);
                    pindexFailed = pindexFailed->pprev;
                }
                setBlockIndexCandidates.erase(pindexTest);
                fInvalidAncestor = true;
                break;
            }
            pindexTest = pindexTest->pprev;
        }
        if (!fInvalidAncestor)
            return pindexNew;
    } while(true);
}

/** Delete all entries in setBlockIndexCandidates that are worse than the current tip. */
void CChainState::PruneBlockIndexCandidates() {
    // Note that we can't delete the current block itself, as we may need to return to it later in case a
    // reorganization to a better block fails.
    std::set<CBlockIndex*, CBlockIndexWorkComparator>::iterator it = setBlockIndexCandidates.begin();
    while (it != setBlockIndexCandidates.end() && setBlockIndexCandidates.value_comp()(*it, m_chain.Tip())) {
        setBlockIndexCandidates.erase(it++);
    }
    // Either the current tip or a successor of it we're working towards is left in setBlockIndexCandidates.
    assert(!setBlockIndexCandidates.empty());
}

/**
 * Try to make some progress towards making pindexMostWork the active block.
 * pblock is either nullptr or a pointer to a CBlock corresponding to pindexMostWork.
 *
 * @returns true unless a system error occurred
 */
bool CChainState::ActivateBestChainStep(BlockValidationState& state, CBlockIndex* pindexMostWork, const std::shared_ptr<const CBlock>& pblock, bool& fInvalidFound, ConnectTrace& connectTrace)
{
    AssertLockHeld(cs_main);
    if (m_mempool) AssertLockHeld(m_mempool->cs);

    const CBlockIndex* pindexOldTip = m_chain.Tip();
    const CBlockIndex* pindexFork = m_chain.FindFork(pindexMostWork);

    // Disconnect active blocks which are no longer in the best chain.
    bool fBlocksDisconnected = false;
    DisconnectedBlockTransactions disconnectpool;
    while (m_chain.Tip() && m_chain.Tip() != pindexFork) {
        if (!DisconnectTip(state, &disconnectpool)) {
            // This is likely a fatal error, but keep the mempool consistent,
            // just in case. Only remove from the mempool in this case.
            MaybeUpdateMempoolForReorg(disconnectpool, false);

            // If we're unable to disconnect a block during normal operation,
            // then that is a failure of our local system -- we should abort
            // rather than stay on a less work chain.
            AbortNode(state, "Failed to disconnect block; see debug.log for details");
            return false;
        }
        fBlocksDisconnected = true;
    }

    // Build list of new blocks to connect (in descending height order).
    std::vector<CBlockIndex*> vpindexToConnect;
    bool fContinue = true;
    int nHeight = pindexFork ? pindexFork->nHeight : -1;
    while (fContinue && nHeight != pindexMostWork->nHeight) {
        // Don't iterate the entire list of potential improvements toward the best tip, as we likely only need
        // a few blocks along the way.
        int nTargetHeight = std::min(nHeight + 32, pindexMostWork->nHeight);
        vpindexToConnect.clear();
        vpindexToConnect.reserve(nTargetHeight - nHeight);
        CBlockIndex* pindexIter = pindexMostWork->GetAncestor(nTargetHeight);
        while (pindexIter && pindexIter->nHeight != nHeight) {
            vpindexToConnect.push_back(pindexIter);
            pindexIter = pindexIter->pprev;
        }
        nHeight = nTargetHeight;

        // Connect new blocks.
        for (CBlockIndex* pindexConnect : reverse_iterate(vpindexToConnect)) {
            if (!ConnectTip(state, pindexConnect, pindexConnect == pindexMostWork ? pblock : std::shared_ptr<const CBlock>(), connectTrace, disconnectpool)) {
                if (state.IsInvalid()) {
                    // The block violates a consensus rule.
                    if (state.GetResult() != BlockValidationResult::BLOCK_MUTATED) {
                        InvalidChainFound(vpindexToConnect.front());
                    }
                    state = BlockValidationState();
                    fInvalidFound = true;
                    fContinue = false;
                    break;
                } else {
                    // A system error occurred (disk space, database error, ...).
                    // Make the mempool consistent with the current tip, just in case
                    // any observers try to use it before shutdown.
                    MaybeUpdateMempoolForReorg(disconnectpool, false);
                    return false;
                }
            } else {
                PruneBlockIndexCandidates();
                if (!pindexOldTip || m_chain.Tip()->nChainWork > pindexOldTip->nChainWork) {
                    // We're in a better position than we were. Return temporarily to release the lock.
                    fContinue = false;
                    break;
                }
            }
        }
    }

    if (fBlocksDisconnected) {
        // If any blocks were disconnected, disconnectpool may be non empty.  Add
        // any disconnected transactions back to the mempool.
        MaybeUpdateMempoolForReorg(disconnectpool, true);
    }
    if (m_mempool) m_mempool->check(this->CoinsTip(), this->m_chain.Height() + 1);

    CheckForkWarningConditions();

    return true;
}

static SynchronizationState GetSynchronizationState(bool init)
{
    if (!init) return SynchronizationState::POST_INIT;
    if (::fReindex) return SynchronizationState::INIT_REINDEX;
    return SynchronizationState::INIT_DOWNLOAD;
}

static bool NotifyHeaderTip(CChainState& chainstate) LOCKS_EXCLUDED(cs_main) {
    bool fNotify = false;
    bool fInitialBlockDownload = false;
    static CBlockIndex* pindexHeaderOld = nullptr;
    CBlockIndex* pindexHeader = nullptr;
    {
        LOCK(cs_main);
        pindexHeader = pindexBestHeader;

        if (pindexHeader != pindexHeaderOld) {
            fNotify = true;
            fInitialBlockDownload = chainstate.IsInitialBlockDownload();
            pindexHeaderOld = pindexHeader;
        }
    }
    // Send block tip changed notifications without cs_main
    if (fNotify) {
        uiInterface.NotifyHeaderTip(GetSynchronizationState(fInitialBlockDownload), pindexHeader);
    }
    return fNotify;
}

static void LimitValidationInterfaceQueue() LOCKS_EXCLUDED(cs_main) {
    AssertLockNotHeld(cs_main);

    if (GetMainSignals().CallbacksPending() > 10) {
        SyncWithValidationInterfaceQueue();
    }
}

bool CChainState::ActivateBestChain(BlockValidationState& state, std::shared_ptr<const CBlock> pblock)
{
    AssertLockNotHeld(m_chainstate_mutex);

    // Note that while we're often called here from ProcessNewBlock, this is
    // far from a guarantee. Things in the P2P/RPC will often end up calling
    // us in the middle of ProcessNewBlock - do not assume pblock is set
    // sanely for performance or correctness!
    AssertLockNotHeld(::cs_main);

    // ABC maintains a fair degree of expensive-to-calculate internal state
    // because this function periodically releases cs_main so that it does not lock up other threads for too long
    // during large connects - and to allow for e.g. the callback queue to drain
    // we use m_chainstate_mutex to enforce mutual exclusion so that only one caller may execute this function at a time
    LOCK(m_chainstate_mutex);

    CBlockIndex *pindexMostWork = nullptr;
    CBlockIndex *pindexNewTip = nullptr;
    int nStopAtHeight = gArgs.GetIntArg("-stopatheight", DEFAULT_STOPATHEIGHT);
    do {
        // Block until the validation queue drains. This should largely
        // never happen in normal operation, however may happen during
        // reindex, causing memory blowup if we run too far ahead.
        // Note that if a validationinterface callback ends up calling
        // ActivateBestChain this may lead to a deadlock! We should
        // probably have a DEBUG_LOCKORDER test for this in the future.
        LimitValidationInterfaceQueue();

        {
            LOCK(cs_main);
            // Lock transaction pool for at least as long as it takes for connectTrace to be consumed
            LOCK(MempoolMutex());
            CBlockIndex* starting_tip = m_chain.Tip();
            bool blocks_connected = false;
            do {
                // We absolutely may not unlock cs_main until we've made forward progress
                // (with the exception of shutdown due to hardware issues, low disk space, etc).
                ConnectTrace connectTrace; // Destructed before cs_main is unlocked

                if (pindexMostWork == nullptr) {
                    pindexMostWork = FindMostWorkChain();
                }

                // Whether we have anything to do at all.
                if (pindexMostWork == nullptr || pindexMostWork == m_chain.Tip()) {
                    break;
                }

                bool fInvalidFound = false;
                std::shared_ptr<const CBlock> nullBlockPtr;
                if (!ActivateBestChainStep(state, pindexMostWork, pblock && pblock->GetHash() == pindexMostWork->GetBlockHash() ? pblock : nullBlockPtr, fInvalidFound, connectTrace)) {
                    // A system error occurred
                    return false;
                }
                blocks_connected = true;

                if (fInvalidFound) {
                    // Wipe cache, we may need another branch now.
                    pindexMostWork = nullptr;
                }
                pindexNewTip = m_chain.Tip();

                for (const PerBlockConnectTrace& trace : connectTrace.GetBlocksConnected()) {
                    assert(trace.pblock && trace.pindex);
                    GetMainSignals().BlockConnected(trace.pblock, trace.pindex);
                }
            } while (!m_chain.Tip() || (starting_tip && CBlockIndexWorkComparator()(m_chain.Tip(), starting_tip)));
            if (!blocks_connected) return true;

            const CBlockIndex* pindexFork = m_chain.FindFork(starting_tip);
            bool fInitialDownload = IsInitialBlockDownload();

            // Notify external listeners about the new tip.
            // Enqueue while holding cs_main to ensure that UpdatedBlockTip is called in the order in which blocks are connected
            if (pindexFork != pindexNewTip) {
                // Notify ValidationInterface subscribers
                GetMainSignals().UpdatedBlockTip(pindexNewTip, pindexFork, fInitialDownload);

                // Always notify the UI if a new block tip was connected
                uiInterface.NotifyBlockTip(GetSynchronizationState(fInitialDownload), pindexNewTip);
            }
        }
        // When we reach this point, we switched to a new tip (stored in pindexNewTip).

        if (nStopAtHeight && pindexNewTip && pindexNewTip->nHeight >= nStopAtHeight) StartShutdown();

        // We check shutdown only after giving ActivateBestChainStep a chance to run once so that we
        // never shutdown before connecting the genesis block during LoadChainTip(). Previously this
        // caused an assert() failure during shutdown in such cases as the UTXO DB flushing checks
        // that the best block hash is non-null.
        if (ShutdownRequested()) break;
    } while (pindexNewTip != pindexMostWork);
    CheckBlockIndex();

    // Write changes periodically to disk, after relay.
    if (!FlushStateToDisk(state, FlushStateMode::PERIODIC)) {
        return false;
    }

    return true;
}

bool CChainState::PreciousBlock(BlockValidationState& state, CBlockIndex* pindex)
{
    AssertLockNotHeld(m_chainstate_mutex);
    AssertLockNotHeld(::cs_main);
    {
        LOCK(cs_main);
        if (pindex->nChainWork < m_chain.Tip()->nChainWork) {
            // Nothing to do, this block is not at the tip.
            return true;
        }
        if (m_chain.Tip()->nChainWork > nLastPreciousChainwork) {
            // The chain has been extended since the last call, reset the counter.
            nBlockReverseSequenceId = -1;
        }
        nLastPreciousChainwork = m_chain.Tip()->nChainWork;
        setBlockIndexCandidates.erase(pindex);
        pindex->nSequenceId = nBlockReverseSequenceId;
        if (nBlockReverseSequenceId > std::numeric_limits<int32_t>::min()) {
            // We can't keep reducing the counter if somebody really wants to
            // call preciousblock 2**31-1 times on the same set of tips...
            nBlockReverseSequenceId--;
        }
        if (pindex->IsValid(BLOCK_VALID_TRANSACTIONS) && pindex->HaveTxsDownloaded()) {
            setBlockIndexCandidates.insert(pindex);
            PruneBlockIndexCandidates();
        }
    }

    return ActivateBestChain(state, std::shared_ptr<const CBlock>());
}

bool CChainState::InvalidateBlock(BlockValidationState& state, CBlockIndex* pindex)
{
    AssertLockNotHeld(m_chainstate_mutex);
    AssertLockNotHeld(::cs_main);

    // Genesis block can't be invalidated
    assert(pindex);
    if (pindex->nHeight == 0) return false;

    CBlockIndex* to_mark_failed = pindex;
    bool pindex_was_in_chain = false;
    int disconnected = 0;

    // We do not allow ActivateBestChain() to run while InvalidateBlock() is
    // running, as that could cause the tip to change while we disconnect
    // blocks.
    LOCK(m_chainstate_mutex);

    // We'll be acquiring and releasing cs_main below, to allow the validation
    // callbacks to run. However, we should keep the block index in a
    // consistent state as we disconnect blocks -- in particular we need to
    // add equal-work blocks to setBlockIndexCandidates as we disconnect.
    // To avoid walking the block index repeatedly in search of candidates,
    // build a map once so that we can look up candidate blocks by chain
    // work as we go.
    std::multimap<const arith_uint256, CBlockIndex *> candidate_blocks_by_work;

    {
        LOCK(cs_main);
        for (auto& entry : m_blockman.m_block_index) {
            CBlockIndex* candidate = &entry.second;
            // We don't need to put anything in our active chain into the
            // multimap, because those candidates will be found and considered
            // as we disconnect.
            // Instead, consider only non-active-chain blocks that have at
            // least as much work as where we expect the new tip to end up.
            if (!m_chain.Contains(candidate) &&
                    !CBlockIndexWorkComparator()(candidate, pindex->pprev) &&
                    candidate->IsValid(BLOCK_VALID_TRANSACTIONS) &&
                    candidate->HaveTxsDownloaded()) {
                candidate_blocks_by_work.insert(std::make_pair(candidate->nChainWork, candidate));
            }
        }
    }

    // Disconnect (descendants of) pindex, and mark them invalid.
    while (true) {
        if (ShutdownRequested()) break;

        // Make sure the queue of validation callbacks doesn't grow unboundedly.
        LimitValidationInterfaceQueue();

        LOCK(cs_main);
        // Lock for as long as disconnectpool is in scope to make sure MaybeUpdateMempoolForReorg is
        // called after DisconnectTip without unlocking in between
        LOCK(MempoolMutex());
        if (!m_chain.Contains(pindex)) break;
        pindex_was_in_chain = true;
        CBlockIndex *invalid_walk_tip = m_chain.Tip();

        // ActivateBestChain considers blocks already in m_chain
        // unconditionally valid already, so force disconnect away from it.
        DisconnectedBlockTransactions disconnectpool;
        bool ret = DisconnectTip(state, &disconnectpool);
        // DisconnectTip will add transactions to disconnectpool.
        // Adjust the mempool to be consistent with the new tip, adding
        // transactions back to the mempool if disconnecting was successful,
        // and we're not doing a very deep invalidation (in which case
        // keeping the mempool up to date is probably futile anyway).
        MaybeUpdateMempoolForReorg(disconnectpool, /* fAddToMempool = */ (++disconnected <= 10) && ret);
        if (!ret) return false;
        assert(invalid_walk_tip->pprev == m_chain.Tip());

        // We immediately mark the disconnected blocks as invalid.
        // This prevents a case where pruned nodes may fail to invalidateblock
        // and be left unable to start as they have no tip candidates (as there
        // are no blocks that meet the "have data and are not invalid per
        // nStatus" criteria for inclusion in setBlockIndexCandidates).
        invalid_walk_tip->nStatus |= BLOCK_FAILED_VALID;
        m_blockman.m_dirty_blockindex.insert(invalid_walk_tip);
        setBlockIndexCandidates.erase(invalid_walk_tip);
        setBlockIndexCandidates.insert(invalid_walk_tip->pprev);
        if (invalid_walk_tip->pprev == to_mark_failed && (to_mark_failed->nStatus & BLOCK_FAILED_VALID)) {
            // We only want to mark the last disconnected block as BLOCK_FAILED_VALID; its children
            // need to be BLOCK_FAILED_CHILD instead.
            to_mark_failed->nStatus = (to_mark_failed->nStatus ^ BLOCK_FAILED_VALID) | BLOCK_FAILED_CHILD;
            m_blockman.m_dirty_blockindex.insert(to_mark_failed);
        }

        // Add any equal or more work headers to setBlockIndexCandidates
        auto candidate_it = candidate_blocks_by_work.lower_bound(invalid_walk_tip->pprev->nChainWork);
        while (candidate_it != candidate_blocks_by_work.end()) {
            if (!CBlockIndexWorkComparator()(candidate_it->second, invalid_walk_tip->pprev)) {
                setBlockIndexCandidates.insert(candidate_it->second);
                candidate_it = candidate_blocks_by_work.erase(candidate_it);
            } else {
                ++candidate_it;
            }
        }

        // Track the last disconnected block, so we can correct its BLOCK_FAILED_CHILD status in future
        // iterations, or, if it's the last one, call InvalidChainFound on it.
        to_mark_failed = invalid_walk_tip;
    }

    CheckBlockIndex();

    {
        LOCK(cs_main);
        if (m_chain.Contains(to_mark_failed)) {
            // If the to-be-marked invalid block is in the active chain, something is interfering and we can't proceed.
            return false;
        }

        // Mark pindex (or the last disconnected block) as invalid, even when it never was in the main chain
        to_mark_failed->nStatus |= BLOCK_FAILED_VALID;
        m_blockman.m_dirty_blockindex.insert(to_mark_failed);
        setBlockIndexCandidates.erase(to_mark_failed);
        m_chainman.m_failed_blocks.insert(to_mark_failed);

        // If any new blocks somehow arrived while we were disconnecting
        // (above), then the pre-calculation of what should go into
        // setBlockIndexCandidates may have missed entries. This would
        // technically be an inconsistency in the block index, but if we clean
        // it up here, this should be an essentially unobservable error.
        // Loop back over all block index entries and add any missing entries
        // to setBlockIndexCandidates.
        for (auto& [_, block_index] : m_blockman.m_block_index) {
            if (block_index.IsValid(BLOCK_VALID_TRANSACTIONS) && block_index.HaveTxsDownloaded() && !setBlockIndexCandidates.value_comp()(&block_index, m_chain.Tip())) {
                setBlockIndexCandidates.insert(&block_index);
            }
        }

        InvalidChainFound(to_mark_failed);
    }

    // Only notify about a new block tip if the active chain was modified.
    if (pindex_was_in_chain) {
        uiInterface.NotifyBlockTip(GetSynchronizationState(IsInitialBlockDownload()), to_mark_failed->pprev);
    }
    return true;
}

void CChainState::ResetBlockFailureFlags(CBlockIndex *pindex) {
    AssertLockHeld(cs_main);

    int nHeight = pindex->nHeight;

    // Remove the invalidity flag from this block and all its descendants.
    for (auto& [_, block_index] : m_blockman.m_block_index) {
        if (!block_index.IsValid() && block_index.GetAncestor(nHeight) == pindex) {
            block_index.nStatus &= ~BLOCK_FAILED_MASK;
            m_blockman.m_dirty_blockindex.insert(&block_index);
            if (block_index.IsValid(BLOCK_VALID_TRANSACTIONS) && block_index.HaveTxsDownloaded() && setBlockIndexCandidates.value_comp()(m_chain.Tip(), &block_index)) {
                setBlockIndexCandidates.insert(&block_index);
            }
            if (&block_index == m_chainman.m_best_invalid) {
                // Reset invalid block marker if it was pointing to one of those.
                m_chainman.m_best_invalid = nullptr;
            }
            m_chainman.m_failed_blocks.erase(&block_index);
        }
    }

    // Remove the invalidity flag from all ancestors too.
    while (pindex != nullptr) {
        if (pindex->nStatus & BLOCK_FAILED_MASK) {
            pindex->nStatus &= ~BLOCK_FAILED_MASK;
            m_blockman.m_dirty_blockindex.insert(pindex);
            m_chainman.m_failed_blocks.erase(pindex);
        }
        pindex = pindex->pprev;
    }
}

/** Mark a block as having its data received and checked (up to BLOCK_VALID_TRANSACTIONS). */
void CChainState::ReceivedBlockTransactions(const CBlock& block, CBlockIndex* pindexNew, const FlatFilePos& pos)
{
    AssertLockHeld(cs_main);
    pindexNew->nTx = block.vtx.size();
    pindexNew->nChainTx = 0;
    pindexNew->nFile = pos.nFile;
    pindexNew->nDataPos = pos.nPos;
    pindexNew->nUndoPos = 0;
    pindexNew->nStatus |= BLOCK_HAVE_DATA;
    if (DeploymentActiveAt(*pindexNew, m_params.GetConsensus(), Consensus::DEPLOYMENT_SEGWIT)) {
        pindexNew->nStatus |= BLOCK_OPT_WITNESS;
    }
    pindexNew->RaiseValidity(BLOCK_VALID_TRANSACTIONS);
    m_blockman.m_dirty_blockindex.insert(pindexNew);

    if (pindexNew->pprev == nullptr || pindexNew->pprev->HaveTxsDownloaded()) {
        // If pindexNew is the genesis block or all parents are BLOCK_VALID_TRANSACTIONS.
        std::deque<CBlockIndex*> queue;
        queue.push_back(pindexNew);

        // Recursively process any descendant blocks that now may be eligible to be connected.
        while (!queue.empty()) {
            CBlockIndex *pindex = queue.front();
            queue.pop_front();
            pindex->nChainTx = (pindex->pprev ? pindex->pprev->nChainTx : 0) + pindex->nTx;
            pindex->nSequenceId = nBlockSequenceId++;
            if (m_chain.Tip() == nullptr || !setBlockIndexCandidates.value_comp()(pindex, m_chain.Tip())) {
                setBlockIndexCandidates.insert(pindex);
            }
            std::pair<std::multimap<CBlockIndex*, CBlockIndex*>::iterator, std::multimap<CBlockIndex*, CBlockIndex*>::iterator> range = m_blockman.m_blocks_unlinked.equal_range(pindex);
            while (range.first != range.second) {
                std::multimap<CBlockIndex*, CBlockIndex*>::iterator it = range.first;
                queue.push_back(it->second);
                range.first++;
                m_blockman.m_blocks_unlinked.erase(it);
            }
        }
    } else {
        if (pindexNew->pprev && pindexNew->pprev->IsValid(BLOCK_VALID_TREE)) {
            m_blockman.m_blocks_unlinked.insert(std::make_pair(pindexNew->pprev, pindexNew));
        }
    }
}

static bool CheckBlockHeader(const CBlockHeader& block, BlockValidationState& state, const Consensus::Params& consensusParams, bool fCheckPOW = true)
{
    // Check proof of work matches claimed amount
    if (fCheckPOW && !CheckProofOfWork(block, consensusParams))
        return state.Invalid(BlockValidationResult::BLOCK_INVALID_HEADER, "high-hash", "proof of work failed");

    return true;
}

bool CheckBlock(const CBlock& block, BlockValidationState& state, const Consensus::Params& consensusParams, bool fCheckPOW, bool fCheckMerkleRoot)
{
    // These are checks that are independent of context.

    if (block.fChecked)
        return true;

    // Check that the header is valid (particularly PoW).  This is mostly
    // redundant with the call in AcceptBlockHeader.
    if (!CheckBlockHeader(block, state, consensusParams, fCheckPOW))
        return false;

    // Signet only: check block solution
    if (consensusParams.signet_blocks && fCheckPOW && !CheckSignetBlockSolution(block, consensusParams)) {
        return state.Invalid(BlockValidationResult::BLOCK_CONSENSUS, "bad-signet-blksig", "signet block signature validation failure");
    }

    // Check the merkle root.
    if (fCheckMerkleRoot) {
        bool mutated;
        uint256 hashMerkleRoot2 = BlockMerkleRoot(block, &mutated);
        if (block.hashMerkleRoot != hashMerkleRoot2)
            return state.Invalid(BlockValidationResult::BLOCK_MUTATED, "bad-txnmrklroot", "hashMerkleRoot mismatch");

        // Check for merkle tree malleability (CVE-2012-2459): repeating sequences
        // of transactions in a block without affecting the merkle root of a block,
        // while still invalidating it.
        if (mutated)
            return state.Invalid(BlockValidationResult::BLOCK_MUTATED, "bad-txns-duplicate", "duplicate transaction");
    }

    // All potential-corruption validation must be done before we do any
    // transaction validation, as otherwise we may mark the header as invalid
    // because we receive the wrong transactions for it.
    // Note that witness malleability is checked in ContextualCheckBlock, so no
    // checks that use witness data may be performed here.

    // Size limits
    if (block.vtx.empty() || block.vtx.size() * WITNESS_SCALE_FACTOR > MAX_BLOCK_WEIGHT || ::GetSerializeSize(block, PROTOCOL_VERSION | SERIALIZE_TRANSACTION_NO_WITNESS) * WITNESS_SCALE_FACTOR > MAX_BLOCK_WEIGHT)
        return state.Invalid(BlockValidationResult::BLOCK_CONSENSUS, "bad-blk-length", "size limits failed");

    // First transaction must be coinbase, the rest must not be
    if (block.vtx.empty() || !block.vtx[0]->IsCoinBase())
        return state.Invalid(BlockValidationResult::BLOCK_CONSENSUS, "bad-cb-missing", "first tx is not coinbase");
    for (unsigned int i = 1; i < block.vtx.size(); i++)
        if (block.vtx[i]->IsCoinBase())
            return state.Invalid(BlockValidationResult::BLOCK_CONSENSUS, "bad-cb-multiple", "more than one coinbase");

    // Check transactions
    // Must check for duplicate inputs (see CVE-2018-17144)
    for (const auto& tx : block.vtx) {
        TxValidationState tx_state;
        if (!CheckTransaction(*tx, tx_state)) {
            // CheckBlock() does context-free validation checks. The only
            // possible failures are consensus failures.
            assert(tx_state.GetResult() == TxValidationResult::TX_CONSENSUS);
            return state.Invalid(BlockValidationResult::BLOCK_CONSENSUS, tx_state.GetRejectReason(),
                                 strprintf("Transaction check failed (tx hash %s) %s", tx->GetHash().ToString(), tx_state.GetDebugMessage()));
        }
    }
    unsigned int nSigOps = 0;
    for (const auto& tx : block.vtx)
    {
        nSigOps += GetLegacySigOpCount(*tx);
    }
    if (nSigOps * WITNESS_SCALE_FACTOR > MAX_BLOCK_SIGOPS_COST)
        return state.Invalid(BlockValidationResult::BLOCK_CONSENSUS, "bad-blk-sigops", "out-of-bounds SigOpCount");

    if (fCheckPOW && fCheckMerkleRoot)
        block.fChecked = true;

    return true;
}

void UpdateUncommittedBlockStructures(CBlock& block, const CBlockIndex* pindexPrev, const Consensus::Params& consensusParams)
{
    int commitpos = GetWitnessCommitmentIndex(block);
    static const std::vector<unsigned char> nonce(32, 0x00);
    if (commitpos != NO_WITNESS_COMMITMENT && DeploymentActiveAfter(pindexPrev, consensusParams, Consensus::DEPLOYMENT_SEGWIT) && !block.vtx[0]->HasWitness()) {
        CMutableTransaction tx(*block.vtx[0]);
        tx.vin[0].scriptWitness.stack.resize(1);
        tx.vin[0].scriptWitness.stack[0] = nonce;
        block.vtx[0] = MakeTransactionRef(std::move(tx));
    }
}

std::vector<unsigned char> GenerateCoinbaseCommitment(CBlock& block, const CBlockIndex* pindexPrev, const Consensus::Params& consensusParams)
{
    std::vector<unsigned char> commitment;
    int commitpos = GetWitnessCommitmentIndex(block);
    std::vector<unsigned char> ret(32, 0x00);
    if (commitpos == NO_WITNESS_COMMITMENT) {
        uint256 witnessroot = BlockWitnessMerkleRoot(block, nullptr);
        CHash256().Write(witnessroot).Write(ret).Finalize(witnessroot);
        CTxOut out;
        out.nValue = 0;
        out.scriptPubKey.resize(MINIMUM_WITNESS_COMMITMENT);
        out.scriptPubKey[0] = OP_RETURN;
        out.scriptPubKey[1] = 0x24;
        out.scriptPubKey[2] = 0xaa;
        out.scriptPubKey[3] = 0x21;
        out.scriptPubKey[4] = 0xa9;
        out.scriptPubKey[5] = 0xed;
        memcpy(&out.scriptPubKey[6], witnessroot.begin(), 32);
        commitment = std::vector<unsigned char>(out.scriptPubKey.begin(), out.scriptPubKey.end());
        CMutableTransaction tx(*block.vtx[0]);
        tx.vout.push_back(out);
        block.vtx[0] = MakeTransactionRef(std::move(tx));
    }
    UpdateUncommittedBlockStructures(block, pindexPrev, consensusParams);
    return commitment;
}

/** Context-dependent validity checks.
 *  By "context", we mean only the previous block headers, but not the UTXO
 *  set; UTXO-related validity checks are done in ConnectBlock().
 *  NOTE: This function is not currently invoked by ConnectBlock(), so we
 *  should consider upgrade issues if we change which consensus rules are
 *  enforced in this function (eg by adding a new consensus rule). See comment
 *  in ConnectBlock().
 *  Note that -reindex-chainstate skips the validation that happens here!
 */
static bool ContextualCheckBlockHeader(const CBlockHeader& block, BlockValidationState& state, BlockManager& blockman, const CChainParams& params, const CBlockIndex* pindexPrev, int64_t nAdjustedTime, const bool fCheckBits) EXCLUSIVE_LOCKS_REQUIRED(::cs_main)
{
    AssertLockHeld(::cs_main);
    assert(pindexPrev != nullptr);
    const int nHeight = pindexPrev->nHeight + 1;

    /* Verify Xaya's requirement that the main block header must have zero bits
       (the difficulty is in the powdata instead).  */
    if (block.nBits != 0)
        return state.Invalid(BlockValidationResult::BLOCK_INVALID_HEADER,
                             "nonzero-bits",
                             "block header has non-zero bit");

    // Check proof of work
    const Consensus::Params& consensusParams = params.GetConsensus();
    if (fCheckBits && block.pow.getBits() != GetNextWorkRequired(block.pow.getCoreAlgo(), pindexPrev, consensusParams))
        return state.Invalid(BlockValidationResult::BLOCK_INVALID_HEADER, "bad-diffbits", "incorrect proof of work");

    // Check against checkpoints
    if (fCheckpointsEnabled) {
        // Don't accept any forks from the main chain prior to last checkpoint.
        // GetLastCheckpoint finds the last checkpoint in MapCheckpoints that's in our
        // BlockIndex().
        const CBlockIndex* pcheckpoint = blockman.GetLastCheckpoint(params.Checkpoints());
        if (pcheckpoint && nHeight < pcheckpoint->nHeight) {
            LogPrintf("ERROR: %s: forked chain older than last checkpoint (height %d)\n", __func__, nHeight);
            return state.Invalid(BlockValidationResult::BLOCK_CHECKPOINT, "bad-fork-prior-to-checkpoint");
        }
    }

    // Check timestamp against prev
    if (block.GetBlockTime() <= pindexPrev->GetMedianTimePast())
        return state.Invalid(BlockValidationResult::BLOCK_INVALID_HEADER, "time-too-old", "block's timestamp is too early");

    // Check timestamp
    if (block.GetBlockTime() > nAdjustedTime + MAX_FUTURE_BLOCK_TIME)
        return state.Invalid(BlockValidationResult::BLOCK_TIME_FUTURE, "time-too-new", "block timestamp too far in the future");

    // Reject blocks with outdated version
    if ((block.nVersion < 2 && DeploymentActiveAfter(pindexPrev, consensusParams, Consensus::DEPLOYMENT_HEIGHTINCB)) ||
        (block.nVersion < 3 && DeploymentActiveAfter(pindexPrev, consensusParams, Consensus::DEPLOYMENT_DERSIG)) ||
        (block.nVersion < 4 && DeploymentActiveAfter(pindexPrev, consensusParams, Consensus::DEPLOYMENT_CLTV))) {
            return state.Invalid(BlockValidationResult::BLOCK_INVALID_HEADER, strprintf("bad-version(0x%08x)", block.nVersion),
                                 strprintf("rejected nVersion=0x%08x block", block.nVersion));
    }

    return true;
}

/** NOTE: This function is not currently invoked by ConnectBlock(), so we
 *  should consider upgrade issues if we change which consensus rules are
 *  enforced in this function (eg by adding a new consensus rule). See comment
 *  in ConnectBlock().
 *  Note that -reindex-chainstate skips the validation that happens here!
 */
static bool ContextualCheckBlock(const CBlock& block, BlockValidationState& state, const Consensus::Params& consensusParams, const CBlockIndex* pindexPrev)
{
    const int nHeight = pindexPrev == nullptr ? 0 : pindexPrev->nHeight + 1;

    // Enforce BIP113 (Median Time Past).
    int nLockTimeFlags = 0;
    if (DeploymentActiveAfter(pindexPrev, consensusParams, Consensus::DEPLOYMENT_CSV)) {
        assert(pindexPrev != nullptr);
        nLockTimeFlags |= LOCKTIME_MEDIAN_TIME_PAST;
    }

    int64_t nLockTimeCutoff = (nLockTimeFlags & LOCKTIME_MEDIAN_TIME_PAST)
                              ? pindexPrev->GetMedianTimePast()
                              : block.GetBlockTime();

    // Check that all transactions are finalized
    for (const auto& tx : block.vtx) {
        if (!IsFinalTx(*tx, nHeight, nLockTimeCutoff)) {
            return state.Invalid(BlockValidationResult::BLOCK_CONSENSUS, "bad-txns-nonfinal", "non-final transaction");
        }
    }

    // Enforce rule that the coinbase starts with serialized block height
    if (DeploymentActiveAfter(pindexPrev, consensusParams, Consensus::DEPLOYMENT_HEIGHTINCB))
    {
        CScript expect = CScript() << nHeight;
        if (block.vtx[0]->vin[0].scriptSig.size() < expect.size() ||
            !std::equal(expect.begin(), expect.end(), block.vtx[0]->vin[0].scriptSig.begin())) {
            return state.Invalid(BlockValidationResult::BLOCK_CONSENSUS, "bad-cb-height", "block height mismatch in coinbase");
        }
    }

    // Validation for witness commitments.
    // * We compute the witness hash (which is the hash including witnesses) of all the block's transactions, except the
    //   coinbase (where 0x0000....0000 is used instead).
    // * The coinbase scriptWitness is a stack of a single 32-byte vector, containing a witness reserved value (unconstrained).
    // * We build a merkle tree with all those witness hashes as leaves (similar to the hashMerkleRoot in the block header).
    // * There must be at least one output whose scriptPubKey is a single 36-byte push, the first 4 bytes of which are
    //   {0xaa, 0x21, 0xa9, 0xed}, and the following 32 bytes are SHA256^2(witness root, witness reserved value). In case there are
    //   multiple, the last one is used.
    bool fHaveWitness = false;
    if (DeploymentActiveAfter(pindexPrev, consensusParams, Consensus::DEPLOYMENT_SEGWIT)) {
        int commitpos = GetWitnessCommitmentIndex(block);
        if (commitpos != NO_WITNESS_COMMITMENT) {
            bool malleated = false;
            uint256 hashWitness = BlockWitnessMerkleRoot(block, &malleated);
            // The malleation check is ignored; as the transaction tree itself
            // already does not permit it, it is impossible to trigger in the
            // witness tree.
            if (block.vtx[0]->vin[0].scriptWitness.stack.size() != 1 || block.vtx[0]->vin[0].scriptWitness.stack[0].size() != 32) {
                return state.Invalid(BlockValidationResult::BLOCK_MUTATED, "bad-witness-nonce-size", strprintf("%s : invalid witness reserved value size", __func__));
            }
            CHash256().Write(hashWitness).Write(block.vtx[0]->vin[0].scriptWitness.stack[0]).Finalize(hashWitness);
            if (memcmp(hashWitness.begin(), &block.vtx[0]->vout[commitpos].scriptPubKey[6], 32)) {
                return state.Invalid(BlockValidationResult::BLOCK_MUTATED, "bad-witness-merkle-match", strprintf("%s : witness merkle commitment mismatch", __func__));
            }
            fHaveWitness = true;
        }
    }

    // No witness data is allowed in blocks that don't commit to witness data, as this would otherwise leave room for spam
    if (!fHaveWitness) {
      for (const auto& tx : block.vtx) {
            if (tx->HasWitness()) {
                return state.Invalid(BlockValidationResult::BLOCK_MUTATED, "unexpected-witness", strprintf("%s : unexpected witness data found", __func__));
            }
        }
    }

    // After the coinbase witness reserved value and commitment are verified,
    // we can check if the block weight passes (before we've checked the
    // coinbase witness, it would be possible for the weight to be too
    // large by filling up the coinbase witness, which doesn't change
    // the block hash, so we couldn't mark the block as permanently
    // failed).
    if (GetBlockWeight(block) > MAX_BLOCK_WEIGHT) {
        return state.Invalid(BlockValidationResult::BLOCK_CONSENSUS, "bad-blk-weight", strprintf("%s : weight limit failed", __func__));
    }

    return true;
}

bool ChainstateManager::AcceptBlockHeader(const CBlockHeader& block, BlockValidationState& state, const CChainParams& chainparams, CBlockIndex** ppindex)
{
    AssertLockHeld(cs_main);
    // Check for duplicate
    uint256 hash = block.GetHash();
    BlockMap::iterator miSelf{m_blockman.m_block_index.find(hash)};
    if (hash != chainparams.GetConsensus().hashGenesisBlock) {
        if (miSelf != m_blockman.m_block_index.end()) {
            // Block header is already known.
            CBlockIndex* pindex = &(miSelf->second);
            if (ppindex)
                *ppindex = pindex;
            if (pindex->nStatus & BLOCK_FAILED_MASK) {
                LogPrint(BCLog::VALIDATION, "%s: block %s is marked invalid\n", __func__, hash.ToString());
                return state.Invalid(BlockValidationResult::BLOCK_CACHED_INVALID, "duplicate");
            }
            return true;
        }

        if (!CheckBlockHeader(block, state, chainparams.GetConsensus())) {
            LogPrint(BCLog::VALIDATION, "%s: Consensus::CheckBlockHeader: %s, %s\n", __func__, hash.ToString(), state.ToString());
            return false;
        }

        // Get prev block index
        CBlockIndex* pindexPrev = nullptr;
        BlockMap::iterator mi{m_blockman.m_block_index.find(block.hashPrevBlock)};
        if (mi == m_blockman.m_block_index.end()) {
            LogPrint(BCLog::VALIDATION, "%s: %s prev block not found\n", __func__, hash.ToString());
            return state.Invalid(BlockValidationResult::BLOCK_MISSING_PREV, "prev-blk-not-found");
        }
        pindexPrev = &((*mi).second);
        if (pindexPrev->nStatus & BLOCK_FAILED_MASK) {
            LogPrint(BCLog::VALIDATION, "%s: %s prev block invalid\n", __func__, hash.ToString());
            return state.Invalid(BlockValidationResult::BLOCK_INVALID_PREV, "bad-prevblk");
        }
        if (!ContextualCheckBlockHeader(block, state, m_blockman, chainparams, pindexPrev, GetAdjustedTime(), true)) {
            LogPrint(BCLog::VALIDATION, "%s: Consensus::ContextualCheckBlockHeader: %s, %s\n", __func__, hash.ToString(), state.ToString());
            return false;
        }

        /* Determine if this block descends from any block which has been found
         * invalid (m_failed_blocks), then mark pindexPrev and any blocks between
         * them as failed. For example:
         *
         *                D3
         *              /
         *      B2 - C2
         *    /         \
         *  A             D2 - E2 - F2
         *    \
         *      B1 - C1 - D1 - E1
         *
         * In the case that we attempted to reorg from E1 to F2, only to find
         * C2 to be invalid, we would mark D2, E2, and F2 as BLOCK_FAILED_CHILD
         * but NOT D3 (it was not in any of our candidate sets at the time).
         *
         * In any case D3 will also be marked as BLOCK_FAILED_CHILD at restart
         * in LoadBlockIndex.
         */
        if (!pindexPrev->IsValid(BLOCK_VALID_SCRIPTS)) {
            // The above does not mean "invalid": it checks if the previous block
            // hasn't been validated up to BLOCK_VALID_SCRIPTS. This is a performance
            // optimization, in the common case of adding a new block to the tip,
            // we don't need to iterate over the failed blocks list.
            for (const CBlockIndex* failedit : m_failed_blocks) {
                if (pindexPrev->GetAncestor(failedit->nHeight) == failedit) {
                    assert(failedit->nStatus & BLOCK_FAILED_VALID);
                    CBlockIndex* invalid_walk = pindexPrev;
                    while (invalid_walk != failedit) {
                        invalid_walk->nStatus |= BLOCK_FAILED_CHILD;
                        m_blockman.m_dirty_blockindex.insert(invalid_walk);
                        invalid_walk = invalid_walk->pprev;
                    }
                    LogPrint(BCLog::VALIDATION, "%s: %s prev block invalid\n", __func__, hash.ToString());
                    return state.Invalid(BlockValidationResult::BLOCK_INVALID_PREV, "bad-prevblk");
                }
            }
        }
    }
    CBlockIndex* pindex{m_blockman.AddToBlockIndex(block)};

    if (ppindex)
        *ppindex = pindex;

    return true;
}

// Exposed wrapper for AcceptBlockHeader
bool ChainstateManager::ProcessNewBlockHeaders(const std::vector<CBlockHeader>& headers, BlockValidationState& state, const CChainParams& chainparams, const CBlockIndex** ppindex)
{
    AssertLockNotHeld(cs_main);
    {
        LOCK(cs_main);
        for (const CBlockHeader& header : headers) {
            CBlockIndex *pindex = nullptr; // Use a temp pindex instead of ppindex to avoid a const_cast
            bool accepted{AcceptBlockHeader(header, state, chainparams, &pindex)};
            ActiveChainstate().CheckBlockIndex();

            if (!accepted) {
                return false;
            }
            if (ppindex) {
                *ppindex = pindex;
            }
        }
    }
    if (NotifyHeaderTip(ActiveChainstate())) {
        if (ActiveChainstate().IsInitialBlockDownload() && ppindex && *ppindex) {
            const CBlockIndex& last_accepted{**ppindex};
            const int64_t blocks_left{(GetTime() - last_accepted.GetBlockTime()) / AvgTargetSpacing(Params().GetConsensus(), (*ppindex)->nHeight)};
            const double progress{100.0 * last_accepted.nHeight / (last_accepted.nHeight + blocks_left)};
            LogPrintf("Synchronizing blockheaders, height: %d (~%.2f%%)\n", last_accepted.nHeight, progress);
        }
    }
    return true;
}

/** Store block on disk. If dbp is non-nullptr, the file is known to already reside on disk */
bool CChainState::AcceptBlock(const std::shared_ptr<const CBlock>& pblock, BlockValidationState& state, CBlockIndex** ppindex, bool fRequested, const FlatFilePos* dbp, bool* fNewBlock)
{
    const CBlock& block = *pblock;

    if (fNewBlock) *fNewBlock = false;
    AssertLockHeld(cs_main);

    CBlockIndex *pindexDummy = nullptr;
    CBlockIndex *&pindex = ppindex ? *ppindex : pindexDummy;

    bool accepted_header{m_chainman.AcceptBlockHeader(block, state, m_params, &pindex)};
    CheckBlockIndex();

    if (!accepted_header)
        return false;

    // Try to process all requested blocks that we don't have, but only
    // process an unrequested block if it's new and has enough work to
    // advance our tip, and isn't too many blocks ahead.
    bool fAlreadyHave = pindex->nStatus & BLOCK_HAVE_DATA;
    bool fHasMoreOrSameWork = (m_chain.Tip() ? pindex->nChainWork >= m_chain.Tip()->nChainWork : true);
    // Blocks that are too out-of-order needlessly limit the effectiveness of
    // pruning, because pruning will not delete block files that contain any
    // blocks which are too close in height to the tip.  Apply this test
    // regardless of whether pruning is enabled; it should generally be safe to
    // not process unrequested blocks.
    bool fTooFarAhead{pindex->nHeight > m_chain.Height() + int(MIN_BLOCKS_TO_KEEP)};

    // TODO: Decouple this function from the block download logic by removing fRequested
    // This requires some new chain data structure to efficiently look up if a
    // block is in a chain leading to a candidate for best tip, despite not
    // being such a candidate itself.
    // Note that this would break the getblockfrompeer RPC

    // TODO: deal better with return value and error conditions for duplicate
    // and unrequested blocks.
    if (fAlreadyHave) return true;
    if (!fRequested) {  // If we didn't ask for it:
        if (pindex->nTx != 0) return true;    // This is a previously-processed block that was pruned
        if (!fHasMoreOrSameWork) return true; // Don't process less-work chains
        if (fTooFarAhead) return true;        // Block height is too high

        // Protect against DoS attacks from low-work chains.
        // If our tip is behind, a peer could try to send us
        // low-work blocks on a fake chain that we would never
        // request; don't process these.
        if (pindex->nChainWork < nMinimumChainWork) return true;
    }

    if (!CheckBlock(block, state, m_params.GetConsensus()) ||
        !ContextualCheckBlock(block, state, m_params.GetConsensus(), pindex->pprev)) {
        if (state.IsInvalid() && state.GetResult() != BlockValidationResult::BLOCK_MUTATED) {
            pindex->nStatus |= BLOCK_FAILED_VALID;
            m_blockman.m_dirty_blockindex.insert(pindex);
        }
        return error("%s: %s", __func__, state.ToString());
    }

    // Header is valid/has work, merkle tree and segwit merkle tree are good...RELAY NOW
    // (but if it does not build on our best tip, let the SendMessages loop relay it)
    if (!IsInitialBlockDownload() && m_chain.Tip() == pindex->pprev)
        GetMainSignals().NewPoWValidBlock(pindex, pblock);

    // Write block to history file
    if (fNewBlock) *fNewBlock = true;
    try {
        FlatFilePos blockPos{m_blockman.SaveBlockToDisk(block, pindex->nHeight, m_chain, m_params, dbp)};
        if (blockPos.IsNull()) {
            state.Error(strprintf("%s: Failed to find position to write new block to disk", __func__));
            return false;
        }
        ReceivedBlockTransactions(block, pindex, blockPos);
    } catch (const std::runtime_error& e) {
        return AbortNode(state, std::string("System error: ") + e.what());
    }

    FlushStateToDisk(state, FlushStateMode::NONE);

    CheckBlockIndex();

    return true;
}

bool ChainstateManager::ProcessNewBlock(const CChainParams& chainparams, const std::shared_ptr<const CBlock>& block, bool force_processing, bool* new_block)
{
    AssertLockNotHeld(cs_main);

    {
        CBlockIndex *pindex = nullptr;
        if (new_block) *new_block = false;
        BlockValidationState state;

        // CheckBlock() does not support multi-threaded block validation because CBlock::fChecked can cause data race.
        // Therefore, the following critical section must include the CheckBlock() call as well.
        LOCK(cs_main);

        // Skipping AcceptBlock() for CheckBlock() failures means that we will never mark a block as invalid if
        // CheckBlock() fails.  This is protective against consensus failure if there are any unknown forms of block
        // malleability that cause CheckBlock() to fail; see e.g. CVE-2012-2459 and
        // https://lists.linuxfoundation.org/pipermail/bitcoin-dev/2019-February/016697.html.  Because CheckBlock() is
        // not very expensive, the anti-DoS benefits of caching failure (of a definitely-invalid block) are not substantial.
        bool ret = CheckBlock(*block, state, chainparams.GetConsensus());
        if (ret) {
            // Store to disk
            ret = ActiveChainstate().AcceptBlock(block, state, &pindex, force_processing, nullptr, new_block);
        }
        if (!ret) {
            GetMainSignals().BlockChecked(*block, state);
            return error("%s: AcceptBlock FAILED (%s)", __func__, state.ToString());
        }
    }

    NotifyHeaderTip(ActiveChainstate());

    BlockValidationState state; // Only used to report errors, not invalidity - ignore it
    if (!ActiveChainstate().ActivateBestChain(state, block)) {
        return error("%s: ActivateBestChain failed (%s)", __func__, state.ToString());
    }

    return true;
}

MempoolAcceptResult ChainstateManager::ProcessTransaction(const CTransactionRef& tx, bool test_accept)
{
    AssertLockHeld(cs_main);
    CChainState& active_chainstate = ActiveChainstate();
    if (!active_chainstate.GetMempool()) {
        TxValidationState state;
        state.Invalid(TxValidationResult::TX_NO_MEMPOOL, "no-mempool");
        return MempoolAcceptResult::Failure(state);
    }
    auto result = AcceptToMemoryPool(active_chainstate, tx, GetTime(), /*bypass_limits=*/ false, test_accept);
    active_chainstate.GetMempool()->check(active_chainstate.CoinsTip(), active_chainstate.m_chain.Height() + 1);
    return result;
}

bool TestBlockValidity(BlockValidationState& state,
                       const CChainParams& chainparams,
                       CChainState& chainstate,
                       const CBlock& block,
                       CBlockIndex* pindexPrev,
                       bool fCheckPOW,
                       bool fCheckBits,
                       bool fCheckMerkleRoot)
{
    AssertLockHeld(cs_main);
    assert(pindexPrev && pindexPrev == chainstate.m_chain.Tip());
    CCoinsViewCache viewNew(&chainstate.CoinsTip());
    uint256 block_hash(block.GetHash());
    CBlockIndex indexDummy(block);
    indexDummy.pprev = pindexPrev;
    indexDummy.nHeight = pindexPrev->nHeight + 1;
    indexDummy.phashBlock = &block_hash;

    // NOTE: CheckBlockHeader is called by CheckBlock
    if (!ContextualCheckBlockHeader(block, state, chainstate.m_blockman, chainparams, pindexPrev, GetAdjustedTime(), fCheckBits))
        return error("%s: Consensus::ContextualCheckBlockHeader: %s", __func__, state.ToString());
    if (!CheckBlock(block, state, chainparams.GetConsensus(), fCheckPOW, fCheckMerkleRoot))
        return error("%s: Consensus::CheckBlock: %s", __func__, state.ToString());
    if (!ContextualCheckBlock(block, state, chainparams.GetConsensus(), pindexPrev))
        return error("%s: Consensus::ContextualCheckBlock: %s", __func__, state.ToString());
    if (!chainstate.ConnectBlock(block, state, &indexDummy, viewNew, true)) {
        return false;
    }
    assert(state.IsValid());

    return true;
}

/* This function is called from the RPC code for pruneblockchain */
void PruneBlockFilesManual(CChainState& active_chainstate, int nManualPruneHeight)
{
    BlockValidationState state;
    if (!active_chainstate.FlushStateToDisk(
            state, FlushStateMode::NONE, nManualPruneHeight)) {
        LogPrintf("%s: failed to flush state (%s)\n", __func__, state.ToString());
    }
}

void CChainState::LoadMempool(const ArgsManager& args)
{
    if (!m_mempool) return;
    if (args.GetBoolArg("-persistmempool", DEFAULT_PERSIST_MEMPOOL)) {
        ::LoadMempool(*m_mempool, *this);
    }
    m_mempool->SetIsLoaded(!ShutdownRequested());
}

bool CChainState::LoadChainTip()
{
    AssertLockHeld(cs_main);
    const CCoinsViewCache& coins_cache = CoinsTip();
    assert(!coins_cache.GetBestBlock().IsNull()); // Never called when the coins view is empty
    const CBlockIndex* tip = m_chain.Tip();

    if (tip && tip->GetBlockHash() == coins_cache.GetBestBlock()) {
        return true;
    }

    // Load pointer to end of best chain
    CBlockIndex* pindex = m_blockman.LookupBlockIndex(coins_cache.GetBestBlock());
    if (!pindex) {
        return false;
    }
    m_chain.SetTip(pindex);
    PruneBlockIndexCandidates();

    tip = m_chain.Tip();
    LogPrintf("Loaded best chain: hashBestChain=%s height=%d date=%s progress=%f\n",
              tip->GetBlockHash().ToString(),
              m_chain.Height(),
              FormatISO8601DateTime(tip->GetBlockTime()),
              GuessVerificationProgress(m_params.TxData(), tip));
    return true;
}

CVerifyDB::CVerifyDB()
{
    uiInterface.ShowProgress(_("Verifying blocks…").translated, 0, false);
}

CVerifyDB::~CVerifyDB()
{
    uiInterface.ShowProgress("", 100, false);
}

bool CVerifyDB::VerifyDB(
    CChainState& chainstate,
    const Consensus::Params& consensus_params,
    CCoinsView& coinsview,
    int nCheckLevel, int nCheckDepth)
{
    AssertLockHeld(cs_main);

    if (chainstate.m_chain.Tip() == nullptr || chainstate.m_chain.Tip()->pprev == nullptr) {
        return true;
    }

    // Verify blocks in the best chain
    if (nCheckDepth <= 0 || nCheckDepth > chainstate.m_chain.Height()) {
        nCheckDepth = chainstate.m_chain.Height();
    }
    nCheckLevel = std::max(0, std::min(4, nCheckLevel));
    LogPrintf("Verifying last %i blocks at level %i\n", nCheckDepth, nCheckLevel);
    CCoinsViewCache coins(&coinsview);
    CBlockIndex* pindex;
    CBlockIndex* pindexFailure = nullptr;
    int nGoodTransactions = 0;
    BlockValidationState state;
    int reportDone = 0;
    LogPrintf("[0%%]..."); /* Continued */

    const bool is_snapshot_cs{!chainstate.m_from_snapshot_blockhash};

    for (pindex = chainstate.m_chain.Tip(); pindex && pindex->pprev; pindex = pindex->pprev) {
        const int percentageDone = std::max(1, std::min(99, (int)(((double)(chainstate.m_chain.Height() - pindex->nHeight)) / (double)nCheckDepth * (nCheckLevel >= 4 ? 50 : 100))));
        if (reportDone < percentageDone / 10) {
            // report every 10% step
            LogPrintf("[%d%%]...", percentageDone); /* Continued */
            reportDone = percentageDone / 10;
        }
        uiInterface.ShowProgress(_("Verifying blocks…").translated, percentageDone, false);
        if (pindex->nHeight <= chainstate.m_chain.Height() - nCheckDepth) {
            break;
        }
        if ((fPruneMode || is_snapshot_cs) && !(pindex->nStatus & BLOCK_HAVE_DATA)) {
            // If pruning or running under an assumeutxo snapshot, only go
            // back as far as we have data.
            LogPrintf("VerifyDB(): block verification stopping at height %d (pruning, no data)\n", pindex->nHeight);
            break;
        }
        CBlock block;
        // check level 0: read from disk
        if (!ReadBlockFromDisk(block, pindex, consensus_params)) {
            return error("VerifyDB(): *** ReadBlockFromDisk failed at %d, hash=%s", pindex->nHeight, pindex->GetBlockHash().ToString());
        }
        // check level 1: verify block validity
        if (nCheckLevel >= 1 && !CheckBlock(block, state, consensus_params)) {
            return error("%s: *** found bad block at %d, hash=%s (%s)\n", __func__,
                         pindex->nHeight, pindex->GetBlockHash().ToString(), state.ToString());
        }
        // check level 2: verify undo validity
        if (nCheckLevel >= 2 && pindex) {
            CBlockUndo undo;
            if (!pindex->GetUndoPos().IsNull()) {
                if (!UndoReadFromDisk(undo, pindex)) {
                    return error("VerifyDB(): *** found bad undo data at %d, hash=%s\n", pindex->nHeight, pindex->GetBlockHash().ToString());
                }
            }
        }
        // check level 3: check for inconsistencies during memory-only disconnect of tip blocks
        size_t curr_coins_usage = coins.DynamicMemoryUsage() + chainstate.CoinsTip().DynamicMemoryUsage();

        if (nCheckLevel >= 3 && curr_coins_usage <= chainstate.m_coinstip_cache_size_bytes) {
            assert(coins.GetBestBlock() == pindex->GetBlockHash());
            DisconnectResult res = chainstate.DisconnectBlock(block, pindex, coins);
            if (res == DISCONNECT_FAILED) {
                return error("VerifyDB(): *** irrecoverable inconsistency in block data at %d, hash=%s", pindex->nHeight, pindex->GetBlockHash().ToString());
            }
            if (res == DISCONNECT_UNCLEAN) {
                nGoodTransactions = 0;
                pindexFailure = pindex;
            } else {
                nGoodTransactions += block.vtx.size();
            }
        }
        if (ShutdownRequested()) return true;
    }
    if (pindexFailure) {
        return error("VerifyDB(): *** coin database inconsistencies found (last %i blocks, %i good transactions before that)\n", chainstate.m_chain.Height() - pindexFailure->nHeight + 1, nGoodTransactions);
    }

    // store block count as we move pindex at check level >= 4
    int block_count = chainstate.m_chain.Height() - pindex->nHeight;

    // check level 4: try reconnecting blocks
    if (nCheckLevel >= 4) {
        while (pindex != chainstate.m_chain.Tip()) {
            const int percentageDone = std::max(1, std::min(99, 100 - (int)(((double)(chainstate.m_chain.Height() - pindex->nHeight)) / (double)nCheckDepth * 50)));
            if (reportDone < percentageDone / 10) {
                // report every 10% step
                LogPrintf("[%d%%]...", percentageDone); /* Continued */
                reportDone = percentageDone / 10;
            }
            uiInterface.ShowProgress(_("Verifying blocks…").translated, percentageDone, false);
            pindex = chainstate.m_chain.Next(pindex);
            CBlock block;
            if (!ReadBlockFromDisk(block, pindex, consensus_params))
                return error("VerifyDB(): *** ReadBlockFromDisk failed at %d, hash=%s", pindex->nHeight, pindex->GetBlockHash().ToString());
            if (!chainstate.ConnectBlock(block, state, pindex, coins)) {
                return error("VerifyDB(): *** found unconnectable block at %d, hash=%s (%s)", pindex->nHeight, pindex->GetBlockHash().ToString(), state.ToString());
            }
            if (ShutdownRequested()) return true;
        }
    }

    LogPrintf("[DONE].\n");
    LogPrintf("No coin database inconsistencies in last %i blocks (%i transactions)\n", block_count, nGoodTransactions);

    return true;
}

/** Apply the effects of a block on the utxo cache, ignoring that it may already have been applied. */
bool CChainState::RollforwardBlock(const CBlockIndex* pindex, CCoinsViewCache& inputs)
{
    AssertLockHeld(cs_main);
    // TODO: merge with ConnectBlock
    CBlock block;
    if (!ReadBlockFromDisk(block, pindex, m_params.GetConsensus())) {
        return error("ReplayBlock(): ReadBlockFromDisk failed at %d, hash=%s", pindex->nHeight, pindex->GetBlockHash().ToString());
    }

    for (const CTransactionRef& tx : block.vtx) {
        if (!tx->IsCoinBase()) {
            for (const CTxIn &txin : tx->vin) {
                inputs.SpendCoin(txin.prevout);
            }
        }
        // Pass check = true as every addition may be an overwrite.
        AddCoins(inputs, *tx, pindex->nHeight, true);
    }
    return true;
}

bool CChainState::ReplayBlocks()
{
    LOCK(cs_main);

    CCoinsView& db = this->CoinsDB();
    CCoinsViewCache cache(&db);

    std::vector<uint256> hashHeads = db.GetHeadBlocks();
    if (hashHeads.empty()) return true; // We're already in a consistent state.
    if (hashHeads.size() != 2) return error("ReplayBlocks(): unknown inconsistent state");

    uiInterface.ShowProgress(_("Replaying blocks…").translated, 0, false);
    LogPrintf("Replaying blocks\n");

    const CBlockIndex* pindexOld = nullptr;  // Old tip during the interrupted flush.
    const CBlockIndex* pindexNew;            // New tip during the interrupted flush.
    const CBlockIndex* pindexFork = nullptr; // Latest block common to both the old and the new tip.

    if (m_blockman.m_block_index.count(hashHeads[0]) == 0) {
        return error("ReplayBlocks(): reorganization to unknown block requested");
    }
    pindexNew = &(m_blockman.m_block_index[hashHeads[0]]);

    if (!hashHeads[1].IsNull()) { // The old tip is allowed to be 0, indicating it's the first flush.
        if (m_blockman.m_block_index.count(hashHeads[1]) == 0) {
            return error("ReplayBlocks(): reorganization from unknown block requested");
        }
        pindexOld = &(m_blockman.m_block_index[hashHeads[1]]);
        pindexFork = LastCommonAncestor(pindexOld, pindexNew);
        assert(pindexFork != nullptr);
    }

    // Rollback along the old branch.
    while (pindexOld != pindexFork) {
        if (pindexOld->nHeight > 0) { // Never disconnect the genesis block.
            CBlock block;
            if (!ReadBlockFromDisk(block, pindexOld, m_params.GetConsensus())) {
                return error("RollbackBlock(): ReadBlockFromDisk() failed at %d, hash=%s", pindexOld->nHeight, pindexOld->GetBlockHash().ToString());
            }
            LogPrintf("Rolling back %s (%i)\n", pindexOld->GetBlockHash().ToString(), pindexOld->nHeight);
            DisconnectResult res = DisconnectBlock(block, pindexOld, cache);
            if (res == DISCONNECT_FAILED) {
                return error("RollbackBlock(): DisconnectBlock failed at %d, hash=%s", pindexOld->nHeight, pindexOld->GetBlockHash().ToString());
            }
            // If DISCONNECT_UNCLEAN is returned, it means a non-existing UTXO was deleted, or an existing UTXO was
            // overwritten. It corresponds to cases where the block-to-be-disconnect never had all its operations
            // applied to the UTXO set. However, as both writing a UTXO and deleting a UTXO are idempotent operations,
            // the result is still a version of the UTXO set with the effects of that block undone.
        }
        pindexOld = pindexOld->pprev;
    }

    // Roll forward from the forking point to the new tip.
    int nForkHeight = pindexFork ? pindexFork->nHeight : 0;
    for (int nHeight = nForkHeight + 1; nHeight <= pindexNew->nHeight; ++nHeight) {
        const CBlockIndex* pindex = pindexNew->GetAncestor(nHeight);
        LogPrintf("Rolling forward %s (%i)\n", pindex->GetBlockHash().ToString(), nHeight);
        uiInterface.ShowProgress(_("Replaying blocks…").translated, (int) ((nHeight - nForkHeight) * 100.0 / (pindexNew->nHeight - nForkHeight)) , false);
        if (!RollforwardBlock(pindex, cache)) return false;
    }

    cache.SetBestBlock(pindexNew->GetBlockHash());
    cache.Flush();
    uiInterface.ShowProgress("", 100, false);
    return true;
}

bool CChainState::NeedsRedownload() const
{
    AssertLockHeld(cs_main);

    // At and above m_params.SegwitHeight, segwit consensus rules must be validated
    CBlockIndex* block{m_chain.Tip()};

    while (block != nullptr && DeploymentActiveAt(*block, m_params.GetConsensus(), Consensus::DEPLOYMENT_SEGWIT)) {
        if (!(block->nStatus & BLOCK_OPT_WITNESS)) {
            // block is insufficiently validated for a segwit client
            return true;
        }
        block = block->pprev;
    }

    return false;
}

void CChainState::UnloadBlockIndex()
{
    AssertLockHeld(::cs_main);
    nBlockSequenceId = 1;
    setBlockIndexCandidates.clear();
}

// May NOT be used after any connections are up as much
// of the peer-processing logic assumes a consistent
// block index state
void UnloadBlockIndex(CTxMemPool* mempool, ChainstateManager& chainman)
{
    AssertLockHeld(::cs_main);
    chainman.Unload();
    pindexBestHeader = nullptr;
    if (mempool) mempool->clear();
    g_versionbitscache.Clear();
    for (int b = 0; b < VERSIONBITS_NUM_BITS; b++) {
        warningcache[b].clear();
    }
    fHavePruned = false;
}

bool ChainstateManager::LoadBlockIndex()
{
    AssertLockHeld(cs_main);
    // Load block index from databases
    bool needs_init = fReindex;
    if (!fReindex) {
        bool ret = m_blockman.LoadBlockIndexDB();
        if (!ret) return false;

        std::vector<CBlockIndex*> vSortedByHeight{m_blockman.GetAllBlockIndices()};
        std::sort(vSortedByHeight.begin(), vSortedByHeight.end(),
                  CBlockIndexHeightOnlyComparator());

        // Find start of assumed-valid region.
        int first_assumed_valid_height = std::numeric_limits<int>::max();

        for (const CBlockIndex* block : vSortedByHeight) {
            if (block->IsAssumedValid()) {
                auto chainstates = GetAll();

                // If we encounter an assumed-valid block index entry, ensure that we have
                // one chainstate that tolerates assumed-valid entries and another that does
                // not (i.e. the background validation chainstate), since assumed-valid
                // entries should always be pending validation by a fully-validated chainstate.
                auto any_chain = [&](auto fnc) { return std::any_of(chainstates.cbegin(), chainstates.cend(), fnc); };
                assert(any_chain([](auto chainstate) { return chainstate->reliesOnAssumedValid(); }));
                assert(any_chain([](auto chainstate) { return !chainstate->reliesOnAssumedValid(); }));

                first_assumed_valid_height = block->nHeight;
                break;
            }
        }

        for (CBlockIndex* pindex : vSortedByHeight) {
            if (ShutdownRequested()) return false;
            if (pindex->IsAssumedValid() ||
                    (pindex->IsValid(BLOCK_VALID_TRANSACTIONS) &&
                     (pindex->HaveTxsDownloaded() || pindex->pprev == nullptr))) {

                // Fill each chainstate's block candidate set. Only add assumed-valid
                // blocks to the tip candidate set if the chainstate is allowed to rely on
                // assumed-valid blocks.
                //
                // If all setBlockIndexCandidates contained the assumed-valid blocks, the
                // background chainstate's ActivateBestChain() call would add assumed-valid
                // blocks to the chain (based on how FindMostWorkChain() works). Obviously
                // we don't want this since the purpose of the background validation chain
                // is to validate assued-valid blocks.
                //
                // Note: This is considering all blocks whose height is greater or equal to
                // the first assumed-valid block to be assumed-valid blocks, and excluding
                // them from the background chainstate's setBlockIndexCandidates set. This
                // does mean that some blocks which are not technically assumed-valid
                // (later blocks on a fork beginning before the first assumed-valid block)
                // might not get added to the background chainstate, but this is ok,
                // because they will still be attached to the active chainstate if they
                // actually contain more work.
                //
                // Instead of this height-based approach, an earlier attempt was made at
                // detecting "holistically" whether the block index under consideration
                // relied on an assumed-valid ancestor, but this proved to be too slow to
                // be practical.
                for (CChainState* chainstate : GetAll()) {
                    if (chainstate->reliesOnAssumedValid() ||
                            pindex->nHeight < first_assumed_valid_height) {
                        chainstate->setBlockIndexCandidates.insert(pindex);
                    }
                }
            }
            if (pindex->nStatus & BLOCK_FAILED_MASK && (!m_best_invalid || pindex->nChainWork > m_best_invalid->nChainWork)) {
                m_best_invalid = pindex;
            }
        }

        needs_init = m_blockman.m_block_index.empty();
    }

    if (needs_init) {
        // Everything here is for *new* reindex/DBs. Thus, though
        // LoadBlockIndexDB may have set fReindex if we shut down
        // mid-reindex previously, we don't check fReindex and
        // instead only check it prior to LoadBlockIndexDB to set
        // needs_init.

        LogPrintf("Initializing databases...\n");
        fNameHistory = gArgs.GetBoolArg("-namehistory", false);
        m_blockman.m_block_tree_db->WriteFlag("namehistory", fNameHistory);
    }
    return true;
}

bool CChainState::LoadGenesisBlock()
{
    LOCK(cs_main);

    // Check whether we're already initialized by checking for genesis in
    // m_blockman.m_block_index. Note that we can't use m_chain here, since it is
    // set based on the coins db, not the block index db, which is the only
    // thing loaded at this point.
    if (m_blockman.m_block_index.count(m_params.GenesisBlock().GetHash()))
        return true;

    try {
        const CBlock& block = m_params.GenesisBlock();
        FlatFilePos blockPos{m_blockman.SaveBlockToDisk(block, 0, m_chain, m_params, nullptr)};
        if (blockPos.IsNull()) {
            return error("%s: writing genesis block to disk failed", __func__);
        }
        CBlockIndex *pindex = m_blockman.AddToBlockIndex(block);
        ReceivedBlockTransactions(block, pindex, blockPos);
    } catch (const std::runtime_error& e) {
        return error("%s: failed to write genesis block: %s", __func__, e.what());
    }

    return true;
}

void CChainState::LoadExternalBlockFile(FILE* fileIn, FlatFilePos* dbp)
{
    AssertLockNotHeld(m_chainstate_mutex);
    // Map of disk positions for blocks with unknown parent (only used for reindex)
    static std::multimap<uint256, FlatFilePos> mapBlocksUnknownParent;
    int64_t nStart = GetTimeMillis();

    int nLoaded = 0;
    try {
        // This takes over fileIn and calls fclose() on it in the CBufferedFile destructor
        CBufferedFile blkdat(fileIn, 2*MAX_BLOCK_SERIALIZED_SIZE, MAX_BLOCK_SERIALIZED_SIZE+8, SER_DISK, CLIENT_VERSION);
        uint64_t nRewind = blkdat.GetPos();
        while (!blkdat.eof()) {
            if (ShutdownRequested()) return;

            blkdat.SetPos(nRewind);
            nRewind++; // start one byte further next time, in case of failure
            blkdat.SetLimit(); // remove former limit
            unsigned int nSize = 0;
            try {
                // locate a header
                unsigned char buf[CMessageHeader::MESSAGE_START_SIZE];
                blkdat.FindByte(m_params.MessageStart()[0]);
                nRewind = blkdat.GetPos() + 1;
                blkdat >> buf;
                if (memcmp(buf, m_params.MessageStart(), CMessageHeader::MESSAGE_START_SIZE)) {
                    continue;
                }
                // read size
                blkdat >> nSize;
                if (nSize < 80 || nSize > MAX_BLOCK_SERIALIZED_SIZE)
                    continue;
            } catch (const std::exception&) {
                // no valid block header found; don't complain
                break;
            }
            try {
                // read block
                uint64_t nBlockPos = blkdat.GetPos();
                if (dbp)
                    dbp->nPos = nBlockPos;
                blkdat.SetLimit(nBlockPos + nSize);
                std::shared_ptr<CBlock> pblock = std::make_shared<CBlock>();
                CBlock& block = *pblock;
                blkdat >> block;
                nRewind = blkdat.GetPos();

                uint256 hash = block.GetHash();
                {
                    LOCK(cs_main);
                    // detect out of order blocks, and store them for later
                    if (hash != m_params.GetConsensus().hashGenesisBlock && !m_blockman.LookupBlockIndex(block.hashPrevBlock)) {
                        LogPrint(BCLog::REINDEX, "%s: Out of order block %s, parent %s not known\n", __func__, hash.ToString(),
                                block.hashPrevBlock.ToString());
                        if (dbp)
                            mapBlocksUnknownParent.insert(std::make_pair(block.hashPrevBlock, *dbp));
                        continue;
                    }

                    // process in case the block isn't known yet
                    const CBlockIndex* pindex = m_blockman.LookupBlockIndex(hash);
                    if (!pindex || (pindex->nStatus & BLOCK_HAVE_DATA) == 0) {
                      BlockValidationState state;
                      if (AcceptBlock(pblock, state, nullptr, true, dbp, nullptr)) {
                          nLoaded++;
                      }
                      if (state.IsError()) {
                          break;
                      }
                    } else if (hash != m_params.GetConsensus().hashGenesisBlock && pindex->nHeight % 1000 == 0) {
                        LogPrint(BCLog::REINDEX, "Block Import: already had block %s at height %d\n", hash.ToString(), pindex->nHeight);
                    }
                }

                // Activate the genesis block so normal node progress can continue
                if (hash == m_params.GetConsensus().hashGenesisBlock) {
                    BlockValidationState state;
                    if (!ActivateBestChain(state, nullptr)) {
                        break;
                    }
                }

                NotifyHeaderTip(*this);

                // Recursively process earlier encountered successors of this block
                std::deque<uint256> queue;
                queue.push_back(hash);
                while (!queue.empty()) {
                    uint256 head = queue.front();
                    queue.pop_front();
                    std::pair<std::multimap<uint256, FlatFilePos>::iterator, std::multimap<uint256, FlatFilePos>::iterator> range = mapBlocksUnknownParent.equal_range(head);
                    while (range.first != range.second) {
                        std::multimap<uint256, FlatFilePos>::iterator it = range.first;
                        std::shared_ptr<CBlock> pblockrecursive = std::make_shared<CBlock>();
                        if (ReadBlockFromDisk(*pblockrecursive, it->second, m_params.GetConsensus())) {
                            LogPrint(BCLog::REINDEX, "%s: Processing out of order child %s of %s\n", __func__, pblockrecursive->GetHash().ToString(),
                                    head.ToString());
                            LOCK(cs_main);
                            BlockValidationState dummy;
                            if (AcceptBlock(pblockrecursive, dummy, nullptr, true, &it->second, nullptr)) {
                                nLoaded++;
                                queue.push_back(pblockrecursive->GetHash());
                            }
                        }
                        range.first++;
                        mapBlocksUnknownParent.erase(it);
                        NotifyHeaderTip(*this);
                    }
                }
            } catch (const std::exception& e) {
                LogPrintf("%s: Deserialize or I/O error - %s\n", __func__, e.what());
            }
        }
    } catch (const std::runtime_error& e) {
        AbortNode(std::string("System error: ") + e.what());
    }
    LogPrintf("Loaded %i blocks from external file in %dms\n", nLoaded, GetTimeMillis() - nStart);
}

void CChainState::CheckBlockIndex()
{
    if (!fCheckBlockIndex) {
        return;
    }

    LOCK(cs_main);

    // During a reindex, we read the genesis block and call CheckBlockIndex before ActivateBestChain,
    // so we have the genesis block in m_blockman.m_block_index but no active chain. (A few of the
    // tests when iterating the block tree require that m_chain has been initialized.)
    if (m_chain.Height() < 0) {
        assert(m_blockman.m_block_index.size() <= 1);
        return;
    }

    // Build forward-pointing map of the entire block tree.
    std::multimap<CBlockIndex*,CBlockIndex*> forward;
    for (auto& [_, block_index] : m_blockman.m_block_index) {
        forward.emplace(block_index.pprev, &block_index);
    }

    assert(forward.size() == m_blockman.m_block_index.size());

    std::pair<std::multimap<CBlockIndex*,CBlockIndex*>::iterator,std::multimap<CBlockIndex*,CBlockIndex*>::iterator> rangeGenesis = forward.equal_range(nullptr);
    CBlockIndex *pindex = rangeGenesis.first->second;
    rangeGenesis.first++;
    assert(rangeGenesis.first == rangeGenesis.second); // There is only one index entry with parent nullptr.

    // Iterate over the entire block tree, using depth-first search.
    // Along the way, remember whether there are blocks on the path from genesis
    // block being explored which are the first to have certain properties.
    size_t nNodes = 0;
    int nHeight = 0;
    CBlockIndex* pindexFirstInvalid = nullptr; // Oldest ancestor of pindex which is invalid.
    CBlockIndex* pindexFirstMissing = nullptr; // Oldest ancestor of pindex which does not have BLOCK_HAVE_DATA.
    CBlockIndex* pindexFirstNeverProcessed = nullptr; // Oldest ancestor of pindex for which nTx == 0.
    CBlockIndex* pindexFirstNotTreeValid = nullptr; // Oldest ancestor of pindex which does not have BLOCK_VALID_TREE (regardless of being valid or not).
    CBlockIndex* pindexFirstNotTransactionsValid = nullptr; // Oldest ancestor of pindex which does not have BLOCK_VALID_TRANSACTIONS (regardless of being valid or not).
    CBlockIndex* pindexFirstNotChainValid = nullptr; // Oldest ancestor of pindex which does not have BLOCK_VALID_CHAIN (regardless of being valid or not).
    CBlockIndex* pindexFirstNotScriptsValid = nullptr; // Oldest ancestor of pindex which does not have BLOCK_VALID_SCRIPTS (regardless of being valid or not).
    while (pindex != nullptr) {
        nNodes++;
        if (pindexFirstInvalid == nullptr && pindex->nStatus & BLOCK_FAILED_VALID) pindexFirstInvalid = pindex;
        // Assumed-valid index entries will not have data since we haven't downloaded the
        // full block yet.
        if (pindexFirstMissing == nullptr && !(pindex->nStatus & BLOCK_HAVE_DATA) && !pindex->IsAssumedValid()) {
            pindexFirstMissing = pindex;
        }
        if (pindexFirstNeverProcessed == nullptr && pindex->nTx == 0) pindexFirstNeverProcessed = pindex;
        if (pindex->pprev != nullptr && pindexFirstNotTreeValid == nullptr && (pindex->nStatus & BLOCK_VALID_MASK) < BLOCK_VALID_TREE) pindexFirstNotTreeValid = pindex;

        if (pindex->pprev != nullptr && !pindex->IsAssumedValid()) {
            // Skip validity flag checks for BLOCK_ASSUMED_VALID index entries, since these
            // *_VALID_MASK flags will not be present for index entries we are temporarily assuming
            // valid.
            if (pindexFirstNotTransactionsValid == nullptr &&
                    (pindex->nStatus & BLOCK_VALID_MASK) < BLOCK_VALID_TRANSACTIONS) {
                pindexFirstNotTransactionsValid = pindex;
            }

            if (pindexFirstNotChainValid == nullptr &&
                    (pindex->nStatus & BLOCK_VALID_MASK) < BLOCK_VALID_CHAIN) {
                pindexFirstNotChainValid = pindex;
            }

            if (pindexFirstNotScriptsValid == nullptr &&
                    (pindex->nStatus & BLOCK_VALID_MASK) < BLOCK_VALID_SCRIPTS) {
                pindexFirstNotScriptsValid = pindex;
            }
        }

        // Begin: actual consistency checks.
        if (pindex->pprev == nullptr) {
            // Genesis block checks.
            assert(pindex->GetBlockHash() == m_params.GetConsensus().hashGenesisBlock); // Genesis block's hash must match.
            assert(pindex == m_chain.Genesis()); // The current active chain's genesis block must be this block.
        }
        if (!pindex->HaveTxsDownloaded()) assert(pindex->nSequenceId <= 0); // nSequenceId can't be set positive for blocks that aren't linked (negative is used for preciousblock)
        // VALID_TRANSACTIONS is equivalent to nTx > 0 for all nodes (whether or not pruning has occurred).
        // HAVE_DATA is only equivalent to nTx > 0 (or VALID_TRANSACTIONS) if no pruning has occurred.
        // Unless these indexes are assumed valid and pending block download on a
        // background chainstate.
        if (!fHavePruned && !pindex->IsAssumedValid()) {
            // If we've never pruned, then HAVE_DATA should be equivalent to nTx > 0
            assert(!(pindex->nStatus & BLOCK_HAVE_DATA) == (pindex->nTx == 0));
            assert(pindexFirstMissing == pindexFirstNeverProcessed);
        } else {
            // If we have pruned, then we can only say that HAVE_DATA implies nTx > 0
            if (pindex->nStatus & BLOCK_HAVE_DATA) assert(pindex->nTx > 0);
        }
        if (pindex->nStatus & BLOCK_HAVE_UNDO) assert(pindex->nStatus & BLOCK_HAVE_DATA);
        if (pindex->IsAssumedValid()) {
            // Assumed-valid blocks should have some nTx value.
            assert(pindex->nTx > 0);
            // Assumed-valid blocks should connect to the main chain.
            assert((pindex->nStatus & BLOCK_VALID_MASK) >= BLOCK_VALID_TREE);
        } else {
            // Otherwise there should only be an nTx value if we have
            // actually seen a block's transactions.
            assert(((pindex->nStatus & BLOCK_VALID_MASK) >= BLOCK_VALID_TRANSACTIONS) == (pindex->nTx > 0)); // This is pruning-independent.
        }
        // All parents having had data (at some point) is equivalent to all parents being VALID_TRANSACTIONS, which is equivalent to HaveTxsDownloaded().
        assert((pindexFirstNeverProcessed == nullptr) == pindex->HaveTxsDownloaded());
        assert((pindexFirstNotTransactionsValid == nullptr) == pindex->HaveTxsDownloaded());
        assert(pindex->nHeight == nHeight); // nHeight must be consistent.
        assert(pindex->pprev == nullptr || pindex->nChainWork >= pindex->pprev->nChainWork); // For every block except the genesis block, the chainwork must be larger than the parent's.
        assert(nHeight < 2 || (pindex->pskip && (pindex->pskip->nHeight < nHeight))); // The pskip pointer must point back for all but the first 2 blocks.
        assert(pindexFirstNotTreeValid == nullptr); // All m_blockman.m_block_index entries must at least be TREE valid
        if ((pindex->nStatus & BLOCK_VALID_MASK) >= BLOCK_VALID_TREE) assert(pindexFirstNotTreeValid == nullptr); // TREE valid implies all parents are TREE valid
        if ((pindex->nStatus & BLOCK_VALID_MASK) >= BLOCK_VALID_CHAIN) assert(pindexFirstNotChainValid == nullptr); // CHAIN valid implies all parents are CHAIN valid
        if ((pindex->nStatus & BLOCK_VALID_MASK) >= BLOCK_VALID_SCRIPTS) assert(pindexFirstNotScriptsValid == nullptr); // SCRIPTS valid implies all parents are SCRIPTS valid
        if (pindexFirstInvalid == nullptr) {
            // Checks for not-invalid blocks.
            assert((pindex->nStatus & BLOCK_FAILED_MASK) == 0); // The failed mask cannot be set for blocks without invalid parents.
        }
        if (!CBlockIndexWorkComparator()(pindex, m_chain.Tip()) && pindexFirstNeverProcessed == nullptr) {
            if (pindexFirstInvalid == nullptr) {
                const bool is_active = this == &m_chainman.ActiveChainstate();

                // If this block sorts at least as good as the current tip and
                // is valid and we have all data for its parents, it must be in
                // setBlockIndexCandidates.  m_chain.Tip() must also be there
                // even if some data has been pruned.
                //
                // Don't perform this check for the background chainstate since
                // its setBlockIndexCandidates shouldn't have some entries (i.e. those past the
                // snapshot block) which do exist in the block index for the active chainstate.
                if (is_active && (pindexFirstMissing == nullptr || pindex == m_chain.Tip())) {
                    assert(setBlockIndexCandidates.count(pindex));
                }
                // If some parent is missing, then it could be that this block was in
                // setBlockIndexCandidates but had to be removed because of the missing data.
                // In this case it must be in m_blocks_unlinked -- see test below.
            }
        } else { // If this block sorts worse than the current tip or some ancestor's block has never been seen, it cannot be in setBlockIndexCandidates.
            assert(setBlockIndexCandidates.count(pindex) == 0);
        }
        // Check whether this block is in m_blocks_unlinked.
        std::pair<std::multimap<CBlockIndex*,CBlockIndex*>::iterator,std::multimap<CBlockIndex*,CBlockIndex*>::iterator> rangeUnlinked = m_blockman.m_blocks_unlinked.equal_range(pindex->pprev);
        bool foundInUnlinked = false;
        while (rangeUnlinked.first != rangeUnlinked.second) {
            assert(rangeUnlinked.first->first == pindex->pprev);
            if (rangeUnlinked.first->second == pindex) {
                foundInUnlinked = true;
                break;
            }
            rangeUnlinked.first++;
        }
        if (pindex->pprev && (pindex->nStatus & BLOCK_HAVE_DATA) && pindexFirstNeverProcessed != nullptr && pindexFirstInvalid == nullptr) {
            // If this block has block data available, some parent was never received, and has no invalid parents, it must be in m_blocks_unlinked.
            assert(foundInUnlinked);
        }
        if (!(pindex->nStatus & BLOCK_HAVE_DATA)) assert(!foundInUnlinked); // Can't be in m_blocks_unlinked if we don't HAVE_DATA
        if (pindexFirstMissing == nullptr) assert(!foundInUnlinked); // We aren't missing data for any parent -- cannot be in m_blocks_unlinked.
        if (pindex->pprev && (pindex->nStatus & BLOCK_HAVE_DATA) && pindexFirstNeverProcessed == nullptr && pindexFirstMissing != nullptr) {
            // We HAVE_DATA for this block, have received data for all parents at some point, but we're currently missing data for some parent.
            assert(fHavePruned); // We must have pruned.
            // This block may have entered m_blocks_unlinked if:
            //  - it has a descendant that at some point had more work than the
            //    tip, and
            //  - we tried switching to that descendant but were missing
            //    data for some intermediate block between m_chain and the
            //    tip.
            // So if this block is itself better than m_chain.Tip() and it wasn't in
            // setBlockIndexCandidates, then it must be in m_blocks_unlinked.
            if (!CBlockIndexWorkComparator()(pindex, m_chain.Tip()) && setBlockIndexCandidates.count(pindex) == 0) {
                if (pindexFirstInvalid == nullptr) {
                    assert(foundInUnlinked);
                }
            }
        }
        // assert(pindex->GetBlockHash() == pindex->GetBlockHeader().GetHash()); // Perhaps too slow
        // End: actual consistency checks.

        // Try descending into the first subnode.
        std::pair<std::multimap<CBlockIndex*,CBlockIndex*>::iterator,std::multimap<CBlockIndex*,CBlockIndex*>::iterator> range = forward.equal_range(pindex);
        if (range.first != range.second) {
            // A subnode was found.
            pindex = range.first->second;
            nHeight++;
            continue;
        }
        // This is a leaf node.
        // Move upwards until we reach a node of which we have not yet visited the last child.
        while (pindex) {
            // We are going to either move to a parent or a sibling of pindex.
            // If pindex was the first with a certain property, unset the corresponding variable.
            if (pindex == pindexFirstInvalid) pindexFirstInvalid = nullptr;
            if (pindex == pindexFirstMissing) pindexFirstMissing = nullptr;
            if (pindex == pindexFirstNeverProcessed) pindexFirstNeverProcessed = nullptr;
            if (pindex == pindexFirstNotTreeValid) pindexFirstNotTreeValid = nullptr;
            if (pindex == pindexFirstNotTransactionsValid) pindexFirstNotTransactionsValid = nullptr;
            if (pindex == pindexFirstNotChainValid) pindexFirstNotChainValid = nullptr;
            if (pindex == pindexFirstNotScriptsValid) pindexFirstNotScriptsValid = nullptr;
            // Find our parent.
            CBlockIndex* pindexPar = pindex->pprev;
            // Find which child we just visited.
            std::pair<std::multimap<CBlockIndex*,CBlockIndex*>::iterator,std::multimap<CBlockIndex*,CBlockIndex*>::iterator> rangePar = forward.equal_range(pindexPar);
            while (rangePar.first->second != pindex) {
                assert(rangePar.first != rangePar.second); // Our parent must have at least the node we're coming from as child.
                rangePar.first++;
            }
            // Proceed to the next one.
            rangePar.first++;
            if (rangePar.first != rangePar.second) {
                // Move to the sibling.
                pindex = rangePar.first->second;
                break;
            } else {
                // Move up further.
                pindex = pindexPar;
                nHeight--;
                continue;
            }
        }
    }

    // Check that we actually traversed the entire map.
    assert(nNodes == forward.size());
}

std::string CChainState::ToString()
{
    AssertLockHeld(::cs_main);
    CBlockIndex* tip = m_chain.Tip();
    return strprintf("Chainstate [%s] @ height %d (%s)",
                     m_from_snapshot_blockhash ? "snapshot" : "ibd",
                     tip ? tip->nHeight : -1, tip ? tip->GetBlockHash().ToString() : "null");
}

bool CChainState::ResizeCoinsCaches(size_t coinstip_size, size_t coinsdb_size)
{
    AssertLockHeld(::cs_main);
    if (coinstip_size == m_coinstip_cache_size_bytes &&
            coinsdb_size == m_coinsdb_cache_size_bytes) {
        // Cache sizes are unchanged, no need to continue.
        return true;
    }
    size_t old_coinstip_size = m_coinstip_cache_size_bytes;
    m_coinstip_cache_size_bytes = coinstip_size;
    m_coinsdb_cache_size_bytes = coinsdb_size;
    CoinsDB().ResizeCache(coinsdb_size);

    LogPrintf("[%s] resized coinsdb cache to %.1f MiB\n",
        this->ToString(), coinsdb_size * (1.0 / 1024 / 1024));
    LogPrintf("[%s] resized coinstip cache to %.1f MiB\n",
        this->ToString(), coinstip_size * (1.0 / 1024 / 1024));

    BlockValidationState state;
    bool ret;

    if (coinstip_size > old_coinstip_size) {
        // Likely no need to flush if cache sizes have grown.
        ret = FlushStateToDisk(state, FlushStateMode::IF_NEEDED);
    } else {
        // Otherwise, flush state to disk and deallocate the in-memory coins map.
        ret = FlushStateToDisk(state, FlushStateMode::ALWAYS);
        CoinsTip().ReallocateCache();
    }
    return ret;
}

static const uint64_t MEMPOOL_DUMP_VERSION = 1;

bool LoadMempool(CTxMemPool& pool, CChainState& active_chainstate, FopenFn mockable_fopen_function)
{
    int64_t nExpiryTimeout = gArgs.GetIntArg("-mempoolexpiry", DEFAULT_MEMPOOL_EXPIRY) * 60 * 60;
    FILE* filestr{mockable_fopen_function(gArgs.GetDataDirNet() / "mempool.dat", "rb")};
    CAutoFile file(filestr, SER_DISK, CLIENT_VERSION);
    if (file.IsNull()) {
        LogPrintf("Failed to open mempool file from disk. Continuing anyway.\n");
        return false;
    }

    int64_t count = 0;
    int64_t expired = 0;
    int64_t failed = 0;
    int64_t already_there = 0;
    int64_t unbroadcast = 0;
    int64_t nNow = GetTime();

    try {
        uint64_t version;
        file >> version;
        if (version != MEMPOOL_DUMP_VERSION) {
            return false;
        }
        uint64_t num;
        file >> num;
        while (num) {
            --num;
            CTransactionRef tx;
            int64_t nTime;
            int64_t nFeeDelta;
            file >> tx;
            file >> nTime;
            file >> nFeeDelta;

            CAmount amountdelta = nFeeDelta;
            if (amountdelta) {
                pool.PrioritiseTransaction(tx->GetHash(), amountdelta);
            }
            if (nTime > nNow - nExpiryTimeout) {
                LOCK(cs_main);
                const auto& accepted = AcceptToMemoryPool(active_chainstate, tx, nTime, /*bypass_limits=*/false, /*test_accept=*/false);
                if (accepted.m_result_type == MempoolAcceptResult::ResultType::VALID) {
                    ++count;
                } else {
                    // mempool may contain the transaction already, e.g. from
                    // wallet(s) having loaded it while we were processing
                    // mempool transactions; consider these as valid, instead of
                    // failed, but mark them as 'already there'
                    if (pool.exists(GenTxid::Txid(tx->GetHash()))) {
                        ++already_there;
                    } else {
                        ++failed;
                    }
                }
            } else {
                ++expired;
            }
            if (ShutdownRequested())
                return false;
        }
        std::map<uint256, CAmount> mapDeltas;
        file >> mapDeltas;

        for (const auto& i : mapDeltas) {
            pool.PrioritiseTransaction(i.first, i.second);
        }

        std::set<uint256> unbroadcast_txids;
        file >> unbroadcast_txids;
        unbroadcast = unbroadcast_txids.size();
        for (const auto& txid : unbroadcast_txids) {
            // Ensure transactions were accepted to mempool then add to
            // unbroadcast set.
            if (pool.get(txid) != nullptr) pool.AddUnbroadcastTx(txid);
        }
    } catch (const std::exception& e) {
        LogPrintf("Failed to deserialize mempool data on disk: %s. Continuing anyway.\n", e.what());
        return false;
    }

    LogPrintf("Imported mempool transactions from disk: %i succeeded, %i failed, %i expired, %i already there, %i waiting for initial broadcast\n", count, failed, expired, already_there, unbroadcast);
    return true;
}

bool DumpMempool(const CTxMemPool& pool, FopenFn mockable_fopen_function, bool skip_file_commit)
{
    int64_t start = GetTimeMicros();

    std::map<uint256, CAmount> mapDeltas;
    std::vector<TxMempoolInfo> vinfo;
    std::set<uint256> unbroadcast_txids;

    static Mutex dump_mutex;
    LOCK(dump_mutex);

    {
        LOCK(pool.cs);
        for (const auto &i : pool.mapDeltas) {
            mapDeltas[i.first] = i.second;
        }
        vinfo = pool.infoAll();
        unbroadcast_txids = pool.GetUnbroadcastTxs();
    }

    int64_t mid = GetTimeMicros();

    try {
        FILE* filestr{mockable_fopen_function(gArgs.GetDataDirNet() / "mempool.dat.new", "wb")};
        if (!filestr) {
            return false;
        }

        CAutoFile file(filestr, SER_DISK, CLIENT_VERSION);

        uint64_t version = MEMPOOL_DUMP_VERSION;
        file << version;

        file << (uint64_t)vinfo.size();
        for (const auto& i : vinfo) {
            file << *(i.tx);
            file << int64_t{count_seconds(i.m_time)};
            file << int64_t{i.nFeeDelta};
            mapDeltas.erase(i.tx->GetHash());
        }

        file << mapDeltas;

        LogPrintf("Writing %d unbroadcast transactions to disk.\n", unbroadcast_txids.size());
        file << unbroadcast_txids;

        if (!skip_file_commit && !FileCommit(file.Get()))
            throw std::runtime_error("FileCommit failed");
        file.fclose();
        if (!RenameOver(gArgs.GetDataDirNet() / "mempool.dat.new", gArgs.GetDataDirNet() / "mempool.dat")) {
            throw std::runtime_error("Rename failed");
        }
        int64_t last = GetTimeMicros();
        LogPrintf("Dumped mempool: %gs to copy, %gs to dump\n", (mid-start)*MICRO, (last-mid)*MICRO);
    } catch (const std::exception& e) {
        LogPrintf("Failed to dump mempool: %s. Continuing anyway.\n", e.what());
        return false;
    }
    return true;
}

//! Guess how far we are in the verification process at the given block index
//! require cs_main if pindex has not been validated yet (because nChainTx might be unset)
double GuessVerificationProgress(const ChainTxData& data, const CBlockIndex *pindex) {
    if (pindex == nullptr)
        return 0.0;

    int64_t nNow = time(nullptr);

    double fTxTotal;

    if (pindex->nChainTx <= data.nTxCount) {
        fTxTotal = data.nTxCount + (nNow - data.nTime) * data.dTxRate;
    } else {
        fTxTotal = pindex->nChainTx + (nNow - pindex->GetBlockTime()) * data.dTxRate;
    }

    return std::min<double>(pindex->nChainTx / fTxTotal, 1.0);
}

std::optional<uint256> ChainstateManager::SnapshotBlockhash() const
{
    LOCK(::cs_main);
    if (m_active_chainstate && m_active_chainstate->m_from_snapshot_blockhash) {
        // If a snapshot chainstate exists, it will always be our active.
        return m_active_chainstate->m_from_snapshot_blockhash;
    }
    return std::nullopt;
}

std::vector<CChainState*> ChainstateManager::GetAll()
{
    LOCK(::cs_main);
    std::vector<CChainState*> out;

    if (!IsSnapshotValidated() && m_ibd_chainstate) {
        out.push_back(m_ibd_chainstate.get());
    }

    if (m_snapshot_chainstate) {
        out.push_back(m_snapshot_chainstate.get());
    }

    return out;
}

CChainState& ChainstateManager::InitializeChainstate(
    CTxMemPool* mempool, const std::optional<uint256>& snapshot_blockhash)
{
    AssertLockHeld(::cs_main);
    bool is_snapshot = snapshot_blockhash.has_value();
    std::unique_ptr<CChainState>& to_modify =
        is_snapshot ? m_snapshot_chainstate : m_ibd_chainstate;

    if (to_modify) {
        throw std::logic_error("should not be overwriting a chainstate");
    }
    to_modify.reset(new CChainState(mempool, m_blockman, *this, snapshot_blockhash));

    // Snapshot chainstates and initial IBD chaintates always become active.
    if (is_snapshot || (!is_snapshot && !m_active_chainstate)) {
        LogPrintf("Switching active chainstate to %s\n", to_modify->ToString());
        m_active_chainstate = to_modify.get();
    } else {
        throw std::logic_error("unexpected chainstate activation");
    }

    return *to_modify;
}

const AssumeutxoData* ExpectedAssumeutxo(
    const int height, const CChainParams& chainparams)
{
    const MapAssumeutxo& valid_assumeutxos_map = chainparams.Assumeutxo();
    const auto assumeutxo_found = valid_assumeutxos_map.find(height);

    if (assumeutxo_found != valid_assumeutxos_map.end()) {
        return &assumeutxo_found->second;
    }
    return nullptr;
}

bool ChainstateManager::ActivateSnapshot(
        CAutoFile& coins_file,
        const SnapshotMetadata& metadata,
        bool in_memory)
{
    uint256 base_blockhash = metadata.m_base_blockhash;

    if (this->SnapshotBlockhash()) {
        LogPrintf("[snapshot] can't activate a snapshot-based chainstate more than once\n");
        return false;
    }

    int64_t current_coinsdb_cache_size{0};
    int64_t current_coinstip_cache_size{0};

    // Cache percentages to allocate to each chainstate.
    //
    // These particular percentages don't matter so much since they will only be
    // relevant during snapshot activation; caches are rebalanced at the conclusion of
    // this function. We want to give (essentially) all available cache capacity to the
    // snapshot to aid the bulk load later in this function.
    static constexpr double IBD_CACHE_PERC = 0.01;
    static constexpr double SNAPSHOT_CACHE_PERC = 0.99;

    {
        LOCK(::cs_main);
        // Resize the coins caches to ensure we're not exceeding memory limits.
        //
        // Allocate the majority of the cache to the incoming snapshot chainstate, since
        // (optimistically) getting to its tip will be the top priority. We'll need to call
        // `MaybeRebalanceCaches()` once we're done with this function to ensure
        // the right allocation (including the possibility that no snapshot was activated
        // and that we should restore the active chainstate caches to their original size).
        //
        current_coinsdb_cache_size = this->ActiveChainstate().m_coinsdb_cache_size_bytes;
        current_coinstip_cache_size = this->ActiveChainstate().m_coinstip_cache_size_bytes;

        // Temporarily resize the active coins cache to make room for the newly-created
        // snapshot chain.
        this->ActiveChainstate().ResizeCoinsCaches(
            static_cast<size_t>(current_coinstip_cache_size * IBD_CACHE_PERC),
            static_cast<size_t>(current_coinsdb_cache_size * IBD_CACHE_PERC));
    }

    auto snapshot_chainstate = WITH_LOCK(::cs_main,
        return std::make_unique<CChainState>(
            /* mempool */ nullptr, m_blockman, *this, base_blockhash));

    {
        LOCK(::cs_main);
        snapshot_chainstate->InitCoinsDB(
            static_cast<size_t>(current_coinsdb_cache_size * SNAPSHOT_CACHE_PERC),
            in_memory, false, "chainstate");
        snapshot_chainstate->InitCoinsCache(
            static_cast<size_t>(current_coinstip_cache_size * SNAPSHOT_CACHE_PERC));
    }

    const bool snapshot_ok = this->PopulateAndValidateSnapshot(
        *snapshot_chainstate, coins_file, metadata);

    if (!snapshot_ok) {
        WITH_LOCK(::cs_main, this->MaybeRebalanceCaches());
        return false;
    }

    {
        LOCK(::cs_main);
        assert(!m_snapshot_chainstate);
        m_snapshot_chainstate.swap(snapshot_chainstate);
        const bool chaintip_loaded = m_snapshot_chainstate->LoadChainTip();
        assert(chaintip_loaded);

        m_active_chainstate = m_snapshot_chainstate.get();

        LogPrintf("[snapshot] successfully activated snapshot %s\n", base_blockhash.ToString());
        LogPrintf("[snapshot] (%.2f MB)\n",
            m_snapshot_chainstate->CoinsTip().DynamicMemoryUsage() / (1000 * 1000));

        this->MaybeRebalanceCaches();
    }
    return true;
}

static void FlushSnapshotToDisk(CCoinsViewCache& coins_cache, bool snapshot_loaded)
{
    LOG_TIME_MILLIS_WITH_CATEGORY_MSG_ONCE(
        strprintf("%s (%.2f MB)",
                  snapshot_loaded ? "saving snapshot chainstate" : "flushing coins cache",
                  coins_cache.DynamicMemoryUsage() / (1000 * 1000)),
        BCLog::LogFlags::ALL);

    coins_cache.Flush();
}

bool ChainstateManager::PopulateAndValidateSnapshot(
    CChainState& snapshot_chainstate,
    CAutoFile& coins_file,
    const SnapshotMetadata& metadata)
{
    // It's okay to release cs_main before we're done using `coins_cache` because we know
    // that nothing else will be referencing the newly created snapshot_chainstate yet.
    CCoinsViewCache& coins_cache = *WITH_LOCK(::cs_main, return &snapshot_chainstate.CoinsTip());

    uint256 base_blockhash = metadata.m_base_blockhash;

    CBlockIndex* snapshot_start_block = WITH_LOCK(::cs_main, return m_blockman.LookupBlockIndex(base_blockhash));

    if (!snapshot_start_block) {
        // Needed for GetUTXOStats and ExpectedAssumeutxo to determine the height and to avoid a crash when base_blockhash.IsNull()
        LogPrintf("[snapshot] Did not find snapshot start blockheader %s\n",
                  base_blockhash.ToString());
        return false;
    }

    int base_height = snapshot_start_block->nHeight;
    auto maybe_au_data = ExpectedAssumeutxo(base_height, ::Params());

    if (!maybe_au_data) {
        LogPrintf("[snapshot] assumeutxo height in snapshot metadata not recognized " /* Continued */
                  "(%d) - refusing to load snapshot\n", base_height);
        return false;
    }

    const AssumeutxoData& au_data = *maybe_au_data;

    COutPoint outpoint;
    Coin coin;
    const uint64_t coins_count = metadata.m_coins_count;
    uint64_t coins_left = metadata.m_coins_count;

    LogPrintf("[snapshot] loading coins from snapshot %s\n", base_blockhash.ToString());
    int64_t coins_processed{0};

    while (coins_left > 0) {
        try {
            coins_file >> outpoint;
            coins_file >> coin;
        } catch (const std::ios_base::failure&) {
            LogPrintf("[snapshot] bad snapshot format or truncated snapshot after deserializing %d coins\n",
                      coins_count - coins_left);
            return false;
        }
        if (coin.nHeight > base_height ||
            outpoint.n >= std::numeric_limits<decltype(outpoint.n)>::max() // Avoid integer wrap-around in coinstats.cpp:ApplyHash
        ) {
            LogPrintf("[snapshot] bad snapshot data after deserializing %d coins\n",
                      coins_count - coins_left);
            return false;
        }

        coins_cache.EmplaceCoinInternalDANGER(std::move(outpoint), std::move(coin));

        --coins_left;
        ++coins_processed;

        if (coins_processed % 1000000 == 0) {
            LogPrintf("[snapshot] %d coins loaded (%.2f%%, %.2f MB)\n",
                coins_processed,
                static_cast<float>(coins_processed) * 100 / static_cast<float>(coins_count),
                coins_cache.DynamicMemoryUsage() / (1000 * 1000));
        }

        // Batch write and flush (if we need to) every so often.
        //
        // If our average Coin size is roughly 41 bytes, checking every 120,000 coins
        // means <5MB of memory imprecision.
        if (coins_processed % 120000 == 0) {
            if (ShutdownRequested()) {
                return false;
            }

            const auto snapshot_cache_state = WITH_LOCK(::cs_main,
                return snapshot_chainstate.GetCoinsCacheSizeState());

            if (snapshot_cache_state >= CoinsCacheSizeState::CRITICAL) {
                // This is a hack - we don't know what the actual best block is, but that
                // doesn't matter for the purposes of flushing the cache here. We'll set this
                // to its correct value (`base_blockhash`) below after the coins are loaded.
                coins_cache.SetBestBlock(GetRandHash());

                // No need to acquire cs_main since this chainstate isn't being used yet.
                FlushSnapshotToDisk(coins_cache, /*snapshot_loaded=*/false);
            }
        }
    }

    // Important that we set this. This and the coins_cache accesses above are
    // sort of a layer violation, but either we reach into the innards of
    // CCoinsViewCache here or we have to invert some of the CChainState to
    // embed them in a snapshot-activation-specific CCoinsViewCache bulk load
    // method.
    coins_cache.SetBestBlock(base_blockhash);

    bool out_of_coins{false};
    try {
        coins_file >> outpoint;
    } catch (const std::ios_base::failure&) {
        // We expect an exception since we should be out of coins.
        out_of_coins = true;
    }
    if (!out_of_coins) {
        LogPrintf("[snapshot] bad snapshot - coins left over after deserializing %d coins\n",
            coins_count);
        return false;
    }

    LogPrintf("[snapshot] loaded %d (%.2f MB) coins from snapshot %s\n",
        coins_count,
        coins_cache.DynamicMemoryUsage() / (1000 * 1000),
        base_blockhash.ToString());

    // No need to acquire cs_main since this chainstate isn't being used yet.
    FlushSnapshotToDisk(coins_cache, /*snapshot_loaded=*/true);

    assert(coins_cache.GetBestBlock() == base_blockhash);

    CCoinsStats stats{CoinStatsHashType::HASH_SERIALIZED};
    auto breakpoint_fnc = [] { /* TODO insert breakpoint here? */ };

    // As above, okay to immediately release cs_main here since no other context knows
    // about the snapshot_chainstate.
    CCoinsViewDB* snapshot_coinsdb = WITH_LOCK(::cs_main, return &snapshot_chainstate.CoinsDB());

    if (!GetUTXOStats(snapshot_coinsdb, m_blockman, stats, breakpoint_fnc)) {
        LogPrintf("[snapshot] failed to generate coins stats\n");
        return false;
    }

    // Assert that the deserialized chainstate contents match the expected assumeutxo value.
    if (AssumeutxoHash{stats.hashSerialized} != au_data.hash_serialized) {
        LogPrintf("[snapshot] bad snapshot content hash: expected %s, got %s\n",
            au_data.hash_serialized.ToString(), stats.hashSerialized.ToString());
        return false;
    }

    snapshot_chainstate.m_chain.SetTip(snapshot_start_block);

    // The remainder of this function requires modifying data protected by cs_main.
    LOCK(::cs_main);

    // Fake various pieces of CBlockIndex state:
    CBlockIndex* index = nullptr;

    // Don't make any modifications to the genesis block.
    // This is especially important because we don't want to erroneously
    // apply BLOCK_ASSUMED_VALID to genesis, which would happen if we didn't skip
    // it here (since it apparently isn't BLOCK_VALID_SCRIPTS).
    constexpr int AFTER_GENESIS_START{1};

    for (int i = AFTER_GENESIS_START; i <= snapshot_chainstate.m_chain.Height(); ++i) {
        index = snapshot_chainstate.m_chain[i];

        // Fake nTx so that LoadBlockIndex() loads assumed-valid CBlockIndex
        // entries (among other things)
        if (!index->nTx) {
            index->nTx = 1;
        }
        // Fake nChainTx so that GuessVerificationProgress reports accurately
        index->nChainTx = index->pprev->nChainTx + index->nTx;

        // Mark unvalidated block index entries beneath the snapshot base block as assumed-valid.
        if (!index->IsValid(BLOCK_VALID_SCRIPTS)) {
            // This flag will be removed once the block is fully validated by a
            // background chainstate.
            index->nStatus |= BLOCK_ASSUMED_VALID;
        }

        // Fake BLOCK_OPT_WITNESS so that CChainState::NeedsRedownload()
        // won't ask to rewind the entire assumed-valid chain on startup.
        if (DeploymentActiveAt(*index, ::Params().GetConsensus(), Consensus::DEPLOYMENT_SEGWIT)) {
            index->nStatus |= BLOCK_OPT_WITNESS;
        }

        m_blockman.m_dirty_blockindex.insert(index);
        // Changes to the block index will be flushed to disk after this call
        // returns in `ActivateSnapshot()`, when `MaybeRebalanceCaches()` is
        // called, since we've added a snapshot chainstate and therefore will
        // have to downsize the IBD chainstate, which will result in a call to
        // `FlushStateToDisk(ALWAYS)`.
    }

    assert(index);
    index->nChainTx = au_data.nChainTx;
    snapshot_chainstate.setBlockIndexCandidates.insert(snapshot_start_block);

    LogPrintf("[snapshot] validated snapshot (%.2f MB)\n",
        coins_cache.DynamicMemoryUsage() / (1000 * 1000));
    return true;
}

CChainState& ChainstateManager::ActiveChainstate() const
{
    LOCK(::cs_main);
    assert(m_active_chainstate);
    return *m_active_chainstate;
}

bool ChainstateManager::IsSnapshotActive() const
{
    LOCK(::cs_main);
    return m_snapshot_chainstate && m_active_chainstate == m_snapshot_chainstate.get();
}

void ChainstateManager::Unload()
{
    AssertLockHeld(::cs_main);
    for (CChainState* chainstate : this->GetAll()) {
        chainstate->m_chain.SetTip(nullptr);
        chainstate->UnloadBlockIndex();
    }

    m_failed_blocks.clear();
    m_blockman.Unload();
    m_best_invalid = nullptr;
}

void ChainstateManager::MaybeRebalanceCaches()
{
    AssertLockHeld(::cs_main);
    if (m_ibd_chainstate && !m_snapshot_chainstate) {
        LogPrintf("[snapshot] allocating all cache to the IBD chainstate\n");
        // Allocate everything to the IBD chainstate.
        m_ibd_chainstate->ResizeCoinsCaches(m_total_coinstip_cache, m_total_coinsdb_cache);
    }
    else if (m_snapshot_chainstate && !m_ibd_chainstate) {
        LogPrintf("[snapshot] allocating all cache to the snapshot chainstate\n");
        // Allocate everything to the snapshot chainstate.
        m_snapshot_chainstate->ResizeCoinsCaches(m_total_coinstip_cache, m_total_coinsdb_cache);
    }
    else if (m_ibd_chainstate && m_snapshot_chainstate) {
        // If both chainstates exist, determine who needs more cache based on IBD status.
        //
        // Note: shrink caches first so that we don't inadvertently overwhelm available memory.
        if (m_snapshot_chainstate->IsInitialBlockDownload()) {
            m_ibd_chainstate->ResizeCoinsCaches(
                m_total_coinstip_cache * 0.05, m_total_coinsdb_cache * 0.05);
            m_snapshot_chainstate->ResizeCoinsCaches(
                m_total_coinstip_cache * 0.95, m_total_coinsdb_cache * 0.95);
        } else {
            m_snapshot_chainstate->ResizeCoinsCaches(
                m_total_coinstip_cache * 0.05, m_total_coinsdb_cache * 0.05);
            m_ibd_chainstate->ResizeCoinsCaches(
                m_total_coinstip_cache * 0.95, m_total_coinsdb_cache * 0.95);
        }
    }
}<|MERGE_RESOLUTION|>--- conflicted
+++ resolved
@@ -1034,16 +1034,7 @@
     // There is a similar check in CreateNewBlock() to prevent creating
     // invalid blocks (using TestBlockValidity), however allowing such
     // transactions into the mempool can be exploited as a DoS attack.
-<<<<<<< HEAD
-    unsigned int currentBlockScriptVerifyFlags = GetBlockScriptFlags(m_active_chainstate.m_chain.Tip(), chainparams.GetConsensus());
-=======
-    //
-    // Namecoin actually allows some scripts into the mempool that would
-    // not (yet) be valid in a block, namely premature NAME_FIRSTUPDATE's.
-    // Thus add the mempool-flag here.
     unsigned int currentBlockScriptVerifyFlags{GetBlockScriptFlags(*m_active_chainstate.m_chain.Tip(), chainparams.GetConsensus())};
-    currentBlockScriptVerifyFlags |= SCRIPT_VERIFY_NAMES_MEMPOOL;
->>>>>>> a207d99b
     if (!CheckInputsFromMempoolAndCache(tx, state, m_view, m_pool, currentBlockScriptVerifyFlags,
                                         ws.m_precomputed_txdata, m_active_chainstate.CoinsTip())) {
         LogPrintf("BUG! PLEASE REPORT THIS! CheckInputScripts failed against latest-block but not STANDARD flags %s, %s\n", hash.ToString(), state.ToString());
