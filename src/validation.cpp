--- conflicted
+++ resolved
@@ -311,110 +311,6 @@
 }
 
 
-<<<<<<< HEAD
-unsigned int GetLegacySigOpCount(const CTransaction& tx)
-{
-    unsigned int nSigOps = 0;
-    for (const auto& txin : tx.vin)
-    {
-        nSigOps += txin.scriptSig.GetSigOpCount(false);
-    }
-    for (const auto& txout : tx.vout)
-    {
-        nSigOps += txout.scriptPubKey.GetSigOpCount(false);
-    }
-    return nSigOps;
-}
-
-unsigned int GetP2SHSigOpCount(const CTransaction& tx, const CCoinsViewCache& inputs)
-{
-    if (tx.IsCoinBase())
-        return 0;
-
-    unsigned int nSigOps = 0;
-    for (unsigned int i = 0; i < tx.vin.size(); i++)
-    {
-        const CTxOut &prevout = inputs.GetOutputFor(tx.vin[i]);
-        if (prevout.scriptPubKey.IsPayToScriptHash(true))
-            nSigOps += prevout.scriptPubKey.GetSigOpCount(tx.vin[i].scriptSig);
-    }
-    return nSigOps;
-}
-
-int64_t GetTransactionSigOpCost(const CTransaction& tx, const CCoinsViewCache& inputs, int flags)
-{
-    int64_t nSigOps = GetLegacySigOpCount(tx) * WITNESS_SCALE_FACTOR;
-
-    if (tx.IsCoinBase())
-        return nSigOps;
-
-    if (flags & SCRIPT_VERIFY_P2SH) {
-        nSigOps += GetP2SHSigOpCount(tx, inputs) * WITNESS_SCALE_FACTOR;
-    }
-
-    for (unsigned int i = 0; i < tx.vin.size(); i++)
-    {
-        const CTxOut &prevout = inputs.GetOutputFor(tx.vin[i]);
-        nSigOps += CountWitnessSigOps(tx.vin[i].scriptSig, prevout.scriptPubKey, &tx.vin[i].scriptWitness, flags);
-    }
-    return nSigOps;
-}
-
-
-
-
-
-bool CheckTransaction(const CTransaction& tx, CValidationState &state, bool fCheckDuplicateInputs)
-{
-    // Basic checks that don't depend on any context
-    if (tx.vin.empty())
-        return state.DoS(10, false, REJECT_INVALID, "bad-txns-vin-empty");
-    if (tx.vout.empty())
-        return state.DoS(10, false, REJECT_INVALID, "bad-txns-vout-empty");
-    // Size limits (this doesn't take the witness into account, as that hasn't been checked for malleability)
-    if (::GetSerializeSize(tx, SER_NETWORK, PROTOCOL_VERSION | SERIALIZE_TRANSACTION_NO_WITNESS) > MAX_BLOCK_BASE_SIZE)
-        return state.DoS(100, false, REJECT_INVALID, "bad-txns-oversize");
-
-    // Check for negative or overflow output values
-    CAmount nValueOut = 0;
-    for (const auto& txout : tx.vout)
-    {
-        if (txout.nValue < 0)
-            return state.DoS(100, false, REJECT_INVALID, "bad-txns-vout-negative");
-        if (txout.nValue > MAX_MONEY)
-            return state.DoS(100, false, REJECT_INVALID, "bad-txns-vout-toolarge");
-        nValueOut += txout.nValue;
-        if (!MoneyRange(nValueOut))
-            return state.DoS(100, false, REJECT_INVALID, "bad-txns-txouttotal-toolarge");
-    }
-
-    // Check for duplicate inputs - note that this check is slow so we skip it in CheckBlock
-    if (fCheckDuplicateInputs) {
-        std::set<COutPoint> vInOutPoints;
-        for (const auto& txin : tx.vin)
-        {
-            if (!vInOutPoints.insert(txin.prevout).second)
-                return state.DoS(100, false, REJECT_INVALID, "bad-txns-inputs-duplicate");
-        }
-    }
-
-    if (tx.IsCoinBase())
-    {
-        if (tx.vin[0].scriptSig.size() < 2 || tx.vin[0].scriptSig.size() > 100)
-            return state.DoS(100, false, REJECT_INVALID, "bad-cb-length");
-    }
-    else
-    {
-        for (const auto& txin : tx.vin)
-            if (txin.prevout.IsNull())
-                return state.DoS(10, false, REJECT_INVALID, "bad-txns-prevout-null");
-    }
-
-    return true;
-}
-
-=======
->>>>>>> d47b6abe
 void LimitMempoolSize(CTxMemPool& pool, size_t limit, unsigned long age) {
     int expired = pool.Expire(GetTime() - age);
     if (expired != 0) {
@@ -1314,58 +1210,6 @@
     return pindexPrev->nHeight + 1;
 }
 
-<<<<<<< HEAD
-namespace Consensus {
-bool CheckTxInputs(const CTransaction& tx, CValidationState& state, const CCoinsViewCache& inputs, int nSpendHeight, unsigned flags)
-{
-        if (!CheckNameTransaction (tx, nSpendHeight, inputs, state, flags))
-            return state.Invalid(false, 0, "", "Tx invalid for Namecoin");
-
-        // This doesn't trigger the DoS code on purpose; if it did, it would make it easier
-        // for an attacker to attempt to split the network.
-        if (!inputs.HaveInputs(tx))
-            return state.Invalid(false, 0, "", "Inputs unavailable");
-
-        CAmount nValueIn = 0;
-        CAmount nFees = 0;
-        for (unsigned int i = 0; i < tx.vin.size(); i++)
-        {
-            const COutPoint &prevout = tx.vin[i].prevout;
-            const CCoins *coins = inputs.AccessCoins(prevout.hash);
-            assert(coins);
-
-            // If prev is coinbase, check that it's matured
-            if (coins->IsCoinBase()) {
-                if (nSpendHeight - coins->nHeight < COINBASE_MATURITY)
-                    return state.Invalid(false,
-                        REJECT_INVALID, "bad-txns-premature-spend-of-coinbase",
-                        strprintf("tried to spend coinbase at depth %d", nSpendHeight - coins->nHeight));
-            }
-
-            // Check for negative or overflow input values
-            nValueIn += coins->vout[prevout.n].nValue;
-            if (!MoneyRange(coins->vout[prevout.n].nValue) || !MoneyRange(nValueIn))
-                return state.DoS(100, false, REJECT_INVALID, "bad-txns-inputvalues-outofrange");
-
-        }
-
-        if (nValueIn < tx.GetValueOut())
-            return state.DoS(100, false, REJECT_INVALID, "bad-txns-in-belowout", false,
-                strprintf("value in (%s) < value out (%s)", FormatMoney(nValueIn), FormatMoney(tx.GetValueOut())));
-
-        // Tally transaction fees
-        CAmount nTxFee = nValueIn - tx.GetValueOut();
-        if (nTxFee < 0)
-            return state.DoS(100, false, REJECT_INVALID, "bad-txns-fee-negative");
-        nFees += nTxFee;
-        if (!MoneyRange(nFees))
-            return state.DoS(100, false, REJECT_INVALID, "bad-txns-fee-outofrange");
-    return true;
-}
-}// namespace Consensus
-
-=======
->>>>>>> d47b6abe
 bool CheckInputs(const CTransaction& tx, CValidationState &state, const CCoinsViewCache &inputs, bool fScriptChecks, unsigned int flags, bool cacheStore, PrecomputedTransactionData& txdata, std::vector<CScriptCheck> *pvChecks)
 {
     if (!tx.IsCoinBase())
