// Copyright (c) 2009-2010 Satoshi Nakamoto
// Copyright (c) 2009-2022 The Bitcoin Core developers
// Distributed under the MIT software license, see the accompanying
// file COPYING or http://www.opensource.org/licenses/mit-license.php.

#if defined(HAVE_CONFIG_H)
#include <config/bitcoin-config.h>
#endif

#include <validation.h>

#include <arith_uint256.h>
#include <chain.h>
#include <chainparams.h>
#include <checkqueue.h>
#include <clientversion.h>
#include <consensus/amount.h>
#include <consensus/consensus.h>
#include <consensus/merkle.h>
#include <consensus/tx_check.h>
#include <consensus/tx_verify.h>
#include <consensus/validation.h>
#include <cuckoocache.h>
#include <flatfile.h>
#include <hash.h>
#include <kernel/chain.h>
#include <kernel/chainparams.h>
#include <kernel/coinstats.h>
#include <kernel/disconnected_transactions.h>
#include <kernel/mempool_entry.h>
#include <kernel/messagestartchars.h>
#include <kernel/notifications_interface.h>
#include <logging.h>
#include <logging/timer.h>
#include <names/main.h>
#include <names/mempool.h>
#include <node/blockstorage.h>
#include <node/utxo_snapshot.h>
#include <policy/v3_policy.h>
#include <policy/policy.h>
#include <policy/rbf.h>
#include <policy/settings.h>
#include <pow.h>
#include <primitives/block.h>
#include <primitives/transaction.h>
#include <random.h>
#include <reverse_iterator.h>
#include <script/script.h>
#include <script/sigcache.h>
#include <signet.h>
#include <tinyformat.h>
#include <txdb.h>
#include <txmempool.h>
#include <uint256.h>
#include <undo.h>
#include <util/check.h>
#include <util/fs.h>
#include <util/fs_helpers.h>
#include <util/hasher.h>
#include <util/moneystr.h>
#include <util/rbf.h>
#include <util/result.h>
#include <util/signalinterrupt.h>
#include <util/strencodings.h>
#include <util/time.h>
#include <util/trace.h>
#include <util/translation.h>
#include <validationinterface.h>
#include <warnings.h>

#include <algorithm>
#include <cassert>
#include <chrono>
#include <deque>
#include <numeric>
#include <optional>
#include <string>
#include <tuple>
#include <utility>

using kernel::CCoinsStats;
using kernel::CoinStatsHashType;
using kernel::ComputeUTXOStats;
using kernel::Notifications;

using fsbridge::FopenFn;
using node::BlockManager;
using node::BlockMap;
using node::CBlockIndexHeightOnlyComparator;
using node::CBlockIndexWorkComparator;
using node::fReindex;
using node::SnapshotMetadata;

/** Time to wait between writing blocks/block index to disk. */
static constexpr std::chrono::hours DATABASE_WRITE_INTERVAL{1};
/** Time to wait between flushing chainstate to disk. */
static constexpr std::chrono::hours DATABASE_FLUSH_INTERVAL{24};
/** Maximum age of our tip for us to be considered current for fee estimation */
static constexpr std::chrono::hours MAX_FEE_ESTIMATION_TIP_AGE{3};
const std::vector<std::string> CHECKLEVEL_DOC {
    "level 0 reads the blocks from disk",
    "level 1 verifies block validity",
    "level 2 verifies undo data",
    "level 3 checks disconnection of tip blocks",
    "level 4 tries to reconnect the blocks",
    "each level includes the checks of the previous levels",
};
/** The number of blocks to keep below the deepest prune lock.
 *  There is nothing special about this number. It is higher than what we
 *  expect to see in regular mainnet reorgs, but not so high that it would
 *  noticeably interfere with the pruning mechanism.
 * */
static constexpr int PRUNE_LOCK_BUFFER{10};

GlobalMutex g_best_block_mutex;
std::condition_variable g_best_block_cv;
uint256 g_best_block;

const CBlockIndex* Chainstate::FindForkInGlobalIndex(const CBlockLocator& locator) const
{
    AssertLockHeld(cs_main);

    // Find the latest block common to locator and chain - we expect that
    // locator.vHave is sorted descending by height.
    for (const uint256& hash : locator.vHave) {
        const CBlockIndex* pindex{m_blockman.LookupBlockIndex(hash)};
        if (pindex) {
            if (m_chain.Contains(pindex)) {
                return pindex;
            }
            if (pindex->GetAncestor(m_chain.Height()) == m_chain.Tip()) {
                return m_chain.Tip();
            }
        }
    }
    return m_chain.Genesis();
}

bool CheckInputScripts(const CTransaction& tx, TxValidationState& state,
                       const CCoinsViewCache& inputs, unsigned int flags, bool cacheSigStore,
                       bool cacheFullScriptStore, PrecomputedTransactionData& txdata,
                       std::vector<CScriptCheck>* pvChecks = nullptr)
                       EXCLUSIVE_LOCKS_REQUIRED(cs_main);

bool CheckFinalTxAtTip(const CBlockIndex& active_chain_tip, const CTransaction& tx)
{
    AssertLockHeld(cs_main);

    // CheckFinalTxAtTip() uses active_chain_tip.Height()+1 to evaluate
    // nLockTime because when IsFinalTx() is called within
    // AcceptBlock(), the height of the block *being*
    // evaluated is what is used. Thus if we want to know if a
    // transaction can be part of the *next* block, we need to call
    // IsFinalTx() with one more than active_chain_tip.Height().
    const int nBlockHeight = active_chain_tip.nHeight + 1;

    // BIP113 requires that time-locked transactions have nLockTime set to
    // less than the median time of the previous block they're contained in.
    // When the next block is created its previous block will be the current
    // chain tip, so we use that to calculate the median time passed to
    // IsFinalTx().
    const int64_t nBlockTime{active_chain_tip.GetMedianTimePast()};

    return IsFinalTx(tx, nBlockHeight, nBlockTime);
}

namespace {
/**
 * A helper which calculates heights of inputs of a given transaction.
 *
 * @param[in] tip    The current chain tip. If an input belongs to a mempool
 *                   transaction, we assume it will be confirmed in the next block.
 * @param[in] coins  Any CCoinsView that provides access to the relevant coins.
 * @param[in] tx     The transaction being evaluated.
 *
 * @returns A vector of input heights or nullopt, in case of an error.
 */
std::optional<std::vector<int>> CalculatePrevHeights(
    const CBlockIndex& tip,
    const CCoinsView& coins,
    const CTransaction& tx)
{
    std::vector<int> prev_heights;
    prev_heights.resize(tx.vin.size());
    for (size_t i = 0; i < tx.vin.size(); ++i) {
        const CTxIn& txin = tx.vin[i];
        Coin coin;
        if (!coins.GetCoin(txin.prevout, coin)) {
            LogPrintf("ERROR: %s: Missing input %d in transaction \'%s\'\n", __func__, i, tx.GetHash().GetHex());
            return std::nullopt;
        }
        if (coin.nHeight == MEMPOOL_HEIGHT) {
            // Assume all mempool transaction confirm in the next block.
            prev_heights[i] = tip.nHeight + 1;
        } else {
            prev_heights[i] = coin.nHeight;
        }
    }
    return prev_heights;
}
} // namespace

std::optional<LockPoints> CalculateLockPointsAtTip(
    CBlockIndex* tip,
    const CCoinsView& coins_view,
    const CTransaction& tx)
{
    assert(tip);

    auto prev_heights{CalculatePrevHeights(*tip, coins_view, tx)};
    if (!prev_heights.has_value()) return std::nullopt;

    CBlockIndex next_tip;
    next_tip.pprev = tip;
    // When SequenceLocks() is called within ConnectBlock(), the height
    // of the block *being* evaluated is what is used.
    // Thus if we want to know if a transaction can be part of the
    // *next* block, we need to use one more than active_chainstate.m_chain.Height()
    next_tip.nHeight = tip->nHeight + 1;
    const auto [min_height, min_time] = CalculateSequenceLocks(tx, STANDARD_LOCKTIME_VERIFY_FLAGS, prev_heights.value(), next_tip);

    // Also store the hash of the block with the highest height of
    // all the blocks which have sequence locked prevouts.
    // This hash needs to still be on the chain
    // for these LockPoint calculations to be valid
    // Note: It is impossible to correctly calculate a maxInputBlock
    // if any of the sequence locked inputs depend on unconfirmed txs,
    // except in the special case where the relative lock time/height
    // is 0, which is equivalent to no sequence lock. Since we assume
    // input height of tip+1 for mempool txs and test the resulting
    // min_height and min_time from CalculateSequenceLocks against tip+1.
    int max_input_height{0};
    for (const int height : prev_heights.value()) {
        // Can ignore mempool inputs since we'll fail if they had non-zero locks
        if (height != next_tip.nHeight) {
            max_input_height = std::max(max_input_height, height);
        }
    }

    // tip->GetAncestor(max_input_height) should never return a nullptr
    // because max_input_height is always less than the tip height.
    // It would, however, be a bad bug to continue execution, since a
    // LockPoints object with the maxInputBlock member set to nullptr
    // signifies no relative lock time.
    return LockPoints{min_height, min_time, Assert(tip->GetAncestor(max_input_height))};
}

bool CheckSequenceLocksAtTip(CBlockIndex* tip,
                             const LockPoints& lock_points)
{
    assert(tip != nullptr);

    CBlockIndex index;
    index.pprev = tip;
    // CheckSequenceLocksAtTip() uses active_chainstate.m_chain.Height()+1 to evaluate
    // height based locks because when SequenceLocks() is called within
    // ConnectBlock(), the height of the block *being*
    // evaluated is what is used.
    // Thus if we want to know if a transaction can be part of the
    // *next* block, we need to use one more than active_chainstate.m_chain.Height()
    index.nHeight = tip->nHeight + 1;

    return EvaluateSequenceLocks(index, {lock_points.height, lock_points.time});
}

// Returns the script flags which should be checked for a given block
static unsigned int GetBlockScriptFlags(const CBlockIndex& block_index, const ChainstateManager& chainman);

static void LimitMempoolSize(CTxMemPool& pool, CCoinsViewCache& coins_cache)
    EXCLUSIVE_LOCKS_REQUIRED(::cs_main, pool.cs)
{
    AssertLockHeld(::cs_main);
    AssertLockHeld(pool.cs);
    int expired = pool.Expire(GetTime<std::chrono::seconds>() - pool.m_expiry);
    if (expired != 0) {
        LogPrint(BCLog::MEMPOOL, "Expired %i transactions from the memory pool\n", expired);
    }

    std::vector<COutPoint> vNoSpendsRemaining;
    pool.TrimToSize(pool.m_max_size_bytes, &vNoSpendsRemaining);
    for (const COutPoint& removed : vNoSpendsRemaining)
        coins_cache.Uncache(removed);
}

static bool IsCurrentForFeeEstimation(Chainstate& active_chainstate) EXCLUSIVE_LOCKS_REQUIRED(cs_main)
{
    AssertLockHeld(cs_main);
    if (active_chainstate.m_chainman.IsInitialBlockDownload()) {
        return false;
    }
    if (active_chainstate.m_chain.Tip()->GetBlockTime() < count_seconds(GetTime<std::chrono::seconds>() - MAX_FEE_ESTIMATION_TIP_AGE))
        return false;
    if (active_chainstate.m_chain.Height() < active_chainstate.m_chainman.m_best_header->nHeight - 1) {
        return false;
    }
    return true;
}

void Chainstate::MaybeUpdateMempoolForReorg(
    DisconnectedBlockTransactions& disconnectpool,
    bool fAddToMempool)
{
    if (!m_mempool) return;

    AssertLockHeld(cs_main);
    AssertLockHeld(m_mempool->cs);
    std::vector<uint256> vHashUpdate;
    {
        // disconnectpool is ordered so that the front is the most recently-confirmed
        // transaction (the last tx of the block at the tip) in the disconnected chain.
        // Iterate disconnectpool in reverse, so that we add transactions
        // back to the mempool starting with the earliest transaction that had
        // been previously seen in a block.
        const auto queuedTx = disconnectpool.take();
        auto it = queuedTx.rbegin();
        while (it != queuedTx.rend()) {
            // ignore validation errors in resurrected transactions
            if (!fAddToMempool || (*it)->IsCoinBase() ||
                AcceptToMemoryPool(*this, *it, GetTime(),
                    /*bypass_limits=*/true, /*test_accept=*/false).m_result_type !=
                        MempoolAcceptResult::ResultType::VALID) {
                // If the transaction doesn't make it in to the mempool, remove any
                // transactions that depend on it (which would now be orphans).
                m_mempool->removeRecursive(**it, MemPoolRemovalReason::REORG);
            } else if (m_mempool->exists(GenTxid::Txid((*it)->GetHash()))) {
                vHashUpdate.push_back((*it)->GetHash());
            }
            ++it;
        }
    }

    // AcceptToMemoryPool/addUnchecked all assume that new mempool entries have
    // no in-mempool children, which is generally not true when adding
    // previously-confirmed transactions back to the mempool.
    // UpdateTransactionsFromBlock finds descendants of any transactions in
    // the disconnectpool that were added back and cleans up the mempool state.
    m_mempool->UpdateTransactionsFromBlock(vHashUpdate);

    // Predicate to use for filtering transactions in removeForReorg.
    // Checks whether the transaction is still final and, if it spends a coinbase output, mature.
    // Also updates valid entries' cached LockPoints if needed.
    // If false, the tx is still valid and its lockpoints are updated.
    // If true, the tx would be invalid in the next block; remove this entry and all of its descendants.
    // Note that v3 rules are not applied here, so reorgs may cause violations of v3 inheritance or
    // topology restrictions.
    const auto filter_final_and_mature = [&](CTxMemPool::txiter it)
        EXCLUSIVE_LOCKS_REQUIRED(m_mempool->cs, ::cs_main) {
        AssertLockHeld(m_mempool->cs);
        AssertLockHeld(::cs_main);
        const CTransaction& tx = it->GetTx();

        // The transaction must be final.
        if (!CheckFinalTxAtTip(*Assert(m_chain.Tip()), tx)) return true;

        const LockPoints& lp = it->GetLockPoints();
        // CheckSequenceLocksAtTip checks if the transaction will be final in the next block to be
        // created on top of the new chain.
        if (TestLockPointValidity(m_chain, lp)) {
            if (!CheckSequenceLocksAtTip(m_chain.Tip(), lp)) {
                return true;
            }
        } else {
            const CCoinsViewMemPool view_mempool{&CoinsTip(), *m_mempool};
            const std::optional<LockPoints> new_lock_points{CalculateLockPointsAtTip(m_chain.Tip(), view_mempool, tx)};
            if (new_lock_points.has_value() && CheckSequenceLocksAtTip(m_chain.Tip(), *new_lock_points)) {
                // Now update the mempool entry lockpoints as well.
                it->UpdateLockPoints(*new_lock_points);
            } else {
                return true;
            }
        }

        // If the transaction spends any coinbase outputs, it must be mature.
        if (it->GetSpendsCoinbase()) {
            for (const CTxIn& txin : tx.vin) {
                if (m_mempool->exists(GenTxid::Txid(txin.prevout.hash))) continue;
                const Coin& coin{CoinsTip().AccessCoin(txin.prevout)};
                assert(!coin.IsSpent());
                const auto mempool_spend_height{m_chain.Tip()->nHeight + 1};
                if (coin.IsCoinBase() && mempool_spend_height - coin.nHeight < COINBASE_MATURITY) {
                    return true;
                }
            }
        }
        // Transaction is still valid and cached LockPoints are updated.
        return false;
    };

    // We also need to remove any now-immature transactions
    m_mempool->removeForReorg(m_chain, filter_final_and_mature);
    // Re-limit mempool size, in case we added any transactions
    LimitMempoolSize(*m_mempool, this->CoinsTip());
}

/**
* Checks to avoid mempool polluting consensus critical paths since cached
* signature and script validity results will be reused if we validate this
* transaction again during block validation.
* */
static bool CheckInputsFromMempoolAndCache(const CTransaction& tx, TxValidationState& state,
                const CCoinsViewCache& view, const CTxMemPool& pool,
                unsigned int flags, PrecomputedTransactionData& txdata, CCoinsViewCache& coins_tip)
                EXCLUSIVE_LOCKS_REQUIRED(cs_main, pool.cs)
{
    AssertLockHeld(cs_main);
    AssertLockHeld(pool.cs);

    assert(!tx.IsCoinBase());
    for (const CTxIn& txin : tx.vin) {
        const Coin& coin = view.AccessCoin(txin.prevout);

        // This coin was checked in PreChecks and MemPoolAccept
        // has been holding cs_main since then.
        Assume(!coin.IsSpent());
        if (coin.IsSpent()) return false;

        // If the Coin is available, there are 2 possibilities:
        // it is available in our current ChainstateActive UTXO set,
        // or it's a UTXO provided by a transaction in our mempool.
        // Ensure the scriptPubKeys in Coins from CoinsView are correct.
        const CTransactionRef& txFrom = pool.get(txin.prevout.hash);
        if (txFrom) {
            assert(txFrom->GetHash() == txin.prevout.hash);
            assert(txFrom->vout.size() > txin.prevout.n);
            assert(txFrom->vout[txin.prevout.n] == coin.out);
        } else {
            const Coin& coinFromUTXOSet = coins_tip.AccessCoin(txin.prevout);
            assert(!coinFromUTXOSet.IsSpent());
            assert(coinFromUTXOSet.out == coin.out);
        }
    }

    // Call CheckInputScripts() to cache signature and script validity against current tip consensus rules.
    return CheckInputScripts(tx, state, view, flags, /* cacheSigStore= */ true, /* cacheFullScriptStore= */ true, txdata);
}

namespace {

class MemPoolAccept
{
public:
    explicit MemPoolAccept(CTxMemPool& mempool, Chainstate& active_chainstate) :
        m_pool(mempool),
        m_view(&m_dummy),
        m_viewmempool(&active_chainstate.CoinsTip(), m_pool),
        m_active_chainstate(active_chainstate)
    {
    }

    // We put the arguments we're handed into a struct, so we can pass them
    // around easier.
    struct ATMPArgs {
        const CChainParams& m_chainparams;
        const int64_t m_accept_time;
        const bool m_bypass_limits;
        /*
         * Return any outpoints which were not previously present in the coins
         * cache, but were added as a result of validating the tx for mempool
         * acceptance. This allows the caller to optionally remove the cache
         * additions if the associated transaction ends up being rejected by
         * the mempool.
         */
        std::vector<COutPoint>& m_coins_to_uncache;
        const bool m_test_accept;
        /** Whether we allow transactions to replace mempool transactions by BIP125 rules. If false,
         * any transaction spending the same inputs as a transaction in the mempool is considered
         * a conflict. */
        const bool m_allow_replacement;
        /** When true, the mempool will not be trimmed when any transactions are submitted in
         * Finalize(). Instead, limits should be enforced at the end to ensure the package is not
         * partially submitted.
         */
        const bool m_package_submission;
        /** When true, use package feerates instead of individual transaction feerates for fee-based
         * policies such as mempool min fee and min relay fee.
         */
        const bool m_package_feerates;

        /** Parameters for single transaction mempool validation. */
        static ATMPArgs SingleAccept(const CChainParams& chainparams, int64_t accept_time,
                                     bool bypass_limits, std::vector<COutPoint>& coins_to_uncache,
                                     bool test_accept) {
            return ATMPArgs{/* m_chainparams */ chainparams,
                            /* m_accept_time */ accept_time,
                            /* m_bypass_limits */ bypass_limits,
                            /* m_coins_to_uncache */ coins_to_uncache,
                            /* m_test_accept */ test_accept,
                            /* m_allow_replacement */ true,
                            /* m_package_submission */ false,
                            /* m_package_feerates */ false,
            };
        }

        /** Parameters for test package mempool validation through testmempoolaccept. */
        static ATMPArgs PackageTestAccept(const CChainParams& chainparams, int64_t accept_time,
                                          std::vector<COutPoint>& coins_to_uncache) {
            return ATMPArgs{/* m_chainparams */ chainparams,
                            /* m_accept_time */ accept_time,
                            /* m_bypass_limits */ false,
                            /* m_coins_to_uncache */ coins_to_uncache,
                            /* m_test_accept */ true,
                            /* m_allow_replacement */ false,
                            /* m_package_submission */ false, // not submitting to mempool
                            /* m_package_feerates */ false,
            };
        }

        /** Parameters for child-with-unconfirmed-parents package validation. */
        static ATMPArgs PackageChildWithParents(const CChainParams& chainparams, int64_t accept_time,
                                                std::vector<COutPoint>& coins_to_uncache) {
            return ATMPArgs{/* m_chainparams */ chainparams,
                            /* m_accept_time */ accept_time,
                            /* m_bypass_limits */ false,
                            /* m_coins_to_uncache */ coins_to_uncache,
                            /* m_test_accept */ false,
                            /* m_allow_replacement */ false,
                            /* m_package_submission */ true,
                            /* m_package_feerates */ true,
            };
        }

        /** Parameters for a single transaction within a package. */
        static ATMPArgs SingleInPackageAccept(const ATMPArgs& package_args) {
            return ATMPArgs{/* m_chainparams */ package_args.m_chainparams,
                            /* m_accept_time */ package_args.m_accept_time,
                            /* m_bypass_limits */ false,
                            /* m_coins_to_uncache */ package_args.m_coins_to_uncache,
                            /* m_test_accept */ package_args.m_test_accept,
                            /* m_allow_replacement */ true,
                            /* m_package_submission */ true, // do not LimitMempoolSize in Finalize()
                            /* m_package_feerates */ false, // only 1 transaction
            };
        }

    private:
        // Private ctor to avoid exposing details to clients and allowing the possibility of
        // mixing up the order of the arguments. Use static functions above instead.
        ATMPArgs(const CChainParams& chainparams,
                 int64_t accept_time,
                 bool bypass_limits,
                 std::vector<COutPoint>& coins_to_uncache,
                 bool test_accept,
                 bool allow_replacement,
                 bool package_submission,
                 bool package_feerates)
            : m_chainparams{chainparams},
              m_accept_time{accept_time},
              m_bypass_limits{bypass_limits},
              m_coins_to_uncache{coins_to_uncache},
              m_test_accept{test_accept},
              m_allow_replacement{allow_replacement},
              m_package_submission{package_submission},
              m_package_feerates{package_feerates}
        {
        }
    };

    /** Clean up all non-chainstate coins from m_view and m_viewmempool. */
    void CleanupTemporaryCoins() EXCLUSIVE_LOCKS_REQUIRED(cs_main, m_pool.cs);

    // Single transaction acceptance
    MempoolAcceptResult AcceptSingleTransaction(const CTransactionRef& ptx, ATMPArgs& args) EXCLUSIVE_LOCKS_REQUIRED(cs_main);

    /**
    * Multiple transaction acceptance. Transactions may or may not be interdependent, but must not
    * conflict with each other, and the transactions cannot already be in the mempool. Parents must
    * come before children if any dependencies exist.
    */
    PackageMempoolAcceptResult AcceptMultipleTransactions(const std::vector<CTransactionRef>& txns, ATMPArgs& args) EXCLUSIVE_LOCKS_REQUIRED(cs_main);

    /**
     * Submission of a subpackage.
     * If subpackage size == 1, calls AcceptSingleTransaction() with adjusted ATMPArgs to avoid
     * package policy restrictions like no CPFP carve out (PackageMempoolChecks) and disabled RBF
     * (m_allow_replacement), and creates a PackageMempoolAcceptResult wrapping the result.
     *
     * If subpackage size > 1, calls AcceptMultipleTransactions() with the provided ATMPArgs.
     *
     * Also cleans up all non-chainstate coins from m_view at the end.
    */
    PackageMempoolAcceptResult AcceptSubPackage(const std::vector<CTransactionRef>& subpackage, ATMPArgs& args)
        EXCLUSIVE_LOCKS_REQUIRED(cs_main, m_pool.cs);

    /**
     * Package (more specific than just multiple transactions) acceptance. Package must be a child
     * with all of its unconfirmed parents, and topologically sorted.
     */
    PackageMempoolAcceptResult AcceptPackage(const Package& package, ATMPArgs& args) EXCLUSIVE_LOCKS_REQUIRED(cs_main);

private:
    // All the intermediate state that gets passed between the various levels
    // of checking a given transaction.
    struct Workspace {
        explicit Workspace(const CTransactionRef& ptx) : m_ptx(ptx), m_hash(ptx->GetHash()) {}
        /** Txids of mempool transactions that this transaction directly conflicts with or may
         * replace via sibling eviction. */
        std::set<Txid> m_conflicts;
        /** Iterators to mempool entries that this transaction directly conflicts with or may
         * replace via sibling eviction. */
        CTxMemPool::setEntries m_iters_conflicting;
        /** Iterators to all mempool entries that would be replaced by this transaction, including
         * m_conflicts and their descendants. */
        CTxMemPool::setEntries m_all_conflicting;
        /** All mempool ancestors of this transaction. */
        CTxMemPool::setEntries m_ancestors;
        /** Mempool entry constructed for this transaction. Constructed in PreChecks() but not
         * inserted into the mempool until Finalize(). */
        std::unique_ptr<CTxMemPoolEntry> m_entry;
        /** Pointers to the transactions that have been removed from the mempool and replaced by
         * this transaction (everything in m_all_conflicting), used to return to the MemPoolAccept caller. Only populated if
         * validation is successful and the original transactions are removed. */
        std::list<CTransactionRef> m_replaced_transactions;
        /** Whether RBF-related data structures (m_conflicts, m_iters_conflicting, m_all_conflicting,
         * m_replaced_transactions) include a sibling in addition to txns with conflicting inputs. */
        bool m_sibling_eviction{false};

        /** Virtual size of the transaction as used by the mempool, calculated using serialized size
         * of the transaction and sigops. */
        int64_t m_vsize;
        /** Fees paid by this transaction: total input amounts subtracted by total output amounts. */
        CAmount m_base_fees;
        /** Base fees + any fee delta set by the user with prioritisetransaction. */
        CAmount m_modified_fees;
        /** Total modified fees of all transactions being replaced. */
        CAmount m_conflicting_fees{0};
        /** Total virtual size of all transactions being replaced. */
        size_t m_conflicting_size{0};

        /** If we're doing package validation (i.e. m_package_feerates=true), the "effective"
         * package feerate of this transaction is the total fees divided by the total size of
         * transactions (which may include its ancestors and/or descendants). */
        CFeeRate m_package_feerate{0};

        const CTransactionRef& m_ptx;
        /** Txid. */
        const Txid& m_hash;
        TxValidationState m_state;
        /** A temporary cache containing serialized transaction data for signature verification.
         * Reused across PolicyScriptChecks and ConsensusScriptChecks. */
        PrecomputedTransactionData m_precomputed_txdata;
    };

    // Run the policy checks on a given transaction, excluding any script checks.
    // Looks up inputs, calculates feerate, considers replacement, evaluates
    // package limits, etc. As this function can be invoked for "free" by a peer,
    // only tests that are fast should be done here (to avoid CPU DoS).
    bool PreChecks(ATMPArgs& args, Workspace& ws) EXCLUSIVE_LOCKS_REQUIRED(cs_main, m_pool.cs);

    // Run checks for mempool replace-by-fee.
    bool ReplacementChecks(Workspace& ws) EXCLUSIVE_LOCKS_REQUIRED(cs_main, m_pool.cs);

    // Enforce package mempool ancestor/descendant limits (distinct from individual
    // ancestor/descendant limits done in PreChecks).
    bool PackageMempoolChecks(const std::vector<CTransactionRef>& txns,
                              int64_t total_vsize,
                              PackageValidationState& package_state) EXCLUSIVE_LOCKS_REQUIRED(cs_main, m_pool.cs);

    // Run the script checks using our policy flags. As this can be slow, we should
    // only invoke this on transactions that have otherwise passed policy checks.
    bool PolicyScriptChecks(const ATMPArgs& args, Workspace& ws) EXCLUSIVE_LOCKS_REQUIRED(cs_main, m_pool.cs);

    // Re-run the script checks, using consensus flags, and try to cache the
    // result in the scriptcache. This should be done after
    // PolicyScriptChecks(). This requires that all inputs either be in our
    // utxo set or in the mempool.
    bool ConsensusScriptChecks(const ATMPArgs& args, Workspace& ws) EXCLUSIVE_LOCKS_REQUIRED(cs_main, m_pool.cs);

    // Try to add the transaction to the mempool, removing any conflicts first.
    // Returns true if the transaction is in the mempool after any size
    // limiting is performed, false otherwise.
    bool Finalize(const ATMPArgs& args, Workspace& ws) EXCLUSIVE_LOCKS_REQUIRED(cs_main, m_pool.cs);

    // Submit all transactions to the mempool and call ConsensusScriptChecks to add to the script
    // cache - should only be called after successful validation of all transactions in the package.
    // Does not call LimitMempoolSize(), so mempool max_size_bytes may be temporarily exceeded.
    bool SubmitPackage(const ATMPArgs& args, std::vector<Workspace>& workspaces, PackageValidationState& package_state,
                       std::map<uint256, MempoolAcceptResult>& results)
         EXCLUSIVE_LOCKS_REQUIRED(cs_main, m_pool.cs);

    // Compare a package's feerate against minimum allowed.
    bool CheckFeeRate(size_t package_size, CAmount package_fee, TxValidationState& state) EXCLUSIVE_LOCKS_REQUIRED(::cs_main, m_pool.cs)
    {
        AssertLockHeld(::cs_main);
        AssertLockHeld(m_pool.cs);
        CAmount mempoolRejectFee = m_pool.GetMinFee().GetFee(package_size);
        if (mempoolRejectFee > 0 && package_fee < mempoolRejectFee) {
            return state.Invalid(TxValidationResult::TX_RECONSIDERABLE, "mempool min fee not met", strprintf("%d < %d", package_fee, mempoolRejectFee));
        }

        if (package_fee < m_pool.m_min_relay_feerate.GetFee(package_size)) {
            return state.Invalid(TxValidationResult::TX_RECONSIDERABLE, "min relay fee not met",
                                 strprintf("%d < %d", package_fee, m_pool.m_min_relay_feerate.GetFee(package_size)));
        }
        return true;
    }

private:
    CTxMemPool& m_pool;
    CCoinsViewCache m_view;
    CCoinsViewMemPool m_viewmempool;
    CCoinsView m_dummy;

    Chainstate& m_active_chainstate;

    /** Whether the transaction(s) would replace any mempool transactions and/or evict any siblings.
     * If so, RBF rules apply. */
    bool m_rbf{false};
};

bool MemPoolAccept::PreChecks(ATMPArgs& args, Workspace& ws)
{
    AssertLockHeld(cs_main);
    AssertLockHeld(m_pool.cs);
    const CTransactionRef& ptx = ws.m_ptx;
    const CTransaction& tx = *ws.m_ptx;
    const Txid& hash = ws.m_hash;

    // Copy/alias what we need out of args
    const int64_t nAcceptTime = args.m_accept_time;
    const bool bypass_limits = args.m_bypass_limits;
    std::vector<COutPoint>& coins_to_uncache = args.m_coins_to_uncache;

    // Alias what we need out of ws
    TxValidationState& state = ws.m_state;
    std::unique_ptr<CTxMemPoolEntry>& entry = ws.m_entry;

    if (!CheckTransaction(tx, state)) {
        return false; // state filled in by CheckTransaction
    }

    // Coinbase is only valid in a block, not as a loose transaction
    if (tx.IsCoinBase())
        return state.Invalid(TxValidationResult::TX_CONSENSUS, "coinbase");

    // Rather not work on nonstandard transactions (unless -testnet/-regtest)
    std::string reason;
    if (m_pool.m_require_standard && !IsStandardTx(tx, m_pool.m_max_datacarrier_bytes, m_pool.m_permit_bare_multisig, m_pool.m_dust_relay_feerate, reason)) {
        return state.Invalid(TxValidationResult::TX_NOT_STANDARD, reason);
    }

    // Transactions smaller than 65 non-witness bytes are not relayed to mitigate CVE-2017-12842.
    if (::GetSerializeSize(TX_NO_WITNESS(tx)) < MIN_STANDARD_TX_NONWITNESS_SIZE)
        return state.Invalid(TxValidationResult::TX_NOT_STANDARD, "tx-size-small");

    // Only accept nLockTime-using transactions that can be mined in the next
    // block; we don't want our mempool filled up with transactions that can't
    // be mined yet.
    if (!CheckFinalTxAtTip(*Assert(m_active_chainstate.m_chain.Tip()), tx)) {
        return state.Invalid(TxValidationResult::TX_PREMATURE_SPEND, "non-final");
    }

    if (m_pool.exists(GenTxid::Wtxid(tx.GetWitnessHash()))) {
        // Exact transaction already exists in the mempool.
        return state.Invalid(TxValidationResult::TX_CONFLICT, "txn-already-in-mempool");
    } else if (m_pool.exists(GenTxid::Txid(tx.GetHash()))) {
        // Transaction with the same non-witness data but different witness (same txid, different
        // wtxid) already exists in the mempool.
        return state.Invalid(TxValidationResult::TX_CONFLICT, "txn-same-nonwitness-data-in-mempool");
    }

    // Check for conflicts with in-memory transactions
    for (const CTxIn &txin : tx.vin)
    {
        const CTransaction* ptxConflicting = m_pool.GetConflictTx(txin.prevout);
        if (ptxConflicting) {
            if (!args.m_allow_replacement) {
                // Transaction conflicts with a mempool tx, but we're not allowing replacements.
                return state.Invalid(TxValidationResult::TX_MEMPOOL_POLICY, "bip125-replacement-disallowed");
            }
            if (!ws.m_conflicts.count(ptxConflicting->GetHash()))
            {
                // Transactions that don't explicitly signal replaceability are
                // *not* replaceable with the current logic, even if one of their
                // unconfirmed ancestors signals replaceability. This diverges
                // from BIP125's inherited signaling description (see CVE-2021-31876).
                // Applications relying on first-seen mempool behavior should
                // check all unconfirmed ancestors; otherwise an opt-in ancestor
                // might be replaced, causing removal of this descendant.
                //
                // All V3 transactions are considered replaceable.
                //
                // Replaceability signaling of the original transactions may be
                // ignored due to node setting.
                const bool allow_rbf{m_pool.m_full_rbf || SignalsOptInRBF(*ptxConflicting) || ptxConflicting->nVersion == 3};
                if (!allow_rbf) {
                    return state.Invalid(TxValidationResult::TX_MEMPOOL_POLICY, "txn-mempool-conflict");
                }

                ws.m_conflicts.insert(ptxConflicting->GetHash());
            }
        }
    }

    if (!m_pool.checkNameOps(tx))
        return state.Invalid(TxValidationResult::TX_CONFLICT,
                             "txn-mempool-name-error");

    m_view.SetBackend(m_viewmempool);

    const CCoinsViewCache& coins_cache = m_active_chainstate.CoinsTip();
    // do all inputs exist?
    for (const CTxIn& txin : tx.vin) {
        if (!coins_cache.HaveCoinInCache(txin.prevout)) {
            coins_to_uncache.push_back(txin.prevout);
        }

        // Note: this call may add txin.prevout to the coins cache
        // (coins_cache.cacheCoins) by way of FetchCoin(). It should be removed
        // later (via coins_to_uncache) if this tx turns out to be invalid.
        if (!m_view.HaveCoin(txin.prevout)) {
            // Are inputs missing because we already have the tx?
            for (size_t out = 0; out < tx.vout.size(); out++) {
                // See if we have any output in the UTXO set.
                if (coins_cache.HaveCoin(COutPoint(hash, out))) {
                    return state.Invalid(TxValidationResult::TX_CONFLICT, "txn-already-known");
                }
            }
            // Otherwise assume this might be an orphan tx for which we just haven't seen parents yet
            return state.Invalid(TxValidationResult::TX_MISSING_INPUTS, "bad-txns-inputs-missingorspent");
        }
    }

    // This is const, but calls into the back end CoinsViews. The CCoinsViewDB at the bottom of the
    // hierarchy brings the best block into scope. See CCoinsViewDB::GetBestBlock().
    m_view.GetBestBlock();

    /* If this is a name update (or firstupdate), make sure that the
       existing name entry (if any) is in the dummy cache.  Otherwise
       tx validation done below (in CheckInputs) will not be correct.  */
    for (const auto& txout : tx.vout)
    {
        const CNameScript nameOp(txout.scriptPubKey);
        if (nameOp.isNameOp() && nameOp.isAnyUpdate())
        {
            const valtype& name = nameOp.getOpName();
            CNameData data;
            if (m_view.GetName(name, data))
                m_view.SetName(name, data, false);
        }
    }

    // we have all inputs cached now, so switch back to dummy (to protect
    // against bugs where we pull more inputs from disk that miss being added
    // to coins_to_uncache)
    m_view.SetBackend(m_dummy);

    assert(m_active_chainstate.m_blockman.LookupBlockIndex(m_view.GetBestBlock()) == m_active_chainstate.m_chain.Tip());

    // Only accept BIP68 sequence locked transactions that can be mined in the next
    // block; we don't want our mempool filled up with transactions that can't
    // be mined yet.
    // Pass in m_view which has all of the relevant inputs cached. Note that, since m_view's
    // backend was removed, it no longer pulls coins from the mempool.
    const std::optional<LockPoints> lock_points{CalculateLockPointsAtTip(m_active_chainstate.m_chain.Tip(), m_view, tx)};
    if (!lock_points.has_value() || !CheckSequenceLocksAtTip(m_active_chainstate.m_chain.Tip(), *lock_points)) {
        return state.Invalid(TxValidationResult::TX_PREMATURE_SPEND, "non-BIP68-final");
    }

    // The mempool holds txs for the next block, so pass height+1 to CheckTxInputs
    if (!Consensus::CheckTxInputs(tx, state, m_view, m_active_chainstate.m_chain.Height() + 1, ws.m_base_fees)) {
        return false; // state filled in by CheckTxInputs
    }

    if (m_pool.m_require_standard && !AreInputsStandard(tx, m_view)) {
        return state.Invalid(TxValidationResult::TX_INPUTS_NOT_STANDARD, "bad-txns-nonstandard-inputs");
    }

    // Check for non-standard witnesses.
    if (tx.HasWitness() && m_pool.m_require_standard && !IsWitnessStandard(tx, m_view)) {
        return state.Invalid(TxValidationResult::TX_WITNESS_MUTATED, "bad-witness-nonstandard");
    }

    int64_t nSigOpsCost = GetTransactionSigOpCost(tx, m_view, STANDARD_SCRIPT_VERIFY_FLAGS);

    // ws.m_modified_fees includes any fee deltas from PrioritiseTransaction
    ws.m_modified_fees = ws.m_base_fees;
    m_pool.ApplyDelta(hash, ws.m_modified_fees);

    // Keep track of transactions that spend a coinbase, which we re-scan
    // during reorgs to ensure COINBASE_MATURITY is still met.
    bool fSpendsCoinbase = false;
    for (const CTxIn &txin : tx.vin) {
        const Coin &coin = m_view.AccessCoin(txin.prevout);
        if (coin.IsCoinBase()) {
            fSpendsCoinbase = true;
            break;
        }
    }

    // Set entry_sequence to 0 when bypass_limits is used; this allows txs from a block
    // reorg to be marked earlier than any child txs that were already in the mempool.
    const uint64_t entry_sequence = bypass_limits ? 0 : m_pool.GetSequence();
    entry.reset(new CTxMemPoolEntry(ptx, ws.m_base_fees, nAcceptTime, m_active_chainstate.m_chain.Height(), entry_sequence,
                                    fSpendsCoinbase, nSigOpsCost, lock_points.value()));
    ws.m_vsize = entry->GetTxSize();

    if (nSigOpsCost > MAX_STANDARD_TX_SIGOPS_COST)
        return state.Invalid(TxValidationResult::TX_NOT_STANDARD, "bad-txns-too-many-sigops",
                strprintf("%d", nSigOpsCost));

    // No individual transactions are allowed below the min relay feerate except from disconnected blocks.
    // This requirement, unlike CheckFeeRate, cannot be bypassed using m_package_feerates because,
    // while a tx could be package CPFP'd when entering the mempool, we do not have a DoS-resistant
    // method of ensuring the tx remains bumped. For example, the fee-bumping child could disappear
    // due to a replacement.
    // The only exception is v3 transactions.
    if (!bypass_limits && ws.m_ptx->nVersion != 3 && ws.m_modified_fees < m_pool.m_min_relay_feerate.GetFee(ws.m_vsize)) {
        // Even though this is a fee-related failure, this result is TX_MEMPOOL_POLICY, not
        // TX_RECONSIDERABLE, because it cannot be bypassed using package validation.
        return state.Invalid(TxValidationResult::TX_MEMPOOL_POLICY, "min relay fee not met",
                             strprintf("%d < %d", ws.m_modified_fees, m_pool.m_min_relay_feerate.GetFee(ws.m_vsize)));
    }
    // No individual transactions are allowed below the mempool min feerate except from disconnected
    // blocks and transactions in a package. Package transactions will be checked using package
    // feerate later.
    if (!bypass_limits && !args.m_package_feerates && !CheckFeeRate(ws.m_vsize, ws.m_modified_fees, state)) return false;

    ws.m_iters_conflicting = m_pool.GetIterSet(ws.m_conflicts);

    // Note that these modifications are only applicable to single transaction scenarios;
    // carve-outs and package RBF are disabled for multi-transaction evaluations.
    CTxMemPool::Limits maybe_rbf_limits = m_pool.m_limits;

    // Calculate in-mempool ancestors, up to a limit.
    if (ws.m_conflicts.size() == 1) {
        // In general, when we receive an RBF transaction with mempool conflicts, we want to know whether we
        // would meet the chain limits after the conflicts have been removed. However, there isn't a practical
        // way to do this short of calculating the ancestor and descendant sets with an overlay cache of
        // changed mempool entries. Due to both implementation and runtime complexity concerns, this isn't
        // very realistic, thus we only ensure a limited set of transactions are RBF'able despite mempool
        // conflicts here. Importantly, we need to ensure that some transactions which were accepted using
        // the below carve-out are able to be RBF'ed, without impacting the security the carve-out provides
        // for off-chain contract systems (see link in the comment below).
        //
        // Specifically, the subset of RBF transactions which we allow despite chain limits are those which
        // conflict directly with exactly one other transaction (but may evict children of said transaction),
        // and which are not adding any new mempool dependencies. Note that the "no new mempool dependencies"
        // check is accomplished later, so we don't bother doing anything about it here, but if our
        // policy changes, we may need to move that check to here instead of removing it wholesale.
        //
        // Such transactions are clearly not merging any existing packages, so we are only concerned with
        // ensuring that (a) no package is growing past the package size (not count) limits and (b) we are
        // not allowing something to effectively use the (below) carve-out spot when it shouldn't be allowed
        // to.
        //
        // To check these we first check if we meet the RBF criteria, above, and increment the descendant
        // limits by the direct conflict and its descendants (as these are recalculated in
        // CalculateMempoolAncestors by assuming the new transaction being added is a new descendant, with no
        // removals, of each parent's existing dependent set). The ancestor count limits are unmodified (as
        // the ancestor limits should be the same for both our new transaction and any conflicts).
        // We don't bother incrementing m_limit_descendants by the full removal count as that limit never comes
        // into force here (as we're only adding a single transaction).
        assert(ws.m_iters_conflicting.size() == 1);
        CTxMemPool::txiter conflict = *ws.m_iters_conflicting.begin();

        maybe_rbf_limits.descendant_count += 1;
        maybe_rbf_limits.descendant_size_vbytes += conflict->GetSizeWithDescendants();
    }

    auto ancestors{m_pool.CalculateMemPoolAncestors(*entry, maybe_rbf_limits)};
    if (!ancestors) {
        // If CalculateMemPoolAncestors fails second time, we want the original error string.
        // Contracting/payment channels CPFP carve-out:
        // If the new transaction is relatively small (up to 40k weight)
        // and has at most one ancestor (ie ancestor limit of 2, including
        // the new transaction), allow it if its parent has exactly the
        // descendant limit descendants.
        //
        // This allows protocols which rely on distrusting counterparties
        // being able to broadcast descendants of an unconfirmed transaction
        // to be secure by simply only having two immediately-spendable
        // outputs - one for each counterparty. For more info on the uses for
        // this, see https://lists.linuxfoundation.org/pipermail/bitcoin-dev/2018-November/016518.html
        CTxMemPool::Limits cpfp_carve_out_limits{
            .ancestor_count = 2,
            .ancestor_size_vbytes = maybe_rbf_limits.ancestor_size_vbytes,
            .descendant_count = maybe_rbf_limits.descendant_count + 1,
            .descendant_size_vbytes = maybe_rbf_limits.descendant_size_vbytes + EXTRA_DESCENDANT_TX_SIZE_LIMIT,
        };
        const auto error_message{util::ErrorString(ancestors).original};
        if (ws.m_vsize > EXTRA_DESCENDANT_TX_SIZE_LIMIT) {
            return state.Invalid(TxValidationResult::TX_MEMPOOL_POLICY, "too-long-mempool-chain", error_message);
        }
        ancestors = m_pool.CalculateMemPoolAncestors(*entry, cpfp_carve_out_limits);
        if (!ancestors) return state.Invalid(TxValidationResult::TX_MEMPOOL_POLICY, "too-long-mempool-chain", error_message);
    }

    ws.m_ancestors = *ancestors;
    // Even though just checking direct mempool parents for inheritance would be sufficient, we
    // check using the full ancestor set here because it's more convenient to use what we have
    // already calculated.
    if (const auto err{SingleV3Checks(ws.m_ptx, ws.m_ancestors, ws.m_conflicts, ws.m_vsize)}) {
        // Disabled within package validation.
        if (err->second != nullptr && args.m_allow_replacement) {
            // Potential sibling eviction. Add the sibling to our list of mempool conflicts to be
            // included in RBF checks.
            ws.m_conflicts.insert(err->second->GetHash());
            // Adding the sibling to m_iters_conflicting here means that it doesn't count towards
            // RBF Carve Out above. This is correct, since removing to-be-replaced transactions from
            // the descendant count is done separately in SingleV3Checks for v3 transactions.
            ws.m_iters_conflicting.insert(m_pool.GetIter(err->second->GetHash()).value());
            ws.m_sibling_eviction = true;
            // The sibling will be treated as part of the to-be-replaced set in ReplacementChecks.
            // Note that we are not checking whether it opts in to replaceability via BIP125 or v3
            // (which is normally done in PreChecks). However, the only way a v3 transaction can
            // have a non-v3 and non-BIP125 descendant is due to a reorg.
        } else {
            return state.Invalid(TxValidationResult::TX_MEMPOOL_POLICY, "v3-rule-violation", err->first);
        }
    }

    // A transaction that spends outputs that would be replaced by it is invalid. Now
    // that we have the set of all ancestors we can detect this
    // pathological case by making sure ws.m_conflicts and ws.m_ancestors don't
    // intersect.
    if (const auto err_string{EntriesAndTxidsDisjoint(ws.m_ancestors, ws.m_conflicts, hash)}) {
        // We classify this as a consensus error because a transaction depending on something it
        // conflicts with would be inconsistent.
        return state.Invalid(TxValidationResult::TX_CONSENSUS, "bad-txns-spends-conflicting-tx", *err_string);
    }

    m_rbf = !ws.m_conflicts.empty();
    return true;
}

bool MemPoolAccept::ReplacementChecks(Workspace& ws)
{
    AssertLockHeld(cs_main);
    AssertLockHeld(m_pool.cs);

    const CTransaction& tx = *ws.m_ptx;
    const uint256& hash = ws.m_hash;
    TxValidationState& state = ws.m_state;

    CFeeRate newFeeRate(ws.m_modified_fees, ws.m_vsize);
    // Enforce Rule #6. The replacement transaction must have a higher feerate than its direct conflicts.
    // - The motivation for this check is to ensure that the replacement transaction is preferable for
    //   block-inclusion, compared to what would be removed from the mempool.
    // - This logic predates ancestor feerate-based transaction selection, which is why it doesn't
    //   consider feerates of descendants.
    // - Note: Ancestor feerate-based transaction selection has made this comparison insufficient to
    //   guarantee that this is incentive-compatible for miners, because it is possible for a
    //   descendant transaction of a direct conflict to pay a higher feerate than the transaction that
    //   might replace them, under these rules.
    if (const auto err_string{PaysMoreThanConflicts(ws.m_iters_conflicting, newFeeRate, hash)}) {
        // Even though this is a fee-related failure, this result is TX_MEMPOOL_POLICY, not
        // TX_RECONSIDERABLE, because it cannot be bypassed using package validation.
        // This must be changed if package RBF is enabled.
        return state.Invalid(TxValidationResult::TX_MEMPOOL_POLICY,
                             strprintf("insufficient fee%s", ws.m_sibling_eviction ? " (including sibling eviction)" : ""), *err_string);
    }

    // Calculate all conflicting entries and enforce Rule #5.
    if (const auto err_string{GetEntriesForConflicts(tx, m_pool, ws.m_iters_conflicting, ws.m_all_conflicting)}) {
        return state.Invalid(TxValidationResult::TX_MEMPOOL_POLICY,
                             strprintf("too many potential replacements%s", ws.m_sibling_eviction ? " (including sibling eviction)" : ""), *err_string);
    }
    // Enforce Rule #2.
    if (const auto err_string{HasNoNewUnconfirmed(tx, m_pool, ws.m_iters_conflicting)}) {
        // Sibling eviction is only done for v3 transactions, which cannot have multiple ancestors.
        Assume(!ws.m_sibling_eviction);
        return state.Invalid(TxValidationResult::TX_MEMPOOL_POLICY,
                             strprintf("replacement-adds-unconfirmed%s", ws.m_sibling_eviction ? " (including sibling eviction)" : ""), *err_string);
    }
    // Check if it's economically rational to mine this transaction rather than the ones it
    // replaces and pays for its own relay fees. Enforce Rules #3 and #4.
    for (CTxMemPool::txiter it : ws.m_all_conflicting) {
        ws.m_conflicting_fees += it->GetModifiedFee();
        ws.m_conflicting_size += it->GetTxSize();
    }
    if (const auto err_string{PaysForRBF(ws.m_conflicting_fees, ws.m_modified_fees, ws.m_vsize,
                                         m_pool.m_incremental_relay_feerate, hash)}) {
        // Even though this is a fee-related failure, this result is TX_MEMPOOL_POLICY, not
        // TX_RECONSIDERABLE, because it cannot be bypassed using package validation.
        // This must be changed if package RBF is enabled.
        return state.Invalid(TxValidationResult::TX_MEMPOOL_POLICY,
                             strprintf("insufficient fee%s", ws.m_sibling_eviction ? " (including sibling eviction)" : ""), *err_string);
    }
    return true;
}

bool MemPoolAccept::PackageMempoolChecks(const std::vector<CTransactionRef>& txns,
                                         const int64_t total_vsize,
                                         PackageValidationState& package_state)
{
    AssertLockHeld(cs_main);
    AssertLockHeld(m_pool.cs);

    // CheckPackageLimits expects the package transactions to not already be in the mempool.
    assert(std::all_of(txns.cbegin(), txns.cend(), [this](const auto& tx)
                       { return !m_pool.exists(GenTxid::Txid(tx->GetHash()));}));

    auto result = m_pool.CheckPackageLimits(txns, total_vsize);
    if (!result) {
        // This is a package-wide error, separate from an individual transaction error.
        return package_state.Invalid(PackageValidationResult::PCKG_POLICY, "package-mempool-limits", util::ErrorString(result).original);
    }
   return true;
}

bool MemPoolAccept::PolicyScriptChecks(const ATMPArgs& args, Workspace& ws)
{
    AssertLockHeld(cs_main);
    AssertLockHeld(m_pool.cs);
    const CTransaction& tx = *ws.m_ptx;
    TxValidationState& state = ws.m_state;

    constexpr unsigned int scriptVerifyFlags = STANDARD_SCRIPT_VERIFY_FLAGS;

    // Check input scripts and signatures.
    // This is done last to help prevent CPU exhaustion denial-of-service attacks.
    if (!CheckInputScripts(tx, state, m_view, scriptVerifyFlags, true, false, ws.m_precomputed_txdata)) {
        // SCRIPT_VERIFY_CLEANSTACK requires SCRIPT_VERIFY_WITNESS, so we
        // need to turn both off, and compare against just turning off CLEANSTACK
        // to see if the failure is specifically due to witness validation.
        TxValidationState state_dummy; // Want reported failures to be from first CheckInputScripts
        if (!tx.HasWitness() && CheckInputScripts(tx, state_dummy, m_view, scriptVerifyFlags & ~(SCRIPT_VERIFY_WITNESS | SCRIPT_VERIFY_CLEANSTACK), true, false, ws.m_precomputed_txdata) &&
                !CheckInputScripts(tx, state_dummy, m_view, scriptVerifyFlags & ~SCRIPT_VERIFY_CLEANSTACK, true, false, ws.m_precomputed_txdata)) {
            // Only the witness is missing, so the transaction itself may be fine.
            state.Invalid(TxValidationResult::TX_WITNESS_STRIPPED,
                    state.GetRejectReason(), state.GetDebugMessage());
        }
        return false; // state filled in by CheckInputScripts
    }

    return true;
}

bool MemPoolAccept::ConsensusScriptChecks(const ATMPArgs& args, Workspace& ws)
{
    AssertLockHeld(cs_main);
    AssertLockHeld(m_pool.cs);
    const CTransaction& tx = *ws.m_ptx;
    const uint256& hash = ws.m_hash;
    TxValidationState& state = ws.m_state;

    // Check again against the current block tip's script verification
    // flags to cache our script execution flags. This is, of course,
    // useless if the next block has different script flags from the
    // previous one, but because the cache tracks script flags for us it
    // will auto-invalidate and we'll just have a few blocks of extra
    // misses on soft-fork activation.
    //
    // This is also useful in case of bugs in the standard flags that cause
    // transactions to pass as valid when they're actually invalid. For
    // instance the STRICTENC flag was incorrectly allowing certain
    // CHECKSIG NOT scripts to pass, even though they were invalid.
    //
    // There is a similar check in CreateNewBlock() to prevent creating
    // invalid blocks (using TestBlockValidity), however allowing such
    // transactions into the mempool can be exploited as a DoS attack.
    unsigned int currentBlockScriptVerifyFlags{GetBlockScriptFlags(*m_active_chainstate.m_chain.Tip(), m_active_chainstate.m_chainman)};
    if (!CheckInputsFromMempoolAndCache(tx, state, m_view, m_pool, currentBlockScriptVerifyFlags,
                                        ws.m_precomputed_txdata, m_active_chainstate.CoinsTip())) {
        LogPrintf("BUG! PLEASE REPORT THIS! CheckInputScripts failed against latest-block but not STANDARD flags %s, %s\n", hash.ToString(), state.ToString());
        return Assume(false);
    }

    return true;
}

bool MemPoolAccept::Finalize(const ATMPArgs& args, Workspace& ws)
{
    AssertLockHeld(cs_main);
    AssertLockHeld(m_pool.cs);
    const CTransaction& tx = *ws.m_ptx;
    const uint256& hash = ws.m_hash;
    TxValidationState& state = ws.m_state;
    const bool bypass_limits = args.m_bypass_limits;

    std::unique_ptr<CTxMemPoolEntry>& entry = ws.m_entry;

    // Remove conflicting transactions from the mempool
    for (CTxMemPool::txiter it : ws.m_all_conflicting)
    {
        LogPrint(BCLog::MEMPOOL, "replacing tx %s (wtxid=%s) with %s (wtxid=%s) for %s additional fees, %d delta bytes\n",
                it->GetTx().GetHash().ToString(),
                it->GetTx().GetWitnessHash().ToString(),
                hash.ToString(),
                tx.GetWitnessHash().ToString(),
                FormatMoney(ws.m_modified_fees - ws.m_conflicting_fees),
                (int)entry->GetTxSize() - (int)ws.m_conflicting_size);
        TRACE7(mempool, replaced,
                it->GetTx().GetHash().data(),
                it->GetTxSize(),
                it->GetFee(),
                std::chrono::duration_cast<std::chrono::duration<std::uint64_t>>(it->GetTime()).count(),
                hash.data(),
                entry->GetTxSize(),
                entry->GetFee()
        );
        ws.m_replaced_transactions.push_back(it->GetSharedTx());
    }
    m_pool.RemoveStaged(ws.m_all_conflicting, false, MemPoolRemovalReason::REPLACED);
    // Store transaction in memory
    m_pool.addUnchecked(*entry, ws.m_ancestors);

    // trim mempool and check if tx was trimmed
    // If we are validating a package, don't trim here because we could evict a previous transaction
    // in the package. LimitMempoolSize() should be called at the very end to make sure the mempool
    // is still within limits and package submission happens atomically.
    if (!args.m_package_submission && !bypass_limits) {
        LimitMempoolSize(m_pool, m_active_chainstate.CoinsTip());
        if (!m_pool.exists(GenTxid::Txid(hash)))
            // The tx no longer meets our (new) mempool minimum feerate but could be reconsidered in a package.
            return state.Invalid(TxValidationResult::TX_RECONSIDERABLE, "mempool full");
    }
    return true;
}

bool MemPoolAccept::SubmitPackage(const ATMPArgs& args, std::vector<Workspace>& workspaces,
                                  PackageValidationState& package_state,
                                  std::map<uint256, MempoolAcceptResult>& results)
{
    AssertLockHeld(cs_main);
    AssertLockHeld(m_pool.cs);
    // Sanity check: none of the transactions should be in the mempool, and none of the transactions
    // should have a same-txid-different-witness equivalent in the mempool.
    assert(std::all_of(workspaces.cbegin(), workspaces.cend(), [this](const auto& ws){
        return !m_pool.exists(GenTxid::Txid(ws.m_ptx->GetHash())); }));

    bool all_submitted = true;
    // ConsensusScriptChecks adds to the script cache and is therefore consensus-critical;
    // CheckInputsFromMempoolAndCache asserts that transactions only spend coins available from the
    // mempool or UTXO set. Submit each transaction to the mempool immediately after calling
    // ConsensusScriptChecks to make the outputs available for subsequent transactions.
    for (Workspace& ws : workspaces) {
        if (!ConsensusScriptChecks(args, ws)) {
            results.emplace(ws.m_ptx->GetWitnessHash(), MempoolAcceptResult::Failure(ws.m_state));
            // Since PolicyScriptChecks() passed, this should never fail.
            Assume(false);
            all_submitted = false;
            package_state.Invalid(PackageValidationResult::PCKG_MEMPOOL_ERROR,
                                  strprintf("BUG! PolicyScriptChecks succeeded but ConsensusScriptChecks failed: %s",
                                            ws.m_ptx->GetHash().ToString()));
        }

        // Re-calculate mempool ancestors to call addUnchecked(). They may have changed since the
        // last calculation done in PreChecks, since package ancestors have already been submitted.
        {
            auto ancestors{m_pool.CalculateMemPoolAncestors(*ws.m_entry, m_pool.m_limits)};
            if(!ancestors) {
                results.emplace(ws.m_ptx->GetWitnessHash(), MempoolAcceptResult::Failure(ws.m_state));
                // Since PreChecks() and PackageMempoolChecks() both enforce limits, this should never fail.
                Assume(false);
                all_submitted = false;
                package_state.Invalid(PackageValidationResult::PCKG_MEMPOOL_ERROR,
                                    strprintf("BUG! Mempool ancestors or descendants were underestimated: %s",
                                                ws.m_ptx->GetHash().ToString()));
            }
            ws.m_ancestors = std::move(ancestors).value_or(ws.m_ancestors);
        }
        // If we call LimitMempoolSize() for each individual Finalize(), the mempool will not take
        // the transaction's descendant feerate into account because it hasn't seen them yet. Also,
        // we risk evicting a transaction that a subsequent package transaction depends on. Instead,
        // allow the mempool to temporarily bypass limits, the maximum package size) while
        // submitting transactions individually and then trim at the very end.
        if (!Finalize(args, ws)) {
            results.emplace(ws.m_ptx->GetWitnessHash(), MempoolAcceptResult::Failure(ws.m_state));
            // Since LimitMempoolSize() won't be called, this should never fail.
            Assume(false);
            all_submitted = false;
            package_state.Invalid(PackageValidationResult::PCKG_MEMPOOL_ERROR,
                                  strprintf("BUG! Adding to mempool failed: %s", ws.m_ptx->GetHash().ToString()));
        }
    }

    std::vector<Wtxid> all_package_wtxids;
    all_package_wtxids.reserve(workspaces.size());
    std::transform(workspaces.cbegin(), workspaces.cend(), std::back_inserter(all_package_wtxids),
                   [](const auto& ws) { return ws.m_ptx->GetWitnessHash(); });

    // Add successful results. The returned results may change later if LimitMempoolSize() evicts them.
    for (Workspace& ws : workspaces) {
        const auto effective_feerate = args.m_package_feerates ? ws.m_package_feerate :
            CFeeRate{ws.m_modified_fees, static_cast<uint32_t>(ws.m_vsize)};
        const auto effective_feerate_wtxids = args.m_package_feerates ? all_package_wtxids :
            std::vector<Wtxid>{ws.m_ptx->GetWitnessHash()};
        results.emplace(ws.m_ptx->GetWitnessHash(),
                        MempoolAcceptResult::Success(std::move(ws.m_replaced_transactions), ws.m_vsize,
                                         ws.m_base_fees, effective_feerate, effective_feerate_wtxids));
        if (!m_pool.m_signals) continue;
        const CTransaction& tx = *ws.m_ptx;
        const auto tx_info = NewMempoolTransactionInfo(ws.m_ptx, ws.m_base_fees,
                                                       ws.m_vsize, ws.m_entry->GetHeight(),
                                                       args.m_bypass_limits, args.m_package_submission,
                                                       IsCurrentForFeeEstimation(m_active_chainstate),
                                                       m_pool.HasNoInputsOf(tx));
        m_pool.m_signals->TransactionAddedToMempool(tx_info, m_pool.GetAndIncrementSequence());
    }
    return all_submitted;
}

MempoolAcceptResult MemPoolAccept::AcceptSingleTransaction(const CTransactionRef& ptx, ATMPArgs& args)
{
    AssertLockHeld(cs_main);
    LOCK(m_pool.cs); // mempool "read lock" (held through m_pool.m_signals->TransactionAddedToMempool())

    Workspace ws(ptx);
    const std::vector<Wtxid> single_wtxid{ws.m_ptx->GetWitnessHash()};

    if (!PreChecks(args, ws)) {
        if (ws.m_state.GetResult() == TxValidationResult::TX_RECONSIDERABLE) {
            // Failed for fee reasons. Provide the effective feerate and which tx was included.
            return MempoolAcceptResult::FeeFailure(ws.m_state, CFeeRate(ws.m_modified_fees, ws.m_vsize), single_wtxid);
        }
        return MempoolAcceptResult::Failure(ws.m_state);
    }

    if (m_rbf && !ReplacementChecks(ws)) return MempoolAcceptResult::Failure(ws.m_state);

    // Perform the inexpensive checks first and avoid hashing and signature verification unless
    // those checks pass, to mitigate CPU exhaustion denial-of-service attacks.
    if (!PolicyScriptChecks(args, ws)) return MempoolAcceptResult::Failure(ws.m_state);

    if (!ConsensusScriptChecks(args, ws)) return MempoolAcceptResult::Failure(ws.m_state);

    const CFeeRate effective_feerate{ws.m_modified_fees, static_cast<uint32_t>(ws.m_vsize)};
    // Tx was accepted, but not added
    if (args.m_test_accept) {
        return MempoolAcceptResult::Success(std::move(ws.m_replaced_transactions), ws.m_vsize,
                                            ws.m_base_fees, effective_feerate, single_wtxid);
    }

    if (!Finalize(args, ws)) {
        // The only possible failure reason is fee-related (mempool full).
        // Failed for fee reasons. Provide the effective feerate and which txns were included.
        Assume(ws.m_state.GetResult() == TxValidationResult::TX_RECONSIDERABLE);
        return MempoolAcceptResult::FeeFailure(ws.m_state, CFeeRate(ws.m_modified_fees, ws.m_vsize), {ws.m_ptx->GetWitnessHash()});
    }

    if (m_pool.m_signals) {
        const CTransaction& tx = *ws.m_ptx;
        const auto tx_info = NewMempoolTransactionInfo(ws.m_ptx, ws.m_base_fees,
                                                       ws.m_vsize, ws.m_entry->GetHeight(),
                                                       args.m_bypass_limits, args.m_package_submission,
                                                       IsCurrentForFeeEstimation(m_active_chainstate),
                                                       m_pool.HasNoInputsOf(tx));
        m_pool.m_signals->TransactionAddedToMempool(tx_info, m_pool.GetAndIncrementSequence());
    }

    return MempoolAcceptResult::Success(std::move(ws.m_replaced_transactions), ws.m_vsize, ws.m_base_fees,
                                        effective_feerate, single_wtxid);
}

PackageMempoolAcceptResult MemPoolAccept::AcceptMultipleTransactions(const std::vector<CTransactionRef>& txns, ATMPArgs& args)
{
    AssertLockHeld(cs_main);

    // These context-free package limits can be done before taking the mempool lock.
    PackageValidationState package_state;
    if (!IsWellFormedPackage(txns, package_state, /*require_sorted=*/true)) return PackageMempoolAcceptResult(package_state, {});

    std::vector<Workspace> workspaces{};
    workspaces.reserve(txns.size());
    std::transform(txns.cbegin(), txns.cend(), std::back_inserter(workspaces),
                   [](const auto& tx) { return Workspace(tx); });
    std::map<uint256, MempoolAcceptResult> results;

    LOCK(m_pool.cs);

    // Do all PreChecks first and fail fast to avoid running expensive script checks when unnecessary.
    for (Workspace& ws : workspaces) {
        if (!PreChecks(args, ws)) {
            package_state.Invalid(PackageValidationResult::PCKG_TX, "transaction failed");
            // Exit early to avoid doing pointless work. Update the failed tx result; the rest are unfinished.
            results.emplace(ws.m_ptx->GetWitnessHash(), MempoolAcceptResult::Failure(ws.m_state));
            return PackageMempoolAcceptResult(package_state, std::move(results));
        }
        // Make the coins created by this transaction available for subsequent transactions in the
        // package to spend. Since we already checked conflicts in the package and we don't allow
        // replacements, we don't need to track the coins spent. Note that this logic will need to be
        // updated if package replace-by-fee is allowed in the future.
        assert(!args.m_allow_replacement);
        m_viewmempool.PackageAddTransaction(ws.m_ptx);
    }

    // At this point we have all in-mempool ancestors, and we know every transaction's vsize.
    // Run the v3 checks on the package.
    for (Workspace& ws : workspaces) {
        if (auto err{PackageV3Checks(ws.m_ptx, ws.m_vsize, txns, ws.m_ancestors)}) {
            package_state.Invalid(PackageValidationResult::PCKG_POLICY, "v3-violation", err.value());
            return PackageMempoolAcceptResult(package_state, {});
        }
    }

    // Transactions must meet two minimum feerates: the mempool minimum fee and min relay fee.
    // For transactions consisting of exactly one child and its parents, it suffices to use the
    // package feerate (total modified fees / total virtual size) to check this requirement.
    // Note that this is an aggregate feerate; this function has not checked that there are transactions
    // too low feerate to pay for themselves, or that the child transactions are higher feerate than
    // their parents. Using aggregate feerate may allow "parents pay for child" behavior and permit
    // a child that is below mempool minimum feerate. To avoid these behaviors, callers of
    // AcceptMultipleTransactions need to restrict txns topology (e.g. to ancestor sets) and check
    // the feerates of individuals and subsets.
    const auto m_total_vsize = std::accumulate(workspaces.cbegin(), workspaces.cend(), int64_t{0},
        [](int64_t sum, auto& ws) { return sum + ws.m_vsize; });
    const auto m_total_modified_fees = std::accumulate(workspaces.cbegin(), workspaces.cend(), CAmount{0},
        [](CAmount sum, auto& ws) { return sum + ws.m_modified_fees; });
    const CFeeRate package_feerate(m_total_modified_fees, m_total_vsize);
    std::vector<Wtxid> all_package_wtxids;
    all_package_wtxids.reserve(workspaces.size());
    std::transform(workspaces.cbegin(), workspaces.cend(), std::back_inserter(all_package_wtxids),
                   [](const auto& ws) { return ws.m_ptx->GetWitnessHash(); });
    TxValidationState placeholder_state;
    if (args.m_package_feerates &&
        !CheckFeeRate(m_total_vsize, m_total_modified_fees, placeholder_state)) {
        package_state.Invalid(PackageValidationResult::PCKG_TX, "transaction failed");
        return PackageMempoolAcceptResult(package_state, {{workspaces.back().m_ptx->GetWitnessHash(),
            MempoolAcceptResult::FeeFailure(placeholder_state, CFeeRate(m_total_modified_fees, m_total_vsize), all_package_wtxids)}});
    }

    // Apply package mempool ancestor/descendant limits. Skip if there is only one transaction,
    // because it's unnecessary. Also, CPFP carve out can increase the limit for individual
    // transactions, but this exemption is not extended to packages in CheckPackageLimits().
    std::string err_string;
    if (txns.size() > 1 && !PackageMempoolChecks(txns, m_total_vsize, package_state)) {
        return PackageMempoolAcceptResult(package_state, std::move(results));
    }

    for (Workspace& ws : workspaces) {
        ws.m_package_feerate = package_feerate;
        if (!PolicyScriptChecks(args, ws)) {
            // Exit early to avoid doing pointless work. Update the failed tx result; the rest are unfinished.
            package_state.Invalid(PackageValidationResult::PCKG_TX, "transaction failed");
            results.emplace(ws.m_ptx->GetWitnessHash(), MempoolAcceptResult::Failure(ws.m_state));
            return PackageMempoolAcceptResult(package_state, std::move(results));
        }
        if (args.m_test_accept) {
            const auto effective_feerate = args.m_package_feerates ? ws.m_package_feerate :
                CFeeRate{ws.m_modified_fees, static_cast<uint32_t>(ws.m_vsize)};
            const auto effective_feerate_wtxids = args.m_package_feerates ? all_package_wtxids :
                std::vector<Wtxid>{ws.m_ptx->GetWitnessHash()};
            results.emplace(ws.m_ptx->GetWitnessHash(),
                            MempoolAcceptResult::Success(std::move(ws.m_replaced_transactions),
                                                         ws.m_vsize, ws.m_base_fees, effective_feerate,
                                                         effective_feerate_wtxids));
        }
    }

    if (args.m_test_accept) return PackageMempoolAcceptResult(package_state, std::move(results));

    if (!SubmitPackage(args, workspaces, package_state, results)) {
        // PackageValidationState filled in by SubmitPackage().
        return PackageMempoolAcceptResult(package_state, std::move(results));
    }

    return PackageMempoolAcceptResult(package_state, std::move(results));
}

void MemPoolAccept::CleanupTemporaryCoins()
{
    // There are 3 kinds of coins in m_view:
    // (1) Temporary coins from the transactions in subpackage, constructed by m_viewmempool.
    // (2) Mempool coins from transactions in the mempool, constructed by m_viewmempool.
    // (3) Confirmed coins fetched from our current UTXO set.
    //
    // (1) Temporary coins need to be removed, regardless of whether the transaction was submitted.
    // If the transaction was submitted to the mempool, m_viewmempool will be able to fetch them from
    // there. If it wasn't submitted to mempool, it is incorrect to keep them - future calls may try
    // to spend those coins that don't actually exist.
    // (2) Mempool coins also need to be removed. If the mempool contents have changed as a result
    // of submitting or replacing transactions, coins previously fetched from mempool may now be
    // spent or nonexistent. Those coins need to be deleted from m_view.
    // (3) Confirmed coins don't need to be removed. The chainstate has not changed (we are
    // holding cs_main and no blocks have been processed) so the confirmed tx cannot disappear like
    // a mempool tx can. The coin may now be spent after we submitted a tx to mempool, but
    // we have already checked that the package does not have 2 transactions spending the same coin.
    // Keeping them in m_view is an optimization to not re-fetch confirmed coins if we later look up
    // inputs for this transaction again.
    for (const auto& outpoint : m_viewmempool.GetNonBaseCoins()) {
        // In addition to resetting m_viewmempool, we also need to manually delete these coins from
        // m_view because it caches copies of the coins it fetched from m_viewmempool previously.
        m_view.Uncache(outpoint);
    }
    // This deletes the temporary and mempool coins.
    m_viewmempool.Reset();
}

PackageMempoolAcceptResult MemPoolAccept::AcceptSubPackage(const std::vector<CTransactionRef>& subpackage, ATMPArgs& args)
{
    AssertLockHeld(::cs_main);
    AssertLockHeld(m_pool.cs);
    auto result = [&]() EXCLUSIVE_LOCKS_REQUIRED(::cs_main, m_pool.cs) {
        if (subpackage.size() > 1) {
            return AcceptMultipleTransactions(subpackage, args);
        }
        const auto& tx = subpackage.front();
        ATMPArgs single_args = ATMPArgs::SingleInPackageAccept(args);
        const auto single_res = AcceptSingleTransaction(tx, single_args);
        PackageValidationState package_state_wrapped;
        if (single_res.m_result_type != MempoolAcceptResult::ResultType::VALID) {
            package_state_wrapped.Invalid(PackageValidationResult::PCKG_TX, "transaction failed");
        }
        return PackageMempoolAcceptResult(package_state_wrapped, {{tx->GetWitnessHash(), single_res}});
    }();

    // Clean up m_view and m_viewmempool so that other subpackage evaluations don't have access to
    // coins they shouldn't. Keep some coins in order to minimize re-fetching coins from the UTXO set.
    CleanupTemporaryCoins();

    return result;
}

PackageMempoolAcceptResult MemPoolAccept::AcceptPackage(const Package& package, ATMPArgs& args)
{
    AssertLockHeld(cs_main);
    // Used if returning a PackageMempoolAcceptResult directly from this function.
    PackageValidationState package_state_quit_early;

    // Check that the package is well-formed. If it isn't, we won't try to validate any of the
    // transactions and thus won't return any MempoolAcceptResults, just a package-wide error.

    // Context-free package checks.
    if (!IsWellFormedPackage(package, package_state_quit_early, /*require_sorted=*/true)) {
        return PackageMempoolAcceptResult(package_state_quit_early, {});
    }

    // All transactions in the package must be a parent of the last transaction. This is just an
    // opportunity for us to fail fast on a context-free check without taking the mempool lock.
    if (!IsChildWithParents(package)) {
        package_state_quit_early.Invalid(PackageValidationResult::PCKG_POLICY, "package-not-child-with-parents");
        return PackageMempoolAcceptResult(package_state_quit_early, {});
    }

    // IsChildWithParents() guarantees the package is > 1 transactions.
    assert(package.size() > 1);
    // The package must be 1 child with all of its unconfirmed parents. The package is expected to
    // be sorted, so the last transaction is the child.
    const auto& child = package.back();
    std::unordered_set<uint256, SaltedTxidHasher> unconfirmed_parent_txids;
    std::transform(package.cbegin(), package.cend() - 1,
                   std::inserter(unconfirmed_parent_txids, unconfirmed_parent_txids.end()),
                   [](const auto& tx) { return tx->GetHash(); });

    // All child inputs must refer to a preceding package transaction or a confirmed UTXO. The only
    // way to verify this is to look up the child's inputs in our current coins view (not including
    // mempool), and enforce that all parents not present in the package be available at chain tip.
    // Since this check can bring new coins into the coins cache, keep track of these coins and
    // uncache them if we don't end up submitting this package to the mempool.
    const CCoinsViewCache& coins_tip_cache = m_active_chainstate.CoinsTip();
    for (const auto& input : child->vin) {
        if (!coins_tip_cache.HaveCoinInCache(input.prevout)) {
            args.m_coins_to_uncache.push_back(input.prevout);
        }
    }
    // Using the MemPoolAccept m_view cache allows us to look up these same coins faster later.
    // This should be connecting directly to CoinsTip, not to m_viewmempool, because we specifically
    // require inputs to be confirmed if they aren't in the package.
    m_view.SetBackend(m_active_chainstate.CoinsTip());
    const auto package_or_confirmed = [this, &unconfirmed_parent_txids](const auto& input) {
         return unconfirmed_parent_txids.count(input.prevout.hash) > 0 || m_view.HaveCoin(input.prevout);
    };
    if (!std::all_of(child->vin.cbegin(), child->vin.cend(), package_or_confirmed)) {
        package_state_quit_early.Invalid(PackageValidationResult::PCKG_POLICY, "package-not-child-with-unconfirmed-parents");
        return PackageMempoolAcceptResult(package_state_quit_early, {});
    }
    // Protect against bugs where we pull more inputs from disk that miss being added to
    // coins_to_uncache. The backend will be connected again when needed in PreChecks.
    m_view.SetBackend(m_dummy);

    LOCK(m_pool.cs);
    // Stores results from which we will create the returned PackageMempoolAcceptResult.
    // A result may be changed if a mempool transaction is evicted later due to LimitMempoolSize().
    std::map<uint256, MempoolAcceptResult> results_final;
    // Results from individual validation which will be returned if no other result is available for
    // this transaction. "Nonfinal" because if a transaction fails by itself but succeeds later
    // (i.e. when evaluated with a fee-bumping child), the result in this map may be discarded.
    std::map<uint256, MempoolAcceptResult> individual_results_nonfinal;
    bool quit_early{false};
    std::vector<CTransactionRef> txns_package_eval;
    for (const auto& tx : package) {
        const auto& wtxid = tx->GetWitnessHash();
        const auto& txid = tx->GetHash();
        // There are 3 possibilities: already in mempool, same-txid-diff-wtxid already in mempool,
        // or not in mempool. An already confirmed tx is treated as one not in mempool, because all
        // we know is that the inputs aren't available.
        if (m_pool.exists(GenTxid::Wtxid(wtxid))) {
            // Exact transaction already exists in the mempool.
            // Node operators are free to set their mempool policies however they please, nodes may receive
            // transactions in different orders, and malicious counterparties may try to take advantage of
            // policy differences to pin or delay propagation of transactions. As such, it's possible for
            // some package transaction(s) to already be in the mempool, and we don't want to reject the
            // entire package in that case (as that could be a censorship vector). De-duplicate the
            // transactions that are already in the mempool, and only call AcceptMultipleTransactions() with
            // the new transactions. This ensures we don't double-count transaction counts and sizes when
            // checking ancestor/descendant limits, or double-count transaction fees for fee-related policy.
            const auto& entry{*Assert(m_pool.GetEntry(txid))};
            results_final.emplace(wtxid, MempoolAcceptResult::MempoolTx(entry.GetTxSize(), entry.GetFee()));
        } else if (m_pool.exists(GenTxid::Txid(txid))) {
            // Transaction with the same non-witness data but different witness (same txid,
            // different wtxid) already exists in the mempool.
            //
            // We don't allow replacement transactions right now, so just swap the package
            // transaction for the mempool one. Note that we are ignoring the validity of the
            // package transaction passed in.
            // TODO: allow witness replacement in packages.
            const auto& entry{*Assert(m_pool.GetEntry(txid))};
            // Provide the wtxid of the mempool tx so that the caller can look it up in the mempool.
            results_final.emplace(wtxid, MempoolAcceptResult::MempoolTxDifferentWitness(entry.GetTx().GetWitnessHash()));
        } else {
            // Transaction does not already exist in the mempool.
            // Try submitting the transaction on its own.
            const auto single_package_res = AcceptSubPackage({tx}, args);
            const auto& single_res = single_package_res.m_tx_results.at(wtxid);
            if (single_res.m_result_type == MempoolAcceptResult::ResultType::VALID) {
                // The transaction succeeded on its own and is now in the mempool. Don't include it
                // in package validation, because its fees should only be "used" once.
                assert(m_pool.exists(GenTxid::Wtxid(wtxid)));
                results_final.emplace(wtxid, single_res);
            } else if (single_res.m_state.GetResult() != TxValidationResult::TX_RECONSIDERABLE &&
                       single_res.m_state.GetResult() != TxValidationResult::TX_MISSING_INPUTS) {
                // Package validation policy only differs from individual policy in its evaluation
                // of feerate. For example, if a transaction fails here due to violation of a
                // consensus rule, the result will not change when it is submitted as part of a
                // package. To minimize the amount of repeated work, unless the transaction fails
                // due to feerate or missing inputs (its parent is a previous transaction in the
                // package that failed due to feerate), don't run package validation. Note that this
                // decision might not make sense if different types of packages are allowed in the
                // future.  Continue individually validating the rest of the transactions, because
                // some of them may still be valid.
                quit_early = true;
                package_state_quit_early.Invalid(PackageValidationResult::PCKG_TX, "transaction failed");
                individual_results_nonfinal.emplace(wtxid, single_res);
            } else {
                individual_results_nonfinal.emplace(wtxid, single_res);
                txns_package_eval.push_back(tx);
            }
        }
    }

    auto multi_submission_result = quit_early || txns_package_eval.empty() ? PackageMempoolAcceptResult(package_state_quit_early, {}) :
        AcceptSubPackage(txns_package_eval, args);
    PackageValidationState& package_state_final = multi_submission_result.m_state;

    // Make sure we haven't exceeded max mempool size.
    // Package transactions that were submitted to mempool or already in mempool may be evicted.
    LimitMempoolSize(m_pool, m_active_chainstate.CoinsTip());

    for (const auto& tx : package) {
        const auto& wtxid = tx->GetWitnessHash();
        if (multi_submission_result.m_tx_results.count(wtxid) > 0) {
            // We shouldn't have re-submitted if the tx result was already in results_final.
            Assume(results_final.count(wtxid) == 0);
            // If it was submitted, check to see if the tx is still in the mempool. It could have
            // been evicted due to LimitMempoolSize() above.
            const auto& txresult = multi_submission_result.m_tx_results.at(wtxid);
            if (txresult.m_result_type == MempoolAcceptResult::ResultType::VALID && !m_pool.exists(GenTxid::Wtxid(wtxid))) {
                package_state_final.Invalid(PackageValidationResult::PCKG_TX, "transaction failed");
                TxValidationState mempool_full_state;
                mempool_full_state.Invalid(TxValidationResult::TX_MEMPOOL_POLICY, "mempool full");
                results_final.emplace(wtxid, MempoolAcceptResult::Failure(mempool_full_state));
            } else {
                results_final.emplace(wtxid, txresult);
            }
        } else if (const auto it{results_final.find(wtxid)}; it != results_final.end()) {
            // Already-in-mempool transaction. Check to see if it's still there, as it could have
            // been evicted when LimitMempoolSize() was called.
            Assume(it->second.m_result_type != MempoolAcceptResult::ResultType::INVALID);
            Assume(individual_results_nonfinal.count(wtxid) == 0);
            // Query by txid to include the same-txid-different-witness ones.
            if (!m_pool.exists(GenTxid::Txid(tx->GetHash()))) {
                package_state_final.Invalid(PackageValidationResult::PCKG_TX, "transaction failed");
                TxValidationState mempool_full_state;
                mempool_full_state.Invalid(TxValidationResult::TX_MEMPOOL_POLICY, "mempool full");
                // Replace the previous result.
                results_final.erase(wtxid);
                results_final.emplace(wtxid, MempoolAcceptResult::Failure(mempool_full_state));
            }
        } else if (const auto it{individual_results_nonfinal.find(wtxid)}; it != individual_results_nonfinal.end()) {
            Assume(it->second.m_result_type == MempoolAcceptResult::ResultType::INVALID);
            // Interesting result from previous processing.
            results_final.emplace(wtxid, it->second);
        }
    }
    Assume(results_final.size() == package.size());
    return PackageMempoolAcceptResult(package_state_final, std::move(results_final));
}

} // anon namespace

MempoolAcceptResult AcceptToMemoryPool(Chainstate& active_chainstate, const CTransactionRef& tx,
                                       int64_t accept_time, bool bypass_limits, bool test_accept)
    EXCLUSIVE_LOCKS_REQUIRED(::cs_main)
{
    AssertLockHeld(::cs_main);
    const CChainParams& chainparams{active_chainstate.m_chainman.GetParams()};
    assert(active_chainstate.GetMempool() != nullptr);
    CTxMemPool& pool{*active_chainstate.GetMempool()};

    std::vector<COutPoint> coins_to_uncache;
    auto args = MemPoolAccept::ATMPArgs::SingleAccept(chainparams, accept_time, bypass_limits, coins_to_uncache, test_accept);
    MempoolAcceptResult result = MemPoolAccept(pool, active_chainstate).AcceptSingleTransaction(tx, args);
    if (result.m_result_type != MempoolAcceptResult::ResultType::VALID) {
        // Remove coins that were not present in the coins cache before calling
        // AcceptSingleTransaction(); this is to prevent memory DoS in case we receive a large
        // number of invalid transactions that attempt to overrun the in-memory coins cache
        // (`CCoinsViewCache::cacheCoins`).

        for (const COutPoint& hashTx : coins_to_uncache)
            active_chainstate.CoinsTip().Uncache(hashTx);
        TRACE2(mempool, rejected,
                tx->GetHash().data(),
                result.m_state.GetRejectReason().c_str()
        );
    }
    // After we've (potentially) uncached entries, ensure our coins cache is still within its size limits
    BlockValidationState state_dummy;
    active_chainstate.FlushStateToDisk(state_dummy, FlushStateMode::PERIODIC);
    return result;
}

PackageMempoolAcceptResult ProcessNewPackage(Chainstate& active_chainstate, CTxMemPool& pool,
                                                   const Package& package, bool test_accept)
{
    AssertLockHeld(cs_main);
    assert(!package.empty());
    assert(std::all_of(package.cbegin(), package.cend(), [](const auto& tx){return tx != nullptr;}));

    std::vector<COutPoint> coins_to_uncache;
    const CChainParams& chainparams = active_chainstate.m_chainman.GetParams();
    auto result = [&]() EXCLUSIVE_LOCKS_REQUIRED(cs_main) {
        AssertLockHeld(cs_main);
        if (test_accept) {
            auto args = MemPoolAccept::ATMPArgs::PackageTestAccept(chainparams, GetTime(), coins_to_uncache);
            return MemPoolAccept(pool, active_chainstate).AcceptMultipleTransactions(package, args);
        } else {
            auto args = MemPoolAccept::ATMPArgs::PackageChildWithParents(chainparams, GetTime(), coins_to_uncache);
            return MemPoolAccept(pool, active_chainstate).AcceptPackage(package, args);
        }
    }();

    // Uncache coins pertaining to transactions that were not submitted to the mempool.
    if (test_accept || result.m_state.IsInvalid()) {
        for (const COutPoint& hashTx : coins_to_uncache) {
            active_chainstate.CoinsTip().Uncache(hashTx);
        }
    }
    // Ensure the coins cache is still within limits.
    BlockValidationState state_dummy;
    active_chainstate.FlushStateToDisk(state_dummy, FlushStateMode::PERIODIC);
    return result;
}

//////////////////////////////////////////////////////////////////////////////
//
// CBlock and CBlockIndex
//

bool CheckProofOfWork(const CBlockHeader& block, const Consensus::Params& params)
{
<<<<<<< HEAD
    if (!block.pow.isValid (block.GetHash(), params))
        return error("%s : proof of work failed", __func__);
=======
    /* Except for legacy blocks with full version 1, ensure that
       the chain ID is correct.  Legacy blocks are not allowed since
       the merge-mining start, which is checked in AcceptBlockHeader
       where the height is known.  */
    if (!block.IsLegacy() && params.fStrictChainId
        && block.GetChainId() != params.nAuxpowChainId) {
        LogError ("%s : block does not have our chain ID (got %d, expected %d, full nVersion %d)",
                  __func__, block.GetChainId(), params.nAuxpowChainId, block.nVersion);
        return false;
    }

    /* If there is no auxpow, just check the block hash.  */
    if (!block.auxpow)
    {
        if (block.IsAuxpow()) {
            LogError ("%s : no auxpow on block with auxpow version", __func__);
            return false;
        }

        if (!CheckProofOfWork(block.GetHash(), block.nBits, params)) {
            LogError ("%s : non-AUX proof of work failed", __func__);
            return false;
        }

        return true;
    }

    /* We have auxpow.  Check it.  */

    if (!block.IsAuxpow()) {
        LogError ("%s : auxpow on block with non-auxpow version", __func__);
        return false;
    }

    /* Temporary check:  Disallow parent blocks with auxpow version.  This is
       for compatibility with the old client.  */
    /* FIXME: Remove this check with a hardfork later on.  */
    if (block.auxpow->getParentBlock().IsAuxpow()) {
        LogError ("%s : auxpow parent block has auxpow version", __func__);
        return false;
    }

    if (!CheckProofOfWork(block.auxpow->getParentBlockHash(), block.nBits, params)) {
        LogError ("%s : AUX proof of work failed", __func__);
        return false;
    }
    if (!block.auxpow->check(block.GetHash(), block.GetChainId(), params)) {
        LogError ("%s : AUX POW is not valid", __func__);
        return false;
    }

>>>>>>> 03bd3d24
    return true;
}

CAmount GetBlockSubsidy(int nHeight, const Consensus::Params& consensusParams)
{
    /* Special rule:  Before the post-ICO fork, the block reward is always set
       to 1 CHI except for regtest net.  (The latter exception is so that
       we do not have to update many magic values in tests.)  */
    if (!consensusParams.fPowNoRetargeting
          && !consensusParams.rules->ForkInEffect (Consensus::Fork::POST_ICO,
                                                   nHeight))
        return COIN;

    int halvings = nHeight / consensusParams.nSubsidyHalvingInterval;
    // Force block reward to zero when right shift is undefined.
    if (halvings >= 64)
        return 0;

    CAmount nSubsidy = consensusParams.initialSubsidy;
    // Subsidy is cut in half every 2,100,000 blocks which will occur approximately every 4 years.
    nSubsidy >>= halvings;
    return nSubsidy;
}

CoinsViews::CoinsViews(DBParams db_params, CoinsViewOptions options)
    : m_dbview{std::move(db_params), std::move(options)},
      m_catcherview(&m_dbview) {}

void CoinsViews::InitCache()
{
    AssertLockHeld(::cs_main);
    m_cacheview = std::make_unique<CCoinsViewCache>(&m_catcherview);
}

Chainstate::Chainstate(
    CTxMemPool* mempool,
    BlockManager& blockman,
    ChainstateManager& chainman,
    std::optional<uint256> from_snapshot_blockhash)
    : m_mempool(mempool),
      m_blockman(blockman),
      m_chainman(chainman),
      m_from_snapshot_blockhash(from_snapshot_blockhash) {}

const CBlockIndex* Chainstate::SnapshotBase()
{
    if (!m_from_snapshot_blockhash) return nullptr;
    if (!m_cached_snapshot_base) m_cached_snapshot_base = Assert(m_chainman.m_blockman.LookupBlockIndex(*m_from_snapshot_blockhash));
    return m_cached_snapshot_base;
}

void Chainstate::InitCoinsDB(
    size_t cache_size_bytes,
    bool in_memory,
    bool should_wipe,
    fs::path leveldb_name)
{
    if (m_from_snapshot_blockhash) {
        leveldb_name += node::SNAPSHOT_CHAINSTATE_SUFFIX;
    }

    m_coins_views = std::make_unique<CoinsViews>(
        DBParams{
            .path = m_chainman.m_options.datadir / leveldb_name,
            .cache_bytes = cache_size_bytes,
            .memory_only = in_memory,
            .wipe_data = should_wipe,
            .obfuscate = true,
            .options = m_chainman.m_options.coins_db},
        m_chainman.m_options.coins_view);
}

void Chainstate::InitCoinsCache(size_t cache_size_bytes)
{
    AssertLockHeld(::cs_main);
    assert(m_coins_views != nullptr);
    m_coinstip_cache_size_bytes = cache_size_bytes;
    m_coins_views->InitCache();
}

// Note that though this is marked const, we may end up modifying `m_cached_finished_ibd`, which
// is a performance-related implementation detail. This function must be marked
// `const` so that `CValidationInterface` clients (which are given a `const Chainstate*`)
// can call it.
//
bool ChainstateManager::IsInitialBlockDownload() const
{
    // Optimization: pre-test latch before taking the lock.
    if (m_cached_finished_ibd.load(std::memory_order_relaxed))
        return false;

    LOCK(cs_main);
    if (m_cached_finished_ibd.load(std::memory_order_relaxed))
        return false;
    if (m_blockman.LoadingBlocks()) {
        return true;
    }
    CChain& chain{ActiveChain()};
    if (chain.Tip() == nullptr) {
        return true;
    }
    if (chain.Tip()->nChainWork < MinimumChainWork()) {
        return true;
    }
    if (chain.Tip()->Time() < Now<NodeSeconds>() - m_options.max_tip_age) {
        return true;
    }
    LogPrintf("Leaving InitialBlockDownload (latching to false)\n");
    m_cached_finished_ibd.store(true, std::memory_order_relaxed);
    return false;
}

void Chainstate::CheckForkWarningConditions()
{
    AssertLockHeld(cs_main);

    // Before we get past initial download, we cannot reliably alert about forks
    // (we assume we don't get stuck on a fork before finishing our initial sync)
    if (m_chainman.IsInitialBlockDownload()) {
        return;
    }

    if (m_chainman.m_best_invalid && m_chainman.m_best_invalid->nChainWork > m_chain.Tip()->nChainWork + (GetBlockProof(*m_chain.Tip()) * 6)) {
        LogPrintf("%s: Warning: Found invalid chain at least ~6 blocks longer than our best chain.\nChain state database corruption likely.\n", __func__);
        SetfLargeWorkInvalidChainFound(true);
    } else {
        SetfLargeWorkInvalidChainFound(false);
    }
}

// Called both upon regular invalid block discovery *and* InvalidateBlock
void Chainstate::InvalidChainFound(CBlockIndex* pindexNew)
{
    AssertLockHeld(cs_main);
    if (!m_chainman.m_best_invalid || pindexNew->nChainWork > m_chainman.m_best_invalid->nChainWork) {
        m_chainman.m_best_invalid = pindexNew;
    }
    if (m_chainman.m_best_header != nullptr && m_chainman.m_best_header->GetAncestor(pindexNew->nHeight) == pindexNew) {
        m_chainman.m_best_header = m_chain.Tip();
    }

    LogPrintf("%s: invalid block=%s  height=%d  log2_work=%f  date=%s\n", __func__,
      pindexNew->GetBlockHash().ToString(), pindexNew->nHeight,
      log(pindexNew->nChainWork.getdouble())/log(2.0), FormatISO8601DateTime(pindexNew->GetBlockTime()));
    CBlockIndex *tip = m_chain.Tip();
    assert (tip);
    LogPrintf("%s:  current best=%s  height=%d  log2_work=%f  date=%s\n", __func__,
      tip->GetBlockHash().ToString(), m_chain.Height(), log(tip->nChainWork.getdouble())/log(2.0),
      FormatISO8601DateTime(tip->GetBlockTime()));
    CheckForkWarningConditions();
}

// Same as InvalidChainFound, above, except not called directly from InvalidateBlock,
// which does its own setBlockIndexCandidates management.
void Chainstate::InvalidBlockFound(CBlockIndex* pindex, const BlockValidationState& state)
{
    AssertLockHeld(cs_main);
    if (state.GetResult() != BlockValidationResult::BLOCK_MUTATED) {
        pindex->nStatus |= BLOCK_FAILED_VALID;
        m_chainman.m_failed_blocks.insert(pindex);
        m_blockman.m_dirty_blockindex.insert(pindex);
        setBlockIndexCandidates.erase(pindex);
        InvalidChainFound(pindex);
    }
}

void UpdateCoins(const CTransaction& tx, CCoinsViewCache& inputs, CTxUndo &txundo, int nHeight)
{
    // mark inputs spent
    if (!tx.IsCoinBase()) {
        txundo.vprevout.reserve(tx.vin.size());
        for (const CTxIn &txin : tx.vin) {
            txundo.vprevout.emplace_back();
            bool is_spent = inputs.SpendCoin(txin.prevout, &txundo.vprevout.back());
            assert(is_spent);
        }
    }
    // add outputs
    AddCoins(inputs, tx, nHeight);
}

bool CScriptCheck::operator()() {
    const CScript &scriptSig = ptxTo->vin[nIn].scriptSig;
    const CScriptWitness *witness = &ptxTo->vin[nIn].scriptWitness;
    return VerifyScript(scriptSig, m_tx_out.scriptPubKey, witness, nFlags, CachingTransactionSignatureChecker(ptxTo, nIn, m_tx_out.nValue, cacheStore, *txdata), &error);
}

static CuckooCache::cache<uint256, SignatureCacheHasher> g_scriptExecutionCache;
static CSHA256 g_scriptExecutionCacheHasher;

bool InitScriptExecutionCache(size_t max_size_bytes)
{
    // Setup the salted hasher
    uint256 nonce = GetRandHash();
    // We want the nonce to be 64 bytes long to force the hasher to process
    // this chunk, which makes later hash computations more efficient. We
    // just write our 32-byte entropy twice to fill the 64 bytes.
    g_scriptExecutionCacheHasher.Write(nonce.begin(), 32);
    g_scriptExecutionCacheHasher.Write(nonce.begin(), 32);

    auto setup_results = g_scriptExecutionCache.setup_bytes(max_size_bytes);
    if (!setup_results) return false;

    const auto [num_elems, approx_size_bytes] = *setup_results;
    LogPrintf("Using %zu MiB out of %zu MiB requested for script execution cache, able to store %zu elements\n",
              approx_size_bytes >> 20, max_size_bytes >> 20, num_elems);
    return true;
}

/**
 * Check whether all of this transaction's input scripts succeed.
 *
 * This involves ECDSA signature checks so can be computationally intensive. This function should
 * only be called after the cheap sanity checks in CheckTxInputs passed.
 *
 * If pvChecks is not nullptr, script checks are pushed onto it instead of being performed inline. Any
 * script checks which are not necessary (eg due to script execution cache hits) are, obviously,
 * not pushed onto pvChecks/run.
 *
 * Setting cacheSigStore/cacheFullScriptStore to false will remove elements from the corresponding cache
 * which are matched. This is useful for checking blocks where we will likely never need the cache
 * entry again.
 *
 * Note that we may set state.reason to NOT_STANDARD for extra soft-fork flags in flags, block-checking
 * callers should probably reset it to CONSENSUS in such cases.
 *
 * Non-static (and re-declared) in src/test/txvalidationcache_tests.cpp
 */
bool CheckInputScripts(const CTransaction& tx, TxValidationState& state,
                       const CCoinsViewCache& inputs, unsigned int flags, bool cacheSigStore,
                       bool cacheFullScriptStore, PrecomputedTransactionData& txdata,
                       std::vector<CScriptCheck>* pvChecks)
{
    if (tx.IsCoinBase()) return true;

    if (pvChecks) {
        pvChecks->reserve(tx.vin.size());
    }

    // First check if script executions have been cached with the same
    // flags. Note that this assumes that the inputs provided are
    // correct (ie that the transaction hash which is in tx's prevouts
    // properly commits to the scriptPubKey in the inputs view of that
    // transaction).
    uint256 hashCacheEntry;
    CSHA256 hasher = g_scriptExecutionCacheHasher;
    hasher.Write(UCharCast(tx.GetWitnessHash().begin()), 32).Write((unsigned char*)&flags, sizeof(flags)).Finalize(hashCacheEntry.begin());
    AssertLockHeld(cs_main); //TODO: Remove this requirement by making CuckooCache not require external locks
    if (g_scriptExecutionCache.contains(hashCacheEntry, !cacheFullScriptStore)) {
        return true;
    }

    if (!txdata.m_spent_outputs_ready) {
        std::vector<CTxOut> spent_outputs;
        spent_outputs.reserve(tx.vin.size());

        for (const auto& txin : tx.vin) {
            const COutPoint& prevout = txin.prevout;
            const Coin& coin = inputs.AccessCoin(prevout);
            assert(!coin.IsSpent());
            spent_outputs.emplace_back(coin.out);
        }
        txdata.Init(tx, std::move(spent_outputs));
    }
    assert(txdata.m_spent_outputs.size() == tx.vin.size());

    for (unsigned int i = 0; i < tx.vin.size(); i++) {

        // We very carefully only pass in things to CScriptCheck which
        // are clearly committed to by tx' witness hash. This provides
        // a sanity check that our caching is not introducing consensus
        // failures through additional data in, eg, the coins being
        // spent being checked as a part of CScriptCheck.

        // Verify signature
        CScriptCheck check(txdata.m_spent_outputs[i], tx, i, flags, cacheSigStore, &txdata);
        if (pvChecks) {
            pvChecks->emplace_back(std::move(check));
        } else if (!check()) {
            if (flags & STANDARD_NOT_MANDATORY_VERIFY_FLAGS) {
                // Check whether the failure was caused by a
                // non-mandatory script verification check, such as
                // non-standard DER encodings or non-null dummy
                // arguments; if so, ensure we return NOT_STANDARD
                // instead of CONSENSUS to avoid downstream users
                // splitting the network between upgraded and
                // non-upgraded nodes by banning CONSENSUS-failing
                // data providers.
                CScriptCheck check2(txdata.m_spent_outputs[i], tx, i,
                        flags & ~STANDARD_NOT_MANDATORY_VERIFY_FLAGS, cacheSigStore, &txdata);
                if (check2())
                    return state.Invalid(TxValidationResult::TX_NOT_STANDARD, strprintf("non-mandatory-script-verify-flag (%s)", ScriptErrorString(check.GetScriptError())));
            }
            // MANDATORY flag failures correspond to
            // TxValidationResult::TX_CONSENSUS. Because CONSENSUS
            // failures are the most serious case of validation
            // failures, we may need to consider using
            // RECENT_CONSENSUS_CHANGE for any script failure that
            // could be due to non-upgraded nodes which we may want to
            // support, to avoid splitting the network (but this
            // depends on the details of how net_processing handles
            // such errors).
            return state.Invalid(TxValidationResult::TX_CONSENSUS, strprintf("mandatory-script-verify-flag-failed (%s)", ScriptErrorString(check.GetScriptError())));
        }
    }

    if (cacheFullScriptStore && !pvChecks) {
        // We executed all of the provided scripts, and were told to
        // cache the result. Do so now.
        g_scriptExecutionCache.insert(hashCacheEntry);
    }

    return true;
}

bool FatalError(Notifications& notifications, BlockValidationState& state, const std::string& strMessage, const bilingual_str& userMessage)
{
    notifications.fatalError(strMessage, userMessage);
    return state.Error(strMessage);
}

/**
 * Restore the UTXO in a Coin at a given COutPoint
 * @param undo The Coin to be restored.
 * @param view The coins view to which to apply the changes.
 * @param out The out point that corresponds to the tx input.
 * @return A DisconnectResult as an int
 */
int ApplyTxInUndo(Coin&& undo, CCoinsViewCache& view, const COutPoint& out)
{
    bool fClean = true;

    if (view.HaveCoin(out)) fClean = false; // overwriting transaction output

    // The potential_overwrite parameter to AddCoin is only allowed to be false if we know for
    // sure that the coin did not already exist in the cache. As we have queried for that above
    // using HaveCoin, we don't need to guess. When fClean is false, a coin already existed and
    // it is an overwrite.
    view.AddCoin(out, std::move(undo), !fClean);

    return fClean ? DISCONNECT_OK : DISCONNECT_UNCLEAN;
}

/** Undo the effects of this block (with given index) on the UTXO set represented by coins.
 *  When FAILED is returned, view is left in an indeterminate state. */
DisconnectResult Chainstate::DisconnectBlock(const CBlock& block, const CBlockIndex* pindex, CCoinsViewCache& view)
{
    AssertLockHeld(::cs_main);
    bool fClean = true;

    CBlockUndo blockUndo;
    if (!m_blockman.UndoReadFromDisk(blockUndo, *pindex)) {
        LogError("DisconnectBlock(): failure reading undo data\n");
        return DISCONNECT_FAILED;
    }

    if (blockUndo.vtxundo.size() + 1 != block.vtx.size()) {
        LogError("DisconnectBlock(): block and undo data inconsistent\n");
        return DISCONNECT_FAILED;
    }

    // undo transactions in reverse order
    for (int i = block.vtx.size() - 1; i >= 0; i--) {
        const CTransaction &tx = *(block.vtx[i]);
        Txid hash = tx.GetHash();
        bool is_coinbase = tx.IsCoinBase();

        // Check that all outputs are available and match the outputs in the block itself
        // exactly.
        for (size_t o = 0; o < tx.vout.size(); o++) {
            if (!tx.vout[o].scriptPubKey.IsUnspendable()) {
                COutPoint out(hash, o);
                Coin coin;
                bool is_spent = view.SpendCoin(out, &coin);
                if (!is_spent || tx.vout[o] != coin.out || pindex->nHeight != coin.nHeight || is_coinbase != coin.fCoinBase) {
                    fClean = false;
                }
            }
        }

        // restore inputs
        if (i > 0) { // not coinbases
            CTxUndo &txundo = blockUndo.vtxundo[i-1];
            if (txundo.vprevout.size() != tx.vin.size()) {
                LogError("DisconnectBlock(): transaction and undo data inconsistent\n");
                return DISCONNECT_FAILED;
            }
            for (unsigned int j = tx.vin.size(); j > 0;) {
                --j;
                const COutPoint& out = tx.vin[j].prevout;
                int res = ApplyTxInUndo(std::move(txundo.vprevout[j]), view, out);
                if (res == DISCONNECT_FAILED) return DISCONNECT_FAILED;
                fClean = fClean && res != DISCONNECT_UNCLEAN;
            }
            // At this point, all of txundo.vprevout should have been moved out.
        }
    }

    // undo name operations in reverse order
    std::vector<CNameTxUndo>::const_reverse_iterator nameUndoIter;
    for (nameUndoIter = blockUndo.vnameundo.rbegin ();
         nameUndoIter != blockUndo.vnameundo.rend (); ++nameUndoIter)
      nameUndoIter->apply (view);

    // move best block pointer to prevout block
    view.SetBestBlock(pindex->pprev->GetBlockHash());

    return fClean ? DISCONNECT_OK : DISCONNECT_UNCLEAN;
}

/**
 * Threshold condition checker that triggers when unknown versionbits are seen on the network.
 */
class WarningBitsConditionChecker : public AbstractThresholdConditionChecker
{
private:
    const ChainstateManager& m_chainman;
    int m_bit;

public:
    explicit WarningBitsConditionChecker(const ChainstateManager& chainman, int bit) : m_chainman{chainman}, m_bit(bit) {}

    int64_t BeginTime(const Consensus::Params& params) const override { return 0; }
    int64_t EndTime(const Consensus::Params& params) const override { return std::numeric_limits<int64_t>::max(); }
    int Period(const Consensus::Params& params) const override { return params.nMinerConfirmationWindow; }
    int Threshold(const Consensus::Params& params) const override { return params.nRuleChangeActivationThreshold; }

    bool Condition(const CBlockIndex* pindex, const Consensus::Params& params) const override
    {
        return pindex->nHeight >= params.MinBIP9WarningHeight &&
               ((pindex->nVersion & VERSIONBITS_TOP_MASK) == VERSIONBITS_TOP_BITS) &&
               ((pindex->nVersion >> m_bit) & 1) != 0 &&
               ((m_chainman.m_versionbitscache.ComputeBlockVersion(pindex->pprev, params) >> m_bit) & 1) == 0;
    }
};

static unsigned int GetBlockScriptFlags(const CBlockIndex& block_index, const ChainstateManager& chainman)
{
    const Consensus::Params& consensusparams = chainman.GetConsensus();

    uint32_t flags{SCRIPT_VERIFY_NONE};

    /* We allow overriding flags with exceptions, in case a few historical
       blocks violate a softfork that got activated later, and which we want
       to otherwise enforce unconditionally.  For now, there are no
       flags enforced unconditionally, though.  */
    const auto it{consensusparams.script_flag_exceptions.find(*Assert(block_index.phashBlock))};
    if (it != consensusparams.script_flag_exceptions.end()) {
        flags = it->second;
    }

    if (DeploymentActiveAt(block_index, chainman, Consensus::DEPLOYMENT_P2SH)) {
        flags |= SCRIPT_VERIFY_P2SH;
    }

    // Enforce the DERSIG (BIP66) rule
    if (DeploymentActiveAt(block_index, chainman, Consensus::DEPLOYMENT_DERSIG)) {
        flags |= SCRIPT_VERIFY_DERSIG;
    }

    // Enforce CHECKLOCKTIMEVERIFY (BIP65)
    if (DeploymentActiveAt(block_index, chainman, Consensus::DEPLOYMENT_CLTV)) {
        flags |= SCRIPT_VERIFY_CHECKLOCKTIMEVERIFY;
    }

    // Enforce CHECKSEQUENCEVERIFY (BIP112)
    if (DeploymentActiveAt(block_index, chainman, Consensus::DEPLOYMENT_CSV)) {
        flags |= SCRIPT_VERIFY_CHECKSEQUENCEVERIFY;
    }

    // Enforce Taproot (BIP340-BIP342)
    if (DeploymentActiveAt(block_index, chainman, Consensus::DEPLOYMENT_TAPROOT)) {
        flags |= SCRIPT_VERIFY_TAPROOT;
    }

    // Enforce BIP147 NULLDUMMY (activated simultaneously with segwit)
    if (DeploymentActiveAt(block_index, chainman, Consensus::DEPLOYMENT_SEGWIT)) {
        flags |= SCRIPT_VERIFY_NULLDUMMY;
        flags |= SCRIPT_VERIFY_WITNESS;
    }

    return flags;
}


static SteadyClock::duration time_check{};
static SteadyClock::duration time_forks{};
static SteadyClock::duration time_connect{};
static SteadyClock::duration time_verify{};
static SteadyClock::duration time_undo{};
static SteadyClock::duration time_index{};
static SteadyClock::duration time_total{};
static int64_t num_blocks_total = 0;

/** Apply the effects of this block (with given index) on the UTXO set represented by coins.
 *  Validity checks that depend on the UTXO set are also done; ConnectBlock()
 *  can fail if those validity checks fail (among other reasons). */
bool Chainstate::ConnectBlock(const CBlock& block, BlockValidationState& state, CBlockIndex* pindex,
                              CCoinsViewCache& view,
                              bool fJustCheck)
{
    AssertLockHeld(cs_main);
    assert(pindex);

    uint256 block_hash{block.GetHash()};
    assert(*pindex->phashBlock == block_hash);
    const bool parallel_script_checks{m_chainman.GetCheckQueue().HasThreads()};

    const auto time_start{SteadyClock::now()};
    const CChainParams& params{m_chainman.GetParams()};

    // Check it again in case a previous version let a bad block in
    // NOTE: We don't currently (re-)invoke ContextualCheckBlock() or
    // ContextualCheckBlockHeader() here. This means that if we add a new
    // consensus rule that is enforced in one of those two functions, then we
    // may have let in a block that violates the rule prior to updating the
    // software, and we would NOT be enforcing the rule here. Fully solving
    // upgrade from one software version to the next after a consensus rule
    // change is potentially tricky and issue-specific (see NeedsRedownload()
    // for one approach that was used for BIP 141 deployment).
    // Also, currently the rule against blocks more than 2 hours in the future
    // is enforced in ContextualCheckBlockHeader(); we wouldn't want to
    // re-enforce that rule here (at least until we make it impossible for
    // the clock to go backward).
    if (!CheckBlock(block, state, params.GetConsensus(), !fJustCheck, !fJustCheck)) {
        if (state.GetResult() == BlockValidationResult::BLOCK_MUTATED) {
            // We don't write down blocks to disk if they may have been
            // corrupted, so this should be impossible unless we're having hardware
            // problems.
            return FatalError(m_chainman.GetNotifications(), state, "Corrupt block found indicating potential hardware failure; shutting down");
        }
        LogError("%s: Consensus::CheckBlock: %s\n", __func__, state.ToString());
        return false;
    }

    // verify that the view's current state corresponds to the previous block
    uint256 hashPrevBlock = pindex->pprev == nullptr ? uint256() : pindex->pprev->GetBlockHash();
    assert(hashPrevBlock == view.GetBestBlock());

    num_blocks_total++;

    /* In Xaya, the genesis block tx is spendable (premine).  Thus no
       special rule is needed here (as in Bitcoin and Namecoin).  */

    bool fScriptChecks = true;
    if (!m_chainman.AssumedValidBlock().IsNull()) {
        // We've been configured with the hash of a block which has been externally verified to have a valid history.
        // A suitable default value is included with the software and updated from time to time.  Because validity
        //  relative to a piece of software is an objective fact these defaults can be easily reviewed.
        // This setting doesn't force the selection of any particular chain but makes validating some faster by
        //  effectively caching the result of part of the verification.
        BlockMap::const_iterator it{m_blockman.m_block_index.find(m_chainman.AssumedValidBlock())};
        if (it != m_blockman.m_block_index.end()) {
            if (it->second.GetAncestor(pindex->nHeight) == pindex &&
                m_chainman.m_best_header->GetAncestor(pindex->nHeight) == pindex &&
                m_chainman.m_best_header->nChainWork >= m_chainman.MinimumChainWork()) {
                // This block is a member of the assumed verified chain and an ancestor of the best header.
                // Script verification is skipped when connecting blocks under the
                // assumevalid block. Assuming the assumevalid block is valid this
                // is safe because block merkle hashes are still computed and checked,
                // Of course, if an assumed valid block is invalid due to false scriptSigs
                // this optimization would allow an invalid chain to be accepted.
                // The equivalent time check discourages hash power from extorting the network via DOS attack
                //  into accepting an invalid block through telling users they must manually set assumevalid.
                //  Requiring a software change or burying the invalid block, regardless of the setting, makes
                //  it hard to hide the implication of the demand.  This also avoids having release candidates
                //  that are hardly doing any signature verification at all in testing without having to
                //  artificially set the default assumed verified block further back.
                // The test against the minimum chain work prevents the skipping when denied access to any chain at
                //  least as good as the expected chain.
                fScriptChecks = (GetBlockProofEquivalentTime(*m_chainman.m_best_header, *pindex, *m_chainman.m_best_header, params.GetConsensus()) <= 60 * 60 * 12);
            }
        }
    }

    const auto time_1{SteadyClock::now()};
    time_check += time_1 - time_start;
    LogPrint(BCLog::BENCH, "    - Sanity checks: %.2fms [%.2fs (%.2fms/blk)]\n",
             Ticks<MillisecondsDouble>(time_1 - time_start),
             Ticks<SecondsDouble>(time_check),
             Ticks<MillisecondsDouble>(time_check) / num_blocks_total);

    // Xaya has BIP34 activated from the start, so there's no need for the
    // BIP30 checks.

    // Enforce BIP68 (sequence locks)
    int nLockTimeFlags = 0;
    if (DeploymentActiveAt(*pindex, m_chainman, Consensus::DEPLOYMENT_CSV)) {
        nLockTimeFlags |= LOCKTIME_VERIFY_SEQUENCE;
    }

    // Get the script flags for this block
    unsigned int flags{GetBlockScriptFlags(*pindex, m_chainman)};

    const auto time_2{SteadyClock::now()};
    time_forks += time_2 - time_1;
    LogPrint(BCLog::BENCH, "    - Fork checks: %.2fms [%.2fs (%.2fms/blk)]\n",
             Ticks<MillisecondsDouble>(time_2 - time_1),
             Ticks<SecondsDouble>(time_forks),
             Ticks<MillisecondsDouble>(time_forks) / num_blocks_total);

    CBlockUndo blockundo;

    // Precomputed transaction data pointers must not be invalidated
    // until after `control` has run the script checks (potentially
    // in multiple threads). Preallocate the vector size so a new allocation
    // doesn't invalidate pointers into the vector, and keep txsdata in scope
    // for as long as `control`.
    CCheckQueueControl<CScriptCheck> control(fScriptChecks && parallel_script_checks ? &m_chainman.GetCheckQueue() : nullptr);
    std::vector<PrecomputedTransactionData> txsdata(block.vtx.size());

    std::vector<int> prevheights;
    CAmount nFees = 0;
    int nInputs = 0;
    int64_t nSigOpsCost = 0;
    blockundo.vtxundo.reserve(block.vtx.size() - 1);
    for (unsigned int i = 0; i < block.vtx.size(); i++)
    {
        const CTransaction &tx = *(block.vtx[i]);

        nInputs += tx.vin.size();

        if (!tx.IsCoinBase())
        {
            CAmount txfee = 0;
            TxValidationState tx_state;
            if (!Consensus::CheckTxInputs(tx, tx_state, view, pindex->nHeight, txfee)) {
                // Any transaction validation failure in ConnectBlock is a block consensus failure
                state.Invalid(BlockValidationResult::BLOCK_CONSENSUS,
                            tx_state.GetRejectReason(), tx_state.GetDebugMessage());
                LogError("%s: Consensus::CheckTxInputs: %s, %s\n", __func__, tx.GetHash().ToString(), state.ToString());
                return false;
            }
            nFees += txfee;
            if (!MoneyRange(nFees)) {
                LogPrintf("ERROR: %s: accumulated fee in the block out of range.\n", __func__);
                return state.Invalid(BlockValidationResult::BLOCK_CONSENSUS, "bad-txns-accumulated-fee-outofrange");
            }

            // Check that transaction is BIP68 final
            // BIP68 lock checks (as opposed to nLockTime checks) must
            // be in ConnectBlock because they require the UTXO set
            prevheights.resize(tx.vin.size());
            for (size_t j = 0; j < tx.vin.size(); j++) {
                prevheights[j] = view.AccessCoin(tx.vin[j].prevout).nHeight;
            }

            if (!SequenceLocks(tx, nLockTimeFlags, prevheights, *pindex)) {
                LogPrintf("ERROR: %s: contains a non-BIP68-final transaction\n", __func__);
                return state.Invalid(BlockValidationResult::BLOCK_CONSENSUS, "bad-txns-nonfinal");
            }
        }

        // GetTransactionSigOpCost counts 3 types of sigops:
        // * legacy (always)
        // * p2sh (when P2SH enabled in flags and excludes coinbase)
        // * witness (when witness enabled in flags and excludes coinbase)
        nSigOpsCost += GetTransactionSigOpCost(tx, view, flags);
        if (nSigOpsCost > MAX_BLOCK_SIGOPS_COST) {
            LogPrintf("ERROR: ConnectBlock(): too many sigops\n");
            return state.Invalid(BlockValidationResult::BLOCK_CONSENSUS, "bad-blk-sigops");
        }

        if (!tx.IsCoinBase())
        {
            std::vector<CScriptCheck> vChecks;
            bool fCacheResults = fJustCheck; /* Don't cache results if we're actually connecting blocks (still consult the cache, though) */
            TxValidationState tx_state;
            if (fScriptChecks && !CheckInputScripts(tx, tx_state, view, flags, fCacheResults, fCacheResults, txsdata[i], parallel_script_checks ? &vChecks : nullptr)) {
                // Any transaction validation failure in ConnectBlock is a block consensus failure
                state.Invalid(BlockValidationResult::BLOCK_CONSENSUS,
                              tx_state.GetRejectReason(), tx_state.GetDebugMessage());
                LogError("ConnectBlock(): CheckInputScripts on %s failed with %s\n",
                    tx.GetHash().ToString(), state.ToString());
                return false;
            }
            control.Add(std::move(vChecks));
        }

        CTxUndo undoDummy;
        if (i > 0) {
            blockundo.vtxundo.emplace_back();
        }
        UpdateCoins(tx, view, i == 0 ? undoDummy : blockundo.vtxundo.back(), pindex->nHeight);
        ApplyNameTransaction(tx, pindex->nHeight, view, blockundo);
    }
    const auto time_3{SteadyClock::now()};
    time_connect += time_3 - time_2;
    LogPrint(BCLog::BENCH, "      - Connect %u transactions: %.2fms (%.3fms/tx, %.3fms/txin) [%.2fs (%.2fms/blk)]\n", (unsigned)block.vtx.size(),
             Ticks<MillisecondsDouble>(time_3 - time_2), Ticks<MillisecondsDouble>(time_3 - time_2) / block.vtx.size(),
             nInputs <= 1 ? 0 : Ticks<MillisecondsDouble>(time_3 - time_2) / (nInputs - 1),
             Ticks<SecondsDouble>(time_connect),
             Ticks<MillisecondsDouble>(time_connect) / num_blocks_total);

    /* Special rule:  Allow too high payout for genesis blocks.  They are used
       to add the premine coins.  */
    CAmount blockReward = nFees + GetBlockSubsidy(pindex->nHeight, params.GetConsensus());
    const bool isGenesis = (block.GetHash () == params.GetConsensus ().hashGenesisBlock);
    if (!isGenesis && block.vtx[0]->GetValueOut() > blockReward) {
        LogPrintf("ERROR: ConnectBlock(): coinbase pays too much (actual=%d vs limit=%d)\n", block.vtx[0]->GetValueOut(), blockReward);
        return state.Invalid(BlockValidationResult::BLOCK_CONSENSUS, "bad-cb-amount");
    }

    if (!control.Wait()) {
        LogPrintf("ERROR: %s: CheckQueue failed\n", __func__);
        return state.Invalid(BlockValidationResult::BLOCK_CONSENSUS, "block-validation-failed");
    }
    const auto time_4{SteadyClock::now()};
    time_verify += time_4 - time_2;
    LogPrint(BCLog::BENCH, "    - Verify %u txins: %.2fms (%.3fms/txin) [%.2fs (%.2fms/blk)]\n", nInputs - 1,
             Ticks<MillisecondsDouble>(time_4 - time_2),
             nInputs <= 1 ? 0 : Ticks<MillisecondsDouble>(time_4 - time_2) / (nInputs - 1),
             Ticks<SecondsDouble>(time_verify),
             Ticks<MillisecondsDouble>(time_verify) / num_blocks_total);

    if (fJustCheck)
        return true;

<<<<<<< HEAD
    if (!isGenesis && !m_blockman.WriteUndoDataForBlock(blockundo, state, *pindex)) {
=======
    /* Remove expired names from the UTXO set.  They become permanently
       unspendable.  Note that we use nHeight+1 here because a possible
       spending transaction would be at least at that height.  This has
       to be done after checking the transactions themselves, because
       spending a name would still be valid in the current block.  */
    if (!ExpireNames(pindex->nHeight + 1, view, blockundo, expiredNames)) {
        LogError ("%s : ExpireNames failed", __func__);
        return false;
    }

    if (!m_blockman.WriteUndoDataForBlock(blockundo, state, *pindex)) {
>>>>>>> 03bd3d24
        return false;
    }

    const auto time_5{SteadyClock::now()};
    time_undo += time_5 - time_4;
    LogPrint(BCLog::BENCH, "    - Write undo data: %.2fms [%.2fs (%.2fms/blk)]\n",
             Ticks<MillisecondsDouble>(time_5 - time_4),
             Ticks<SecondsDouble>(time_undo),
             Ticks<MillisecondsDouble>(time_undo) / num_blocks_total);

    if (!pindex->IsValid(BLOCK_VALID_SCRIPTS)) {
        pindex->RaiseValidity(BLOCK_VALID_SCRIPTS);
        m_blockman.m_dirty_blockindex.insert(pindex);
    }

    // add this block to the view's block chain
    view.SetBestBlock(pindex->GetBlockHash());

    const auto time_6{SteadyClock::now()};
    time_index += time_6 - time_5;
    LogPrint(BCLog::BENCH, "    - Index writing: %.2fms [%.2fs (%.2fms/blk)]\n",
             Ticks<MillisecondsDouble>(time_6 - time_5),
             Ticks<SecondsDouble>(time_index),
             Ticks<MillisecondsDouble>(time_index) / num_blocks_total);

    TRACE6(validation, block_connected,
        block_hash.data(),
        pindex->nHeight,
        block.vtx.size(),
        nInputs,
        nSigOpsCost,
        time_5 - time_start // in microseconds (µs)
    );

    return true;
}

CoinsCacheSizeState Chainstate::GetCoinsCacheSizeState()
{
    AssertLockHeld(::cs_main);
    return this->GetCoinsCacheSizeState(
        m_coinstip_cache_size_bytes,
        m_mempool ? m_mempool->m_max_size_bytes : 0);
}

CoinsCacheSizeState Chainstate::GetCoinsCacheSizeState(
    size_t max_coins_cache_size_bytes,
    size_t max_mempool_size_bytes)
{
    AssertLockHeld(::cs_main);
    const int64_t nMempoolUsage = m_mempool ? m_mempool->DynamicMemoryUsage() : 0;
    int64_t cacheSize = CoinsTip().DynamicMemoryUsage();
    int64_t nTotalSpace =
        max_coins_cache_size_bytes + std::max<int64_t>(int64_t(max_mempool_size_bytes) - nMempoolUsage, 0);

    //! No need to periodic flush if at least this much space still available.
    static constexpr int64_t MAX_BLOCK_COINSDB_USAGE_BYTES = 10 * 1024 * 1024;  // 10MB
    int64_t large_threshold =
        std::max((9 * nTotalSpace) / 10, nTotalSpace - MAX_BLOCK_COINSDB_USAGE_BYTES);

    if (cacheSize > nTotalSpace) {
        LogPrintf("Cache size (%s) exceeds total space (%s)\n", cacheSize, nTotalSpace);
        return CoinsCacheSizeState::CRITICAL;
    } else if (cacheSize > large_threshold) {
        return CoinsCacheSizeState::LARGE;
    }
    return CoinsCacheSizeState::OK;
}

bool Chainstate::FlushStateToDisk(
    BlockValidationState &state,
    FlushStateMode mode,
    int nManualPruneHeight)
{
    LOCK(cs_main);
    assert(this->CanFlushToDisk());
    std::set<int> setFilesToPrune;
    bool full_flush_completed = false;

    const size_t coins_count = CoinsTip().GetCacheSize();
    const size_t coins_mem_usage = CoinsTip().DynamicMemoryUsage();

    try {
    {
        bool fFlushForPrune = false;
        bool fDoFullFlush = false;

        CoinsCacheSizeState cache_state = GetCoinsCacheSizeState();
        LOCK(m_blockman.cs_LastBlockFile);
        if (m_blockman.IsPruneMode() && (m_blockman.m_check_for_pruning || nManualPruneHeight > 0) && !fReindex) {
            // make sure we don't prune above any of the prune locks bestblocks
            // pruning is height-based
            int last_prune{m_chain.Height()}; // last height we can prune
            std::optional<std::string> limiting_lock; // prune lock that actually was the limiting factor, only used for logging

            for (const auto& prune_lock : m_blockman.m_prune_locks) {
                if (prune_lock.second.height_first == std::numeric_limits<int>::max()) continue;
                // Remove the buffer and one additional block here to get actual height that is outside of the buffer
                const int lock_height{prune_lock.second.height_first - PRUNE_LOCK_BUFFER - 1};
                last_prune = std::max(1, std::min(last_prune, lock_height));
                if (last_prune == lock_height) {
                    limiting_lock = prune_lock.first;
                }
            }

            if (limiting_lock) {
                LogPrint(BCLog::PRUNE, "%s limited pruning to height %d\n", limiting_lock.value(), last_prune);
            }

            if (nManualPruneHeight > 0) {
                LOG_TIME_MILLIS_WITH_CATEGORY("find files to prune (manual)", BCLog::BENCH);

                m_blockman.FindFilesToPruneManual(
                    setFilesToPrune,
                    std::min(last_prune, nManualPruneHeight),
                    *this, m_chainman);
            } else {
                LOG_TIME_MILLIS_WITH_CATEGORY("find files to prune", BCLog::BENCH);

                m_blockman.FindFilesToPrune(setFilesToPrune, last_prune, *this, m_chainman);
                m_blockman.m_check_for_pruning = false;
            }
            if (!setFilesToPrune.empty()) {
                fFlushForPrune = true;
                if (!m_blockman.m_have_pruned) {
                    m_blockman.m_block_tree_db->WriteFlag("prunedblockfiles", true);
                    m_blockman.m_have_pruned = true;
                }
            }
        }
        const auto nNow{SteadyClock::now()};
        // Avoid writing/flushing immediately after startup.
        if (m_last_write == decltype(m_last_write){}) {
            m_last_write = nNow;
        }
        if (m_last_flush == decltype(m_last_flush){}) {
            m_last_flush = nNow;
        }
        // The cache is large and we're within 10% and 10 MiB of the limit, but we have time now (not in the middle of a block processing).
        bool fCacheLarge = mode == FlushStateMode::PERIODIC && cache_state >= CoinsCacheSizeState::LARGE;
        // The cache is over the limit, we have to write now.
        bool fCacheCritical = mode == FlushStateMode::IF_NEEDED && cache_state >= CoinsCacheSizeState::CRITICAL;
        // It's been a while since we wrote the block index to disk. Do this frequently, so we don't need to redownload after a crash.
        bool fPeriodicWrite = mode == FlushStateMode::PERIODIC && nNow > m_last_write + DATABASE_WRITE_INTERVAL;
        // It's been very long since we flushed the cache. Do this infrequently, to optimize cache usage.
        bool fPeriodicFlush = mode == FlushStateMode::PERIODIC && nNow > m_last_flush + DATABASE_FLUSH_INTERVAL;
        // Combine all conditions that result in a full cache flush.
        fDoFullFlush = (mode == FlushStateMode::ALWAYS) || fCacheLarge || fCacheCritical || fPeriodicFlush || fFlushForPrune;
        // Write blocks and block index to disk.
        if (fDoFullFlush || fPeriodicWrite) {
            // Ensure we can write block index
            if (!CheckDiskSpace(m_blockman.m_opts.blocks_dir)) {
                return FatalError(m_chainman.GetNotifications(), state, "Disk space is too low!", _("Disk space is too low!"));
            }
            {
                LOG_TIME_MILLIS_WITH_CATEGORY("write block and undo data to disk", BCLog::BENCH);

                // First make sure all block and undo data is flushed to disk.
                // TODO: Handle return error, or add detailed comment why it is
                // safe to not return an error upon failure.
                if (!m_blockman.FlushChainstateBlockFile(m_chain.Height())) {
                    LogPrintLevel(BCLog::VALIDATION, BCLog::Level::Warning, "%s: Failed to flush block file.\n", __func__);
                }
            }

            // Then update all block file information (which may refer to block and undo files).
            {
                LOG_TIME_MILLIS_WITH_CATEGORY("write block index to disk", BCLog::BENCH);

                if (!m_blockman.WriteBlockIndexDB()) {
                    return FatalError(m_chainman.GetNotifications(), state, "Failed to write to block index database");
                }
            }
            // Finally remove any pruned files
            if (fFlushForPrune) {
                LOG_TIME_MILLIS_WITH_CATEGORY("unlink pruned files", BCLog::BENCH);

                m_blockman.UnlinkPrunedFiles(setFilesToPrune);
            }
            m_last_write = nNow;
        }
        // Flush best chain related state. This can only be done if the blocks / block index write was also done.
        if (fDoFullFlush && !CoinsTip().GetBestBlock().IsNull()) {
            LOG_TIME_MILLIS_WITH_CATEGORY(strprintf("write coins cache to disk (%d coins, %.2fkB)",
                coins_count, coins_mem_usage / 1000), BCLog::BENCH);

            // Typical Coin structures on disk are around 48 bytes in size.
            // Pushing a new one to the database can cause it to be written
            // twice (once in the log, and once in the tables). This is already
            // an overestimation, as most will delete an existing entry or
            // overwrite one. Still, use a conservative safety factor of 2.
            if (!CheckDiskSpace(m_chainman.m_options.datadir, 48 * 2 * 2 * CoinsTip().GetCacheSize())) {
                return FatalError(m_chainman.GetNotifications(), state, "Disk space is too low!", _("Disk space is too low!"));
            }
            // Flush the chainstate (which may refer to block index entries).
            if (!CoinsTip().Flush())
                return FatalError(m_chainman.GetNotifications(), state, "Failed to write to coin database");
            m_last_flush = nNow;
            full_flush_completed = true;
            TRACE5(utxocache, flush,
                   int64_t{Ticks<std::chrono::microseconds>(SteadyClock::now() - nNow)},
                   (uint32_t)mode,
                   (uint64_t)coins_count,
                   (uint64_t)coins_mem_usage,
                   (bool)fFlushForPrune);
        }
    }
    if (full_flush_completed && m_chainman.m_options.signals) {
        // Update best block in wallet (so we can detect restored wallets).
        m_chainman.m_options.signals->ChainStateFlushed(this->GetRole(), m_chain.GetLocator());
    }
    } catch (const std::runtime_error& e) {
        return FatalError(m_chainman.GetNotifications(), state, std::string("System error while flushing: ") + e.what());
    }
    return true;
}

void Chainstate::ForceFlushStateToDisk()
{
    BlockValidationState state;
    if (!this->FlushStateToDisk(state, FlushStateMode::ALWAYS)) {
        LogPrintf("%s: failed to flush state (%s)\n", __func__, state.ToString());
    }
}

void Chainstate::PruneAndFlush()
{
    BlockValidationState state;
    m_blockman.m_check_for_pruning = true;
    if (!this->FlushStateToDisk(state, FlushStateMode::NONE)) {
        LogPrintf("%s: failed to flush state (%s)\n", __func__, state.ToString());
    }
}

/** Private helper function that concatenates warning messages. */
static void AppendWarning(bilingual_str& res, const bilingual_str& warn)
{
    if (!res.empty()) res += Untranslated(", ");
    res += warn;
}

static void UpdateTipLog(
    const CCoinsViewCache& coins_tip,
    const CBlockIndex* tip,
    const CChainParams& params,
    const std::string& func_name,
    const std::string& prefix,
    const std::string& warning_messages) EXCLUSIVE_LOCKS_REQUIRED(::cs_main)
{

    AssertLockHeld(::cs_main);
    LogPrintf("%s%s: new best=%s height=%d version=0x%08x log2_work=%f tx=%lu date='%s' progress=%f cache=%.1fMiB(%utxo)%s\n",
        prefix, func_name,
        tip->GetBlockHash().ToString(), tip->nHeight, tip->nVersion,
        log(tip->nChainWork.getdouble()) / log(2.0), (unsigned long)tip->nChainTx,
        FormatISO8601DateTime(tip->GetBlockTime()),
        GuessVerificationProgress(params.TxData(), tip),
        coins_tip.DynamicMemoryUsage() * (1.0 / (1 << 20)),
        coins_tip.GetCacheSize(),
        !warning_messages.empty() ? strprintf(" warning='%s'", warning_messages) : "");
}

void Chainstate::UpdateTip(const CBlockIndex* pindexNew)
{
    AssertLockHeld(::cs_main);
    const auto& coins_tip = this->CoinsTip();

    const CChainParams& params{m_chainman.GetParams()};

    // The remainder of the function isn't relevant if we are not acting on
    // the active chainstate, so return if need be.
    if (this != &m_chainman.ActiveChainstate()) {
        // Only log every so often so that we don't bury log messages at the tip.
        constexpr int BACKGROUND_LOG_INTERVAL = 2000;
        if (pindexNew->nHeight % BACKGROUND_LOG_INTERVAL == 0) {
            UpdateTipLog(coins_tip, pindexNew, params, __func__, "[background validation] ", "");
        }
        return;
    }

    // New best block
    if (m_mempool) {
        m_mempool->AddTransactionsUpdated(1);
    }

    {
        LOCK(g_best_block_mutex);
        g_best_block = pindexNew->GetBlockHash();
        g_best_block_cv.notify_all();
    }

    bilingual_str warning_messages;
    if (!m_chainman.IsInitialBlockDownload()) {
        const CBlockIndex* pindex = pindexNew;
        for (int bit = 0; bit < VERSIONBITS_NUM_BITS; bit++) {
            WarningBitsConditionChecker checker(m_chainman, bit);
            ThresholdState state = checker.GetStateFor(pindex, params.GetConsensus(), m_chainman.m_warningcache.at(bit));
            if (state == ThresholdState::ACTIVE || state == ThresholdState::LOCKED_IN) {
                const bilingual_str warning = strprintf(_("Unknown new rules activated (versionbit %i)"), bit);
                if (state == ThresholdState::ACTIVE) {
                    m_chainman.GetNotifications().warning(warning);
                } else {
                    AppendWarning(warning_messages, warning);
                }
            }
        }
    }
    UpdateTipLog(coins_tip, pindexNew, params, __func__, "", warning_messages.original);
}

/** Disconnect m_chain's tip.
  * After calling, the mempool will be in an inconsistent state, with
  * transactions from disconnected blocks being added to disconnectpool.  You
  * should make the mempool consistent again by calling MaybeUpdateMempoolForReorg.
  * with cs_main held.
  *
  * If disconnectpool is nullptr, then no disconnected transactions are added to
  * disconnectpool (note that the caller is responsible for mempool consistency
  * in any case).
  */
bool Chainstate::DisconnectTip(BlockValidationState& state, DisconnectedBlockTransactions* disconnectpool)
{
    AssertLockHeld(cs_main);
    if (m_mempool) AssertLockHeld(m_mempool->cs);

    CBlockIndex *pindexDelete = m_chain.Tip();
    assert(pindexDelete);
    assert(pindexDelete->pprev);
    CheckNameDB (*this, true);
    // Read block from disk.
    std::shared_ptr<CBlock> pblock = std::make_shared<CBlock>();
    CBlock& block = *pblock;
    if (!m_blockman.ReadBlockFromDisk(block, *pindexDelete)) {
        LogError("DisconnectTip(): Failed to read block\n");
        return false;
    }
    // Apply the block atomically to the chain state.
    const auto time_start{SteadyClock::now()};
    {
        CCoinsViewCache view(&CoinsTip());
        assert(view.GetBestBlock() == pindexDelete->GetBlockHash());
<<<<<<< HEAD
        if (DisconnectBlock(block, pindexDelete, view) != DISCONNECT_OK)
            return error("DisconnectTip(): DisconnectBlock %s failed", pindexDelete->GetBlockHash().ToString());
=======
        if (DisconnectBlock(block, pindexDelete, view, unexpiredNames) != DISCONNECT_OK) {
            LogError ("DisconnectTip(): DisconnectBlock %s failed", pindexDelete->GetBlockHash().ToString());
            return false;
        }
>>>>>>> 03bd3d24
        bool flushed = view.Flush();
        assert(flushed);
    }
    LogPrint(BCLog::BENCH, "- Disconnect block: %.2fms\n",
             Ticks<MillisecondsDouble>(SteadyClock::now() - time_start));

    {
        // Prune locks that began at or after the tip should be moved backward so they get a chance to reorg
        const int max_height_first{pindexDelete->nHeight - 1};
        for (auto& prune_lock : m_blockman.m_prune_locks) {
            if (prune_lock.second.height_first <= max_height_first) continue;

            prune_lock.second.height_first = max_height_first;
            LogPrint(BCLog::PRUNE, "%s prune lock moved back to %d\n", prune_lock.first, max_height_first);
        }
    }

    // Write the chain state to disk, if necessary.
    if (!FlushStateToDisk(state, FlushStateMode::IF_NEEDED)) {
        return false;
    }

    if (disconnectpool && m_mempool) {
        // Save transactions to re-add to mempool at end of reorg. If any entries are evicted for
        // exceeding memory limits, remove them and their descendants from the mempool.
        for (auto&& evicted_tx : disconnectpool->AddTransactionsFromBlock(block.vtx)) {
            m_mempool->removeRecursive(*evicted_tx, MemPoolRemovalReason::REORG);
        }
    }

    m_chain.SetTip(*pindexDelete->pprev);

    UpdateTip(pindexDelete->pprev);
    CheckNameDB (*this, true);
    // Let wallets know transactions went from 1-confirmed to
    // 0-confirmed or conflicted:
    if (m_chainman.m_options.signals) {
        m_chainman.m_options.signals->BlockDisconnected(pblock, pindexDelete);
    }
    return true;
}

static SteadyClock::duration time_connect_total{};
static SteadyClock::duration time_flush{};
static SteadyClock::duration time_chainstate{};
static SteadyClock::duration time_post_connect{};

struct PerBlockConnectTrace {
    CBlockIndex* pindex = nullptr;
    std::shared_ptr<const CBlock> pblock;
    PerBlockConnectTrace() = default;
};
/**
 * Used to track blocks whose transactions were applied to the UTXO state as a
 * part of a single ActivateBestChainStep call.
 *
 * This class is single-use, once you call GetBlocksConnected() you have to throw
 * it away and make a new one.
 */
class ConnectTrace {
private:
    std::vector<PerBlockConnectTrace> blocksConnected;

public:
    explicit ConnectTrace() : blocksConnected(1) {}

    void BlockConnected(CBlockIndex* pindex, std::shared_ptr<const CBlock> pblock) {
        assert(!blocksConnected.back().pindex);
        assert(pindex);
        assert(pblock);
        blocksConnected.back().pindex = pindex;
        blocksConnected.back().pblock = std::move(pblock);
        blocksConnected.emplace_back();
    }

    std::vector<PerBlockConnectTrace>& GetBlocksConnected() {
        // We always keep one extra block at the end of our list because
        // blocks are added after all the conflicted transactions have
        // been filled in. Thus, the last entry should always be an empty
        // one waiting for the transactions from the next block. We pop
        // the last entry here to make sure the list we return is sane.
        assert(!blocksConnected.back().pindex);
        blocksConnected.pop_back();
        return blocksConnected;
    }
};

/**
 * Connect a new block to m_chain. pblock is either nullptr or a pointer to a CBlock
 * corresponding to pindexNew, to bypass loading it again from disk.
 *
 * The block is added to connectTrace if connection succeeds.
 */
bool Chainstate::ConnectTip(BlockValidationState& state, CBlockIndex* pindexNew, const std::shared_ptr<const CBlock>& pblock, ConnectTrace& connectTrace, DisconnectedBlockTransactions& disconnectpool)
{
    AssertLockHeld(cs_main);
    if (m_mempool) AssertLockHeld(m_mempool->cs);

    assert(pindexNew->pprev == m_chain.Tip());
    CheckNameDB (*this, true);
    // Read block from disk.
    const auto time_1{SteadyClock::now()};
    std::shared_ptr<const CBlock> pthisBlock;
    if (!pblock) {
        std::shared_ptr<CBlock> pblockNew = std::make_shared<CBlock>();
        if (!m_blockman.ReadBlockFromDisk(*pblockNew, *pindexNew)) {
            return FatalError(m_chainman.GetNotifications(), state, "Failed to read block");
        }
        pthisBlock = pblockNew;
    } else {
        LogPrint(BCLog::BENCH, "  - Using cached block\n");
        pthisBlock = pblock;
    }
    const CBlock& blockConnecting = *pthisBlock;
    // Apply the block atomically to the chain state.
    const auto time_2{SteadyClock::now()};
    SteadyClock::time_point time_3;
    // When adding aggregate statistics in the future, keep in mind that
    // num_blocks_total may be zero until the ConnectBlock() call below.
    LogPrint(BCLog::BENCH, "  - Load block from disk: %.2fms\n",
             Ticks<MillisecondsDouble>(time_2 - time_1));
    {
        CCoinsViewCache view(&CoinsTip());
        bool rv = ConnectBlock(blockConnecting, state, pindexNew, view);
        if (m_chainman.m_options.signals) {
            m_chainman.m_options.signals->BlockChecked(blockConnecting, state);
        }
        if (!rv) {
            if (state.IsInvalid())
                InvalidBlockFound(pindexNew, state);
            LogError("%s: ConnectBlock %s failed, %s\n", __func__, pindexNew->GetBlockHash().ToString(), state.ToString());
            return false;
        }
        time_3 = SteadyClock::now();
        time_connect_total += time_3 - time_2;
        assert(num_blocks_total > 0);
        LogPrint(BCLog::BENCH, "  - Connect total: %.2fms [%.2fs (%.2fms/blk)]\n",
                 Ticks<MillisecondsDouble>(time_3 - time_2),
                 Ticks<SecondsDouble>(time_connect_total),
                 Ticks<MillisecondsDouble>(time_connect_total) / num_blocks_total);
        bool flushed = view.Flush();
        assert(flushed);
    }
    const auto time_4{SteadyClock::now()};
    time_flush += time_4 - time_3;
    LogPrint(BCLog::BENCH, "  - Flush: %.2fms [%.2fs (%.2fms/blk)]\n",
             Ticks<MillisecondsDouble>(time_4 - time_3),
             Ticks<SecondsDouble>(time_flush),
             Ticks<MillisecondsDouble>(time_flush) / num_blocks_total);
    // Write the chain state to disk, if necessary.
    if (!FlushStateToDisk(state, FlushStateMode::IF_NEEDED)) {
        return false;
    }
    const auto time_5{SteadyClock::now()};
    time_chainstate += time_5 - time_4;
    LogPrint(BCLog::BENCH, "  - Writing chainstate: %.2fms [%.2fs (%.2fms/blk)]\n",
             Ticks<MillisecondsDouble>(time_5 - time_4),
             Ticks<SecondsDouble>(time_chainstate),
             Ticks<MillisecondsDouble>(time_chainstate) / num_blocks_total);
    // Remove conflicting transactions from the mempool.;
    if (m_mempool) {
        m_mempool->removeForBlock(blockConnecting.vtx, pindexNew->nHeight);
        disconnectpool.removeForBlock(blockConnecting.vtx);
    }
    // Update m_chain & related variables.
    m_chain.SetTip(*pindexNew);
    UpdateTip(pindexNew);
    CheckNameDB (*this, false);

    const auto time_6{SteadyClock::now()};
    time_post_connect += time_6 - time_5;
    time_total += time_6 - time_1;
    LogPrint(BCLog::BENCH, "  - Connect postprocess: %.2fms [%.2fs (%.2fms/blk)]\n",
             Ticks<MillisecondsDouble>(time_6 - time_5),
             Ticks<SecondsDouble>(time_post_connect),
             Ticks<MillisecondsDouble>(time_post_connect) / num_blocks_total);
    LogPrint(BCLog::BENCH, "- Connect block: %.2fms [%.2fs (%.2fms/blk)]\n",
             Ticks<MillisecondsDouble>(time_6 - time_1),
             Ticks<SecondsDouble>(time_total),
             Ticks<MillisecondsDouble>(time_total) / num_blocks_total);

    // If we are the background validation chainstate, check to see if we are done
    // validating the snapshot (i.e. our tip has reached the snapshot's base block).
    if (this != &m_chainman.ActiveChainstate()) {
        // This call may set `m_disabled`, which is referenced immediately afterwards in
        // ActivateBestChain, so that we stop connecting blocks past the snapshot base.
        m_chainman.MaybeCompleteSnapshotValidation();
    }

    connectTrace.BlockConnected(pindexNew, std::move(pthisBlock));
    return true;
}

/**
 * Return the tip of the chain with the most work in it, that isn't
 * known to be invalid (it's however far from certain to be valid).
 */
CBlockIndex* Chainstate::FindMostWorkChain()
{
    AssertLockHeld(::cs_main);
    do {
        CBlockIndex *pindexNew = nullptr;

        // Find the best candidate header.
        {
            std::set<CBlockIndex*, CBlockIndexWorkComparator>::reverse_iterator it = setBlockIndexCandidates.rbegin();
            if (it == setBlockIndexCandidates.rend())
                return nullptr;
            pindexNew = *it;
        }

        // Check whether all blocks on the path between the currently active chain and the candidate are valid.
        // Just going until the active chain is an optimization, as we know all blocks in it are valid already.
        CBlockIndex *pindexTest = pindexNew;
        bool fInvalidAncestor = false;
        while (pindexTest && !m_chain.Contains(pindexTest)) {
            assert(pindexTest->HaveNumChainTxs() || pindexTest->nHeight == 0);

            // Pruned nodes may have entries in setBlockIndexCandidates for
            // which block files have been deleted.  Remove those as candidates
            // for the most work chain if we come across them; we can't switch
            // to a chain unless we have all the non-active-chain parent blocks.
            bool fFailedChain = pindexTest->nStatus & BLOCK_FAILED_MASK;
            bool fMissingData = !(pindexTest->nStatus & BLOCK_HAVE_DATA);
            if (fFailedChain || fMissingData) {
                // Candidate chain is not usable (either invalid or missing data)
                if (fFailedChain && (m_chainman.m_best_invalid == nullptr || pindexNew->nChainWork > m_chainman.m_best_invalid->nChainWork)) {
                    m_chainman.m_best_invalid = pindexNew;
                }
                CBlockIndex *pindexFailed = pindexNew;
                // Remove the entire chain from the set.
                while (pindexTest != pindexFailed) {
                    if (fFailedChain) {
                        pindexFailed->nStatus |= BLOCK_FAILED_CHILD;
                        m_blockman.m_dirty_blockindex.insert(pindexFailed);
                    } else if (fMissingData) {
                        // If we're missing data, then add back to m_blocks_unlinked,
                        // so that if the block arrives in the future we can try adding
                        // to setBlockIndexCandidates again.
                        m_blockman.m_blocks_unlinked.insert(
                            std::make_pair(pindexFailed->pprev, pindexFailed));
                    }
                    setBlockIndexCandidates.erase(pindexFailed);
                    pindexFailed = pindexFailed->pprev;
                }
                setBlockIndexCandidates.erase(pindexTest);
                fInvalidAncestor = true;
                break;
            }
            pindexTest = pindexTest->pprev;
        }
        if (!fInvalidAncestor)
            return pindexNew;
    } while(true);
}

/** Delete all entries in setBlockIndexCandidates that are worse than the current tip. */
void Chainstate::PruneBlockIndexCandidates() {
    // Note that we can't delete the current block itself, as we may need to return to it later in case a
    // reorganization to a better block fails.
    std::set<CBlockIndex*, CBlockIndexWorkComparator>::iterator it = setBlockIndexCandidates.begin();
    while (it != setBlockIndexCandidates.end() && setBlockIndexCandidates.value_comp()(*it, m_chain.Tip())) {
        setBlockIndexCandidates.erase(it++);
    }
    // Either the current tip or a successor of it we're working towards is left in setBlockIndexCandidates.
    assert(!setBlockIndexCandidates.empty());
}

/**
 * Try to make some progress towards making pindexMostWork the active block.
 * pblock is either nullptr or a pointer to a CBlock corresponding to pindexMostWork.
 *
 * @returns true unless a system error occurred
 */
bool Chainstate::ActivateBestChainStep(BlockValidationState& state, CBlockIndex* pindexMostWork, const std::shared_ptr<const CBlock>& pblock, bool& fInvalidFound, ConnectTrace& connectTrace)
{
    AssertLockHeld(cs_main);
    if (m_mempool) AssertLockHeld(m_mempool->cs);

    const CBlockIndex* pindexOldTip = m_chain.Tip();
    const CBlockIndex* pindexFork = m_chain.FindFork(pindexMostWork);

    // Disconnect active blocks which are no longer in the best chain.
    bool fBlocksDisconnected = false;
    DisconnectedBlockTransactions disconnectpool{MAX_DISCONNECTED_TX_POOL_BYTES};
    while (m_chain.Tip() && m_chain.Tip() != pindexFork) {
        if (!DisconnectTip(state, &disconnectpool)) {
            // This is likely a fatal error, but keep the mempool consistent,
            // just in case. Only remove from the mempool in this case.
            MaybeUpdateMempoolForReorg(disconnectpool, false);

            // If we're unable to disconnect a block during normal operation,
            // then that is a failure of our local system -- we should abort
            // rather than stay on a less work chain.
            FatalError(m_chainman.GetNotifications(), state, "Failed to disconnect block; see debug.log for details");
            return false;
        }
        fBlocksDisconnected = true;
    }

    // Build list of new blocks to connect (in descending height order).
    std::vector<CBlockIndex*> vpindexToConnect;
    bool fContinue = true;
    int nHeight = pindexFork ? pindexFork->nHeight : -1;
    while (fContinue && nHeight != pindexMostWork->nHeight) {
        // Don't iterate the entire list of potential improvements toward the best tip, as we likely only need
        // a few blocks along the way.
        int nTargetHeight = std::min(nHeight + 32, pindexMostWork->nHeight);
        vpindexToConnect.clear();
        vpindexToConnect.reserve(nTargetHeight - nHeight);
        CBlockIndex* pindexIter = pindexMostWork->GetAncestor(nTargetHeight);
        while (pindexIter && pindexIter->nHeight != nHeight) {
            vpindexToConnect.push_back(pindexIter);
            pindexIter = pindexIter->pprev;
        }
        nHeight = nTargetHeight;

        // Connect new blocks.
        for (CBlockIndex* pindexConnect : reverse_iterate(vpindexToConnect)) {
            if (!ConnectTip(state, pindexConnect, pindexConnect == pindexMostWork ? pblock : std::shared_ptr<const CBlock>(), connectTrace, disconnectpool)) {
                if (state.IsInvalid()) {
                    // The block violates a consensus rule.
                    if (state.GetResult() != BlockValidationResult::BLOCK_MUTATED) {
                        InvalidChainFound(vpindexToConnect.front());
                    }
                    state = BlockValidationState();
                    fInvalidFound = true;
                    fContinue = false;
                    break;
                } else {
                    // A system error occurred (disk space, database error, ...).
                    // Make the mempool consistent with the current tip, just in case
                    // any observers try to use it before shutdown.
                    MaybeUpdateMempoolForReorg(disconnectpool, false);
                    return false;
                }
            } else {
                PruneBlockIndexCandidates();
                if (!pindexOldTip || m_chain.Tip()->nChainWork > pindexOldTip->nChainWork) {
                    // We're in a better position than we were. Return temporarily to release the lock.
                    fContinue = false;
                    break;
                }
            }
        }
    }

    if (fBlocksDisconnected) {
        // If any blocks were disconnected, disconnectpool may be non empty.  Add
        // any disconnected transactions back to the mempool.
        MaybeUpdateMempoolForReorg(disconnectpool, true);
    }
    if (m_mempool) m_mempool->check(this->CoinsTip(), this->m_chain.Height() + 1);

    CheckForkWarningConditions();

    return true;
}

static SynchronizationState GetSynchronizationState(bool init)
{
    if (!init) return SynchronizationState::POST_INIT;
    if (::fReindex) return SynchronizationState::INIT_REINDEX;
    return SynchronizationState::INIT_DOWNLOAD;
}

static bool NotifyHeaderTip(ChainstateManager& chainman) LOCKS_EXCLUDED(cs_main)
{
    bool fNotify = false;
    bool fInitialBlockDownload = false;
    static CBlockIndex* pindexHeaderOld = nullptr;
    CBlockIndex* pindexHeader = nullptr;
    {
        LOCK(cs_main);
        pindexHeader = chainman.m_best_header;

        if (pindexHeader != pindexHeaderOld) {
            fNotify = true;
            fInitialBlockDownload = chainman.IsInitialBlockDownload();
            pindexHeaderOld = pindexHeader;
        }
    }
    // Send block tip changed notifications without cs_main
    if (fNotify) {
        chainman.GetNotifications().headerTip(GetSynchronizationState(fInitialBlockDownload), pindexHeader->nHeight, pindexHeader->nTime, false);
    }
    return fNotify;
}

static void LimitValidationInterfaceQueue(ValidationSignals& signals) LOCKS_EXCLUDED(cs_main) {
    AssertLockNotHeld(cs_main);

    if (signals.CallbacksPending() > 10) {
        signals.SyncWithValidationInterfaceQueue();
    }
}

bool Chainstate::ActivateBestChain(BlockValidationState& state, std::shared_ptr<const CBlock> pblock)
{
    AssertLockNotHeld(m_chainstate_mutex);

    // Note that while we're often called here from ProcessNewBlock, this is
    // far from a guarantee. Things in the P2P/RPC will often end up calling
    // us in the middle of ProcessNewBlock - do not assume pblock is set
    // sanely for performance or correctness!
    AssertLockNotHeld(::cs_main);

    // ABC maintains a fair degree of expensive-to-calculate internal state
    // because this function periodically releases cs_main so that it does not lock up other threads for too long
    // during large connects - and to allow for e.g. the callback queue to drain
    // we use m_chainstate_mutex to enforce mutual exclusion so that only one caller may execute this function at a time
    LOCK(m_chainstate_mutex);

    // Belt-and-suspenders check that we aren't attempting to advance the background
    // chainstate past the snapshot base block.
    if (WITH_LOCK(::cs_main, return m_disabled)) {
        LogPrintf("m_disabled is set - this chainstate should not be in operation. "
            "Please report this as a bug. %s\n", PACKAGE_BUGREPORT);
        return false;
    }

    CBlockIndex *pindexMostWork = nullptr;
    CBlockIndex *pindexNewTip = nullptr;
    bool exited_ibd{false};
    do {
        // Block until the validation queue drains. This should largely
        // never happen in normal operation, however may happen during
        // reindex, causing memory blowup if we run too far ahead.
        // Note that if a validationinterface callback ends up calling
        // ActivateBestChain this may lead to a deadlock! We should
        // probably have a DEBUG_LOCKORDER test for this in the future.
        if (m_chainman.m_options.signals) LimitValidationInterfaceQueue(*m_chainman.m_options.signals);

        {
            LOCK(cs_main);
            // Lock transaction pool for at least as long as it takes for connectTrace to be consumed
            LOCK(MempoolMutex());
            const bool was_in_ibd = m_chainman.IsInitialBlockDownload();
            CBlockIndex* starting_tip = m_chain.Tip();
            bool blocks_connected = false;
            do {
                // We absolutely may not unlock cs_main until we've made forward progress
                // (with the exception of shutdown due to hardware issues, low disk space, etc).
                ConnectTrace connectTrace; // Destructed before cs_main is unlocked

                if (pindexMostWork == nullptr) {
                    pindexMostWork = FindMostWorkChain();
                }

                // Whether we have anything to do at all.
                if (pindexMostWork == nullptr || pindexMostWork == m_chain.Tip()) {
                    break;
                }

                bool fInvalidFound = false;
                std::shared_ptr<const CBlock> nullBlockPtr;
                if (!ActivateBestChainStep(state, pindexMostWork, pblock && pblock->GetHash() == pindexMostWork->GetBlockHash() ? pblock : nullBlockPtr, fInvalidFound, connectTrace)) {
                    // A system error occurred
                    return false;
                }
                blocks_connected = true;

                if (fInvalidFound) {
                    // Wipe cache, we may need another branch now.
                    pindexMostWork = nullptr;
                }
                pindexNewTip = m_chain.Tip();

                for (const PerBlockConnectTrace& trace : connectTrace.GetBlocksConnected()) {
                    assert(trace.pblock && trace.pindex);
                    if (m_chainman.m_options.signals) {
                        m_chainman.m_options.signals->BlockConnected(this->GetRole(), trace.pblock, trace.pindex);
                    }
                }

                // This will have been toggled in
                // ActivateBestChainStep -> ConnectTip -> MaybeCompleteSnapshotValidation,
                // if at all, so we should catch it here.
                //
                // Break this do-while to ensure we don't advance past the base snapshot.
                if (m_disabled) {
                    break;
                }
            } while (!m_chain.Tip() || (starting_tip && CBlockIndexWorkComparator()(m_chain.Tip(), starting_tip)));
            if (!blocks_connected) return true;

            const CBlockIndex* pindexFork = m_chain.FindFork(starting_tip);
            bool still_in_ibd = m_chainman.IsInitialBlockDownload();

            if (was_in_ibd && !still_in_ibd) {
                // Active chainstate has exited IBD.
                exited_ibd = true;
            }

            // Notify external listeners about the new tip.
            // Enqueue while holding cs_main to ensure that UpdatedBlockTip is called in the order in which blocks are connected
            if (this == &m_chainman.ActiveChainstate() && pindexFork != pindexNewTip) {
                // Notify ValidationInterface subscribers
                if (m_chainman.m_options.signals) {
                    m_chainman.m_options.signals->UpdatedBlockTip(pindexNewTip, pindexFork, still_in_ibd);
                }

                // Always notify the UI if a new block tip was connected
                if (kernel::IsInterrupted(m_chainman.GetNotifications().blockTip(GetSynchronizationState(still_in_ibd), *pindexNewTip))) {
                    // Just breaking and returning success for now. This could
                    // be changed to bubble up the kernel::Interrupted value to
                    // the caller so the caller could distinguish between
                    // completed and interrupted operations.
                    break;
                }
            }
        }
        // When we reach this point, we switched to a new tip (stored in pindexNewTip).

        if (exited_ibd) {
            // If a background chainstate is in use, we may need to rebalance our
            // allocation of caches once a chainstate exits initial block download.
            LOCK(::cs_main);
            m_chainman.MaybeRebalanceCaches();
        }

        if (WITH_LOCK(::cs_main, return m_disabled)) {
            // Background chainstate has reached the snapshot base block, so exit.

            // Restart indexes to resume indexing for all blocks unique to the snapshot
            // chain. This resumes indexing "in order" from where the indexing on the
            // background validation chain left off.
            //
            // This cannot be done while holding cs_main (within
            // MaybeCompleteSnapshotValidation) or a cs_main deadlock will occur.
            if (m_chainman.restart_indexes) {
                m_chainman.restart_indexes();
            }
            break;
        }

        // We check interrupt only after giving ActivateBestChainStep a chance to run once so that we
        // never interrupt before connecting the genesis block during LoadChainTip(). Previously this
        // caused an assert() failure during interrupt in such cases as the UTXO DB flushing checks
        // that the best block hash is non-null.
        if (m_chainman.m_interrupt) break;
    } while (pindexNewTip != pindexMostWork);

    m_chainman.CheckBlockIndex();

    // Write changes periodically to disk, after relay.
    if (!FlushStateToDisk(state, FlushStateMode::PERIODIC)) {
        return false;
    }

    return true;
}

bool Chainstate::PreciousBlock(BlockValidationState& state, CBlockIndex* pindex)
{
    AssertLockNotHeld(m_chainstate_mutex);
    AssertLockNotHeld(::cs_main);
    {
        LOCK(cs_main);
        if (pindex->nChainWork < m_chain.Tip()->nChainWork) {
            // Nothing to do, this block is not at the tip.
            return true;
        }
        if (m_chain.Tip()->nChainWork > m_chainman.nLastPreciousChainwork) {
            // The chain has been extended since the last call, reset the counter.
            m_chainman.nBlockReverseSequenceId = -1;
        }
        m_chainman.nLastPreciousChainwork = m_chain.Tip()->nChainWork;
        setBlockIndexCandidates.erase(pindex);
        pindex->nSequenceId = m_chainman.nBlockReverseSequenceId;
        if (m_chainman.nBlockReverseSequenceId > std::numeric_limits<int32_t>::min()) {
            // We can't keep reducing the counter if somebody really wants to
            // call preciousblock 2**31-1 times on the same set of tips...
            m_chainman.nBlockReverseSequenceId--;
        }
        if (pindex->IsValid(BLOCK_VALID_TRANSACTIONS) && pindex->HaveNumChainTxs()) {
            setBlockIndexCandidates.insert(pindex);
            PruneBlockIndexCandidates();
        }
    }

    return ActivateBestChain(state, std::shared_ptr<const CBlock>());
}

bool Chainstate::InvalidateBlock(BlockValidationState& state, CBlockIndex* pindex)
{
    AssertLockNotHeld(m_chainstate_mutex);
    AssertLockNotHeld(::cs_main);

    // Genesis block can't be invalidated
    assert(pindex);
    if (pindex->nHeight == 0) return false;

    CBlockIndex* to_mark_failed = pindex;
    bool pindex_was_in_chain = false;
    int disconnected = 0;

    // We do not allow ActivateBestChain() to run while InvalidateBlock() is
    // running, as that could cause the tip to change while we disconnect
    // blocks.
    LOCK(m_chainstate_mutex);

    // We'll be acquiring and releasing cs_main below, to allow the validation
    // callbacks to run. However, we should keep the block index in a
    // consistent state as we disconnect blocks -- in particular we need to
    // add equal-work blocks to setBlockIndexCandidates as we disconnect.
    // To avoid walking the block index repeatedly in search of candidates,
    // build a map once so that we can look up candidate blocks by chain
    // work as we go.
    std::multimap<const arith_uint256, CBlockIndex *> candidate_blocks_by_work;

    {
        LOCK(cs_main);
        for (auto& entry : m_blockman.m_block_index) {
            CBlockIndex* candidate = &entry.second;
            // We don't need to put anything in our active chain into the
            // multimap, because those candidates will be found and considered
            // as we disconnect.
            // Instead, consider only non-active-chain blocks that have at
            // least as much work as where we expect the new tip to end up.
            if (!m_chain.Contains(candidate) &&
                    !CBlockIndexWorkComparator()(candidate, pindex->pprev) &&
                    candidate->IsValid(BLOCK_VALID_TRANSACTIONS) &&
                    candidate->HaveNumChainTxs()) {
                candidate_blocks_by_work.insert(std::make_pair(candidate->nChainWork, candidate));
            }
        }
    }

    // Disconnect (descendants of) pindex, and mark them invalid.
    while (true) {
        if (m_chainman.m_interrupt) break;

        // Make sure the queue of validation callbacks doesn't grow unboundedly.
        if (m_chainman.m_options.signals) LimitValidationInterfaceQueue(*m_chainman.m_options.signals);

        LOCK(cs_main);
        // Lock for as long as disconnectpool is in scope to make sure MaybeUpdateMempoolForReorg is
        // called after DisconnectTip without unlocking in between
        LOCK(MempoolMutex());
        if (!m_chain.Contains(pindex)) break;
        pindex_was_in_chain = true;
        CBlockIndex *invalid_walk_tip = m_chain.Tip();

        // ActivateBestChain considers blocks already in m_chain
        // unconditionally valid already, so force disconnect away from it.
        DisconnectedBlockTransactions disconnectpool{MAX_DISCONNECTED_TX_POOL_BYTES};
        bool ret = DisconnectTip(state, &disconnectpool);
        // DisconnectTip will add transactions to disconnectpool.
        // Adjust the mempool to be consistent with the new tip, adding
        // transactions back to the mempool if disconnecting was successful,
        // and we're not doing a very deep invalidation (in which case
        // keeping the mempool up to date is probably futile anyway).
        MaybeUpdateMempoolForReorg(disconnectpool, /* fAddToMempool = */ (++disconnected <= 10) && ret);
        if (!ret) return false;
        assert(invalid_walk_tip->pprev == m_chain.Tip());

        // We immediately mark the disconnected blocks as invalid.
        // This prevents a case where pruned nodes may fail to invalidateblock
        // and be left unable to start as they have no tip candidates (as there
        // are no blocks that meet the "have data and are not invalid per
        // nStatus" criteria for inclusion in setBlockIndexCandidates).
        invalid_walk_tip->nStatus |= BLOCK_FAILED_VALID;
        m_blockman.m_dirty_blockindex.insert(invalid_walk_tip);
        setBlockIndexCandidates.erase(invalid_walk_tip);
        setBlockIndexCandidates.insert(invalid_walk_tip->pprev);
        if (invalid_walk_tip->pprev == to_mark_failed && (to_mark_failed->nStatus & BLOCK_FAILED_VALID)) {
            // We only want to mark the last disconnected block as BLOCK_FAILED_VALID; its children
            // need to be BLOCK_FAILED_CHILD instead.
            to_mark_failed->nStatus = (to_mark_failed->nStatus ^ BLOCK_FAILED_VALID) | BLOCK_FAILED_CHILD;
            m_blockman.m_dirty_blockindex.insert(to_mark_failed);
        }

        // Add any equal or more work headers to setBlockIndexCandidates
        auto candidate_it = candidate_blocks_by_work.lower_bound(invalid_walk_tip->pprev->nChainWork);
        while (candidate_it != candidate_blocks_by_work.end()) {
            if (!CBlockIndexWorkComparator()(candidate_it->second, invalid_walk_tip->pprev)) {
                setBlockIndexCandidates.insert(candidate_it->second);
                candidate_it = candidate_blocks_by_work.erase(candidate_it);
            } else {
                ++candidate_it;
            }
        }

        // Track the last disconnected block, so we can correct its BLOCK_FAILED_CHILD status in future
        // iterations, or, if it's the last one, call InvalidChainFound on it.
        to_mark_failed = invalid_walk_tip;
    }

    m_chainman.CheckBlockIndex();

    {
        LOCK(cs_main);
        if (m_chain.Contains(to_mark_failed)) {
            // If the to-be-marked invalid block is in the active chain, something is interfering and we can't proceed.
            return false;
        }

        // Mark pindex (or the last disconnected block) as invalid, even when it never was in the main chain
        to_mark_failed->nStatus |= BLOCK_FAILED_VALID;
        m_blockman.m_dirty_blockindex.insert(to_mark_failed);
        setBlockIndexCandidates.erase(to_mark_failed);
        m_chainman.m_failed_blocks.insert(to_mark_failed);

        // If any new blocks somehow arrived while we were disconnecting
        // (above), then the pre-calculation of what should go into
        // setBlockIndexCandidates may have missed entries. This would
        // technically be an inconsistency in the block index, but if we clean
        // it up here, this should be an essentially unobservable error.
        // Loop back over all block index entries and add any missing entries
        // to setBlockIndexCandidates.
        for (auto& [_, block_index] : m_blockman.m_block_index) {
            if (block_index.IsValid(BLOCK_VALID_TRANSACTIONS) && block_index.HaveNumChainTxs() && !setBlockIndexCandidates.value_comp()(&block_index, m_chain.Tip())) {
                setBlockIndexCandidates.insert(&block_index);
            }
        }

        InvalidChainFound(to_mark_failed);
    }

    // Only notify about a new block tip if the active chain was modified.
    if (pindex_was_in_chain) {
        // Ignoring return value for now, this could be changed to bubble up
        // kernel::Interrupted value to the caller so the caller could
        // distinguish between completed and interrupted operations. It might
        // also make sense for the blockTip notification to have an enum
        // parameter indicating the source of the tip change so hooks can
        // distinguish user-initiated invalidateblock changes from other
        // changes.
        (void)m_chainman.GetNotifications().blockTip(GetSynchronizationState(m_chainman.IsInitialBlockDownload()), *to_mark_failed->pprev);
    }
    return true;
}

void Chainstate::ResetBlockFailureFlags(CBlockIndex *pindex) {
    AssertLockHeld(cs_main);

    int nHeight = pindex->nHeight;

    // Remove the invalidity flag from this block and all its descendants.
    for (auto& [_, block_index] : m_blockman.m_block_index) {
        if (!block_index.IsValid() && block_index.GetAncestor(nHeight) == pindex) {
            block_index.nStatus &= ~BLOCK_FAILED_MASK;
            m_blockman.m_dirty_blockindex.insert(&block_index);
            if (block_index.IsValid(BLOCK_VALID_TRANSACTIONS) && block_index.HaveNumChainTxs() && setBlockIndexCandidates.value_comp()(m_chain.Tip(), &block_index)) {
                setBlockIndexCandidates.insert(&block_index);
            }
            if (&block_index == m_chainman.m_best_invalid) {
                // Reset invalid block marker if it was pointing to one of those.
                m_chainman.m_best_invalid = nullptr;
            }
            m_chainman.m_failed_blocks.erase(&block_index);
        }
    }

    // Remove the invalidity flag from all ancestors too.
    while (pindex != nullptr) {
        if (pindex->nStatus & BLOCK_FAILED_MASK) {
            pindex->nStatus &= ~BLOCK_FAILED_MASK;
            m_blockman.m_dirty_blockindex.insert(pindex);
            m_chainman.m_failed_blocks.erase(pindex);
        }
        pindex = pindex->pprev;
    }
}

void Chainstate::TryAddBlockIndexCandidate(CBlockIndex* pindex)
{
    AssertLockHeld(cs_main);
    // The block only is a candidate for the most-work-chain if it has the same
    // or more work than our current tip.
    if (m_chain.Tip() != nullptr && setBlockIndexCandidates.value_comp()(pindex, m_chain.Tip())) {
        return;
    }

    bool is_active_chainstate = this == &m_chainman.ActiveChainstate();
    if (is_active_chainstate) {
        // The active chainstate should always add entries that have more
        // work than the tip.
        setBlockIndexCandidates.insert(pindex);
    } else if (!m_disabled) {
        // For the background chainstate, we only consider connecting blocks
        // towards the snapshot base (which can't be nullptr or else we'll
        // never make progress).
        const CBlockIndex* snapshot_base{Assert(m_chainman.GetSnapshotBaseBlock())};
        if (snapshot_base->GetAncestor(pindex->nHeight) == pindex) {
            setBlockIndexCandidates.insert(pindex);
        }
    }
}

/** Mark a block as having its data received and checked (up to BLOCK_VALID_TRANSACTIONS). */
void ChainstateManager::ReceivedBlockTransactions(const CBlock& block, CBlockIndex* pindexNew, const FlatFilePos& pos)
{
    AssertLockHeld(cs_main);
    pindexNew->nTx = block.vtx.size();
    pindexNew->nChainTx = 0;
    pindexNew->nFile = pos.nFile;
    pindexNew->nDataPos = pos.nPos;
    pindexNew->nUndoPos = 0;
    pindexNew->nStatus |= BLOCK_HAVE_DATA;
    if (DeploymentActiveAt(*pindexNew, *this, Consensus::DEPLOYMENT_SEGWIT)) {
        pindexNew->nStatus |= BLOCK_OPT_WITNESS;
    }
    pindexNew->RaiseValidity(BLOCK_VALID_TRANSACTIONS);
    m_blockman.m_dirty_blockindex.insert(pindexNew);

    if (pindexNew->pprev == nullptr || pindexNew->pprev->HaveNumChainTxs()) {
        // If pindexNew is the genesis block or all parents are BLOCK_VALID_TRANSACTIONS.
        std::deque<CBlockIndex*> queue;
        queue.push_back(pindexNew);

        // Recursively process any descendant blocks that now may be eligible to be connected.
        while (!queue.empty()) {
            CBlockIndex *pindex = queue.front();
            queue.pop_front();
            pindex->nChainTx = (pindex->pprev ? pindex->pprev->nChainTx : 0) + pindex->nTx;
            pindex->nSequenceId = nBlockSequenceId++;
            for (Chainstate *c : GetAll()) {
                c->TryAddBlockIndexCandidate(pindex);
            }
            std::pair<std::multimap<CBlockIndex*, CBlockIndex*>::iterator, std::multimap<CBlockIndex*, CBlockIndex*>::iterator> range = m_blockman.m_blocks_unlinked.equal_range(pindex);
            while (range.first != range.second) {
                std::multimap<CBlockIndex*, CBlockIndex*>::iterator it = range.first;
                queue.push_back(it->second);
                range.first++;
                m_blockman.m_blocks_unlinked.erase(it);
            }
        }
    } else {
        if (pindexNew->pprev && pindexNew->pprev->IsValid(BLOCK_VALID_TREE)) {
            m_blockman.m_blocks_unlinked.insert(std::make_pair(pindexNew->pprev, pindexNew));
        }
    }
}

<<<<<<< HEAD
=======
/* Temporary check that blocks are compatible with BDB's 10,000 lock limit.
   This is based on Bitcoin's commit 8c222dca4f961ad13ec64d690134a40d09b20813.
   Each "object" touched in the DB may cause two locks (one read and one
   write lock).  Objects are transaction IDs and names.  Thus, count the
   total number of transaction IDs (tx themselves plus all distinct inputs).
   In addition, each Namecoin transaction could touch at most one name,
   so add them as well.  */
bool CheckDbLockLimit(const std::vector<CTransactionRef>& vtx)
{
    std::set<uint256> setTxIds;
    unsigned nNames = 0;
    for (const auto& tx : vtx)
    {
        setTxIds.insert(tx->GetHash());
        if (tx->IsNamecoin())
            ++nNames;

        for (const auto& txIn : tx->vin)
            setTxIds.insert(txIn.prevout.hash);
    }

    const unsigned nTotalIds = setTxIds.size() + nNames;
    if (nTotalIds > 4500) {
        LogError ("%s : %u locks estimated, that is too much for BDB",
                  __func__, nTotalIds);
        return false;
    }

    //LogPrintf ("%s : need %u locks\n", __func__, nTotalIds);
    return true;
}

>>>>>>> 03bd3d24
static bool CheckBlockHeader(const CBlockHeader& block, BlockValidationState& state, const Consensus::Params& consensusParams, bool fCheckPOW = true)
{
    // Check proof of work matches claimed amount
    if (fCheckPOW && !CheckProofOfWork(block, consensusParams))
        return state.Invalid(BlockValidationResult::BLOCK_INVALID_HEADER, "high-hash", "proof of work failed");

    return true;
}

static bool CheckMerkleRoot(const CBlock& block, BlockValidationState& state)
{
    if (block.m_checked_merkle_root) return true;

    bool mutated;
    uint256 merkle_root = BlockMerkleRoot(block, &mutated);
    if (block.hashMerkleRoot != merkle_root) {
        return state.Invalid(
            /*result=*/BlockValidationResult::BLOCK_MUTATED,
            /*reject_reason=*/"bad-txnmrklroot",
            /*debug_message=*/"hashMerkleRoot mismatch");
    }

    // Check for merkle tree malleability (CVE-2012-2459): repeating sequences
    // of transactions in a block without affecting the merkle root of a block,
    // while still invalidating it.
    if (mutated) {
        return state.Invalid(
            /*result=*/BlockValidationResult::BLOCK_MUTATED,
            /*reject_reason=*/"bad-txns-duplicate",
            /*debug_message=*/"duplicate transaction");
    }

    block.m_checked_merkle_root = true;
    return true;
}

/** CheckWitnessMalleation performs checks for block malleation with regard to
 * its witnesses.
 *
 * Note: If the witness commitment is expected (i.e. `expect_witness_commitment
 * = true`), then the block is required to have at least one transaction and the
 * first transaction needs to have at least one input. */
static bool CheckWitnessMalleation(const CBlock& block, bool expect_witness_commitment, BlockValidationState& state)
{
    if (expect_witness_commitment) {
        if (block.m_checked_witness_commitment) return true;

        int commitpos = GetWitnessCommitmentIndex(block);
        if (commitpos != NO_WITNESS_COMMITMENT) {
            assert(!block.vtx.empty() && !block.vtx[0]->vin.empty());
            const auto& witness_stack{block.vtx[0]->vin[0].scriptWitness.stack};

            if (witness_stack.size() != 1 || witness_stack[0].size() != 32) {
                return state.Invalid(
                    /*result=*/BlockValidationResult::BLOCK_MUTATED,
                    /*reject_reason=*/"bad-witness-nonce-size",
                    /*debug_message=*/strprintf("%s : invalid witness reserved value size", __func__));
            }

            // The malleation check is ignored; as the transaction tree itself
            // already does not permit it, it is impossible to trigger in the
            // witness tree.
            uint256 hash_witness = BlockWitnessMerkleRoot(block, /*mutated=*/nullptr);

            CHash256().Write(hash_witness).Write(witness_stack[0]).Finalize(hash_witness);
            if (memcmp(hash_witness.begin(), &block.vtx[0]->vout[commitpos].scriptPubKey[6], 32)) {
                return state.Invalid(
                    /*result=*/BlockValidationResult::BLOCK_MUTATED,
                    /*reject_reason=*/"bad-witness-merkle-match",
                    /*debug_message=*/strprintf("%s : witness merkle commitment mismatch", __func__));
            }

            block.m_checked_witness_commitment = true;
            return true;
        }
    }

    // No witness data is allowed in blocks that don't commit to witness data, as this would otherwise leave room for spam
    for (const auto& tx : block.vtx) {
        if (tx->HasWitness()) {
            return state.Invalid(
                /*result=*/BlockValidationResult::BLOCK_MUTATED,
                /*reject_reason=*/"unexpected-witness",
                /*debug_message=*/strprintf("%s : unexpected witness data found", __func__));
        }
    }

    return true;
}

bool CheckBlock(const CBlock& block, BlockValidationState& state, const Consensus::Params& consensusParams, bool fCheckPOW, bool fCheckMerkleRoot)
{
    // These are checks that are independent of context.

    if (block.fChecked)
        return true;

    // Check that the header is valid (particularly PoW).  This is mostly
    // redundant with the call in AcceptBlockHeader.
    if (!CheckBlockHeader(block, state, consensusParams, fCheckPOW))
        return false;

    // Signet only: check block solution
    if (consensusParams.signet_blocks && fCheckPOW && !CheckSignetBlockSolution(block, consensusParams)) {
        return state.Invalid(BlockValidationResult::BLOCK_CONSENSUS, "bad-signet-blksig", "signet block signature validation failure");
    }

    // Check the merkle root.
    if (fCheckMerkleRoot && !CheckMerkleRoot(block, state)) {
        return false;
    }

    // All potential-corruption validation must be done before we do any
    // transaction validation, as otherwise we may mark the header as invalid
    // because we receive the wrong transactions for it.
    // Note that witness malleability is checked in ContextualCheckBlock, so no
    // checks that use witness data may be performed here.

    // Size limits
    if (block.vtx.empty() || block.vtx.size() * WITNESS_SCALE_FACTOR > MAX_BLOCK_WEIGHT || ::GetSerializeSize(TX_NO_WITNESS(block)) * WITNESS_SCALE_FACTOR > MAX_BLOCK_WEIGHT)
        return state.Invalid(BlockValidationResult::BLOCK_CONSENSUS, "bad-blk-length", "size limits failed");

    // First transaction must be coinbase, the rest must not be
    if (block.vtx.empty() || !block.vtx[0]->IsCoinBase())
        return state.Invalid(BlockValidationResult::BLOCK_CONSENSUS, "bad-cb-missing", "first tx is not coinbase");
    for (unsigned int i = 1; i < block.vtx.size(); i++)
        if (block.vtx[i]->IsCoinBase())
            return state.Invalid(BlockValidationResult::BLOCK_CONSENSUS, "bad-cb-multiple", "more than one coinbase");

    // Check transactions
    // Must check for duplicate inputs (see CVE-2018-17144)
    for (const auto& tx : block.vtx) {
        TxValidationState tx_state;
        if (!CheckTransaction(*tx, tx_state)) {
            // CheckBlock() does context-free validation checks. The only
            // possible failures are consensus failures.
            assert(tx_state.GetResult() == TxValidationResult::TX_CONSENSUS);
            return state.Invalid(BlockValidationResult::BLOCK_CONSENSUS, tx_state.GetRejectReason(),
                                 strprintf("Transaction check failed (tx hash %s) %s", tx->GetHash().ToString(), tx_state.GetDebugMessage()));
        }
    }
    unsigned int nSigOps = 0;
    for (const auto& tx : block.vtx)
    {
        nSigOps += GetLegacySigOpCount(*tx);
    }
    if (nSigOps * WITNESS_SCALE_FACTOR > MAX_BLOCK_SIGOPS_COST)
        return state.Invalid(BlockValidationResult::BLOCK_CONSENSUS, "bad-blk-sigops", "out-of-bounds SigOpCount");

    if (fCheckPOW && fCheckMerkleRoot)
        block.fChecked = true;

    return true;
}

void ChainstateManager::UpdateUncommittedBlockStructures(CBlock& block, const CBlockIndex* pindexPrev) const
{
    int commitpos = GetWitnessCommitmentIndex(block);
    static const std::vector<unsigned char> nonce(32, 0x00);
    if (commitpos != NO_WITNESS_COMMITMENT && DeploymentActiveAfter(pindexPrev, *this, Consensus::DEPLOYMENT_SEGWIT) && !block.vtx[0]->HasWitness()) {
        CMutableTransaction tx(*block.vtx[0]);
        tx.vin[0].scriptWitness.stack.resize(1);
        tx.vin[0].scriptWitness.stack[0] = nonce;
        block.vtx[0] = MakeTransactionRef(std::move(tx));
    }
}

std::vector<unsigned char> ChainstateManager::GenerateCoinbaseCommitment(CBlock& block, const CBlockIndex* pindexPrev) const
{
    std::vector<unsigned char> commitment;
    int commitpos = GetWitnessCommitmentIndex(block);
    std::vector<unsigned char> ret(32, 0x00);
    if (commitpos == NO_WITNESS_COMMITMENT) {
        uint256 witnessroot = BlockWitnessMerkleRoot(block, nullptr);
        CHash256().Write(witnessroot).Write(ret).Finalize(witnessroot);
        CTxOut out;
        out.nValue = 0;
        out.scriptPubKey.resize(MINIMUM_WITNESS_COMMITMENT);
        out.scriptPubKey[0] = OP_RETURN;
        out.scriptPubKey[1] = 0x24;
        out.scriptPubKey[2] = 0xaa;
        out.scriptPubKey[3] = 0x21;
        out.scriptPubKey[4] = 0xa9;
        out.scriptPubKey[5] = 0xed;
        memcpy(&out.scriptPubKey[6], witnessroot.begin(), 32);
        commitment = std::vector<unsigned char>(out.scriptPubKey.begin(), out.scriptPubKey.end());
        CMutableTransaction tx(*block.vtx[0]);
        tx.vout.push_back(out);
        block.vtx[0] = MakeTransactionRef(std::move(tx));
    }
    UpdateUncommittedBlockStructures(block, pindexPrev);
    return commitment;
}

bool HasValidProofOfWork(const std::vector<CBlockHeader>& headers, const Consensus::Params& consensusParams)
{
    return std::all_of(headers.cbegin(), headers.cend(),
            [&](const auto& header) { return CheckProofOfWork(header, consensusParams);});
}

bool IsBlockMutated(const CBlock& block, bool check_witness_root)
{
    BlockValidationState state;
    if (!CheckMerkleRoot(block, state)) {
        LogDebug(BCLog::VALIDATION, "Block mutated: %s\n", state.ToString());
        return true;
    }

    if (block.vtx.empty() || !block.vtx[0]->IsCoinBase()) {
        // Consider the block mutated if any transaction is 64 bytes in size (see 3.1
        // in "Weaknesses in Bitcoin’s Merkle Root Construction":
        // https://lists.linuxfoundation.org/pipermail/bitcoin-dev/attachments/20190225/a27d8837/attachment-0001.pdf).
        //
        // Note: This is not a consensus change as this only applies to blocks that
        // don't have a coinbase transaction and would therefore already be invalid.
        return std::any_of(block.vtx.begin(), block.vtx.end(),
                           [](auto& tx) { return GetSerializeSize(TX_NO_WITNESS(tx)) == 64; });
    } else {
        // Theoretically it is still possible for a block with a 64 byte
        // coinbase transaction to be mutated but we neglect that possibility
        // here as it requires at least 224 bits of work.
    }

    if (!CheckWitnessMalleation(block, check_witness_root, state)) {
        LogDebug(BCLog::VALIDATION, "Block mutated: %s\n", state.ToString());
        return true;
    }

    return false;
}

arith_uint256 CalculateClaimedHeadersWork(const std::vector<CBlockHeader>& headers)
{
    arith_uint256 total_work{0};
    for (const CBlockHeader& header : headers) {
        CBlockIndex dummy(header);
        total_work += GetBlockProof(dummy);
    }
    return total_work;
}

/** Context-dependent validity checks.
 *  By "context", we mean only the previous block headers, but not the UTXO
 *  set; UTXO-related validity checks are done in ConnectBlock().
 *  NOTE: This function is not currently invoked by ConnectBlock(), so we
 *  should consider upgrade issues if we change which consensus rules are
 *  enforced in this function (eg by adding a new consensus rule). See comment
 *  in ConnectBlock().
 *  Note that -reindex-chainstate skips the validation that happens here!
 */
static bool ContextualCheckBlockHeader(const CBlockHeader& block, BlockValidationState& state, BlockManager& blockman, const ChainstateManager& chainman, const CBlockIndex* pindexPrev, const bool fCheckBits) EXCLUSIVE_LOCKS_REQUIRED(::cs_main)
{
    AssertLockHeld(::cs_main);
    assert(pindexPrev != nullptr);
    const int nHeight = pindexPrev->nHeight + 1;

    /* Verify Xaya's requirement that the main block header must have zero bits
       (the difficulty is in the powdata instead).  */
    if (block.nBits != 0)
        return state.Invalid(BlockValidationResult::BLOCK_INVALID_HEADER,
                             "nonzero-bits",
                             "block header has non-zero bit");

    // Check proof of work
    const Consensus::Params& consensusParams = chainman.GetConsensus();
    if (fCheckBits && block.pow.getBits() != GetNextWorkRequired(block.pow.getCoreAlgo(), pindexPrev, consensusParams))
        return state.Invalid(BlockValidationResult::BLOCK_INVALID_HEADER, "bad-diffbits", "incorrect proof of work");

    // Check against checkpoints
    if (chainman.m_options.checkpoints_enabled) {
        // Don't accept any forks from the main chain prior to last checkpoint.
        // GetLastCheckpoint finds the last checkpoint in MapCheckpoints that's in our
        // BlockIndex().
        const CBlockIndex* pcheckpoint = blockman.GetLastCheckpoint(chainman.GetParams().Checkpoints());
        if (pcheckpoint && nHeight < pcheckpoint->nHeight) {
            LogPrintf("ERROR: %s: forked chain older than last checkpoint (height %d)\n", __func__, nHeight);
            return state.Invalid(BlockValidationResult::BLOCK_CHECKPOINT, "bad-fork-prior-to-checkpoint");
        }
    }

    // Check timestamp against prev
    if (block.GetBlockTime() <= pindexPrev->GetMedianTimePast())
        return state.Invalid(BlockValidationResult::BLOCK_INVALID_HEADER, "time-too-old", "block's timestamp is too early");

    // Check timestamp
    if (block.Time() > NodeClock::now() + std::chrono::seconds{MAX_FUTURE_BLOCK_TIME}) {
        return state.Invalid(BlockValidationResult::BLOCK_TIME_FUTURE, "time-too-new", "block timestamp too far in the future");
    }

    // Reject blocks with outdated version
    if ((block.nVersion < 2 && DeploymentActiveAfter(pindexPrev, chainman, Consensus::DEPLOYMENT_HEIGHTINCB)) ||
        (block.nVersion < 3 && DeploymentActiveAfter(pindexPrev, chainman, Consensus::DEPLOYMENT_DERSIG)) ||
        (block.nVersion < 4 && DeploymentActiveAfter(pindexPrev, chainman, Consensus::DEPLOYMENT_CLTV))) {
            return state.Invalid(BlockValidationResult::BLOCK_INVALID_HEADER, strprintf("bad-version(0x%08x)", block.nVersion),
                                 strprintf("rejected nVersion=0x%08x block", block.nVersion));
    }

    return true;
}

/** NOTE: This function is not currently invoked by ConnectBlock(), so we
 *  should consider upgrade issues if we change which consensus rules are
 *  enforced in this function (eg by adding a new consensus rule). See comment
 *  in ConnectBlock().
 *  Note that -reindex-chainstate skips the validation that happens here!
 */
static bool ContextualCheckBlock(const CBlock& block, BlockValidationState& state, const ChainstateManager& chainman, const CBlockIndex* pindexPrev)
{
    const int nHeight = pindexPrev == nullptr ? 0 : pindexPrev->nHeight + 1;

    // Enforce BIP113 (Median Time Past).
    bool enforce_locktime_median_time_past{false};
    if (DeploymentActiveAfter(pindexPrev, chainman, Consensus::DEPLOYMENT_CSV)) {
        assert(pindexPrev != nullptr);
        enforce_locktime_median_time_past = true;
    }

    const int64_t nLockTimeCutoff{enforce_locktime_median_time_past ?
                                      pindexPrev->GetMedianTimePast() :
                                      block.GetBlockTime()};

    // Check that all transactions are finalized
    for (const auto& tx : block.vtx) {
        if (!IsFinalTx(*tx, nHeight, nLockTimeCutoff)) {
            return state.Invalid(BlockValidationResult::BLOCK_CONSENSUS, "bad-txns-nonfinal", "non-final transaction");
        }
    }

    // Enforce rule that the coinbase starts with serialized block height
    if (DeploymentActiveAfter(pindexPrev, chainman, Consensus::DEPLOYMENT_HEIGHTINCB))
    {
        CScript expect = CScript() << nHeight;
        if (block.vtx[0]->vin[0].scriptSig.size() < expect.size() ||
            !std::equal(expect.begin(), expect.end(), block.vtx[0]->vin[0].scriptSig.begin())) {
            return state.Invalid(BlockValidationResult::BLOCK_CONSENSUS, "bad-cb-height", "block height mismatch in coinbase");
        }
    }

    // Validation for witness commitments.
    // * We compute the witness hash (which is the hash including witnesses) of all the block's transactions, except the
    //   coinbase (where 0x0000....0000 is used instead).
    // * The coinbase scriptWitness is a stack of a single 32-byte vector, containing a witness reserved value (unconstrained).
    // * We build a merkle tree with all those witness hashes as leaves (similar to the hashMerkleRoot in the block header).
    // * There must be at least one output whose scriptPubKey is a single 36-byte push, the first 4 bytes of which are
    //   {0xaa, 0x21, 0xa9, 0xed}, and the following 32 bytes are SHA256^2(witness root, witness reserved value). In case there are
    //   multiple, the last one is used.
    if (!CheckWitnessMalleation(block, DeploymentActiveAfter(pindexPrev, chainman, Consensus::DEPLOYMENT_SEGWIT), state)) {
        return false;
    }

    // After the coinbase witness reserved value and commitment are verified,
    // we can check if the block weight passes (before we've checked the
    // coinbase witness, it would be possible for the weight to be too
    // large by filling up the coinbase witness, which doesn't change
    // the block hash, so we couldn't mark the block as permanently
    // failed).
    if (GetBlockWeight(block) > MAX_BLOCK_WEIGHT) {
        return state.Invalid(BlockValidationResult::BLOCK_CONSENSUS, "bad-blk-weight", strprintf("%s : weight limit failed", __func__));
    }

    return true;
}

bool ChainstateManager::AcceptBlockHeader(const CBlockHeader& block, BlockValidationState& state, CBlockIndex** ppindex, bool min_pow_checked)
{
    AssertLockHeld(cs_main);

    // Check for duplicate
    uint256 hash = block.GetHash();
    BlockMap::iterator miSelf{m_blockman.m_block_index.find(hash)};
    if (hash != GetConsensus().hashGenesisBlock) {
        if (miSelf != m_blockman.m_block_index.end()) {
            // Block header is already known.
            CBlockIndex* pindex = &(miSelf->second);
            if (ppindex)
                *ppindex = pindex;
            if (pindex->nStatus & BLOCK_FAILED_MASK) {
                LogPrint(BCLog::VALIDATION, "%s: block %s is marked invalid\n", __func__, hash.ToString());
                return state.Invalid(BlockValidationResult::BLOCK_CACHED_INVALID, "duplicate");
            }
            return true;
        }

        if (!CheckBlockHeader(block, state, GetConsensus())) {
            LogPrint(BCLog::VALIDATION, "%s: Consensus::CheckBlockHeader: %s, %s\n", __func__, hash.ToString(), state.ToString());
            return false;
        }

        // Get prev block index
        CBlockIndex* pindexPrev = nullptr;
        BlockMap::iterator mi{m_blockman.m_block_index.find(block.hashPrevBlock)};
        if (mi == m_blockman.m_block_index.end()) {
            LogPrint(BCLog::VALIDATION, "header %s has prev block not found: %s\n", hash.ToString(), block.hashPrevBlock.ToString());
            return state.Invalid(BlockValidationResult::BLOCK_MISSING_PREV, "prev-blk-not-found");
        }
        pindexPrev = &((*mi).second);
        if (pindexPrev->nStatus & BLOCK_FAILED_MASK) {
            LogPrint(BCLog::VALIDATION, "header %s has prev block invalid: %s\n", hash.ToString(), block.hashPrevBlock.ToString());
            return state.Invalid(BlockValidationResult::BLOCK_INVALID_PREV, "bad-prevblk");
        }
        if (!ContextualCheckBlockHeader(block, state, m_blockman, *this, pindexPrev, true)) {
            LogPrint(BCLog::VALIDATION, "%s: Consensus::ContextualCheckBlockHeader: %s, %s\n", __func__, hash.ToString(), state.ToString());
            return false;
        }

        /* Determine if this block descends from any block which has been found
         * invalid (m_failed_blocks), then mark pindexPrev and any blocks between
         * them as failed. For example:
         *
         *                D3
         *              /
         *      B2 - C2
         *    /         \
         *  A             D2 - E2 - F2
         *    \
         *      B1 - C1 - D1 - E1
         *
         * In the case that we attempted to reorg from E1 to F2, only to find
         * C2 to be invalid, we would mark D2, E2, and F2 as BLOCK_FAILED_CHILD
         * but NOT D3 (it was not in any of our candidate sets at the time).
         *
         * In any case D3 will also be marked as BLOCK_FAILED_CHILD at restart
         * in LoadBlockIndex.
         */
        if (!pindexPrev->IsValid(BLOCK_VALID_SCRIPTS)) {
            // The above does not mean "invalid": it checks if the previous block
            // hasn't been validated up to BLOCK_VALID_SCRIPTS. This is a performance
            // optimization, in the common case of adding a new block to the tip,
            // we don't need to iterate over the failed blocks list.
            for (const CBlockIndex* failedit : m_failed_blocks) {
                if (pindexPrev->GetAncestor(failedit->nHeight) == failedit) {
                    assert(failedit->nStatus & BLOCK_FAILED_VALID);
                    CBlockIndex* invalid_walk = pindexPrev;
                    while (invalid_walk != failedit) {
                        invalid_walk->nStatus |= BLOCK_FAILED_CHILD;
                        m_blockman.m_dirty_blockindex.insert(invalid_walk);
                        invalid_walk = invalid_walk->pprev;
                    }
                    LogPrint(BCLog::VALIDATION, "header %s has prev block invalid: %s\n", hash.ToString(), block.hashPrevBlock.ToString());
                    return state.Invalid(BlockValidationResult::BLOCK_INVALID_PREV, "bad-prevblk");
                }
            }
        }
    }
    if (!min_pow_checked) {
        LogPrint(BCLog::VALIDATION, "%s: not adding new block header %s, missing anti-dos proof-of-work validation\n", __func__, hash.ToString());
        return state.Invalid(BlockValidationResult::BLOCK_HEADER_LOW_WORK, "too-little-chainwork");
    }
    CBlockIndex* pindex{m_blockman.AddToBlockIndex(block, m_best_header)};

    if (ppindex)
        *ppindex = pindex;

    // Since this is the earliest point at which we have determined that a
    // header is both new and valid, log here.
    //
    // These messages are valuable for detecting potential selfish mining behavior;
    // if multiple displacing headers are seen near simultaneously across many
    // nodes in the network, this might be an indication of selfish mining. Having
    // this log by default when not in IBD ensures broad availability of this data
    // in case investigation is merited.
    const auto msg = strprintf(
        "Saw new header hash=%s height=%d", hash.ToString(), pindex->nHeight);

    if (IsInitialBlockDownload()) {
        LogPrintLevel(BCLog::VALIDATION, BCLog::Level::Debug, "%s\n", msg);
    } else {
        LogPrintf("%s\n", msg);
    }

    return true;
}

// Exposed wrapper for AcceptBlockHeader
bool ChainstateManager::ProcessNewBlockHeaders(const std::vector<CBlockHeader>& headers, bool min_pow_checked, BlockValidationState& state, const CBlockIndex** ppindex)
{
    AssertLockNotHeld(cs_main);
    {
        LOCK(cs_main);
        for (const CBlockHeader& header : headers) {
            CBlockIndex *pindex = nullptr; // Use a temp pindex instead of ppindex to avoid a const_cast
            bool accepted{AcceptBlockHeader(header, state, &pindex, min_pow_checked)};
            CheckBlockIndex();

            if (!accepted) {
                return false;
            }
            if (ppindex) {
                *ppindex = pindex;
            }
        }
    }
    if (NotifyHeaderTip(*this)) {
        if (IsInitialBlockDownload() && ppindex && *ppindex) {
            const CBlockIndex& last_accepted{**ppindex};
            const int64_t blocks_left{(GetTime() - last_accepted.GetBlockTime()) / Ticks<std::chrono::seconds>(AvgTargetSpacing(GetConsensus(), (*ppindex)->nHeight))};
            const double progress{100.0 * last_accepted.nHeight / (last_accepted.nHeight + blocks_left)};
            LogPrintf("Synchronizing blockheaders, height: %d (~%.2f%%)\n", last_accepted.nHeight, progress);
        }
    }
    return true;
}

void ChainstateManager::ReportHeadersPresync(const arith_uint256& work, int64_t height, int64_t timestamp)
{
    AssertLockNotHeld(cs_main);
    {
        LOCK(cs_main);
        // Don't report headers presync progress if we already have a post-minchainwork header chain.
        // This means we lose reporting for potentially legitimate, but unlikely, deep reorgs, but
        // prevent attackers that spam low-work headers from filling our logs.
        if (m_best_header->nChainWork >= UintToArith256(GetConsensus().nMinimumChainWork)) return;
        // Rate limit headers presync updates to 4 per second, as these are not subject to DoS
        // protection.
        auto now = std::chrono::steady_clock::now();
        if (now < m_last_presync_update + std::chrono::milliseconds{250}) return;
        m_last_presync_update = now;
    }
    bool initial_download = IsInitialBlockDownload();
    GetNotifications().headerTip(GetSynchronizationState(initial_download), height, timestamp, /*presync=*/true);
    if (initial_download) {
        const int64_t blocks_left{(GetTime() - timestamp) / Ticks<std::chrono::seconds>(AvgTargetSpacing(GetConsensus(), height))};
        const double progress{100.0 * height / (height + blocks_left)};
        LogPrintf("Pre-synchronizing blockheaders, height: %d (~%.2f%%)\n", height, progress);
    }
}

/** Store block on disk. If dbp is non-nullptr, the file is known to already reside on disk */
bool ChainstateManager::AcceptBlock(const std::shared_ptr<const CBlock>& pblock, BlockValidationState& state, CBlockIndex** ppindex, bool fRequested, const FlatFilePos* dbp, bool* fNewBlock, bool min_pow_checked)
{
    const CBlock& block = *pblock;

    if (fNewBlock) *fNewBlock = false;
    AssertLockHeld(cs_main);

    CBlockIndex *pindexDummy = nullptr;
    CBlockIndex *&pindex = ppindex ? *ppindex : pindexDummy;

    bool accepted_header{AcceptBlockHeader(block, state, &pindex, min_pow_checked)};
    CheckBlockIndex();

    if (!accepted_header)
        return false;

    // Check all requested blocks that we do not already have for validity and
    // save them to disk. Skip processing of unrequested blocks as an anti-DoS
    // measure, unless the blocks have more work than the active chain tip, and
    // aren't too far ahead of it, so are likely to be attached soon.
    bool fAlreadyHave = pindex->nStatus & BLOCK_HAVE_DATA;
    bool fHasMoreOrSameWork = (ActiveTip() ? pindex->nChainWork >= ActiveTip()->nChainWork : true);
    // Blocks that are too out-of-order needlessly limit the effectiveness of
    // pruning, because pruning will not delete block files that contain any
    // blocks which are too close in height to the tip.  Apply this test
    // regardless of whether pruning is enabled; it should generally be safe to
    // not process unrequested blocks.
    bool fTooFarAhead{pindex->nHeight > ActiveHeight() + int(MIN_BLOCKS_TO_KEEP)};

    // TODO: Decouple this function from the block download logic by removing fRequested
    // This requires some new chain data structure to efficiently look up if a
    // block is in a chain leading to a candidate for best tip, despite not
    // being such a candidate itself.
    // Note that this would break the getblockfrompeer RPC

    // TODO: deal better with return value and error conditions for duplicate
    // and unrequested blocks.
    if (fAlreadyHave) return true;
    if (!fRequested) {  // If we didn't ask for it:
        if (pindex->nTx != 0) return true;    // This is a previously-processed block that was pruned
        if (!fHasMoreOrSameWork) return true; // Don't process less-work chains
        if (fTooFarAhead) return true;        // Block height is too high

        // Protect against DoS attacks from low-work chains.
        // If our tip is behind, a peer could try to send us
        // low-work blocks on a fake chain that we would never
        // request; don't process these.
        if (pindex->nChainWork < MinimumChainWork()) return true;
    }

    const CChainParams& params{GetParams()};

    if (!CheckBlock(block, state, params.GetConsensus()) ||
        !ContextualCheckBlock(block, state, *this, pindex->pprev)) {
        if (state.IsInvalid() && state.GetResult() != BlockValidationResult::BLOCK_MUTATED) {
            pindex->nStatus |= BLOCK_FAILED_VALID;
            m_blockman.m_dirty_blockindex.insert(pindex);
        }
        LogError("%s: %s\n", __func__, state.ToString());
        return false;
    }

    // Header is valid/has work, merkle tree and segwit merkle tree are good...RELAY NOW
    // (but if it does not build on our best tip, let the SendMessages loop relay it)
    if (!IsInitialBlockDownload() && ActiveTip() == pindex->pprev && m_options.signals) {
        m_options.signals->NewPoWValidBlock(pindex, pblock);
    }

    // Write block to history file
    if (fNewBlock) *fNewBlock = true;
    try {
        FlatFilePos blockPos{m_blockman.SaveBlockToDisk(block, pindex->nHeight, dbp)};
        if (blockPos.IsNull()) {
            state.Error(strprintf("%s: Failed to find position to write new block to disk", __func__));
            return false;
        }
        ReceivedBlockTransactions(block, pindex, blockPos);
    } catch (const std::runtime_error& e) {
        return FatalError(GetNotifications(), state, std::string("System error: ") + e.what());
    }

    // TODO: FlushStateToDisk() handles flushing of both block and chainstate
    // data, so we should move this to ChainstateManager so that we can be more
    // intelligent about how we flush.
    // For now, since FlushStateMode::NONE is used, all that can happen is that
    // the block files may be pruned, so we can just call this on one
    // chainstate (particularly if we haven't implemented pruning with
    // background validation yet).
    ActiveChainstate().FlushStateToDisk(state, FlushStateMode::NONE);

    CheckBlockIndex();

    return true;
}

bool ChainstateManager::ProcessNewBlock(const std::shared_ptr<const CBlock>& block, bool force_processing, bool min_pow_checked, bool* new_block)
{
    AssertLockNotHeld(cs_main);

    {
        CBlockIndex *pindex = nullptr;
        if (new_block) *new_block = false;
        BlockValidationState state;

        // CheckBlock() does not support multi-threaded block validation because CBlock::fChecked can cause data race.
        // Therefore, the following critical section must include the CheckBlock() call as well.
        LOCK(cs_main);

        // Skipping AcceptBlock() for CheckBlock() failures means that we will never mark a block as invalid if
        // CheckBlock() fails.  This is protective against consensus failure if there are any unknown forms of block
        // malleability that cause CheckBlock() to fail; see e.g. CVE-2012-2459 and
        // https://lists.linuxfoundation.org/pipermail/bitcoin-dev/2019-February/016697.html.  Because CheckBlock() is
        // not very expensive, the anti-DoS benefits of caching failure (of a definitely-invalid block) are not substantial.
        bool ret = CheckBlock(*block, state, GetConsensus());
        if (ret) {
            // Store to disk
            ret = AcceptBlock(block, state, &pindex, force_processing, nullptr, new_block, min_pow_checked);
        }
        if (!ret) {
            if (m_options.signals) {
                m_options.signals->BlockChecked(*block, state);
            }
            LogError("%s: AcceptBlock FAILED (%s)\n", __func__, state.ToString());
            return false;
        }
    }

    NotifyHeaderTip(*this);

    BlockValidationState state; // Only used to report errors, not invalidity - ignore it
    if (!ActiveChainstate().ActivateBestChain(state, block)) {
        LogError("%s: ActivateBestChain failed (%s)\n", __func__, state.ToString());
        return false;
    }

    Chainstate* bg_chain{WITH_LOCK(cs_main, return BackgroundSyncInProgress() ? m_ibd_chainstate.get() : nullptr)};
    BlockValidationState bg_state;
    if (bg_chain && !bg_chain->ActivateBestChain(bg_state, block)) {
        LogError("%s: [background] ActivateBestChain failed (%s)\n", __func__, bg_state.ToString());
        return false;
     }

    return true;
}

MempoolAcceptResult ChainstateManager::ProcessTransaction(const CTransactionRef& tx, bool test_accept)
{
    AssertLockHeld(cs_main);
    Chainstate& active_chainstate = ActiveChainstate();
    if (!active_chainstate.GetMempool()) {
        TxValidationState state;
        state.Invalid(TxValidationResult::TX_NO_MEMPOOL, "no-mempool");
        return MempoolAcceptResult::Failure(state);
    }
    auto result = AcceptToMemoryPool(active_chainstate, tx, GetTime(), /*bypass_limits=*/ false, test_accept);
    active_chainstate.GetMempool()->check(active_chainstate.CoinsTip(), active_chainstate.m_chain.Height() + 1);
    return result;
}

bool TestBlockValidity(BlockValidationState& state,
                       const CChainParams& chainparams,
                       Chainstate& chainstate,
                       const CBlock& block,
                       CBlockIndex* pindexPrev,
                       bool fCheckPOW,
                       bool fCheckBits,
                       bool fCheckMerkleRoot)
{
    AssertLockHeld(cs_main);
    assert(pindexPrev && pindexPrev == chainstate.m_chain.Tip());
    CCoinsViewCache viewNew(&chainstate.CoinsTip());
    uint256 block_hash(block.GetHash());
    CBlockIndex indexDummy(block);
    indexDummy.pprev = pindexPrev;
    indexDummy.nHeight = pindexPrev->nHeight + 1;
    indexDummy.phashBlock = &block_hash;

    // NOTE: CheckBlockHeader is called by CheckBlock
<<<<<<< HEAD
    if (!ContextualCheckBlockHeader(block, state, chainstate.m_blockman, chainstate.m_chainman, pindexPrev, fCheckBits))
        return error("%s: Consensus::ContextualCheckBlockHeader: %s", __func__, state.ToString());
    if (!CheckBlock(block, state, chainparams.GetConsensus(), fCheckPOW, fCheckMerkleRoot))
        return error("%s: Consensus::CheckBlock: %s", __func__, state.ToString());
    if (!ContextualCheckBlock(block, state, chainstate.m_chainman, pindexPrev))
        return error("%s: Consensus::ContextualCheckBlock: %s", __func__, state.ToString());
    if (!chainstate.ConnectBlock(block, state, &indexDummy, viewNew, true)) {
=======
    if (!ContextualCheckBlockHeader(block, state, chainstate.m_blockman, chainstate.m_chainman, pindexPrev)) {
        LogError ("%s: Consensus::ContextualCheckBlockHeader: %s", __func__, state.ToString());
        return false;
    }
    if (!CheckBlock(block, state, chainparams.GetConsensus(), fCheckPOW, fCheckMerkleRoot)) {
        LogError ("%s: Consensus::CheckBlock: %s", __func__, state.ToString());
        return false;
    }
    if (!ContextualCheckBlock(block, state, chainstate.m_chainman, pindexPrev)) {
        LogError ("%s: Consensus::ContextualCheckBlock: %s", __func__, state.ToString());
        return false;
    }
    if (!chainstate.ConnectBlock(block, state, &indexDummy, viewNew, namesDummy, true)) {
>>>>>>> 03bd3d24
        return false;
    }
    assert(state.IsValid());

    return true;
}

/* This function is called from the RPC code for pruneblockchain */
void PruneBlockFilesManual(Chainstate& active_chainstate, int nManualPruneHeight)
{
    BlockValidationState state;
    if (!active_chainstate.FlushStateToDisk(
            state, FlushStateMode::NONE, nManualPruneHeight)) {
        LogPrintf("%s: failed to flush state (%s)\n", __func__, state.ToString());
    }
}

bool Chainstate::LoadChainTip()
{
    AssertLockHeld(cs_main);
    const CCoinsViewCache& coins_cache = CoinsTip();
    assert(!coins_cache.GetBestBlock().IsNull()); // Never called when the coins view is empty
    const CBlockIndex* tip = m_chain.Tip();

    if (tip && tip->GetBlockHash() == coins_cache.GetBestBlock()) {
        return true;
    }

    // Load pointer to end of best chain
    CBlockIndex* pindex = m_blockman.LookupBlockIndex(coins_cache.GetBestBlock());
    if (!pindex) {
        return false;
    }
    m_chain.SetTip(*pindex);
    PruneBlockIndexCandidates();

    tip = m_chain.Tip();
    LogPrintf("Loaded best chain: hashBestChain=%s height=%d date=%s progress=%f\n",
              tip->GetBlockHash().ToString(),
              m_chain.Height(),
              FormatISO8601DateTime(tip->GetBlockTime()),
              GuessVerificationProgress(m_chainman.GetParams().TxData(), tip));
    return true;
}

CVerifyDB::CVerifyDB(Notifications& notifications)
    : m_notifications{notifications}
{
    m_notifications.progress(_("Verifying blocks…"), 0, false);
}

CVerifyDB::~CVerifyDB()
{
    m_notifications.progress(bilingual_str{}, 100, false);
}

VerifyDBResult CVerifyDB::VerifyDB(
    Chainstate& chainstate,
    const Consensus::Params& consensus_params,
    CCoinsView& coinsview,
    int nCheckLevel, int nCheckDepth)
{
    AssertLockHeld(cs_main);

    if (chainstate.m_chain.Tip() == nullptr || chainstate.m_chain.Tip()->pprev == nullptr) {
        return VerifyDBResult::SUCCESS;
    }

    // Verify blocks in the best chain
    if (nCheckDepth <= 0 || nCheckDepth > chainstate.m_chain.Height()) {
        nCheckDepth = chainstate.m_chain.Height();
    }
    nCheckLevel = std::max(0, std::min(4, nCheckLevel));
    LogPrintf("Verifying last %i blocks at level %i\n", nCheckDepth, nCheckLevel);
    CCoinsViewCache coins(&coinsview);
    CBlockIndex* pindex;
    CBlockIndex* pindexFailure = nullptr;
    int nGoodTransactions = 0;
    BlockValidationState state;
    int reportDone = 0;
    bool skipped_no_block_data{false};
    bool skipped_l3_checks{false};
    LogPrintf("Verification progress: 0%%\n");

    const bool is_snapshot_cs{chainstate.m_from_snapshot_blockhash};

    for (pindex = chainstate.m_chain.Tip(); pindex && pindex->pprev; pindex = pindex->pprev) {
        const int percentageDone = std::max(1, std::min(99, (int)(((double)(chainstate.m_chain.Height() - pindex->nHeight)) / (double)nCheckDepth * (nCheckLevel >= 4 ? 50 : 100))));
        if (reportDone < percentageDone / 10) {
            // report every 10% step
            LogPrintf("Verification progress: %d%%\n", percentageDone);
            reportDone = percentageDone / 10;
        }
        m_notifications.progress(_("Verifying blocks…"), percentageDone, false);
        if (pindex->nHeight <= chainstate.m_chain.Height() - nCheckDepth) {
            break;
        }
        if ((chainstate.m_blockman.IsPruneMode() || is_snapshot_cs) && !(pindex->nStatus & BLOCK_HAVE_DATA)) {
            // If pruning or running under an assumeutxo snapshot, only go
            // back as far as we have data.
            LogPrintf("VerifyDB(): block verification stopping at height %d (no data). This could be due to pruning or use of an assumeutxo snapshot.\n", pindex->nHeight);
            skipped_no_block_data = true;
            break;
        }
        CBlock block;
        // check level 0: read from disk
        if (!chainstate.m_blockman.ReadBlockFromDisk(block, *pindex)) {
            LogPrintf("Verification error: ReadBlockFromDisk failed at %d, hash=%s\n", pindex->nHeight, pindex->GetBlockHash().ToString());
            return VerifyDBResult::CORRUPTED_BLOCK_DB;
        }
        // check level 1: verify block validity
        if (nCheckLevel >= 1 && !CheckBlock(block, state, consensus_params)) {
            LogPrintf("Verification error: found bad block at %d, hash=%s (%s)\n",
                      pindex->nHeight, pindex->GetBlockHash().ToString(), state.ToString());
            return VerifyDBResult::CORRUPTED_BLOCK_DB;
        }
        // check level 2: verify undo validity
        if (nCheckLevel >= 2 && pindex) {
            CBlockUndo undo;
            if (!pindex->GetUndoPos().IsNull()) {
                if (!chainstate.m_blockman.UndoReadFromDisk(undo, *pindex)) {
                    LogPrintf("Verification error: found bad undo data at %d, hash=%s\n", pindex->nHeight, pindex->GetBlockHash().ToString());
                    return VerifyDBResult::CORRUPTED_BLOCK_DB;
                }
            }
        }
        // check level 3: check for inconsistencies during memory-only disconnect of tip blocks
        size_t curr_coins_usage = coins.DynamicMemoryUsage() + chainstate.CoinsTip().DynamicMemoryUsage();

        if (nCheckLevel >= 3) {
            if (curr_coins_usage <= chainstate.m_coinstip_cache_size_bytes) {
                assert(coins.GetBestBlock() == pindex->GetBlockHash());
                DisconnectResult res = chainstate.DisconnectBlock(block, pindex, coins);
                if (res == DISCONNECT_FAILED) {
                    LogPrintf("Verification error: irrecoverable inconsistency in block data at %d, hash=%s\n", pindex->nHeight, pindex->GetBlockHash().ToString());
                    return VerifyDBResult::CORRUPTED_BLOCK_DB;
                }
                if (res == DISCONNECT_UNCLEAN) {
                    nGoodTransactions = 0;
                    pindexFailure = pindex;
                } else {
                    nGoodTransactions += block.vtx.size();
                }
            } else {
                skipped_l3_checks = true;
            }
        }
        if (chainstate.m_chainman.m_interrupt) return VerifyDBResult::INTERRUPTED;
    }
    if (pindexFailure) {
        LogPrintf("Verification error: coin database inconsistencies found (last %i blocks, %i good transactions before that)\n", chainstate.m_chain.Height() - pindexFailure->nHeight + 1, nGoodTransactions);
        return VerifyDBResult::CORRUPTED_BLOCK_DB;
    }
    if (skipped_l3_checks) {
        LogPrintf("Skipped verification of level >=3 (insufficient database cache size). Consider increasing -dbcache.\n");
    }

    // store block count as we move pindex at check level >= 4
    int block_count = chainstate.m_chain.Height() - pindex->nHeight;

    // check level 4: try reconnecting blocks
    if (nCheckLevel >= 4 && !skipped_l3_checks) {
        while (pindex != chainstate.m_chain.Tip()) {
            const int percentageDone = std::max(1, std::min(99, 100 - (int)(((double)(chainstate.m_chain.Height() - pindex->nHeight)) / (double)nCheckDepth * 50)));
            if (reportDone < percentageDone / 10) {
                // report every 10% step
                LogPrintf("Verification progress: %d%%\n", percentageDone);
                reportDone = percentageDone / 10;
            }
            m_notifications.progress(_("Verifying blocks…"), percentageDone, false);
            pindex = chainstate.m_chain.Next(pindex);
            CBlock block;
            if (!chainstate.m_blockman.ReadBlockFromDisk(block, *pindex)) {
                LogPrintf("Verification error: ReadBlockFromDisk failed at %d, hash=%s\n", pindex->nHeight, pindex->GetBlockHash().ToString());
                return VerifyDBResult::CORRUPTED_BLOCK_DB;
            }
            if (!chainstate.ConnectBlock(block, state, pindex, coins)) {
                LogPrintf("Verification error: found unconnectable block at %d, hash=%s (%s)\n", pindex->nHeight, pindex->GetBlockHash().ToString(), state.ToString());
                return VerifyDBResult::CORRUPTED_BLOCK_DB;
            }
            if (chainstate.m_chainman.m_interrupt) return VerifyDBResult::INTERRUPTED;
        }
    }

    LogPrintf("Verification: No coin database inconsistencies in last %i blocks (%i transactions)\n", block_count, nGoodTransactions);

    if (skipped_l3_checks) {
        return VerifyDBResult::SKIPPED_L3_CHECKS;
    }
    if (skipped_no_block_data) {
        return VerifyDBResult::SKIPPED_MISSING_BLOCKS;
    }
    return VerifyDBResult::SUCCESS;
}

/** Apply the effects of a block on the utxo cache, ignoring that it may already have been applied. */
bool Chainstate::RollforwardBlock(const CBlockIndex* pindex, CCoinsViewCache& inputs)
{
    AssertLockHeld(cs_main);
    // TODO: merge with ConnectBlock
    CBlock block;
    if (!m_blockman.ReadBlockFromDisk(block, *pindex)) {
        LogError("ReplayBlock(): ReadBlockFromDisk failed at %d, hash=%s\n", pindex->nHeight, pindex->GetBlockHash().ToString());
        return false;
    }

    for (const CTransactionRef& tx : block.vtx) {
        if (!tx->IsCoinBase()) {
            for (const CTxIn &txin : tx->vin) {
                inputs.SpendCoin(txin.prevout);
            }
        }
        // Pass check = true as every addition may be an overwrite.
        AddCoins(inputs, *tx, pindex->nHeight, true);
    }
    return true;
}

bool Chainstate::ReplayBlocks()
{
    LOCK(cs_main);

    CCoinsView& db = this->CoinsDB();
    CCoinsViewCache cache(&db);

    std::vector<uint256> hashHeads = db.GetHeadBlocks();
    if (hashHeads.empty()) return true; // We're already in a consistent state.
    if (hashHeads.size() != 2) {
        LogError("ReplayBlocks(): unknown inconsistent state\n");
        return false;
    }

    m_chainman.GetNotifications().progress(_("Replaying blocks…"), 0, false);
    LogPrintf("Replaying blocks\n");

    const CBlockIndex* pindexOld = nullptr;  // Old tip during the interrupted flush.
    const CBlockIndex* pindexNew;            // New tip during the interrupted flush.
    const CBlockIndex* pindexFork = nullptr; // Latest block common to both the old and the new tip.

    if (m_blockman.m_block_index.count(hashHeads[0]) == 0) {
        LogError("ReplayBlocks(): reorganization to unknown block requested\n");
        return false;
    }
    pindexNew = &(m_blockman.m_block_index[hashHeads[0]]);

    if (!hashHeads[1].IsNull()) { // The old tip is allowed to be 0, indicating it's the first flush.
        if (m_blockman.m_block_index.count(hashHeads[1]) == 0) {
            LogError("ReplayBlocks(): reorganization from unknown block requested\n");
            return false;
        }
        pindexOld = &(m_blockman.m_block_index[hashHeads[1]]);
        pindexFork = LastCommonAncestor(pindexOld, pindexNew);
        assert(pindexFork != nullptr);
    }

    // Rollback along the old branch.
    while (pindexOld != pindexFork) {
        if (pindexOld->nHeight > 0) { // Never disconnect the genesis block.
            CBlock block;
            if (!m_blockman.ReadBlockFromDisk(block, *pindexOld)) {
                LogError("RollbackBlock(): ReadBlockFromDisk() failed at %d, hash=%s\n", pindexOld->nHeight, pindexOld->GetBlockHash().ToString());
                return false;
            }
            LogPrintf("Rolling back %s (%i)\n", pindexOld->GetBlockHash().ToString(), pindexOld->nHeight);
            DisconnectResult res = DisconnectBlock(block, pindexOld, cache);
            if (res == DISCONNECT_FAILED) {
                LogError("RollbackBlock(): DisconnectBlock failed at %d, hash=%s\n", pindexOld->nHeight, pindexOld->GetBlockHash().ToString());
                return false;
            }
            // If DISCONNECT_UNCLEAN is returned, it means a non-existing UTXO was deleted, or an existing UTXO was
            // overwritten. It corresponds to cases where the block-to-be-disconnect never had all its operations
            // applied to the UTXO set. However, as both writing a UTXO and deleting a UTXO are idempotent operations,
            // the result is still a version of the UTXO set with the effects of that block undone.
        }
        pindexOld = pindexOld->pprev;
    }

    // Roll forward from the forking point to the new tip.
    int nForkHeight = pindexFork ? pindexFork->nHeight : 0;
    for (int nHeight = nForkHeight + 1; nHeight <= pindexNew->nHeight; ++nHeight) {
        const CBlockIndex& pindex{*Assert(pindexNew->GetAncestor(nHeight))};

        LogPrintf("Rolling forward %s (%i)\n", pindex.GetBlockHash().ToString(), nHeight);
        m_chainman.GetNotifications().progress(_("Replaying blocks…"), (int)((nHeight - nForkHeight) * 100.0 / (pindexNew->nHeight - nForkHeight)), false);
        if (!RollforwardBlock(&pindex, cache)) return false;
    }

    cache.SetBestBlock(pindexNew->GetBlockHash());
    cache.Flush();
    m_chainman.GetNotifications().progress(bilingual_str{}, 100, false);
    return true;
}

bool Chainstate::NeedsRedownload() const
{
    AssertLockHeld(cs_main);

    // At and above m_params.SegwitHeight, segwit consensus rules must be validated
    CBlockIndex* block{m_chain.Tip()};

    while (block != nullptr && DeploymentActiveAt(*block, m_chainman, Consensus::DEPLOYMENT_SEGWIT)) {
        if (!(block->nStatus & BLOCK_OPT_WITNESS)) {
            // block is insufficiently validated for a segwit client
            return true;
        }
        block = block->pprev;
    }

    return false;
}

void Chainstate::ClearBlockIndexCandidates()
{
    AssertLockHeld(::cs_main);
    setBlockIndexCandidates.clear();
}

bool ChainstateManager::LoadBlockIndex()
{
    AssertLockHeld(cs_main);
    // Load block index from databases
    bool needs_init = fReindex;
    if (!fReindex) {
        bool ret{m_blockman.LoadBlockIndexDB(SnapshotBlockhash())};
        if (!ret) return false;

        m_blockman.ScanAndUnlinkAlreadyPrunedFiles();

        std::vector<CBlockIndex*> vSortedByHeight{m_blockman.GetAllBlockIndices()};
        std::sort(vSortedByHeight.begin(), vSortedByHeight.end(),
                  CBlockIndexHeightOnlyComparator());

        for (CBlockIndex* pindex : vSortedByHeight) {
            if (m_interrupt) return false;
            // If we have an assumeutxo-based chainstate, then the snapshot
            // block will be a candidate for the tip, but it may not be
            // VALID_TRANSACTIONS (eg if we haven't yet downloaded the block),
            // so we special-case the snapshot block as a potential candidate
            // here.
            if (pindex == GetSnapshotBaseBlock() ||
                    (pindex->IsValid(BLOCK_VALID_TRANSACTIONS) &&
                     (pindex->HaveNumChainTxs() || pindex->pprev == nullptr))) {

                for (Chainstate* chainstate : GetAll()) {
                    chainstate->TryAddBlockIndexCandidate(pindex);
                }
            }
            if (pindex->nStatus & BLOCK_FAILED_MASK && (!m_best_invalid || pindex->nChainWork > m_best_invalid->nChainWork)) {
                m_best_invalid = pindex;
            }
            if (pindex->IsValid(BLOCK_VALID_TREE) && (m_best_header == nullptr || CBlockIndexWorkComparator()(m_best_header, pindex)))
                m_best_header = pindex;
        }

        needs_init = m_blockman.m_block_index.empty();
    }

    if (needs_init) {
        // Everything here is for *new* reindex/DBs. Thus, though
        // LoadBlockIndexDB may have set fReindex if we shut down
        // mid-reindex previously, we don't check fReindex and
        // instead only check it prior to LoadBlockIndexDB to set
        // needs_init.

        LogPrintf("Initializing databases...\n");
        m_blockman.m_block_tree_db->WriteFlag("namehistory", fNameHistory);
    }
    return true;
}

bool Chainstate::LoadGenesisBlock()
{
    LOCK(cs_main);

    const CChainParams& params{m_chainman.GetParams()};

    // Check whether we're already initialized by checking for genesis in
    // m_blockman.m_block_index. Note that we can't use m_chain here, since it is
    // set based on the coins db, not the block index db, which is the only
    // thing loaded at this point.
    if (m_blockman.m_block_index.count(params.GenesisBlock().GetHash()))
        return true;

    try {
        const CBlock& block = params.GenesisBlock();
        FlatFilePos blockPos{m_blockman.SaveBlockToDisk(block, 0, nullptr)};
        if (blockPos.IsNull()) {
            LogError("%s: writing genesis block to disk failed\n", __func__);
            return false;
        }
        CBlockIndex* pindex = m_blockman.AddToBlockIndex(block, m_chainman.m_best_header);
        m_chainman.ReceivedBlockTransactions(block, pindex, blockPos);
    } catch (const std::runtime_error& e) {
        LogError("%s: failed to write genesis block: %s\n", __func__, e.what());
        return false;
    }

    return true;
}

void ChainstateManager::LoadExternalBlockFile(
    AutoFile& file_in,
    FlatFilePos* dbp,
    std::multimap<uint256, FlatFilePos>* blocks_with_unknown_parent)
{
    // Either both should be specified (-reindex), or neither (-loadblock).
    assert(!dbp == !blocks_with_unknown_parent);

    const auto start{SteadyClock::now()};
    const CChainParams& params{GetParams()};

    int nLoaded = 0;
    try {
        BufferedFile blkdat{file_in, 2 * MAX_BLOCK_SERIALIZED_SIZE, MAX_BLOCK_SERIALIZED_SIZE + 8};
        // nRewind indicates where to resume scanning in case something goes wrong,
        // such as a block fails to deserialize.
        uint64_t nRewind = blkdat.GetPos();
        while (!blkdat.eof()) {
            if (m_interrupt) return;

            blkdat.SetPos(nRewind);
            nRewind++; // start one byte further next time, in case of failure
            blkdat.SetLimit(); // remove former limit
            unsigned int nSize = 0;
            try {
                // locate a header
                MessageStartChars buf;
                blkdat.FindByte(std::byte(params.MessageStart()[0]));
                nRewind = blkdat.GetPos() + 1;
                blkdat >> buf;
                if (buf != params.MessageStart()) {
                    continue;
                }
                // read size
                blkdat >> nSize;
                if (nSize < 80 || nSize > MAX_BLOCK_SERIALIZED_SIZE)
                    continue;
            } catch (const std::exception&) {
                // no valid block header found; don't complain
                // (this happens at the end of every blk.dat file)
                break;
            }
            try {
                // read block header
                const uint64_t nBlockPos{blkdat.GetPos()};
                if (dbp)
                    dbp->nPos = nBlockPos;
                blkdat.SetLimit(nBlockPos + nSize);
                CBlockHeader header;
                blkdat >> header;
                const uint256 hash{header.GetHash()};
                // Skip the rest of this block (this may read from disk into memory); position to the marker before the
                // next block, but it's still possible to rewind to the start of the current block (without a disk read).
                nRewind = nBlockPos + nSize;
                blkdat.SkipTo(nRewind);

                std::shared_ptr<CBlock> pblock{}; // needs to remain available after the cs_main lock is released to avoid duplicate reads from disk

                {
                    LOCK(cs_main);
                    // detect out of order blocks, and store them for later
                    if (hash != params.GetConsensus().hashGenesisBlock && !m_blockman.LookupBlockIndex(header.hashPrevBlock)) {
                        LogPrint(BCLog::REINDEX, "%s: Out of order block %s, parent %s not known\n", __func__, hash.ToString(),
                                 header.hashPrevBlock.ToString());
                        if (dbp && blocks_with_unknown_parent) {
                            blocks_with_unknown_parent->emplace(header.hashPrevBlock, *dbp);
                        }
                        continue;
                    }

                    // process in case the block isn't known yet
                    const CBlockIndex* pindex = m_blockman.LookupBlockIndex(hash);
                    if (!pindex || (pindex->nStatus & BLOCK_HAVE_DATA) == 0) {
                        // This block can be processed immediately; rewind to its start, read and deserialize it.
                        blkdat.SetPos(nBlockPos);
                        pblock = std::make_shared<CBlock>();
                        blkdat >> TX_WITH_WITNESS(*pblock);
                        nRewind = blkdat.GetPos();

                        BlockValidationState state;
                        if (AcceptBlock(pblock, state, nullptr, true, dbp, nullptr, true)) {
                            nLoaded++;
                        }
                        if (state.IsError()) {
                            break;
                        }
                    } else if (hash != params.GetConsensus().hashGenesisBlock && pindex->nHeight % 1000 == 0) {
                        LogPrint(BCLog::REINDEX, "Block Import: already had block %s at height %d\n", hash.ToString(), pindex->nHeight);
                    }
                }

                // Activate the genesis block so normal node progress can continue
                if (hash == params.GetConsensus().hashGenesisBlock) {
                    bool genesis_activation_failure = false;
                    for (auto c : GetAll()) {
                        BlockValidationState state;
                        if (!c->ActivateBestChain(state, nullptr)) {
                            genesis_activation_failure = true;
                            break;
                        }
                    }
                    if (genesis_activation_failure) {
                        break;
                    }
                }

                if (m_blockman.IsPruneMode() && !fReindex && pblock) {
                    // must update the tip for pruning to work while importing with -loadblock.
                    // this is a tradeoff to conserve disk space at the expense of time
                    // spent updating the tip to be able to prune.
                    // otherwise, ActivateBestChain won't be called by the import process
                    // until after all of the block files are loaded. ActivateBestChain can be
                    // called by concurrent network message processing. but, that is not
                    // reliable for the purpose of pruning while importing.
                    bool activation_failure = false;
                    for (auto c : GetAll()) {
                        BlockValidationState state;
                        if (!c->ActivateBestChain(state, pblock)) {
                            LogPrint(BCLog::REINDEX, "failed to activate chain (%s)\n", state.ToString());
                            activation_failure = true;
                            break;
                        }
                    }
                    if (activation_failure) {
                        break;
                    }
                }

                NotifyHeaderTip(*this);

                if (!blocks_with_unknown_parent) continue;

                // Recursively process earlier encountered successors of this block
                std::deque<uint256> queue;
                queue.push_back(hash);
                while (!queue.empty()) {
                    uint256 head = queue.front();
                    queue.pop_front();
                    auto range = blocks_with_unknown_parent->equal_range(head);
                    while (range.first != range.second) {
                        std::multimap<uint256, FlatFilePos>::iterator it = range.first;
                        std::shared_ptr<CBlock> pblockrecursive = std::make_shared<CBlock>();
                        if (m_blockman.ReadBlockFromDisk(*pblockrecursive, it->second)) {
                            LogPrint(BCLog::REINDEX, "%s: Processing out of order child %s of %s\n", __func__, pblockrecursive->GetHash().ToString(),
                                    head.ToString());
                            LOCK(cs_main);
                            BlockValidationState dummy;
                            if (AcceptBlock(pblockrecursive, dummy, nullptr, true, &it->second, nullptr, true)) {
                                nLoaded++;
                                queue.push_back(pblockrecursive->GetHash());
                            }
                        }
                        range.first++;
                        blocks_with_unknown_parent->erase(it);
                        NotifyHeaderTip(*this);
                    }
                }
            } catch (const std::exception& e) {
                // historical bugs added extra data to the block files that does not deserialize cleanly.
                // commonly this data is between readable blocks, but it does not really matter. such data is not fatal to the import process.
                // the code that reads the block files deals with invalid data by simply ignoring it.
                // it continues to search for the next {4 byte magic message start bytes + 4 byte length + block} that does deserialize cleanly
                // and passes all of the other block validation checks dealing with POW and the merkle root, etc...
                // we merely note with this informational log message when unexpected data is encountered.
                // we could also be experiencing a storage system read error, or a read of a previous bad write. these are possible, but
                // less likely scenarios. we don't have enough information to tell a difference here.
                // the reindex process is not the place to attempt to clean and/or compact the block files. if so desired, a studious node operator
                // may use knowledge of the fact that the block files are not entirely pristine in order to prepare a set of pristine, and
                // perhaps ordered, block files for later reindexing.
                LogPrint(BCLog::REINDEX, "%s: unexpected data at file offset 0x%x - %s. continuing\n", __func__, (nRewind - 1), e.what());
            }
        }
    } catch (const std::runtime_error& e) {
        GetNotifications().fatalError(std::string("System error: ") + e.what());
    }
    LogPrintf("Loaded %i blocks from external file in %dms\n", nLoaded, Ticks<std::chrono::milliseconds>(SteadyClock::now() - start));
}

void ChainstateManager::CheckBlockIndex()
{
    if (!ShouldCheckBlockIndex()) {
        return;
    }

    LOCK(cs_main);

    // During a reindex, we read the genesis block and call CheckBlockIndex before ActivateBestChain,
    // so we have the genesis block in m_blockman.m_block_index but no active chain. (A few of the
    // tests when iterating the block tree require that m_chain has been initialized.)
    if (ActiveChain().Height() < 0) {
        assert(m_blockman.m_block_index.size() <= 1);
        return;
    }

    // Build forward-pointing map of the entire block tree.
    std::multimap<CBlockIndex*,CBlockIndex*> forward;
    for (auto& [_, block_index] : m_blockman.m_block_index) {
        forward.emplace(block_index.pprev, &block_index);
    }

    assert(forward.size() == m_blockman.m_block_index.size());

    std::pair<std::multimap<CBlockIndex*,CBlockIndex*>::iterator,std::multimap<CBlockIndex*,CBlockIndex*>::iterator> rangeGenesis = forward.equal_range(nullptr);
    CBlockIndex *pindex = rangeGenesis.first->second;
    rangeGenesis.first++;
    assert(rangeGenesis.first == rangeGenesis.second); // There is only one index entry with parent nullptr.

    // Iterate over the entire block tree, using depth-first search.
    // Along the way, remember whether there are blocks on the path from genesis
    // block being explored which are the first to have certain properties.
    size_t nNodes = 0;
    int nHeight = 0;
    CBlockIndex* pindexFirstInvalid = nullptr; // Oldest ancestor of pindex which is invalid.
    CBlockIndex* pindexFirstMissing = nullptr; // Oldest ancestor of pindex which does not have BLOCK_HAVE_DATA.
    CBlockIndex* pindexFirstNeverProcessed = nullptr; // Oldest ancestor of pindex for which nTx == 0.
    CBlockIndex* pindexFirstNotTreeValid = nullptr; // Oldest ancestor of pindex which does not have BLOCK_VALID_TREE (regardless of being valid or not).
    CBlockIndex* pindexFirstNotTransactionsValid = nullptr; // Oldest ancestor of pindex which does not have BLOCK_VALID_TRANSACTIONS (regardless of being valid or not).
    CBlockIndex* pindexFirstNotChainValid = nullptr; // Oldest ancestor of pindex which does not have BLOCK_VALID_CHAIN (regardless of being valid or not).
    CBlockIndex* pindexFirstNotScriptsValid = nullptr; // Oldest ancestor of pindex which does not have BLOCK_VALID_SCRIPTS (regardless of being valid or not).
    CBlockIndex* pindexFirstAssumeValid = nullptr; // Oldest ancestor of pindex which has BLOCK_ASSUMED_VALID
    while (pindex != nullptr) {
        nNodes++;
        if (pindexFirstAssumeValid == nullptr && pindex->nStatus & BLOCK_ASSUMED_VALID) pindexFirstAssumeValid = pindex;
        if (pindexFirstInvalid == nullptr && pindex->nStatus & BLOCK_FAILED_VALID) pindexFirstInvalid = pindex;
        if (pindexFirstMissing == nullptr && !(pindex->nStatus & BLOCK_HAVE_DATA)) {
            pindexFirstMissing = pindex;
        }
        if (pindexFirstNeverProcessed == nullptr && pindex->nTx == 0) pindexFirstNeverProcessed = pindex;
        if (pindex->pprev != nullptr && pindexFirstNotTreeValid == nullptr && (pindex->nStatus & BLOCK_VALID_MASK) < BLOCK_VALID_TREE) pindexFirstNotTreeValid = pindex;

        if (pindex->pprev != nullptr && !pindex->IsAssumedValid()) {
            // Skip validity flag checks for BLOCK_ASSUMED_VALID index entries, since these
            // *_VALID_MASK flags will not be present for index entries we are temporarily assuming
            // valid.
            if (pindexFirstNotTransactionsValid == nullptr &&
                    (pindex->nStatus & BLOCK_VALID_MASK) < BLOCK_VALID_TRANSACTIONS) {
                pindexFirstNotTransactionsValid = pindex;
            }

            if (pindexFirstNotChainValid == nullptr &&
                    (pindex->nStatus & BLOCK_VALID_MASK) < BLOCK_VALID_CHAIN) {
                pindexFirstNotChainValid = pindex;
            }

            if (pindexFirstNotScriptsValid == nullptr &&
                    (pindex->nStatus & BLOCK_VALID_MASK) < BLOCK_VALID_SCRIPTS) {
                pindexFirstNotScriptsValid = pindex;
            }
        }

        // Begin: actual consistency checks.
        if (pindex->pprev == nullptr) {
            // Genesis block checks.
            assert(pindex->GetBlockHash() == GetConsensus().hashGenesisBlock); // Genesis block's hash must match.
            for (auto c : GetAll()) {
                if (c->m_chain.Genesis() != nullptr) {
                    assert(pindex == c->m_chain.Genesis()); // The chain's genesis block must be this block.
                }
            }
        }
        if (!pindex->HaveNumChainTxs()) assert(pindex->nSequenceId <= 0); // nSequenceId can't be set positive for blocks that aren't linked (negative is used for preciousblock)
        // VALID_TRANSACTIONS is equivalent to nTx > 0 for all nodes (whether or not pruning has occurred).
        // HAVE_DATA is only equivalent to nTx > 0 (or VALID_TRANSACTIONS) if no pruning has occurred.
        // Unless these indexes are assumed valid and pending block download on a
        // background chainstate.
        if (!m_blockman.m_have_pruned && !pindex->IsAssumedValid()) {
            // If we've never pruned, then HAVE_DATA should be equivalent to nTx > 0
            assert(!(pindex->nStatus & BLOCK_HAVE_DATA) == (pindex->nTx == 0));
            if (pindexFirstAssumeValid == nullptr) {
                // If we've got some assume valid blocks, then we might have
                // missing blocks (not HAVE_DATA) but still treat them as
                // having been processed (with a fake nTx value). Otherwise, we
                // can assert that these are the same.
                assert(pindexFirstMissing == pindexFirstNeverProcessed);
            }
        } else {
            // If we have pruned, then we can only say that HAVE_DATA implies nTx > 0
            if (pindex->nStatus & BLOCK_HAVE_DATA) assert(pindex->nTx > 0);
        }
        if (pindex->nStatus & BLOCK_HAVE_UNDO) assert(pindex->nStatus & BLOCK_HAVE_DATA);
        if (pindex->IsAssumedValid()) {
            // Assumed-valid blocks should have some nTx value.
            assert(pindex->nTx > 0);
            // Assumed-valid blocks should connect to the main chain.
            assert((pindex->nStatus & BLOCK_VALID_MASK) >= BLOCK_VALID_TREE);
        } else {
            // Otherwise there should only be an nTx value if we have
            // actually seen a block's transactions.
            assert(((pindex->nStatus & BLOCK_VALID_MASK) >= BLOCK_VALID_TRANSACTIONS) == (pindex->nTx > 0)); // This is pruning-independent.
        }
        // All parents having had data (at some point) is equivalent to all parents being VALID_TRANSACTIONS, which is equivalent to HaveNumChainTxs().
        assert((pindexFirstNeverProcessed == nullptr) == pindex->HaveNumChainTxs());
        assert((pindexFirstNotTransactionsValid == nullptr) == pindex->HaveNumChainTxs());
        assert(pindex->nHeight == nHeight); // nHeight must be consistent.
        assert(pindex->pprev == nullptr || pindex->nChainWork >= pindex->pprev->nChainWork); // For every block except the genesis block, the chainwork must be larger than the parent's.
        assert(nHeight < 2 || (pindex->pskip && (pindex->pskip->nHeight < nHeight))); // The pskip pointer must point back for all but the first 2 blocks.
        assert(pindexFirstNotTreeValid == nullptr); // All m_blockman.m_block_index entries must at least be TREE valid
        if ((pindex->nStatus & BLOCK_VALID_MASK) >= BLOCK_VALID_TREE) assert(pindexFirstNotTreeValid == nullptr); // TREE valid implies all parents are TREE valid
        if ((pindex->nStatus & BLOCK_VALID_MASK) >= BLOCK_VALID_CHAIN) assert(pindexFirstNotChainValid == nullptr); // CHAIN valid implies all parents are CHAIN valid
        if ((pindex->nStatus & BLOCK_VALID_MASK) >= BLOCK_VALID_SCRIPTS) assert(pindexFirstNotScriptsValid == nullptr); // SCRIPTS valid implies all parents are SCRIPTS valid
        if (pindexFirstInvalid == nullptr) {
            // Checks for not-invalid blocks.
            assert((pindex->nStatus & BLOCK_FAILED_MASK) == 0); // The failed mask cannot be set for blocks without invalid parents.
        }
        // Make sure nChainTx sum is correctly computed.
        unsigned int prev_chain_tx = pindex->pprev ? pindex->pprev->nChainTx : 0;
        assert((pindex->nChainTx == pindex->nTx + prev_chain_tx)
               // Transaction may be completely unset - happens if only the header was accepted but the block hasn't been processed.
               || (pindex->nChainTx == 0 && pindex->nTx == 0)
               // nChainTx may be unset, but nTx set (if a block has been accepted, but one of its predecessors hasn't been processed yet)
               || (pindex->nChainTx == 0 && prev_chain_tx == 0 && pindex->pprev)
               // Transaction counts prior to snapshot are unknown.
               || pindex->IsAssumedValid());
        // Chainstate-specific checks on setBlockIndexCandidates
        for (auto c : GetAll()) {
            if (c->m_chain.Tip() == nullptr) continue;
            if (!CBlockIndexWorkComparator()(pindex, c->m_chain.Tip()) && pindexFirstNeverProcessed == nullptr) {
                if (pindexFirstInvalid == nullptr) {
                    const bool is_active = c == &ActiveChainstate();
                    // If this block sorts at least as good as the current tip and
                    // is valid and we have all data for its parents, it must be in
                    // setBlockIndexCandidates.  m_chain.Tip() must also be there
                    // even if some data has been pruned.
                    //
                    if ((pindexFirstMissing == nullptr || pindex == c->m_chain.Tip())) {
                        // The active chainstate should always have this block
                        // as a candidate, but a background chainstate should
                        // only have it if it is an ancestor of the snapshot base.
                        if (is_active || GetSnapshotBaseBlock()->GetAncestor(pindex->nHeight) == pindex) {
                            assert(c->setBlockIndexCandidates.count(pindex));
                        }
                    }
                    // If some parent is missing, then it could be that this block was in
                    // setBlockIndexCandidates but had to be removed because of the missing data.
                    // In this case it must be in m_blocks_unlinked -- see test below.
                }
            } else { // If this block sorts worse than the current tip or some ancestor's block has never been seen, it cannot be in setBlockIndexCandidates.
                assert(c->setBlockIndexCandidates.count(pindex) == 0);
            }
        }
        // Check whether this block is in m_blocks_unlinked.
        std::pair<std::multimap<CBlockIndex*,CBlockIndex*>::iterator,std::multimap<CBlockIndex*,CBlockIndex*>::iterator> rangeUnlinked = m_blockman.m_blocks_unlinked.equal_range(pindex->pprev);
        bool foundInUnlinked = false;
        while (rangeUnlinked.first != rangeUnlinked.second) {
            assert(rangeUnlinked.first->first == pindex->pprev);
            if (rangeUnlinked.first->second == pindex) {
                foundInUnlinked = true;
                break;
            }
            rangeUnlinked.first++;
        }
        if (pindex->pprev && (pindex->nStatus & BLOCK_HAVE_DATA) && pindexFirstNeverProcessed != nullptr && pindexFirstInvalid == nullptr) {
            // If this block has block data available, some parent was never received, and has no invalid parents, it must be in m_blocks_unlinked.
            assert(foundInUnlinked);
        }
        if (!(pindex->nStatus & BLOCK_HAVE_DATA)) assert(!foundInUnlinked); // Can't be in m_blocks_unlinked if we don't HAVE_DATA
        if (pindexFirstMissing == nullptr) assert(!foundInUnlinked); // We aren't missing data for any parent -- cannot be in m_blocks_unlinked.
        if (pindex->pprev && (pindex->nStatus & BLOCK_HAVE_DATA) && pindexFirstNeverProcessed == nullptr && pindexFirstMissing != nullptr) {
            // We HAVE_DATA for this block, have received data for all parents at some point, but we're currently missing data for some parent.
            assert(m_blockman.m_have_pruned || pindexFirstAssumeValid != nullptr); // We must have pruned, or else we're using a snapshot (causing us to have faked the received data for some parent(s)).
            // This block may have entered m_blocks_unlinked if:
            //  - it has a descendant that at some point had more work than the
            //    tip, and
            //  - we tried switching to that descendant but were missing
            //    data for some intermediate block between m_chain and the
            //    tip.
            // So if this block is itself better than any m_chain.Tip() and it wasn't in
            // setBlockIndexCandidates, then it must be in m_blocks_unlinked.
            for (auto c : GetAll()) {
                const bool is_active = c == &ActiveChainstate();
                if (!CBlockIndexWorkComparator()(pindex, c->m_chain.Tip()) && c->setBlockIndexCandidates.count(pindex) == 0) {
                    if (pindexFirstInvalid == nullptr) {
                        if (is_active || GetSnapshotBaseBlock()->GetAncestor(pindex->nHeight) == pindex) {
                            assert(foundInUnlinked);
                        }
                    }
                }
            }
        }
        // assert(pindex->GetBlockHash() == pindex->GetBlockHeader().GetHash()); // Perhaps too slow
        // End: actual consistency checks.

        // Try descending into the first subnode.
        std::pair<std::multimap<CBlockIndex*,CBlockIndex*>::iterator,std::multimap<CBlockIndex*,CBlockIndex*>::iterator> range = forward.equal_range(pindex);
        if (range.first != range.second) {
            // A subnode was found.
            pindex = range.first->second;
            nHeight++;
            continue;
        }
        // This is a leaf node.
        // Move upwards until we reach a node of which we have not yet visited the last child.
        while (pindex) {
            // We are going to either move to a parent or a sibling of pindex.
            // If pindex was the first with a certain property, unset the corresponding variable.
            if (pindex == pindexFirstInvalid) pindexFirstInvalid = nullptr;
            if (pindex == pindexFirstMissing) pindexFirstMissing = nullptr;
            if (pindex == pindexFirstNeverProcessed) pindexFirstNeverProcessed = nullptr;
            if (pindex == pindexFirstNotTreeValid) pindexFirstNotTreeValid = nullptr;
            if (pindex == pindexFirstNotTransactionsValid) pindexFirstNotTransactionsValid = nullptr;
            if (pindex == pindexFirstNotChainValid) pindexFirstNotChainValid = nullptr;
            if (pindex == pindexFirstNotScriptsValid) pindexFirstNotScriptsValid = nullptr;
            if (pindex == pindexFirstAssumeValid) pindexFirstAssumeValid = nullptr;
            // Find our parent.
            CBlockIndex* pindexPar = pindex->pprev;
            // Find which child we just visited.
            std::pair<std::multimap<CBlockIndex*,CBlockIndex*>::iterator,std::multimap<CBlockIndex*,CBlockIndex*>::iterator> rangePar = forward.equal_range(pindexPar);
            while (rangePar.first->second != pindex) {
                assert(rangePar.first != rangePar.second); // Our parent must have at least the node we're coming from as child.
                rangePar.first++;
            }
            // Proceed to the next one.
            rangePar.first++;
            if (rangePar.first != rangePar.second) {
                // Move to the sibling.
                pindex = rangePar.first->second;
                break;
            } else {
                // Move up further.
                pindex = pindexPar;
                nHeight--;
                continue;
            }
        }
    }

    // Check that we actually traversed the entire map.
    assert(nNodes == forward.size());
}

std::string Chainstate::ToString()
{
    AssertLockHeld(::cs_main);
    CBlockIndex* tip = m_chain.Tip();
    return strprintf("Chainstate [%s] @ height %d (%s)",
                     m_from_snapshot_blockhash ? "snapshot" : "ibd",
                     tip ? tip->nHeight : -1, tip ? tip->GetBlockHash().ToString() : "null");
}

bool Chainstate::ResizeCoinsCaches(size_t coinstip_size, size_t coinsdb_size)
{
    AssertLockHeld(::cs_main);
    if (coinstip_size == m_coinstip_cache_size_bytes &&
            coinsdb_size == m_coinsdb_cache_size_bytes) {
        // Cache sizes are unchanged, no need to continue.
        return true;
    }
    size_t old_coinstip_size = m_coinstip_cache_size_bytes;
    m_coinstip_cache_size_bytes = coinstip_size;
    m_coinsdb_cache_size_bytes = coinsdb_size;
    CoinsDB().ResizeCache(coinsdb_size);

    LogPrintf("[%s] resized coinsdb cache to %.1f MiB\n",
        this->ToString(), coinsdb_size * (1.0 / 1024 / 1024));
    LogPrintf("[%s] resized coinstip cache to %.1f MiB\n",
        this->ToString(), coinstip_size * (1.0 / 1024 / 1024));

    BlockValidationState state;
    bool ret;

    if (coinstip_size > old_coinstip_size) {
        // Likely no need to flush if cache sizes have grown.
        ret = FlushStateToDisk(state, FlushStateMode::IF_NEEDED);
    } else {
        // Otherwise, flush state to disk and deallocate the in-memory coins map.
        ret = FlushStateToDisk(state, FlushStateMode::ALWAYS);
    }
    return ret;
}

//! Guess how far we are in the verification process at the given block index
//! require cs_main if pindex has not been validated yet (because nChainTx might be unset)
double GuessVerificationProgress(const ChainTxData& data, const CBlockIndex *pindex) {
    if (pindex == nullptr)
        return 0.0;

    int64_t nNow = time(nullptr);

    double fTxTotal;

    if (pindex->nChainTx <= data.nTxCount) {
        fTxTotal = data.nTxCount + (nNow - data.nTime) * data.dTxRate;
    } else {
        fTxTotal = pindex->nChainTx + (nNow - pindex->GetBlockTime()) * data.dTxRate;
    }

    return std::min<double>(pindex->nChainTx / fTxTotal, 1.0);
}

std::optional<uint256> ChainstateManager::SnapshotBlockhash() const
{
    LOCK(::cs_main);
    if (m_active_chainstate && m_active_chainstate->m_from_snapshot_blockhash) {
        // If a snapshot chainstate exists, it will always be our active.
        return m_active_chainstate->m_from_snapshot_blockhash;
    }
    return std::nullopt;
}

std::vector<Chainstate*> ChainstateManager::GetAll()
{
    LOCK(::cs_main);
    std::vector<Chainstate*> out;

    for (Chainstate* cs : {m_ibd_chainstate.get(), m_snapshot_chainstate.get()}) {
        if (this->IsUsable(cs)) out.push_back(cs);
    }

    return out;
}

Chainstate& ChainstateManager::InitializeChainstate(CTxMemPool* mempool)
{
    AssertLockHeld(::cs_main);
    assert(!m_ibd_chainstate);
    assert(!m_active_chainstate);

    m_ibd_chainstate = std::make_unique<Chainstate>(mempool, m_blockman, *this);
    m_active_chainstate = m_ibd_chainstate.get();
    return *m_active_chainstate;
}

[[nodiscard]] static bool DeleteCoinsDBFromDisk(const fs::path db_path, bool is_snapshot)
    EXCLUSIVE_LOCKS_REQUIRED(::cs_main)
{
    AssertLockHeld(::cs_main);

    if (is_snapshot) {
        fs::path base_blockhash_path = db_path / node::SNAPSHOT_BLOCKHASH_FILENAME;

        try {
            bool existed = fs::remove(base_blockhash_path);
            if (!existed) {
                LogPrintf("[snapshot] snapshot chainstate dir being removed lacks %s file\n",
                          fs::PathToString(node::SNAPSHOT_BLOCKHASH_FILENAME));
            }
        } catch (const fs::filesystem_error& e) {
            LogPrintf("[snapshot] failed to remove file %s: %s\n",
                    fs::PathToString(base_blockhash_path), fsbridge::get_filesystem_error_message(e));
        }
    }

    std::string path_str = fs::PathToString(db_path);
    LogPrintf("Removing leveldb dir at %s\n", path_str);

    // We have to destruct before this call leveldb::DB in order to release the db
    // lock, otherwise `DestroyDB` will fail. See `leveldb::~DBImpl()`.
    const bool destroyed = DestroyDB(path_str);

    if (!destroyed) {
        LogPrintf("error: leveldb DestroyDB call failed on %s\n", path_str);
    }

    // Datadir should be removed from filesystem; otherwise initialization may detect
    // it on subsequent statups and get confused.
    //
    // If the base_blockhash_path removal above fails in the case of snapshot
    // chainstates, this will return false since leveldb won't remove a non-empty
    // directory.
    return destroyed && !fs::exists(db_path);
}

bool ChainstateManager::ActivateSnapshot(
        AutoFile& coins_file,
        const SnapshotMetadata& metadata,
        bool in_memory)
{
    uint256 base_blockhash = metadata.m_base_blockhash;

    if (this->SnapshotBlockhash()) {
        LogPrintf("[snapshot] can't activate a snapshot-based chainstate more than once\n");
        return false;
    }

    {
        LOCK(::cs_main);
        if (Assert(m_active_chainstate->GetMempool())->size() > 0) {
            LogPrintf("[snapshot] can't activate a snapshot when mempool not empty\n");
            return false;
        }
    }

    int64_t current_coinsdb_cache_size{0};
    int64_t current_coinstip_cache_size{0};

    // Cache percentages to allocate to each chainstate.
    //
    // These particular percentages don't matter so much since they will only be
    // relevant during snapshot activation; caches are rebalanced at the conclusion of
    // this function. We want to give (essentially) all available cache capacity to the
    // snapshot to aid the bulk load later in this function.
    static constexpr double IBD_CACHE_PERC = 0.01;
    static constexpr double SNAPSHOT_CACHE_PERC = 0.99;

    {
        LOCK(::cs_main);
        // Resize the coins caches to ensure we're not exceeding memory limits.
        //
        // Allocate the majority of the cache to the incoming snapshot chainstate, since
        // (optimistically) getting to its tip will be the top priority. We'll need to call
        // `MaybeRebalanceCaches()` once we're done with this function to ensure
        // the right allocation (including the possibility that no snapshot was activated
        // and that we should restore the active chainstate caches to their original size).
        //
        current_coinsdb_cache_size = this->ActiveChainstate().m_coinsdb_cache_size_bytes;
        current_coinstip_cache_size = this->ActiveChainstate().m_coinstip_cache_size_bytes;

        // Temporarily resize the active coins cache to make room for the newly-created
        // snapshot chain.
        this->ActiveChainstate().ResizeCoinsCaches(
            static_cast<size_t>(current_coinstip_cache_size * IBD_CACHE_PERC),
            static_cast<size_t>(current_coinsdb_cache_size * IBD_CACHE_PERC));
    }

    auto snapshot_chainstate = WITH_LOCK(::cs_main,
        return std::make_unique<Chainstate>(
            /*mempool=*/nullptr, m_blockman, *this, base_blockhash));

    {
        LOCK(::cs_main);
        snapshot_chainstate->InitCoinsDB(
            static_cast<size_t>(current_coinsdb_cache_size * SNAPSHOT_CACHE_PERC),
            in_memory, false, "chainstate");
        snapshot_chainstate->InitCoinsCache(
            static_cast<size_t>(current_coinstip_cache_size * SNAPSHOT_CACHE_PERC));
    }

    auto cleanup_bad_snapshot = [&](const char* reason) EXCLUSIVE_LOCKS_REQUIRED(::cs_main) {
        LogPrintf("[snapshot] activation failed - %s\n", reason);
        this->MaybeRebalanceCaches();

        // PopulateAndValidateSnapshot can return (in error) before the leveldb datadir
        // has been created, so only attempt removal if we got that far.
        if (auto snapshot_datadir = node::FindSnapshotChainstateDir(m_options.datadir)) {
            // We have to destruct leveldb::DB in order to release the db lock, otherwise
            // DestroyDB() (in DeleteCoinsDBFromDisk()) will fail. See `leveldb::~DBImpl()`.
            // Destructing the chainstate (and so resetting the coinsviews object) does this.
            snapshot_chainstate.reset();
            bool removed = DeleteCoinsDBFromDisk(*snapshot_datadir, /*is_snapshot=*/true);
            if (!removed) {
                GetNotifications().fatalError(strprintf("Failed to remove snapshot chainstate dir (%s). "
                    "Manually remove it before restarting.\n", fs::PathToString(*snapshot_datadir)));
            }
        }
        return false;
    };

    if (!this->PopulateAndValidateSnapshot(*snapshot_chainstate, coins_file, metadata)) {
        LOCK(::cs_main);
        return cleanup_bad_snapshot("population failed");
    }

    LOCK(::cs_main);  // cs_main required for rest of snapshot activation.

    // Do a final check to ensure that the snapshot chainstate is actually a more
    // work chain than the active chainstate; a user could have loaded a snapshot
    // very late in the IBD process, and we wouldn't want to load a useless chainstate.
    if (!CBlockIndexWorkComparator()(ActiveTip(), snapshot_chainstate->m_chain.Tip())) {
        return cleanup_bad_snapshot("work does not exceed active chainstate");
    }
    // If not in-memory, persist the base blockhash for use during subsequent
    // initialization.
    if (!in_memory) {
        if (!node::WriteSnapshotBaseBlockhash(*snapshot_chainstate)) {
            return cleanup_bad_snapshot("could not write base blockhash");
        }
    }

    assert(!m_snapshot_chainstate);
    m_snapshot_chainstate.swap(snapshot_chainstate);
    const bool chaintip_loaded = m_snapshot_chainstate->LoadChainTip();
    assert(chaintip_loaded);

    // Transfer possession of the mempool to the snapshot chainstate.
    // Mempool is empty at this point because we're still in IBD.
    Assert(m_active_chainstate->m_mempool->size() == 0);
    Assert(!m_snapshot_chainstate->m_mempool);
    m_snapshot_chainstate->m_mempool = m_active_chainstate->m_mempool;
    m_active_chainstate->m_mempool = nullptr;
    m_active_chainstate = m_snapshot_chainstate.get();
    m_blockman.m_snapshot_height = this->GetSnapshotBaseHeight();

    LogPrintf("[snapshot] successfully activated snapshot %s\n", base_blockhash.ToString());
    LogPrintf("[snapshot] (%.2f MB)\n",
        m_snapshot_chainstate->CoinsTip().DynamicMemoryUsage() / (1000 * 1000));

    this->MaybeRebalanceCaches();
    return true;
}

static void FlushSnapshotToDisk(CCoinsViewCache& coins_cache, bool snapshot_loaded)
{
    LOG_TIME_MILLIS_WITH_CATEGORY_MSG_ONCE(
        strprintf("%s (%.2f MB)",
                  snapshot_loaded ? "saving snapshot chainstate" : "flushing coins cache",
                  coins_cache.DynamicMemoryUsage() / (1000 * 1000)),
        BCLog::LogFlags::ALL);

    coins_cache.Flush();
}

struct StopHashingException : public std::exception
{
    const char* what() const noexcept override
    {
        return "ComputeUTXOStats interrupted.";
    }
};

static void SnapshotUTXOHashBreakpoint(const util::SignalInterrupt& interrupt)
{
    if (interrupt) throw StopHashingException();
}

bool ChainstateManager::PopulateAndValidateSnapshot(
    Chainstate& snapshot_chainstate,
    AutoFile& coins_file,
    const SnapshotMetadata& metadata)
{
    // It's okay to release cs_main before we're done using `coins_cache` because we know
    // that nothing else will be referencing the newly created snapshot_chainstate yet.
    CCoinsViewCache& coins_cache = *WITH_LOCK(::cs_main, return &snapshot_chainstate.CoinsTip());

    uint256 base_blockhash = metadata.m_base_blockhash;

    CBlockIndex* snapshot_start_block = WITH_LOCK(::cs_main, return m_blockman.LookupBlockIndex(base_blockhash));

    if (!snapshot_start_block) {
        // Needed for ComputeUTXOStats to determine the
        // height and to avoid a crash when base_blockhash.IsNull()
        LogPrintf("[snapshot] Did not find snapshot start blockheader %s\n",
                  base_blockhash.ToString());
        return false;
    }

    int base_height = snapshot_start_block->nHeight;
    const auto& maybe_au_data = GetParams().AssumeutxoForHeight(base_height);

    if (!maybe_au_data) {
        LogPrintf("[snapshot] assumeutxo height in snapshot metadata not recognized "
                  "(%d) - refusing to load snapshot\n", base_height);
        return false;
    }

    const AssumeutxoData& au_data = *maybe_au_data;

    // This work comparison is a duplicate check with the one performed later in
    // ActivateSnapshot(), but is done so that we avoid doing the long work of staging
    // a snapshot that isn't actually usable.
    if (WITH_LOCK(::cs_main, return !CBlockIndexWorkComparator()(ActiveTip(), snapshot_start_block))) {
        LogPrintf("[snapshot] activation failed - work does not exceed active chainstate\n");
        return false;
    }

    COutPoint outpoint;
    Coin coin;
    const uint64_t coins_count = metadata.m_coins_count;
    uint64_t coins_left = metadata.m_coins_count;

    LogPrintf("[snapshot] loading coins from snapshot %s\n", base_blockhash.ToString());
    int64_t coins_processed{0};

    while (coins_left > 0) {
        try {
            coins_file >> outpoint;
            coins_file >> coin;
        } catch (const std::ios_base::failure&) {
            LogPrintf("[snapshot] bad snapshot format or truncated snapshot after deserializing %d coins\n",
                      coins_count - coins_left);
            return false;
        }
        if (coin.nHeight > base_height ||
            outpoint.n >= std::numeric_limits<decltype(outpoint.n)>::max() // Avoid integer wrap-around in coinstats.cpp:ApplyHash
        ) {
            LogPrintf("[snapshot] bad snapshot data after deserializing %d coins\n",
                      coins_count - coins_left);
            return false;
        }
        if (!MoneyRange(coin.out.nValue)) {
            LogPrintf("[snapshot] bad snapshot data after deserializing %d coins - bad tx out value\n",
                      coins_count - coins_left);
            return false;
        }

        coins_cache.EmplaceCoinInternalDANGER(std::move(outpoint), std::move(coin));

        --coins_left;
        ++coins_processed;

        if (coins_processed % 1000000 == 0) {
            LogPrintf("[snapshot] %d coins loaded (%.2f%%, %.2f MB)\n",
                coins_processed,
                static_cast<float>(coins_processed) * 100 / static_cast<float>(coins_count),
                coins_cache.DynamicMemoryUsage() / (1000 * 1000));
        }

        // Batch write and flush (if we need to) every so often.
        //
        // If our average Coin size is roughly 41 bytes, checking every 120,000 coins
        // means <5MB of memory imprecision.
        if (coins_processed % 120000 == 0) {
            if (m_interrupt) {
                return false;
            }

            const auto snapshot_cache_state = WITH_LOCK(::cs_main,
                return snapshot_chainstate.GetCoinsCacheSizeState());

            if (snapshot_cache_state >= CoinsCacheSizeState::CRITICAL) {
                // This is a hack - we don't know what the actual best block is, but that
                // doesn't matter for the purposes of flushing the cache here. We'll set this
                // to its correct value (`base_blockhash`) below after the coins are loaded.
                coins_cache.SetBestBlock(GetRandHash());

                // No need to acquire cs_main since this chainstate isn't being used yet.
                FlushSnapshotToDisk(coins_cache, /*snapshot_loaded=*/false);
            }
        }
    }

    // Important that we set this. This and the coins_cache accesses above are
    // sort of a layer violation, but either we reach into the innards of
    // CCoinsViewCache here or we have to invert some of the Chainstate to
    // embed them in a snapshot-activation-specific CCoinsViewCache bulk load
    // method.
    coins_cache.SetBestBlock(base_blockhash);

    bool out_of_coins{false};
    try {
        coins_file >> outpoint;
    } catch (const std::ios_base::failure&) {
        // We expect an exception since we should be out of coins.
        out_of_coins = true;
    }
    if (!out_of_coins) {
        LogPrintf("[snapshot] bad snapshot - coins left over after deserializing %d coins\n",
            coins_count);
        return false;
    }

    LogPrintf("[snapshot] loaded %d (%.2f MB) coins from snapshot %s\n",
        coins_count,
        coins_cache.DynamicMemoryUsage() / (1000 * 1000),
        base_blockhash.ToString());

    // No need to acquire cs_main since this chainstate isn't being used yet.
    FlushSnapshotToDisk(coins_cache, /*snapshot_loaded=*/true);

    assert(coins_cache.GetBestBlock() == base_blockhash);

    // As above, okay to immediately release cs_main here since no other context knows
    // about the snapshot_chainstate.
    CCoinsViewDB* snapshot_coinsdb = WITH_LOCK(::cs_main, return &snapshot_chainstate.CoinsDB());

    std::optional<CCoinsStats> maybe_stats;

    try {
        maybe_stats = ComputeUTXOStats(
            CoinStatsHashType::HASH_SERIALIZED, snapshot_coinsdb, m_blockman, [&interrupt = m_interrupt] { SnapshotUTXOHashBreakpoint(interrupt); });
    } catch (StopHashingException const&) {
        return false;
    }
    if (!maybe_stats.has_value()) {
        LogPrintf("[snapshot] failed to generate coins stats\n");
        return false;
    }

    // Assert that the deserialized chainstate contents match the expected assumeutxo value.
    if (AssumeutxoHash{maybe_stats->hashSerialized} != au_data.hash_serialized) {
        LogPrintf("[snapshot] bad snapshot content hash: expected %s, got %s\n",
            au_data.hash_serialized.ToString(), maybe_stats->hashSerialized.ToString());
        return false;
    }

    snapshot_chainstate.m_chain.SetTip(*snapshot_start_block);

    // The remainder of this function requires modifying data protected by cs_main.
    LOCK(::cs_main);

    // Fake various pieces of CBlockIndex state:
    CBlockIndex* index = nullptr;

    // Don't make any modifications to the genesis block.
    // This is especially important because we don't want to erroneously
    // apply BLOCK_ASSUMED_VALID to genesis, which would happen if we didn't skip
    // it here (since it apparently isn't BLOCK_VALID_SCRIPTS).
    constexpr int AFTER_GENESIS_START{1};

    for (int i = AFTER_GENESIS_START; i <= snapshot_chainstate.m_chain.Height(); ++i) {
        index = snapshot_chainstate.m_chain[i];

        // Fake nTx so that LoadBlockIndex() loads assumed-valid CBlockIndex
        // entries (among other things)
        if (!index->nTx) {
            index->nTx = 1;
        }
        // Fake nChainTx so that GuessVerificationProgress reports accurately
        index->nChainTx = index->pprev->nChainTx + index->nTx;

        // Mark unvalidated block index entries beneath the snapshot base block as assumed-valid.
        if (!index->IsValid(BLOCK_VALID_SCRIPTS)) {
            // This flag will be removed once the block is fully validated by a
            // background chainstate.
            index->nStatus |= BLOCK_ASSUMED_VALID;
        }

        // Fake BLOCK_OPT_WITNESS so that Chainstate::NeedsRedownload()
        // won't ask to rewind the entire assumed-valid chain on startup.
        if (DeploymentActiveAt(*index, *this, Consensus::DEPLOYMENT_SEGWIT)) {
            index->nStatus |= BLOCK_OPT_WITNESS;
        }

        m_blockman.m_dirty_blockindex.insert(index);
        // Changes to the block index will be flushed to disk after this call
        // returns in `ActivateSnapshot()`, when `MaybeRebalanceCaches()` is
        // called, since we've added a snapshot chainstate and therefore will
        // have to downsize the IBD chainstate, which will result in a call to
        // `FlushStateToDisk(ALWAYS)`.
    }

    assert(index);
    index->nChainTx = au_data.nChainTx;
    snapshot_chainstate.setBlockIndexCandidates.insert(snapshot_start_block);

    LogPrintf("[snapshot] validated snapshot (%.2f MB)\n",
        coins_cache.DynamicMemoryUsage() / (1000 * 1000));
    return true;
}

// Currently, this function holds cs_main for its duration, which could be for
// multiple minutes due to the ComputeUTXOStats call. This hold is necessary
// because we need to avoid advancing the background validation chainstate
// farther than the snapshot base block - and this function is also invoked
// from within ConnectTip, i.e. from within ActivateBestChain, so cs_main is
// held anyway.
//
// Eventually (TODO), we could somehow separate this function's runtime from
// maintenance of the active chain, but that will either require
//
//  (i) setting `m_disabled` immediately and ensuring all chainstate accesses go
//      through IsUsable() checks, or
//
//  (ii) giving each chainstate its own lock instead of using cs_main for everything.
SnapshotCompletionResult ChainstateManager::MaybeCompleteSnapshotValidation()
{
    AssertLockHeld(cs_main);
    if (m_ibd_chainstate.get() == &this->ActiveChainstate() ||
            !this->IsUsable(m_snapshot_chainstate.get()) ||
            !this->IsUsable(m_ibd_chainstate.get()) ||
            !m_ibd_chainstate->m_chain.Tip()) {
       // Nothing to do - this function only applies to the background
       // validation chainstate.
       return SnapshotCompletionResult::SKIPPED;
    }
    const int snapshot_tip_height = this->ActiveHeight();
    const int snapshot_base_height = *Assert(this->GetSnapshotBaseHeight());
    const CBlockIndex& index_new = *Assert(m_ibd_chainstate->m_chain.Tip());

    if (index_new.nHeight < snapshot_base_height) {
        // Background IBD not complete yet.
        return SnapshotCompletionResult::SKIPPED;
    }

    assert(SnapshotBlockhash());
    uint256 snapshot_blockhash = *Assert(SnapshotBlockhash());

    auto handle_invalid_snapshot = [&]() EXCLUSIVE_LOCKS_REQUIRED(::cs_main) {
        bilingual_str user_error = strprintf(_(
            "%s failed to validate the -assumeutxo snapshot state. "
            "This indicates a hardware problem, or a bug in the software, or a "
            "bad software modification that allowed an invalid snapshot to be "
            "loaded. As a result of this, the node will shut down and stop using any "
            "state that was built on the snapshot, resetting the chain height "
            "from %d to %d. On the next "
            "restart, the node will resume syncing from %d "
            "without using any snapshot data. "
            "Please report this incident to %s, including how you obtained the snapshot. "
            "The invalid snapshot chainstate will be left on disk in case it is "
            "helpful in diagnosing the issue that caused this error."),
            PACKAGE_NAME, snapshot_tip_height, snapshot_base_height, snapshot_base_height, PACKAGE_BUGREPORT
        );

        LogPrintf("[snapshot] !!! %s\n", user_error.original);
        LogPrintf("[snapshot] deleting snapshot, reverting to validated chain, and stopping node\n");

        m_active_chainstate = m_ibd_chainstate.get();
        m_snapshot_chainstate->m_disabled = true;
        assert(!this->IsUsable(m_snapshot_chainstate.get()));
        assert(this->IsUsable(m_ibd_chainstate.get()));

        auto rename_result = m_snapshot_chainstate->InvalidateCoinsDBOnDisk();
        if (!rename_result) {
            user_error = strprintf(Untranslated("%s\n%s"), user_error, util::ErrorString(rename_result));
        }

        GetNotifications().fatalError(user_error.original, user_error);
    };

    if (index_new.GetBlockHash() != snapshot_blockhash) {
        LogPrintf("[snapshot] supposed base block %s does not match the "
          "snapshot base block %s (height %d). Snapshot is not valid.\n",
          index_new.ToString(), snapshot_blockhash.ToString(), snapshot_base_height);
        handle_invalid_snapshot();
        return SnapshotCompletionResult::BASE_BLOCKHASH_MISMATCH;
    }

    assert(index_new.nHeight == snapshot_base_height);

    int curr_height = m_ibd_chainstate->m_chain.Height();

    assert(snapshot_base_height == curr_height);
    assert(snapshot_base_height == index_new.nHeight);
    assert(this->IsUsable(m_snapshot_chainstate.get()));
    assert(this->GetAll().size() == 2);

    CCoinsViewDB& ibd_coins_db = m_ibd_chainstate->CoinsDB();
    m_ibd_chainstate->ForceFlushStateToDisk();

    const auto& maybe_au_data = m_options.chainparams.AssumeutxoForHeight(curr_height);
    if (!maybe_au_data) {
        LogPrintf("[snapshot] assumeutxo data not found for height "
            "(%d) - refusing to validate snapshot\n", curr_height);
        handle_invalid_snapshot();
        return SnapshotCompletionResult::MISSING_CHAINPARAMS;
    }

    const AssumeutxoData& au_data = *maybe_au_data;
    std::optional<CCoinsStats> maybe_ibd_stats;
    LogPrintf("[snapshot] computing UTXO stats for background chainstate to validate "
        "snapshot - this could take a few minutes\n");
    try {
        maybe_ibd_stats = ComputeUTXOStats(
            CoinStatsHashType::HASH_SERIALIZED,
            &ibd_coins_db,
            m_blockman,
            [&interrupt = m_interrupt] { SnapshotUTXOHashBreakpoint(interrupt); });
    } catch (StopHashingException const&) {
        return SnapshotCompletionResult::STATS_FAILED;
    }

    // XXX note that this function is slow and will hold cs_main for potentially minutes.
    if (!maybe_ibd_stats) {
        LogPrintf("[snapshot] failed to generate stats for validation coins db\n");
        // While this isn't a problem with the snapshot per se, this condition
        // prevents us from validating the snapshot, so we should shut down and let the
        // user handle the issue manually.
        handle_invalid_snapshot();
        return SnapshotCompletionResult::STATS_FAILED;
    }
    const auto& ibd_stats = *maybe_ibd_stats;

    // Compare the background validation chainstate's UTXO set hash against the hard-coded
    // assumeutxo hash we expect.
    //
    // TODO: For belt-and-suspenders, we could cache the UTXO set
    // hash for the snapshot when it's loaded in its chainstate's leveldb. We could then
    // reference that here for an additional check.
    if (AssumeutxoHash{ibd_stats.hashSerialized} != au_data.hash_serialized) {
        LogPrintf("[snapshot] hash mismatch: actual=%s, expected=%s\n",
            ibd_stats.hashSerialized.ToString(),
            au_data.hash_serialized.ToString());
        handle_invalid_snapshot();
        return SnapshotCompletionResult::HASH_MISMATCH;
    }

    LogPrintf("[snapshot] snapshot beginning at %s has been fully validated\n",
        snapshot_blockhash.ToString());

    m_ibd_chainstate->m_disabled = true;
    this->MaybeRebalanceCaches();

    return SnapshotCompletionResult::SUCCESS;
}

Chainstate& ChainstateManager::ActiveChainstate() const
{
    LOCK(::cs_main);
    assert(m_active_chainstate);
    return *m_active_chainstate;
}

bool ChainstateManager::IsSnapshotActive() const
{
    LOCK(::cs_main);
    return m_snapshot_chainstate && m_active_chainstate == m_snapshot_chainstate.get();
}

void ChainstateManager::MaybeRebalanceCaches()
{
    AssertLockHeld(::cs_main);
    bool ibd_usable = this->IsUsable(m_ibd_chainstate.get());
    bool snapshot_usable = this->IsUsable(m_snapshot_chainstate.get());
    assert(ibd_usable || snapshot_usable);

    if (ibd_usable && !snapshot_usable) {
        // Allocate everything to the IBD chainstate. This will always happen
        // when we are not using a snapshot.
        m_ibd_chainstate->ResizeCoinsCaches(m_total_coinstip_cache, m_total_coinsdb_cache);
    }
    else if (snapshot_usable && !ibd_usable) {
        // If background validation has completed and snapshot is our active chain...
        LogPrintf("[snapshot] allocating all cache to the snapshot chainstate\n");
        // Allocate everything to the snapshot chainstate.
        m_snapshot_chainstate->ResizeCoinsCaches(m_total_coinstip_cache, m_total_coinsdb_cache);
    }
    else if (ibd_usable && snapshot_usable) {
        // If both chainstates exist, determine who needs more cache based on IBD status.
        //
        // Note: shrink caches first so that we don't inadvertently overwhelm available memory.
        if (IsInitialBlockDownload()) {
            m_ibd_chainstate->ResizeCoinsCaches(
                m_total_coinstip_cache * 0.05, m_total_coinsdb_cache * 0.05);
            m_snapshot_chainstate->ResizeCoinsCaches(
                m_total_coinstip_cache * 0.95, m_total_coinsdb_cache * 0.95);
        } else {
            m_snapshot_chainstate->ResizeCoinsCaches(
                m_total_coinstip_cache * 0.05, m_total_coinsdb_cache * 0.05);
            m_ibd_chainstate->ResizeCoinsCaches(
                m_total_coinstip_cache * 0.95, m_total_coinsdb_cache * 0.95);
        }
    }
}

void ChainstateManager::ResetChainstates()
{
    m_ibd_chainstate.reset();
    m_snapshot_chainstate.reset();
    m_active_chainstate = nullptr;
}

/**
 * Apply default chain params to nullopt members.
 * This helps to avoid coding errors around the accidental use of the compare
 * operators that accept nullopt, thus ignoring the intended default value.
 */
static ChainstateManager::Options&& Flatten(ChainstateManager::Options&& opts)
{
    if (!opts.check_block_index.has_value()) opts.check_block_index = opts.chainparams.DefaultConsistencyChecks();
    if (!opts.minimum_chain_work.has_value()) opts.minimum_chain_work = UintToArith256(opts.chainparams.GetConsensus().nMinimumChainWork);
    if (!opts.assumed_valid_block.has_value()) opts.assumed_valid_block = opts.chainparams.GetConsensus().defaultAssumeValid;
    return std::move(opts);
}

ChainstateManager::ChainstateManager(const util::SignalInterrupt& interrupt, Options options, node::BlockManager::Options blockman_options)
    : m_script_check_queue{/*batch_size=*/128, options.worker_threads_num},
      m_interrupt{interrupt},
      m_options{Flatten(std::move(options))},
      m_blockman{interrupt, std::move(blockman_options)}
{
}

ChainstateManager::~ChainstateManager()
{
    LOCK(::cs_main);

    m_versionbitscache.Clear();
}

bool ChainstateManager::DetectSnapshotChainstate()
{
    assert(!m_snapshot_chainstate);
    std::optional<fs::path> path = node::FindSnapshotChainstateDir(m_options.datadir);
    if (!path) {
        return false;
    }
    std::optional<uint256> base_blockhash = node::ReadSnapshotBaseBlockhash(*path);
    if (!base_blockhash) {
        return false;
    }
    LogPrintf("[snapshot] detected active snapshot chainstate (%s) - loading\n",
        fs::PathToString(*path));

    this->ActivateExistingSnapshot(*base_blockhash);
    return true;
}

Chainstate& ChainstateManager::ActivateExistingSnapshot(uint256 base_blockhash)
{
    assert(!m_snapshot_chainstate);
    m_snapshot_chainstate =
        std::make_unique<Chainstate>(nullptr, m_blockman, *this, base_blockhash);
    LogPrintf("[snapshot] switching active chainstate to %s\n", m_snapshot_chainstate->ToString());

    // Mempool is empty at this point because we're still in IBD.
    Assert(m_active_chainstate->m_mempool->size() == 0);
    Assert(!m_snapshot_chainstate->m_mempool);
    m_snapshot_chainstate->m_mempool = m_active_chainstate->m_mempool;
    m_active_chainstate->m_mempool = nullptr;
    m_active_chainstate = m_snapshot_chainstate.get();
    return *m_snapshot_chainstate;
}

bool IsBIP30Repeat(const CBlockIndex& block_index)
{
    return (block_index.nHeight==91842 && block_index.GetBlockHash() == uint256S("0x00000000000a4d0a398161ffc163c503763b1f4360639393e0e4c8e300e0caec")) ||
           (block_index.nHeight==91880 && block_index.GetBlockHash() == uint256S("0x00000000000743f190a18c5577a3c2d2a1f610ae9601ac046a38084ccb7cd721"));
}

bool IsBIP30Unspendable(const CBlockIndex& block_index)
{
    return (block_index.nHeight==91722 && block_index.GetBlockHash() == uint256S("0x00000000000271a2dc26e7667f8419f2e15416dc6955e5a6c6cdf3f2574dd08e")) ||
           (block_index.nHeight==91812 && block_index.GetBlockHash() == uint256S("0x00000000000af0aed4792b1acee3d966af36cf5def14935db8de83d6f9306f2f"));
}

static fs::path GetSnapshotCoinsDBPath(Chainstate& cs) EXCLUSIVE_LOCKS_REQUIRED(::cs_main)
{
    AssertLockHeld(::cs_main);
    // Should never be called on a non-snapshot chainstate.
    assert(cs.m_from_snapshot_blockhash);
    auto storage_path_maybe = cs.CoinsDB().StoragePath();
    // Should never be called with a non-existent storage path.
    assert(storage_path_maybe);
    return *storage_path_maybe;
}

util::Result<void> Chainstate::InvalidateCoinsDBOnDisk()
{
    fs::path snapshot_datadir = GetSnapshotCoinsDBPath(*this);

    // Coins views no longer usable.
    m_coins_views.reset();

    auto invalid_path = snapshot_datadir + "_INVALID";
    std::string dbpath = fs::PathToString(snapshot_datadir);
    std::string target = fs::PathToString(invalid_path);
    LogPrintf("[snapshot] renaming snapshot datadir %s to %s\n", dbpath, target);

    // The invalid snapshot datadir is simply moved and not deleted because we may
    // want to do forensics later during issue investigation. The user is instructed
    // accordingly in MaybeCompleteSnapshotValidation().
    try {
        fs::rename(snapshot_datadir, invalid_path);
    } catch (const fs::filesystem_error& e) {
        auto src_str = fs::PathToString(snapshot_datadir);
        auto dest_str = fs::PathToString(invalid_path);

        LogPrintf("%s: error renaming file '%s' -> '%s': %s\n",
                __func__, src_str, dest_str, e.what());
        return util::Error{strprintf(_(
            "Rename of '%s' -> '%s' failed. "
            "You should resolve this by manually moving or deleting the invalid "
            "snapshot directory %s, otherwise you will encounter the same error again "
            "on the next startup."),
            src_str, dest_str, src_str)};
    }
    return {};
}

bool ChainstateManager::DeleteSnapshotChainstate()
{
    AssertLockHeld(::cs_main);
    Assert(m_snapshot_chainstate);
    Assert(m_ibd_chainstate);

    fs::path snapshot_datadir = GetSnapshotCoinsDBPath(*m_snapshot_chainstate);
    if (!DeleteCoinsDBFromDisk(snapshot_datadir, /*is_snapshot=*/ true)) {
        LogPrintf("Deletion of %s failed. Please remove it manually to continue reindexing.\n",
                  fs::PathToString(snapshot_datadir));
        return false;
    }
    m_active_chainstate = m_ibd_chainstate.get();
    m_snapshot_chainstate.reset();
    return true;
}

ChainstateRole Chainstate::GetRole() const
{
    if (m_chainman.GetAll().size() <= 1) {
        return ChainstateRole::NORMAL;
    }
    return (this != &m_chainman.ActiveChainstate()) ?
               ChainstateRole::BACKGROUND :
               ChainstateRole::ASSUMEDVALID;
}

const CBlockIndex* ChainstateManager::GetSnapshotBaseBlock() const
{
    return m_active_chainstate ? m_active_chainstate->SnapshotBase() : nullptr;
}

std::optional<int> ChainstateManager::GetSnapshotBaseHeight() const
{
    const CBlockIndex* base = this->GetSnapshotBaseBlock();
    return base ? std::make_optional(base->nHeight) : std::nullopt;
}

bool ChainstateManager::ValidatedSnapshotCleanup()
{
    AssertLockHeld(::cs_main);
    auto get_storage_path = [](auto& chainstate) EXCLUSIVE_LOCKS_REQUIRED(::cs_main) -> std::optional<fs::path> {
        if (!(chainstate && chainstate->HasCoinsViews())) {
            return {};
        }
        return chainstate->CoinsDB().StoragePath();
    };
    std::optional<fs::path> ibd_chainstate_path_maybe = get_storage_path(m_ibd_chainstate);
    std::optional<fs::path> snapshot_chainstate_path_maybe = get_storage_path(m_snapshot_chainstate);

    if (!this->IsSnapshotValidated()) {
        // No need to clean up.
        return false;
    }
    // If either path doesn't exist, that means at least one of the chainstates
    // is in-memory, in which case we can't do on-disk cleanup. You'd better be
    // in a unittest!
    if (!ibd_chainstate_path_maybe || !snapshot_chainstate_path_maybe) {
        LogPrintf("[snapshot] snapshot chainstate cleanup cannot happen with "
                  "in-memory chainstates. You are testing, right?\n");
        return false;
    }

    const auto& snapshot_chainstate_path = *snapshot_chainstate_path_maybe;
    const auto& ibd_chainstate_path = *ibd_chainstate_path_maybe;

    // Since we're going to be moving around the underlying leveldb filesystem content
    // for each chainstate, make sure that the chainstates (and their constituent
    // CoinsViews members) have been destructed first.
    //
    // The caller of this method will be responsible for reinitializing chainstates
    // if they want to continue operation.
    this->ResetChainstates();

    // No chainstates should be considered usable.
    assert(this->GetAll().size() == 0);

    LogPrintf("[snapshot] deleting background chainstate directory (now unnecessary) (%s)\n",
              fs::PathToString(ibd_chainstate_path));

    fs::path tmp_old{ibd_chainstate_path + "_todelete"};

    auto rename_failed_abort = [this](
                                   fs::path p_old,
                                   fs::path p_new,
                                   const fs::filesystem_error& err) {
        LogPrintf("Error renaming path (%s) -> (%s): %s\n",
                  fs::PathToString(p_old), fs::PathToString(p_new), err.what());
        GetNotifications().fatalError(strprintf(
            "Rename of '%s' -> '%s' failed. "
            "Cannot clean up the background chainstate leveldb directory.",
            fs::PathToString(p_old), fs::PathToString(p_new)));
    };

    try {
        fs::rename(ibd_chainstate_path, tmp_old);
    } catch (const fs::filesystem_error& e) {
        rename_failed_abort(ibd_chainstate_path, tmp_old, e);
        throw;
    }

    LogPrintf("[snapshot] moving snapshot chainstate (%s) to "
              "default chainstate directory (%s)\n",
              fs::PathToString(snapshot_chainstate_path), fs::PathToString(ibd_chainstate_path));

    try {
        fs::rename(snapshot_chainstate_path, ibd_chainstate_path);
    } catch (const fs::filesystem_error& e) {
        rename_failed_abort(snapshot_chainstate_path, ibd_chainstate_path, e);
        throw;
    }

    if (!DeleteCoinsDBFromDisk(tmp_old, /*is_snapshot=*/false)) {
        // No need to FatalError because once the unneeded bg chainstate data is
        // moved, it will not interfere with subsequent initialization.
        LogPrintf("Deletion of %s failed. Please remove it manually, as the "
                  "directory is now unnecessary.\n",
                  fs::PathToString(tmp_old));
    } else {
        LogPrintf("[snapshot] deleted background chainstate directory (%s)\n",
                  fs::PathToString(ibd_chainstate_path));
    }
    return true;
}

Chainstate& ChainstateManager::GetChainstateForIndexing()
{
    // We can't always return `m_ibd_chainstate` because after background validation
    // has completed, `m_snapshot_chainstate == m_active_chainstate`, but it can be
    // indexed.
    return (this->GetAll().size() > 1) ? *m_ibd_chainstate : *m_active_chainstate;
}

std::pair<int, int> ChainstateManager::GetPruneRange(const Chainstate& chainstate, int last_height_can_prune)
{
    if (chainstate.m_chain.Height() <= 0) {
        return {0, 0};
    }
    int prune_start{0};

    if (this->GetAll().size() > 1 && m_snapshot_chainstate.get() == &chainstate) {
        // Leave the blocks in the background IBD chain alone if we're pruning
        // the snapshot chain.
        prune_start = *Assert(GetSnapshotBaseHeight()) + 1;
    }

    int max_prune = std::max<int>(
        0, chainstate.m_chain.Height() - static_cast<int>(MIN_BLOCKS_TO_KEEP));

    // last block to prune is the lesser of (caller-specified height, MIN_BLOCKS_TO_KEEP from the tip)
    //
    // While you might be tempted to prune the background chainstate more
    // aggressively (i.e. fewer MIN_BLOCKS_TO_KEEP), this won't work with index
    // building - specifically blockfilterindex requires undo data, and if
    // we don't maintain this trailing window, we hit indexing failures.
    int prune_end = std::min(last_height_can_prune, max_prune);

    return {prune_start, prune_end};
}<|MERGE_RESOLUTION|>--- conflicted
+++ resolved
@@ -1749,62 +1749,10 @@
 
 bool CheckProofOfWork(const CBlockHeader& block, const Consensus::Params& params)
 {
-<<<<<<< HEAD
-    if (!block.pow.isValid (block.GetHash(), params))
-        return error("%s : proof of work failed", __func__);
-=======
-    /* Except for legacy blocks with full version 1, ensure that
-       the chain ID is correct.  Legacy blocks are not allowed since
-       the merge-mining start, which is checked in AcceptBlockHeader
-       where the height is known.  */
-    if (!block.IsLegacy() && params.fStrictChainId
-        && block.GetChainId() != params.nAuxpowChainId) {
-        LogError ("%s : block does not have our chain ID (got %d, expected %d, full nVersion %d)",
-                  __func__, block.GetChainId(), params.nAuxpowChainId, block.nVersion);
+    if (!block.pow.isValid (block.GetHash(), params)) {
+        LogError ("%s : proof of work failed", __func__);
         return false;
     }
-
-    /* If there is no auxpow, just check the block hash.  */
-    if (!block.auxpow)
-    {
-        if (block.IsAuxpow()) {
-            LogError ("%s : no auxpow on block with auxpow version", __func__);
-            return false;
-        }
-
-        if (!CheckProofOfWork(block.GetHash(), block.nBits, params)) {
-            LogError ("%s : non-AUX proof of work failed", __func__);
-            return false;
-        }
-
-        return true;
-    }
-
-    /* We have auxpow.  Check it.  */
-
-    if (!block.IsAuxpow()) {
-        LogError ("%s : auxpow on block with non-auxpow version", __func__);
-        return false;
-    }
-
-    /* Temporary check:  Disallow parent blocks with auxpow version.  This is
-       for compatibility with the old client.  */
-    /* FIXME: Remove this check with a hardfork later on.  */
-    if (block.auxpow->getParentBlock().IsAuxpow()) {
-        LogError ("%s : auxpow parent block has auxpow version", __func__);
-        return false;
-    }
-
-    if (!CheckProofOfWork(block.auxpow->getParentBlockHash(), block.nBits, params)) {
-        LogError ("%s : AUX proof of work failed", __func__);
-        return false;
-    }
-    if (!block.auxpow->check(block.GetHash(), block.GetChainId(), params)) {
-        LogError ("%s : AUX POW is not valid", __func__);
-        return false;
-    }
-
->>>>>>> 03bd3d24
     return true;
 }
 
@@ -2523,21 +2471,7 @@
     if (fJustCheck)
         return true;
 
-<<<<<<< HEAD
     if (!isGenesis && !m_blockman.WriteUndoDataForBlock(blockundo, state, *pindex)) {
-=======
-    /* Remove expired names from the UTXO set.  They become permanently
-       unspendable.  Note that we use nHeight+1 here because a possible
-       spending transaction would be at least at that height.  This has
-       to be done after checking the transactions themselves, because
-       spending a name would still be valid in the current block.  */
-    if (!ExpireNames(pindex->nHeight + 1, view, blockundo, expiredNames)) {
-        LogError ("%s : ExpireNames failed", __func__);
-        return false;
-    }
-
-    if (!m_blockman.WriteUndoDataForBlock(blockundo, state, *pindex)) {
->>>>>>> 03bd3d24
         return false;
     }
 
@@ -2879,15 +2813,10 @@
     {
         CCoinsViewCache view(&CoinsTip());
         assert(view.GetBestBlock() == pindexDelete->GetBlockHash());
-<<<<<<< HEAD
-        if (DisconnectBlock(block, pindexDelete, view) != DISCONNECT_OK)
-            return error("DisconnectTip(): DisconnectBlock %s failed", pindexDelete->GetBlockHash().ToString());
-=======
-        if (DisconnectBlock(block, pindexDelete, view, unexpiredNames) != DISCONNECT_OK) {
+        if (DisconnectBlock(block, pindexDelete, view) != DISCONNECT_OK) {
             LogError ("DisconnectTip(): DisconnectBlock %s failed", pindexDelete->GetBlockHash().ToString());
             return false;
         }
->>>>>>> 03bd3d24
         bool flushed = view.Flush();
         assert(flushed);
     }
@@ -3724,41 +3653,6 @@
     }
 }
 
-<<<<<<< HEAD
-=======
-/* Temporary check that blocks are compatible with BDB's 10,000 lock limit.
-   This is based on Bitcoin's commit 8c222dca4f961ad13ec64d690134a40d09b20813.
-   Each "object" touched in the DB may cause two locks (one read and one
-   write lock).  Objects are transaction IDs and names.  Thus, count the
-   total number of transaction IDs (tx themselves plus all distinct inputs).
-   In addition, each Namecoin transaction could touch at most one name,
-   so add them as well.  */
-bool CheckDbLockLimit(const std::vector<CTransactionRef>& vtx)
-{
-    std::set<uint256> setTxIds;
-    unsigned nNames = 0;
-    for (const auto& tx : vtx)
-    {
-        setTxIds.insert(tx->GetHash());
-        if (tx->IsNamecoin())
-            ++nNames;
-
-        for (const auto& txIn : tx->vin)
-            setTxIds.insert(txIn.prevout.hash);
-    }
-
-    const unsigned nTotalIds = setTxIds.size() + nNames;
-    if (nTotalIds > 4500) {
-        LogError ("%s : %u locks estimated, that is too much for BDB",
-                  __func__, nTotalIds);
-        return false;
-    }
-
-    //LogPrintf ("%s : need %u locks\n", __func__, nTotalIds);
-    return true;
-}
-
->>>>>>> 03bd3d24
 static bool CheckBlockHeader(const CBlockHeader& block, BlockValidationState& state, const Consensus::Params& consensusParams, bool fCheckPOW = true)
 {
     // Check proof of work matches claimed amount
@@ -4465,16 +4359,7 @@
     indexDummy.phashBlock = &block_hash;
 
     // NOTE: CheckBlockHeader is called by CheckBlock
-<<<<<<< HEAD
-    if (!ContextualCheckBlockHeader(block, state, chainstate.m_blockman, chainstate.m_chainman, pindexPrev, fCheckBits))
-        return error("%s: Consensus::ContextualCheckBlockHeader: %s", __func__, state.ToString());
-    if (!CheckBlock(block, state, chainparams.GetConsensus(), fCheckPOW, fCheckMerkleRoot))
-        return error("%s: Consensus::CheckBlock: %s", __func__, state.ToString());
-    if (!ContextualCheckBlock(block, state, chainstate.m_chainman, pindexPrev))
-        return error("%s: Consensus::ContextualCheckBlock: %s", __func__, state.ToString());
-    if (!chainstate.ConnectBlock(block, state, &indexDummy, viewNew, true)) {
-=======
-    if (!ContextualCheckBlockHeader(block, state, chainstate.m_blockman, chainstate.m_chainman, pindexPrev)) {
+    if (!ContextualCheckBlockHeader(block, state, chainstate.m_blockman, chainstate.m_chainman, pindexPrev, fCheckBits)) {
         LogError ("%s: Consensus::ContextualCheckBlockHeader: %s", __func__, state.ToString());
         return false;
     }
@@ -4486,8 +4371,7 @@
         LogError ("%s: Consensus::ContextualCheckBlock: %s", __func__, state.ToString());
         return false;
     }
-    if (!chainstate.ConnectBlock(block, state, &indexDummy, viewNew, namesDummy, true)) {
->>>>>>> 03bd3d24
+    if (!chainstate.ConnectBlock(block, state, &indexDummy, viewNew, true)) {
         return false;
     }
     assert(state.IsValid());
