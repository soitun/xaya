--- conflicted
+++ resolved
@@ -4134,20 +4134,13 @@
             uiInterface.ShowProgress(_("Verifying blocks…").translated, percentageDone, false);
             pindex = chainstate.m_chain.Next(pindex);
             CBlock block;
-<<<<<<< HEAD
-            if (!ReadBlockFromDisk(block, pindex, consensus_params))
-                return error("VerifyDB(): *** ReadBlockFromDisk failed at %d, hash=%s", pindex->nHeight, pindex->GetBlockHash().ToString());
-            if (!chainstate.ConnectBlock(block, state, pindex, coins)) {
-                return error("VerifyDB(): *** found unconnectable block at %d, hash=%s (%s)", pindex->nHeight, pindex->GetBlockHash().ToString(), state.ToString());
-=======
             if (!ReadBlockFromDisk(block, pindex, consensus_params)) {
                 LogPrintf("Verification error: ReadBlockFromDisk failed at %d, hash=%s\n", pindex->nHeight, pindex->GetBlockHash().ToString());
                 return VerifyDBResult::CORRUPTED_BLOCK_DB;
             }
-            if (!chainstate.ConnectBlock(block, state, pindex, coins, dummyNames)) {
+            if (!chainstate.ConnectBlock(block, state, pindex, coins)) {
                 LogPrintf("Verification error: found unconnectable block at %d, hash=%s (%s)\n", pindex->nHeight, pindex->GetBlockHash().ToString(), state.ToString());
                 return VerifyDBResult::CORRUPTED_BLOCK_DB;
->>>>>>> 4973f2a6
             }
             if (ShutdownRequested()) return VerifyDBResult::INTERRUPTED;
         }
