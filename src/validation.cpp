--- conflicted
+++ resolved
@@ -2418,7 +2418,6 @@
     if (fJustCheck)
         return true;
 
-<<<<<<< HEAD
     /* Remove expired names from the UTXO set.  They become permanently
        unspendable.  Note that we use nHeight+1 here because a possible
        spending transaction would be at least at that height.  This has
@@ -2427,10 +2426,7 @@
     if (!ExpireNames(pindex->nHeight + 1, view, blockundo, expiredNames))
         return error("%s : ExpireNames failed", __func__);
 
-    if (!m_blockman.WriteUndoDataForBlock(blockundo, state, pindex, params)) {
-=======
     if (!m_blockman.WriteUndoDataForBlock(blockundo, state, *pindex)) {
->>>>>>> 768cbee2
         return false;
     }
 
