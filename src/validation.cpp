// Copyright (c) 2009-2010 Satoshi Nakamoto
// Copyright (c) 2009-2022 The Bitcoin Core developers
// Distributed under the MIT software license, see the accompanying
// file COPYING or http://www.opensource.org/licenses/mit-license.php.

#if defined(HAVE_CONFIG_H)
#include <config/bitcoin-config.h>
#endif

#include <validation.h>

#include <arith_uint256.h>
#include <chain.h>
#include <chainparams.h>
#include <checkqueue.h>
#include <clientversion.h>
#include <consensus/amount.h>
#include <consensus/consensus.h>
#include <consensus/merkle.h>
#include <consensus/tx_check.h>
#include <consensus/tx_verify.h>
#include <consensus/validation.h>
#include <cuckoocache.h>
#include <flatfile.h>
#include <hash.h>
#include <kernel/chain.h>
#include <kernel/chainparams.h>
#include <kernel/coinstats.h>
#include <kernel/disconnected_transactions.h>
#include <kernel/mempool_entry.h>
#include <kernel/messagestartchars.h>
#include <kernel/notifications_interface.h>
#include <logging.h>
#include <logging/timer.h>
#include <names/main.h>
#include <names/mempool.h>
#include <node/blockstorage.h>
#include <node/utxo_snapshot.h>
#include <policy/v3_policy.h>
#include <policy/policy.h>
#include <policy/rbf.h>
#include <policy/settings.h>
#include <pow.h>
#include <primitives/block.h>
#include <primitives/transaction.h>
#include <random.h>
#include <reverse_iterator.h>
#include <script/script.h>
#include <script/sigcache.h>
#include <signet.h>
#include <tinyformat.h>
#include <txdb.h>
#include <txmempool.h>
#include <uint256.h>
#include <undo.h>
#include <util/check.h>
#include <util/fs.h>
#include <util/fs_helpers.h>
#include <util/hasher.h>
#include <util/moneystr.h>
#include <util/rbf.h>
#include <util/result.h>
#include <util/signalinterrupt.h>
#include <util/strencodings.h>
#include <util/time.h>
#include <util/trace.h>
#include <util/translation.h>
#include <validationinterface.h>
#include <warnings.h>

#include <algorithm>
#include <cassert>
#include <chrono>
#include <deque>
#include <numeric>
#include <optional>
#include <string>
#include <tuple>
#include <utility>

using kernel::CCoinsStats;
using kernel::CoinStatsHashType;
using kernel::ComputeUTXOStats;
using kernel::Notifications;

using fsbridge::FopenFn;
using node::BlockManager;
using node::BlockMap;
using node::CBlockIndexHeightOnlyComparator;
using node::CBlockIndexWorkComparator;
using node::fReindex;
using node::SnapshotMetadata;

/** Time to wait between writing blocks/block index to disk. */
static constexpr std::chrono::hours DATABASE_WRITE_INTERVAL{1};
/** Time to wait between flushing chainstate to disk. */
static constexpr std::chrono::hours DATABASE_FLUSH_INTERVAL{24};
/** Maximum age of our tip for us to be considered current for fee estimation */
static constexpr std::chrono::hours MAX_FEE_ESTIMATION_TIP_AGE{3};
const std::vector<std::string> CHECKLEVEL_DOC {
    "level 0 reads the blocks from disk",
    "level 1 verifies block validity",
    "level 2 verifies undo data",
    "level 3 checks disconnection of tip blocks",
    "level 4 tries to reconnect the blocks",
    "each level includes the checks of the previous levels",
};
/** The number of blocks to keep below the deepest prune lock.
 *  There is nothing special about this number. It is higher than what we
 *  expect to see in regular mainnet reorgs, but not so high that it would
 *  noticeably interfere with the pruning mechanism.
 * */
static constexpr int PRUNE_LOCK_BUFFER{10};

GlobalMutex g_best_block_mutex;
std::condition_variable g_best_block_cv;
uint256 g_best_block;

const CBlockIndex* Chainstate::FindForkInGlobalIndex(const CBlockLocator& locator) const
{
    AssertLockHeld(cs_main);

    // Find the latest block common to locator and chain - we expect that
    // locator.vHave is sorted descending by height.
    for (const uint256& hash : locator.vHave) {
        const CBlockIndex* pindex{m_blockman.LookupBlockIndex(hash)};
        if (pindex) {
            if (m_chain.Contains(pindex)) {
                return pindex;
            }
            if (pindex->GetAncestor(m_chain.Height()) == m_chain.Tip()) {
                return m_chain.Tip();
            }
        }
    }
    return m_chain.Genesis();
}

bool CheckInputScripts(const CTransaction& tx, TxValidationState& state,
                       const CCoinsViewCache& inputs, unsigned int flags, bool cacheSigStore,
                       bool cacheFullScriptStore, PrecomputedTransactionData& txdata,
                       std::vector<CScriptCheck>* pvChecks = nullptr)
                       EXCLUSIVE_LOCKS_REQUIRED(cs_main);

bool CheckFinalTxAtTip(const CBlockIndex& active_chain_tip, const CTransaction& tx)
{
    AssertLockHeld(cs_main);

    // CheckFinalTxAtTip() uses active_chain_tip.Height()+1 to evaluate
    // nLockTime because when IsFinalTx() is called within
    // AcceptBlock(), the height of the block *being*
    // evaluated is what is used. Thus if we want to know if a
    // transaction can be part of the *next* block, we need to call
    // IsFinalTx() with one more than active_chain_tip.Height().
    const int nBlockHeight = active_chain_tip.nHeight + 1;

    // BIP113 requires that time-locked transactions have nLockTime set to
    // less than the median time of the previous block they're contained in.
    // When the next block is created its previous block will be the current
    // chain tip, so we use that to calculate the median time passed to
    // IsFinalTx().
    const int64_t nBlockTime{active_chain_tip.GetMedianTimePast()};

    return IsFinalTx(tx, nBlockHeight, nBlockTime);
}

namespace {
/**
 * A helper which calculates heights of inputs of a given transaction.
 *
 * @param[in] tip    The current chain tip. If an input belongs to a mempool
 *                   transaction, we assume it will be confirmed in the next block.
 * @param[in] coins  Any CCoinsView that provides access to the relevant coins.
 * @param[in] tx     The transaction being evaluated.
 *
 * @returns A vector of input heights or nullopt, in case of an error.
 */
std::optional<std::vector<int>> CalculatePrevHeights(
    const CBlockIndex& tip,
    const CCoinsView& coins,
    const CTransaction& tx)
{
    std::vector<int> prev_heights;
    prev_heights.resize(tx.vin.size());
    for (size_t i = 0; i < tx.vin.size(); ++i) {
        const CTxIn& txin = tx.vin[i];
        Coin coin;
        if (!coins.GetCoin(txin.prevout, coin)) {
            LogPrintf("ERROR: %s: Missing input %d in transaction \'%s\'\n", __func__, i, tx.GetHash().GetHex());
            return std::nullopt;
        }
        if (coin.nHeight == MEMPOOL_HEIGHT) {
            // Assume all mempool transaction confirm in the next block.
            prev_heights[i] = tip.nHeight + 1;
        } else {
            prev_heights[i] = coin.nHeight;
        }
    }
    return prev_heights;
}
} // namespace

std::optional<LockPoints> CalculateLockPointsAtTip(
    CBlockIndex* tip,
    const CCoinsView& coins_view,
    const CTransaction& tx)
{
    assert(tip);

    auto prev_heights{CalculatePrevHeights(*tip, coins_view, tx)};
    if (!prev_heights.has_value()) return std::nullopt;

    CBlockIndex next_tip;
    next_tip.pprev = tip;
    // When SequenceLocks() is called within ConnectBlock(), the height
    // of the block *being* evaluated is what is used.
    // Thus if we want to know if a transaction can be part of the
    // *next* block, we need to use one more than active_chainstate.m_chain.Height()
    next_tip.nHeight = tip->nHeight + 1;
    const auto [min_height, min_time] = CalculateSequenceLocks(tx, STANDARD_LOCKTIME_VERIFY_FLAGS, prev_heights.value(), next_tip);

    // Also store the hash of the block with the highest height of
    // all the blocks which have sequence locked prevouts.
    // This hash needs to still be on the chain
    // for these LockPoint calculations to be valid
    // Note: It is impossible to correctly calculate a maxInputBlock
    // if any of the sequence locked inputs depend on unconfirmed txs,
    // except in the special case where the relative lock time/height
    // is 0, which is equivalent to no sequence lock. Since we assume
    // input height of tip+1 for mempool txs and test the resulting
    // min_height and min_time from CalculateSequenceLocks against tip+1.
    int max_input_height{0};
    for (const int height : prev_heights.value()) {
        // Can ignore mempool inputs since we'll fail if they had non-zero locks
        if (height != next_tip.nHeight) {
            max_input_height = std::max(max_input_height, height);
        }
    }

    // tip->GetAncestor(max_input_height) should never return a nullptr
    // because max_input_height is always less than the tip height.
    // It would, however, be a bad bug to continue execution, since a
    // LockPoints object with the maxInputBlock member set to nullptr
    // signifies no relative lock time.
    return LockPoints{min_height, min_time, Assert(tip->GetAncestor(max_input_height))};
}

bool CheckSequenceLocksAtTip(CBlockIndex* tip,
                             const LockPoints& lock_points)
{
    assert(tip != nullptr);

    CBlockIndex index;
    index.pprev = tip;
    // CheckSequenceLocksAtTip() uses active_chainstate.m_chain.Height()+1 to evaluate
    // height based locks because when SequenceLocks() is called within
    // ConnectBlock(), the height of the block *being*
    // evaluated is what is used.
    // Thus if we want to know if a transaction can be part of the
    // *next* block, we need to use one more than active_chainstate.m_chain.Height()
    index.nHeight = tip->nHeight + 1;

    return EvaluateSequenceLocks(index, {lock_points.height, lock_points.time});
}

// Returns the script flags which should be checked for a given block
static unsigned int GetBlockScriptFlags(const CBlockIndex& block_index, const ChainstateManager& chainman);

static void LimitMempoolSize(CTxMemPool& pool, CCoinsViewCache& coins_cache)
    EXCLUSIVE_LOCKS_REQUIRED(::cs_main, pool.cs)
{
    AssertLockHeld(::cs_main);
    AssertLockHeld(pool.cs);
    int expired = pool.Expire(GetTime<std::chrono::seconds>() - pool.m_expiry);
    if (expired != 0) {
        LogPrint(BCLog::MEMPOOL, "Expired %i transactions from the memory pool\n", expired);
    }

    std::vector<COutPoint> vNoSpendsRemaining;
    pool.TrimToSize(pool.m_max_size_bytes, &vNoSpendsRemaining);
    for (const COutPoint& removed : vNoSpendsRemaining)
        coins_cache.Uncache(removed);
}

static bool IsCurrentForFeeEstimation(Chainstate& active_chainstate) EXCLUSIVE_LOCKS_REQUIRED(cs_main)
{
    AssertLockHeld(cs_main);
    if (active_chainstate.m_chainman.IsInitialBlockDownload()) {
        return false;
    }
    if (active_chainstate.m_chain.Tip()->GetBlockTime() < count_seconds(GetTime<std::chrono::seconds>() - MAX_FEE_ESTIMATION_TIP_AGE))
        return false;
    if (active_chainstate.m_chain.Height() < active_chainstate.m_chainman.m_best_header->nHeight - 1) {
        return false;
    }
    return true;
}

void Chainstate::MaybeUpdateMempoolForReorg(
    DisconnectedBlockTransactions& disconnectpool,
    bool fAddToMempool)
{
    if (!m_mempool) return;

    AssertLockHeld(cs_main);
    AssertLockHeld(m_mempool->cs);
    std::vector<uint256> vHashUpdate;
    {
        // disconnectpool is ordered so that the front is the most recently-confirmed
        // transaction (the last tx of the block at the tip) in the disconnected chain.
        // Iterate disconnectpool in reverse, so that we add transactions
        // back to the mempool starting with the earliest transaction that had
        // been previously seen in a block.
        const auto queuedTx = disconnectpool.take();
        auto it = queuedTx.rbegin();
        while (it != queuedTx.rend()) {
            // ignore validation errors in resurrected transactions
            if (!fAddToMempool || (*it)->IsCoinBase() ||
                AcceptToMemoryPool(*this, *it, GetTime(),
                    /*bypass_limits=*/true, /*test_accept=*/false).m_result_type !=
                        MempoolAcceptResult::ResultType::VALID) {
                // If the transaction doesn't make it in to the mempool, remove any
                // transactions that depend on it (which would now be orphans).
                m_mempool->removeRecursive(**it, MemPoolRemovalReason::REORG);
            } else if (m_mempool->exists(GenTxid::Txid((*it)->GetHash()))) {
                vHashUpdate.push_back((*it)->GetHash());
            }
            ++it;
        }
    }

    // AcceptToMemoryPool/addUnchecked all assume that new mempool entries have
    // no in-mempool children, which is generally not true when adding
    // previously-confirmed transactions back to the mempool.
    // UpdateTransactionsFromBlock finds descendants of any transactions in
    // the disconnectpool that were added back and cleans up the mempool state.
    m_mempool->UpdateTransactionsFromBlock(vHashUpdate);

    // Predicate to use for filtering transactions in removeForReorg.
    // Checks whether the transaction is still final and, if it spends a coinbase output, mature.
    // Also updates valid entries' cached LockPoints if needed.
    // If false, the tx is still valid and its lockpoints are updated.
    // If true, the tx would be invalid in the next block; remove this entry and all of its descendants.
    // Note that v3 rules are not applied here, so reorgs may cause violations of v3 inheritance or
    // topology restrictions.
    const auto filter_final_and_mature = [&](CTxMemPool::txiter it)
        EXCLUSIVE_LOCKS_REQUIRED(m_mempool->cs, ::cs_main) {
        AssertLockHeld(m_mempool->cs);
        AssertLockHeld(::cs_main);
        const CTransaction& tx = it->GetTx();

        // The transaction must be final.
        if (!CheckFinalTxAtTip(*Assert(m_chain.Tip()), tx)) return true;

        const LockPoints& lp = it->GetLockPoints();
        // CheckSequenceLocksAtTip checks if the transaction will be final in the next block to be
        // created on top of the new chain.
        if (TestLockPointValidity(m_chain, lp)) {
            if (!CheckSequenceLocksAtTip(m_chain.Tip(), lp)) {
                return true;
            }
        } else {
            const CCoinsViewMemPool view_mempool{&CoinsTip(), *m_mempool};
            const std::optional<LockPoints> new_lock_points{CalculateLockPointsAtTip(m_chain.Tip(), view_mempool, tx)};
            if (new_lock_points.has_value() && CheckSequenceLocksAtTip(m_chain.Tip(), *new_lock_points)) {
                // Now update the mempool entry lockpoints as well.
                it->UpdateLockPoints(*new_lock_points);
            } else {
                return true;
            }
        }

        // If the transaction spends any coinbase outputs, it must be mature.
        if (it->GetSpendsCoinbase()) {
            for (const CTxIn& txin : tx.vin) {
                if (m_mempool->exists(GenTxid::Txid(txin.prevout.hash))) continue;
                const Coin& coin{CoinsTip().AccessCoin(txin.prevout)};
                assert(!coin.IsSpent());
                const auto mempool_spend_height{m_chain.Tip()->nHeight + 1};
                if (coin.IsCoinBase() && mempool_spend_height - coin.nHeight < COINBASE_MATURITY) {
                    return true;
                }
            }
        }
        // Transaction is still valid and cached LockPoints are updated.
        return false;
    };

    // We also need to remove any now-immature transactions
    m_mempool->removeForReorg(m_chain, filter_final_and_mature);
    // Re-limit mempool size, in case we added any transactions
    LimitMempoolSize(*m_mempool, this->CoinsTip());
}

/**
* Checks to avoid mempool polluting consensus critical paths since cached
* signature and script validity results will be reused if we validate this
* transaction again during block validation.
* */
static bool CheckInputsFromMempoolAndCache(const CTransaction& tx, TxValidationState& state,
                const CCoinsViewCache& view, const CTxMemPool& pool,
                unsigned int flags, PrecomputedTransactionData& txdata, CCoinsViewCache& coins_tip)
                EXCLUSIVE_LOCKS_REQUIRED(cs_main, pool.cs)
{
    AssertLockHeld(cs_main);
    AssertLockHeld(pool.cs);

    assert(!tx.IsCoinBase());
    for (const CTxIn& txin : tx.vin) {
        const Coin& coin = view.AccessCoin(txin.prevout);

        // This coin was checked in PreChecks and MemPoolAccept
        // has been holding cs_main since then.
        Assume(!coin.IsSpent());
        if (coin.IsSpent()) return false;

        // If the Coin is available, there are 2 possibilities:
        // it is available in our current ChainstateActive UTXO set,
        // or it's a UTXO provided by a transaction in our mempool.
        // Ensure the scriptPubKeys in Coins from CoinsView are correct.
        const CTransactionRef& txFrom = pool.get(txin.prevout.hash);
        if (txFrom) {
            assert(txFrom->GetHash() == txin.prevout.hash);
            assert(txFrom->vout.size() > txin.prevout.n);
            assert(txFrom->vout[txin.prevout.n] == coin.out);
        } else {
            const Coin& coinFromUTXOSet = coins_tip.AccessCoin(txin.prevout);
            assert(!coinFromUTXOSet.IsSpent());
            assert(coinFromUTXOSet.out == coin.out);
        }
    }

    // Call CheckInputScripts() to cache signature and script validity against current tip consensus rules.
    return CheckInputScripts(tx, state, view, flags, /* cacheSigStore= */ true, /* cacheFullScriptStore= */ true, txdata);
}

namespace {

class MemPoolAccept
{
public:
    explicit MemPoolAccept(CTxMemPool& mempool, Chainstate& active_chainstate) :
        m_pool(mempool),
        m_view(&m_dummy),
        m_viewmempool(&active_chainstate.CoinsTip(), m_pool),
        m_active_chainstate(active_chainstate)
    {
    }

    // We put the arguments we're handed into a struct, so we can pass them
    // around easier.
    struct ATMPArgs {
        const CChainParams& m_chainparams;
        const int64_t m_accept_time;
        const bool m_bypass_limits;
        /*
         * Return any outpoints which were not previously present in the coins
         * cache, but were added as a result of validating the tx for mempool
         * acceptance. This allows the caller to optionally remove the cache
         * additions if the associated transaction ends up being rejected by
         * the mempool.
         */
        std::vector<COutPoint>& m_coins_to_uncache;
        const bool m_test_accept;
        /** Whether we allow transactions to replace mempool transactions by BIP125 rules. If false,
         * any transaction spending the same inputs as a transaction in the mempool is considered
         * a conflict. */
        const bool m_allow_replacement;
        /** When true, the mempool will not be trimmed when any transactions are submitted in
         * Finalize(). Instead, limits should be enforced at the end to ensure the package is not
         * partially submitted.
         */
        const bool m_package_submission;
        /** When true, use package feerates instead of individual transaction feerates for fee-based
         * policies such as mempool min fee and min relay fee.
         */
        const bool m_package_feerates;

        /** Parameters for single transaction mempool validation. */
        static ATMPArgs SingleAccept(const CChainParams& chainparams, int64_t accept_time,
                                     bool bypass_limits, std::vector<COutPoint>& coins_to_uncache,
                                     bool test_accept) {
            return ATMPArgs{/* m_chainparams */ chainparams,
                            /* m_accept_time */ accept_time,
                            /* m_bypass_limits */ bypass_limits,
                            /* m_coins_to_uncache */ coins_to_uncache,
                            /* m_test_accept */ test_accept,
                            /* m_allow_replacement */ true,
                            /* m_package_submission */ false,
                            /* m_package_feerates */ false,
            };
        }

        /** Parameters for test package mempool validation through testmempoolaccept. */
        static ATMPArgs PackageTestAccept(const CChainParams& chainparams, int64_t accept_time,
                                          std::vector<COutPoint>& coins_to_uncache) {
            return ATMPArgs{/* m_chainparams */ chainparams,
                            /* m_accept_time */ accept_time,
                            /* m_bypass_limits */ false,
                            /* m_coins_to_uncache */ coins_to_uncache,
                            /* m_test_accept */ true,
                            /* m_allow_replacement */ false,
                            /* m_package_submission */ false, // not submitting to mempool
                            /* m_package_feerates */ false,
            };
        }

        /** Parameters for child-with-unconfirmed-parents package validation. */
        static ATMPArgs PackageChildWithParents(const CChainParams& chainparams, int64_t accept_time,
                                                std::vector<COutPoint>& coins_to_uncache) {
            return ATMPArgs{/* m_chainparams */ chainparams,
                            /* m_accept_time */ accept_time,
                            /* m_bypass_limits */ false,
                            /* m_coins_to_uncache */ coins_to_uncache,
                            /* m_test_accept */ false,
                            /* m_allow_replacement */ false,
                            /* m_package_submission */ true,
                            /* m_package_feerates */ true,
            };
        }

        /** Parameters for a single transaction within a package. */
        static ATMPArgs SingleInPackageAccept(const ATMPArgs& package_args) {
            return ATMPArgs{/* m_chainparams */ package_args.m_chainparams,
                            /* m_accept_time */ package_args.m_accept_time,
                            /* m_bypass_limits */ false,
                            /* m_coins_to_uncache */ package_args.m_coins_to_uncache,
                            /* m_test_accept */ package_args.m_test_accept,
                            /* m_allow_replacement */ true,
                            /* m_package_submission */ true, // do not LimitMempoolSize in Finalize()
                            /* m_package_feerates */ false, // only 1 transaction
            };
        }

    private:
        // Private ctor to avoid exposing details to clients and allowing the possibility of
        // mixing up the order of the arguments. Use static functions above instead.
        ATMPArgs(const CChainParams& chainparams,
                 int64_t accept_time,
                 bool bypass_limits,
                 std::vector<COutPoint>& coins_to_uncache,
                 bool test_accept,
                 bool allow_replacement,
                 bool package_submission,
                 bool package_feerates)
            : m_chainparams{chainparams},
              m_accept_time{accept_time},
              m_bypass_limits{bypass_limits},
              m_coins_to_uncache{coins_to_uncache},
              m_test_accept{test_accept},
              m_allow_replacement{allow_replacement},
              m_package_submission{package_submission},
              m_package_feerates{package_feerates}
        {
        }
    };

    /** Clean up all non-chainstate coins from m_view and m_viewmempool. */
    void CleanupTemporaryCoins() EXCLUSIVE_LOCKS_REQUIRED(cs_main, m_pool.cs);

    // Single transaction acceptance
    MempoolAcceptResult AcceptSingleTransaction(const CTransactionRef& ptx, ATMPArgs& args) EXCLUSIVE_LOCKS_REQUIRED(cs_main);

    /**
    * Multiple transaction acceptance. Transactions may or may not be interdependent, but must not
    * conflict with each other, and the transactions cannot already be in the mempool. Parents must
    * come before children if any dependencies exist.
    */
    PackageMempoolAcceptResult AcceptMultipleTransactions(const std::vector<CTransactionRef>& txns, ATMPArgs& args) EXCLUSIVE_LOCKS_REQUIRED(cs_main);

    /**
     * Submission of a subpackage.
     * If subpackage size == 1, calls AcceptSingleTransaction() with adjusted ATMPArgs to avoid
     * package policy restrictions like no CPFP carve out (PackageMempoolChecks) and disabled RBF
     * (m_allow_replacement), and creates a PackageMempoolAcceptResult wrapping the result.
     *
     * If subpackage size > 1, calls AcceptMultipleTransactions() with the provided ATMPArgs.
     *
     * Also cleans up all non-chainstate coins from m_view at the end.
    */
    PackageMempoolAcceptResult AcceptSubPackage(const std::vector<CTransactionRef>& subpackage, ATMPArgs& args)
        EXCLUSIVE_LOCKS_REQUIRED(cs_main, m_pool.cs);

    /**
     * Package (more specific than just multiple transactions) acceptance. Package must be a child
     * with all of its unconfirmed parents, and topologically sorted.
     */
    PackageMempoolAcceptResult AcceptPackage(const Package& package, ATMPArgs& args) EXCLUSIVE_LOCKS_REQUIRED(cs_main);

private:
    // All the intermediate state that gets passed between the various levels
    // of checking a given transaction.
    struct Workspace {
        explicit Workspace(const CTransactionRef& ptx) : m_ptx(ptx), m_hash(ptx->GetHash()) {}
        /** Txids of mempool transactions that this transaction directly conflicts with. */
        std::set<Txid> m_conflicts;
        /** Iterators to mempool entries that this transaction directly conflicts with. */
        CTxMemPool::setEntries m_iters_conflicting;
        /** Iterators to all mempool entries that would be replaced by this transaction, including
         * those it directly conflicts with and their descendants. */
        CTxMemPool::setEntries m_all_conflicting;
        /** All mempool ancestors of this transaction. */
        CTxMemPool::setEntries m_ancestors;
        /** Mempool entry constructed for this transaction. Constructed in PreChecks() but not
         * inserted into the mempool until Finalize(). */
        std::unique_ptr<CTxMemPoolEntry> m_entry;
        /** Pointers to the transactions that have been removed from the mempool and replaced by
         * this transaction, used to return to the MemPoolAccept caller. Only populated if
         * validation is successful and the original transactions are removed. */
        std::list<CTransactionRef> m_replaced_transactions;

        /** Virtual size of the transaction as used by the mempool, calculated using serialized size
         * of the transaction and sigops. */
        int64_t m_vsize;
        /** Fees paid by this transaction: total input amounts subtracted by total output amounts. */
        CAmount m_base_fees;
        /** Base fees + any fee delta set by the user with prioritisetransaction. */
        CAmount m_modified_fees;
        /** Total modified fees of all transactions being replaced. */
        CAmount m_conflicting_fees{0};
        /** Total virtual size of all transactions being replaced. */
        size_t m_conflicting_size{0};

        /** If we're doing package validation (i.e. m_package_feerates=true), the "effective"
         * package feerate of this transaction is the total fees divided by the total size of
         * transactions (which may include its ancestors and/or descendants). */
        CFeeRate m_package_feerate{0};

        const CTransactionRef& m_ptx;
        /** Txid. */
        const Txid& m_hash;
        TxValidationState m_state;
        /** A temporary cache containing serialized transaction data for signature verification.
         * Reused across PolicyScriptChecks and ConsensusScriptChecks. */
        PrecomputedTransactionData m_precomputed_txdata;
    };

    // Run the policy checks on a given transaction, excluding any script checks.
    // Looks up inputs, calculates feerate, considers replacement, evaluates
    // package limits, etc. As this function can be invoked for "free" by a peer,
    // only tests that are fast should be done here (to avoid CPU DoS).
    bool PreChecks(ATMPArgs& args, Workspace& ws) EXCLUSIVE_LOCKS_REQUIRED(cs_main, m_pool.cs);

    // Run checks for mempool replace-by-fee.
    bool ReplacementChecks(Workspace& ws) EXCLUSIVE_LOCKS_REQUIRED(cs_main, m_pool.cs);

    // Enforce package mempool ancestor/descendant limits (distinct from individual
    // ancestor/descendant limits done in PreChecks).
    bool PackageMempoolChecks(const std::vector<CTransactionRef>& txns,
                              int64_t total_vsize,
                              PackageValidationState& package_state) EXCLUSIVE_LOCKS_REQUIRED(cs_main, m_pool.cs);

    // Run the script checks using our policy flags. As this can be slow, we should
    // only invoke this on transactions that have otherwise passed policy checks.
    bool PolicyScriptChecks(const ATMPArgs& args, Workspace& ws) EXCLUSIVE_LOCKS_REQUIRED(cs_main, m_pool.cs);

    // Re-run the script checks, using consensus flags, and try to cache the
    // result in the scriptcache. This should be done after
    // PolicyScriptChecks(). This requires that all inputs either be in our
    // utxo set or in the mempool.
    bool ConsensusScriptChecks(const ATMPArgs& args, Workspace& ws) EXCLUSIVE_LOCKS_REQUIRED(cs_main, m_pool.cs);

    // Try to add the transaction to the mempool, removing any conflicts first.
    // Returns true if the transaction is in the mempool after any size
    // limiting is performed, false otherwise.
    bool Finalize(const ATMPArgs& args, Workspace& ws) EXCLUSIVE_LOCKS_REQUIRED(cs_main, m_pool.cs);

    // Submit all transactions to the mempool and call ConsensusScriptChecks to add to the script
    // cache - should only be called after successful validation of all transactions in the package.
    // Does not call LimitMempoolSize(), so mempool max_size_bytes may be temporarily exceeded.
    bool SubmitPackage(const ATMPArgs& args, std::vector<Workspace>& workspaces, PackageValidationState& package_state,
                       std::map<uint256, MempoolAcceptResult>& results)
         EXCLUSIVE_LOCKS_REQUIRED(cs_main, m_pool.cs);

    // Compare a package's feerate against minimum allowed.
    bool CheckFeeRate(size_t package_size, CAmount package_fee, TxValidationState& state) EXCLUSIVE_LOCKS_REQUIRED(::cs_main, m_pool.cs)
    {
        AssertLockHeld(::cs_main);
        AssertLockHeld(m_pool.cs);
        CAmount mempoolRejectFee = m_pool.GetMinFee().GetFee(package_size);
        if (mempoolRejectFee > 0 && package_fee < mempoolRejectFee) {
            return state.Invalid(TxValidationResult::TX_RECONSIDERABLE, "mempool min fee not met", strprintf("%d < %d", package_fee, mempoolRejectFee));
        }

        if (package_fee < m_pool.m_min_relay_feerate.GetFee(package_size)) {
            return state.Invalid(TxValidationResult::TX_RECONSIDERABLE, "min relay fee not met",
                                 strprintf("%d < %d", package_fee, m_pool.m_min_relay_feerate.GetFee(package_size)));
        }
        return true;
    }

private:
    CTxMemPool& m_pool;
    CCoinsViewCache m_view;
    CCoinsViewMemPool m_viewmempool;
    CCoinsView m_dummy;

    Chainstate& m_active_chainstate;

    /** Whether the transaction(s) would replace any mempool transactions. If so, RBF rules apply. */
    bool m_rbf{false};
};

bool MemPoolAccept::PreChecks(ATMPArgs& args, Workspace& ws)
{
    AssertLockHeld(cs_main);
    AssertLockHeld(m_pool.cs);
    const CTransactionRef& ptx = ws.m_ptx;
    const CTransaction& tx = *ws.m_ptx;
    const Txid& hash = ws.m_hash;

    // Copy/alias what we need out of args
    const int64_t nAcceptTime = args.m_accept_time;
    const bool bypass_limits = args.m_bypass_limits;
    std::vector<COutPoint>& coins_to_uncache = args.m_coins_to_uncache;

    // Alias what we need out of ws
    TxValidationState& state = ws.m_state;
    std::unique_ptr<CTxMemPoolEntry>& entry = ws.m_entry;

    if (!CheckTransaction(tx, state)) {
        return false; // state filled in by CheckTransaction
    }

    // Coinbase is only valid in a block, not as a loose transaction
    if (tx.IsCoinBase())
        return state.Invalid(TxValidationResult::TX_CONSENSUS, "coinbase");

    // Rather not work on nonstandard transactions (unless -testnet/-regtest)
    std::string reason;
    if (m_pool.m_require_standard && !IsStandardTx(tx, m_pool.m_max_datacarrier_bytes, m_pool.m_permit_bare_multisig, m_pool.m_dust_relay_feerate, reason)) {
        return state.Invalid(TxValidationResult::TX_NOT_STANDARD, reason);
    }

    // Transactions smaller than 65 non-witness bytes are not relayed to mitigate CVE-2017-12842.
    if (::GetSerializeSize(TX_NO_WITNESS(tx)) < MIN_STANDARD_TX_NONWITNESS_SIZE)
        return state.Invalid(TxValidationResult::TX_NOT_STANDARD, "tx-size-small");

    // Only accept nLockTime-using transactions that can be mined in the next
    // block; we don't want our mempool filled up with transactions that can't
    // be mined yet.
    if (!CheckFinalTxAtTip(*Assert(m_active_chainstate.m_chain.Tip()), tx)) {
        return state.Invalid(TxValidationResult::TX_PREMATURE_SPEND, "non-final");
    }

    if (m_pool.exists(GenTxid::Wtxid(tx.GetWitnessHash()))) {
        // Exact transaction already exists in the mempool.
        return state.Invalid(TxValidationResult::TX_CONFLICT, "txn-already-in-mempool");
    } else if (m_pool.exists(GenTxid::Txid(tx.GetHash()))) {
        // Transaction with the same non-witness data but different witness (same txid, different
        // wtxid) already exists in the mempool.
        return state.Invalid(TxValidationResult::TX_CONFLICT, "txn-same-nonwitness-data-in-mempool");
    }

    // Check for conflicts with in-memory transactions
    for (const CTxIn &txin : tx.vin)
    {
        const CTransaction* ptxConflicting = m_pool.GetConflictTx(txin.prevout);
        if (ptxConflicting) {
            if (!args.m_allow_replacement) {
                // Transaction conflicts with a mempool tx, but we're not allowing replacements.
                return state.Invalid(TxValidationResult::TX_MEMPOOL_POLICY, "bip125-replacement-disallowed");
            }
            if (!ws.m_conflicts.count(ptxConflicting->GetHash()))
            {
                // Transactions that don't explicitly signal replaceability are
                // *not* replaceable with the current logic, even if one of their
                // unconfirmed ancestors signals replaceability. This diverges
                // from BIP125's inherited signaling description (see CVE-2021-31876).
                // Applications relying on first-seen mempool behavior should
                // check all unconfirmed ancestors; otherwise an opt-in ancestor
                // might be replaced, causing removal of this descendant.
                //
                // All V3 transactions are considered replaceable.
                //
                // Replaceability signaling of the original transactions may be
                // ignored due to node setting.
                const bool allow_rbf{m_pool.m_full_rbf || SignalsOptInRBF(*ptxConflicting) || ptxConflicting->nVersion == 3};
                if (!allow_rbf) {
                    return state.Invalid(TxValidationResult::TX_MEMPOOL_POLICY, "txn-mempool-conflict");
                }

                ws.m_conflicts.insert(ptxConflicting->GetHash());
            }
        }
    }

    if (!m_pool.checkNameOps(tx))
        return state.Invalid(TxValidationResult::TX_CONFLICT,
                             "txn-mempool-name-error");

    m_view.SetBackend(m_viewmempool);

    const CCoinsViewCache& coins_cache = m_active_chainstate.CoinsTip();
    // do all inputs exist?
    for (const CTxIn& txin : tx.vin) {
        if (!coins_cache.HaveCoinInCache(txin.prevout)) {
            coins_to_uncache.push_back(txin.prevout);
        }

        // Note: this call may add txin.prevout to the coins cache
        // (coins_cache.cacheCoins) by way of FetchCoin(). It should be removed
        // later (via coins_to_uncache) if this tx turns out to be invalid.
        if (!m_view.HaveCoin(txin.prevout)) {
            // Are inputs missing because we already have the tx?
            for (size_t out = 0; out < tx.vout.size(); out++) {
                // See if we have any output in the UTXO set.
                if (coins_cache.HaveCoin(COutPoint(hash, out))) {
                    return state.Invalid(TxValidationResult::TX_CONFLICT, "txn-already-known");
                }
            }
            // Otherwise assume this might be an orphan tx for which we just haven't seen parents yet
            return state.Invalid(TxValidationResult::TX_MISSING_INPUTS, "bad-txns-inputs-missingorspent");
        }
    }

    // This is const, but calls into the back end CoinsViews. The CCoinsViewDB at the bottom of the
    // hierarchy brings the best block into scope. See CCoinsViewDB::GetBestBlock().
    m_view.GetBestBlock();

    /* If this is a name update (or firstupdate), make sure that the
       existing name entry (if any) is in the dummy cache.  Otherwise
       tx validation done below (in CheckInputs) will not be correct.  */
    for (const auto& txout : tx.vout)
    {
        const CNameScript nameOp(txout.scriptPubKey);
        if (nameOp.isNameOp() && nameOp.isAnyUpdate())
        {
            const valtype& name = nameOp.getOpName();
            CNameData data;
            if (m_view.GetName(name, data))
                m_view.SetName(name, data, false);
        }
    }

    // we have all inputs cached now, so switch back to dummy (to protect
    // against bugs where we pull more inputs from disk that miss being added
    // to coins_to_uncache)
    m_view.SetBackend(m_dummy);

    assert(m_active_chainstate.m_blockman.LookupBlockIndex(m_view.GetBestBlock()) == m_active_chainstate.m_chain.Tip());

    // Only accept BIP68 sequence locked transactions that can be mined in the next
    // block; we don't want our mempool filled up with transactions that can't
    // be mined yet.
    // Pass in m_view which has all of the relevant inputs cached. Note that, since m_view's
    // backend was removed, it no longer pulls coins from the mempool.
    const std::optional<LockPoints> lock_points{CalculateLockPointsAtTip(m_active_chainstate.m_chain.Tip(), m_view, tx)};
    if (!lock_points.has_value() || !CheckSequenceLocksAtTip(m_active_chainstate.m_chain.Tip(), *lock_points)) {
        return state.Invalid(TxValidationResult::TX_PREMATURE_SPEND, "non-BIP68-final");
    }

    // The mempool holds txs for the next block, so pass height+1 to CheckTxInputs
    if (!Consensus::CheckTxInputs(tx, state, m_view, m_active_chainstate.m_chain.Height() + 1, ws.m_base_fees)) {
        return false; // state filled in by CheckTxInputs
    }

    if (m_pool.m_require_standard && !AreInputsStandard(tx, m_view)) {
        return state.Invalid(TxValidationResult::TX_INPUTS_NOT_STANDARD, "bad-txns-nonstandard-inputs");
    }

    // Check for non-standard witnesses.
    if (tx.HasWitness() && m_pool.m_require_standard && !IsWitnessStandard(tx, m_view)) {
        return state.Invalid(TxValidationResult::TX_WITNESS_MUTATED, "bad-witness-nonstandard");
    }

    int64_t nSigOpsCost = GetTransactionSigOpCost(tx, m_view, STANDARD_SCRIPT_VERIFY_FLAGS);

    // ws.m_modified_fees includes any fee deltas from PrioritiseTransaction
    ws.m_modified_fees = ws.m_base_fees;
    m_pool.ApplyDelta(hash, ws.m_modified_fees);

    // Keep track of transactions that spend a coinbase, which we re-scan
    // during reorgs to ensure COINBASE_MATURITY is still met.
    bool fSpendsCoinbase = false;
    for (const CTxIn &txin : tx.vin) {
        const Coin &coin = m_view.AccessCoin(txin.prevout);
        if (coin.IsCoinBase()) {
            fSpendsCoinbase = true;
            break;
        }
    }

    // Set entry_sequence to 0 when bypass_limits is used; this allows txs from a block
    // reorg to be marked earlier than any child txs that were already in the mempool.
    const uint64_t entry_sequence = bypass_limits ? 0 : m_pool.GetSequence();
    entry.reset(new CTxMemPoolEntry(ptx, ws.m_base_fees, nAcceptTime, m_active_chainstate.m_chain.Height(), entry_sequence,
                                    fSpendsCoinbase, nSigOpsCost, lock_points.value()));
    ws.m_vsize = entry->GetTxSize();

    if (nSigOpsCost > MAX_STANDARD_TX_SIGOPS_COST)
        return state.Invalid(TxValidationResult::TX_NOT_STANDARD, "bad-txns-too-many-sigops",
                strprintf("%d", nSigOpsCost));

    // No individual transactions are allowed below the min relay feerate except from disconnected blocks.
    // This requirement, unlike CheckFeeRate, cannot be bypassed using m_package_feerates because,
    // while a tx could be package CPFP'd when entering the mempool, we do not have a DoS-resistant
    // method of ensuring the tx remains bumped. For example, the fee-bumping child could disappear
    // due to a replacement.
    // The only exception is v3 transactions.
    if (!bypass_limits && ws.m_ptx->nVersion != 3 && ws.m_modified_fees < m_pool.m_min_relay_feerate.GetFee(ws.m_vsize)) {
        // Even though this is a fee-related failure, this result is TX_MEMPOOL_POLICY, not
        // TX_RECONSIDERABLE, because it cannot be bypassed using package validation.
        return state.Invalid(TxValidationResult::TX_MEMPOOL_POLICY, "min relay fee not met",
                             strprintf("%d < %d", ws.m_modified_fees, m_pool.m_min_relay_feerate.GetFee(ws.m_vsize)));
    }
    // No individual transactions are allowed below the mempool min feerate except from disconnected
    // blocks and transactions in a package. Package transactions will be checked using package
    // feerate later.
    if (!bypass_limits && !args.m_package_feerates && !CheckFeeRate(ws.m_vsize, ws.m_modified_fees, state)) return false;

    ws.m_iters_conflicting = m_pool.GetIterSet(ws.m_conflicts);

    // Note that these modifications are only applicable to single transaction scenarios;
    // carve-outs and package RBF are disabled for multi-transaction evaluations.
    CTxMemPool::Limits maybe_rbf_limits = m_pool.m_limits;

    // Calculate in-mempool ancestors, up to a limit.
    if (ws.m_conflicts.size() == 1) {
        // In general, when we receive an RBF transaction with mempool conflicts, we want to know whether we
        // would meet the chain limits after the conflicts have been removed. However, there isn't a practical
        // way to do this short of calculating the ancestor and descendant sets with an overlay cache of
        // changed mempool entries. Due to both implementation and runtime complexity concerns, this isn't
        // very realistic, thus we only ensure a limited set of transactions are RBF'able despite mempool
        // conflicts here. Importantly, we need to ensure that some transactions which were accepted using
        // the below carve-out are able to be RBF'ed, without impacting the security the carve-out provides
        // for off-chain contract systems (see link in the comment below).
        //
        // Specifically, the subset of RBF transactions which we allow despite chain limits are those which
        // conflict directly with exactly one other transaction (but may evict children of said transaction),
        // and which are not adding any new mempool dependencies. Note that the "no new mempool dependencies"
        // check is accomplished later, so we don't bother doing anything about it here, but if our
        // policy changes, we may need to move that check to here instead of removing it wholesale.
        //
        // Such transactions are clearly not merging any existing packages, so we are only concerned with
        // ensuring that (a) no package is growing past the package size (not count) limits and (b) we are
        // not allowing something to effectively use the (below) carve-out spot when it shouldn't be allowed
        // to.
        //
        // To check these we first check if we meet the RBF criteria, above, and increment the descendant
        // limits by the direct conflict and its descendants (as these are recalculated in
        // CalculateMempoolAncestors by assuming the new transaction being added is a new descendant, with no
        // removals, of each parent's existing dependent set). The ancestor count limits are unmodified (as
        // the ancestor limits should be the same for both our new transaction and any conflicts).
        // We don't bother incrementing m_limit_descendants by the full removal count as that limit never comes
        // into force here (as we're only adding a single transaction).
        assert(ws.m_iters_conflicting.size() == 1);
        CTxMemPool::txiter conflict = *ws.m_iters_conflicting.begin();

        maybe_rbf_limits.descendant_count += 1;
        maybe_rbf_limits.descendant_size_vbytes += conflict->GetSizeWithDescendants();
    }

    auto ancestors{m_pool.CalculateMemPoolAncestors(*entry, maybe_rbf_limits)};
    if (!ancestors) {
        // If CalculateMemPoolAncestors fails second time, we want the original error string.
        // Contracting/payment channels CPFP carve-out:
        // If the new transaction is relatively small (up to 40k weight)
        // and has at most one ancestor (ie ancestor limit of 2, including
        // the new transaction), allow it if its parent has exactly the
        // descendant limit descendants.
        //
        // This allows protocols which rely on distrusting counterparties
        // being able to broadcast descendants of an unconfirmed transaction
        // to be secure by simply only having two immediately-spendable
        // outputs - one for each counterparty. For more info on the uses for
        // this, see https://lists.linuxfoundation.org/pipermail/bitcoin-dev/2018-November/016518.html
        CTxMemPool::Limits cpfp_carve_out_limits{
            .ancestor_count = 2,
            .ancestor_size_vbytes = maybe_rbf_limits.ancestor_size_vbytes,
            .descendant_count = maybe_rbf_limits.descendant_count + 1,
            .descendant_size_vbytes = maybe_rbf_limits.descendant_size_vbytes + EXTRA_DESCENDANT_TX_SIZE_LIMIT,
        };
        const auto error_message{util::ErrorString(ancestors).original};
        if (ws.m_vsize > EXTRA_DESCENDANT_TX_SIZE_LIMIT) {
            return state.Invalid(TxValidationResult::TX_MEMPOOL_POLICY, "too-long-mempool-chain", error_message);
        }
        ancestors = m_pool.CalculateMemPoolAncestors(*entry, cpfp_carve_out_limits);
        if (!ancestors) return state.Invalid(TxValidationResult::TX_MEMPOOL_POLICY, "too-long-mempool-chain", error_message);
    }

    ws.m_ancestors = *ancestors;
    if (const auto err_string{SingleV3Checks(ws.m_ptx, ws.m_ancestors, ws.m_conflicts, ws.m_vsize)}) {
        return state.Invalid(TxValidationResult::TX_MEMPOOL_POLICY, "v3-rule-violation", *err_string);
    }

    // A transaction that spends outputs that would be replaced by it is invalid. Now
    // that we have the set of all ancestors we can detect this
    // pathological case by making sure ws.m_conflicts and ws.m_ancestors don't
    // intersect.
    if (const auto err_string{EntriesAndTxidsDisjoint(ws.m_ancestors, ws.m_conflicts, hash)}) {
        // We classify this as a consensus error because a transaction depending on something it
        // conflicts with would be inconsistent.
        return state.Invalid(TxValidationResult::TX_CONSENSUS, "bad-txns-spends-conflicting-tx", *err_string);
    }

    m_rbf = !ws.m_conflicts.empty();
    return true;
}

bool MemPoolAccept::ReplacementChecks(Workspace& ws)
{
    AssertLockHeld(cs_main);
    AssertLockHeld(m_pool.cs);

    const CTransaction& tx = *ws.m_ptx;
    const uint256& hash = ws.m_hash;
    TxValidationState& state = ws.m_state;

    CFeeRate newFeeRate(ws.m_modified_fees, ws.m_vsize);
    // Enforce Rule #6. The replacement transaction must have a higher feerate than its direct conflicts.
    // - The motivation for this check is to ensure that the replacement transaction is preferable for
    //   block-inclusion, compared to what would be removed from the mempool.
    // - This logic predates ancestor feerate-based transaction selection, which is why it doesn't
    //   consider feerates of descendants.
    // - Note: Ancestor feerate-based transaction selection has made this comparison insufficient to
    //   guarantee that this is incentive-compatible for miners, because it is possible for a
    //   descendant transaction of a direct conflict to pay a higher feerate than the transaction that
    //   might replace them, under these rules.
    if (const auto err_string{PaysMoreThanConflicts(ws.m_iters_conflicting, newFeeRate, hash)}) {
        // Even though this is a fee-related failure, this result is TX_MEMPOOL_POLICY, not
        // TX_RECONSIDERABLE, because it cannot be bypassed using package validation.
        // This must be changed if package RBF is enabled.
        return state.Invalid(TxValidationResult::TX_MEMPOOL_POLICY, "insufficient fee", *err_string);
    }

    // Calculate all conflicting entries and enforce Rule #5.
    if (const auto err_string{GetEntriesForConflicts(tx, m_pool, ws.m_iters_conflicting, ws.m_all_conflicting)}) {
        return state.Invalid(TxValidationResult::TX_MEMPOOL_POLICY,
                             "too many potential replacements", *err_string);
    }
    // Enforce Rule #2.
    if (const auto err_string{HasNoNewUnconfirmed(tx, m_pool, ws.m_iters_conflicting)}) {
        return state.Invalid(TxValidationResult::TX_MEMPOOL_POLICY,
                             "replacement-adds-unconfirmed", *err_string);
    }
    // Check if it's economically rational to mine this transaction rather than the ones it
    // replaces and pays for its own relay fees. Enforce Rules #3 and #4.
    for (CTxMemPool::txiter it : ws.m_all_conflicting) {
        ws.m_conflicting_fees += it->GetModifiedFee();
        ws.m_conflicting_size += it->GetTxSize();
    }
    if (const auto err_string{PaysForRBF(ws.m_conflicting_fees, ws.m_modified_fees, ws.m_vsize,
                                         m_pool.m_incremental_relay_feerate, hash)}) {
        // Even though this is a fee-related failure, this result is TX_MEMPOOL_POLICY, not
        // TX_RECONSIDERABLE, because it cannot be bypassed using package validation.
        // This must be changed if package RBF is enabled.
        return state.Invalid(TxValidationResult::TX_MEMPOOL_POLICY, "insufficient fee", *err_string);
    }
    return true;
}

bool MemPoolAccept::PackageMempoolChecks(const std::vector<CTransactionRef>& txns,
                                         const int64_t total_vsize,
                                         PackageValidationState& package_state)
{
    AssertLockHeld(cs_main);
    AssertLockHeld(m_pool.cs);

    // CheckPackageLimits expects the package transactions to not already be in the mempool.
    assert(std::all_of(txns.cbegin(), txns.cend(), [this](const auto& tx)
                       { return !m_pool.exists(GenTxid::Txid(tx->GetHash()));}));

    auto result = m_pool.CheckPackageLimits(txns, total_vsize);
    if (!result) {
        // This is a package-wide error, separate from an individual transaction error.
        return package_state.Invalid(PackageValidationResult::PCKG_POLICY, "package-mempool-limits", util::ErrorString(result).original);
    }
   return true;
}

bool MemPoolAccept::PolicyScriptChecks(const ATMPArgs& args, Workspace& ws)
{
    AssertLockHeld(cs_main);
    AssertLockHeld(m_pool.cs);
    const CTransaction& tx = *ws.m_ptx;
    TxValidationState& state = ws.m_state;

    constexpr unsigned int scriptVerifyFlags = STANDARD_SCRIPT_VERIFY_FLAGS;

    // Check input scripts and signatures.
    // This is done last to help prevent CPU exhaustion denial-of-service attacks.
    if (!CheckInputScripts(tx, state, m_view, scriptVerifyFlags, true, false, ws.m_precomputed_txdata)) {
        // SCRIPT_VERIFY_CLEANSTACK requires SCRIPT_VERIFY_WITNESS, so we
        // need to turn both off, and compare against just turning off CLEANSTACK
        // to see if the failure is specifically due to witness validation.
        TxValidationState state_dummy; // Want reported failures to be from first CheckInputScripts
        if (!tx.HasWitness() && CheckInputScripts(tx, state_dummy, m_view, scriptVerifyFlags & ~(SCRIPT_VERIFY_WITNESS | SCRIPT_VERIFY_CLEANSTACK), true, false, ws.m_precomputed_txdata) &&
                !CheckInputScripts(tx, state_dummy, m_view, scriptVerifyFlags & ~SCRIPT_VERIFY_CLEANSTACK, true, false, ws.m_precomputed_txdata)) {
            // Only the witness is missing, so the transaction itself may be fine.
            state.Invalid(TxValidationResult::TX_WITNESS_STRIPPED,
                    state.GetRejectReason(), state.GetDebugMessage());
        }
        return false; // state filled in by CheckInputScripts
    }

    return true;
}

bool MemPoolAccept::ConsensusScriptChecks(const ATMPArgs& args, Workspace& ws)
{
    AssertLockHeld(cs_main);
    AssertLockHeld(m_pool.cs);
    const CTransaction& tx = *ws.m_ptx;
    const uint256& hash = ws.m_hash;
    TxValidationState& state = ws.m_state;

    // Check again against the current block tip's script verification
    // flags to cache our script execution flags. This is, of course,
    // useless if the next block has different script flags from the
    // previous one, but because the cache tracks script flags for us it
    // will auto-invalidate and we'll just have a few blocks of extra
    // misses on soft-fork activation.
    //
    // This is also useful in case of bugs in the standard flags that cause
    // transactions to pass as valid when they're actually invalid. For
    // instance the STRICTENC flag was incorrectly allowing certain
    // CHECKSIG NOT scripts to pass, even though they were invalid.
    //
    // There is a similar check in CreateNewBlock() to prevent creating
    // invalid blocks (using TestBlockValidity), however allowing such
    // transactions into the mempool can be exploited as a DoS attack.
    unsigned int currentBlockScriptVerifyFlags{GetBlockScriptFlags(*m_active_chainstate.m_chain.Tip(), m_active_chainstate.m_chainman)};
    if (!CheckInputsFromMempoolAndCache(tx, state, m_view, m_pool, currentBlockScriptVerifyFlags,
                                        ws.m_precomputed_txdata, m_active_chainstate.CoinsTip())) {
        LogPrintf("BUG! PLEASE REPORT THIS! CheckInputScripts failed against latest-block but not STANDARD flags %s, %s\n", hash.ToString(), state.ToString());
        return Assume(false);
    }

    return true;
}

bool MemPoolAccept::Finalize(const ATMPArgs& args, Workspace& ws)
{
    AssertLockHeld(cs_main);
    AssertLockHeld(m_pool.cs);
    const CTransaction& tx = *ws.m_ptx;
    const uint256& hash = ws.m_hash;
    TxValidationState& state = ws.m_state;
    const bool bypass_limits = args.m_bypass_limits;

    std::unique_ptr<CTxMemPoolEntry>& entry = ws.m_entry;

    // Remove conflicting transactions from the mempool
    for (CTxMemPool::txiter it : ws.m_all_conflicting)
    {
        LogPrint(BCLog::MEMPOOL, "replacing tx %s (wtxid=%s) with %s (wtxid=%s) for %s additional fees, %d delta bytes\n",
                it->GetTx().GetHash().ToString(),
                it->GetTx().GetWitnessHash().ToString(),
                hash.ToString(),
                tx.GetWitnessHash().ToString(),
                FormatMoney(ws.m_modified_fees - ws.m_conflicting_fees),
                (int)entry->GetTxSize() - (int)ws.m_conflicting_size);
        TRACE7(mempool, replaced,
                it->GetTx().GetHash().data(),
                it->GetTxSize(),
                it->GetFee(),
                std::chrono::duration_cast<std::chrono::duration<std::uint64_t>>(it->GetTime()).count(),
                hash.data(),
                entry->GetTxSize(),
                entry->GetFee()
        );
        ws.m_replaced_transactions.push_back(it->GetSharedTx());
    }
    m_pool.RemoveStaged(ws.m_all_conflicting, false, MemPoolRemovalReason::REPLACED);
    // Store transaction in memory
    m_pool.addUnchecked(*entry, ws.m_ancestors);

    // trim mempool and check if tx was trimmed
    // If we are validating a package, don't trim here because we could evict a previous transaction
    // in the package. LimitMempoolSize() should be called at the very end to make sure the mempool
    // is still within limits and package submission happens atomically.
    if (!args.m_package_submission && !bypass_limits) {
        LimitMempoolSize(m_pool, m_active_chainstate.CoinsTip());
        if (!m_pool.exists(GenTxid::Txid(hash)))
            // The tx no longer meets our (new) mempool minimum feerate but could be reconsidered in a package.
            return state.Invalid(TxValidationResult::TX_RECONSIDERABLE, "mempool full");
    }
    return true;
}

bool MemPoolAccept::SubmitPackage(const ATMPArgs& args, std::vector<Workspace>& workspaces,
                                  PackageValidationState& package_state,
                                  std::map<uint256, MempoolAcceptResult>& results)
{
    AssertLockHeld(cs_main);
    AssertLockHeld(m_pool.cs);
    // Sanity check: none of the transactions should be in the mempool, and none of the transactions
    // should have a same-txid-different-witness equivalent in the mempool.
    assert(std::all_of(workspaces.cbegin(), workspaces.cend(), [this](const auto& ws){
        return !m_pool.exists(GenTxid::Txid(ws.m_ptx->GetHash())); }));

    bool all_submitted = true;
    // ConsensusScriptChecks adds to the script cache and is therefore consensus-critical;
    // CheckInputsFromMempoolAndCache asserts that transactions only spend coins available from the
    // mempool or UTXO set. Submit each transaction to the mempool immediately after calling
    // ConsensusScriptChecks to make the outputs available for subsequent transactions.
    for (Workspace& ws : workspaces) {
        if (!ConsensusScriptChecks(args, ws)) {
            results.emplace(ws.m_ptx->GetWitnessHash(), MempoolAcceptResult::Failure(ws.m_state));
            // Since PolicyScriptChecks() passed, this should never fail.
            Assume(false);
            all_submitted = false;
            package_state.Invalid(PackageValidationResult::PCKG_MEMPOOL_ERROR,
                                  strprintf("BUG! PolicyScriptChecks succeeded but ConsensusScriptChecks failed: %s",
                                            ws.m_ptx->GetHash().ToString()));
        }

        // Re-calculate mempool ancestors to call addUnchecked(). They may have changed since the
        // last calculation done in PreChecks, since package ancestors have already been submitted.
        {
            auto ancestors{m_pool.CalculateMemPoolAncestors(*ws.m_entry, m_pool.m_limits)};
            if(!ancestors) {
                results.emplace(ws.m_ptx->GetWitnessHash(), MempoolAcceptResult::Failure(ws.m_state));
                // Since PreChecks() and PackageMempoolChecks() both enforce limits, this should never fail.
                Assume(false);
                all_submitted = false;
                package_state.Invalid(PackageValidationResult::PCKG_MEMPOOL_ERROR,
                                    strprintf("BUG! Mempool ancestors or descendants were underestimated: %s",
                                                ws.m_ptx->GetHash().ToString()));
            }
            ws.m_ancestors = std::move(ancestors).value_or(ws.m_ancestors);
        }
        // If we call LimitMempoolSize() for each individual Finalize(), the mempool will not take
        // the transaction's descendant feerate into account because it hasn't seen them yet. Also,
        // we risk evicting a transaction that a subsequent package transaction depends on. Instead,
        // allow the mempool to temporarily bypass limits, the maximum package size) while
        // submitting transactions individually and then trim at the very end.
        if (!Finalize(args, ws)) {
            results.emplace(ws.m_ptx->GetWitnessHash(), MempoolAcceptResult::Failure(ws.m_state));
            // Since LimitMempoolSize() won't be called, this should never fail.
            Assume(false);
            all_submitted = false;
            package_state.Invalid(PackageValidationResult::PCKG_MEMPOOL_ERROR,
                                  strprintf("BUG! Adding to mempool failed: %s", ws.m_ptx->GetHash().ToString()));
        }
    }

    std::vector<Wtxid> all_package_wtxids;
    all_package_wtxids.reserve(workspaces.size());
    std::transform(workspaces.cbegin(), workspaces.cend(), std::back_inserter(all_package_wtxids),
                   [](const auto& ws) { return ws.m_ptx->GetWitnessHash(); });

    // Add successful results. The returned results may change later if LimitMempoolSize() evicts them.
    for (Workspace& ws : workspaces) {
        const auto effective_feerate = args.m_package_feerates ? ws.m_package_feerate :
            CFeeRate{ws.m_modified_fees, static_cast<uint32_t>(ws.m_vsize)};
        const auto effective_feerate_wtxids = args.m_package_feerates ? all_package_wtxids :
            std::vector<Wtxid>{ws.m_ptx->GetWitnessHash()};
        results.emplace(ws.m_ptx->GetWitnessHash(),
                        MempoolAcceptResult::Success(std::move(ws.m_replaced_transactions), ws.m_vsize,
                                         ws.m_base_fees, effective_feerate, effective_feerate_wtxids));
        if (!m_pool.m_signals) continue;
        const CTransaction& tx = *ws.m_ptx;
        const auto tx_info = NewMempoolTransactionInfo(ws.m_ptx, ws.m_base_fees,
                                                       ws.m_vsize, ws.m_entry->GetHeight(),
                                                       args.m_bypass_limits, args.m_package_submission,
                                                       IsCurrentForFeeEstimation(m_active_chainstate),
                                                       m_pool.HasNoInputsOf(tx));
        m_pool.m_signals->TransactionAddedToMempool(tx_info, m_pool.GetAndIncrementSequence());
    }
    return all_submitted;
}

MempoolAcceptResult MemPoolAccept::AcceptSingleTransaction(const CTransactionRef& ptx, ATMPArgs& args)
{
    AssertLockHeld(cs_main);
    LOCK(m_pool.cs); // mempool "read lock" (held through m_pool.m_signals->TransactionAddedToMempool())

    Workspace ws(ptx);
    const std::vector<Wtxid> single_wtxid{ws.m_ptx->GetWitnessHash()};

    if (!PreChecks(args, ws)) {
        if (ws.m_state.GetResult() == TxValidationResult::TX_RECONSIDERABLE) {
            // Failed for fee reasons. Provide the effective feerate and which tx was included.
            return MempoolAcceptResult::FeeFailure(ws.m_state, CFeeRate(ws.m_modified_fees, ws.m_vsize), single_wtxid);
        }
        return MempoolAcceptResult::Failure(ws.m_state);
    }

    if (m_rbf && !ReplacementChecks(ws)) return MempoolAcceptResult::Failure(ws.m_state);

    // Perform the inexpensive checks first and avoid hashing and signature verification unless
    // those checks pass, to mitigate CPU exhaustion denial-of-service attacks.
    if (!PolicyScriptChecks(args, ws)) return MempoolAcceptResult::Failure(ws.m_state);

    if (!ConsensusScriptChecks(args, ws)) return MempoolAcceptResult::Failure(ws.m_state);

    const CFeeRate effective_feerate{ws.m_modified_fees, static_cast<uint32_t>(ws.m_vsize)};
    // Tx was accepted, but not added
    if (args.m_test_accept) {
        return MempoolAcceptResult::Success(std::move(ws.m_replaced_transactions), ws.m_vsize,
                                            ws.m_base_fees, effective_feerate, single_wtxid);
    }

    if (!Finalize(args, ws)) {
        // The only possible failure reason is fee-related (mempool full).
        // Failed for fee reasons. Provide the effective feerate and which txns were included.
        Assume(ws.m_state.GetResult() == TxValidationResult::TX_RECONSIDERABLE);
        return MempoolAcceptResult::FeeFailure(ws.m_state, CFeeRate(ws.m_modified_fees, ws.m_vsize), {ws.m_ptx->GetWitnessHash()});
    }

    if (m_pool.m_signals) {
        const CTransaction& tx = *ws.m_ptx;
        const auto tx_info = NewMempoolTransactionInfo(ws.m_ptx, ws.m_base_fees,
                                                       ws.m_vsize, ws.m_entry->GetHeight(),
                                                       args.m_bypass_limits, args.m_package_submission,
                                                       IsCurrentForFeeEstimation(m_active_chainstate),
                                                       m_pool.HasNoInputsOf(tx));
        m_pool.m_signals->TransactionAddedToMempool(tx_info, m_pool.GetAndIncrementSequence());
    }

    return MempoolAcceptResult::Success(std::move(ws.m_replaced_transactions), ws.m_vsize, ws.m_base_fees,
                                        effective_feerate, single_wtxid);
}

PackageMempoolAcceptResult MemPoolAccept::AcceptMultipleTransactions(const std::vector<CTransactionRef>& txns, ATMPArgs& args)
{
    AssertLockHeld(cs_main);

    // These context-free package limits can be done before taking the mempool lock.
    PackageValidationState package_state;
    if (!IsWellFormedPackage(txns, package_state, /*require_sorted=*/true)) return PackageMempoolAcceptResult(package_state, {});

    std::vector<Workspace> workspaces{};
    workspaces.reserve(txns.size());
    std::transform(txns.cbegin(), txns.cend(), std::back_inserter(workspaces),
                   [](const auto& tx) { return Workspace(tx); });
    std::map<uint256, MempoolAcceptResult> results;

    LOCK(m_pool.cs);

    // Do all PreChecks first and fail fast to avoid running expensive script checks when unnecessary.
    for (Workspace& ws : workspaces) {
        if (!PreChecks(args, ws)) {
            package_state.Invalid(PackageValidationResult::PCKG_TX, "transaction failed");
            // Exit early to avoid doing pointless work. Update the failed tx result; the rest are unfinished.
            results.emplace(ws.m_ptx->GetWitnessHash(), MempoolAcceptResult::Failure(ws.m_state));
            return PackageMempoolAcceptResult(package_state, std::move(results));
        }
        // Make the coins created by this transaction available for subsequent transactions in the
        // package to spend. Since we already checked conflicts in the package and we don't allow
        // replacements, we don't need to track the coins spent. Note that this logic will need to be
        // updated if package replace-by-fee is allowed in the future.
        assert(!args.m_allow_replacement);
        m_viewmempool.PackageAddTransaction(ws.m_ptx);
    }

    // At this point we have all in-mempool ancestors, and we know every transaction's vsize.
    // Run the v3 checks on the package.
    for (Workspace& ws : workspaces) {
        if (auto err{PackageV3Checks(ws.m_ptx, ws.m_vsize, txns, ws.m_ancestors)}) {
            package_state.Invalid(PackageValidationResult::PCKG_POLICY, "v3-violation", err.value());
            return PackageMempoolAcceptResult(package_state, {});
        }
    }

    // Transactions must meet two minimum feerates: the mempool minimum fee and min relay fee.
    // For transactions consisting of exactly one child and its parents, it suffices to use the
    // package feerate (total modified fees / total virtual size) to check this requirement.
    // Note that this is an aggregate feerate; this function has not checked that there are transactions
    // too low feerate to pay for themselves, or that the child transactions are higher feerate than
    // their parents. Using aggregate feerate may allow "parents pay for child" behavior and permit
    // a child that is below mempool minimum feerate. To avoid these behaviors, callers of
    // AcceptMultipleTransactions need to restrict txns topology (e.g. to ancestor sets) and check
    // the feerates of individuals and subsets.
    const auto m_total_vsize = std::accumulate(workspaces.cbegin(), workspaces.cend(), int64_t{0},
        [](int64_t sum, auto& ws) { return sum + ws.m_vsize; });
    const auto m_total_modified_fees = std::accumulate(workspaces.cbegin(), workspaces.cend(), CAmount{0},
        [](CAmount sum, auto& ws) { return sum + ws.m_modified_fees; });
    const CFeeRate package_feerate(m_total_modified_fees, m_total_vsize);
    std::vector<Wtxid> all_package_wtxids;
    all_package_wtxids.reserve(workspaces.size());
    std::transform(workspaces.cbegin(), workspaces.cend(), std::back_inserter(all_package_wtxids),
                   [](const auto& ws) { return ws.m_ptx->GetWitnessHash(); });
    TxValidationState placeholder_state;
    if (args.m_package_feerates &&
        !CheckFeeRate(m_total_vsize, m_total_modified_fees, placeholder_state)) {
        package_state.Invalid(PackageValidationResult::PCKG_TX, "transaction failed");
        return PackageMempoolAcceptResult(package_state, {{workspaces.back().m_ptx->GetWitnessHash(),
            MempoolAcceptResult::FeeFailure(placeholder_state, CFeeRate(m_total_modified_fees, m_total_vsize), all_package_wtxids)}});
    }

    // Apply package mempool ancestor/descendant limits. Skip if there is only one transaction,
    // because it's unnecessary. Also, CPFP carve out can increase the limit for individual
    // transactions, but this exemption is not extended to packages in CheckPackageLimits().
    std::string err_string;
    if (txns.size() > 1 && !PackageMempoolChecks(txns, m_total_vsize, package_state)) {
        return PackageMempoolAcceptResult(package_state, std::move(results));
    }

    for (Workspace& ws : workspaces) {
        ws.m_package_feerate = package_feerate;
        if (!PolicyScriptChecks(args, ws)) {
            // Exit early to avoid doing pointless work. Update the failed tx result; the rest are unfinished.
            package_state.Invalid(PackageValidationResult::PCKG_TX, "transaction failed");
            results.emplace(ws.m_ptx->GetWitnessHash(), MempoolAcceptResult::Failure(ws.m_state));
            return PackageMempoolAcceptResult(package_state, std::move(results));
        }
        if (args.m_test_accept) {
            const auto effective_feerate = args.m_package_feerates ? ws.m_package_feerate :
                CFeeRate{ws.m_modified_fees, static_cast<uint32_t>(ws.m_vsize)};
            const auto effective_feerate_wtxids = args.m_package_feerates ? all_package_wtxids :
                std::vector<Wtxid>{ws.m_ptx->GetWitnessHash()};
            results.emplace(ws.m_ptx->GetWitnessHash(),
                            MempoolAcceptResult::Success(std::move(ws.m_replaced_transactions),
                                                         ws.m_vsize, ws.m_base_fees, effective_feerate,
                                                         effective_feerate_wtxids));
        }
    }

    if (args.m_test_accept) return PackageMempoolAcceptResult(package_state, std::move(results));

    if (!SubmitPackage(args, workspaces, package_state, results)) {
        // PackageValidationState filled in by SubmitPackage().
        return PackageMempoolAcceptResult(package_state, std::move(results));
    }

    return PackageMempoolAcceptResult(package_state, std::move(results));
}

void MemPoolAccept::CleanupTemporaryCoins()
{
    // There are 3 kinds of coins in m_view:
    // (1) Temporary coins from the transactions in subpackage, constructed by m_viewmempool.
    // (2) Mempool coins from transactions in the mempool, constructed by m_viewmempool.
    // (3) Confirmed coins fetched from our current UTXO set.
    //
    // (1) Temporary coins need to be removed, regardless of whether the transaction was submitted.
    // If the transaction was submitted to the mempool, m_viewmempool will be able to fetch them from
    // there. If it wasn't submitted to mempool, it is incorrect to keep them - future calls may try
    // to spend those coins that don't actually exist.
    // (2) Mempool coins also need to be removed. If the mempool contents have changed as a result
    // of submitting or replacing transactions, coins previously fetched from mempool may now be
    // spent or nonexistent. Those coins need to be deleted from m_view.
    // (3) Confirmed coins don't need to be removed. The chainstate has not changed (we are
    // holding cs_main and no blocks have been processed) so the confirmed tx cannot disappear like
    // a mempool tx can. The coin may now be spent after we submitted a tx to mempool, but
    // we have already checked that the package does not have 2 transactions spending the same coin.
    // Keeping them in m_view is an optimization to not re-fetch confirmed coins if we later look up
    // inputs for this transaction again.
    for (const auto& outpoint : m_viewmempool.GetNonBaseCoins()) {
        // In addition to resetting m_viewmempool, we also need to manually delete these coins from
        // m_view because it caches copies of the coins it fetched from m_viewmempool previously.
        m_view.Uncache(outpoint);
    }
    // This deletes the temporary and mempool coins.
    m_viewmempool.Reset();
}

PackageMempoolAcceptResult MemPoolAccept::AcceptSubPackage(const std::vector<CTransactionRef>& subpackage, ATMPArgs& args)
{
    AssertLockHeld(::cs_main);
    AssertLockHeld(m_pool.cs);
    auto result = [&]() EXCLUSIVE_LOCKS_REQUIRED(::cs_main, m_pool.cs) {
        if (subpackage.size() > 1) {
            return AcceptMultipleTransactions(subpackage, args);
        }
        const auto& tx = subpackage.front();
        ATMPArgs single_args = ATMPArgs::SingleInPackageAccept(args);
        const auto single_res = AcceptSingleTransaction(tx, single_args);
        PackageValidationState package_state_wrapped;
        if (single_res.m_result_type != MempoolAcceptResult::ResultType::VALID) {
            package_state_wrapped.Invalid(PackageValidationResult::PCKG_TX, "transaction failed");
        }
        return PackageMempoolAcceptResult(package_state_wrapped, {{tx->GetWitnessHash(), single_res}});
    }();

    // Clean up m_view and m_viewmempool so that other subpackage evaluations don't have access to
    // coins they shouldn't. Keep some coins in order to minimize re-fetching coins from the UTXO set.
    CleanupTemporaryCoins();

    return result;
}

PackageMempoolAcceptResult MemPoolAccept::AcceptPackage(const Package& package, ATMPArgs& args)
{
    AssertLockHeld(cs_main);
    // Used if returning a PackageMempoolAcceptResult directly from this function.
    PackageValidationState package_state_quit_early;

    // Check that the package is well-formed. If it isn't, we won't try to validate any of the
    // transactions and thus won't return any MempoolAcceptResults, just a package-wide error.

    // Context-free package checks.
    if (!IsWellFormedPackage(package, package_state_quit_early, /*require_sorted=*/true)) {
        return PackageMempoolAcceptResult(package_state_quit_early, {});
    }

    // All transactions in the package must be a parent of the last transaction. This is just an
    // opportunity for us to fail fast on a context-free check without taking the mempool lock.
    if (!IsChildWithParents(package)) {
        package_state_quit_early.Invalid(PackageValidationResult::PCKG_POLICY, "package-not-child-with-parents");
        return PackageMempoolAcceptResult(package_state_quit_early, {});
    }

    // IsChildWithParents() guarantees the package is > 1 transactions.
    assert(package.size() > 1);
    // The package must be 1 child with all of its unconfirmed parents. The package is expected to
    // be sorted, so the last transaction is the child.
    const auto& child = package.back();
    std::unordered_set<uint256, SaltedTxidHasher> unconfirmed_parent_txids;
    std::transform(package.cbegin(), package.cend() - 1,
                   std::inserter(unconfirmed_parent_txids, unconfirmed_parent_txids.end()),
                   [](const auto& tx) { return tx->GetHash(); });

    // All child inputs must refer to a preceding package transaction or a confirmed UTXO. The only
    // way to verify this is to look up the child's inputs in our current coins view (not including
    // mempool), and enforce that all parents not present in the package be available at chain tip.
    // Since this check can bring new coins into the coins cache, keep track of these coins and
    // uncache them if we don't end up submitting this package to the mempool.
    const CCoinsViewCache& coins_tip_cache = m_active_chainstate.CoinsTip();
    for (const auto& input : child->vin) {
        if (!coins_tip_cache.HaveCoinInCache(input.prevout)) {
            args.m_coins_to_uncache.push_back(input.prevout);
        }
    }
    // Using the MemPoolAccept m_view cache allows us to look up these same coins faster later.
    // This should be connecting directly to CoinsTip, not to m_viewmempool, because we specifically
    // require inputs to be confirmed if they aren't in the package.
    m_view.SetBackend(m_active_chainstate.CoinsTip());
    const auto package_or_confirmed = [this, &unconfirmed_parent_txids](const auto& input) {
         return unconfirmed_parent_txids.count(input.prevout.hash) > 0 || m_view.HaveCoin(input.prevout);
    };
    if (!std::all_of(child->vin.cbegin(), child->vin.cend(), package_or_confirmed)) {
        package_state_quit_early.Invalid(PackageValidationResult::PCKG_POLICY, "package-not-child-with-unconfirmed-parents");
        return PackageMempoolAcceptResult(package_state_quit_early, {});
    }
    // Protect against bugs where we pull more inputs from disk that miss being added to
    // coins_to_uncache. The backend will be connected again when needed in PreChecks.
    m_view.SetBackend(m_dummy);

    LOCK(m_pool.cs);
    // Stores results from which we will create the returned PackageMempoolAcceptResult.
    // A result may be changed if a mempool transaction is evicted later due to LimitMempoolSize().
    std::map<uint256, MempoolAcceptResult> results_final;
    // Results from individual validation which will be returned if no other result is available for
    // this transaction. "Nonfinal" because if a transaction fails by itself but succeeds later
    // (i.e. when evaluated with a fee-bumping child), the result in this map may be discarded.
    std::map<uint256, MempoolAcceptResult> individual_results_nonfinal;
    bool quit_early{false};
    std::vector<CTransactionRef> txns_package_eval;
    for (const auto& tx : package) {
        const auto& wtxid = tx->GetWitnessHash();
        const auto& txid = tx->GetHash();
        // There are 3 possibilities: already in mempool, same-txid-diff-wtxid already in mempool,
        // or not in mempool. An already confirmed tx is treated as one not in mempool, because all
        // we know is that the inputs aren't available.
        if (m_pool.exists(GenTxid::Wtxid(wtxid))) {
            // Exact transaction already exists in the mempool.
            // Node operators are free to set their mempool policies however they please, nodes may receive
            // transactions in different orders, and malicious counterparties may try to take advantage of
            // policy differences to pin or delay propagation of transactions. As such, it's possible for
            // some package transaction(s) to already be in the mempool, and we don't want to reject the
            // entire package in that case (as that could be a censorship vector). De-duplicate the
            // transactions that are already in the mempool, and only call AcceptMultipleTransactions() with
            // the new transactions. This ensures we don't double-count transaction counts and sizes when
            // checking ancestor/descendant limits, or double-count transaction fees for fee-related policy.
            const auto& entry{*Assert(m_pool.GetEntry(txid))};
            results_final.emplace(wtxid, MempoolAcceptResult::MempoolTx(entry.GetTxSize(), entry.GetFee()));
        } else if (m_pool.exists(GenTxid::Txid(txid))) {
            // Transaction with the same non-witness data but different witness (same txid,
            // different wtxid) already exists in the mempool.
            //
            // We don't allow replacement transactions right now, so just swap the package
            // transaction for the mempool one. Note that we are ignoring the validity of the
            // package transaction passed in.
            // TODO: allow witness replacement in packages.
            const auto& entry{*Assert(m_pool.GetEntry(txid))};
            // Provide the wtxid of the mempool tx so that the caller can look it up in the mempool.
            results_final.emplace(wtxid, MempoolAcceptResult::MempoolTxDifferentWitness(entry.GetTx().GetWitnessHash()));
        } else {
            // Transaction does not already exist in the mempool.
            // Try submitting the transaction on its own.
            const auto single_package_res = AcceptSubPackage({tx}, args);
            const auto& single_res = single_package_res.m_tx_results.at(wtxid);
            if (single_res.m_result_type == MempoolAcceptResult::ResultType::VALID) {
                // The transaction succeeded on its own and is now in the mempool. Don't include it
                // in package validation, because its fees should only be "used" once.
                assert(m_pool.exists(GenTxid::Wtxid(wtxid)));
                results_final.emplace(wtxid, single_res);
            } else if (single_res.m_state.GetResult() != TxValidationResult::TX_RECONSIDERABLE &&
                       single_res.m_state.GetResult() != TxValidationResult::TX_MISSING_INPUTS) {
                // Package validation policy only differs from individual policy in its evaluation
                // of feerate. For example, if a transaction fails here due to violation of a
                // consensus rule, the result will not change when it is submitted as part of a
                // package. To minimize the amount of repeated work, unless the transaction fails
                // due to feerate or missing inputs (its parent is a previous transaction in the
                // package that failed due to feerate), don't run package validation. Note that this
                // decision might not make sense if different types of packages are allowed in the
                // future.  Continue individually validating the rest of the transactions, because
                // some of them may still be valid.
                quit_early = true;
                package_state_quit_early.Invalid(PackageValidationResult::PCKG_TX, "transaction failed");
                individual_results_nonfinal.emplace(wtxid, single_res);
            } else {
                individual_results_nonfinal.emplace(wtxid, single_res);
                txns_package_eval.push_back(tx);
            }
        }
    }

    auto multi_submission_result = quit_early || txns_package_eval.empty() ? PackageMempoolAcceptResult(package_state_quit_early, {}) :
        AcceptSubPackage(txns_package_eval, args);
    PackageValidationState& package_state_final = multi_submission_result.m_state;

    // Make sure we haven't exceeded max mempool size.
    // Package transactions that were submitted to mempool or already in mempool may be evicted.
    LimitMempoolSize(m_pool, m_active_chainstate.CoinsTip());

    for (const auto& tx : package) {
        const auto& wtxid = tx->GetWitnessHash();
        if (multi_submission_result.m_tx_results.count(wtxid) > 0) {
            // We shouldn't have re-submitted if the tx result was already in results_final.
            Assume(results_final.count(wtxid) == 0);
            // If it was submitted, check to see if the tx is still in the mempool. It could have
            // been evicted due to LimitMempoolSize() above.
            const auto& txresult = multi_submission_result.m_tx_results.at(wtxid);
            if (txresult.m_result_type == MempoolAcceptResult::ResultType::VALID && !m_pool.exists(GenTxid::Wtxid(wtxid))) {
                package_state_final.Invalid(PackageValidationResult::PCKG_TX, "transaction failed");
                TxValidationState mempool_full_state;
                mempool_full_state.Invalid(TxValidationResult::TX_MEMPOOL_POLICY, "mempool full");
                results_final.emplace(wtxid, MempoolAcceptResult::Failure(mempool_full_state));
            } else {
                results_final.emplace(wtxid, txresult);
            }
        } else if (const auto it{results_final.find(wtxid)}; it != results_final.end()) {
            // Already-in-mempool transaction. Check to see if it's still there, as it could have
            // been evicted when LimitMempoolSize() was called.
            Assume(it->second.m_result_type != MempoolAcceptResult::ResultType::INVALID);
            Assume(individual_results_nonfinal.count(wtxid) == 0);
            // Query by txid to include the same-txid-different-witness ones.
            if (!m_pool.exists(GenTxid::Txid(tx->GetHash()))) {
                package_state_final.Invalid(PackageValidationResult::PCKG_TX, "transaction failed");
                TxValidationState mempool_full_state;
                mempool_full_state.Invalid(TxValidationResult::TX_MEMPOOL_POLICY, "mempool full");
                // Replace the previous result.
                results_final.erase(wtxid);
                results_final.emplace(wtxid, MempoolAcceptResult::Failure(mempool_full_state));
            }
        } else if (const auto it{individual_results_nonfinal.find(wtxid)}; it != individual_results_nonfinal.end()) {
            Assume(it->second.m_result_type == MempoolAcceptResult::ResultType::INVALID);
            // Interesting result from previous processing.
            results_final.emplace(wtxid, it->second);
        }
    }
    Assume(results_final.size() == package.size());
    return PackageMempoolAcceptResult(package_state_final, std::move(results_final));
}

} // anon namespace

MempoolAcceptResult AcceptToMemoryPool(Chainstate& active_chainstate, const CTransactionRef& tx,
                                       int64_t accept_time, bool bypass_limits, bool test_accept)
    EXCLUSIVE_LOCKS_REQUIRED(::cs_main)
{
    AssertLockHeld(::cs_main);
    const CChainParams& chainparams{active_chainstate.m_chainman.GetParams()};
    assert(active_chainstate.GetMempool() != nullptr);
    CTxMemPool& pool{*active_chainstate.GetMempool()};

    std::vector<COutPoint> coins_to_uncache;
    auto args = MemPoolAccept::ATMPArgs::SingleAccept(chainparams, accept_time, bypass_limits, coins_to_uncache, test_accept);
    MempoolAcceptResult result = MemPoolAccept(pool, active_chainstate).AcceptSingleTransaction(tx, args);
    if (result.m_result_type != MempoolAcceptResult::ResultType::VALID) {
        // Remove coins that were not present in the coins cache before calling
        // AcceptSingleTransaction(); this is to prevent memory DoS in case we receive a large
        // number of invalid transactions that attempt to overrun the in-memory coins cache
        // (`CCoinsViewCache::cacheCoins`).

        for (const COutPoint& hashTx : coins_to_uncache)
            active_chainstate.CoinsTip().Uncache(hashTx);
        TRACE2(mempool, rejected,
                tx->GetHash().data(),
                result.m_state.GetRejectReason().c_str()
        );
    }
    // After we've (potentially) uncached entries, ensure our coins cache is still within its size limits
    BlockValidationState state_dummy;
    active_chainstate.FlushStateToDisk(state_dummy, FlushStateMode::PERIODIC);
    return result;
}

PackageMempoolAcceptResult ProcessNewPackage(Chainstate& active_chainstate, CTxMemPool& pool,
                                                   const Package& package, bool test_accept)
{
    AssertLockHeld(cs_main);
    assert(!package.empty());
    assert(std::all_of(package.cbegin(), package.cend(), [](const auto& tx){return tx != nullptr;}));

    std::vector<COutPoint> coins_to_uncache;
    const CChainParams& chainparams = active_chainstate.m_chainman.GetParams();
    auto result = [&]() EXCLUSIVE_LOCKS_REQUIRED(cs_main) {
        AssertLockHeld(cs_main);
        if (test_accept) {
            auto args = MemPoolAccept::ATMPArgs::PackageTestAccept(chainparams, GetTime(), coins_to_uncache);
            return MemPoolAccept(pool, active_chainstate).AcceptMultipleTransactions(package, args);
        } else {
            auto args = MemPoolAccept::ATMPArgs::PackageChildWithParents(chainparams, GetTime(), coins_to_uncache);
            return MemPoolAccept(pool, active_chainstate).AcceptPackage(package, args);
        }
    }();

    // Uncache coins pertaining to transactions that were not submitted to the mempool.
    if (test_accept || result.m_state.IsInvalid()) {
        for (const COutPoint& hashTx : coins_to_uncache) {
            active_chainstate.CoinsTip().Uncache(hashTx);
        }
    }
    // Ensure the coins cache is still within limits.
    BlockValidationState state_dummy;
    active_chainstate.FlushStateToDisk(state_dummy, FlushStateMode::PERIODIC);
    return result;
}

//////////////////////////////////////////////////////////////////////////////
//
// CBlock and CBlockIndex
//

bool CheckProofOfWork(const CBlockHeader& block, const Consensus::Params& params)
{
    if (!block.pow.isValid (block.GetHash(), params))
        return error("%s : proof of work failed", __func__);
    return true;
}

CAmount GetBlockSubsidy(int nHeight, const Consensus::Params& consensusParams)
{
    /* Special rule:  Before the post-ICO fork, the block reward is always set
       to 1 CHI except for regtest net.  (The latter exception is so that
       we do not have to update many magic values in tests.)  */
    if (!consensusParams.fPowNoRetargeting
          && !consensusParams.rules->ForkInEffect (Consensus::Fork::POST_ICO,
                                                   nHeight))
        return COIN;

    int halvings = nHeight / consensusParams.nSubsidyHalvingInterval;
    // Force block reward to zero when right shift is undefined.
    if (halvings >= 64)
        return 0;

    CAmount nSubsidy = consensusParams.initialSubsidy;
    // Subsidy is cut in half every 2,100,000 blocks which will occur approximately every 4 years.
    nSubsidy >>= halvings;
    return nSubsidy;
}

CoinsViews::CoinsViews(DBParams db_params, CoinsViewOptions options)
    : m_dbview{std::move(db_params), std::move(options)},
      m_catcherview(&m_dbview) {}

void CoinsViews::InitCache()
{
    AssertLockHeld(::cs_main);
    m_cacheview = std::make_unique<CCoinsViewCache>(&m_catcherview);
}

Chainstate::Chainstate(
    CTxMemPool* mempool,
    BlockManager& blockman,
    ChainstateManager& chainman,
    std::optional<uint256> from_snapshot_blockhash)
    : m_mempool(mempool),
      m_blockman(blockman),
      m_chainman(chainman),
      m_from_snapshot_blockhash(from_snapshot_blockhash) {}

const CBlockIndex* Chainstate::SnapshotBase()
{
    if (!m_from_snapshot_blockhash) return nullptr;
    if (!m_cached_snapshot_base) m_cached_snapshot_base = Assert(m_chainman.m_blockman.LookupBlockIndex(*m_from_snapshot_blockhash));
    return m_cached_snapshot_base;
}

void Chainstate::InitCoinsDB(
    size_t cache_size_bytes,
    bool in_memory,
    bool should_wipe,
    fs::path leveldb_name)
{
    if (m_from_snapshot_blockhash) {
        leveldb_name += node::SNAPSHOT_CHAINSTATE_SUFFIX;
    }

    m_coins_views = std::make_unique<CoinsViews>(
        DBParams{
            .path = m_chainman.m_options.datadir / leveldb_name,
            .cache_bytes = cache_size_bytes,
            .memory_only = in_memory,
            .wipe_data = should_wipe,
            .obfuscate = true,
            .options = m_chainman.m_options.coins_db},
        m_chainman.m_options.coins_view);
}

void Chainstate::InitCoinsCache(size_t cache_size_bytes)
{
    AssertLockHeld(::cs_main);
    assert(m_coins_views != nullptr);
    m_coinstip_cache_size_bytes = cache_size_bytes;
    m_coins_views->InitCache();
}

// Note that though this is marked const, we may end up modifying `m_cached_finished_ibd`, which
// is a performance-related implementation detail. This function must be marked
// `const` so that `CValidationInterface` clients (which are given a `const Chainstate*`)
// can call it.
//
bool ChainstateManager::IsInitialBlockDownload() const
{
    // Optimization: pre-test latch before taking the lock.
    if (m_cached_finished_ibd.load(std::memory_order_relaxed))
        return false;

    LOCK(cs_main);
    if (m_cached_finished_ibd.load(std::memory_order_relaxed))
        return false;
    if (m_blockman.LoadingBlocks()) {
        return true;
    }
    CChain& chain{ActiveChain()};
    if (chain.Tip() == nullptr) {
        return true;
    }
    if (chain.Tip()->nChainWork < MinimumChainWork()) {
        return true;
    }
    if (chain.Tip()->Time() < Now<NodeSeconds>() - m_options.max_tip_age) {
        return true;
    }
    LogPrintf("Leaving InitialBlockDownload (latching to false)\n");
    m_cached_finished_ibd.store(true, std::memory_order_relaxed);
    return false;
}

void Chainstate::CheckForkWarningConditions()
{
    AssertLockHeld(cs_main);

    // Before we get past initial download, we cannot reliably alert about forks
    // (we assume we don't get stuck on a fork before finishing our initial sync)
    if (m_chainman.IsInitialBlockDownload()) {
        return;
    }

    if (m_chainman.m_best_invalid && m_chainman.m_best_invalid->nChainWork > m_chain.Tip()->nChainWork + (GetBlockProof(*m_chain.Tip()) * 6)) {
        LogPrintf("%s: Warning: Found invalid chain at least ~6 blocks longer than our best chain.\nChain state database corruption likely.\n", __func__);
        SetfLargeWorkInvalidChainFound(true);
    } else {
        SetfLargeWorkInvalidChainFound(false);
    }
}

// Called both upon regular invalid block discovery *and* InvalidateBlock
void Chainstate::InvalidChainFound(CBlockIndex* pindexNew)
{
    AssertLockHeld(cs_main);
    if (!m_chainman.m_best_invalid || pindexNew->nChainWork > m_chainman.m_best_invalid->nChainWork) {
        m_chainman.m_best_invalid = pindexNew;
    }
    if (m_chainman.m_best_header != nullptr && m_chainman.m_best_header->GetAncestor(pindexNew->nHeight) == pindexNew) {
        m_chainman.m_best_header = m_chain.Tip();
    }

    LogPrintf("%s: invalid block=%s  height=%d  log2_work=%f  date=%s\n", __func__,
      pindexNew->GetBlockHash().ToString(), pindexNew->nHeight,
      log(pindexNew->nChainWork.getdouble())/log(2.0), FormatISO8601DateTime(pindexNew->GetBlockTime()));
    CBlockIndex *tip = m_chain.Tip();
    assert (tip);
    LogPrintf("%s:  current best=%s  height=%d  log2_work=%f  date=%s\n", __func__,
      tip->GetBlockHash().ToString(), m_chain.Height(), log(tip->nChainWork.getdouble())/log(2.0),
      FormatISO8601DateTime(tip->GetBlockTime()));
    CheckForkWarningConditions();
}

// Same as InvalidChainFound, above, except not called directly from InvalidateBlock,
// which does its own setBlockIndexCandidates management.
void Chainstate::InvalidBlockFound(CBlockIndex* pindex, const BlockValidationState& state)
{
    AssertLockHeld(cs_main);
    if (state.GetResult() != BlockValidationResult::BLOCK_MUTATED) {
        pindex->nStatus |= BLOCK_FAILED_VALID;
        m_chainman.m_failed_blocks.insert(pindex);
        m_blockman.m_dirty_blockindex.insert(pindex);
        setBlockIndexCandidates.erase(pindex);
        InvalidChainFound(pindex);
    }
}

void UpdateCoins(const CTransaction& tx, CCoinsViewCache& inputs, CTxUndo &txundo, int nHeight)
{
    // mark inputs spent
    if (!tx.IsCoinBase()) {
        txundo.vprevout.reserve(tx.vin.size());
        for (const CTxIn &txin : tx.vin) {
            txundo.vprevout.emplace_back();
            bool is_spent = inputs.SpendCoin(txin.prevout, &txundo.vprevout.back());
            assert(is_spent);
        }
    }
    // add outputs
    AddCoins(inputs, tx, nHeight);
}

bool CScriptCheck::operator()() {
    const CScript &scriptSig = ptxTo->vin[nIn].scriptSig;
    const CScriptWitness *witness = &ptxTo->vin[nIn].scriptWitness;
    return VerifyScript(scriptSig, m_tx_out.scriptPubKey, witness, nFlags, CachingTransactionSignatureChecker(ptxTo, nIn, m_tx_out.nValue, cacheStore, *txdata), &error);
}

static CuckooCache::cache<uint256, SignatureCacheHasher> g_scriptExecutionCache;
static CSHA256 g_scriptExecutionCacheHasher;

bool InitScriptExecutionCache(size_t max_size_bytes)
{
    // Setup the salted hasher
    uint256 nonce = GetRandHash();
    // We want the nonce to be 64 bytes long to force the hasher to process
    // this chunk, which makes later hash computations more efficient. We
    // just write our 32-byte entropy twice to fill the 64 bytes.
    g_scriptExecutionCacheHasher.Write(nonce.begin(), 32);
    g_scriptExecutionCacheHasher.Write(nonce.begin(), 32);

    auto setup_results = g_scriptExecutionCache.setup_bytes(max_size_bytes);
    if (!setup_results) return false;

    const auto [num_elems, approx_size_bytes] = *setup_results;
    LogPrintf("Using %zu MiB out of %zu MiB requested for script execution cache, able to store %zu elements\n",
              approx_size_bytes >> 20, max_size_bytes >> 20, num_elems);
    return true;
}

/**
 * Check whether all of this transaction's input scripts succeed.
 *
 * This involves ECDSA signature checks so can be computationally intensive. This function should
 * only be called after the cheap sanity checks in CheckTxInputs passed.
 *
 * If pvChecks is not nullptr, script checks are pushed onto it instead of being performed inline. Any
 * script checks which are not necessary (eg due to script execution cache hits) are, obviously,
 * not pushed onto pvChecks/run.
 *
 * Setting cacheSigStore/cacheFullScriptStore to false will remove elements from the corresponding cache
 * which are matched. This is useful for checking blocks where we will likely never need the cache
 * entry again.
 *
 * Note that we may set state.reason to NOT_STANDARD for extra soft-fork flags in flags, block-checking
 * callers should probably reset it to CONSENSUS in such cases.
 *
 * Non-static (and re-declared) in src/test/txvalidationcache_tests.cpp
 */
bool CheckInputScripts(const CTransaction& tx, TxValidationState& state,
                       const CCoinsViewCache& inputs, unsigned int flags, bool cacheSigStore,
                       bool cacheFullScriptStore, PrecomputedTransactionData& txdata,
                       std::vector<CScriptCheck>* pvChecks)
{
    if (tx.IsCoinBase()) return true;

    if (pvChecks) {
        pvChecks->reserve(tx.vin.size());
    }

    // First check if script executions have been cached with the same
    // flags. Note that this assumes that the inputs provided are
    // correct (ie that the transaction hash which is in tx's prevouts
    // properly commits to the scriptPubKey in the inputs view of that
    // transaction).
    uint256 hashCacheEntry;
    CSHA256 hasher = g_scriptExecutionCacheHasher;
    hasher.Write(UCharCast(tx.GetWitnessHash().begin()), 32).Write((unsigned char*)&flags, sizeof(flags)).Finalize(hashCacheEntry.begin());
    AssertLockHeld(cs_main); //TODO: Remove this requirement by making CuckooCache not require external locks
    if (g_scriptExecutionCache.contains(hashCacheEntry, !cacheFullScriptStore)) {
        return true;
    }

    if (!txdata.m_spent_outputs_ready) {
        std::vector<CTxOut> spent_outputs;
        spent_outputs.reserve(tx.vin.size());

        for (const auto& txin : tx.vin) {
            const COutPoint& prevout = txin.prevout;
            const Coin& coin = inputs.AccessCoin(prevout);
            assert(!coin.IsSpent());
            spent_outputs.emplace_back(coin.out);
        }
        txdata.Init(tx, std::move(spent_outputs));
    }
    assert(txdata.m_spent_outputs.size() == tx.vin.size());

    for (unsigned int i = 0; i < tx.vin.size(); i++) {

        // We very carefully only pass in things to CScriptCheck which
        // are clearly committed to by tx' witness hash. This provides
        // a sanity check that our caching is not introducing consensus
        // failures through additional data in, eg, the coins being
        // spent being checked as a part of CScriptCheck.

        // Verify signature
        CScriptCheck check(txdata.m_spent_outputs[i], tx, i, flags, cacheSigStore, &txdata);
        if (pvChecks) {
            pvChecks->emplace_back(std::move(check));
        } else if (!check()) {
            if (flags & STANDARD_NOT_MANDATORY_VERIFY_FLAGS) {
                // Check whether the failure was caused by a
                // non-mandatory script verification check, such as
                // non-standard DER encodings or non-null dummy
                // arguments; if so, ensure we return NOT_STANDARD
                // instead of CONSENSUS to avoid downstream users
                // splitting the network between upgraded and
                // non-upgraded nodes by banning CONSENSUS-failing
                // data providers.
                CScriptCheck check2(txdata.m_spent_outputs[i], tx, i,
                        flags & ~STANDARD_NOT_MANDATORY_VERIFY_FLAGS, cacheSigStore, &txdata);
                if (check2())
                    return state.Invalid(TxValidationResult::TX_NOT_STANDARD, strprintf("non-mandatory-script-verify-flag (%s)", ScriptErrorString(check.GetScriptError())));
            }
            // MANDATORY flag failures correspond to
            // TxValidationResult::TX_CONSENSUS. Because CONSENSUS
            // failures are the most serious case of validation
            // failures, we may need to consider using
            // RECENT_CONSENSUS_CHANGE for any script failure that
            // could be due to non-upgraded nodes which we may want to
            // support, to avoid splitting the network (but this
            // depends on the details of how net_processing handles
            // such errors).
            return state.Invalid(TxValidationResult::TX_CONSENSUS, strprintf("mandatory-script-verify-flag-failed (%s)", ScriptErrorString(check.GetScriptError())));
        }
    }

    if (cacheFullScriptStore && !pvChecks) {
        // We executed all of the provided scripts, and were told to
        // cache the result. Do so now.
        g_scriptExecutionCache.insert(hashCacheEntry);
    }

    return true;
}

bool FatalError(Notifications& notifications, BlockValidationState& state, const std::string& strMessage, const bilingual_str& userMessage)
{
    notifications.fatalError(strMessage, userMessage);
    return state.Error(strMessage);
}

/**
 * Restore the UTXO in a Coin at a given COutPoint
 * @param undo The Coin to be restored.
 * @param view The coins view to which to apply the changes.
 * @param out The out point that corresponds to the tx input.
 * @return A DisconnectResult as an int
 */
int ApplyTxInUndo(Coin&& undo, CCoinsViewCache& view, const COutPoint& out)
{
    bool fClean = true;

    if (view.HaveCoin(out)) fClean = false; // overwriting transaction output

    // The potential_overwrite parameter to AddCoin is only allowed to be false if we know for
    // sure that the coin did not already exist in the cache. As we have queried for that above
    // using HaveCoin, we don't need to guess. When fClean is false, a coin already existed and
    // it is an overwrite.
    view.AddCoin(out, std::move(undo), !fClean);

    return fClean ? DISCONNECT_OK : DISCONNECT_UNCLEAN;
}

/** Undo the effects of this block (with given index) on the UTXO set represented by coins.
 *  When FAILED is returned, view is left in an indeterminate state. */
DisconnectResult Chainstate::DisconnectBlock(const CBlock& block, const CBlockIndex* pindex, CCoinsViewCache& view)
{
    AssertLockHeld(::cs_main);
    bool fClean = true;

    CBlockUndo blockUndo;
    if (!m_blockman.UndoReadFromDisk(blockUndo, *pindex)) {
        error("DisconnectBlock(): failure reading undo data");
        return DISCONNECT_FAILED;
    }

    if (blockUndo.vtxundo.size() + 1 != block.vtx.size()) {
        error("DisconnectBlock(): block and undo data inconsistent");
        return DISCONNECT_FAILED;
    }

    // undo transactions in reverse order
    for (int i = block.vtx.size() - 1; i >= 0; i--) {
        const CTransaction &tx = *(block.vtx[i]);
        Txid hash = tx.GetHash();
        bool is_coinbase = tx.IsCoinBase();

        // Check that all outputs are available and match the outputs in the block itself
        // exactly.
        for (size_t o = 0; o < tx.vout.size(); o++) {
            if (!tx.vout[o].scriptPubKey.IsUnspendable()) {
                COutPoint out(hash, o);
                Coin coin;
                bool is_spent = view.SpendCoin(out, &coin);
                if (!is_spent || tx.vout[o] != coin.out || pindex->nHeight != coin.nHeight || is_coinbase != coin.fCoinBase) {
                    fClean = false;
                }
            }
        }

        // restore inputs
        if (i > 0) { // not coinbases
            CTxUndo &txundo = blockUndo.vtxundo[i-1];
            if (txundo.vprevout.size() != tx.vin.size()) {
                error("DisconnectBlock(): transaction and undo data inconsistent");
                return DISCONNECT_FAILED;
            }
            for (unsigned int j = tx.vin.size(); j > 0;) {
                --j;
                const COutPoint& out = tx.vin[j].prevout;
                int res = ApplyTxInUndo(std::move(txundo.vprevout[j]), view, out);
                if (res == DISCONNECT_FAILED) return DISCONNECT_FAILED;
                fClean = fClean && res != DISCONNECT_UNCLEAN;
            }
            // At this point, all of txundo.vprevout should have been moved out.
        }
    }

    // undo name operations in reverse order
    std::vector<CNameTxUndo>::const_reverse_iterator nameUndoIter;
    for (nameUndoIter = blockUndo.vnameundo.rbegin ();
         nameUndoIter != blockUndo.vnameundo.rend (); ++nameUndoIter)
      nameUndoIter->apply (view);

    // move best block pointer to prevout block
    view.SetBestBlock(pindex->pprev->GetBlockHash());

    return fClean ? DISCONNECT_OK : DISCONNECT_UNCLEAN;
}

/**
 * Threshold condition checker that triggers when unknown versionbits are seen on the network.
 */
class WarningBitsConditionChecker : public AbstractThresholdConditionChecker
{
private:
    const ChainstateManager& m_chainman;
    int m_bit;

public:
    explicit WarningBitsConditionChecker(const ChainstateManager& chainman, int bit) : m_chainman{chainman}, m_bit(bit) {}

    int64_t BeginTime(const Consensus::Params& params) const override { return 0; }
    int64_t EndTime(const Consensus::Params& params) const override { return std::numeric_limits<int64_t>::max(); }
    int Period(const Consensus::Params& params) const override { return params.nMinerConfirmationWindow; }
    int Threshold(const Consensus::Params& params) const override { return params.nRuleChangeActivationThreshold; }

    bool Condition(const CBlockIndex* pindex, const Consensus::Params& params) const override
    {
        return pindex->nHeight >= params.MinBIP9WarningHeight &&
               ((pindex->nVersion & VERSIONBITS_TOP_MASK) == VERSIONBITS_TOP_BITS) &&
               ((pindex->nVersion >> m_bit) & 1) != 0 &&
               ((m_chainman.m_versionbitscache.ComputeBlockVersion(pindex->pprev, params) >> m_bit) & 1) == 0;
    }
};

static unsigned int GetBlockScriptFlags(const CBlockIndex& block_index, const ChainstateManager& chainman)
{
    const Consensus::Params& consensusparams = chainman.GetConsensus();

    uint32_t flags{SCRIPT_VERIFY_NONE};

    /* We allow overriding flags with exceptions, in case a few historical
       blocks violate a softfork that got activated later, and which we want
       to otherwise enforce unconditionally.  For now, there are no
       flags enforced unconditionally, though.  */
    const auto it{consensusparams.script_flag_exceptions.find(*Assert(block_index.phashBlock))};
    if (it != consensusparams.script_flag_exceptions.end()) {
        flags = it->second;
    }

    if (DeploymentActiveAt(block_index, chainman, Consensus::DEPLOYMENT_P2SH)) {
        flags |= SCRIPT_VERIFY_P2SH;
    }

    // Enforce the DERSIG (BIP66) rule
    if (DeploymentActiveAt(block_index, chainman, Consensus::DEPLOYMENT_DERSIG)) {
        flags |= SCRIPT_VERIFY_DERSIG;
    }

    // Enforce CHECKLOCKTIMEVERIFY (BIP65)
    if (DeploymentActiveAt(block_index, chainman, Consensus::DEPLOYMENT_CLTV)) {
        flags |= SCRIPT_VERIFY_CHECKLOCKTIMEVERIFY;
    }

    // Enforce CHECKSEQUENCEVERIFY (BIP112)
    if (DeploymentActiveAt(block_index, chainman, Consensus::DEPLOYMENT_CSV)) {
        flags |= SCRIPT_VERIFY_CHECKSEQUENCEVERIFY;
    }

    // Enforce Taproot (BIP340-BIP342)
    if (DeploymentActiveAt(block_index, chainman, Consensus::DEPLOYMENT_TAPROOT)) {
        flags |= SCRIPT_VERIFY_TAPROOT;
    }

    // Enforce BIP147 NULLDUMMY (activated simultaneously with segwit)
    if (DeploymentActiveAt(block_index, chainman, Consensus::DEPLOYMENT_SEGWIT)) {
        flags |= SCRIPT_VERIFY_NULLDUMMY;
        flags |= SCRIPT_VERIFY_WITNESS;
    }

    return flags;
}


static SteadyClock::duration time_check{};
static SteadyClock::duration time_forks{};
static SteadyClock::duration time_connect{};
static SteadyClock::duration time_verify{};
static SteadyClock::duration time_undo{};
static SteadyClock::duration time_index{};
static SteadyClock::duration time_total{};
static int64_t num_blocks_total = 0;

/** Apply the effects of this block (with given index) on the UTXO set represented by coins.
 *  Validity checks that depend on the UTXO set are also done; ConnectBlock()
 *  can fail if those validity checks fail (among other reasons). */
bool Chainstate::ConnectBlock(const CBlock& block, BlockValidationState& state, CBlockIndex* pindex,
                              CCoinsViewCache& view,
                              bool fJustCheck)
{
    AssertLockHeld(cs_main);
    assert(pindex);

    uint256 block_hash{block.GetHash()};
    assert(*pindex->phashBlock == block_hash);
    const bool parallel_script_checks{m_chainman.GetCheckQueue().HasThreads()};

    const auto time_start{SteadyClock::now()};
    const CChainParams& params{m_chainman.GetParams()};

    // Check it again in case a previous version let a bad block in
    // NOTE: We don't currently (re-)invoke ContextualCheckBlock() or
    // ContextualCheckBlockHeader() here. This means that if we add a new
    // consensus rule that is enforced in one of those two functions, then we
    // may have let in a block that violates the rule prior to updating the
    // software, and we would NOT be enforcing the rule here. Fully solving
    // upgrade from one software version to the next after a consensus rule
    // change is potentially tricky and issue-specific (see NeedsRedownload()
    // for one approach that was used for BIP 141 deployment).
    // Also, currently the rule against blocks more than 2 hours in the future
    // is enforced in ContextualCheckBlockHeader(); we wouldn't want to
    // re-enforce that rule here (at least until we make it impossible for
    // the clock to go backward).
    if (!CheckBlock(block, state, params.GetConsensus(), !fJustCheck, !fJustCheck)) {
        if (state.GetResult() == BlockValidationResult::BLOCK_MUTATED) {
            // We don't write down blocks to disk if they may have been
            // corrupted, so this should be impossible unless we're having hardware
            // problems.
            return FatalError(m_chainman.GetNotifications(), state, "Corrupt block found indicating potential hardware failure; shutting down");
        }
        return error("%s: Consensus::CheckBlock: %s", __func__, state.ToString());
    }

    // verify that the view's current state corresponds to the previous block
    uint256 hashPrevBlock = pindex->pprev == nullptr ? uint256() : pindex->pprev->GetBlockHash();
    assert(hashPrevBlock == view.GetBestBlock());

    num_blocks_total++;

    /* In Xaya, the genesis block tx is spendable (premine).  Thus no
       special rule is needed here (as in Bitcoin and Namecoin).  */

    bool fScriptChecks = true;
    if (!m_chainman.AssumedValidBlock().IsNull()) {
        // We've been configured with the hash of a block which has been externally verified to have a valid history.
        // A suitable default value is included with the software and updated from time to time.  Because validity
        //  relative to a piece of software is an objective fact these defaults can be easily reviewed.
        // This setting doesn't force the selection of any particular chain but makes validating some faster by
        //  effectively caching the result of part of the verification.
        BlockMap::const_iterator it{m_blockman.m_block_index.find(m_chainman.AssumedValidBlock())};
        if (it != m_blockman.m_block_index.end()) {
            if (it->second.GetAncestor(pindex->nHeight) == pindex &&
                m_chainman.m_best_header->GetAncestor(pindex->nHeight) == pindex &&
                m_chainman.m_best_header->nChainWork >= m_chainman.MinimumChainWork()) {
                // This block is a member of the assumed verified chain and an ancestor of the best header.
                // Script verification is skipped when connecting blocks under the
                // assumevalid block. Assuming the assumevalid block is valid this
                // is safe because block merkle hashes are still computed and checked,
                // Of course, if an assumed valid block is invalid due to false scriptSigs
                // this optimization would allow an invalid chain to be accepted.
                // The equivalent time check discourages hash power from extorting the network via DOS attack
                //  into accepting an invalid block through telling users they must manually set assumevalid.
                //  Requiring a software change or burying the invalid block, regardless of the setting, makes
                //  it hard to hide the implication of the demand.  This also avoids having release candidates
                //  that are hardly doing any signature verification at all in testing without having to
                //  artificially set the default assumed verified block further back.
                // The test against the minimum chain work prevents the skipping when denied access to any chain at
                //  least as good as the expected chain.
                fScriptChecks = (GetBlockProofEquivalentTime(*m_chainman.m_best_header, *pindex, *m_chainman.m_best_header, params.GetConsensus()) <= 60 * 60 * 12);
            }
        }
    }

    const auto time_1{SteadyClock::now()};
    time_check += time_1 - time_start;
    LogPrint(BCLog::BENCH, "    - Sanity checks: %.2fms [%.2fs (%.2fms/blk)]\n",
             Ticks<MillisecondsDouble>(time_1 - time_start),
             Ticks<SecondsDouble>(time_check),
             Ticks<MillisecondsDouble>(time_check) / num_blocks_total);

    // Xaya has BIP34 activated from the start, so there's no need for the
    // BIP30 checks.

    // Enforce BIP68 (sequence locks)
    int nLockTimeFlags = 0;
    if (DeploymentActiveAt(*pindex, m_chainman, Consensus::DEPLOYMENT_CSV)) {
        nLockTimeFlags |= LOCKTIME_VERIFY_SEQUENCE;
    }

    // Get the script flags for this block
    unsigned int flags{GetBlockScriptFlags(*pindex, m_chainman)};

    const auto time_2{SteadyClock::now()};
    time_forks += time_2 - time_1;
    LogPrint(BCLog::BENCH, "    - Fork checks: %.2fms [%.2fs (%.2fms/blk)]\n",
             Ticks<MillisecondsDouble>(time_2 - time_1),
             Ticks<SecondsDouble>(time_forks),
             Ticks<MillisecondsDouble>(time_forks) / num_blocks_total);

    CBlockUndo blockundo;

    // Precomputed transaction data pointers must not be invalidated
    // until after `control` has run the script checks (potentially
    // in multiple threads). Preallocate the vector size so a new allocation
    // doesn't invalidate pointers into the vector, and keep txsdata in scope
    // for as long as `control`.
    CCheckQueueControl<CScriptCheck> control(fScriptChecks && parallel_script_checks ? &m_chainman.GetCheckQueue() : nullptr);
    std::vector<PrecomputedTransactionData> txsdata(block.vtx.size());

    std::vector<int> prevheights;
    CAmount nFees = 0;
    int nInputs = 0;
    int64_t nSigOpsCost = 0;
    blockundo.vtxundo.reserve(block.vtx.size() - 1);
    for (unsigned int i = 0; i < block.vtx.size(); i++)
    {
        const CTransaction &tx = *(block.vtx[i]);

        nInputs += tx.vin.size();

        if (!tx.IsCoinBase())
        {
            CAmount txfee = 0;
            TxValidationState tx_state;
            if (!Consensus::CheckTxInputs(tx, tx_state, view, pindex->nHeight, txfee)) {
                // Any transaction validation failure in ConnectBlock is a block consensus failure
                state.Invalid(BlockValidationResult::BLOCK_CONSENSUS,
                            tx_state.GetRejectReason(), tx_state.GetDebugMessage());
                return error("%s: Consensus::CheckTxInputs: %s, %s", __func__, tx.GetHash().ToString(), state.ToString());
            }
            nFees += txfee;
            if (!MoneyRange(nFees)) {
                LogPrintf("ERROR: %s: accumulated fee in the block out of range.\n", __func__);
                return state.Invalid(BlockValidationResult::BLOCK_CONSENSUS, "bad-txns-accumulated-fee-outofrange");
            }

            // Check that transaction is BIP68 final
            // BIP68 lock checks (as opposed to nLockTime checks) must
            // be in ConnectBlock because they require the UTXO set
            prevheights.resize(tx.vin.size());
            for (size_t j = 0; j < tx.vin.size(); j++) {
                prevheights[j] = view.AccessCoin(tx.vin[j].prevout).nHeight;
            }

            if (!SequenceLocks(tx, nLockTimeFlags, prevheights, *pindex)) {
                LogPrintf("ERROR: %s: contains a non-BIP68-final transaction\n", __func__);
                return state.Invalid(BlockValidationResult::BLOCK_CONSENSUS, "bad-txns-nonfinal");
            }
        }

        // GetTransactionSigOpCost counts 3 types of sigops:
        // * legacy (always)
        // * p2sh (when P2SH enabled in flags and excludes coinbase)
        // * witness (when witness enabled in flags and excludes coinbase)
        nSigOpsCost += GetTransactionSigOpCost(tx, view, flags);
        if (nSigOpsCost > MAX_BLOCK_SIGOPS_COST) {
            LogPrintf("ERROR: ConnectBlock(): too many sigops\n");
            return state.Invalid(BlockValidationResult::BLOCK_CONSENSUS, "bad-blk-sigops");
        }

        if (!tx.IsCoinBase())
        {
            std::vector<CScriptCheck> vChecks;
            bool fCacheResults = fJustCheck; /* Don't cache results if we're actually connecting blocks (still consult the cache, though) */
            TxValidationState tx_state;
            if (fScriptChecks && !CheckInputScripts(tx, tx_state, view, flags, fCacheResults, fCacheResults, txsdata[i], parallel_script_checks ? &vChecks : nullptr)) {
                // Any transaction validation failure in ConnectBlock is a block consensus failure
                state.Invalid(BlockValidationResult::BLOCK_CONSENSUS,
                              tx_state.GetRejectReason(), tx_state.GetDebugMessage());
                return error("ConnectBlock(): CheckInputScripts on %s failed with %s",
                    tx.GetHash().ToString(), state.ToString());
            }
            control.Add(std::move(vChecks));
        }

        CTxUndo undoDummy;
        if (i > 0) {
            blockundo.vtxundo.emplace_back();
        }
        UpdateCoins(tx, view, i == 0 ? undoDummy : blockundo.vtxundo.back(), pindex->nHeight);
        ApplyNameTransaction(tx, pindex->nHeight, view, blockundo);
    }
    const auto time_3{SteadyClock::now()};
    time_connect += time_3 - time_2;
    LogPrint(BCLog::BENCH, "      - Connect %u transactions: %.2fms (%.3fms/tx, %.3fms/txin) [%.2fs (%.2fms/blk)]\n", (unsigned)block.vtx.size(),
             Ticks<MillisecondsDouble>(time_3 - time_2), Ticks<MillisecondsDouble>(time_3 - time_2) / block.vtx.size(),
             nInputs <= 1 ? 0 : Ticks<MillisecondsDouble>(time_3 - time_2) / (nInputs - 1),
             Ticks<SecondsDouble>(time_connect),
             Ticks<MillisecondsDouble>(time_connect) / num_blocks_total);

    /* Special rule:  Allow too high payout for genesis blocks.  They are used
       to add the premine coins.  */
    CAmount blockReward = nFees + GetBlockSubsidy(pindex->nHeight, params.GetConsensus());
    const bool isGenesis = (block.GetHash () == params.GetConsensus ().hashGenesisBlock);
    if (!isGenesis && block.vtx[0]->GetValueOut() > blockReward) {
        LogPrintf("ERROR: ConnectBlock(): coinbase pays too much (actual=%d vs limit=%d)\n", block.vtx[0]->GetValueOut(), blockReward);
        return state.Invalid(BlockValidationResult::BLOCK_CONSENSUS, "bad-cb-amount");
    }

    if (!control.Wait()) {
        LogPrintf("ERROR: %s: CheckQueue failed\n", __func__);
        return state.Invalid(BlockValidationResult::BLOCK_CONSENSUS, "block-validation-failed");
    }
    const auto time_4{SteadyClock::now()};
    time_verify += time_4 - time_2;
    LogPrint(BCLog::BENCH, "    - Verify %u txins: %.2fms (%.3fms/txin) [%.2fs (%.2fms/blk)]\n", nInputs - 1,
             Ticks<MillisecondsDouble>(time_4 - time_2),
             nInputs <= 1 ? 0 : Ticks<MillisecondsDouble>(time_4 - time_2) / (nInputs - 1),
             Ticks<SecondsDouble>(time_verify),
             Ticks<MillisecondsDouble>(time_verify) / num_blocks_total);

    if (fJustCheck)
        return true;

    if (!isGenesis && !m_blockman.WriteUndoDataForBlock(blockundo, state, *pindex)) {
        return false;
    }

    const auto time_5{SteadyClock::now()};
    time_undo += time_5 - time_4;
    LogPrint(BCLog::BENCH, "    - Write undo data: %.2fms [%.2fs (%.2fms/blk)]\n",
             Ticks<MillisecondsDouble>(time_5 - time_4),
             Ticks<SecondsDouble>(time_undo),
             Ticks<MillisecondsDouble>(time_undo) / num_blocks_total);

    if (!pindex->IsValid(BLOCK_VALID_SCRIPTS)) {
        pindex->RaiseValidity(BLOCK_VALID_SCRIPTS);
        m_blockman.m_dirty_blockindex.insert(pindex);
    }

    // add this block to the view's block chain
    view.SetBestBlock(pindex->GetBlockHash());

    const auto time_6{SteadyClock::now()};
    time_index += time_6 - time_5;
    LogPrint(BCLog::BENCH, "    - Index writing: %.2fms [%.2fs (%.2fms/blk)]\n",
             Ticks<MillisecondsDouble>(time_6 - time_5),
             Ticks<SecondsDouble>(time_index),
             Ticks<MillisecondsDouble>(time_index) / num_blocks_total);

    TRACE6(validation, block_connected,
        block_hash.data(),
        pindex->nHeight,
        block.vtx.size(),
        nInputs,
        nSigOpsCost,
        time_5 - time_start // in microseconds (µs)
    );

    return true;
}

CoinsCacheSizeState Chainstate::GetCoinsCacheSizeState()
{
    AssertLockHeld(::cs_main);
    return this->GetCoinsCacheSizeState(
        m_coinstip_cache_size_bytes,
        m_mempool ? m_mempool->m_max_size_bytes : 0);
}

CoinsCacheSizeState Chainstate::GetCoinsCacheSizeState(
    size_t max_coins_cache_size_bytes,
    size_t max_mempool_size_bytes)
{
    AssertLockHeld(::cs_main);
    const int64_t nMempoolUsage = m_mempool ? m_mempool->DynamicMemoryUsage() : 0;
    int64_t cacheSize = CoinsTip().DynamicMemoryUsage();
    int64_t nTotalSpace =
        max_coins_cache_size_bytes + std::max<int64_t>(int64_t(max_mempool_size_bytes) - nMempoolUsage, 0);

    //! No need to periodic flush if at least this much space still available.
    static constexpr int64_t MAX_BLOCK_COINSDB_USAGE_BYTES = 10 * 1024 * 1024;  // 10MB
    int64_t large_threshold =
        std::max((9 * nTotalSpace) / 10, nTotalSpace - MAX_BLOCK_COINSDB_USAGE_BYTES);

    if (cacheSize > nTotalSpace) {
        LogPrintf("Cache size (%s) exceeds total space (%s)\n", cacheSize, nTotalSpace);
        return CoinsCacheSizeState::CRITICAL;
    } else if (cacheSize > large_threshold) {
        return CoinsCacheSizeState::LARGE;
    }
    return CoinsCacheSizeState::OK;
}

bool Chainstate::FlushStateToDisk(
    BlockValidationState &state,
    FlushStateMode mode,
    int nManualPruneHeight)
{
    LOCK(cs_main);
    assert(this->CanFlushToDisk());
    std::set<int> setFilesToPrune;
    bool full_flush_completed = false;

    const size_t coins_count = CoinsTip().GetCacheSize();
    const size_t coins_mem_usage = CoinsTip().DynamicMemoryUsage();

    try {
    {
        bool fFlushForPrune = false;
        bool fDoFullFlush = false;

        CoinsCacheSizeState cache_state = GetCoinsCacheSizeState();
        LOCK(m_blockman.cs_LastBlockFile);
        if (m_blockman.IsPruneMode() && (m_blockman.m_check_for_pruning || nManualPruneHeight > 0) && !fReindex) {
            // make sure we don't prune above any of the prune locks bestblocks
            // pruning is height-based
            int last_prune{m_chain.Height()}; // last height we can prune
            std::optional<std::string> limiting_lock; // prune lock that actually was the limiting factor, only used for logging

            for (const auto& prune_lock : m_blockman.m_prune_locks) {
                if (prune_lock.second.height_first == std::numeric_limits<int>::max()) continue;
                // Remove the buffer and one additional block here to get actual height that is outside of the buffer
                const int lock_height{prune_lock.second.height_first - PRUNE_LOCK_BUFFER - 1};
                last_prune = std::max(1, std::min(last_prune, lock_height));
                if (last_prune == lock_height) {
                    limiting_lock = prune_lock.first;
                }
            }

            if (limiting_lock) {
                LogPrint(BCLog::PRUNE, "%s limited pruning to height %d\n", limiting_lock.value(), last_prune);
            }

            if (nManualPruneHeight > 0) {
                LOG_TIME_MILLIS_WITH_CATEGORY("find files to prune (manual)", BCLog::BENCH);

                m_blockman.FindFilesToPruneManual(
                    setFilesToPrune,
                    std::min(last_prune, nManualPruneHeight),
                    *this, m_chainman);
            } else {
                LOG_TIME_MILLIS_WITH_CATEGORY("find files to prune", BCLog::BENCH);

                m_blockman.FindFilesToPrune(setFilesToPrune, last_prune, *this, m_chainman);
                m_blockman.m_check_for_pruning = false;
            }
            if (!setFilesToPrune.empty()) {
                fFlushForPrune = true;
                if (!m_blockman.m_have_pruned) {
                    m_blockman.m_block_tree_db->WriteFlag("prunedblockfiles", true);
                    m_blockman.m_have_pruned = true;
                }
            }
        }
        const auto nNow{SteadyClock::now()};
        // Avoid writing/flushing immediately after startup.
        if (m_last_write == decltype(m_last_write){}) {
            m_last_write = nNow;
        }
        if (m_last_flush == decltype(m_last_flush){}) {
            m_last_flush = nNow;
        }
        // The cache is large and we're within 10% and 10 MiB of the limit, but we have time now (not in the middle of a block processing).
        bool fCacheLarge = mode == FlushStateMode::PERIODIC && cache_state >= CoinsCacheSizeState::LARGE;
        // The cache is over the limit, we have to write now.
        bool fCacheCritical = mode == FlushStateMode::IF_NEEDED && cache_state >= CoinsCacheSizeState::CRITICAL;
        // It's been a while since we wrote the block index to disk. Do this frequently, so we don't need to redownload after a crash.
        bool fPeriodicWrite = mode == FlushStateMode::PERIODIC && nNow > m_last_write + DATABASE_WRITE_INTERVAL;
        // It's been very long since we flushed the cache. Do this infrequently, to optimize cache usage.
        bool fPeriodicFlush = mode == FlushStateMode::PERIODIC && nNow > m_last_flush + DATABASE_FLUSH_INTERVAL;
        // Combine all conditions that result in a full cache flush.
        fDoFullFlush = (mode == FlushStateMode::ALWAYS) || fCacheLarge || fCacheCritical || fPeriodicFlush || fFlushForPrune;
        // Write blocks and block index to disk.
        if (fDoFullFlush || fPeriodicWrite) {
            // Ensure we can write block index
            if (!CheckDiskSpace(m_blockman.m_opts.blocks_dir)) {
                return FatalError(m_chainman.GetNotifications(), state, "Disk space is too low!", _("Disk space is too low!"));
            }
            {
                LOG_TIME_MILLIS_WITH_CATEGORY("write block and undo data to disk", BCLog::BENCH);

                // First make sure all block and undo data is flushed to disk.
                // TODO: Handle return error, or add detailed comment why it is
                // safe to not return an error upon failure.
                if (!m_blockman.FlushChainstateBlockFile(m_chain.Height())) {
                    LogPrintLevel(BCLog::VALIDATION, BCLog::Level::Warning, "%s: Failed to flush block file.\n", __func__);
                }
            }

            // Then update all block file information (which may refer to block and undo files).
            {
                LOG_TIME_MILLIS_WITH_CATEGORY("write block index to disk", BCLog::BENCH);

                if (!m_blockman.WriteBlockIndexDB()) {
                    return FatalError(m_chainman.GetNotifications(), state, "Failed to write to block index database");
                }
            }
            // Finally remove any pruned files
            if (fFlushForPrune) {
                LOG_TIME_MILLIS_WITH_CATEGORY("unlink pruned files", BCLog::BENCH);

                m_blockman.UnlinkPrunedFiles(setFilesToPrune);
            }
            m_last_write = nNow;
        }
        // Flush best chain related state. This can only be done if the blocks / block index write was also done.
        if (fDoFullFlush && !CoinsTip().GetBestBlock().IsNull()) {
            LOG_TIME_MILLIS_WITH_CATEGORY(strprintf("write coins cache to disk (%d coins, %.2fkB)",
                coins_count, coins_mem_usage / 1000), BCLog::BENCH);

            // Typical Coin structures on disk are around 48 bytes in size.
            // Pushing a new one to the database can cause it to be written
            // twice (once in the log, and once in the tables). This is already
            // an overestimation, as most will delete an existing entry or
            // overwrite one. Still, use a conservative safety factor of 2.
            if (!CheckDiskSpace(m_chainman.m_options.datadir, 48 * 2 * 2 * CoinsTip().GetCacheSize())) {
                return FatalError(m_chainman.GetNotifications(), state, "Disk space is too low!", _("Disk space is too low!"));
            }
            // Flush the chainstate (which may refer to block index entries).
            if (!CoinsTip().Flush())
                return FatalError(m_chainman.GetNotifications(), state, "Failed to write to coin database");
            m_last_flush = nNow;
            full_flush_completed = true;
            TRACE5(utxocache, flush,
                   int64_t{Ticks<std::chrono::microseconds>(SteadyClock::now() - nNow)},
                   (uint32_t)mode,
                   (uint64_t)coins_count,
                   (uint64_t)coins_mem_usage,
                   (bool)fFlushForPrune);
        }
    }
    if (full_flush_completed && m_chainman.m_options.signals) {
        // Update best block in wallet (so we can detect restored wallets).
        m_chainman.m_options.signals->ChainStateFlushed(this->GetRole(), m_chain.GetLocator());
    }
    } catch (const std::runtime_error& e) {
        return FatalError(m_chainman.GetNotifications(), state, std::string("System error while flushing: ") + e.what());
    }
    return true;
}

void Chainstate::ForceFlushStateToDisk()
{
    BlockValidationState state;
    if (!this->FlushStateToDisk(state, FlushStateMode::ALWAYS)) {
        LogPrintf("%s: failed to flush state (%s)\n", __func__, state.ToString());
    }
}

void Chainstate::PruneAndFlush()
{
    BlockValidationState state;
    m_blockman.m_check_for_pruning = true;
    if (!this->FlushStateToDisk(state, FlushStateMode::NONE)) {
        LogPrintf("%s: failed to flush state (%s)\n", __func__, state.ToString());
    }
}

/** Private helper function that concatenates warning messages. */
static void AppendWarning(bilingual_str& res, const bilingual_str& warn)
{
    if (!res.empty()) res += Untranslated(", ");
    res += warn;
}

static void UpdateTipLog(
    const CCoinsViewCache& coins_tip,
    const CBlockIndex* tip,
    const CChainParams& params,
    const std::string& func_name,
    const std::string& prefix,
    const std::string& warning_messages) EXCLUSIVE_LOCKS_REQUIRED(::cs_main)
{

    AssertLockHeld(::cs_main);
    LogPrintf("%s%s: new best=%s height=%d version=0x%08x log2_work=%f tx=%lu date='%s' progress=%f cache=%.1fMiB(%utxo)%s\n",
        prefix, func_name,
        tip->GetBlockHash().ToString(), tip->nHeight, tip->nVersion,
        log(tip->nChainWork.getdouble()) / log(2.0), (unsigned long)tip->nChainTx,
        FormatISO8601DateTime(tip->GetBlockTime()),
        GuessVerificationProgress(params.TxData(), tip),
        coins_tip.DynamicMemoryUsage() * (1.0 / (1 << 20)),
        coins_tip.GetCacheSize(),
        !warning_messages.empty() ? strprintf(" warning='%s'", warning_messages) : "");
}

void Chainstate::UpdateTip(const CBlockIndex* pindexNew)
{
    AssertLockHeld(::cs_main);
    const auto& coins_tip = this->CoinsTip();

    const CChainParams& params{m_chainman.GetParams()};

    // The remainder of the function isn't relevant if we are not acting on
    // the active chainstate, so return if need be.
    if (this != &m_chainman.ActiveChainstate()) {
        // Only log every so often so that we don't bury log messages at the tip.
        constexpr int BACKGROUND_LOG_INTERVAL = 2000;
        if (pindexNew->nHeight % BACKGROUND_LOG_INTERVAL == 0) {
            UpdateTipLog(coins_tip, pindexNew, params, __func__, "[background validation] ", "");
        }
        return;
    }

    // New best block
    if (m_mempool) {
        m_mempool->AddTransactionsUpdated(1);
    }

    {
        LOCK(g_best_block_mutex);
        g_best_block = pindexNew->GetBlockHash();
        g_best_block_cv.notify_all();
    }

    bilingual_str warning_messages;
    if (!m_chainman.IsInitialBlockDownload()) {
        const CBlockIndex* pindex = pindexNew;
        for (int bit = 0; bit < VERSIONBITS_NUM_BITS; bit++) {
            WarningBitsConditionChecker checker(m_chainman, bit);
            ThresholdState state = checker.GetStateFor(pindex, params.GetConsensus(), m_chainman.m_warningcache.at(bit));
            if (state == ThresholdState::ACTIVE || state == ThresholdState::LOCKED_IN) {
                const bilingual_str warning = strprintf(_("Unknown new rules activated (versionbit %i)"), bit);
                if (state == ThresholdState::ACTIVE) {
                    m_chainman.GetNotifications().warning(warning);
                } else {
                    AppendWarning(warning_messages, warning);
                }
            }
        }
    }
    UpdateTipLog(coins_tip, pindexNew, params, __func__, "", warning_messages.original);
}

/** Disconnect m_chain's tip.
  * After calling, the mempool will be in an inconsistent state, with
  * transactions from disconnected blocks being added to disconnectpool.  You
  * should make the mempool consistent again by calling MaybeUpdateMempoolForReorg.
  * with cs_main held.
  *
  * If disconnectpool is nullptr, then no disconnected transactions are added to
  * disconnectpool (note that the caller is responsible for mempool consistency
  * in any case).
  */
bool Chainstate::DisconnectTip(BlockValidationState& state, DisconnectedBlockTransactions* disconnectpool)
{
    AssertLockHeld(cs_main);
    if (m_mempool) AssertLockHeld(m_mempool->cs);

    CBlockIndex *pindexDelete = m_chain.Tip();
    assert(pindexDelete);
    assert(pindexDelete->pprev);
    CheckNameDB (*this, true);
    // Read block from disk.
    std::shared_ptr<CBlock> pblock = std::make_shared<CBlock>();
    CBlock& block = *pblock;
    if (!m_blockman.ReadBlockFromDisk(block, *pindexDelete)) {
        return error("DisconnectTip(): Failed to read block");
    }
    // Apply the block atomically to the chain state.
    const auto time_start{SteadyClock::now()};
    {
        CCoinsViewCache view(&CoinsTip());
        assert(view.GetBestBlock() == pindexDelete->GetBlockHash());
        if (DisconnectBlock(block, pindexDelete, view) != DISCONNECT_OK)
            return error("DisconnectTip(): DisconnectBlock %s failed", pindexDelete->GetBlockHash().ToString());
        bool flushed = view.Flush();
        assert(flushed);
    }
    LogPrint(BCLog::BENCH, "- Disconnect block: %.2fms\n",
             Ticks<MillisecondsDouble>(SteadyClock::now() - time_start));

    {
        // Prune locks that began at or after the tip should be moved backward so they get a chance to reorg
        const int max_height_first{pindexDelete->nHeight - 1};
        for (auto& prune_lock : m_blockman.m_prune_locks) {
            if (prune_lock.second.height_first <= max_height_first) continue;

            prune_lock.second.height_first = max_height_first;
            LogPrint(BCLog::PRUNE, "%s prune lock moved back to %d\n", prune_lock.first, max_height_first);
        }
    }

    // Write the chain state to disk, if necessary.
    if (!FlushStateToDisk(state, FlushStateMode::IF_NEEDED)) {
        return false;
    }

    if (disconnectpool && m_mempool) {
        // Save transactions to re-add to mempool at end of reorg. If any entries are evicted for
        // exceeding memory limits, remove them and their descendants from the mempool.
        for (auto&& evicted_tx : disconnectpool->AddTransactionsFromBlock(block.vtx)) {
            m_mempool->removeRecursive(*evicted_tx, MemPoolRemovalReason::REORG);
        }
    }

    m_chain.SetTip(*pindexDelete->pprev);

    UpdateTip(pindexDelete->pprev);
    CheckNameDB (*this, true);
    // Let wallets know transactions went from 1-confirmed to
    // 0-confirmed or conflicted:
    if (m_chainman.m_options.signals) {
        m_chainman.m_options.signals->BlockDisconnected(pblock, pindexDelete);
    }
    return true;
}

static SteadyClock::duration time_connect_total{};
static SteadyClock::duration time_flush{};
static SteadyClock::duration time_chainstate{};
static SteadyClock::duration time_post_connect{};

struct PerBlockConnectTrace {
    CBlockIndex* pindex = nullptr;
    std::shared_ptr<const CBlock> pblock;
    PerBlockConnectTrace() = default;
};
/**
 * Used to track blocks whose transactions were applied to the UTXO state as a
 * part of a single ActivateBestChainStep call.
 *
 * This class is single-use, once you call GetBlocksConnected() you have to throw
 * it away and make a new one.
 */
class ConnectTrace {
private:
    std::vector<PerBlockConnectTrace> blocksConnected;

public:
    explicit ConnectTrace() : blocksConnected(1) {}

    void BlockConnected(CBlockIndex* pindex, std::shared_ptr<const CBlock> pblock) {
        assert(!blocksConnected.back().pindex);
        assert(pindex);
        assert(pblock);
        blocksConnected.back().pindex = pindex;
        blocksConnected.back().pblock = std::move(pblock);
        blocksConnected.emplace_back();
    }

    std::vector<PerBlockConnectTrace>& GetBlocksConnected() {
        // We always keep one extra block at the end of our list because
        // blocks are added after all the conflicted transactions have
        // been filled in. Thus, the last entry should always be an empty
        // one waiting for the transactions from the next block. We pop
        // the last entry here to make sure the list we return is sane.
        assert(!blocksConnected.back().pindex);
        blocksConnected.pop_back();
        return blocksConnected;
    }
};

/**
 * Connect a new block to m_chain. pblock is either nullptr or a pointer to a CBlock
 * corresponding to pindexNew, to bypass loading it again from disk.
 *
 * The block is added to connectTrace if connection succeeds.
 */
bool Chainstate::ConnectTip(BlockValidationState& state, CBlockIndex* pindexNew, const std::shared_ptr<const CBlock>& pblock, ConnectTrace& connectTrace, DisconnectedBlockTransactions& disconnectpool)
{
    AssertLockHeld(cs_main);
    if (m_mempool) AssertLockHeld(m_mempool->cs);

    assert(pindexNew->pprev == m_chain.Tip());
    CheckNameDB (*this, true);
    // Read block from disk.
    const auto time_1{SteadyClock::now()};
    std::shared_ptr<const CBlock> pthisBlock;
    if (!pblock) {
        std::shared_ptr<CBlock> pblockNew = std::make_shared<CBlock>();
        if (!m_blockman.ReadBlockFromDisk(*pblockNew, *pindexNew)) {
            return FatalError(m_chainman.GetNotifications(), state, "Failed to read block");
        }
        pthisBlock = pblockNew;
    } else {
        LogPrint(BCLog::BENCH, "  - Using cached block\n");
        pthisBlock = pblock;
    }
    const CBlock& blockConnecting = *pthisBlock;
    // Apply the block atomically to the chain state.
    const auto time_2{SteadyClock::now()};
    SteadyClock::time_point time_3;
    // When adding aggregate statistics in the future, keep in mind that
    // num_blocks_total may be zero until the ConnectBlock() call below.
    LogPrint(BCLog::BENCH, "  - Load block from disk: %.2fms\n",
             Ticks<MillisecondsDouble>(time_2 - time_1));
    {
        CCoinsViewCache view(&CoinsTip());
<<<<<<< HEAD
        bool rv = ConnectBlock(blockConnecting, state, pindexNew, view);
        GetMainSignals().BlockChecked(blockConnecting, state);
=======
        bool rv = ConnectBlock(blockConnecting, state, pindexNew, view, expiredNames);
        if (m_chainman.m_options.signals) {
            m_chainman.m_options.signals->BlockChecked(blockConnecting, state);
        }
>>>>>>> daed2dd2
        if (!rv) {
            if (state.IsInvalid())
                InvalidBlockFound(pindexNew, state);
            return error("%s: ConnectBlock %s failed, %s", __func__, pindexNew->GetBlockHash().ToString(), state.ToString());
        }
        time_3 = SteadyClock::now();
        time_connect_total += time_3 - time_2;
        assert(num_blocks_total > 0);
        LogPrint(BCLog::BENCH, "  - Connect total: %.2fms [%.2fs (%.2fms/blk)]\n",
                 Ticks<MillisecondsDouble>(time_3 - time_2),
                 Ticks<SecondsDouble>(time_connect_total),
                 Ticks<MillisecondsDouble>(time_connect_total) / num_blocks_total);
        bool flushed = view.Flush();
        assert(flushed);
    }
    const auto time_4{SteadyClock::now()};
    time_flush += time_4 - time_3;
    LogPrint(BCLog::BENCH, "  - Flush: %.2fms [%.2fs (%.2fms/blk)]\n",
             Ticks<MillisecondsDouble>(time_4 - time_3),
             Ticks<SecondsDouble>(time_flush),
             Ticks<MillisecondsDouble>(time_flush) / num_blocks_total);
    // Write the chain state to disk, if necessary.
    if (!FlushStateToDisk(state, FlushStateMode::IF_NEEDED)) {
        return false;
    }
    const auto time_5{SteadyClock::now()};
    time_chainstate += time_5 - time_4;
    LogPrint(BCLog::BENCH, "  - Writing chainstate: %.2fms [%.2fs (%.2fms/blk)]\n",
             Ticks<MillisecondsDouble>(time_5 - time_4),
             Ticks<SecondsDouble>(time_chainstate),
             Ticks<MillisecondsDouble>(time_chainstate) / num_blocks_total);
    // Remove conflicting transactions from the mempool.;
    if (m_mempool) {
        m_mempool->removeForBlock(blockConnecting.vtx, pindexNew->nHeight);
        disconnectpool.removeForBlock(blockConnecting.vtx);
    }
    // Update m_chain & related variables.
    m_chain.SetTip(*pindexNew);
    UpdateTip(pindexNew);
    CheckNameDB (*this, false);

    const auto time_6{SteadyClock::now()};
    time_post_connect += time_6 - time_5;
    time_total += time_6 - time_1;
    LogPrint(BCLog::BENCH, "  - Connect postprocess: %.2fms [%.2fs (%.2fms/blk)]\n",
             Ticks<MillisecondsDouble>(time_6 - time_5),
             Ticks<SecondsDouble>(time_post_connect),
             Ticks<MillisecondsDouble>(time_post_connect) / num_blocks_total);
    LogPrint(BCLog::BENCH, "- Connect block: %.2fms [%.2fs (%.2fms/blk)]\n",
             Ticks<MillisecondsDouble>(time_6 - time_1),
             Ticks<SecondsDouble>(time_total),
             Ticks<MillisecondsDouble>(time_total) / num_blocks_total);

    // If we are the background validation chainstate, check to see if we are done
    // validating the snapshot (i.e. our tip has reached the snapshot's base block).
    if (this != &m_chainman.ActiveChainstate()) {
        // This call may set `m_disabled`, which is referenced immediately afterwards in
        // ActivateBestChain, so that we stop connecting blocks past the snapshot base.
        m_chainman.MaybeCompleteSnapshotValidation();
    }

    connectTrace.BlockConnected(pindexNew, std::move(pthisBlock));
    return true;
}

/**
 * Return the tip of the chain with the most work in it, that isn't
 * known to be invalid (it's however far from certain to be valid).
 */
CBlockIndex* Chainstate::FindMostWorkChain()
{
    AssertLockHeld(::cs_main);
    do {
        CBlockIndex *pindexNew = nullptr;

        // Find the best candidate header.
        {
            std::set<CBlockIndex*, CBlockIndexWorkComparator>::reverse_iterator it = setBlockIndexCandidates.rbegin();
            if (it == setBlockIndexCandidates.rend())
                return nullptr;
            pindexNew = *it;
        }

        // Check whether all blocks on the path between the currently active chain and the candidate are valid.
        // Just going until the active chain is an optimization, as we know all blocks in it are valid already.
        CBlockIndex *pindexTest = pindexNew;
        bool fInvalidAncestor = false;
        while (pindexTest && !m_chain.Contains(pindexTest)) {
            assert(pindexTest->HaveNumChainTxs() || pindexTest->nHeight == 0);

            // Pruned nodes may have entries in setBlockIndexCandidates for
            // which block files have been deleted.  Remove those as candidates
            // for the most work chain if we come across them; we can't switch
            // to a chain unless we have all the non-active-chain parent blocks.
            bool fFailedChain = pindexTest->nStatus & BLOCK_FAILED_MASK;
            bool fMissingData = !(pindexTest->nStatus & BLOCK_HAVE_DATA);
            if (fFailedChain || fMissingData) {
                // Candidate chain is not usable (either invalid or missing data)
                if (fFailedChain && (m_chainman.m_best_invalid == nullptr || pindexNew->nChainWork > m_chainman.m_best_invalid->nChainWork)) {
                    m_chainman.m_best_invalid = pindexNew;
                }
                CBlockIndex *pindexFailed = pindexNew;
                // Remove the entire chain from the set.
                while (pindexTest != pindexFailed) {
                    if (fFailedChain) {
                        pindexFailed->nStatus |= BLOCK_FAILED_CHILD;
                        m_blockman.m_dirty_blockindex.insert(pindexFailed);
                    } else if (fMissingData) {
                        // If we're missing data, then add back to m_blocks_unlinked,
                        // so that if the block arrives in the future we can try adding
                        // to setBlockIndexCandidates again.
                        m_blockman.m_blocks_unlinked.insert(
                            std::make_pair(pindexFailed->pprev, pindexFailed));
                    }
                    setBlockIndexCandidates.erase(pindexFailed);
                    pindexFailed = pindexFailed->pprev;
                }
                setBlockIndexCandidates.erase(pindexTest);
                fInvalidAncestor = true;
                break;
            }
            pindexTest = pindexTest->pprev;
        }
        if (!fInvalidAncestor)
            return pindexNew;
    } while(true);
}

/** Delete all entries in setBlockIndexCandidates that are worse than the current tip. */
void Chainstate::PruneBlockIndexCandidates() {
    // Note that we can't delete the current block itself, as we may need to return to it later in case a
    // reorganization to a better block fails.
    std::set<CBlockIndex*, CBlockIndexWorkComparator>::iterator it = setBlockIndexCandidates.begin();
    while (it != setBlockIndexCandidates.end() && setBlockIndexCandidates.value_comp()(*it, m_chain.Tip())) {
        setBlockIndexCandidates.erase(it++);
    }
    // Either the current tip or a successor of it we're working towards is left in setBlockIndexCandidates.
    assert(!setBlockIndexCandidates.empty());
}

/**
 * Try to make some progress towards making pindexMostWork the active block.
 * pblock is either nullptr or a pointer to a CBlock corresponding to pindexMostWork.
 *
 * @returns true unless a system error occurred
 */
bool Chainstate::ActivateBestChainStep(BlockValidationState& state, CBlockIndex* pindexMostWork, const std::shared_ptr<const CBlock>& pblock, bool& fInvalidFound, ConnectTrace& connectTrace)
{
    AssertLockHeld(cs_main);
    if (m_mempool) AssertLockHeld(m_mempool->cs);

    const CBlockIndex* pindexOldTip = m_chain.Tip();
    const CBlockIndex* pindexFork = m_chain.FindFork(pindexMostWork);

    // Disconnect active blocks which are no longer in the best chain.
    bool fBlocksDisconnected = false;
    DisconnectedBlockTransactions disconnectpool{MAX_DISCONNECTED_TX_POOL_BYTES};
    while (m_chain.Tip() && m_chain.Tip() != pindexFork) {
        if (!DisconnectTip(state, &disconnectpool)) {
            // This is likely a fatal error, but keep the mempool consistent,
            // just in case. Only remove from the mempool in this case.
            MaybeUpdateMempoolForReorg(disconnectpool, false);

            // If we're unable to disconnect a block during normal operation,
            // then that is a failure of our local system -- we should abort
            // rather than stay on a less work chain.
            FatalError(m_chainman.GetNotifications(), state, "Failed to disconnect block; see debug.log for details");
            return false;
        }
        fBlocksDisconnected = true;
    }

    // Build list of new blocks to connect (in descending height order).
    std::vector<CBlockIndex*> vpindexToConnect;
    bool fContinue = true;
    int nHeight = pindexFork ? pindexFork->nHeight : -1;
    while (fContinue && nHeight != pindexMostWork->nHeight) {
        // Don't iterate the entire list of potential improvements toward the best tip, as we likely only need
        // a few blocks along the way.
        int nTargetHeight = std::min(nHeight + 32, pindexMostWork->nHeight);
        vpindexToConnect.clear();
        vpindexToConnect.reserve(nTargetHeight - nHeight);
        CBlockIndex* pindexIter = pindexMostWork->GetAncestor(nTargetHeight);
        while (pindexIter && pindexIter->nHeight != nHeight) {
            vpindexToConnect.push_back(pindexIter);
            pindexIter = pindexIter->pprev;
        }
        nHeight = nTargetHeight;

        // Connect new blocks.
        for (CBlockIndex* pindexConnect : reverse_iterate(vpindexToConnect)) {
            if (!ConnectTip(state, pindexConnect, pindexConnect == pindexMostWork ? pblock : std::shared_ptr<const CBlock>(), connectTrace, disconnectpool)) {
                if (state.IsInvalid()) {
                    // The block violates a consensus rule.
                    if (state.GetResult() != BlockValidationResult::BLOCK_MUTATED) {
                        InvalidChainFound(vpindexToConnect.front());
                    }
                    state = BlockValidationState();
                    fInvalidFound = true;
                    fContinue = false;
                    break;
                } else {
                    // A system error occurred (disk space, database error, ...).
                    // Make the mempool consistent with the current tip, just in case
                    // any observers try to use it before shutdown.
                    MaybeUpdateMempoolForReorg(disconnectpool, false);
                    return false;
                }
            } else {
                PruneBlockIndexCandidates();
                if (!pindexOldTip || m_chain.Tip()->nChainWork > pindexOldTip->nChainWork) {
                    // We're in a better position than we were. Return temporarily to release the lock.
                    fContinue = false;
                    break;
                }
            }
        }
    }

    if (fBlocksDisconnected) {
        // If any blocks were disconnected, disconnectpool may be non empty.  Add
        // any disconnected transactions back to the mempool.
        MaybeUpdateMempoolForReorg(disconnectpool, true);
    }
    if (m_mempool) m_mempool->check(this->CoinsTip(), this->m_chain.Height() + 1);

    CheckForkWarningConditions();

    return true;
}

static SynchronizationState GetSynchronizationState(bool init)
{
    if (!init) return SynchronizationState::POST_INIT;
    if (::fReindex) return SynchronizationState::INIT_REINDEX;
    return SynchronizationState::INIT_DOWNLOAD;
}

static bool NotifyHeaderTip(ChainstateManager& chainman) LOCKS_EXCLUDED(cs_main)
{
    bool fNotify = false;
    bool fInitialBlockDownload = false;
    static CBlockIndex* pindexHeaderOld = nullptr;
    CBlockIndex* pindexHeader = nullptr;
    {
        LOCK(cs_main);
        pindexHeader = chainman.m_best_header;

        if (pindexHeader != pindexHeaderOld) {
            fNotify = true;
            fInitialBlockDownload = chainman.IsInitialBlockDownload();
            pindexHeaderOld = pindexHeader;
        }
    }
    // Send block tip changed notifications without cs_main
    if (fNotify) {
        chainman.GetNotifications().headerTip(GetSynchronizationState(fInitialBlockDownload), pindexHeader->nHeight, pindexHeader->nTime, false);
    }
    return fNotify;
}

static void LimitValidationInterfaceQueue(ValidationSignals& signals) LOCKS_EXCLUDED(cs_main) {
    AssertLockNotHeld(cs_main);

    if (signals.CallbacksPending() > 10) {
        signals.SyncWithValidationInterfaceQueue();
    }
}

bool Chainstate::ActivateBestChain(BlockValidationState& state, std::shared_ptr<const CBlock> pblock)
{
    AssertLockNotHeld(m_chainstate_mutex);

    // Note that while we're often called here from ProcessNewBlock, this is
    // far from a guarantee. Things in the P2P/RPC will often end up calling
    // us in the middle of ProcessNewBlock - do not assume pblock is set
    // sanely for performance or correctness!
    AssertLockNotHeld(::cs_main);

    // ABC maintains a fair degree of expensive-to-calculate internal state
    // because this function periodically releases cs_main so that it does not lock up other threads for too long
    // during large connects - and to allow for e.g. the callback queue to drain
    // we use m_chainstate_mutex to enforce mutual exclusion so that only one caller may execute this function at a time
    LOCK(m_chainstate_mutex);

    // Belt-and-suspenders check that we aren't attempting to advance the background
    // chainstate past the snapshot base block.
    if (WITH_LOCK(::cs_main, return m_disabled)) {
        LogPrintf("m_disabled is set - this chainstate should not be in operation. "
            "Please report this as a bug. %s\n", PACKAGE_BUGREPORT);
        return false;
    }

    CBlockIndex *pindexMostWork = nullptr;
    CBlockIndex *pindexNewTip = nullptr;
    bool exited_ibd{false};
    do {
        // Block until the validation queue drains. This should largely
        // never happen in normal operation, however may happen during
        // reindex, causing memory blowup if we run too far ahead.
        // Note that if a validationinterface callback ends up calling
        // ActivateBestChain this may lead to a deadlock! We should
        // probably have a DEBUG_LOCKORDER test for this in the future.
        if (m_chainman.m_options.signals) LimitValidationInterfaceQueue(*m_chainman.m_options.signals);

        {
            LOCK(cs_main);
            // Lock transaction pool for at least as long as it takes for connectTrace to be consumed
            LOCK(MempoolMutex());
            const bool was_in_ibd = m_chainman.IsInitialBlockDownload();
            CBlockIndex* starting_tip = m_chain.Tip();
            bool blocks_connected = false;
            do {
                // We absolutely may not unlock cs_main until we've made forward progress
                // (with the exception of shutdown due to hardware issues, low disk space, etc).
                ConnectTrace connectTrace; // Destructed before cs_main is unlocked

                if (pindexMostWork == nullptr) {
                    pindexMostWork = FindMostWorkChain();
                }

                // Whether we have anything to do at all.
                if (pindexMostWork == nullptr || pindexMostWork == m_chain.Tip()) {
                    break;
                }

                bool fInvalidFound = false;
                std::shared_ptr<const CBlock> nullBlockPtr;
                if (!ActivateBestChainStep(state, pindexMostWork, pblock && pblock->GetHash() == pindexMostWork->GetBlockHash() ? pblock : nullBlockPtr, fInvalidFound, connectTrace)) {
                    // A system error occurred
                    return false;
                }
                blocks_connected = true;

                if (fInvalidFound) {
                    // Wipe cache, we may need another branch now.
                    pindexMostWork = nullptr;
                }
                pindexNewTip = m_chain.Tip();

                for (const PerBlockConnectTrace& trace : connectTrace.GetBlocksConnected()) {
                    assert(trace.pblock && trace.pindex);
                    if (m_chainman.m_options.signals) {
                        m_chainman.m_options.signals->BlockConnected(this->GetRole(), trace.pblock, trace.pindex);
                    }
                }

                // This will have been toggled in
                // ActivateBestChainStep -> ConnectTip -> MaybeCompleteSnapshotValidation,
                // if at all, so we should catch it here.
                //
                // Break this do-while to ensure we don't advance past the base snapshot.
                if (m_disabled) {
                    break;
                }
            } while (!m_chain.Tip() || (starting_tip && CBlockIndexWorkComparator()(m_chain.Tip(), starting_tip)));
            if (!blocks_connected) return true;

            const CBlockIndex* pindexFork = m_chain.FindFork(starting_tip);
            bool still_in_ibd = m_chainman.IsInitialBlockDownload();

            if (was_in_ibd && !still_in_ibd) {
                // Active chainstate has exited IBD.
                exited_ibd = true;
            }

            // Notify external listeners about the new tip.
            // Enqueue while holding cs_main to ensure that UpdatedBlockTip is called in the order in which blocks are connected
            if (this == &m_chainman.ActiveChainstate() && pindexFork != pindexNewTip) {
                // Notify ValidationInterface subscribers
                if (m_chainman.m_options.signals) {
                    m_chainman.m_options.signals->UpdatedBlockTip(pindexNewTip, pindexFork, still_in_ibd);
                }

                // Always notify the UI if a new block tip was connected
                if (kernel::IsInterrupted(m_chainman.GetNotifications().blockTip(GetSynchronizationState(still_in_ibd), *pindexNewTip))) {
                    // Just breaking and returning success for now. This could
                    // be changed to bubble up the kernel::Interrupted value to
                    // the caller so the caller could distinguish between
                    // completed and interrupted operations.
                    break;
                }
            }
        }
        // When we reach this point, we switched to a new tip (stored in pindexNewTip).

        if (exited_ibd) {
            // If a background chainstate is in use, we may need to rebalance our
            // allocation of caches once a chainstate exits initial block download.
            LOCK(::cs_main);
            m_chainman.MaybeRebalanceCaches();
        }

        if (WITH_LOCK(::cs_main, return m_disabled)) {
            // Background chainstate has reached the snapshot base block, so exit.

            // Restart indexes to resume indexing for all blocks unique to the snapshot
            // chain. This resumes indexing "in order" from where the indexing on the
            // background validation chain left off.
            //
            // This cannot be done while holding cs_main (within
            // MaybeCompleteSnapshotValidation) or a cs_main deadlock will occur.
            if (m_chainman.restart_indexes) {
                m_chainman.restart_indexes();
            }
            break;
        }

        // We check interrupt only after giving ActivateBestChainStep a chance to run once so that we
        // never interrupt before connecting the genesis block during LoadChainTip(). Previously this
        // caused an assert() failure during interrupt in such cases as the UTXO DB flushing checks
        // that the best block hash is non-null.
        if (m_chainman.m_interrupt) break;
    } while (pindexNewTip != pindexMostWork);

    m_chainman.CheckBlockIndex();

    // Write changes periodically to disk, after relay.
    if (!FlushStateToDisk(state, FlushStateMode::PERIODIC)) {
        return false;
    }

    return true;
}

bool Chainstate::PreciousBlock(BlockValidationState& state, CBlockIndex* pindex)
{
    AssertLockNotHeld(m_chainstate_mutex);
    AssertLockNotHeld(::cs_main);
    {
        LOCK(cs_main);
        if (pindex->nChainWork < m_chain.Tip()->nChainWork) {
            // Nothing to do, this block is not at the tip.
            return true;
        }
        if (m_chain.Tip()->nChainWork > m_chainman.nLastPreciousChainwork) {
            // The chain has been extended since the last call, reset the counter.
            m_chainman.nBlockReverseSequenceId = -1;
        }
        m_chainman.nLastPreciousChainwork = m_chain.Tip()->nChainWork;
        setBlockIndexCandidates.erase(pindex);
        pindex->nSequenceId = m_chainman.nBlockReverseSequenceId;
        if (m_chainman.nBlockReverseSequenceId > std::numeric_limits<int32_t>::min()) {
            // We can't keep reducing the counter if somebody really wants to
            // call preciousblock 2**31-1 times on the same set of tips...
            m_chainman.nBlockReverseSequenceId--;
        }
        if (pindex->IsValid(BLOCK_VALID_TRANSACTIONS) && pindex->HaveNumChainTxs()) {
            setBlockIndexCandidates.insert(pindex);
            PruneBlockIndexCandidates();
        }
    }

    return ActivateBestChain(state, std::shared_ptr<const CBlock>());
}

bool Chainstate::InvalidateBlock(BlockValidationState& state, CBlockIndex* pindex)
{
    AssertLockNotHeld(m_chainstate_mutex);
    AssertLockNotHeld(::cs_main);

    // Genesis block can't be invalidated
    assert(pindex);
    if (pindex->nHeight == 0) return false;

    CBlockIndex* to_mark_failed = pindex;
    bool pindex_was_in_chain = false;
    int disconnected = 0;

    // We do not allow ActivateBestChain() to run while InvalidateBlock() is
    // running, as that could cause the tip to change while we disconnect
    // blocks.
    LOCK(m_chainstate_mutex);

    // We'll be acquiring and releasing cs_main below, to allow the validation
    // callbacks to run. However, we should keep the block index in a
    // consistent state as we disconnect blocks -- in particular we need to
    // add equal-work blocks to setBlockIndexCandidates as we disconnect.
    // To avoid walking the block index repeatedly in search of candidates,
    // build a map once so that we can look up candidate blocks by chain
    // work as we go.
    std::multimap<const arith_uint256, CBlockIndex *> candidate_blocks_by_work;

    {
        LOCK(cs_main);
        for (auto& entry : m_blockman.m_block_index) {
            CBlockIndex* candidate = &entry.second;
            // We don't need to put anything in our active chain into the
            // multimap, because those candidates will be found and considered
            // as we disconnect.
            // Instead, consider only non-active-chain blocks that have at
            // least as much work as where we expect the new tip to end up.
            if (!m_chain.Contains(candidate) &&
                    !CBlockIndexWorkComparator()(candidate, pindex->pprev) &&
                    candidate->IsValid(BLOCK_VALID_TRANSACTIONS) &&
                    candidate->HaveNumChainTxs()) {
                candidate_blocks_by_work.insert(std::make_pair(candidate->nChainWork, candidate));
            }
        }
    }

    // Disconnect (descendants of) pindex, and mark them invalid.
    while (true) {
        if (m_chainman.m_interrupt) break;

        // Make sure the queue of validation callbacks doesn't grow unboundedly.
        if (m_chainman.m_options.signals) LimitValidationInterfaceQueue(*m_chainman.m_options.signals);

        LOCK(cs_main);
        // Lock for as long as disconnectpool is in scope to make sure MaybeUpdateMempoolForReorg is
        // called after DisconnectTip without unlocking in between
        LOCK(MempoolMutex());
        if (!m_chain.Contains(pindex)) break;
        pindex_was_in_chain = true;
        CBlockIndex *invalid_walk_tip = m_chain.Tip();

        // ActivateBestChain considers blocks already in m_chain
        // unconditionally valid already, so force disconnect away from it.
        DisconnectedBlockTransactions disconnectpool{MAX_DISCONNECTED_TX_POOL_BYTES};
        bool ret = DisconnectTip(state, &disconnectpool);
        // DisconnectTip will add transactions to disconnectpool.
        // Adjust the mempool to be consistent with the new tip, adding
        // transactions back to the mempool if disconnecting was successful,
        // and we're not doing a very deep invalidation (in which case
        // keeping the mempool up to date is probably futile anyway).
        MaybeUpdateMempoolForReorg(disconnectpool, /* fAddToMempool = */ (++disconnected <= 10) && ret);
        if (!ret) return false;
        assert(invalid_walk_tip->pprev == m_chain.Tip());

        // We immediately mark the disconnected blocks as invalid.
        // This prevents a case where pruned nodes may fail to invalidateblock
        // and be left unable to start as they have no tip candidates (as there
        // are no blocks that meet the "have data and are not invalid per
        // nStatus" criteria for inclusion in setBlockIndexCandidates).
        invalid_walk_tip->nStatus |= BLOCK_FAILED_VALID;
        m_blockman.m_dirty_blockindex.insert(invalid_walk_tip);
        setBlockIndexCandidates.erase(invalid_walk_tip);
        setBlockIndexCandidates.insert(invalid_walk_tip->pprev);
        if (invalid_walk_tip->pprev == to_mark_failed && (to_mark_failed->nStatus & BLOCK_FAILED_VALID)) {
            // We only want to mark the last disconnected block as BLOCK_FAILED_VALID; its children
            // need to be BLOCK_FAILED_CHILD instead.
            to_mark_failed->nStatus = (to_mark_failed->nStatus ^ BLOCK_FAILED_VALID) | BLOCK_FAILED_CHILD;
            m_blockman.m_dirty_blockindex.insert(to_mark_failed);
        }

        // Add any equal or more work headers to setBlockIndexCandidates
        auto candidate_it = candidate_blocks_by_work.lower_bound(invalid_walk_tip->pprev->nChainWork);
        while (candidate_it != candidate_blocks_by_work.end()) {
            if (!CBlockIndexWorkComparator()(candidate_it->second, invalid_walk_tip->pprev)) {
                setBlockIndexCandidates.insert(candidate_it->second);
                candidate_it = candidate_blocks_by_work.erase(candidate_it);
            } else {
                ++candidate_it;
            }
        }

        // Track the last disconnected block, so we can correct its BLOCK_FAILED_CHILD status in future
        // iterations, or, if it's the last one, call InvalidChainFound on it.
        to_mark_failed = invalid_walk_tip;
    }

    m_chainman.CheckBlockIndex();

    {
        LOCK(cs_main);
        if (m_chain.Contains(to_mark_failed)) {
            // If the to-be-marked invalid block is in the active chain, something is interfering and we can't proceed.
            return false;
        }

        // Mark pindex (or the last disconnected block) as invalid, even when it never was in the main chain
        to_mark_failed->nStatus |= BLOCK_FAILED_VALID;
        m_blockman.m_dirty_blockindex.insert(to_mark_failed);
        setBlockIndexCandidates.erase(to_mark_failed);
        m_chainman.m_failed_blocks.insert(to_mark_failed);

        // If any new blocks somehow arrived while we were disconnecting
        // (above), then the pre-calculation of what should go into
        // setBlockIndexCandidates may have missed entries. This would
        // technically be an inconsistency in the block index, but if we clean
        // it up here, this should be an essentially unobservable error.
        // Loop back over all block index entries and add any missing entries
        // to setBlockIndexCandidates.
        for (auto& [_, block_index] : m_blockman.m_block_index) {
            if (block_index.IsValid(BLOCK_VALID_TRANSACTIONS) && block_index.HaveNumChainTxs() && !setBlockIndexCandidates.value_comp()(&block_index, m_chain.Tip())) {
                setBlockIndexCandidates.insert(&block_index);
            }
        }

        InvalidChainFound(to_mark_failed);
    }

    // Only notify about a new block tip if the active chain was modified.
    if (pindex_was_in_chain) {
        // Ignoring return value for now, this could be changed to bubble up
        // kernel::Interrupted value to the caller so the caller could
        // distinguish between completed and interrupted operations. It might
        // also make sense for the blockTip notification to have an enum
        // parameter indicating the source of the tip change so hooks can
        // distinguish user-initiated invalidateblock changes from other
        // changes.
        (void)m_chainman.GetNotifications().blockTip(GetSynchronizationState(m_chainman.IsInitialBlockDownload()), *to_mark_failed->pprev);
    }
    return true;
}

void Chainstate::ResetBlockFailureFlags(CBlockIndex *pindex) {
    AssertLockHeld(cs_main);

    int nHeight = pindex->nHeight;

    // Remove the invalidity flag from this block and all its descendants.
    for (auto& [_, block_index] : m_blockman.m_block_index) {
        if (!block_index.IsValid() && block_index.GetAncestor(nHeight) == pindex) {
            block_index.nStatus &= ~BLOCK_FAILED_MASK;
            m_blockman.m_dirty_blockindex.insert(&block_index);
            if (block_index.IsValid(BLOCK_VALID_TRANSACTIONS) && block_index.HaveNumChainTxs() && setBlockIndexCandidates.value_comp()(m_chain.Tip(), &block_index)) {
                setBlockIndexCandidates.insert(&block_index);
            }
            if (&block_index == m_chainman.m_best_invalid) {
                // Reset invalid block marker if it was pointing to one of those.
                m_chainman.m_best_invalid = nullptr;
            }
            m_chainman.m_failed_blocks.erase(&block_index);
        }
    }

    // Remove the invalidity flag from all ancestors too.
    while (pindex != nullptr) {
        if (pindex->nStatus & BLOCK_FAILED_MASK) {
            pindex->nStatus &= ~BLOCK_FAILED_MASK;
            m_blockman.m_dirty_blockindex.insert(pindex);
            m_chainman.m_failed_blocks.erase(pindex);
        }
        pindex = pindex->pprev;
    }
}

void Chainstate::TryAddBlockIndexCandidate(CBlockIndex* pindex)
{
    AssertLockHeld(cs_main);
    // The block only is a candidate for the most-work-chain if it has the same
    // or more work than our current tip.
    if (m_chain.Tip() != nullptr && setBlockIndexCandidates.value_comp()(pindex, m_chain.Tip())) {
        return;
    }

    bool is_active_chainstate = this == &m_chainman.ActiveChainstate();
    if (is_active_chainstate) {
        // The active chainstate should always add entries that have more
        // work than the tip.
        setBlockIndexCandidates.insert(pindex);
    } else if (!m_disabled) {
        // For the background chainstate, we only consider connecting blocks
        // towards the snapshot base (which can't be nullptr or else we'll
        // never make progress).
        const CBlockIndex* snapshot_base{Assert(m_chainman.GetSnapshotBaseBlock())};
        if (snapshot_base->GetAncestor(pindex->nHeight) == pindex) {
            setBlockIndexCandidates.insert(pindex);
        }
    }
}

/** Mark a block as having its data received and checked (up to BLOCK_VALID_TRANSACTIONS). */
void ChainstateManager::ReceivedBlockTransactions(const CBlock& block, CBlockIndex* pindexNew, const FlatFilePos& pos)
{
    AssertLockHeld(cs_main);
    pindexNew->nTx = block.vtx.size();
    pindexNew->nChainTx = 0;
    pindexNew->nFile = pos.nFile;
    pindexNew->nDataPos = pos.nPos;
    pindexNew->nUndoPos = 0;
    pindexNew->nStatus |= BLOCK_HAVE_DATA;
    if (DeploymentActiveAt(*pindexNew, *this, Consensus::DEPLOYMENT_SEGWIT)) {
        pindexNew->nStatus |= BLOCK_OPT_WITNESS;
    }
    pindexNew->RaiseValidity(BLOCK_VALID_TRANSACTIONS);
    m_blockman.m_dirty_blockindex.insert(pindexNew);

    if (pindexNew->pprev == nullptr || pindexNew->pprev->HaveNumChainTxs()) {
        // If pindexNew is the genesis block or all parents are BLOCK_VALID_TRANSACTIONS.
        std::deque<CBlockIndex*> queue;
        queue.push_back(pindexNew);

        // Recursively process any descendant blocks that now may be eligible to be connected.
        while (!queue.empty()) {
            CBlockIndex *pindex = queue.front();
            queue.pop_front();
            pindex->nChainTx = (pindex->pprev ? pindex->pprev->nChainTx : 0) + pindex->nTx;
            pindex->nSequenceId = nBlockSequenceId++;
            for (Chainstate *c : GetAll()) {
                c->TryAddBlockIndexCandidate(pindex);
            }
            std::pair<std::multimap<CBlockIndex*, CBlockIndex*>::iterator, std::multimap<CBlockIndex*, CBlockIndex*>::iterator> range = m_blockman.m_blocks_unlinked.equal_range(pindex);
            while (range.first != range.second) {
                std::multimap<CBlockIndex*, CBlockIndex*>::iterator it = range.first;
                queue.push_back(it->second);
                range.first++;
                m_blockman.m_blocks_unlinked.erase(it);
            }
        }
    } else {
        if (pindexNew->pprev && pindexNew->pprev->IsValid(BLOCK_VALID_TREE)) {
            m_blockman.m_blocks_unlinked.insert(std::make_pair(pindexNew->pprev, pindexNew));
        }
    }
}

static bool CheckBlockHeader(const CBlockHeader& block, BlockValidationState& state, const Consensus::Params& consensusParams, bool fCheckPOW = true)
{
    // Check proof of work matches claimed amount
    if (fCheckPOW && !CheckProofOfWork(block, consensusParams))
        return state.Invalid(BlockValidationResult::BLOCK_INVALID_HEADER, "high-hash", "proof of work failed");

    return true;
}

static bool CheckMerkleRoot(const CBlock& block, BlockValidationState& state)
{
    if (block.m_checked_merkle_root) return true;

    bool mutated;
    uint256 merkle_root = BlockMerkleRoot(block, &mutated);
    if (block.hashMerkleRoot != merkle_root) {
        return state.Invalid(
            /*result=*/BlockValidationResult::BLOCK_MUTATED,
            /*reject_reason=*/"bad-txnmrklroot",
            /*debug_message=*/"hashMerkleRoot mismatch");
    }

    // Check for merkle tree malleability (CVE-2012-2459): repeating sequences
    // of transactions in a block without affecting the merkle root of a block,
    // while still invalidating it.
    if (mutated) {
        return state.Invalid(
            /*result=*/BlockValidationResult::BLOCK_MUTATED,
            /*reject_reason=*/"bad-txns-duplicate",
            /*debug_message=*/"duplicate transaction");
    }

    block.m_checked_merkle_root = true;
    return true;
}

/** CheckWitnessMalleation performs checks for block malleation with regard to
 * its witnesses.
 *
 * Note: If the witness commitment is expected (i.e. `expect_witness_commitment
 * = true`), then the block is required to have at least one transaction and the
 * first transaction needs to have at least one input. */
static bool CheckWitnessMalleation(const CBlock& block, bool expect_witness_commitment, BlockValidationState& state)
{
    if (expect_witness_commitment) {
        if (block.m_checked_witness_commitment) return true;

        int commitpos = GetWitnessCommitmentIndex(block);
        if (commitpos != NO_WITNESS_COMMITMENT) {
            assert(!block.vtx.empty() && !block.vtx[0]->vin.empty());
            const auto& witness_stack{block.vtx[0]->vin[0].scriptWitness.stack};

            if (witness_stack.size() != 1 || witness_stack[0].size() != 32) {
                return state.Invalid(
                    /*result=*/BlockValidationResult::BLOCK_MUTATED,
                    /*reject_reason=*/"bad-witness-nonce-size",
                    /*debug_message=*/strprintf("%s : invalid witness reserved value size", __func__));
            }

            // The malleation check is ignored; as the transaction tree itself
            // already does not permit it, it is impossible to trigger in the
            // witness tree.
            uint256 hash_witness = BlockWitnessMerkleRoot(block, /*mutated=*/nullptr);

            CHash256().Write(hash_witness).Write(witness_stack[0]).Finalize(hash_witness);
            if (memcmp(hash_witness.begin(), &block.vtx[0]->vout[commitpos].scriptPubKey[6], 32)) {
                return state.Invalid(
                    /*result=*/BlockValidationResult::BLOCK_MUTATED,
                    /*reject_reason=*/"bad-witness-merkle-match",
                    /*debug_message=*/strprintf("%s : witness merkle commitment mismatch", __func__));
            }

            block.m_checked_witness_commitment = true;
            return true;
        }
    }

    // No witness data is allowed in blocks that don't commit to witness data, as this would otherwise leave room for spam
    for (const auto& tx : block.vtx) {
        if (tx->HasWitness()) {
            return state.Invalid(
                /*result=*/BlockValidationResult::BLOCK_MUTATED,
                /*reject_reason=*/"unexpected-witness",
                /*debug_message=*/strprintf("%s : unexpected witness data found", __func__));
        }
    }

    return true;
}

bool CheckBlock(const CBlock& block, BlockValidationState& state, const Consensus::Params& consensusParams, bool fCheckPOW, bool fCheckMerkleRoot)
{
    // These are checks that are independent of context.

    if (block.fChecked)
        return true;

    // Check that the header is valid (particularly PoW).  This is mostly
    // redundant with the call in AcceptBlockHeader.
    if (!CheckBlockHeader(block, state, consensusParams, fCheckPOW))
        return false;

    // Signet only: check block solution
    if (consensusParams.signet_blocks && fCheckPOW && !CheckSignetBlockSolution(block, consensusParams)) {
        return state.Invalid(BlockValidationResult::BLOCK_CONSENSUS, "bad-signet-blksig", "signet block signature validation failure");
    }

    // Check the merkle root.
    if (fCheckMerkleRoot && !CheckMerkleRoot(block, state)) {
        return false;
    }

    // All potential-corruption validation must be done before we do any
    // transaction validation, as otherwise we may mark the header as invalid
    // because we receive the wrong transactions for it.
    // Note that witness malleability is checked in ContextualCheckBlock, so no
    // checks that use witness data may be performed here.

    // Size limits
    if (block.vtx.empty() || block.vtx.size() * WITNESS_SCALE_FACTOR > MAX_BLOCK_WEIGHT || ::GetSerializeSize(TX_NO_WITNESS(block)) * WITNESS_SCALE_FACTOR > MAX_BLOCK_WEIGHT)
        return state.Invalid(BlockValidationResult::BLOCK_CONSENSUS, "bad-blk-length", "size limits failed");

    // First transaction must be coinbase, the rest must not be
    if (block.vtx.empty() || !block.vtx[0]->IsCoinBase())
        return state.Invalid(BlockValidationResult::BLOCK_CONSENSUS, "bad-cb-missing", "first tx is not coinbase");
    for (unsigned int i = 1; i < block.vtx.size(); i++)
        if (block.vtx[i]->IsCoinBase())
            return state.Invalid(BlockValidationResult::BLOCK_CONSENSUS, "bad-cb-multiple", "more than one coinbase");

    // Check transactions
    // Must check for duplicate inputs (see CVE-2018-17144)
    for (const auto& tx : block.vtx) {
        TxValidationState tx_state;
        if (!CheckTransaction(*tx, tx_state)) {
            // CheckBlock() does context-free validation checks. The only
            // possible failures are consensus failures.
            assert(tx_state.GetResult() == TxValidationResult::TX_CONSENSUS);
            return state.Invalid(BlockValidationResult::BLOCK_CONSENSUS, tx_state.GetRejectReason(),
                                 strprintf("Transaction check failed (tx hash %s) %s", tx->GetHash().ToString(), tx_state.GetDebugMessage()));
        }
    }
    unsigned int nSigOps = 0;
    for (const auto& tx : block.vtx)
    {
        nSigOps += GetLegacySigOpCount(*tx);
    }
    if (nSigOps * WITNESS_SCALE_FACTOR > MAX_BLOCK_SIGOPS_COST)
        return state.Invalid(BlockValidationResult::BLOCK_CONSENSUS, "bad-blk-sigops", "out-of-bounds SigOpCount");

    if (fCheckPOW && fCheckMerkleRoot)
        block.fChecked = true;

    return true;
}

void ChainstateManager::UpdateUncommittedBlockStructures(CBlock& block, const CBlockIndex* pindexPrev) const
{
    int commitpos = GetWitnessCommitmentIndex(block);
    static const std::vector<unsigned char> nonce(32, 0x00);
    if (commitpos != NO_WITNESS_COMMITMENT && DeploymentActiveAfter(pindexPrev, *this, Consensus::DEPLOYMENT_SEGWIT) && !block.vtx[0]->HasWitness()) {
        CMutableTransaction tx(*block.vtx[0]);
        tx.vin[0].scriptWitness.stack.resize(1);
        tx.vin[0].scriptWitness.stack[0] = nonce;
        block.vtx[0] = MakeTransactionRef(std::move(tx));
    }
}

std::vector<unsigned char> ChainstateManager::GenerateCoinbaseCommitment(CBlock& block, const CBlockIndex* pindexPrev) const
{
    std::vector<unsigned char> commitment;
    int commitpos = GetWitnessCommitmentIndex(block);
    std::vector<unsigned char> ret(32, 0x00);
    if (commitpos == NO_WITNESS_COMMITMENT) {
        uint256 witnessroot = BlockWitnessMerkleRoot(block, nullptr);
        CHash256().Write(witnessroot).Write(ret).Finalize(witnessroot);
        CTxOut out;
        out.nValue = 0;
        out.scriptPubKey.resize(MINIMUM_WITNESS_COMMITMENT);
        out.scriptPubKey[0] = OP_RETURN;
        out.scriptPubKey[1] = 0x24;
        out.scriptPubKey[2] = 0xaa;
        out.scriptPubKey[3] = 0x21;
        out.scriptPubKey[4] = 0xa9;
        out.scriptPubKey[5] = 0xed;
        memcpy(&out.scriptPubKey[6], witnessroot.begin(), 32);
        commitment = std::vector<unsigned char>(out.scriptPubKey.begin(), out.scriptPubKey.end());
        CMutableTransaction tx(*block.vtx[0]);
        tx.vout.push_back(out);
        block.vtx[0] = MakeTransactionRef(std::move(tx));
    }
    UpdateUncommittedBlockStructures(block, pindexPrev);
    return commitment;
}

bool HasValidProofOfWork(const std::vector<CBlockHeader>& headers, const Consensus::Params& consensusParams)
{
    return std::all_of(headers.cbegin(), headers.cend(),
            [&](const auto& header) { return CheckProofOfWork(header, consensusParams);});
}

bool IsBlockMutated(const CBlock& block, bool check_witness_root)
{
    BlockValidationState state;
    if (!CheckMerkleRoot(block, state)) {
        LogDebug(BCLog::VALIDATION, "Block mutated: %s\n", state.ToString());
        return true;
    }

    if (block.vtx.empty() || !block.vtx[0]->IsCoinBase()) {
        // Consider the block mutated if any transaction is 64 bytes in size (see 3.1
        // in "Weaknesses in Bitcoin’s Merkle Root Construction":
        // https://lists.linuxfoundation.org/pipermail/bitcoin-dev/attachments/20190225/a27d8837/attachment-0001.pdf).
        //
        // Note: This is not a consensus change as this only applies to blocks that
        // don't have a coinbase transaction and would therefore already be invalid.
        return std::any_of(block.vtx.begin(), block.vtx.end(),
                           [](auto& tx) { return GetSerializeSize(TX_NO_WITNESS(tx)) == 64; });
    } else {
        // Theoretically it is still possible for a block with a 64 byte
        // coinbase transaction to be mutated but we neglect that possibility
        // here as it requires at least 224 bits of work.
    }

    if (!CheckWitnessMalleation(block, check_witness_root, state)) {
        LogDebug(BCLog::VALIDATION, "Block mutated: %s\n", state.ToString());
        return true;
    }

    return false;
}

arith_uint256 CalculateClaimedHeadersWork(const std::vector<CBlockHeader>& headers)
{
    arith_uint256 total_work{0};
    for (const CBlockHeader& header : headers) {
        CBlockIndex dummy(header);
        total_work += GetBlockProof(dummy);
    }
    return total_work;
}

/** Context-dependent validity checks.
 *  By "context", we mean only the previous block headers, but not the UTXO
 *  set; UTXO-related validity checks are done in ConnectBlock().
 *  NOTE: This function is not currently invoked by ConnectBlock(), so we
 *  should consider upgrade issues if we change which consensus rules are
 *  enforced in this function (eg by adding a new consensus rule). See comment
 *  in ConnectBlock().
 *  Note that -reindex-chainstate skips the validation that happens here!
 */
static bool ContextualCheckBlockHeader(const CBlockHeader& block, BlockValidationState& state, BlockManager& blockman, const ChainstateManager& chainman, const CBlockIndex* pindexPrev, const bool fCheckBits) EXCLUSIVE_LOCKS_REQUIRED(::cs_main)
{
    AssertLockHeld(::cs_main);
    assert(pindexPrev != nullptr);
    const int nHeight = pindexPrev->nHeight + 1;

    /* Verify Xaya's requirement that the main block header must have zero bits
       (the difficulty is in the powdata instead).  */
    if (block.nBits != 0)
        return state.Invalid(BlockValidationResult::BLOCK_INVALID_HEADER,
                             "nonzero-bits",
                             "block header has non-zero bit");

    // Check proof of work
    const Consensus::Params& consensusParams = chainman.GetConsensus();
    if (fCheckBits && block.pow.getBits() != GetNextWorkRequired(block.pow.getCoreAlgo(), pindexPrev, consensusParams))
        return state.Invalid(BlockValidationResult::BLOCK_INVALID_HEADER, "bad-diffbits", "incorrect proof of work");

    // Check against checkpoints
    if (chainman.m_options.checkpoints_enabled) {
        // Don't accept any forks from the main chain prior to last checkpoint.
        // GetLastCheckpoint finds the last checkpoint in MapCheckpoints that's in our
        // BlockIndex().
        const CBlockIndex* pcheckpoint = blockman.GetLastCheckpoint(chainman.GetParams().Checkpoints());
        if (pcheckpoint && nHeight < pcheckpoint->nHeight) {
            LogPrintf("ERROR: %s: forked chain older than last checkpoint (height %d)\n", __func__, nHeight);
            return state.Invalid(BlockValidationResult::BLOCK_CHECKPOINT, "bad-fork-prior-to-checkpoint");
        }
    }

    // Check timestamp against prev
    if (block.GetBlockTime() <= pindexPrev->GetMedianTimePast())
        return state.Invalid(BlockValidationResult::BLOCK_INVALID_HEADER, "time-too-old", "block's timestamp is too early");

    // Check timestamp
    if (block.Time() > NodeClock::now() + std::chrono::seconds{MAX_FUTURE_BLOCK_TIME}) {
        return state.Invalid(BlockValidationResult::BLOCK_TIME_FUTURE, "time-too-new", "block timestamp too far in the future");
    }

    // Reject blocks with outdated version
    if ((block.nVersion < 2 && DeploymentActiveAfter(pindexPrev, chainman, Consensus::DEPLOYMENT_HEIGHTINCB)) ||
        (block.nVersion < 3 && DeploymentActiveAfter(pindexPrev, chainman, Consensus::DEPLOYMENT_DERSIG)) ||
        (block.nVersion < 4 && DeploymentActiveAfter(pindexPrev, chainman, Consensus::DEPLOYMENT_CLTV))) {
            return state.Invalid(BlockValidationResult::BLOCK_INVALID_HEADER, strprintf("bad-version(0x%08x)", block.nVersion),
                                 strprintf("rejected nVersion=0x%08x block", block.nVersion));
    }

    return true;
}

/** NOTE: This function is not currently invoked by ConnectBlock(), so we
 *  should consider upgrade issues if we change which consensus rules are
 *  enforced in this function (eg by adding a new consensus rule). See comment
 *  in ConnectBlock().
 *  Note that -reindex-chainstate skips the validation that happens here!
 */
static bool ContextualCheckBlock(const CBlock& block, BlockValidationState& state, const ChainstateManager& chainman, const CBlockIndex* pindexPrev)
{
    const int nHeight = pindexPrev == nullptr ? 0 : pindexPrev->nHeight + 1;

    // Enforce BIP113 (Median Time Past).
    bool enforce_locktime_median_time_past{false};
    if (DeploymentActiveAfter(pindexPrev, chainman, Consensus::DEPLOYMENT_CSV)) {
        assert(pindexPrev != nullptr);
        enforce_locktime_median_time_past = true;
    }

    const int64_t nLockTimeCutoff{enforce_locktime_median_time_past ?
                                      pindexPrev->GetMedianTimePast() :
                                      block.GetBlockTime()};

    // Check that all transactions are finalized
    for (const auto& tx : block.vtx) {
        if (!IsFinalTx(*tx, nHeight, nLockTimeCutoff)) {
            return state.Invalid(BlockValidationResult::BLOCK_CONSENSUS, "bad-txns-nonfinal", "non-final transaction");
        }
    }

    // Enforce rule that the coinbase starts with serialized block height
    if (DeploymentActiveAfter(pindexPrev, chainman, Consensus::DEPLOYMENT_HEIGHTINCB))
    {
        CScript expect = CScript() << nHeight;
        if (block.vtx[0]->vin[0].scriptSig.size() < expect.size() ||
            !std::equal(expect.begin(), expect.end(), block.vtx[0]->vin[0].scriptSig.begin())) {
            return state.Invalid(BlockValidationResult::BLOCK_CONSENSUS, "bad-cb-height", "block height mismatch in coinbase");
        }
    }

    // Validation for witness commitments.
    // * We compute the witness hash (which is the hash including witnesses) of all the block's transactions, except the
    //   coinbase (where 0x0000....0000 is used instead).
    // * The coinbase scriptWitness is a stack of a single 32-byte vector, containing a witness reserved value (unconstrained).
    // * We build a merkle tree with all those witness hashes as leaves (similar to the hashMerkleRoot in the block header).
    // * There must be at least one output whose scriptPubKey is a single 36-byte push, the first 4 bytes of which are
    //   {0xaa, 0x21, 0xa9, 0xed}, and the following 32 bytes are SHA256^2(witness root, witness reserved value). In case there are
    //   multiple, the last one is used.
    if (!CheckWitnessMalleation(block, DeploymentActiveAfter(pindexPrev, chainman, Consensus::DEPLOYMENT_SEGWIT), state)) {
        return false;
    }

    // After the coinbase witness reserved value and commitment are verified,
    // we can check if the block weight passes (before we've checked the
    // coinbase witness, it would be possible for the weight to be too
    // large by filling up the coinbase witness, which doesn't change
    // the block hash, so we couldn't mark the block as permanently
    // failed).
    if (GetBlockWeight(block) > MAX_BLOCK_WEIGHT) {
        return state.Invalid(BlockValidationResult::BLOCK_CONSENSUS, "bad-blk-weight", strprintf("%s : weight limit failed", __func__));
    }

    return true;
}

bool ChainstateManager::AcceptBlockHeader(const CBlockHeader& block, BlockValidationState& state, CBlockIndex** ppindex, bool min_pow_checked)
{
    AssertLockHeld(cs_main);

    // Check for duplicate
    uint256 hash = block.GetHash();
    BlockMap::iterator miSelf{m_blockman.m_block_index.find(hash)};
    if (hash != GetConsensus().hashGenesisBlock) {
        if (miSelf != m_blockman.m_block_index.end()) {
            // Block header is already known.
            CBlockIndex* pindex = &(miSelf->second);
            if (ppindex)
                *ppindex = pindex;
            if (pindex->nStatus & BLOCK_FAILED_MASK) {
                LogPrint(BCLog::VALIDATION, "%s: block %s is marked invalid\n", __func__, hash.ToString());
                return state.Invalid(BlockValidationResult::BLOCK_CACHED_INVALID, "duplicate");
            }
            return true;
        }

        if (!CheckBlockHeader(block, state, GetConsensus())) {
            LogPrint(BCLog::VALIDATION, "%s: Consensus::CheckBlockHeader: %s, %s\n", __func__, hash.ToString(), state.ToString());
            return false;
        }

        // Get prev block index
        CBlockIndex* pindexPrev = nullptr;
        BlockMap::iterator mi{m_blockman.m_block_index.find(block.hashPrevBlock)};
        if (mi == m_blockman.m_block_index.end()) {
            LogPrint(BCLog::VALIDATION, "header %s has prev block not found: %s\n", hash.ToString(), block.hashPrevBlock.ToString());
            return state.Invalid(BlockValidationResult::BLOCK_MISSING_PREV, "prev-blk-not-found");
        }
        pindexPrev = &((*mi).second);
        if (pindexPrev->nStatus & BLOCK_FAILED_MASK) {
            LogPrint(BCLog::VALIDATION, "header %s has prev block invalid: %s\n", hash.ToString(), block.hashPrevBlock.ToString());
            return state.Invalid(BlockValidationResult::BLOCK_INVALID_PREV, "bad-prevblk");
        }
        if (!ContextualCheckBlockHeader(block, state, m_blockman, *this, pindexPrev, true)) {
            LogPrint(BCLog::VALIDATION, "%s: Consensus::ContextualCheckBlockHeader: %s, %s\n", __func__, hash.ToString(), state.ToString());
            return false;
        }

        /* Determine if this block descends from any block which has been found
         * invalid (m_failed_blocks), then mark pindexPrev and any blocks between
         * them as failed. For example:
         *
         *                D3
         *              /
         *      B2 - C2
         *    /         \
         *  A             D2 - E2 - F2
         *    \
         *      B1 - C1 - D1 - E1
         *
         * In the case that we attempted to reorg from E1 to F2, only to find
         * C2 to be invalid, we would mark D2, E2, and F2 as BLOCK_FAILED_CHILD
         * but NOT D3 (it was not in any of our candidate sets at the time).
         *
         * In any case D3 will also be marked as BLOCK_FAILED_CHILD at restart
         * in LoadBlockIndex.
         */
        if (!pindexPrev->IsValid(BLOCK_VALID_SCRIPTS)) {
            // The above does not mean "invalid": it checks if the previous block
            // hasn't been validated up to BLOCK_VALID_SCRIPTS. This is a performance
            // optimization, in the common case of adding a new block to the tip,
            // we don't need to iterate over the failed blocks list.
            for (const CBlockIndex* failedit : m_failed_blocks) {
                if (pindexPrev->GetAncestor(failedit->nHeight) == failedit) {
                    assert(failedit->nStatus & BLOCK_FAILED_VALID);
                    CBlockIndex* invalid_walk = pindexPrev;
                    while (invalid_walk != failedit) {
                        invalid_walk->nStatus |= BLOCK_FAILED_CHILD;
                        m_blockman.m_dirty_blockindex.insert(invalid_walk);
                        invalid_walk = invalid_walk->pprev;
                    }
                    LogPrint(BCLog::VALIDATION, "header %s has prev block invalid: %s\n", hash.ToString(), block.hashPrevBlock.ToString());
                    return state.Invalid(BlockValidationResult::BLOCK_INVALID_PREV, "bad-prevblk");
                }
            }
        }
    }
    if (!min_pow_checked) {
        LogPrint(BCLog::VALIDATION, "%s: not adding new block header %s, missing anti-dos proof-of-work validation\n", __func__, hash.ToString());
        return state.Invalid(BlockValidationResult::BLOCK_HEADER_LOW_WORK, "too-little-chainwork");
    }
    CBlockIndex* pindex{m_blockman.AddToBlockIndex(block, m_best_header)};

    if (ppindex)
        *ppindex = pindex;

    // Since this is the earliest point at which we have determined that a
    // header is both new and valid, log here.
    //
    // These messages are valuable for detecting potential selfish mining behavior;
    // if multiple displacing headers are seen near simultaneously across many
    // nodes in the network, this might be an indication of selfish mining. Having
    // this log by default when not in IBD ensures broad availability of this data
    // in case investigation is merited.
    const auto msg = strprintf(
        "Saw new header hash=%s height=%d", hash.ToString(), pindex->nHeight);

    if (IsInitialBlockDownload()) {
        LogPrintLevel(BCLog::VALIDATION, BCLog::Level::Debug, "%s\n", msg);
    } else {
        LogPrintf("%s\n", msg);
    }

    return true;
}

// Exposed wrapper for AcceptBlockHeader
bool ChainstateManager::ProcessNewBlockHeaders(const std::vector<CBlockHeader>& headers, bool min_pow_checked, BlockValidationState& state, const CBlockIndex** ppindex)
{
    AssertLockNotHeld(cs_main);
    {
        LOCK(cs_main);
        for (const CBlockHeader& header : headers) {
            CBlockIndex *pindex = nullptr; // Use a temp pindex instead of ppindex to avoid a const_cast
            bool accepted{AcceptBlockHeader(header, state, &pindex, min_pow_checked)};
            CheckBlockIndex();

            if (!accepted) {
                return false;
            }
            if (ppindex) {
                *ppindex = pindex;
            }
        }
    }
    if (NotifyHeaderTip(*this)) {
        if (IsInitialBlockDownload() && ppindex && *ppindex) {
            const CBlockIndex& last_accepted{**ppindex};
            const int64_t blocks_left{(GetTime() - last_accepted.GetBlockTime()) / Ticks<std::chrono::seconds>(AvgTargetSpacing(GetConsensus(), (*ppindex)->nHeight))};
            const double progress{100.0 * last_accepted.nHeight / (last_accepted.nHeight + blocks_left)};
            LogPrintf("Synchronizing blockheaders, height: %d (~%.2f%%)\n", last_accepted.nHeight, progress);
        }
    }
    return true;
}

void ChainstateManager::ReportHeadersPresync(const arith_uint256& work, int64_t height, int64_t timestamp)
{
    AssertLockNotHeld(cs_main);
    {
        LOCK(cs_main);
        // Don't report headers presync progress if we already have a post-minchainwork header chain.
        // This means we lose reporting for potentially legitimate, but unlikely, deep reorgs, but
        // prevent attackers that spam low-work headers from filling our logs.
        if (m_best_header->nChainWork >= UintToArith256(GetConsensus().nMinimumChainWork)) return;
        // Rate limit headers presync updates to 4 per second, as these are not subject to DoS
        // protection.
        auto now = std::chrono::steady_clock::now();
        if (now < m_last_presync_update + std::chrono::milliseconds{250}) return;
        m_last_presync_update = now;
    }
    bool initial_download = IsInitialBlockDownload();
    GetNotifications().headerTip(GetSynchronizationState(initial_download), height, timestamp, /*presync=*/true);
    if (initial_download) {
        const int64_t blocks_left{(GetTime() - timestamp) / Ticks<std::chrono::seconds>(AvgTargetSpacing(GetConsensus(), height))};
        const double progress{100.0 * height / (height + blocks_left)};
        LogPrintf("Pre-synchronizing blockheaders, height: %d (~%.2f%%)\n", height, progress);
    }
}

/** Store block on disk. If dbp is non-nullptr, the file is known to already reside on disk */
bool ChainstateManager::AcceptBlock(const std::shared_ptr<const CBlock>& pblock, BlockValidationState& state, CBlockIndex** ppindex, bool fRequested, const FlatFilePos* dbp, bool* fNewBlock, bool min_pow_checked)
{
    const CBlock& block = *pblock;

    if (fNewBlock) *fNewBlock = false;
    AssertLockHeld(cs_main);

    CBlockIndex *pindexDummy = nullptr;
    CBlockIndex *&pindex = ppindex ? *ppindex : pindexDummy;

    bool accepted_header{AcceptBlockHeader(block, state, &pindex, min_pow_checked)};
    CheckBlockIndex();

    if (!accepted_header)
        return false;

    // Check all requested blocks that we do not already have for validity and
    // save them to disk. Skip processing of unrequested blocks as an anti-DoS
    // measure, unless the blocks have more work than the active chain tip, and
    // aren't too far ahead of it, so are likely to be attached soon.
    bool fAlreadyHave = pindex->nStatus & BLOCK_HAVE_DATA;
    bool fHasMoreOrSameWork = (ActiveTip() ? pindex->nChainWork >= ActiveTip()->nChainWork : true);
    // Blocks that are too out-of-order needlessly limit the effectiveness of
    // pruning, because pruning will not delete block files that contain any
    // blocks which are too close in height to the tip.  Apply this test
    // regardless of whether pruning is enabled; it should generally be safe to
    // not process unrequested blocks.
    bool fTooFarAhead{pindex->nHeight > ActiveHeight() + int(MIN_BLOCKS_TO_KEEP)};

    // TODO: Decouple this function from the block download logic by removing fRequested
    // This requires some new chain data structure to efficiently look up if a
    // block is in a chain leading to a candidate for best tip, despite not
    // being such a candidate itself.
    // Note that this would break the getblockfrompeer RPC

    // TODO: deal better with return value and error conditions for duplicate
    // and unrequested blocks.
    if (fAlreadyHave) return true;
    if (!fRequested) {  // If we didn't ask for it:
        if (pindex->nTx != 0) return true;    // This is a previously-processed block that was pruned
        if (!fHasMoreOrSameWork) return true; // Don't process less-work chains
        if (fTooFarAhead) return true;        // Block height is too high

        // Protect against DoS attacks from low-work chains.
        // If our tip is behind, a peer could try to send us
        // low-work blocks on a fake chain that we would never
        // request; don't process these.
        if (pindex->nChainWork < MinimumChainWork()) return true;
    }

    const CChainParams& params{GetParams()};

    if (!CheckBlock(block, state, params.GetConsensus()) ||
        !ContextualCheckBlock(block, state, *this, pindex->pprev)) {
        if (state.IsInvalid() && state.GetResult() != BlockValidationResult::BLOCK_MUTATED) {
            pindex->nStatus |= BLOCK_FAILED_VALID;
            m_blockman.m_dirty_blockindex.insert(pindex);
        }
        return error("%s: %s", __func__, state.ToString());
    }

    // Header is valid/has work, merkle tree and segwit merkle tree are good...RELAY NOW
    // (but if it does not build on our best tip, let the SendMessages loop relay it)
    if (!IsInitialBlockDownload() && ActiveTip() == pindex->pprev && m_options.signals) {
        m_options.signals->NewPoWValidBlock(pindex, pblock);
    }

    // Write block to history file
    if (fNewBlock) *fNewBlock = true;
    try {
        FlatFilePos blockPos{m_blockman.SaveBlockToDisk(block, pindex->nHeight, dbp)};
        if (blockPos.IsNull()) {
            state.Error(strprintf("%s: Failed to find position to write new block to disk", __func__));
            return false;
        }
        ReceivedBlockTransactions(block, pindex, blockPos);
    } catch (const std::runtime_error& e) {
        return FatalError(GetNotifications(), state, std::string("System error: ") + e.what());
    }

    // TODO: FlushStateToDisk() handles flushing of both block and chainstate
    // data, so we should move this to ChainstateManager so that we can be more
    // intelligent about how we flush.
    // For now, since FlushStateMode::NONE is used, all that can happen is that
    // the block files may be pruned, so we can just call this on one
    // chainstate (particularly if we haven't implemented pruning with
    // background validation yet).
    ActiveChainstate().FlushStateToDisk(state, FlushStateMode::NONE);

    CheckBlockIndex();

    return true;
}

bool ChainstateManager::ProcessNewBlock(const std::shared_ptr<const CBlock>& block, bool force_processing, bool min_pow_checked, bool* new_block)
{
    AssertLockNotHeld(cs_main);

    {
        CBlockIndex *pindex = nullptr;
        if (new_block) *new_block = false;
        BlockValidationState state;

        // CheckBlock() does not support multi-threaded block validation because CBlock::fChecked can cause data race.
        // Therefore, the following critical section must include the CheckBlock() call as well.
        LOCK(cs_main);

        // Skipping AcceptBlock() for CheckBlock() failures means that we will never mark a block as invalid if
        // CheckBlock() fails.  This is protective against consensus failure if there are any unknown forms of block
        // malleability that cause CheckBlock() to fail; see e.g. CVE-2012-2459 and
        // https://lists.linuxfoundation.org/pipermail/bitcoin-dev/2019-February/016697.html.  Because CheckBlock() is
        // not very expensive, the anti-DoS benefits of caching failure (of a definitely-invalid block) are not substantial.
        bool ret = CheckBlock(*block, state, GetConsensus());
        if (ret) {
            // Store to disk
            ret = AcceptBlock(block, state, &pindex, force_processing, nullptr, new_block, min_pow_checked);
        }
        if (!ret) {
            if (m_options.signals) {
                m_options.signals->BlockChecked(*block, state);
            }
            return error("%s: AcceptBlock FAILED (%s)", __func__, state.ToString());
        }
    }

    NotifyHeaderTip(*this);

    BlockValidationState state; // Only used to report errors, not invalidity - ignore it
    if (!ActiveChainstate().ActivateBestChain(state, block)) {
        return error("%s: ActivateBestChain failed (%s)", __func__, state.ToString());
    }

    Chainstate* bg_chain{WITH_LOCK(cs_main, return BackgroundSyncInProgress() ? m_ibd_chainstate.get() : nullptr)};
    BlockValidationState bg_state;
    if (bg_chain && !bg_chain->ActivateBestChain(bg_state, block)) {
        return error("%s: [background] ActivateBestChain failed (%s)", __func__, bg_state.ToString());
     }

    return true;
}

MempoolAcceptResult ChainstateManager::ProcessTransaction(const CTransactionRef& tx, bool test_accept)
{
    AssertLockHeld(cs_main);
    Chainstate& active_chainstate = ActiveChainstate();
    if (!active_chainstate.GetMempool()) {
        TxValidationState state;
        state.Invalid(TxValidationResult::TX_NO_MEMPOOL, "no-mempool");
        return MempoolAcceptResult::Failure(state);
    }
    auto result = AcceptToMemoryPool(active_chainstate, tx, GetTime(), /*bypass_limits=*/ false, test_accept);
    active_chainstate.GetMempool()->check(active_chainstate.CoinsTip(), active_chainstate.m_chain.Height() + 1);
    return result;
}

bool TestBlockValidity(BlockValidationState& state,
                       const CChainParams& chainparams,
                       Chainstate& chainstate,
                       const CBlock& block,
                       CBlockIndex* pindexPrev,
                       bool fCheckPOW,
                       bool fCheckBits,
                       bool fCheckMerkleRoot)
{
    AssertLockHeld(cs_main);
    assert(pindexPrev && pindexPrev == chainstate.m_chain.Tip());
    CCoinsViewCache viewNew(&chainstate.CoinsTip());
    uint256 block_hash(block.GetHash());
    CBlockIndex indexDummy(block);
    indexDummy.pprev = pindexPrev;
    indexDummy.nHeight = pindexPrev->nHeight + 1;
    indexDummy.phashBlock = &block_hash;

    // NOTE: CheckBlockHeader is called by CheckBlock
    if (!ContextualCheckBlockHeader(block, state, chainstate.m_blockman, chainstate.m_chainman, pindexPrev, fCheckBits))
        return error("%s: Consensus::ContextualCheckBlockHeader: %s", __func__, state.ToString());
    if (!CheckBlock(block, state, chainparams.GetConsensus(), fCheckPOW, fCheckMerkleRoot))
        return error("%s: Consensus::CheckBlock: %s", __func__, state.ToString());
    if (!ContextualCheckBlock(block, state, chainstate.m_chainman, pindexPrev))
        return error("%s: Consensus::ContextualCheckBlock: %s", __func__, state.ToString());
    if (!chainstate.ConnectBlock(block, state, &indexDummy, viewNew, true)) {
        return false;
    }
    assert(state.IsValid());

    return true;
}

/* This function is called from the RPC code for pruneblockchain */
void PruneBlockFilesManual(Chainstate& active_chainstate, int nManualPruneHeight)
{
    BlockValidationState state;
    if (!active_chainstate.FlushStateToDisk(
            state, FlushStateMode::NONE, nManualPruneHeight)) {
        LogPrintf("%s: failed to flush state (%s)\n", __func__, state.ToString());
    }
}

bool Chainstate::LoadChainTip()
{
    AssertLockHeld(cs_main);
    const CCoinsViewCache& coins_cache = CoinsTip();
    assert(!coins_cache.GetBestBlock().IsNull()); // Never called when the coins view is empty
    const CBlockIndex* tip = m_chain.Tip();

    if (tip && tip->GetBlockHash() == coins_cache.GetBestBlock()) {
        return true;
    }

    // Load pointer to end of best chain
    CBlockIndex* pindex = m_blockman.LookupBlockIndex(coins_cache.GetBestBlock());
    if (!pindex) {
        return false;
    }
    m_chain.SetTip(*pindex);
    PruneBlockIndexCandidates();

    tip = m_chain.Tip();
    LogPrintf("Loaded best chain: hashBestChain=%s height=%d date=%s progress=%f\n",
              tip->GetBlockHash().ToString(),
              m_chain.Height(),
              FormatISO8601DateTime(tip->GetBlockTime()),
              GuessVerificationProgress(m_chainman.GetParams().TxData(), tip));
    return true;
}

CVerifyDB::CVerifyDB(Notifications& notifications)
    : m_notifications{notifications}
{
    m_notifications.progress(_("Verifying blocks…"), 0, false);
}

CVerifyDB::~CVerifyDB()
{
    m_notifications.progress(bilingual_str{}, 100, false);
}

VerifyDBResult CVerifyDB::VerifyDB(
    Chainstate& chainstate,
    const Consensus::Params& consensus_params,
    CCoinsView& coinsview,
    int nCheckLevel, int nCheckDepth)
{
    AssertLockHeld(cs_main);

    if (chainstate.m_chain.Tip() == nullptr || chainstate.m_chain.Tip()->pprev == nullptr) {
        return VerifyDBResult::SUCCESS;
    }

    // Verify blocks in the best chain
    if (nCheckDepth <= 0 || nCheckDepth > chainstate.m_chain.Height()) {
        nCheckDepth = chainstate.m_chain.Height();
    }
    nCheckLevel = std::max(0, std::min(4, nCheckLevel));
    LogPrintf("Verifying last %i blocks at level %i\n", nCheckDepth, nCheckLevel);
    CCoinsViewCache coins(&coinsview);
    CBlockIndex* pindex;
    CBlockIndex* pindexFailure = nullptr;
    int nGoodTransactions = 0;
    BlockValidationState state;
    int reportDone = 0;
    bool skipped_no_block_data{false};
    bool skipped_l3_checks{false};
    LogPrintf("Verification progress: 0%%\n");

    const bool is_snapshot_cs{chainstate.m_from_snapshot_blockhash};

    for (pindex = chainstate.m_chain.Tip(); pindex && pindex->pprev; pindex = pindex->pprev) {
        const int percentageDone = std::max(1, std::min(99, (int)(((double)(chainstate.m_chain.Height() - pindex->nHeight)) / (double)nCheckDepth * (nCheckLevel >= 4 ? 50 : 100))));
        if (reportDone < percentageDone / 10) {
            // report every 10% step
            LogPrintf("Verification progress: %d%%\n", percentageDone);
            reportDone = percentageDone / 10;
        }
        m_notifications.progress(_("Verifying blocks…"), percentageDone, false);
        if (pindex->nHeight <= chainstate.m_chain.Height() - nCheckDepth) {
            break;
        }
        if ((chainstate.m_blockman.IsPruneMode() || is_snapshot_cs) && !(pindex->nStatus & BLOCK_HAVE_DATA)) {
            // If pruning or running under an assumeutxo snapshot, only go
            // back as far as we have data.
            LogPrintf("VerifyDB(): block verification stopping at height %d (no data). This could be due to pruning or use of an assumeutxo snapshot.\n", pindex->nHeight);
            skipped_no_block_data = true;
            break;
        }
        CBlock block;
        // check level 0: read from disk
        if (!chainstate.m_blockman.ReadBlockFromDisk(block, *pindex)) {
            LogPrintf("Verification error: ReadBlockFromDisk failed at %d, hash=%s\n", pindex->nHeight, pindex->GetBlockHash().ToString());
            return VerifyDBResult::CORRUPTED_BLOCK_DB;
        }
        // check level 1: verify block validity
        if (nCheckLevel >= 1 && !CheckBlock(block, state, consensus_params)) {
            LogPrintf("Verification error: found bad block at %d, hash=%s (%s)\n",
                      pindex->nHeight, pindex->GetBlockHash().ToString(), state.ToString());
            return VerifyDBResult::CORRUPTED_BLOCK_DB;
        }
        // check level 2: verify undo validity
        if (nCheckLevel >= 2 && pindex) {
            CBlockUndo undo;
            if (!pindex->GetUndoPos().IsNull()) {
                if (!chainstate.m_blockman.UndoReadFromDisk(undo, *pindex)) {
                    LogPrintf("Verification error: found bad undo data at %d, hash=%s\n", pindex->nHeight, pindex->GetBlockHash().ToString());
                    return VerifyDBResult::CORRUPTED_BLOCK_DB;
                }
            }
        }
        // check level 3: check for inconsistencies during memory-only disconnect of tip blocks
        size_t curr_coins_usage = coins.DynamicMemoryUsage() + chainstate.CoinsTip().DynamicMemoryUsage();

        if (nCheckLevel >= 3) {
            if (curr_coins_usage <= chainstate.m_coinstip_cache_size_bytes) {
                assert(coins.GetBestBlock() == pindex->GetBlockHash());
                DisconnectResult res = chainstate.DisconnectBlock(block, pindex, coins);
                if (res == DISCONNECT_FAILED) {
                    LogPrintf("Verification error: irrecoverable inconsistency in block data at %d, hash=%s\n", pindex->nHeight, pindex->GetBlockHash().ToString());
                    return VerifyDBResult::CORRUPTED_BLOCK_DB;
                }
                if (res == DISCONNECT_UNCLEAN) {
                    nGoodTransactions = 0;
                    pindexFailure = pindex;
                } else {
                    nGoodTransactions += block.vtx.size();
                }
            } else {
                skipped_l3_checks = true;
            }
        }
        if (chainstate.m_chainman.m_interrupt) return VerifyDBResult::INTERRUPTED;
    }
    if (pindexFailure) {
        LogPrintf("Verification error: coin database inconsistencies found (last %i blocks, %i good transactions before that)\n", chainstate.m_chain.Height() - pindexFailure->nHeight + 1, nGoodTransactions);
        return VerifyDBResult::CORRUPTED_BLOCK_DB;
    }
    if (skipped_l3_checks) {
        LogPrintf("Skipped verification of level >=3 (insufficient database cache size). Consider increasing -dbcache.\n");
    }

    // store block count as we move pindex at check level >= 4
    int block_count = chainstate.m_chain.Height() - pindex->nHeight;

    // check level 4: try reconnecting blocks
    if (nCheckLevel >= 4 && !skipped_l3_checks) {
        while (pindex != chainstate.m_chain.Tip()) {
            const int percentageDone = std::max(1, std::min(99, 100 - (int)(((double)(chainstate.m_chain.Height() - pindex->nHeight)) / (double)nCheckDepth * 50)));
            if (reportDone < percentageDone / 10) {
                // report every 10% step
                LogPrintf("Verification progress: %d%%\n", percentageDone);
                reportDone = percentageDone / 10;
            }
            m_notifications.progress(_("Verifying blocks…"), percentageDone, false);
            pindex = chainstate.m_chain.Next(pindex);
            CBlock block;
            if (!chainstate.m_blockman.ReadBlockFromDisk(block, *pindex)) {
                LogPrintf("Verification error: ReadBlockFromDisk failed at %d, hash=%s\n", pindex->nHeight, pindex->GetBlockHash().ToString());
                return VerifyDBResult::CORRUPTED_BLOCK_DB;
            }
            if (!chainstate.ConnectBlock(block, state, pindex, coins)) {
                LogPrintf("Verification error: found unconnectable block at %d, hash=%s (%s)\n", pindex->nHeight, pindex->GetBlockHash().ToString(), state.ToString());
                return VerifyDBResult::CORRUPTED_BLOCK_DB;
            }
            if (chainstate.m_chainman.m_interrupt) return VerifyDBResult::INTERRUPTED;
        }
    }

    LogPrintf("Verification: No coin database inconsistencies in last %i blocks (%i transactions)\n", block_count, nGoodTransactions);

    if (skipped_l3_checks) {
        return VerifyDBResult::SKIPPED_L3_CHECKS;
    }
    if (skipped_no_block_data) {
        return VerifyDBResult::SKIPPED_MISSING_BLOCKS;
    }
    return VerifyDBResult::SUCCESS;
}

/** Apply the effects of a block on the utxo cache, ignoring that it may already have been applied. */
bool Chainstate::RollforwardBlock(const CBlockIndex* pindex, CCoinsViewCache& inputs)
{
    AssertLockHeld(cs_main);
    // TODO: merge with ConnectBlock
    CBlock block;
    if (!m_blockman.ReadBlockFromDisk(block, *pindex)) {
        return error("ReplayBlock(): ReadBlockFromDisk failed at %d, hash=%s", pindex->nHeight, pindex->GetBlockHash().ToString());
    }

    for (const CTransactionRef& tx : block.vtx) {
        if (!tx->IsCoinBase()) {
            for (const CTxIn &txin : tx->vin) {
                inputs.SpendCoin(txin.prevout);
            }
        }
        // Pass check = true as every addition may be an overwrite.
        AddCoins(inputs, *tx, pindex->nHeight, true);
    }
    return true;
}

bool Chainstate::ReplayBlocks()
{
    LOCK(cs_main);

    CCoinsView& db = this->CoinsDB();
    CCoinsViewCache cache(&db);

    std::vector<uint256> hashHeads = db.GetHeadBlocks();
    if (hashHeads.empty()) return true; // We're already in a consistent state.
    if (hashHeads.size() != 2) return error("ReplayBlocks(): unknown inconsistent state");

    m_chainman.GetNotifications().progress(_("Replaying blocks…"), 0, false);
    LogPrintf("Replaying blocks\n");

    const CBlockIndex* pindexOld = nullptr;  // Old tip during the interrupted flush.
    const CBlockIndex* pindexNew;            // New tip during the interrupted flush.
    const CBlockIndex* pindexFork = nullptr; // Latest block common to both the old and the new tip.

    if (m_blockman.m_block_index.count(hashHeads[0]) == 0) {
        return error("ReplayBlocks(): reorganization to unknown block requested");
    }
    pindexNew = &(m_blockman.m_block_index[hashHeads[0]]);

    if (!hashHeads[1].IsNull()) { // The old tip is allowed to be 0, indicating it's the first flush.
        if (m_blockman.m_block_index.count(hashHeads[1]) == 0) {
            return error("ReplayBlocks(): reorganization from unknown block requested");
        }
        pindexOld = &(m_blockman.m_block_index[hashHeads[1]]);
        pindexFork = LastCommonAncestor(pindexOld, pindexNew);
        assert(pindexFork != nullptr);
    }

    // Rollback along the old branch.
    while (pindexOld != pindexFork) {
        if (pindexOld->nHeight > 0) { // Never disconnect the genesis block.
            CBlock block;
            if (!m_blockman.ReadBlockFromDisk(block, *pindexOld)) {
                return error("RollbackBlock(): ReadBlockFromDisk() failed at %d, hash=%s", pindexOld->nHeight, pindexOld->GetBlockHash().ToString());
            }
            LogPrintf("Rolling back %s (%i)\n", pindexOld->GetBlockHash().ToString(), pindexOld->nHeight);
            DisconnectResult res = DisconnectBlock(block, pindexOld, cache);
            if (res == DISCONNECT_FAILED) {
                return error("RollbackBlock(): DisconnectBlock failed at %d, hash=%s", pindexOld->nHeight, pindexOld->GetBlockHash().ToString());
            }
            // If DISCONNECT_UNCLEAN is returned, it means a non-existing UTXO was deleted, or an existing UTXO was
            // overwritten. It corresponds to cases where the block-to-be-disconnect never had all its operations
            // applied to the UTXO set. However, as both writing a UTXO and deleting a UTXO are idempotent operations,
            // the result is still a version of the UTXO set with the effects of that block undone.
        }
        pindexOld = pindexOld->pprev;
    }

    // Roll forward from the forking point to the new tip.
    int nForkHeight = pindexFork ? pindexFork->nHeight : 0;
    for (int nHeight = nForkHeight + 1; nHeight <= pindexNew->nHeight; ++nHeight) {
        const CBlockIndex& pindex{*Assert(pindexNew->GetAncestor(nHeight))};

        LogPrintf("Rolling forward %s (%i)\n", pindex.GetBlockHash().ToString(), nHeight);
        m_chainman.GetNotifications().progress(_("Replaying blocks…"), (int)((nHeight - nForkHeight) * 100.0 / (pindexNew->nHeight - nForkHeight)), false);
        if (!RollforwardBlock(&pindex, cache)) return false;
    }

    cache.SetBestBlock(pindexNew->GetBlockHash());
    cache.Flush();
    m_chainman.GetNotifications().progress(bilingual_str{}, 100, false);
    return true;
}

bool Chainstate::NeedsRedownload() const
{
    AssertLockHeld(cs_main);

    // At and above m_params.SegwitHeight, segwit consensus rules must be validated
    CBlockIndex* block{m_chain.Tip()};

    while (block != nullptr && DeploymentActiveAt(*block, m_chainman, Consensus::DEPLOYMENT_SEGWIT)) {
        if (!(block->nStatus & BLOCK_OPT_WITNESS)) {
            // block is insufficiently validated for a segwit client
            return true;
        }
        block = block->pprev;
    }

    return false;
}

void Chainstate::ClearBlockIndexCandidates()
{
    AssertLockHeld(::cs_main);
    setBlockIndexCandidates.clear();
}

bool ChainstateManager::LoadBlockIndex()
{
    AssertLockHeld(cs_main);
    // Load block index from databases
    bool needs_init = fReindex;
    if (!fReindex) {
        bool ret{m_blockman.LoadBlockIndexDB(SnapshotBlockhash())};
        if (!ret) return false;

        m_blockman.ScanAndUnlinkAlreadyPrunedFiles();

        std::vector<CBlockIndex*> vSortedByHeight{m_blockman.GetAllBlockIndices()};
        std::sort(vSortedByHeight.begin(), vSortedByHeight.end(),
                  CBlockIndexHeightOnlyComparator());

        for (CBlockIndex* pindex : vSortedByHeight) {
            if (m_interrupt) return false;
            // If we have an assumeutxo-based chainstate, then the snapshot
            // block will be a candidate for the tip, but it may not be
            // VALID_TRANSACTIONS (eg if we haven't yet downloaded the block),
            // so we special-case the snapshot block as a potential candidate
            // here.
            if (pindex == GetSnapshotBaseBlock() ||
                    (pindex->IsValid(BLOCK_VALID_TRANSACTIONS) &&
                     (pindex->HaveNumChainTxs() || pindex->pprev == nullptr))) {

                for (Chainstate* chainstate : GetAll()) {
                    chainstate->TryAddBlockIndexCandidate(pindex);
                }
            }
            if (pindex->nStatus & BLOCK_FAILED_MASK && (!m_best_invalid || pindex->nChainWork > m_best_invalid->nChainWork)) {
                m_best_invalid = pindex;
            }
            if (pindex->IsValid(BLOCK_VALID_TREE) && (m_best_header == nullptr || CBlockIndexWorkComparator()(m_best_header, pindex)))
                m_best_header = pindex;
        }

        needs_init = m_blockman.m_block_index.empty();
    }

    if (needs_init) {
        // Everything here is for *new* reindex/DBs. Thus, though
        // LoadBlockIndexDB may have set fReindex if we shut down
        // mid-reindex previously, we don't check fReindex and
        // instead only check it prior to LoadBlockIndexDB to set
        // needs_init.

        LogPrintf("Initializing databases...\n");
        m_blockman.m_block_tree_db->WriteFlag("namehistory", fNameHistory);
    }
    return true;
}

bool Chainstate::LoadGenesisBlock()
{
    LOCK(cs_main);

    const CChainParams& params{m_chainman.GetParams()};

    // Check whether we're already initialized by checking for genesis in
    // m_blockman.m_block_index. Note that we can't use m_chain here, since it is
    // set based on the coins db, not the block index db, which is the only
    // thing loaded at this point.
    if (m_blockman.m_block_index.count(params.GenesisBlock().GetHash()))
        return true;

    try {
        const CBlock& block = params.GenesisBlock();
        FlatFilePos blockPos{m_blockman.SaveBlockToDisk(block, 0, nullptr)};
        if (blockPos.IsNull()) {
            return error("%s: writing genesis block to disk failed", __func__);
        }
        CBlockIndex* pindex = m_blockman.AddToBlockIndex(block, m_chainman.m_best_header);
        m_chainman.ReceivedBlockTransactions(block, pindex, blockPos);
    } catch (const std::runtime_error& e) {
        return error("%s: failed to write genesis block: %s", __func__, e.what());
    }

    return true;
}

void ChainstateManager::LoadExternalBlockFile(
    AutoFile& file_in,
    FlatFilePos* dbp,
    std::multimap<uint256, FlatFilePos>* blocks_with_unknown_parent)
{
    // Either both should be specified (-reindex), or neither (-loadblock).
    assert(!dbp == !blocks_with_unknown_parent);

    const auto start{SteadyClock::now()};
    const CChainParams& params{GetParams()};

    int nLoaded = 0;
    try {
        BufferedFile blkdat{file_in, 2 * MAX_BLOCK_SERIALIZED_SIZE, MAX_BLOCK_SERIALIZED_SIZE + 8};
        // nRewind indicates where to resume scanning in case something goes wrong,
        // such as a block fails to deserialize.
        uint64_t nRewind = blkdat.GetPos();
        while (!blkdat.eof()) {
            if (m_interrupt) return;

            blkdat.SetPos(nRewind);
            nRewind++; // start one byte further next time, in case of failure
            blkdat.SetLimit(); // remove former limit
            unsigned int nSize = 0;
            try {
                // locate a header
                MessageStartChars buf;
                blkdat.FindByte(std::byte(params.MessageStart()[0]));
                nRewind = blkdat.GetPos() + 1;
                blkdat >> buf;
                if (buf != params.MessageStart()) {
                    continue;
                }
                // read size
                blkdat >> nSize;
                if (nSize < 80 || nSize > MAX_BLOCK_SERIALIZED_SIZE)
                    continue;
            } catch (const std::exception&) {
                // no valid block header found; don't complain
                // (this happens at the end of every blk.dat file)
                break;
            }
            try {
                // read block header
                const uint64_t nBlockPos{blkdat.GetPos()};
                if (dbp)
                    dbp->nPos = nBlockPos;
                blkdat.SetLimit(nBlockPos + nSize);
                CBlockHeader header;
                blkdat >> header;
                const uint256 hash{header.GetHash()};
                // Skip the rest of this block (this may read from disk into memory); position to the marker before the
                // next block, but it's still possible to rewind to the start of the current block (without a disk read).
                nRewind = nBlockPos + nSize;
                blkdat.SkipTo(nRewind);

                std::shared_ptr<CBlock> pblock{}; // needs to remain available after the cs_main lock is released to avoid duplicate reads from disk

                {
                    LOCK(cs_main);
                    // detect out of order blocks, and store them for later
                    if (hash != params.GetConsensus().hashGenesisBlock && !m_blockman.LookupBlockIndex(header.hashPrevBlock)) {
                        LogPrint(BCLog::REINDEX, "%s: Out of order block %s, parent %s not known\n", __func__, hash.ToString(),
                                 header.hashPrevBlock.ToString());
                        if (dbp && blocks_with_unknown_parent) {
                            blocks_with_unknown_parent->emplace(header.hashPrevBlock, *dbp);
                        }
                        continue;
                    }

                    // process in case the block isn't known yet
                    const CBlockIndex* pindex = m_blockman.LookupBlockIndex(hash);
                    if (!pindex || (pindex->nStatus & BLOCK_HAVE_DATA) == 0) {
                        // This block can be processed immediately; rewind to its start, read and deserialize it.
                        blkdat.SetPos(nBlockPos);
                        pblock = std::make_shared<CBlock>();
                        blkdat >> TX_WITH_WITNESS(*pblock);
                        nRewind = blkdat.GetPos();

                        BlockValidationState state;
                        if (AcceptBlock(pblock, state, nullptr, true, dbp, nullptr, true)) {
                            nLoaded++;
                        }
                        if (state.IsError()) {
                            break;
                        }
                    } else if (hash != params.GetConsensus().hashGenesisBlock && pindex->nHeight % 1000 == 0) {
                        LogPrint(BCLog::REINDEX, "Block Import: already had block %s at height %d\n", hash.ToString(), pindex->nHeight);
                    }
                }

                // Activate the genesis block so normal node progress can continue
                if (hash == params.GetConsensus().hashGenesisBlock) {
                    bool genesis_activation_failure = false;
                    for (auto c : GetAll()) {
                        BlockValidationState state;
                        if (!c->ActivateBestChain(state, nullptr)) {
                            genesis_activation_failure = true;
                            break;
                        }
                    }
                    if (genesis_activation_failure) {
                        break;
                    }
                }

                if (m_blockman.IsPruneMode() && !fReindex && pblock) {
                    // must update the tip for pruning to work while importing with -loadblock.
                    // this is a tradeoff to conserve disk space at the expense of time
                    // spent updating the tip to be able to prune.
                    // otherwise, ActivateBestChain won't be called by the import process
                    // until after all of the block files are loaded. ActivateBestChain can be
                    // called by concurrent network message processing. but, that is not
                    // reliable for the purpose of pruning while importing.
                    bool activation_failure = false;
                    for (auto c : GetAll()) {
                        BlockValidationState state;
                        if (!c->ActivateBestChain(state, pblock)) {
                            LogPrint(BCLog::REINDEX, "failed to activate chain (%s)\n", state.ToString());
                            activation_failure = true;
                            break;
                        }
                    }
                    if (activation_failure) {
                        break;
                    }
                }

                NotifyHeaderTip(*this);

                if (!blocks_with_unknown_parent) continue;

                // Recursively process earlier encountered successors of this block
                std::deque<uint256> queue;
                queue.push_back(hash);
                while (!queue.empty()) {
                    uint256 head = queue.front();
                    queue.pop_front();
                    auto range = blocks_with_unknown_parent->equal_range(head);
                    while (range.first != range.second) {
                        std::multimap<uint256, FlatFilePos>::iterator it = range.first;
                        std::shared_ptr<CBlock> pblockrecursive = std::make_shared<CBlock>();
                        if (m_blockman.ReadBlockFromDisk(*pblockrecursive, it->second)) {
                            LogPrint(BCLog::REINDEX, "%s: Processing out of order child %s of %s\n", __func__, pblockrecursive->GetHash().ToString(),
                                    head.ToString());
                            LOCK(cs_main);
                            BlockValidationState dummy;
                            if (AcceptBlock(pblockrecursive, dummy, nullptr, true, &it->second, nullptr, true)) {
                                nLoaded++;
                                queue.push_back(pblockrecursive->GetHash());
                            }
                        }
                        range.first++;
                        blocks_with_unknown_parent->erase(it);
                        NotifyHeaderTip(*this);
                    }
                }
            } catch (const std::exception& e) {
                // historical bugs added extra data to the block files that does not deserialize cleanly.
                // commonly this data is between readable blocks, but it does not really matter. such data is not fatal to the import process.
                // the code that reads the block files deals with invalid data by simply ignoring it.
                // it continues to search for the next {4 byte magic message start bytes + 4 byte length + block} that does deserialize cleanly
                // and passes all of the other block validation checks dealing with POW and the merkle root, etc...
                // we merely note with this informational log message when unexpected data is encountered.
                // we could also be experiencing a storage system read error, or a read of a previous bad write. these are possible, but
                // less likely scenarios. we don't have enough information to tell a difference here.
                // the reindex process is not the place to attempt to clean and/or compact the block files. if so desired, a studious node operator
                // may use knowledge of the fact that the block files are not entirely pristine in order to prepare a set of pristine, and
                // perhaps ordered, block files for later reindexing.
                LogPrint(BCLog::REINDEX, "%s: unexpected data at file offset 0x%x - %s. continuing\n", __func__, (nRewind - 1), e.what());
            }
        }
    } catch (const std::runtime_error& e) {
        GetNotifications().fatalError(std::string("System error: ") + e.what());
    }
    LogPrintf("Loaded %i blocks from external file in %dms\n", nLoaded, Ticks<std::chrono::milliseconds>(SteadyClock::now() - start));
}

void ChainstateManager::CheckBlockIndex()
{
    if (!ShouldCheckBlockIndex()) {
        return;
    }

    LOCK(cs_main);

    // During a reindex, we read the genesis block and call CheckBlockIndex before ActivateBestChain,
    // so we have the genesis block in m_blockman.m_block_index but no active chain. (A few of the
    // tests when iterating the block tree require that m_chain has been initialized.)
    if (ActiveChain().Height() < 0) {
        assert(m_blockman.m_block_index.size() <= 1);
        return;
    }

    // Build forward-pointing map of the entire block tree.
    std::multimap<CBlockIndex*,CBlockIndex*> forward;
    for (auto& [_, block_index] : m_blockman.m_block_index) {
        forward.emplace(block_index.pprev, &block_index);
    }

    assert(forward.size() == m_blockman.m_block_index.size());

    std::pair<std::multimap<CBlockIndex*,CBlockIndex*>::iterator,std::multimap<CBlockIndex*,CBlockIndex*>::iterator> rangeGenesis = forward.equal_range(nullptr);
    CBlockIndex *pindex = rangeGenesis.first->second;
    rangeGenesis.first++;
    assert(rangeGenesis.first == rangeGenesis.second); // There is only one index entry with parent nullptr.

    // Iterate over the entire block tree, using depth-first search.
    // Along the way, remember whether there are blocks on the path from genesis
    // block being explored which are the first to have certain properties.
    size_t nNodes = 0;
    int nHeight = 0;
    CBlockIndex* pindexFirstInvalid = nullptr; // Oldest ancestor of pindex which is invalid.
    CBlockIndex* pindexFirstMissing = nullptr; // Oldest ancestor of pindex which does not have BLOCK_HAVE_DATA.
    CBlockIndex* pindexFirstNeverProcessed = nullptr; // Oldest ancestor of pindex for which nTx == 0.
    CBlockIndex* pindexFirstNotTreeValid = nullptr; // Oldest ancestor of pindex which does not have BLOCK_VALID_TREE (regardless of being valid or not).
    CBlockIndex* pindexFirstNotTransactionsValid = nullptr; // Oldest ancestor of pindex which does not have BLOCK_VALID_TRANSACTIONS (regardless of being valid or not).
    CBlockIndex* pindexFirstNotChainValid = nullptr; // Oldest ancestor of pindex which does not have BLOCK_VALID_CHAIN (regardless of being valid or not).
    CBlockIndex* pindexFirstNotScriptsValid = nullptr; // Oldest ancestor of pindex which does not have BLOCK_VALID_SCRIPTS (regardless of being valid or not).
    CBlockIndex* pindexFirstAssumeValid = nullptr; // Oldest ancestor of pindex which has BLOCK_ASSUMED_VALID
    while (pindex != nullptr) {
        nNodes++;
        if (pindexFirstAssumeValid == nullptr && pindex->nStatus & BLOCK_ASSUMED_VALID) pindexFirstAssumeValid = pindex;
        if (pindexFirstInvalid == nullptr && pindex->nStatus & BLOCK_FAILED_VALID) pindexFirstInvalid = pindex;
        if (pindexFirstMissing == nullptr && !(pindex->nStatus & BLOCK_HAVE_DATA)) {
            pindexFirstMissing = pindex;
        }
        if (pindexFirstNeverProcessed == nullptr && pindex->nTx == 0) pindexFirstNeverProcessed = pindex;
        if (pindex->pprev != nullptr && pindexFirstNotTreeValid == nullptr && (pindex->nStatus & BLOCK_VALID_MASK) < BLOCK_VALID_TREE) pindexFirstNotTreeValid = pindex;

        if (pindex->pprev != nullptr && !pindex->IsAssumedValid()) {
            // Skip validity flag checks for BLOCK_ASSUMED_VALID index entries, since these
            // *_VALID_MASK flags will not be present for index entries we are temporarily assuming
            // valid.
            if (pindexFirstNotTransactionsValid == nullptr &&
                    (pindex->nStatus & BLOCK_VALID_MASK) < BLOCK_VALID_TRANSACTIONS) {
                pindexFirstNotTransactionsValid = pindex;
            }

            if (pindexFirstNotChainValid == nullptr &&
                    (pindex->nStatus & BLOCK_VALID_MASK) < BLOCK_VALID_CHAIN) {
                pindexFirstNotChainValid = pindex;
            }

            if (pindexFirstNotScriptsValid == nullptr &&
                    (pindex->nStatus & BLOCK_VALID_MASK) < BLOCK_VALID_SCRIPTS) {
                pindexFirstNotScriptsValid = pindex;
            }
        }

        // Begin: actual consistency checks.
        if (pindex->pprev == nullptr) {
            // Genesis block checks.
            assert(pindex->GetBlockHash() == GetConsensus().hashGenesisBlock); // Genesis block's hash must match.
            for (auto c : GetAll()) {
                if (c->m_chain.Genesis() != nullptr) {
                    assert(pindex == c->m_chain.Genesis()); // The chain's genesis block must be this block.
                }
            }
        }
        if (!pindex->HaveNumChainTxs()) assert(pindex->nSequenceId <= 0); // nSequenceId can't be set positive for blocks that aren't linked (negative is used for preciousblock)
        // VALID_TRANSACTIONS is equivalent to nTx > 0 for all nodes (whether or not pruning has occurred).
        // HAVE_DATA is only equivalent to nTx > 0 (or VALID_TRANSACTIONS) if no pruning has occurred.
        // Unless these indexes are assumed valid and pending block download on a
        // background chainstate.
        if (!m_blockman.m_have_pruned && !pindex->IsAssumedValid()) {
            // If we've never pruned, then HAVE_DATA should be equivalent to nTx > 0
            assert(!(pindex->nStatus & BLOCK_HAVE_DATA) == (pindex->nTx == 0));
            if (pindexFirstAssumeValid == nullptr) {
                // If we've got some assume valid blocks, then we might have
                // missing blocks (not HAVE_DATA) but still treat them as
                // having been processed (with a fake nTx value). Otherwise, we
                // can assert that these are the same.
                assert(pindexFirstMissing == pindexFirstNeverProcessed);
            }
        } else {
            // If we have pruned, then we can only say that HAVE_DATA implies nTx > 0
            if (pindex->nStatus & BLOCK_HAVE_DATA) assert(pindex->nTx > 0);
        }
        if (pindex->nStatus & BLOCK_HAVE_UNDO) assert(pindex->nStatus & BLOCK_HAVE_DATA);
        if (pindex->IsAssumedValid()) {
            // Assumed-valid blocks should have some nTx value.
            assert(pindex->nTx > 0);
            // Assumed-valid blocks should connect to the main chain.
            assert((pindex->nStatus & BLOCK_VALID_MASK) >= BLOCK_VALID_TREE);
        } else {
            // Otherwise there should only be an nTx value if we have
            // actually seen a block's transactions.
            assert(((pindex->nStatus & BLOCK_VALID_MASK) >= BLOCK_VALID_TRANSACTIONS) == (pindex->nTx > 0)); // This is pruning-independent.
        }
        // All parents having had data (at some point) is equivalent to all parents being VALID_TRANSACTIONS, which is equivalent to HaveNumChainTxs().
        assert((pindexFirstNeverProcessed == nullptr) == pindex->HaveNumChainTxs());
        assert((pindexFirstNotTransactionsValid == nullptr) == pindex->HaveNumChainTxs());
        assert(pindex->nHeight == nHeight); // nHeight must be consistent.
        assert(pindex->pprev == nullptr || pindex->nChainWork >= pindex->pprev->nChainWork); // For every block except the genesis block, the chainwork must be larger than the parent's.
        assert(nHeight < 2 || (pindex->pskip && (pindex->pskip->nHeight < nHeight))); // The pskip pointer must point back for all but the first 2 blocks.
        assert(pindexFirstNotTreeValid == nullptr); // All m_blockman.m_block_index entries must at least be TREE valid
        if ((pindex->nStatus & BLOCK_VALID_MASK) >= BLOCK_VALID_TREE) assert(pindexFirstNotTreeValid == nullptr); // TREE valid implies all parents are TREE valid
        if ((pindex->nStatus & BLOCK_VALID_MASK) >= BLOCK_VALID_CHAIN) assert(pindexFirstNotChainValid == nullptr); // CHAIN valid implies all parents are CHAIN valid
        if ((pindex->nStatus & BLOCK_VALID_MASK) >= BLOCK_VALID_SCRIPTS) assert(pindexFirstNotScriptsValid == nullptr); // SCRIPTS valid implies all parents are SCRIPTS valid
        if (pindexFirstInvalid == nullptr) {
            // Checks for not-invalid blocks.
            assert((pindex->nStatus & BLOCK_FAILED_MASK) == 0); // The failed mask cannot be set for blocks without invalid parents.
        }
        // Make sure nChainTx sum is correctly computed.
        unsigned int prev_chain_tx = pindex->pprev ? pindex->pprev->nChainTx : 0;
        assert((pindex->nChainTx == pindex->nTx + prev_chain_tx)
               // Transaction may be completely unset - happens if only the header was accepted but the block hasn't been processed.
               || (pindex->nChainTx == 0 && pindex->nTx == 0)
               // nChainTx may be unset, but nTx set (if a block has been accepted, but one of its predecessors hasn't been processed yet)
               || (pindex->nChainTx == 0 && prev_chain_tx == 0 && pindex->pprev)
               // Transaction counts prior to snapshot are unknown.
               || pindex->IsAssumedValid());
        // Chainstate-specific checks on setBlockIndexCandidates
        for (auto c : GetAll()) {
            if (c->m_chain.Tip() == nullptr) continue;
            if (!CBlockIndexWorkComparator()(pindex, c->m_chain.Tip()) && pindexFirstNeverProcessed == nullptr) {
                if (pindexFirstInvalid == nullptr) {
                    const bool is_active = c == &ActiveChainstate();
                    // If this block sorts at least as good as the current tip and
                    // is valid and we have all data for its parents, it must be in
                    // setBlockIndexCandidates.  m_chain.Tip() must also be there
                    // even if some data has been pruned.
                    //
                    if ((pindexFirstMissing == nullptr || pindex == c->m_chain.Tip())) {
                        // The active chainstate should always have this block
                        // as a candidate, but a background chainstate should
                        // only have it if it is an ancestor of the snapshot base.
                        if (is_active || GetSnapshotBaseBlock()->GetAncestor(pindex->nHeight) == pindex) {
                            assert(c->setBlockIndexCandidates.count(pindex));
                        }
                    }
                    // If some parent is missing, then it could be that this block was in
                    // setBlockIndexCandidates but had to be removed because of the missing data.
                    // In this case it must be in m_blocks_unlinked -- see test below.
                }
            } else { // If this block sorts worse than the current tip or some ancestor's block has never been seen, it cannot be in setBlockIndexCandidates.
                assert(c->setBlockIndexCandidates.count(pindex) == 0);
            }
        }
        // Check whether this block is in m_blocks_unlinked.
        std::pair<std::multimap<CBlockIndex*,CBlockIndex*>::iterator,std::multimap<CBlockIndex*,CBlockIndex*>::iterator> rangeUnlinked = m_blockman.m_blocks_unlinked.equal_range(pindex->pprev);
        bool foundInUnlinked = false;
        while (rangeUnlinked.first != rangeUnlinked.second) {
            assert(rangeUnlinked.first->first == pindex->pprev);
            if (rangeUnlinked.first->second == pindex) {
                foundInUnlinked = true;
                break;
            }
            rangeUnlinked.first++;
        }
        if (pindex->pprev && (pindex->nStatus & BLOCK_HAVE_DATA) && pindexFirstNeverProcessed != nullptr && pindexFirstInvalid == nullptr) {
            // If this block has block data available, some parent was never received, and has no invalid parents, it must be in m_blocks_unlinked.
            assert(foundInUnlinked);
        }
        if (!(pindex->nStatus & BLOCK_HAVE_DATA)) assert(!foundInUnlinked); // Can't be in m_blocks_unlinked if we don't HAVE_DATA
        if (pindexFirstMissing == nullptr) assert(!foundInUnlinked); // We aren't missing data for any parent -- cannot be in m_blocks_unlinked.
        if (pindex->pprev && (pindex->nStatus & BLOCK_HAVE_DATA) && pindexFirstNeverProcessed == nullptr && pindexFirstMissing != nullptr) {
            // We HAVE_DATA for this block, have received data for all parents at some point, but we're currently missing data for some parent.
            assert(m_blockman.m_have_pruned || pindexFirstAssumeValid != nullptr); // We must have pruned, or else we're using a snapshot (causing us to have faked the received data for some parent(s)).
            // This block may have entered m_blocks_unlinked if:
            //  - it has a descendant that at some point had more work than the
            //    tip, and
            //  - we tried switching to that descendant but were missing
            //    data for some intermediate block between m_chain and the
            //    tip.
            // So if this block is itself better than any m_chain.Tip() and it wasn't in
            // setBlockIndexCandidates, then it must be in m_blocks_unlinked.
            for (auto c : GetAll()) {
                const bool is_active = c == &ActiveChainstate();
                if (!CBlockIndexWorkComparator()(pindex, c->m_chain.Tip()) && c->setBlockIndexCandidates.count(pindex) == 0) {
                    if (pindexFirstInvalid == nullptr) {
                        if (is_active || GetSnapshotBaseBlock()->GetAncestor(pindex->nHeight) == pindex) {
                            assert(foundInUnlinked);
                        }
                    }
                }
            }
        }
        // assert(pindex->GetBlockHash() == pindex->GetBlockHeader().GetHash()); // Perhaps too slow
        // End: actual consistency checks.

        // Try descending into the first subnode.
        std::pair<std::multimap<CBlockIndex*,CBlockIndex*>::iterator,std::multimap<CBlockIndex*,CBlockIndex*>::iterator> range = forward.equal_range(pindex);
        if (range.first != range.second) {
            // A subnode was found.
            pindex = range.first->second;
            nHeight++;
            continue;
        }
        // This is a leaf node.
        // Move upwards until we reach a node of which we have not yet visited the last child.
        while (pindex) {
            // We are going to either move to a parent or a sibling of pindex.
            // If pindex was the first with a certain property, unset the corresponding variable.
            if (pindex == pindexFirstInvalid) pindexFirstInvalid = nullptr;
            if (pindex == pindexFirstMissing) pindexFirstMissing = nullptr;
            if (pindex == pindexFirstNeverProcessed) pindexFirstNeverProcessed = nullptr;
            if (pindex == pindexFirstNotTreeValid) pindexFirstNotTreeValid = nullptr;
            if (pindex == pindexFirstNotTransactionsValid) pindexFirstNotTransactionsValid = nullptr;
            if (pindex == pindexFirstNotChainValid) pindexFirstNotChainValid = nullptr;
            if (pindex == pindexFirstNotScriptsValid) pindexFirstNotScriptsValid = nullptr;
            if (pindex == pindexFirstAssumeValid) pindexFirstAssumeValid = nullptr;
            // Find our parent.
            CBlockIndex* pindexPar = pindex->pprev;
            // Find which child we just visited.
            std::pair<std::multimap<CBlockIndex*,CBlockIndex*>::iterator,std::multimap<CBlockIndex*,CBlockIndex*>::iterator> rangePar = forward.equal_range(pindexPar);
            while (rangePar.first->second != pindex) {
                assert(rangePar.first != rangePar.second); // Our parent must have at least the node we're coming from as child.
                rangePar.first++;
            }
            // Proceed to the next one.
            rangePar.first++;
            if (rangePar.first != rangePar.second) {
                // Move to the sibling.
                pindex = rangePar.first->second;
                break;
            } else {
                // Move up further.
                pindex = pindexPar;
                nHeight--;
                continue;
            }
        }
    }

    // Check that we actually traversed the entire map.
    assert(nNodes == forward.size());
}

std::string Chainstate::ToString()
{
    AssertLockHeld(::cs_main);
    CBlockIndex* tip = m_chain.Tip();
    return strprintf("Chainstate [%s] @ height %d (%s)",
                     m_from_snapshot_blockhash ? "snapshot" : "ibd",
                     tip ? tip->nHeight : -1, tip ? tip->GetBlockHash().ToString() : "null");
}

bool Chainstate::ResizeCoinsCaches(size_t coinstip_size, size_t coinsdb_size)
{
    AssertLockHeld(::cs_main);
    if (coinstip_size == m_coinstip_cache_size_bytes &&
            coinsdb_size == m_coinsdb_cache_size_bytes) {
        // Cache sizes are unchanged, no need to continue.
        return true;
    }
    size_t old_coinstip_size = m_coinstip_cache_size_bytes;
    m_coinstip_cache_size_bytes = coinstip_size;
    m_coinsdb_cache_size_bytes = coinsdb_size;
    CoinsDB().ResizeCache(coinsdb_size);

    LogPrintf("[%s] resized coinsdb cache to %.1f MiB\n",
        this->ToString(), coinsdb_size * (1.0 / 1024 / 1024));
    LogPrintf("[%s] resized coinstip cache to %.1f MiB\n",
        this->ToString(), coinstip_size * (1.0 / 1024 / 1024));

    BlockValidationState state;
    bool ret;

    if (coinstip_size > old_coinstip_size) {
        // Likely no need to flush if cache sizes have grown.
        ret = FlushStateToDisk(state, FlushStateMode::IF_NEEDED);
    } else {
        // Otherwise, flush state to disk and deallocate the in-memory coins map.
        ret = FlushStateToDisk(state, FlushStateMode::ALWAYS);
    }
    return ret;
}

//! Guess how far we are in the verification process at the given block index
//! require cs_main if pindex has not been validated yet (because nChainTx might be unset)
double GuessVerificationProgress(const ChainTxData& data, const CBlockIndex *pindex) {
    if (pindex == nullptr)
        return 0.0;

    int64_t nNow = time(nullptr);

    double fTxTotal;

    if (pindex->nChainTx <= data.nTxCount) {
        fTxTotal = data.nTxCount + (nNow - data.nTime) * data.dTxRate;
    } else {
        fTxTotal = pindex->nChainTx + (nNow - pindex->GetBlockTime()) * data.dTxRate;
    }

    return std::min<double>(pindex->nChainTx / fTxTotal, 1.0);
}

std::optional<uint256> ChainstateManager::SnapshotBlockhash() const
{
    LOCK(::cs_main);
    if (m_active_chainstate && m_active_chainstate->m_from_snapshot_blockhash) {
        // If a snapshot chainstate exists, it will always be our active.
        return m_active_chainstate->m_from_snapshot_blockhash;
    }
    return std::nullopt;
}

std::vector<Chainstate*> ChainstateManager::GetAll()
{
    LOCK(::cs_main);
    std::vector<Chainstate*> out;

    for (Chainstate* cs : {m_ibd_chainstate.get(), m_snapshot_chainstate.get()}) {
        if (this->IsUsable(cs)) out.push_back(cs);
    }

    return out;
}

Chainstate& ChainstateManager::InitializeChainstate(CTxMemPool* mempool)
{
    AssertLockHeld(::cs_main);
    assert(!m_ibd_chainstate);
    assert(!m_active_chainstate);

    m_ibd_chainstate = std::make_unique<Chainstate>(mempool, m_blockman, *this);
    m_active_chainstate = m_ibd_chainstate.get();
    return *m_active_chainstate;
}

[[nodiscard]] static bool DeleteCoinsDBFromDisk(const fs::path db_path, bool is_snapshot)
    EXCLUSIVE_LOCKS_REQUIRED(::cs_main)
{
    AssertLockHeld(::cs_main);

    if (is_snapshot) {
        fs::path base_blockhash_path = db_path / node::SNAPSHOT_BLOCKHASH_FILENAME;

        try {
            bool existed = fs::remove(base_blockhash_path);
            if (!existed) {
                LogPrintf("[snapshot] snapshot chainstate dir being removed lacks %s file\n",
                          fs::PathToString(node::SNAPSHOT_BLOCKHASH_FILENAME));
            }
        } catch (const fs::filesystem_error& e) {
            LogPrintf("[snapshot] failed to remove file %s: %s\n",
                    fs::PathToString(base_blockhash_path), fsbridge::get_filesystem_error_message(e));
        }
    }

    std::string path_str = fs::PathToString(db_path);
    LogPrintf("Removing leveldb dir at %s\n", path_str);

    // We have to destruct before this call leveldb::DB in order to release the db
    // lock, otherwise `DestroyDB` will fail. See `leveldb::~DBImpl()`.
    const bool destroyed = DestroyDB(path_str);

    if (!destroyed) {
        LogPrintf("error: leveldb DestroyDB call failed on %s\n", path_str);
    }

    // Datadir should be removed from filesystem; otherwise initialization may detect
    // it on subsequent statups and get confused.
    //
    // If the base_blockhash_path removal above fails in the case of snapshot
    // chainstates, this will return false since leveldb won't remove a non-empty
    // directory.
    return destroyed && !fs::exists(db_path);
}

bool ChainstateManager::ActivateSnapshot(
        AutoFile& coins_file,
        const SnapshotMetadata& metadata,
        bool in_memory)
{
    uint256 base_blockhash = metadata.m_base_blockhash;

    if (this->SnapshotBlockhash()) {
        LogPrintf("[snapshot] can't activate a snapshot-based chainstate more than once\n");
        return false;
    }

    {
        LOCK(::cs_main);
        if (Assert(m_active_chainstate->GetMempool())->size() > 0) {
            LogPrintf("[snapshot] can't activate a snapshot when mempool not empty\n");
            return false;
        }
    }

    int64_t current_coinsdb_cache_size{0};
    int64_t current_coinstip_cache_size{0};

    // Cache percentages to allocate to each chainstate.
    //
    // These particular percentages don't matter so much since they will only be
    // relevant during snapshot activation; caches are rebalanced at the conclusion of
    // this function. We want to give (essentially) all available cache capacity to the
    // snapshot to aid the bulk load later in this function.
    static constexpr double IBD_CACHE_PERC = 0.01;
    static constexpr double SNAPSHOT_CACHE_PERC = 0.99;

    {
        LOCK(::cs_main);
        // Resize the coins caches to ensure we're not exceeding memory limits.
        //
        // Allocate the majority of the cache to the incoming snapshot chainstate, since
        // (optimistically) getting to its tip will be the top priority. We'll need to call
        // `MaybeRebalanceCaches()` once we're done with this function to ensure
        // the right allocation (including the possibility that no snapshot was activated
        // and that we should restore the active chainstate caches to their original size).
        //
        current_coinsdb_cache_size = this->ActiveChainstate().m_coinsdb_cache_size_bytes;
        current_coinstip_cache_size = this->ActiveChainstate().m_coinstip_cache_size_bytes;

        // Temporarily resize the active coins cache to make room for the newly-created
        // snapshot chain.
        this->ActiveChainstate().ResizeCoinsCaches(
            static_cast<size_t>(current_coinstip_cache_size * IBD_CACHE_PERC),
            static_cast<size_t>(current_coinsdb_cache_size * IBD_CACHE_PERC));
    }

    auto snapshot_chainstate = WITH_LOCK(::cs_main,
        return std::make_unique<Chainstate>(
            /*mempool=*/nullptr, m_blockman, *this, base_blockhash));

    {
        LOCK(::cs_main);
        snapshot_chainstate->InitCoinsDB(
            static_cast<size_t>(current_coinsdb_cache_size * SNAPSHOT_CACHE_PERC),
            in_memory, false, "chainstate");
        snapshot_chainstate->InitCoinsCache(
            static_cast<size_t>(current_coinstip_cache_size * SNAPSHOT_CACHE_PERC));
    }

    auto cleanup_bad_snapshot = [&](const char* reason) EXCLUSIVE_LOCKS_REQUIRED(::cs_main) {
        LogPrintf("[snapshot] activation failed - %s\n", reason);
        this->MaybeRebalanceCaches();

        // PopulateAndValidateSnapshot can return (in error) before the leveldb datadir
        // has been created, so only attempt removal if we got that far.
        if (auto snapshot_datadir = node::FindSnapshotChainstateDir(m_options.datadir)) {
            // We have to destruct leveldb::DB in order to release the db lock, otherwise
            // DestroyDB() (in DeleteCoinsDBFromDisk()) will fail. See `leveldb::~DBImpl()`.
            // Destructing the chainstate (and so resetting the coinsviews object) does this.
            snapshot_chainstate.reset();
            bool removed = DeleteCoinsDBFromDisk(*snapshot_datadir, /*is_snapshot=*/true);
            if (!removed) {
                GetNotifications().fatalError(strprintf("Failed to remove snapshot chainstate dir (%s). "
                    "Manually remove it before restarting.\n", fs::PathToString(*snapshot_datadir)));
            }
        }
        return false;
    };

    if (!this->PopulateAndValidateSnapshot(*snapshot_chainstate, coins_file, metadata)) {
        LOCK(::cs_main);
        return cleanup_bad_snapshot("population failed");
    }

    LOCK(::cs_main);  // cs_main required for rest of snapshot activation.

    // Do a final check to ensure that the snapshot chainstate is actually a more
    // work chain than the active chainstate; a user could have loaded a snapshot
    // very late in the IBD process, and we wouldn't want to load a useless chainstate.
    if (!CBlockIndexWorkComparator()(ActiveTip(), snapshot_chainstate->m_chain.Tip())) {
        return cleanup_bad_snapshot("work does not exceed active chainstate");
    }
    // If not in-memory, persist the base blockhash for use during subsequent
    // initialization.
    if (!in_memory) {
        if (!node::WriteSnapshotBaseBlockhash(*snapshot_chainstate)) {
            return cleanup_bad_snapshot("could not write base blockhash");
        }
    }

    assert(!m_snapshot_chainstate);
    m_snapshot_chainstate.swap(snapshot_chainstate);
    const bool chaintip_loaded = m_snapshot_chainstate->LoadChainTip();
    assert(chaintip_loaded);

    // Transfer possession of the mempool to the snapshot chainstate.
    // Mempool is empty at this point because we're still in IBD.
    Assert(m_active_chainstate->m_mempool->size() == 0);
    Assert(!m_snapshot_chainstate->m_mempool);
    m_snapshot_chainstate->m_mempool = m_active_chainstate->m_mempool;
    m_active_chainstate->m_mempool = nullptr;
    m_active_chainstate = m_snapshot_chainstate.get();
    m_blockman.m_snapshot_height = this->GetSnapshotBaseHeight();

    LogPrintf("[snapshot] successfully activated snapshot %s\n", base_blockhash.ToString());
    LogPrintf("[snapshot] (%.2f MB)\n",
        m_snapshot_chainstate->CoinsTip().DynamicMemoryUsage() / (1000 * 1000));

    this->MaybeRebalanceCaches();
    return true;
}

static void FlushSnapshotToDisk(CCoinsViewCache& coins_cache, bool snapshot_loaded)
{
    LOG_TIME_MILLIS_WITH_CATEGORY_MSG_ONCE(
        strprintf("%s (%.2f MB)",
                  snapshot_loaded ? "saving snapshot chainstate" : "flushing coins cache",
                  coins_cache.DynamicMemoryUsage() / (1000 * 1000)),
        BCLog::LogFlags::ALL);

    coins_cache.Flush();
}

struct StopHashingException : public std::exception
{
    const char* what() const noexcept override
    {
        return "ComputeUTXOStats interrupted.";
    }
};

static void SnapshotUTXOHashBreakpoint(const util::SignalInterrupt& interrupt)
{
    if (interrupt) throw StopHashingException();
}

bool ChainstateManager::PopulateAndValidateSnapshot(
    Chainstate& snapshot_chainstate,
    AutoFile& coins_file,
    const SnapshotMetadata& metadata)
{
    // It's okay to release cs_main before we're done using `coins_cache` because we know
    // that nothing else will be referencing the newly created snapshot_chainstate yet.
    CCoinsViewCache& coins_cache = *WITH_LOCK(::cs_main, return &snapshot_chainstate.CoinsTip());

    uint256 base_blockhash = metadata.m_base_blockhash;

    CBlockIndex* snapshot_start_block = WITH_LOCK(::cs_main, return m_blockman.LookupBlockIndex(base_blockhash));

    if (!snapshot_start_block) {
        // Needed for ComputeUTXOStats to determine the
        // height and to avoid a crash when base_blockhash.IsNull()
        LogPrintf("[snapshot] Did not find snapshot start blockheader %s\n",
                  base_blockhash.ToString());
        return false;
    }

    int base_height = snapshot_start_block->nHeight;
    const auto& maybe_au_data = GetParams().AssumeutxoForHeight(base_height);

    if (!maybe_au_data) {
        LogPrintf("[snapshot] assumeutxo height in snapshot metadata not recognized "
                  "(%d) - refusing to load snapshot\n", base_height);
        return false;
    }

    const AssumeutxoData& au_data = *maybe_au_data;

    // This work comparison is a duplicate check with the one performed later in
    // ActivateSnapshot(), but is done so that we avoid doing the long work of staging
    // a snapshot that isn't actually usable.
    if (WITH_LOCK(::cs_main, return !CBlockIndexWorkComparator()(ActiveTip(), snapshot_start_block))) {
        LogPrintf("[snapshot] activation failed - work does not exceed active chainstate\n");
        return false;
    }

    COutPoint outpoint;
    Coin coin;
    const uint64_t coins_count = metadata.m_coins_count;
    uint64_t coins_left = metadata.m_coins_count;

    LogPrintf("[snapshot] loading coins from snapshot %s\n", base_blockhash.ToString());
    int64_t coins_processed{0};

    while (coins_left > 0) {
        try {
            coins_file >> outpoint;
            coins_file >> coin;
        } catch (const std::ios_base::failure&) {
            LogPrintf("[snapshot] bad snapshot format or truncated snapshot after deserializing %d coins\n",
                      coins_count - coins_left);
            return false;
        }
        if (coin.nHeight > base_height ||
            outpoint.n >= std::numeric_limits<decltype(outpoint.n)>::max() // Avoid integer wrap-around in coinstats.cpp:ApplyHash
        ) {
            LogPrintf("[snapshot] bad snapshot data after deserializing %d coins\n",
                      coins_count - coins_left);
            return false;
        }
        if (!MoneyRange(coin.out.nValue)) {
            LogPrintf("[snapshot] bad snapshot data after deserializing %d coins - bad tx out value\n",
                      coins_count - coins_left);
            return false;
        }

        coins_cache.EmplaceCoinInternalDANGER(std::move(outpoint), std::move(coin));

        --coins_left;
        ++coins_processed;

        if (coins_processed % 1000000 == 0) {
            LogPrintf("[snapshot] %d coins loaded (%.2f%%, %.2f MB)\n",
                coins_processed,
                static_cast<float>(coins_processed) * 100 / static_cast<float>(coins_count),
                coins_cache.DynamicMemoryUsage() / (1000 * 1000));
        }

        // Batch write and flush (if we need to) every so often.
        //
        // If our average Coin size is roughly 41 bytes, checking every 120,000 coins
        // means <5MB of memory imprecision.
        if (coins_processed % 120000 == 0) {
            if (m_interrupt) {
                return false;
            }

            const auto snapshot_cache_state = WITH_LOCK(::cs_main,
                return snapshot_chainstate.GetCoinsCacheSizeState());

            if (snapshot_cache_state >= CoinsCacheSizeState::CRITICAL) {
                // This is a hack - we don't know what the actual best block is, but that
                // doesn't matter for the purposes of flushing the cache here. We'll set this
                // to its correct value (`base_blockhash`) below after the coins are loaded.
                coins_cache.SetBestBlock(GetRandHash());

                // No need to acquire cs_main since this chainstate isn't being used yet.
                FlushSnapshotToDisk(coins_cache, /*snapshot_loaded=*/false);
            }
        }
    }

    // Important that we set this. This and the coins_cache accesses above are
    // sort of a layer violation, but either we reach into the innards of
    // CCoinsViewCache here or we have to invert some of the Chainstate to
    // embed them in a snapshot-activation-specific CCoinsViewCache bulk load
    // method.
    coins_cache.SetBestBlock(base_blockhash);

    bool out_of_coins{false};
    try {
        coins_file >> outpoint;
    } catch (const std::ios_base::failure&) {
        // We expect an exception since we should be out of coins.
        out_of_coins = true;
    }
    if (!out_of_coins) {
        LogPrintf("[snapshot] bad snapshot - coins left over after deserializing %d coins\n",
            coins_count);
        return false;
    }

    LogPrintf("[snapshot] loaded %d (%.2f MB) coins from snapshot %s\n",
        coins_count,
        coins_cache.DynamicMemoryUsage() / (1000 * 1000),
        base_blockhash.ToString());

    // No need to acquire cs_main since this chainstate isn't being used yet.
    FlushSnapshotToDisk(coins_cache, /*snapshot_loaded=*/true);

    assert(coins_cache.GetBestBlock() == base_blockhash);

    // As above, okay to immediately release cs_main here since no other context knows
    // about the snapshot_chainstate.
    CCoinsViewDB* snapshot_coinsdb = WITH_LOCK(::cs_main, return &snapshot_chainstate.CoinsDB());

    std::optional<CCoinsStats> maybe_stats;

    try {
        maybe_stats = ComputeUTXOStats(
            CoinStatsHashType::HASH_SERIALIZED, snapshot_coinsdb, m_blockman, [&interrupt = m_interrupt] { SnapshotUTXOHashBreakpoint(interrupt); });
    } catch (StopHashingException const&) {
        return false;
    }
    if (!maybe_stats.has_value()) {
        LogPrintf("[snapshot] failed to generate coins stats\n");
        return false;
    }

    // Assert that the deserialized chainstate contents match the expected assumeutxo value.
    if (AssumeutxoHash{maybe_stats->hashSerialized} != au_data.hash_serialized) {
        LogPrintf("[snapshot] bad snapshot content hash: expected %s, got %s\n",
            au_data.hash_serialized.ToString(), maybe_stats->hashSerialized.ToString());
        return false;
    }

    snapshot_chainstate.m_chain.SetTip(*snapshot_start_block);

    // The remainder of this function requires modifying data protected by cs_main.
    LOCK(::cs_main);

    // Fake various pieces of CBlockIndex state:
    CBlockIndex* index = nullptr;

    // Don't make any modifications to the genesis block.
    // This is especially important because we don't want to erroneously
    // apply BLOCK_ASSUMED_VALID to genesis, which would happen if we didn't skip
    // it here (since it apparently isn't BLOCK_VALID_SCRIPTS).
    constexpr int AFTER_GENESIS_START{1};

    for (int i = AFTER_GENESIS_START; i <= snapshot_chainstate.m_chain.Height(); ++i) {
        index = snapshot_chainstate.m_chain[i];

        // Fake nTx so that LoadBlockIndex() loads assumed-valid CBlockIndex
        // entries (among other things)
        if (!index->nTx) {
            index->nTx = 1;
        }
        // Fake nChainTx so that GuessVerificationProgress reports accurately
        index->nChainTx = index->pprev->nChainTx + index->nTx;

        // Mark unvalidated block index entries beneath the snapshot base block as assumed-valid.
        if (!index->IsValid(BLOCK_VALID_SCRIPTS)) {
            // This flag will be removed once the block is fully validated by a
            // background chainstate.
            index->nStatus |= BLOCK_ASSUMED_VALID;
        }

        // Fake BLOCK_OPT_WITNESS so that Chainstate::NeedsRedownload()
        // won't ask to rewind the entire assumed-valid chain on startup.
        if (DeploymentActiveAt(*index, *this, Consensus::DEPLOYMENT_SEGWIT)) {
            index->nStatus |= BLOCK_OPT_WITNESS;
        }

        m_blockman.m_dirty_blockindex.insert(index);
        // Changes to the block index will be flushed to disk after this call
        // returns in `ActivateSnapshot()`, when `MaybeRebalanceCaches()` is
        // called, since we've added a snapshot chainstate and therefore will
        // have to downsize the IBD chainstate, which will result in a call to
        // `FlushStateToDisk(ALWAYS)`.
    }

    assert(index);
    index->nChainTx = au_data.nChainTx;
    snapshot_chainstate.setBlockIndexCandidates.insert(snapshot_start_block);

    LogPrintf("[snapshot] validated snapshot (%.2f MB)\n",
        coins_cache.DynamicMemoryUsage() / (1000 * 1000));
    return true;
}

// Currently, this function holds cs_main for its duration, which could be for
// multiple minutes due to the ComputeUTXOStats call. This hold is necessary
// because we need to avoid advancing the background validation chainstate
// farther than the snapshot base block - and this function is also invoked
// from within ConnectTip, i.e. from within ActivateBestChain, so cs_main is
// held anyway.
//
// Eventually (TODO), we could somehow separate this function's runtime from
// maintenance of the active chain, but that will either require
//
//  (i) setting `m_disabled` immediately and ensuring all chainstate accesses go
//      through IsUsable() checks, or
//
//  (ii) giving each chainstate its own lock instead of using cs_main for everything.
SnapshotCompletionResult ChainstateManager::MaybeCompleteSnapshotValidation()
{
    AssertLockHeld(cs_main);
    if (m_ibd_chainstate.get() == &this->ActiveChainstate() ||
            !this->IsUsable(m_snapshot_chainstate.get()) ||
            !this->IsUsable(m_ibd_chainstate.get()) ||
            !m_ibd_chainstate->m_chain.Tip()) {
       // Nothing to do - this function only applies to the background
       // validation chainstate.
       return SnapshotCompletionResult::SKIPPED;
    }
    const int snapshot_tip_height = this->ActiveHeight();
    const int snapshot_base_height = *Assert(this->GetSnapshotBaseHeight());
    const CBlockIndex& index_new = *Assert(m_ibd_chainstate->m_chain.Tip());

    if (index_new.nHeight < snapshot_base_height) {
        // Background IBD not complete yet.
        return SnapshotCompletionResult::SKIPPED;
    }

    assert(SnapshotBlockhash());
    uint256 snapshot_blockhash = *Assert(SnapshotBlockhash());

    auto handle_invalid_snapshot = [&]() EXCLUSIVE_LOCKS_REQUIRED(::cs_main) {
        bilingual_str user_error = strprintf(_(
            "%s failed to validate the -assumeutxo snapshot state. "
            "This indicates a hardware problem, or a bug in the software, or a "
            "bad software modification that allowed an invalid snapshot to be "
            "loaded. As a result of this, the node will shut down and stop using any "
            "state that was built on the snapshot, resetting the chain height "
            "from %d to %d. On the next "
            "restart, the node will resume syncing from %d "
            "without using any snapshot data. "
            "Please report this incident to %s, including how you obtained the snapshot. "
            "The invalid snapshot chainstate will be left on disk in case it is "
            "helpful in diagnosing the issue that caused this error."),
            PACKAGE_NAME, snapshot_tip_height, snapshot_base_height, snapshot_base_height, PACKAGE_BUGREPORT
        );

        LogPrintf("[snapshot] !!! %s\n", user_error.original);
        LogPrintf("[snapshot] deleting snapshot, reverting to validated chain, and stopping node\n");

        m_active_chainstate = m_ibd_chainstate.get();
        m_snapshot_chainstate->m_disabled = true;
        assert(!this->IsUsable(m_snapshot_chainstate.get()));
        assert(this->IsUsable(m_ibd_chainstate.get()));

        auto rename_result = m_snapshot_chainstate->InvalidateCoinsDBOnDisk();
        if (!rename_result) {
            user_error = strprintf(Untranslated("%s\n%s"), user_error, util::ErrorString(rename_result));
        }

        GetNotifications().fatalError(user_error.original, user_error);
    };

    if (index_new.GetBlockHash() != snapshot_blockhash) {
        LogPrintf("[snapshot] supposed base block %s does not match the "
          "snapshot base block %s (height %d). Snapshot is not valid.\n",
          index_new.ToString(), snapshot_blockhash.ToString(), snapshot_base_height);
        handle_invalid_snapshot();
        return SnapshotCompletionResult::BASE_BLOCKHASH_MISMATCH;
    }

    assert(index_new.nHeight == snapshot_base_height);

    int curr_height = m_ibd_chainstate->m_chain.Height();

    assert(snapshot_base_height == curr_height);
    assert(snapshot_base_height == index_new.nHeight);
    assert(this->IsUsable(m_snapshot_chainstate.get()));
    assert(this->GetAll().size() == 2);

    CCoinsViewDB& ibd_coins_db = m_ibd_chainstate->CoinsDB();
    m_ibd_chainstate->ForceFlushStateToDisk();

    const auto& maybe_au_data = m_options.chainparams.AssumeutxoForHeight(curr_height);
    if (!maybe_au_data) {
        LogPrintf("[snapshot] assumeutxo data not found for height "
            "(%d) - refusing to validate snapshot\n", curr_height);
        handle_invalid_snapshot();
        return SnapshotCompletionResult::MISSING_CHAINPARAMS;
    }

    const AssumeutxoData& au_data = *maybe_au_data;
    std::optional<CCoinsStats> maybe_ibd_stats;
    LogPrintf("[snapshot] computing UTXO stats for background chainstate to validate "
        "snapshot - this could take a few minutes\n");
    try {
        maybe_ibd_stats = ComputeUTXOStats(
            CoinStatsHashType::HASH_SERIALIZED,
            &ibd_coins_db,
            m_blockman,
            [&interrupt = m_interrupt] { SnapshotUTXOHashBreakpoint(interrupt); });
    } catch (StopHashingException const&) {
        return SnapshotCompletionResult::STATS_FAILED;
    }

    // XXX note that this function is slow and will hold cs_main for potentially minutes.
    if (!maybe_ibd_stats) {
        LogPrintf("[snapshot] failed to generate stats for validation coins db\n");
        // While this isn't a problem with the snapshot per se, this condition
        // prevents us from validating the snapshot, so we should shut down and let the
        // user handle the issue manually.
        handle_invalid_snapshot();
        return SnapshotCompletionResult::STATS_FAILED;
    }
    const auto& ibd_stats = *maybe_ibd_stats;

    // Compare the background validation chainstate's UTXO set hash against the hard-coded
    // assumeutxo hash we expect.
    //
    // TODO: For belt-and-suspenders, we could cache the UTXO set
    // hash for the snapshot when it's loaded in its chainstate's leveldb. We could then
    // reference that here for an additional check.
    if (AssumeutxoHash{ibd_stats.hashSerialized} != au_data.hash_serialized) {
        LogPrintf("[snapshot] hash mismatch: actual=%s, expected=%s\n",
            ibd_stats.hashSerialized.ToString(),
            au_data.hash_serialized.ToString());
        handle_invalid_snapshot();
        return SnapshotCompletionResult::HASH_MISMATCH;
    }

    LogPrintf("[snapshot] snapshot beginning at %s has been fully validated\n",
        snapshot_blockhash.ToString());

    m_ibd_chainstate->m_disabled = true;
    this->MaybeRebalanceCaches();

    return SnapshotCompletionResult::SUCCESS;
}

Chainstate& ChainstateManager::ActiveChainstate() const
{
    LOCK(::cs_main);
    assert(m_active_chainstate);
    return *m_active_chainstate;
}

bool ChainstateManager::IsSnapshotActive() const
{
    LOCK(::cs_main);
    return m_snapshot_chainstate && m_active_chainstate == m_snapshot_chainstate.get();
}

void ChainstateManager::MaybeRebalanceCaches()
{
    AssertLockHeld(::cs_main);
    bool ibd_usable = this->IsUsable(m_ibd_chainstate.get());
    bool snapshot_usable = this->IsUsable(m_snapshot_chainstate.get());
    assert(ibd_usable || snapshot_usable);

    if (ibd_usable && !snapshot_usable) {
        // Allocate everything to the IBD chainstate. This will always happen
        // when we are not using a snapshot.
        m_ibd_chainstate->ResizeCoinsCaches(m_total_coinstip_cache, m_total_coinsdb_cache);
    }
    else if (snapshot_usable && !ibd_usable) {
        // If background validation has completed and snapshot is our active chain...
        LogPrintf("[snapshot] allocating all cache to the snapshot chainstate\n");
        // Allocate everything to the snapshot chainstate.
        m_snapshot_chainstate->ResizeCoinsCaches(m_total_coinstip_cache, m_total_coinsdb_cache);
    }
    else if (ibd_usable && snapshot_usable) {
        // If both chainstates exist, determine who needs more cache based on IBD status.
        //
        // Note: shrink caches first so that we don't inadvertently overwhelm available memory.
        if (IsInitialBlockDownload()) {
            m_ibd_chainstate->ResizeCoinsCaches(
                m_total_coinstip_cache * 0.05, m_total_coinsdb_cache * 0.05);
            m_snapshot_chainstate->ResizeCoinsCaches(
                m_total_coinstip_cache * 0.95, m_total_coinsdb_cache * 0.95);
        } else {
            m_snapshot_chainstate->ResizeCoinsCaches(
                m_total_coinstip_cache * 0.05, m_total_coinsdb_cache * 0.05);
            m_ibd_chainstate->ResizeCoinsCaches(
                m_total_coinstip_cache * 0.95, m_total_coinsdb_cache * 0.95);
        }
    }
}

void ChainstateManager::ResetChainstates()
{
    m_ibd_chainstate.reset();
    m_snapshot_chainstate.reset();
    m_active_chainstate = nullptr;
}

/**
 * Apply default chain params to nullopt members.
 * This helps to avoid coding errors around the accidental use of the compare
 * operators that accept nullopt, thus ignoring the intended default value.
 */
static ChainstateManager::Options&& Flatten(ChainstateManager::Options&& opts)
{
    if (!opts.check_block_index.has_value()) opts.check_block_index = opts.chainparams.DefaultConsistencyChecks();
    if (!opts.minimum_chain_work.has_value()) opts.minimum_chain_work = UintToArith256(opts.chainparams.GetConsensus().nMinimumChainWork);
    if (!opts.assumed_valid_block.has_value()) opts.assumed_valid_block = opts.chainparams.GetConsensus().defaultAssumeValid;
    return std::move(opts);
}

ChainstateManager::ChainstateManager(const util::SignalInterrupt& interrupt, Options options, node::BlockManager::Options blockman_options)
    : m_script_check_queue{/*batch_size=*/128, options.worker_threads_num},
      m_interrupt{interrupt},
      m_options{Flatten(std::move(options))},
      m_blockman{interrupt, std::move(blockman_options)}
{
}

ChainstateManager::~ChainstateManager()
{
    LOCK(::cs_main);

    m_versionbitscache.Clear();
}

bool ChainstateManager::DetectSnapshotChainstate()
{
    assert(!m_snapshot_chainstate);
    std::optional<fs::path> path = node::FindSnapshotChainstateDir(m_options.datadir);
    if (!path) {
        return false;
    }
    std::optional<uint256> base_blockhash = node::ReadSnapshotBaseBlockhash(*path);
    if (!base_blockhash) {
        return false;
    }
    LogPrintf("[snapshot] detected active snapshot chainstate (%s) - loading\n",
        fs::PathToString(*path));

    this->ActivateExistingSnapshot(*base_blockhash);
    return true;
}

Chainstate& ChainstateManager::ActivateExistingSnapshot(uint256 base_blockhash)
{
    assert(!m_snapshot_chainstate);
    m_snapshot_chainstate =
        std::make_unique<Chainstate>(nullptr, m_blockman, *this, base_blockhash);
    LogPrintf("[snapshot] switching active chainstate to %s\n", m_snapshot_chainstate->ToString());

    // Mempool is empty at this point because we're still in IBD.
    Assert(m_active_chainstate->m_mempool->size() == 0);
    Assert(!m_snapshot_chainstate->m_mempool);
    m_snapshot_chainstate->m_mempool = m_active_chainstate->m_mempool;
    m_active_chainstate->m_mempool = nullptr;
    m_active_chainstate = m_snapshot_chainstate.get();
    return *m_snapshot_chainstate;
}

bool IsBIP30Repeat(const CBlockIndex& block_index)
{
    return (block_index.nHeight==91842 && block_index.GetBlockHash() == uint256S("0x00000000000a4d0a398161ffc163c503763b1f4360639393e0e4c8e300e0caec")) ||
           (block_index.nHeight==91880 && block_index.GetBlockHash() == uint256S("0x00000000000743f190a18c5577a3c2d2a1f610ae9601ac046a38084ccb7cd721"));
}

bool IsBIP30Unspendable(const CBlockIndex& block_index)
{
    return (block_index.nHeight==91722 && block_index.GetBlockHash() == uint256S("0x00000000000271a2dc26e7667f8419f2e15416dc6955e5a6c6cdf3f2574dd08e")) ||
           (block_index.nHeight==91812 && block_index.GetBlockHash() == uint256S("0x00000000000af0aed4792b1acee3d966af36cf5def14935db8de83d6f9306f2f"));
}

static fs::path GetSnapshotCoinsDBPath(Chainstate& cs) EXCLUSIVE_LOCKS_REQUIRED(::cs_main)
{
    AssertLockHeld(::cs_main);
    // Should never be called on a non-snapshot chainstate.
    assert(cs.m_from_snapshot_blockhash);
    auto storage_path_maybe = cs.CoinsDB().StoragePath();
    // Should never be called with a non-existent storage path.
    assert(storage_path_maybe);
    return *storage_path_maybe;
}

util::Result<void> Chainstate::InvalidateCoinsDBOnDisk()
{
    fs::path snapshot_datadir = GetSnapshotCoinsDBPath(*this);

    // Coins views no longer usable.
    m_coins_views.reset();

    auto invalid_path = snapshot_datadir + "_INVALID";
    std::string dbpath = fs::PathToString(snapshot_datadir);
    std::string target = fs::PathToString(invalid_path);
    LogPrintf("[snapshot] renaming snapshot datadir %s to %s\n", dbpath, target);

    // The invalid snapshot datadir is simply moved and not deleted because we may
    // want to do forensics later during issue investigation. The user is instructed
    // accordingly in MaybeCompleteSnapshotValidation().
    try {
        fs::rename(snapshot_datadir, invalid_path);
    } catch (const fs::filesystem_error& e) {
        auto src_str = fs::PathToString(snapshot_datadir);
        auto dest_str = fs::PathToString(invalid_path);

        LogPrintf("%s: error renaming file '%s' -> '%s': %s\n",
                __func__, src_str, dest_str, e.what());
        return util::Error{strprintf(_(
            "Rename of '%s' -> '%s' failed. "
            "You should resolve this by manually moving or deleting the invalid "
            "snapshot directory %s, otherwise you will encounter the same error again "
            "on the next startup."),
            src_str, dest_str, src_str)};
    }
    return {};
}

bool ChainstateManager::DeleteSnapshotChainstate()
{
    AssertLockHeld(::cs_main);
    Assert(m_snapshot_chainstate);
    Assert(m_ibd_chainstate);

    fs::path snapshot_datadir = GetSnapshotCoinsDBPath(*m_snapshot_chainstate);
    if (!DeleteCoinsDBFromDisk(snapshot_datadir, /*is_snapshot=*/ true)) {
        LogPrintf("Deletion of %s failed. Please remove it manually to continue reindexing.\n",
                  fs::PathToString(snapshot_datadir));
        return false;
    }
    m_active_chainstate = m_ibd_chainstate.get();
    m_snapshot_chainstate.reset();
    return true;
}

ChainstateRole Chainstate::GetRole() const
{
    if (m_chainman.GetAll().size() <= 1) {
        return ChainstateRole::NORMAL;
    }
    return (this != &m_chainman.ActiveChainstate()) ?
               ChainstateRole::BACKGROUND :
               ChainstateRole::ASSUMEDVALID;
}

const CBlockIndex* ChainstateManager::GetSnapshotBaseBlock() const
{
    return m_active_chainstate ? m_active_chainstate->SnapshotBase() : nullptr;
}

std::optional<int> ChainstateManager::GetSnapshotBaseHeight() const
{
    const CBlockIndex* base = this->GetSnapshotBaseBlock();
    return base ? std::make_optional(base->nHeight) : std::nullopt;
}

bool ChainstateManager::ValidatedSnapshotCleanup()
{
    AssertLockHeld(::cs_main);
    auto get_storage_path = [](auto& chainstate) EXCLUSIVE_LOCKS_REQUIRED(::cs_main) -> std::optional<fs::path> {
        if (!(chainstate && chainstate->HasCoinsViews())) {
            return {};
        }
        return chainstate->CoinsDB().StoragePath();
    };
    std::optional<fs::path> ibd_chainstate_path_maybe = get_storage_path(m_ibd_chainstate);
    std::optional<fs::path> snapshot_chainstate_path_maybe = get_storage_path(m_snapshot_chainstate);

    if (!this->IsSnapshotValidated()) {
        // No need to clean up.
        return false;
    }
    // If either path doesn't exist, that means at least one of the chainstates
    // is in-memory, in which case we can't do on-disk cleanup. You'd better be
    // in a unittest!
    if (!ibd_chainstate_path_maybe || !snapshot_chainstate_path_maybe) {
        LogPrintf("[snapshot] snapshot chainstate cleanup cannot happen with "
                  "in-memory chainstates. You are testing, right?\n");
        return false;
    }

    const auto& snapshot_chainstate_path = *snapshot_chainstate_path_maybe;
    const auto& ibd_chainstate_path = *ibd_chainstate_path_maybe;

    // Since we're going to be moving around the underlying leveldb filesystem content
    // for each chainstate, make sure that the chainstates (and their constituent
    // CoinsViews members) have been destructed first.
    //
    // The caller of this method will be responsible for reinitializing chainstates
    // if they want to continue operation.
    this->ResetChainstates();

    // No chainstates should be considered usable.
    assert(this->GetAll().size() == 0);

    LogPrintf("[snapshot] deleting background chainstate directory (now unnecessary) (%s)\n",
              fs::PathToString(ibd_chainstate_path));

    fs::path tmp_old{ibd_chainstate_path + "_todelete"};

    auto rename_failed_abort = [this](
                                   fs::path p_old,
                                   fs::path p_new,
                                   const fs::filesystem_error& err) {
        LogPrintf("Error renaming path (%s) -> (%s): %s\n",
                  fs::PathToString(p_old), fs::PathToString(p_new), err.what());
        GetNotifications().fatalError(strprintf(
            "Rename of '%s' -> '%s' failed. "
            "Cannot clean up the background chainstate leveldb directory.",
            fs::PathToString(p_old), fs::PathToString(p_new)));
    };

    try {
        fs::rename(ibd_chainstate_path, tmp_old);
    } catch (const fs::filesystem_error& e) {
        rename_failed_abort(ibd_chainstate_path, tmp_old, e);
        throw;
    }

    LogPrintf("[snapshot] moving snapshot chainstate (%s) to "
              "default chainstate directory (%s)\n",
              fs::PathToString(snapshot_chainstate_path), fs::PathToString(ibd_chainstate_path));

    try {
        fs::rename(snapshot_chainstate_path, ibd_chainstate_path);
    } catch (const fs::filesystem_error& e) {
        rename_failed_abort(snapshot_chainstate_path, ibd_chainstate_path, e);
        throw;
    }

    if (!DeleteCoinsDBFromDisk(tmp_old, /*is_snapshot=*/false)) {
        // No need to FatalError because once the unneeded bg chainstate data is
        // moved, it will not interfere with subsequent initialization.
        LogPrintf("Deletion of %s failed. Please remove it manually, as the "
                  "directory is now unnecessary.\n",
                  fs::PathToString(tmp_old));
    } else {
        LogPrintf("[snapshot] deleted background chainstate directory (%s)\n",
                  fs::PathToString(ibd_chainstate_path));
    }
    return true;
}

Chainstate& ChainstateManager::GetChainstateForIndexing()
{
    // We can't always return `m_ibd_chainstate` because after background validation
    // has completed, `m_snapshot_chainstate == m_active_chainstate`, but it can be
    // indexed.
    return (this->GetAll().size() > 1) ? *m_ibd_chainstate : *m_active_chainstate;
}

std::pair<int, int> ChainstateManager::GetPruneRange(const Chainstate& chainstate, int last_height_can_prune)
{
    if (chainstate.m_chain.Height() <= 0) {
        return {0, 0};
    }
    int prune_start{0};

    if (this->GetAll().size() > 1 && m_snapshot_chainstate.get() == &chainstate) {
        // Leave the blocks in the background IBD chain alone if we're pruning
        // the snapshot chain.
        prune_start = *Assert(GetSnapshotBaseHeight()) + 1;
    }

    int max_prune = std::max<int>(
        0, chainstate.m_chain.Height() - static_cast<int>(MIN_BLOCKS_TO_KEEP));

    // last block to prune is the lesser of (caller-specified height, MIN_BLOCKS_TO_KEEP from the tip)
    //
    // While you might be tempted to prune the background chainstate more
    // aggressively (i.e. fewer MIN_BLOCKS_TO_KEEP), this won't work with index
    // building - specifically blockfilterindex requires undo data, and if
    // we don't maintain this trailing window, we hit indexing failures.
    int prune_end = std::min(last_height_can_prune, max_prune);

    return {prune_start, prune_end};
}<|MERGE_RESOLUTION|>--- conflicted
+++ resolved
@@ -2903,15 +2903,10 @@
              Ticks<MillisecondsDouble>(time_2 - time_1));
     {
         CCoinsViewCache view(&CoinsTip());
-<<<<<<< HEAD
         bool rv = ConnectBlock(blockConnecting, state, pindexNew, view);
-        GetMainSignals().BlockChecked(blockConnecting, state);
-=======
-        bool rv = ConnectBlock(blockConnecting, state, pindexNew, view, expiredNames);
         if (m_chainman.m_options.signals) {
             m_chainman.m_options.signals->BlockChecked(blockConnecting, state);
         }
->>>>>>> daed2dd2
         if (!rv) {
             if (state.IsInvalid())
                 InvalidBlockFound(pindexNew, state);
