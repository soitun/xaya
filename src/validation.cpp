// Copyright (c) 2009-2010 Satoshi Nakamoto
// Copyright (c) 2009-2022 The Bitcoin Core developers
// Distributed under the MIT software license, see the accompanying
// file COPYING or http://www.opensource.org/licenses/mit-license.php.

#include <validation.h>

#include <kernel/coinstats.h>
#include <kernel/mempool_persist.h>

#include <arith_uint256.h>
#include <chain.h>
#include <checkqueue.h>
#include <consensus/amount.h>
#include <consensus/consensus.h>
#include <consensus/merkle.h>
#include <consensus/tx_check.h>
#include <consensus/tx_verify.h>
#include <consensus/validation.h>
#include <cuckoocache.h>
#include <flatfile.h>
#include <fs.h>
#include <hash.h>
#include <kernel/chainparams.h>
#include <kernel/mempool_entry.h>
#include <logging.h>
#include <logging/timer.h>
#include <names/main.h>
#include <names/mempool.h>
#include <node/blockstorage.h>
#include <node/interface_ui.h>
#include <node/utxo_snapshot.h>
#include <policy/policy.h>
#include <policy/rbf.h>
#include <policy/settings.h>
#include <pow.h>
#include <primitives/block.h>
#include <primitives/transaction.h>
#include <random.h>
#include <reverse_iterator.h>
#include <script/script.h>
#include <script/sigcache.h>
#include <shutdown.h>
#include <signet.h>
#include <tinyformat.h>
#include <txdb.h>
#include <txmempool.h>
#include <uint256.h>
#include <undo.h>
#include <util/check.h> // For NDEBUG compile time check
#include <util/hasher.h>
#include <util/moneystr.h>
#include <util/rbf.h>
#include <util/strencodings.h>
#include <util/system.h>
#include <util/time.h>
#include <util/trace.h>
#include <util/translation.h>
#include <validationinterface.h>
#include <warnings.h>

#include <algorithm>
#include <cassert>
#include <chrono>
#include <deque>
#include <numeric>
#include <optional>
#include <string>
#include <utility>

using kernel::CCoinsStats;
using kernel::CoinStatsHashType;
using kernel::ComputeUTXOStats;
using kernel::LoadMempool;

using fsbridge::FopenFn;
using node::BlockManager;
using node::BlockMap;
using node::CBlockIndexHeightOnlyComparator;
using node::CBlockIndexWorkComparator;
using node::fReindex;
using node::ReadBlockFromDisk;
using node::SnapshotMetadata;
using node::UndoReadFromDisk;
using node::UnlinkPrunedFiles;

/** Maximum kilobytes for transactions to store for processing during reorg */
static const unsigned int MAX_DISCONNECTED_TX_POOL_SIZE = 20000;
/** Time to wait between writing blocks/block index to disk. */
static constexpr std::chrono::hours DATABASE_WRITE_INTERVAL{1};
/** Time to wait between flushing chainstate to disk. */
static constexpr std::chrono::hours DATABASE_FLUSH_INTERVAL{24};
/** Maximum age of our tip for us to be considered current for fee estimation */
static constexpr std::chrono::hours MAX_FEE_ESTIMATION_TIP_AGE{3};
const std::vector<std::string> CHECKLEVEL_DOC {
    "level 0 reads the blocks from disk",
    "level 1 verifies block validity",
    "level 2 verifies undo data",
    "level 3 checks disconnection of tip blocks",
    "level 4 tries to reconnect the blocks",
    "each level includes the checks of the previous levels",
};
/** The number of blocks to keep below the deepest prune lock.
 *  There is nothing special about this number. It is higher than what we
 *  expect to see in regular mainnet reorgs, but not so high that it would
 *  noticeably interfere with the pruning mechanism.
 * */
static constexpr int PRUNE_LOCK_BUFFER{10};

GlobalMutex g_best_block_mutex;
std::condition_variable g_best_block_cv;
uint256 g_best_block;

const CBlockIndex* Chainstate::FindForkInGlobalIndex(const CBlockLocator& locator) const
{
    AssertLockHeld(cs_main);

    // Find the latest block common to locator and chain - we expect that
    // locator.vHave is sorted descending by height.
    for (const uint256& hash : locator.vHave) {
        const CBlockIndex* pindex{m_blockman.LookupBlockIndex(hash)};
        if (pindex) {
            if (m_chain.Contains(pindex)) {
                return pindex;
            }
            if (pindex->GetAncestor(m_chain.Height()) == m_chain.Tip()) {
                return m_chain.Tip();
            }
        }
    }
    return m_chain.Genesis();
}

bool CheckInputScripts(const CTransaction& tx, TxValidationState& state,
                       const CCoinsViewCache& inputs, unsigned int flags, bool cacheSigStore,
                       bool cacheFullScriptStore, PrecomputedTransactionData& txdata,
                       std::vector<CScriptCheck>* pvChecks = nullptr)
                       EXCLUSIVE_LOCKS_REQUIRED(cs_main);

bool CheckFinalTxAtTip(const CBlockIndex& active_chain_tip, const CTransaction& tx)
{
    AssertLockHeld(cs_main);

    // CheckFinalTxAtTip() uses active_chain_tip.Height()+1 to evaluate
    // nLockTime because when IsFinalTx() is called within
    // AcceptBlock(), the height of the block *being*
    // evaluated is what is used. Thus if we want to know if a
    // transaction can be part of the *next* block, we need to call
    // IsFinalTx() with one more than active_chain_tip.Height().
    const int nBlockHeight = active_chain_tip.nHeight + 1;

    // BIP113 requires that time-locked transactions have nLockTime set to
    // less than the median time of the previous block they're contained in.
    // When the next block is created its previous block will be the current
    // chain tip, so we use that to calculate the median time passed to
    // IsFinalTx().
    const int64_t nBlockTime{active_chain_tip.GetMedianTimePast()};

    return IsFinalTx(tx, nBlockHeight, nBlockTime);
}

namespace {
/**
 * A helper which calculates heights of inputs of a given transaction.
 *
 * @param[in] tip    The current chain tip. If an input belongs to a mempool
 *                   transaction, we assume it will be confirmed in the next block.
 * @param[in] coins  Any CCoinsView that provides access to the relevant coins.
 * @param[in] tx     The transaction being evaluated.
 *
 * @returns A vector of input heights or nullopt, in case of an error.
 */
std::optional<std::vector<int>> CalculatePrevHeights(
    const CBlockIndex& tip,
    const CCoinsView& coins,
    const CTransaction& tx)
{
    std::vector<int> prev_heights;
    prev_heights.resize(tx.vin.size());
    for (size_t i = 0; i < tx.vin.size(); ++i) {
        const CTxIn& txin = tx.vin[i];
        Coin coin;
        if (!coins.GetCoin(txin.prevout, coin)) {
            LogPrintf("ERROR: %s: Missing input %d in transaction \'%s\'\n", __func__, i, tx.GetHash().GetHex());
            return std::nullopt;
        }
        if (coin.nHeight == MEMPOOL_HEIGHT) {
            // Assume all mempool transaction confirm in the next block.
            prev_heights[i] = tip.nHeight + 1;
        } else {
            prev_heights[i] = coin.nHeight;
        }
    }
    return prev_heights;
}
} // namespace

std::optional<LockPoints> CalculateLockPointsAtTip(
    CBlockIndex* tip,
    const CCoinsView& coins_view,
    const CTransaction& tx)
{
    assert(tip);

    auto prev_heights{CalculatePrevHeights(*tip, coins_view, tx)};
    if (!prev_heights.has_value()) return std::nullopt;

    CBlockIndex next_tip;
    next_tip.pprev = tip;
    // When SequenceLocks() is called within ConnectBlock(), the height
    // of the block *being* evaluated is what is used.
    // Thus if we want to know if a transaction can be part of the
    // *next* block, we need to use one more than active_chainstate.m_chain.Height()
    next_tip.nHeight = tip->nHeight + 1;
    const auto [min_height, min_time] = CalculateSequenceLocks(tx, STANDARD_LOCKTIME_VERIFY_FLAGS, prev_heights.value(), next_tip);

    // Also store the hash of the block with the highest height of
    // all the blocks which have sequence locked prevouts.
    // This hash needs to still be on the chain
    // for these LockPoint calculations to be valid
    // Note: It is impossible to correctly calculate a maxInputBlock
    // if any of the sequence locked inputs depend on unconfirmed txs,
    // except in the special case where the relative lock time/height
    // is 0, which is equivalent to no sequence lock. Since we assume
    // input height of tip+1 for mempool txs and test the resulting
    // min_height and min_time from CalculateSequenceLocks against tip+1.
    int max_input_height{0};
    for (const int height : prev_heights.value()) {
        // Can ignore mempool inputs since we'll fail if they had non-zero locks
        if (height != next_tip.nHeight) {
            max_input_height = std::max(max_input_height, height);
        }
    }

    // tip->GetAncestor(max_input_height) should never return a nullptr
    // because max_input_height is always less than the tip height.
    // It would, however, be a bad bug to continue execution, since a
    // LockPoints object with the maxInputBlock member set to nullptr
    // signifies no relative lock time.
    return LockPoints{min_height, min_time, Assert(tip->GetAncestor(max_input_height))};
}

bool CheckSequenceLocksAtTip(CBlockIndex* tip,
                             const LockPoints& lock_points)
{
    assert(tip != nullptr);

    CBlockIndex index;
    index.pprev = tip;
    // CheckSequenceLocksAtTip() uses active_chainstate.m_chain.Height()+1 to evaluate
    // height based locks because when SequenceLocks() is called within
    // ConnectBlock(), the height of the block *being*
    // evaluated is what is used.
    // Thus if we want to know if a transaction can be part of the
    // *next* block, we need to use one more than active_chainstate.m_chain.Height()
    index.nHeight = tip->nHeight + 1;

    return EvaluateSequenceLocks(index, {lock_points.height, lock_points.time});
}

// Returns the script flags which should be checked for a given block
static unsigned int GetBlockScriptFlags(const CBlockIndex& block_index, const ChainstateManager& chainman);

static void LimitMempoolSize(CTxMemPool& pool, CCoinsViewCache& coins_cache)
    EXCLUSIVE_LOCKS_REQUIRED(::cs_main, pool.cs)
{
    AssertLockHeld(::cs_main);
    AssertLockHeld(pool.cs);
    int expired = pool.Expire(GetTime<std::chrono::seconds>() - pool.m_expiry);
    if (expired != 0) {
        LogPrint(BCLog::MEMPOOL, "Expired %i transactions from the memory pool\n", expired);
    }

    std::vector<COutPoint> vNoSpendsRemaining;
    pool.TrimToSize(pool.m_max_size_bytes, &vNoSpendsRemaining);
    for (const COutPoint& removed : vNoSpendsRemaining)
        coins_cache.Uncache(removed);
}

static bool IsCurrentForFeeEstimation(Chainstate& active_chainstate) EXCLUSIVE_LOCKS_REQUIRED(cs_main)
{
    AssertLockHeld(cs_main);
    if (active_chainstate.IsInitialBlockDownload())
        return false;
    if (active_chainstate.m_chain.Tip()->GetBlockTime() < count_seconds(GetTime<std::chrono::seconds>() - MAX_FEE_ESTIMATION_TIP_AGE))
        return false;
    if (active_chainstate.m_chain.Height() < active_chainstate.m_chainman.m_best_header->nHeight - 1) {
        return false;
    }
    return true;
}

void Chainstate::MaybeUpdateMempoolForReorg(
    DisconnectedBlockTransactions& disconnectpool,
    bool fAddToMempool)
{
    if (!m_mempool) return;

    AssertLockHeld(cs_main);
    AssertLockHeld(m_mempool->cs);
    std::vector<uint256> vHashUpdate;
    // disconnectpool's insertion_order index sorts the entries from
    // oldest to newest, but the oldest entry will be the last tx from the
    // latest mined block that was disconnected.
    // Iterate disconnectpool in reverse, so that we add transactions
    // back to the mempool starting with the earliest transaction that had
    // been previously seen in a block.
    auto it = disconnectpool.queuedTx.get<insertion_order>().rbegin();
    while (it != disconnectpool.queuedTx.get<insertion_order>().rend()) {
        // ignore validation errors in resurrected transactions
        if (!fAddToMempool || (*it)->IsCoinBase() ||
            AcceptToMemoryPool(*this, *it, GetTime(),
                /*bypass_limits=*/true, /*test_accept=*/false).m_result_type !=
                    MempoolAcceptResult::ResultType::VALID) {
            // If the transaction doesn't make it in to the mempool, remove any
            // transactions that depend on it (which would now be orphans).
            m_mempool->removeRecursive(**it, MemPoolRemovalReason::REORG);
        } else if (m_mempool->exists(GenTxid::Txid((*it)->GetHash()))) {
            vHashUpdate.push_back((*it)->GetHash());
        }
        ++it;
    }
    disconnectpool.queuedTx.clear();
    // AcceptToMemoryPool/addUnchecked all assume that new mempool entries have
    // no in-mempool children, which is generally not true when adding
    // previously-confirmed transactions back to the mempool.
    // UpdateTransactionsFromBlock finds descendants of any transactions in
    // the disconnectpool that were added back and cleans up the mempool state.
    m_mempool->UpdateTransactionsFromBlock(vHashUpdate);

    // Predicate to use for filtering transactions in removeForReorg.
    // Checks whether the transaction is still final and, if it spends a coinbase output, mature.
    // Also updates valid entries' cached LockPoints if needed.
    // If false, the tx is still valid and its lockpoints are updated.
    // If true, the tx would be invalid in the next block; remove this entry and all of its descendants.
    const auto filter_final_and_mature = [this](CTxMemPool::txiter it)
        EXCLUSIVE_LOCKS_REQUIRED(m_mempool->cs, ::cs_main) {
        AssertLockHeld(m_mempool->cs);
        AssertLockHeld(::cs_main);
        const CTransaction& tx = it->GetTx();

        // The transaction must be final.
        if (!CheckFinalTxAtTip(*Assert(m_chain.Tip()), tx)) return true;

        const LockPoints& lp = it->GetLockPoints();
        // CheckSequenceLocksAtTip checks if the transaction will be final in the next block to be
        // created on top of the new chain.
        if (TestLockPointValidity(m_chain, lp)) {
            if (!CheckSequenceLocksAtTip(m_chain.Tip(), lp)) {
                return true;
            }
        } else {
            const CCoinsViewMemPool view_mempool{&CoinsTip(), *m_mempool};
            const std::optional<LockPoints> new_lock_points{CalculateLockPointsAtTip(m_chain.Tip(), view_mempool, tx)};
            if (new_lock_points.has_value() && CheckSequenceLocksAtTip(m_chain.Tip(), *new_lock_points)) {
                // Now update the mempool entry lockpoints as well.
                m_mempool->mapTx.modify(it, [&new_lock_points](CTxMemPoolEntry& e) { e.UpdateLockPoints(*new_lock_points); });
            } else {
                return true;
            }
        }

        // If the transaction spends any coinbase outputs, it must be mature.
        if (it->GetSpendsCoinbase()) {
            for (const CTxIn& txin : tx.vin) {
                auto it2 = m_mempool->mapTx.find(txin.prevout.hash);
                if (it2 != m_mempool->mapTx.end())
                    continue;
                const Coin& coin{CoinsTip().AccessCoin(txin.prevout)};
                assert(!coin.IsSpent());
                const auto mempool_spend_height{m_chain.Tip()->nHeight + 1};
                if (coin.IsCoinBase() && mempool_spend_height - coin.nHeight < COINBASE_MATURITY) {
                    return true;
                }
            }
        }
        // Transaction is still valid and cached LockPoints are updated.
        return false;
    };

    // We also need to remove any now-immature transactions
    m_mempool->removeForReorg(m_chain, filter_final_and_mature);
    // Re-limit mempool size, in case we added any transactions
    LimitMempoolSize(*m_mempool, this->CoinsTip());
}

/**
* Checks to avoid mempool polluting consensus critical paths since cached
* signature and script validity results will be reused if we validate this
* transaction again during block validation.
* */
static bool CheckInputsFromMempoolAndCache(const CTransaction& tx, TxValidationState& state,
                const CCoinsViewCache& view, const CTxMemPool& pool,
                unsigned int flags, PrecomputedTransactionData& txdata, CCoinsViewCache& coins_tip)
                EXCLUSIVE_LOCKS_REQUIRED(cs_main, pool.cs)
{
    AssertLockHeld(cs_main);
    AssertLockHeld(pool.cs);

    assert(!tx.IsCoinBase());
    for (const CTxIn& txin : tx.vin) {
        const Coin& coin = view.AccessCoin(txin.prevout);

        // This coin was checked in PreChecks and MemPoolAccept
        // has been holding cs_main since then.
        Assume(!coin.IsSpent());
        if (coin.IsSpent()) return false;

        // If the Coin is available, there are 2 possibilities:
        // it is available in our current ChainstateActive UTXO set,
        // or it's a UTXO provided by a transaction in our mempool.
        // Ensure the scriptPubKeys in Coins from CoinsView are correct.
        const CTransactionRef& txFrom = pool.get(txin.prevout.hash);
        if (txFrom) {
            assert(txFrom->GetHash() == txin.prevout.hash);
            assert(txFrom->vout.size() > txin.prevout.n);
            assert(txFrom->vout[txin.prevout.n] == coin.out);
        } else {
            const Coin& coinFromUTXOSet = coins_tip.AccessCoin(txin.prevout);
            assert(!coinFromUTXOSet.IsSpent());
            assert(coinFromUTXOSet.out == coin.out);
        }
    }

    // Call CheckInputScripts() to cache signature and script validity against current tip consensus rules.
    return CheckInputScripts(tx, state, view, flags, /* cacheSigStore= */ true, /* cacheFullScriptStore= */ true, txdata);
}

namespace {

class MemPoolAccept
{
public:
    explicit MemPoolAccept(CTxMemPool& mempool, Chainstate& active_chainstate) :
        m_pool(mempool),
        m_view(&m_dummy),
        m_viewmempool(&active_chainstate.CoinsTip(), m_pool),
        m_active_chainstate(active_chainstate),
        m_limits{m_pool.m_limits}
    {
    }

    // We put the arguments we're handed into a struct, so we can pass them
    // around easier.
    struct ATMPArgs {
        const CChainParams& m_chainparams;
        const int64_t m_accept_time;
        const bool m_bypass_limits;
        /*
         * Return any outpoints which were not previously present in the coins
         * cache, but were added as a result of validating the tx for mempool
         * acceptance. This allows the caller to optionally remove the cache
         * additions if the associated transaction ends up being rejected by
         * the mempool.
         */
        std::vector<COutPoint>& m_coins_to_uncache;
        const bool m_test_accept;
        /** Whether we allow transactions to replace mempool transactions by BIP125 rules. If false,
         * any transaction spending the same inputs as a transaction in the mempool is considered
         * a conflict. */
        const bool m_allow_replacement;
        /** When true, the mempool will not be trimmed when individual transactions are submitted in
         * Finalize(). Instead, limits should be enforced at the end to ensure the package is not
         * partially submitted.
         */
        const bool m_package_submission;
        /** When true, use package feerates instead of individual transaction feerates for fee-based
         * policies such as mempool min fee and min relay fee.
         */
        const bool m_package_feerates;

        /** Parameters for single transaction mempool validation. */
        static ATMPArgs SingleAccept(const CChainParams& chainparams, int64_t accept_time,
                                     bool bypass_limits, std::vector<COutPoint>& coins_to_uncache,
                                     bool test_accept) {
            return ATMPArgs{/* m_chainparams */ chainparams,
                            /* m_accept_time */ accept_time,
                            /* m_bypass_limits */ bypass_limits,
                            /* m_coins_to_uncache */ coins_to_uncache,
                            /* m_test_accept */ test_accept,
                            /* m_allow_replacement */ true,
                            /* m_package_submission */ false,
                            /* m_package_feerates */ false,
            };
        }

        /** Parameters for test package mempool validation through testmempoolaccept. */
        static ATMPArgs PackageTestAccept(const CChainParams& chainparams, int64_t accept_time,
                                          std::vector<COutPoint>& coins_to_uncache) {
            return ATMPArgs{/* m_chainparams */ chainparams,
                            /* m_accept_time */ accept_time,
                            /* m_bypass_limits */ false,
                            /* m_coins_to_uncache */ coins_to_uncache,
                            /* m_test_accept */ true,
                            /* m_allow_replacement */ false,
                            /* m_package_submission */ false, // not submitting to mempool
                            /* m_package_feerates */ false,
            };
        }

        /** Parameters for child-with-unconfirmed-parents package validation. */
        static ATMPArgs PackageChildWithParents(const CChainParams& chainparams, int64_t accept_time,
                                                std::vector<COutPoint>& coins_to_uncache) {
            return ATMPArgs{/* m_chainparams */ chainparams,
                            /* m_accept_time */ accept_time,
                            /* m_bypass_limits */ false,
                            /* m_coins_to_uncache */ coins_to_uncache,
                            /* m_test_accept */ false,
                            /* m_allow_replacement */ false,
                            /* m_package_submission */ true,
                            /* m_package_feerates */ true,
            };
        }

        /** Parameters for a single transaction within a package. */
        static ATMPArgs SingleInPackageAccept(const ATMPArgs& package_args) {
            return ATMPArgs{/* m_chainparams */ package_args.m_chainparams,
                            /* m_accept_time */ package_args.m_accept_time,
                            /* m_bypass_limits */ false,
                            /* m_coins_to_uncache */ package_args.m_coins_to_uncache,
                            /* m_test_accept */ package_args.m_test_accept,
                            /* m_allow_replacement */ true,
                            /* m_package_submission */ false,
                            /* m_package_feerates */ false, // only 1 transaction
            };
        }

    private:
        // Private ctor to avoid exposing details to clients and allowing the possibility of
        // mixing up the order of the arguments. Use static functions above instead.
        ATMPArgs(const CChainParams& chainparams,
                 int64_t accept_time,
                 bool bypass_limits,
                 std::vector<COutPoint>& coins_to_uncache,
                 bool test_accept,
                 bool allow_replacement,
                 bool package_submission,
                 bool package_feerates)
            : m_chainparams{chainparams},
              m_accept_time{accept_time},
              m_bypass_limits{bypass_limits},
              m_coins_to_uncache{coins_to_uncache},
              m_test_accept{test_accept},
              m_allow_replacement{allow_replacement},
              m_package_submission{package_submission},
              m_package_feerates{package_feerates}
        {
        }
    };

    // Single transaction acceptance
    MempoolAcceptResult AcceptSingleTransaction(const CTransactionRef& ptx, ATMPArgs& args) EXCLUSIVE_LOCKS_REQUIRED(cs_main);

    /**
    * Multiple transaction acceptance. Transactions may or may not be interdependent, but must not
    * conflict with each other, and the transactions cannot already be in the mempool. Parents must
    * come before children if any dependencies exist.
    */
    PackageMempoolAcceptResult AcceptMultipleTransactions(const std::vector<CTransactionRef>& txns, ATMPArgs& args) EXCLUSIVE_LOCKS_REQUIRED(cs_main);

    /**
     * Package (more specific than just multiple transactions) acceptance. Package must be a child
     * with all of its unconfirmed parents, and topologically sorted.
     */
    PackageMempoolAcceptResult AcceptPackage(const Package& package, ATMPArgs& args) EXCLUSIVE_LOCKS_REQUIRED(cs_main);

private:
    // All the intermediate state that gets passed between the various levels
    // of checking a given transaction.
    struct Workspace {
        explicit Workspace(const CTransactionRef& ptx) : m_ptx(ptx), m_hash(ptx->GetHash()) {}
        /** Txids of mempool transactions that this transaction directly conflicts with. */
        std::set<uint256> m_conflicts;
        /** Iterators to mempool entries that this transaction directly conflicts with. */
        CTxMemPool::setEntries m_iters_conflicting;
        /** Iterators to all mempool entries that would be replaced by this transaction, including
         * those it directly conflicts with and their descendants. */
        CTxMemPool::setEntries m_all_conflicting;
        /** All mempool ancestors of this transaction. */
        CTxMemPool::setEntries m_ancestors;
        /** Mempool entry constructed for this transaction. Constructed in PreChecks() but not
         * inserted into the mempool until Finalize(). */
        std::unique_ptr<CTxMemPoolEntry> m_entry;
        /** Pointers to the transactions that have been removed from the mempool and replaced by
         * this transaction, used to return to the MemPoolAccept caller. Only populated if
         * validation is successful and the original transactions are removed. */
        std::list<CTransactionRef> m_replaced_transactions;

        /** Virtual size of the transaction as used by the mempool, calculated using serialized size
         * of the transaction and sigops. */
        int64_t m_vsize;
        /** Fees paid by this transaction: total input amounts subtracted by total output amounts. */
        CAmount m_base_fees;
        /** Base fees + any fee delta set by the user with prioritisetransaction. */
        CAmount m_modified_fees;
        /** Total modified fees of all transactions being replaced. */
        CAmount m_conflicting_fees{0};
        /** Total virtual size of all transactions being replaced. */
        size_t m_conflicting_size{0};

        /** If we're doing package validation (i.e. m_package_feerates=true), the "effective"
         * package feerate of this transaction is the total fees divided by the total size of
         * transactions (which may include its ancestors and/or descendants). */
        CFeeRate m_package_feerate{0};

        const CTransactionRef& m_ptx;
        /** Txid. */
        const uint256& m_hash;
        TxValidationState m_state;
        /** A temporary cache containing serialized transaction data for signature verification.
         * Reused across PolicyScriptChecks and ConsensusScriptChecks. */
        PrecomputedTransactionData m_precomputed_txdata;
    };

    // Run the policy checks on a given transaction, excluding any script checks.
    // Looks up inputs, calculates feerate, considers replacement, evaluates
    // package limits, etc. As this function can be invoked for "free" by a peer,
    // only tests that are fast should be done here (to avoid CPU DoS).
    bool PreChecks(ATMPArgs& args, Workspace& ws) EXCLUSIVE_LOCKS_REQUIRED(cs_main, m_pool.cs);

    // Run checks for mempool replace-by-fee.
    bool ReplacementChecks(Workspace& ws) EXCLUSIVE_LOCKS_REQUIRED(cs_main, m_pool.cs);

    // Enforce package mempool ancestor/descendant limits (distinct from individual
    // ancestor/descendant limits done in PreChecks).
    bool PackageMempoolChecks(const std::vector<CTransactionRef>& txns,
                              PackageValidationState& package_state) EXCLUSIVE_LOCKS_REQUIRED(cs_main, m_pool.cs);

    // Run the script checks using our policy flags. As this can be slow, we should
    // only invoke this on transactions that have otherwise passed policy checks.
    bool PolicyScriptChecks(const ATMPArgs& args, Workspace& ws) EXCLUSIVE_LOCKS_REQUIRED(cs_main, m_pool.cs);

    // Re-run the script checks, using consensus flags, and try to cache the
    // result in the scriptcache. This should be done after
    // PolicyScriptChecks(). This requires that all inputs either be in our
    // utxo set or in the mempool.
    bool ConsensusScriptChecks(const ATMPArgs& args, Workspace& ws) EXCLUSIVE_LOCKS_REQUIRED(cs_main, m_pool.cs);

    // Try to add the transaction to the mempool, removing any conflicts first.
    // Returns true if the transaction is in the mempool after any size
    // limiting is performed, false otherwise.
    bool Finalize(const ATMPArgs& args, Workspace& ws) EXCLUSIVE_LOCKS_REQUIRED(cs_main, m_pool.cs);

    // Submit all transactions to the mempool and call ConsensusScriptChecks to add to the script
    // cache - should only be called after successful validation of all transactions in the package.
    // The package may end up partially-submitted after size limiting; returns true if all
    // transactions are successfully added to the mempool, false otherwise.
    bool SubmitPackage(const ATMPArgs& args, std::vector<Workspace>& workspaces, PackageValidationState& package_state,
                       std::map<const uint256, const MempoolAcceptResult>& results)
         EXCLUSIVE_LOCKS_REQUIRED(cs_main, m_pool.cs);

    // Compare a package's feerate against minimum allowed.
    bool CheckFeeRate(size_t package_size, CAmount package_fee, TxValidationState& state) EXCLUSIVE_LOCKS_REQUIRED(::cs_main, m_pool.cs)
    {
        AssertLockHeld(::cs_main);
        AssertLockHeld(m_pool.cs);
        CAmount mempoolRejectFee = m_pool.GetMinFee().GetFee(package_size);
        if (mempoolRejectFee > 0 && package_fee < mempoolRejectFee) {
            return state.Invalid(TxValidationResult::TX_MEMPOOL_POLICY, "mempool min fee not met", strprintf("%d < %d", package_fee, mempoolRejectFee));
        }

        if (package_fee < m_pool.m_min_relay_feerate.GetFee(package_size)) {
            return state.Invalid(TxValidationResult::TX_MEMPOOL_POLICY, "min relay fee not met",
                                 strprintf("%d < %d", package_fee, m_pool.m_min_relay_feerate.GetFee(package_size)));
        }
        return true;
    }

private:
    CTxMemPool& m_pool;
    CCoinsViewCache m_view;
    CCoinsViewMemPool m_viewmempool;
    CCoinsView m_dummy;

    Chainstate& m_active_chainstate;

    CTxMemPool::Limits m_limits;

    /** Whether the transaction(s) would replace any mempool transactions. If so, RBF rules apply. */
    bool m_rbf{false};
};

bool MemPoolAccept::PreChecks(ATMPArgs& args, Workspace& ws)
{
    AssertLockHeld(cs_main);
    AssertLockHeld(m_pool.cs);
    const CTransactionRef& ptx = ws.m_ptx;
    const CTransaction& tx = *ws.m_ptx;
    const uint256& hash = ws.m_hash;

    // Copy/alias what we need out of args
    const int64_t nAcceptTime = args.m_accept_time;
    const bool bypass_limits = args.m_bypass_limits;
    std::vector<COutPoint>& coins_to_uncache = args.m_coins_to_uncache;

    // Alias what we need out of ws
    TxValidationState& state = ws.m_state;
    std::unique_ptr<CTxMemPoolEntry>& entry = ws.m_entry;

    if (!CheckTransaction(tx, state)) {
        return false; // state filled in by CheckTransaction
    }

    // Coinbase is only valid in a block, not as a loose transaction
    if (tx.IsCoinBase())
        return state.Invalid(TxValidationResult::TX_CONSENSUS, "coinbase");

    // Rather not work on nonstandard transactions (unless -testnet/-regtest)
    std::string reason;
    if (m_pool.m_require_standard && !IsStandardTx(tx, m_pool.m_max_datacarrier_bytes, m_pool.m_permit_bare_multisig, m_pool.m_dust_relay_feerate, reason)) {
        return state.Invalid(TxValidationResult::TX_NOT_STANDARD, reason);
    }

    // Transactions smaller than 65 non-witness bytes are not relayed to mitigate CVE-2017-12842.
    if (::GetSerializeSize(tx, PROTOCOL_VERSION | SERIALIZE_TRANSACTION_NO_WITNESS) < MIN_STANDARD_TX_NONWITNESS_SIZE)
        return state.Invalid(TxValidationResult::TX_NOT_STANDARD, "tx-size-small");

    // Only accept nLockTime-using transactions that can be mined in the next
    // block; we don't want our mempool filled up with transactions that can't
    // be mined yet.
    if (!CheckFinalTxAtTip(*Assert(m_active_chainstate.m_chain.Tip()), tx)) {
        return state.Invalid(TxValidationResult::TX_PREMATURE_SPEND, "non-final");
    }

    if (m_pool.exists(GenTxid::Wtxid(tx.GetWitnessHash()))) {
        // Exact transaction already exists in the mempool.
        return state.Invalid(TxValidationResult::TX_CONFLICT, "txn-already-in-mempool");
    } else if (m_pool.exists(GenTxid::Txid(tx.GetHash()))) {
        // Transaction with the same non-witness data but different witness (same txid, different
        // wtxid) already exists in the mempool.
        return state.Invalid(TxValidationResult::TX_CONFLICT, "txn-same-nonwitness-data-in-mempool");
    }

    // Check for conflicts with in-memory transactions
    for (const CTxIn &txin : tx.vin)
    {
        const CTransaction* ptxConflicting = m_pool.GetConflictTx(txin.prevout);
        if (ptxConflicting) {
            if (!args.m_allow_replacement) {
                // Transaction conflicts with a mempool tx, but we're not allowing replacements.
                return state.Invalid(TxValidationResult::TX_MEMPOOL_POLICY, "bip125-replacement-disallowed");
            }
            if (!ws.m_conflicts.count(ptxConflicting->GetHash()))
            {
                // Transactions that don't explicitly signal replaceability are
                // *not* replaceable with the current logic, even if one of their
                // unconfirmed ancestors signals replaceability. This diverges
                // from BIP125's inherited signaling description (see CVE-2021-31876).
                // Applications relying on first-seen mempool behavior should
                // check all unconfirmed ancestors; otherwise an opt-in ancestor
                // might be replaced, causing removal of this descendant.
                //
                // If replaceability signaling is ignored due to node setting,
                // replacement is always allowed.
                if (!m_pool.m_full_rbf && !SignalsOptInRBF(*ptxConflicting)) {
                    return state.Invalid(TxValidationResult::TX_MEMPOOL_POLICY, "txn-mempool-conflict");
                }

                ws.m_conflicts.insert(ptxConflicting->GetHash());
            }
        }
    }

    if (!m_pool.checkNameOps(tx))
        return state.Invalid(TxValidationResult::TX_CONFLICT,
                             "txn-mempool-name-error");

    m_view.SetBackend(m_viewmempool);

    const CCoinsViewCache& coins_cache = m_active_chainstate.CoinsTip();
    // do all inputs exist?
    for (const CTxIn& txin : tx.vin) {
        if (!coins_cache.HaveCoinInCache(txin.prevout)) {
            coins_to_uncache.push_back(txin.prevout);
        }

        // Note: this call may add txin.prevout to the coins cache
        // (coins_cache.cacheCoins) by way of FetchCoin(). It should be removed
        // later (via coins_to_uncache) if this tx turns out to be invalid.
        if (!m_view.HaveCoin(txin.prevout)) {
            // Are inputs missing because we already have the tx?
            for (size_t out = 0; out < tx.vout.size(); out++) {
                // See if we have any output in the UTXO set.
                if (coins_cache.HaveCoin(COutPoint(hash, out))) {
                    return state.Invalid(TxValidationResult::TX_CONFLICT, "txn-already-known");
                }
            }
            // Otherwise assume this might be an orphan tx for which we just haven't seen parents yet
            return state.Invalid(TxValidationResult::TX_MISSING_INPUTS, "bad-txns-inputs-missingorspent");
        }
    }

    // This is const, but calls into the back end CoinsViews. The CCoinsViewDB at the bottom of the
    // hierarchy brings the best block into scope. See CCoinsViewDB::GetBestBlock().
    m_view.GetBestBlock();

    /* If this is a name update (or firstupdate), make sure that the
       existing name entry (if any) is in the dummy cache.  Otherwise
       tx validation done below (in CheckInputs) will not be correct.  */
    for (const auto& txout : tx.vout)
    {
        const CNameScript nameOp(txout.scriptPubKey);
        if (nameOp.isNameOp() && nameOp.isAnyUpdate())
        {
            const valtype& name = nameOp.getOpName();
            CNameData data;
            if (m_view.GetName(name, data))
                m_view.SetName(name, data, false);
        }
    }

    // we have all inputs cached now, so switch back to dummy (to protect
    // against bugs where we pull more inputs from disk that miss being added
    // to coins_to_uncache)
    m_view.SetBackend(m_dummy);

    assert(m_active_chainstate.m_blockman.LookupBlockIndex(m_view.GetBestBlock()) == m_active_chainstate.m_chain.Tip());

    // Only accept BIP68 sequence locked transactions that can be mined in the next
    // block; we don't want our mempool filled up with transactions that can't
    // be mined yet.
    // Pass in m_view which has all of the relevant inputs cached. Note that, since m_view's
    // backend was removed, it no longer pulls coins from the mempool.
    const std::optional<LockPoints> lock_points{CalculateLockPointsAtTip(m_active_chainstate.m_chain.Tip(), m_view, tx)};
    if (!lock_points.has_value() || !CheckSequenceLocksAtTip(m_active_chainstate.m_chain.Tip(), *lock_points)) {
        return state.Invalid(TxValidationResult::TX_PREMATURE_SPEND, "non-BIP68-final");
    }

    // The mempool holds txs for the next block, so pass height+1 to CheckTxInputs
    if (!Consensus::CheckTxInputs(tx, state, m_view, m_active_chainstate.m_chain.Height() + 1, ws.m_base_fees)) {
        return false; // state filled in by CheckTxInputs
    }

    if (m_pool.m_require_standard && !AreInputsStandard(tx, m_view)) {
        return state.Invalid(TxValidationResult::TX_INPUTS_NOT_STANDARD, "bad-txns-nonstandard-inputs");
    }

    // Check for non-standard witnesses.
    if (tx.HasWitness() && m_pool.m_require_standard && !IsWitnessStandard(tx, m_view)) {
        return state.Invalid(TxValidationResult::TX_WITNESS_MUTATED, "bad-witness-nonstandard");
    }

    int64_t nSigOpsCost = GetTransactionSigOpCost(tx, m_view, STANDARD_SCRIPT_VERIFY_FLAGS);

    // ws.m_modified_fees includes any fee deltas from PrioritiseTransaction
    ws.m_modified_fees = ws.m_base_fees;
    m_pool.ApplyDelta(hash, ws.m_modified_fees);

    // Keep track of transactions that spend a coinbase, which we re-scan
    // during reorgs to ensure COINBASE_MATURITY is still met.
    bool fSpendsCoinbase = false;
    for (const CTxIn &txin : tx.vin) {
        const Coin &coin = m_view.AccessCoin(txin.prevout);
        if (coin.IsCoinBase()) {
            fSpendsCoinbase = true;
            break;
        }
    }

    entry.reset(new CTxMemPoolEntry(ptx, ws.m_base_fees, nAcceptTime, m_active_chainstate.m_chain.Height(),
                                    fSpendsCoinbase, nSigOpsCost, lock_points.value()));
    ws.m_vsize = entry->GetTxSize();

    if (nSigOpsCost > MAX_STANDARD_TX_SIGOPS_COST)
        return state.Invalid(TxValidationResult::TX_NOT_STANDARD, "bad-txns-too-many-sigops",
                strprintf("%d", nSigOpsCost));

    // No individual transactions are allowed below the min relay feerate and mempool min feerate except from
    // disconnected blocks and transactions in a package. Package transactions will be checked using
    // package feerate later.
    if (!bypass_limits && !args.m_package_feerates && !CheckFeeRate(ws.m_vsize, ws.m_modified_fees, state)) return false;

    ws.m_iters_conflicting = m_pool.GetIterSet(ws.m_conflicts);
    // Calculate in-mempool ancestors, up to a limit.
    if (ws.m_conflicts.size() == 1) {
        // In general, when we receive an RBF transaction with mempool conflicts, we want to know whether we
        // would meet the chain limits after the conflicts have been removed. However, there isn't a practical
        // way to do this short of calculating the ancestor and descendant sets with an overlay cache of
        // changed mempool entries. Due to both implementation and runtime complexity concerns, this isn't
        // very realistic, thus we only ensure a limited set of transactions are RBF'able despite mempool
        // conflicts here. Importantly, we need to ensure that some transactions which were accepted using
        // the below carve-out are able to be RBF'ed, without impacting the security the carve-out provides
        // for off-chain contract systems (see link in the comment below).
        //
        // Specifically, the subset of RBF transactions which we allow despite chain limits are those which
        // conflict directly with exactly one other transaction (but may evict children of said transaction),
        // and which are not adding any new mempool dependencies. Note that the "no new mempool dependencies"
        // check is accomplished later, so we don't bother doing anything about it here, but if our
        // policy changes, we may need to move that check to here instead of removing it wholesale.
        //
        // Such transactions are clearly not merging any existing packages, so we are only concerned with
        // ensuring that (a) no package is growing past the package size (not count) limits and (b) we are
        // not allowing something to effectively use the (below) carve-out spot when it shouldn't be allowed
        // to.
        //
        // To check these we first check if we meet the RBF criteria, above, and increment the descendant
        // limits by the direct conflict and its descendants (as these are recalculated in
        // CalculateMempoolAncestors by assuming the new transaction being added is a new descendant, with no
        // removals, of each parent's existing dependent set). The ancestor count limits are unmodified (as
        // the ancestor limits should be the same for both our new transaction and any conflicts).
        // We don't bother incrementing m_limit_descendants by the full removal count as that limit never comes
        // into force here (as we're only adding a single transaction).
        assert(ws.m_iters_conflicting.size() == 1);
        CTxMemPool::txiter conflict = *ws.m_iters_conflicting.begin();

        m_limits.descendant_count += 1;
        m_limits.descendant_size_vbytes += conflict->GetSizeWithDescendants();
    }

    auto ancestors{m_pool.CalculateMemPoolAncestors(*entry, m_limits)};
    if (!ancestors) {
        // If CalculateMemPoolAncestors fails second time, we want the original error string.
        // Contracting/payment channels CPFP carve-out:
        // If the new transaction is relatively small (up to 40k weight)
        // and has at most one ancestor (ie ancestor limit of 2, including
        // the new transaction), allow it if its parent has exactly the
        // descendant limit descendants.
        //
        // This allows protocols which rely on distrusting counterparties
        // being able to broadcast descendants of an unconfirmed transaction
        // to be secure by simply only having two immediately-spendable
        // outputs - one for each counterparty. For more info on the uses for
        // this, see https://lists.linuxfoundation.org/pipermail/bitcoin-dev/2018-November/016518.html
        CTxMemPool::Limits cpfp_carve_out_limits{
            .ancestor_count = 2,
            .ancestor_size_vbytes = m_limits.ancestor_size_vbytes,
            .descendant_count = m_limits.descendant_count + 1,
            .descendant_size_vbytes = m_limits.descendant_size_vbytes + EXTRA_DESCENDANT_TX_SIZE_LIMIT,
        };
        const auto error_message{util::ErrorString(ancestors).original};
        if (ws.m_vsize > EXTRA_DESCENDANT_TX_SIZE_LIMIT) {
            return state.Invalid(TxValidationResult::TX_MEMPOOL_POLICY, "too-long-mempool-chain", error_message);
        }
        ancestors = m_pool.CalculateMemPoolAncestors(*entry, cpfp_carve_out_limits);
        if (!ancestors) return state.Invalid(TxValidationResult::TX_MEMPOOL_POLICY, "too-long-mempool-chain", error_message);
    }

    ws.m_ancestors = *ancestors;

    // A transaction that spends outputs that would be replaced by it is invalid. Now
    // that we have the set of all ancestors we can detect this
    // pathological case by making sure ws.m_conflicts and ws.m_ancestors don't
    // intersect.
    if (const auto err_string{EntriesAndTxidsDisjoint(ws.m_ancestors, ws.m_conflicts, hash)}) {
        // We classify this as a consensus error because a transaction depending on something it
        // conflicts with would be inconsistent.
        return state.Invalid(TxValidationResult::TX_CONSENSUS, "bad-txns-spends-conflicting-tx", *err_string);
    }

    m_rbf = !ws.m_conflicts.empty();
    return true;
}

bool MemPoolAccept::ReplacementChecks(Workspace& ws)
{
    AssertLockHeld(cs_main);
    AssertLockHeld(m_pool.cs);

    const CTransaction& tx = *ws.m_ptx;
    const uint256& hash = ws.m_hash;
    TxValidationState& state = ws.m_state;

    CFeeRate newFeeRate(ws.m_modified_fees, ws.m_vsize);
    // Enforce Rule #6. The replacement transaction must have a higher feerate than its direct conflicts.
    // - The motivation for this check is to ensure that the replacement transaction is preferable for
    //   block-inclusion, compared to what would be removed from the mempool.
    // - This logic predates ancestor feerate-based transaction selection, which is why it doesn't
    //   consider feerates of descendants.
    // - Note: Ancestor feerate-based transaction selection has made this comparison insufficient to
    //   guarantee that this is incentive-compatible for miners, because it is possible for a
    //   descendant transaction of a direct conflict to pay a higher feerate than the transaction that
    //   might replace them, under these rules.
    if (const auto err_string{PaysMoreThanConflicts(ws.m_iters_conflicting, newFeeRate, hash)}) {
        return state.Invalid(TxValidationResult::TX_MEMPOOL_POLICY, "insufficient fee", *err_string);
    }

    // Calculate all conflicting entries and enforce Rule #5.
    if (const auto err_string{GetEntriesForConflicts(tx, m_pool, ws.m_iters_conflicting, ws.m_all_conflicting)}) {
        return state.Invalid(TxValidationResult::TX_MEMPOOL_POLICY,
                             "too many potential replacements", *err_string);
    }
    // Enforce Rule #2.
    if (const auto err_string{HasNoNewUnconfirmed(tx, m_pool, ws.m_iters_conflicting)}) {
        return state.Invalid(TxValidationResult::TX_MEMPOOL_POLICY,
                             "replacement-adds-unconfirmed", *err_string);
    }
    // Check if it's economically rational to mine this transaction rather than the ones it
    // replaces and pays for its own relay fees. Enforce Rules #3 and #4.
    for (CTxMemPool::txiter it : ws.m_all_conflicting) {
        ws.m_conflicting_fees += it->GetModifiedFee();
        ws.m_conflicting_size += it->GetTxSize();
    }
    if (const auto err_string{PaysForRBF(ws.m_conflicting_fees, ws.m_modified_fees, ws.m_vsize,
                                         m_pool.m_incremental_relay_feerate, hash)}) {
        return state.Invalid(TxValidationResult::TX_MEMPOOL_POLICY, "insufficient fee", *err_string);
    }
    return true;
}

bool MemPoolAccept::PackageMempoolChecks(const std::vector<CTransactionRef>& txns,
                                         PackageValidationState& package_state)
{
    AssertLockHeld(cs_main);
    AssertLockHeld(m_pool.cs);

    // CheckPackageLimits expects the package transactions to not already be in the mempool.
    assert(std::all_of(txns.cbegin(), txns.cend(), [this](const auto& tx)
                       { return !m_pool.exists(GenTxid::Txid(tx->GetHash()));}));

    std::string err_string;
    if (!m_pool.CheckPackageLimits(txns, m_limits, err_string)) {
        // This is a package-wide error, separate from an individual transaction error.
        return package_state.Invalid(PackageValidationResult::PCKG_POLICY, "package-mempool-limits", err_string);
    }
   return true;
}

bool MemPoolAccept::PolicyScriptChecks(const ATMPArgs& args, Workspace& ws)
{
    AssertLockHeld(cs_main);
    AssertLockHeld(m_pool.cs);
    const CTransaction& tx = *ws.m_ptx;
    TxValidationState& state = ws.m_state;

    constexpr unsigned int scriptVerifyFlags = STANDARD_SCRIPT_VERIFY_FLAGS;

    // Check input scripts and signatures.
    // This is done last to help prevent CPU exhaustion denial-of-service attacks.
    if (!CheckInputScripts(tx, state, m_view, scriptVerifyFlags, true, false, ws.m_precomputed_txdata)) {
        // SCRIPT_VERIFY_CLEANSTACK requires SCRIPT_VERIFY_WITNESS, so we
        // need to turn both off, and compare against just turning off CLEANSTACK
        // to see if the failure is specifically due to witness validation.
        TxValidationState state_dummy; // Want reported failures to be from first CheckInputScripts
        if (!tx.HasWitness() && CheckInputScripts(tx, state_dummy, m_view, scriptVerifyFlags & ~(SCRIPT_VERIFY_WITNESS | SCRIPT_VERIFY_CLEANSTACK), true, false, ws.m_precomputed_txdata) &&
                !CheckInputScripts(tx, state_dummy, m_view, scriptVerifyFlags & ~SCRIPT_VERIFY_CLEANSTACK, true, false, ws.m_precomputed_txdata)) {
            // Only the witness is missing, so the transaction itself may be fine.
            state.Invalid(TxValidationResult::TX_WITNESS_STRIPPED,
                    state.GetRejectReason(), state.GetDebugMessage());
        }
        return false; // state filled in by CheckInputScripts
    }

    return true;
}

bool MemPoolAccept::ConsensusScriptChecks(const ATMPArgs& args, Workspace& ws)
{
    AssertLockHeld(cs_main);
    AssertLockHeld(m_pool.cs);
    const CTransaction& tx = *ws.m_ptx;
    const uint256& hash = ws.m_hash;
    TxValidationState& state = ws.m_state;

    // Check again against the current block tip's script verification
    // flags to cache our script execution flags. This is, of course,
    // useless if the next block has different script flags from the
    // previous one, but because the cache tracks script flags for us it
    // will auto-invalidate and we'll just have a few blocks of extra
    // misses on soft-fork activation.
    //
    // This is also useful in case of bugs in the standard flags that cause
    // transactions to pass as valid when they're actually invalid. For
    // instance the STRICTENC flag was incorrectly allowing certain
    // CHECKSIG NOT scripts to pass, even though they were invalid.
    //
    // There is a similar check in CreateNewBlock() to prevent creating
    // invalid blocks (using TestBlockValidity), however allowing such
    // transactions into the mempool can be exploited as a DoS attack.
    unsigned int currentBlockScriptVerifyFlags{GetBlockScriptFlags(*m_active_chainstate.m_chain.Tip(), m_active_chainstate.m_chainman)};
    if (!CheckInputsFromMempoolAndCache(tx, state, m_view, m_pool, currentBlockScriptVerifyFlags,
                                        ws.m_precomputed_txdata, m_active_chainstate.CoinsTip())) {
        LogPrintf("BUG! PLEASE REPORT THIS! CheckInputScripts failed against latest-block but not STANDARD flags %s, %s\n", hash.ToString(), state.ToString());
        return Assume(false);
    }

    return true;
}

bool MemPoolAccept::Finalize(const ATMPArgs& args, Workspace& ws)
{
    AssertLockHeld(cs_main);
    AssertLockHeld(m_pool.cs);
    const CTransaction& tx = *ws.m_ptx;
    const uint256& hash = ws.m_hash;
    TxValidationState& state = ws.m_state;
    const bool bypass_limits = args.m_bypass_limits;

    std::unique_ptr<CTxMemPoolEntry>& entry = ws.m_entry;

    // Remove conflicting transactions from the mempool
    for (CTxMemPool::txiter it : ws.m_all_conflicting)
    {
        LogPrint(BCLog::MEMPOOL, "replacing tx %s with %s for %s additional fees, %d delta bytes\n",
                it->GetTx().GetHash().ToString(),
                hash.ToString(),
                FormatMoney(ws.m_modified_fees - ws.m_conflicting_fees),
                (int)entry->GetTxSize() - (int)ws.m_conflicting_size);
        ws.m_replaced_transactions.push_back(it->GetSharedTx());
    }
    m_pool.RemoveStaged(ws.m_all_conflicting, false, MemPoolRemovalReason::REPLACED);

    // This transaction should only count for fee estimation if:
    // - it's not being re-added during a reorg which bypasses typical mempool fee limits
    // - the node is not behind
    // - the transaction is not dependent on any other transactions in the mempool
    // - it's not part of a package. Since package relay is not currently supported, this
    // transaction has not necessarily been accepted to miners' mempools.
    bool validForFeeEstimation = !bypass_limits && !args.m_package_submission && IsCurrentForFeeEstimation(m_active_chainstate) && m_pool.HasNoInputsOf(tx);

    // Store transaction in memory
    m_pool.addUnchecked(*entry, ws.m_ancestors, validForFeeEstimation);

    // trim mempool and check if tx was trimmed
    // If we are validating a package, don't trim here because we could evict a previous transaction
    // in the package. LimitMempoolSize() should be called at the very end to make sure the mempool
    // is still within limits and package submission happens atomically.
    if (!args.m_package_submission && !bypass_limits) {
        LimitMempoolSize(m_pool, m_active_chainstate.CoinsTip());
        if (!m_pool.exists(GenTxid::Txid(hash)))
            return state.Invalid(TxValidationResult::TX_MEMPOOL_POLICY, "mempool full");
    }
    return true;
}

bool MemPoolAccept::SubmitPackage(const ATMPArgs& args, std::vector<Workspace>& workspaces,
                                  PackageValidationState& package_state,
                                  std::map<const uint256, const MempoolAcceptResult>& results)
{
    AssertLockHeld(cs_main);
    AssertLockHeld(m_pool.cs);
    // Sanity check: none of the transactions should be in the mempool, and none of the transactions
    // should have a same-txid-different-witness equivalent in the mempool.
    assert(std::all_of(workspaces.cbegin(), workspaces.cend(), [this](const auto& ws){
        return !m_pool.exists(GenTxid::Txid(ws.m_ptx->GetHash())); }));

    bool all_submitted = true;
    // ConsensusScriptChecks adds to the script cache and is therefore consensus-critical;
    // CheckInputsFromMempoolAndCache asserts that transactions only spend coins available from the
    // mempool or UTXO set. Submit each transaction to the mempool immediately after calling
    // ConsensusScriptChecks to make the outputs available for subsequent transactions.
    for (Workspace& ws : workspaces) {
        if (!ConsensusScriptChecks(args, ws)) {
            results.emplace(ws.m_ptx->GetWitnessHash(), MempoolAcceptResult::Failure(ws.m_state));
            // Since PolicyScriptChecks() passed, this should never fail.
            Assume(false);
            all_submitted = false;
            package_state.Invalid(PackageValidationResult::PCKG_MEMPOOL_ERROR,
                                  strprintf("BUG! PolicyScriptChecks succeeded but ConsensusScriptChecks failed: %s",
                                            ws.m_ptx->GetHash().ToString()));
        }

        // Re-calculate mempool ancestors to call addUnchecked(). They may have changed since the
        // last calculation done in PreChecks, since package ancestors have already been submitted.
        {
            auto ancestors{m_pool.CalculateMemPoolAncestors(*ws.m_entry, m_limits)};
            if(!ancestors) {
                results.emplace(ws.m_ptx->GetWitnessHash(), MempoolAcceptResult::Failure(ws.m_state));
                // Since PreChecks() and PackageMempoolChecks() both enforce limits, this should never fail.
                Assume(false);
                all_submitted = false;
                package_state.Invalid(PackageValidationResult::PCKG_MEMPOOL_ERROR,
                                    strprintf("BUG! Mempool ancestors or descendants were underestimated: %s",
                                                ws.m_ptx->GetHash().ToString()));
            }
            ws.m_ancestors = std::move(ancestors).value_or(ws.m_ancestors);
        }
        // If we call LimitMempoolSize() for each individual Finalize(), the mempool will not take
        // the transaction's descendant feerate into account because it hasn't seen them yet. Also,
        // we risk evicting a transaction that a subsequent package transaction depends on. Instead,
        // allow the mempool to temporarily bypass limits, the maximum package size) while
        // submitting transactions individually and then trim at the very end.
        if (!Finalize(args, ws)) {
            results.emplace(ws.m_ptx->GetWitnessHash(), MempoolAcceptResult::Failure(ws.m_state));
            // Since LimitMempoolSize() won't be called, this should never fail.
            Assume(false);
            all_submitted = false;
            package_state.Invalid(PackageValidationResult::PCKG_MEMPOOL_ERROR,
                                  strprintf("BUG! Adding to mempool failed: %s", ws.m_ptx->GetHash().ToString()));
        }
    }

    // It may or may not be the case that all the transactions made it into the mempool. Regardless,
    // make sure we haven't exceeded max mempool size.
    LimitMempoolSize(m_pool, m_active_chainstate.CoinsTip());

    std::vector<uint256> all_package_wtxids;
    all_package_wtxids.reserve(workspaces.size());
    std::transform(workspaces.cbegin(), workspaces.cend(), std::back_inserter(all_package_wtxids),
                   [](const auto& ws) { return ws.m_ptx->GetWitnessHash(); });
    // Find the wtxids of the transactions that made it into the mempool. Allow partial submission,
    // but don't report success unless they all made it into the mempool.
    for (Workspace& ws : workspaces) {
        const auto effective_feerate = args.m_package_feerates ? ws.m_package_feerate :
            CFeeRate{ws.m_modified_fees, static_cast<uint32_t>(ws.m_vsize)};
        const auto effective_feerate_wtxids = args.m_package_feerates ? all_package_wtxids :
            std::vector<uint256>({ws.m_ptx->GetWitnessHash()});
        if (m_pool.exists(GenTxid::Wtxid(ws.m_ptx->GetWitnessHash()))) {
            results.emplace(ws.m_ptx->GetWitnessHash(),
                MempoolAcceptResult::Success(std::move(ws.m_replaced_transactions), ws.m_vsize,
                                             ws.m_base_fees, effective_feerate, effective_feerate_wtxids));
            GetMainSignals().TransactionAddedToMempool(ws.m_ptx, m_pool.GetAndIncrementSequence());
        } else {
            all_submitted = false;
            ws.m_state.Invalid(TxValidationResult::TX_MEMPOOL_POLICY, "mempool full");
            results.emplace(ws.m_ptx->GetWitnessHash(), MempoolAcceptResult::Failure(ws.m_state));
        }
    }
    return all_submitted;
}

MempoolAcceptResult MemPoolAccept::AcceptSingleTransaction(const CTransactionRef& ptx, ATMPArgs& args)
{
    AssertLockHeld(cs_main);
    LOCK(m_pool.cs); // mempool "read lock" (held through GetMainSignals().TransactionAddedToMempool())

    Workspace ws(ptx);

    if (!PreChecks(args, ws)) return MempoolAcceptResult::Failure(ws.m_state);

    if (m_rbf && !ReplacementChecks(ws)) return MempoolAcceptResult::Failure(ws.m_state);

    // Perform the inexpensive checks first and avoid hashing and signature verification unless
    // those checks pass, to mitigate CPU exhaustion denial-of-service attacks.
    if (!PolicyScriptChecks(args, ws)) return MempoolAcceptResult::Failure(ws.m_state);

    if (!ConsensusScriptChecks(args, ws)) return MempoolAcceptResult::Failure(ws.m_state);

    const CFeeRate effective_feerate{ws.m_modified_fees, static_cast<uint32_t>(ws.m_vsize)};
    const std::vector<uint256> single_wtxid{ws.m_ptx->GetWitnessHash()};
    // Tx was accepted, but not added
    if (args.m_test_accept) {
        return MempoolAcceptResult::Success(std::move(ws.m_replaced_transactions), ws.m_vsize,
                                            ws.m_base_fees, effective_feerate, single_wtxid);
    }

    if (!Finalize(args, ws)) return MempoolAcceptResult::Failure(ws.m_state);

    GetMainSignals().TransactionAddedToMempool(ptx, m_pool.GetAndIncrementSequence());

    return MempoolAcceptResult::Success(std::move(ws.m_replaced_transactions), ws.m_vsize, ws.m_base_fees,
                                        effective_feerate, single_wtxid);
}

PackageMempoolAcceptResult MemPoolAccept::AcceptMultipleTransactions(const std::vector<CTransactionRef>& txns, ATMPArgs& args)
{
    AssertLockHeld(cs_main);

    // These context-free package limits can be done before taking the mempool lock.
    PackageValidationState package_state;
    if (!CheckPackage(txns, package_state)) return PackageMempoolAcceptResult(package_state, {});

    std::vector<Workspace> workspaces{};
    workspaces.reserve(txns.size());
    std::transform(txns.cbegin(), txns.cend(), std::back_inserter(workspaces),
                   [](const auto& tx) { return Workspace(tx); });
    std::map<const uint256, const MempoolAcceptResult> results;

    LOCK(m_pool.cs);

    // Do all PreChecks first and fail fast to avoid running expensive script checks when unnecessary.
    for (Workspace& ws : workspaces) {
        if (!PreChecks(args, ws)) {
            package_state.Invalid(PackageValidationResult::PCKG_TX, "transaction failed");
            // Exit early to avoid doing pointless work. Update the failed tx result; the rest are unfinished.
            results.emplace(ws.m_ptx->GetWitnessHash(), MempoolAcceptResult::Failure(ws.m_state));
            return PackageMempoolAcceptResult(package_state, std::move(results));
        }
        // Make the coins created by this transaction available for subsequent transactions in the
        // package to spend. Since we already checked conflicts in the package and we don't allow
        // replacements, we don't need to track the coins spent. Note that this logic will need to be
        // updated if package replace-by-fee is allowed in the future.
        assert(!args.m_allow_replacement);
        m_viewmempool.PackageAddTransaction(ws.m_ptx);
    }

    // Transactions must meet two minimum feerates: the mempool minimum fee and min relay fee.
    // For transactions consisting of exactly one child and its parents, it suffices to use the
    // package feerate (total modified fees / total virtual size) to check this requirement.
    const auto m_total_vsize = std::accumulate(workspaces.cbegin(), workspaces.cend(), int64_t{0},
        [](int64_t sum, auto& ws) { return sum + ws.m_vsize; });
    const auto m_total_modified_fees = std::accumulate(workspaces.cbegin(), workspaces.cend(), CAmount{0},
        [](CAmount sum, auto& ws) { return sum + ws.m_modified_fees; });
    const CFeeRate package_feerate(m_total_modified_fees, m_total_vsize);
    TxValidationState placeholder_state;
    if (args.m_package_feerates &&
        !CheckFeeRate(m_total_vsize, m_total_modified_fees, placeholder_state)) {
        package_state.Invalid(PackageValidationResult::PCKG_POLICY, "package-fee-too-low");
        return PackageMempoolAcceptResult(package_state, {});
    }

    // Apply package mempool ancestor/descendant limits. Skip if there is only one transaction,
    // because it's unnecessary. Also, CPFP carve out can increase the limit for individual
    // transactions, but this exemption is not extended to packages in CheckPackageLimits().
    std::string err_string;
    if (txns.size() > 1 && !PackageMempoolChecks(txns, package_state)) {
        return PackageMempoolAcceptResult(package_state, std::move(results));
    }

    std::vector<uint256> all_package_wtxids;
    all_package_wtxids.reserve(workspaces.size());
    std::transform(workspaces.cbegin(), workspaces.cend(), std::back_inserter(all_package_wtxids),
                   [](const auto& ws) { return ws.m_ptx->GetWitnessHash(); });
    for (Workspace& ws : workspaces) {
        ws.m_package_feerate = package_feerate;
        if (!PolicyScriptChecks(args, ws)) {
            // Exit early to avoid doing pointless work. Update the failed tx result; the rest are unfinished.
            package_state.Invalid(PackageValidationResult::PCKG_TX, "transaction failed");
            results.emplace(ws.m_ptx->GetWitnessHash(), MempoolAcceptResult::Failure(ws.m_state));
            return PackageMempoolAcceptResult(package_state, std::move(results));
        }
        if (args.m_test_accept) {
            const auto effective_feerate = args.m_package_feerates ? ws.m_package_feerate :
                CFeeRate{ws.m_modified_fees, static_cast<uint32_t>(ws.m_vsize)};
            const auto effective_feerate_wtxids = args.m_package_feerates ? all_package_wtxids :
                std::vector<uint256>{ws.m_ptx->GetWitnessHash()};
            results.emplace(ws.m_ptx->GetWitnessHash(),
                            MempoolAcceptResult::Success(std::move(ws.m_replaced_transactions),
                                                         ws.m_vsize, ws.m_base_fees, effective_feerate,
                                                         effective_feerate_wtxids));
        }
    }

    if (args.m_test_accept) return PackageMempoolAcceptResult(package_state, std::move(results));

    if (!SubmitPackage(args, workspaces, package_state, results)) {
        // PackageValidationState filled in by SubmitPackage().
        return PackageMempoolAcceptResult(package_state, std::move(results));
    }

    return PackageMempoolAcceptResult(package_state, std::move(results));
}

PackageMempoolAcceptResult MemPoolAccept::AcceptPackage(const Package& package, ATMPArgs& args)
{
    AssertLockHeld(cs_main);
    // Used if returning a PackageMempoolAcceptResult directly from this function.
    PackageValidationState package_state_quit_early;

    // Check that the package is well-formed. If it isn't, we won't try to validate any of the
    // transactions and thus won't return any MempoolAcceptResults, just a package-wide error.

    // Context-free package checks.
    if (!CheckPackage(package, package_state_quit_early)) return PackageMempoolAcceptResult(package_state_quit_early, {});

    // All transactions in the package must be a parent of the last transaction. This is just an
    // opportunity for us to fail fast on a context-free check without taking the mempool lock.
    if (!IsChildWithParents(package)) {
        package_state_quit_early.Invalid(PackageValidationResult::PCKG_POLICY, "package-not-child-with-parents");
        return PackageMempoolAcceptResult(package_state_quit_early, {});
    }

    // IsChildWithParents() guarantees the package is > 1 transactions.
    assert(package.size() > 1);
    // The package must be 1 child with all of its unconfirmed parents. The package is expected to
    // be sorted, so the last transaction is the child.
    const auto& child = package.back();
    std::unordered_set<uint256, SaltedTxidHasher> unconfirmed_parent_txids;
    std::transform(package.cbegin(), package.cend() - 1,
                   std::inserter(unconfirmed_parent_txids, unconfirmed_parent_txids.end()),
                   [](const auto& tx) { return tx->GetHash(); });

    // All child inputs must refer to a preceding package transaction or a confirmed UTXO. The only
    // way to verify this is to look up the child's inputs in our current coins view (not including
    // mempool), and enforce that all parents not present in the package be available at chain tip.
    // Since this check can bring new coins into the coins cache, keep track of these coins and
    // uncache them if we don't end up submitting this package to the mempool.
    const CCoinsViewCache& coins_tip_cache = m_active_chainstate.CoinsTip();
    for (const auto& input : child->vin) {
        if (!coins_tip_cache.HaveCoinInCache(input.prevout)) {
            args.m_coins_to_uncache.push_back(input.prevout);
        }
    }
    // Using the MemPoolAccept m_view cache allows us to look up these same coins faster later.
    // This should be connecting directly to CoinsTip, not to m_viewmempool, because we specifically
    // require inputs to be confirmed if they aren't in the package.
    m_view.SetBackend(m_active_chainstate.CoinsTip());
    const auto package_or_confirmed = [this, &unconfirmed_parent_txids](const auto& input) {
         return unconfirmed_parent_txids.count(input.prevout.hash) > 0 || m_view.HaveCoin(input.prevout);
    };
    if (!std::all_of(child->vin.cbegin(), child->vin.cend(), package_or_confirmed)) {
        package_state_quit_early.Invalid(PackageValidationResult::PCKG_POLICY, "package-not-child-with-unconfirmed-parents");
        return PackageMempoolAcceptResult(package_state_quit_early, {});
    }
    // Protect against bugs where we pull more inputs from disk that miss being added to
    // coins_to_uncache. The backend will be connected again when needed in PreChecks.
    m_view.SetBackend(m_dummy);

    LOCK(m_pool.cs);
    // Stores final results that won't change
    std::map<const uint256, const MempoolAcceptResult> results_final;
    // Node operators are free to set their mempool policies however they please, nodes may receive
    // transactions in different orders, and malicious counterparties may try to take advantage of
    // policy differences to pin or delay propagation of transactions. As such, it's possible for
    // some package transaction(s) to already be in the mempool, and we don't want to reject the
    // entire package in that case (as that could be a censorship vector). De-duplicate the
    // transactions that are already in the mempool, and only call AcceptMultipleTransactions() with
    // the new transactions. This ensures we don't double-count transaction counts and sizes when
    // checking ancestor/descendant limits, or double-count transaction fees for fee-related policy.
    ATMPArgs single_args = ATMPArgs::SingleInPackageAccept(args);
    // Results from individual validation. "Nonfinal" because if a transaction fails by itself but
    // succeeds later (i.e. when evaluated with a fee-bumping child), the result changes (though not
    // reflected in this map). If a transaction fails more than once, we want to return the first
    // result, when it was considered on its own. So changes will only be from invalid -> valid.
    std::map<uint256, MempoolAcceptResult> individual_results_nonfinal;
    bool quit_early{false};
    std::vector<CTransactionRef> txns_package_eval;
    for (const auto& tx : package) {
        const auto& wtxid = tx->GetWitnessHash();
        const auto& txid = tx->GetHash();
        // There are 3 possibilities: already in mempool, same-txid-diff-wtxid already in mempool,
        // or not in mempool. An already confirmed tx is treated as one not in mempool, because all
        // we know is that the inputs aren't available.
        if (m_pool.exists(GenTxid::Wtxid(wtxid))) {
            // Exact transaction already exists in the mempool.
            auto iter = m_pool.GetIter(txid);
            assert(iter != std::nullopt);
            results_final.emplace(wtxid, MempoolAcceptResult::MempoolTx(iter.value()->GetTxSize(), iter.value()->GetFee()));
        } else if (m_pool.exists(GenTxid::Txid(txid))) {
            // Transaction with the same non-witness data but different witness (same txid,
            // different wtxid) already exists in the mempool.
            //
            // We don't allow replacement transactions right now, so just swap the package
            // transaction for the mempool one. Note that we are ignoring the validity of the
            // package transaction passed in.
            // TODO: allow witness replacement in packages.
            auto iter = m_pool.GetIter(txid);
            assert(iter != std::nullopt);
            // Provide the wtxid of the mempool tx so that the caller can look it up in the mempool.
            results_final.emplace(wtxid, MempoolAcceptResult::MempoolTxDifferentWitness(iter.value()->GetTx().GetWitnessHash()));
        } else {
            // Transaction does not already exist in the mempool.
            // Try submitting the transaction on its own.
            const auto single_res = AcceptSingleTransaction(tx, single_args);
            if (single_res.m_result_type == MempoolAcceptResult::ResultType::VALID) {
                // The transaction succeeded on its own and is now in the mempool. Don't include it
                // in package validation, because its fees should only be "used" once.
                assert(m_pool.exists(GenTxid::Wtxid(wtxid)));
                results_final.emplace(wtxid, single_res);
            } else if (single_res.m_state.GetResult() != TxValidationResult::TX_MEMPOOL_POLICY &&
                       single_res.m_state.GetResult() != TxValidationResult::TX_MISSING_INPUTS) {
                // Package validation policy only differs from individual policy in its evaluation
                // of feerate. For example, if a transaction fails here due to violation of a
                // consensus rule, the result will not change when it is submitted as part of a
                // package. To minimize the amount of repeated work, unless the transaction fails
                // due to feerate or missing inputs (its parent is a previous transaction in the
                // package that failed due to feerate), don't run package validation. Note that this
                // decision might not make sense if different types of packages are allowed in the
                // future.  Continue individually validating the rest of the transactions, because
                // some of them may still be valid.
                quit_early = true;
                package_state_quit_early.Invalid(PackageValidationResult::PCKG_TX, "transaction failed");
                individual_results_nonfinal.emplace(wtxid, single_res);
            } else {
                individual_results_nonfinal.emplace(wtxid, single_res);
                txns_package_eval.push_back(tx);
            }
        }
    }

    // Quit early because package validation won't change the result or the entire package has
    // already been submitted.
    if (quit_early || txns_package_eval.empty()) {
        for (const auto& [wtxid, mempoolaccept_res] : individual_results_nonfinal) {
            Assume(results_final.emplace(wtxid, mempoolaccept_res).second);
            Assume(mempoolaccept_res.m_result_type == MempoolAcceptResult::ResultType::INVALID);
        }
        return PackageMempoolAcceptResult(package_state_quit_early, std::move(results_final));
    }
    // Validate the (deduplicated) transactions as a package. Note that submission_result has its
    // own PackageValidationState; package_state_quit_early is unused past this point.
    auto submission_result = AcceptMultipleTransactions(txns_package_eval, args);
    // Include already-in-mempool transaction results in the final result.
    for (const auto& [wtxid, mempoolaccept_res] : results_final) {
        Assume(submission_result.m_tx_results.emplace(wtxid, mempoolaccept_res).second);
        Assume(mempoolaccept_res.m_result_type != MempoolAcceptResult::ResultType::INVALID);
    }
    if (submission_result.m_state.GetResult() == PackageValidationResult::PCKG_TX) {
        // Package validation failed because one or more transactions failed. Provide a result for
        // each transaction; if AcceptMultipleTransactions() didn't return a result for a tx,
        // include the previous individual failure reason.
        submission_result.m_tx_results.insert(individual_results_nonfinal.cbegin(),
                                              individual_results_nonfinal.cend());
        Assume(submission_result.m_tx_results.size() == package.size());
    }
    return submission_result;
}

} // anon namespace

MempoolAcceptResult AcceptToMemoryPool(Chainstate& active_chainstate, const CTransactionRef& tx,
                                       int64_t accept_time, bool bypass_limits, bool test_accept)
    EXCLUSIVE_LOCKS_REQUIRED(::cs_main)
{
    AssertLockHeld(::cs_main);
    const CChainParams& chainparams{active_chainstate.m_chainman.GetParams()};
    assert(active_chainstate.GetMempool() != nullptr);
    CTxMemPool& pool{*active_chainstate.GetMempool()};

    std::vector<COutPoint> coins_to_uncache;
    auto args = MemPoolAccept::ATMPArgs::SingleAccept(chainparams, accept_time, bypass_limits, coins_to_uncache, test_accept);
    MempoolAcceptResult result = MemPoolAccept(pool, active_chainstate).AcceptSingleTransaction(tx, args);
    if (result.m_result_type != MempoolAcceptResult::ResultType::VALID) {
        // Remove coins that were not present in the coins cache before calling
        // AcceptSingleTransaction(); this is to prevent memory DoS in case we receive a large
        // number of invalid transactions that attempt to overrun the in-memory coins cache
        // (`CCoinsViewCache::cacheCoins`).

        for (const COutPoint& hashTx : coins_to_uncache)
            active_chainstate.CoinsTip().Uncache(hashTx);
    }
    // After we've (potentially) uncached entries, ensure our coins cache is still within its size limits
    BlockValidationState state_dummy;
    active_chainstate.FlushStateToDisk(state_dummy, FlushStateMode::PERIODIC);
    return result;
}

PackageMempoolAcceptResult ProcessNewPackage(Chainstate& active_chainstate, CTxMemPool& pool,
                                                   const Package& package, bool test_accept)
{
    AssertLockHeld(cs_main);
    assert(!package.empty());
    assert(std::all_of(package.cbegin(), package.cend(), [](const auto& tx){return tx != nullptr;}));

    std::vector<COutPoint> coins_to_uncache;
    const CChainParams& chainparams = active_chainstate.m_chainman.GetParams();
    auto result = [&]() EXCLUSIVE_LOCKS_REQUIRED(cs_main) {
        AssertLockHeld(cs_main);
        if (test_accept) {
            auto args = MemPoolAccept::ATMPArgs::PackageTestAccept(chainparams, GetTime(), coins_to_uncache);
            return MemPoolAccept(pool, active_chainstate).AcceptMultipleTransactions(package, args);
        } else {
            auto args = MemPoolAccept::ATMPArgs::PackageChildWithParents(chainparams, GetTime(), coins_to_uncache);
            return MemPoolAccept(pool, active_chainstate).AcceptPackage(package, args);
        }
    }();

    // Uncache coins pertaining to transactions that were not submitted to the mempool.
    if (test_accept || result.m_state.IsInvalid()) {
        for (const COutPoint& hashTx : coins_to_uncache) {
            active_chainstate.CoinsTip().Uncache(hashTx);
        }
    }
    // Ensure the coins cache is still within limits.
    BlockValidationState state_dummy;
    active_chainstate.FlushStateToDisk(state_dummy, FlushStateMode::PERIODIC);
    return result;
}

//////////////////////////////////////////////////////////////////////////////
//
// CBlock and CBlockIndex
//

bool CheckProofOfWork(const CBlockHeader& block, const Consensus::Params& params)
{
    if (!block.pow.isValid (block.GetHash(), params))
        return error("%s : proof of work failed", __func__);
    return true;
}

CAmount GetBlockSubsidy(int nHeight, const Consensus::Params& consensusParams)
{
    /* Special rule:  Before the post-ICO fork, the block reward is always set
       to 1 CHI except for regtest net.  (The latter exception is so that
       we do not have to update many magic values in tests.)  */
    if (!consensusParams.fPowNoRetargeting
          && !consensusParams.rules->ForkInEffect (Consensus::Fork::POST_ICO,
                                                   nHeight))
        return COIN;

    int halvings = nHeight / consensusParams.nSubsidyHalvingInterval;
    // Force block reward to zero when right shift is undefined.
    if (halvings >= 64)
        return 0;

    CAmount nSubsidy = consensusParams.initialSubsidy;
    // Subsidy is cut in half every 2,100,000 blocks which will occur approximately every 4 years.
    nSubsidy >>= halvings;
    return nSubsidy;
}

CoinsViews::CoinsViews(DBParams db_params, CoinsViewOptions options)
    : m_dbview{std::move(db_params), std::move(options)},
      m_catcherview(&m_dbview) {}

void CoinsViews::InitCache()
{
    AssertLockHeld(::cs_main);
    m_cacheview = std::make_unique<CCoinsViewCache>(&m_catcherview);
}

Chainstate::Chainstate(
    CTxMemPool* mempool,
    BlockManager& blockman,
    ChainstateManager& chainman,
    std::optional<uint256> from_snapshot_blockhash)
    : m_mempool(mempool),
      m_blockman(blockman),
      m_chainman(chainman),
      m_from_snapshot_blockhash(from_snapshot_blockhash) {}

void Chainstate::InitCoinsDB(
    size_t cache_size_bytes,
    bool in_memory,
    bool should_wipe,
    fs::path leveldb_name)
{
    if (m_from_snapshot_blockhash) {
        leveldb_name += node::SNAPSHOT_CHAINSTATE_SUFFIX;
    }

    m_coins_views = std::make_unique<CoinsViews>(
        DBParams{
            .path = m_chainman.m_options.datadir / leveldb_name,
            .cache_bytes = cache_size_bytes,
            .memory_only = in_memory,
            .wipe_data = should_wipe,
            .obfuscate = true,
            .options = m_chainman.m_options.coins_db},
        m_chainman.m_options.coins_view);
}

void Chainstate::InitCoinsCache(size_t cache_size_bytes)
{
    AssertLockHeld(::cs_main);
    assert(m_coins_views != nullptr);
    m_coinstip_cache_size_bytes = cache_size_bytes;
    m_coins_views->InitCache();
}

// Note that though this is marked const, we may end up modifying `m_cached_finished_ibd`, which
// is a performance-related implementation detail. This function must be marked
// `const` so that `CValidationInterface` clients (which are given a `const Chainstate*`)
// can call it.
//
bool Chainstate::IsInitialBlockDownload() const
{
    // Optimization: pre-test latch before taking the lock.
    if (m_cached_finished_ibd.load(std::memory_order_relaxed))
        return false;

    LOCK(cs_main);
    if (m_cached_finished_ibd.load(std::memory_order_relaxed))
        return false;
    if (m_chainman.m_blockman.LoadingBlocks()) {
        return true;
    }
    if (m_chain.Tip() == nullptr)
        return true;
    if (m_chain.Tip()->nChainWork < m_chainman.MinimumChainWork()) {
        return true;
    }
    if (m_chain.Tip()->Time() < Now<NodeSeconds>() - m_chainman.m_options.max_tip_age) {
        return true;
    }
    LogPrintf("Leaving InitialBlockDownload (latching to false)\n");
    m_cached_finished_ibd.store(true, std::memory_order_relaxed);
    return false;
}

static void AlertNotify(const std::string& strMessage)
{
    uiInterface.NotifyAlertChanged();
#if HAVE_SYSTEM
    std::string strCmd = gArgs.GetArg("-alertnotify", "");
    if (strCmd.empty()) return;

    // Alert text should be plain ascii coming from a trusted source, but to
    // be safe we first strip anything not in safeChars, then add single quotes around
    // the whole string before passing it to the shell:
    std::string singleQuote("'");
    std::string safeStatus = SanitizeString(strMessage);
    safeStatus = singleQuote+safeStatus+singleQuote;
    ReplaceAll(strCmd, "%s", safeStatus);

    std::thread t(runCommand, strCmd);
    t.detach(); // thread runs free
#endif
}

void Chainstate::CheckForkWarningConditions()
{
    AssertLockHeld(cs_main);

    // Before we get past initial download, we cannot reliably alert about forks
    // (we assume we don't get stuck on a fork before finishing our initial sync)
    if (IsInitialBlockDownload()) {
        return;
    }

    if (m_chainman.m_best_invalid && m_chainman.m_best_invalid->nChainWork > m_chain.Tip()->nChainWork + (GetBlockProof(*m_chain.Tip()) * 6)) {
        LogPrintf("%s: Warning: Found invalid chain at least ~6 blocks longer than our best chain.\nChain state database corruption likely.\n", __func__);
        SetfLargeWorkInvalidChainFound(true);
    } else {
        SetfLargeWorkInvalidChainFound(false);
    }
}

// Called both upon regular invalid block discovery *and* InvalidateBlock
void Chainstate::InvalidChainFound(CBlockIndex* pindexNew)
{
    AssertLockHeld(cs_main);
    if (!m_chainman.m_best_invalid || pindexNew->nChainWork > m_chainman.m_best_invalid->nChainWork) {
        m_chainman.m_best_invalid = pindexNew;
    }
    if (m_chainman.m_best_header != nullptr && m_chainman.m_best_header->GetAncestor(pindexNew->nHeight) == pindexNew) {
        m_chainman.m_best_header = m_chain.Tip();
    }

    LogPrintf("%s: invalid block=%s  height=%d  log2_work=%f  date=%s\n", __func__,
      pindexNew->GetBlockHash().ToString(), pindexNew->nHeight,
      log(pindexNew->nChainWork.getdouble())/log(2.0), FormatISO8601DateTime(pindexNew->GetBlockTime()));
    CBlockIndex *tip = m_chain.Tip();
    assert (tip);
    LogPrintf("%s:  current best=%s  height=%d  log2_work=%f  date=%s\n", __func__,
      tip->GetBlockHash().ToString(), m_chain.Height(), log(tip->nChainWork.getdouble())/log(2.0),
      FormatISO8601DateTime(tip->GetBlockTime()));
    CheckForkWarningConditions();
}

// Same as InvalidChainFound, above, except not called directly from InvalidateBlock,
// which does its own setBlockIndexCandidates management.
void Chainstate::InvalidBlockFound(CBlockIndex* pindex, const BlockValidationState& state)
{
    AssertLockHeld(cs_main);
    if (state.GetResult() != BlockValidationResult::BLOCK_MUTATED) {
        pindex->nStatus |= BLOCK_FAILED_VALID;
        m_chainman.m_failed_blocks.insert(pindex);
        m_blockman.m_dirty_blockindex.insert(pindex);
        setBlockIndexCandidates.erase(pindex);
        InvalidChainFound(pindex);
    }
}

void UpdateCoins(const CTransaction& tx, CCoinsViewCache& inputs, CTxUndo &txundo, int nHeight)
{
    // mark inputs spent
    if (!tx.IsCoinBase()) {
        txundo.vprevout.reserve(tx.vin.size());
        for (const CTxIn &txin : tx.vin) {
            txundo.vprevout.emplace_back();
            bool is_spent = inputs.SpendCoin(txin.prevout, &txundo.vprevout.back());
            assert(is_spent);
        }
    }
    // add outputs
    AddCoins(inputs, tx, nHeight);
}

bool CScriptCheck::operator()() {
    const CScript &scriptSig = ptxTo->vin[nIn].scriptSig;
    const CScriptWitness *witness = &ptxTo->vin[nIn].scriptWitness;
    return VerifyScript(scriptSig, m_tx_out.scriptPubKey, witness, nFlags, CachingTransactionSignatureChecker(ptxTo, nIn, m_tx_out.nValue, cacheStore, *txdata), &error);
}

static CuckooCache::cache<uint256, SignatureCacheHasher> g_scriptExecutionCache;
static CSHA256 g_scriptExecutionCacheHasher;

bool InitScriptExecutionCache(size_t max_size_bytes)
{
    // Setup the salted hasher
    uint256 nonce = GetRandHash();
    // We want the nonce to be 64 bytes long to force the hasher to process
    // this chunk, which makes later hash computations more efficient. We
    // just write our 32-byte entropy twice to fill the 64 bytes.
    g_scriptExecutionCacheHasher.Write(nonce.begin(), 32);
    g_scriptExecutionCacheHasher.Write(nonce.begin(), 32);

    auto setup_results = g_scriptExecutionCache.setup_bytes(max_size_bytes);
    if (!setup_results) return false;

    const auto [num_elems, approx_size_bytes] = *setup_results;
    LogPrintf("Using %zu MiB out of %zu MiB requested for script execution cache, able to store %zu elements\n",
              approx_size_bytes >> 20, max_size_bytes >> 20, num_elems);
    return true;
}

/**
 * Check whether all of this transaction's input scripts succeed.
 *
 * This involves ECDSA signature checks so can be computationally intensive. This function should
 * only be called after the cheap sanity checks in CheckTxInputs passed.
 *
 * If pvChecks is not nullptr, script checks are pushed onto it instead of being performed inline. Any
 * script checks which are not necessary (eg due to script execution cache hits) are, obviously,
 * not pushed onto pvChecks/run.
 *
 * Setting cacheSigStore/cacheFullScriptStore to false will remove elements from the corresponding cache
 * which are matched. This is useful for checking blocks where we will likely never need the cache
 * entry again.
 *
 * Note that we may set state.reason to NOT_STANDARD for extra soft-fork flags in flags, block-checking
 * callers should probably reset it to CONSENSUS in such cases.
 *
 * Non-static (and re-declared) in src/test/txvalidationcache_tests.cpp
 */
bool CheckInputScripts(const CTransaction& tx, TxValidationState& state,
                       const CCoinsViewCache& inputs, unsigned int flags, bool cacheSigStore,
                       bool cacheFullScriptStore, PrecomputedTransactionData& txdata,
                       std::vector<CScriptCheck>* pvChecks)
{
    if (tx.IsCoinBase()) return true;

    if (pvChecks) {
        pvChecks->reserve(tx.vin.size());
    }

    // First check if script executions have been cached with the same
    // flags. Note that this assumes that the inputs provided are
    // correct (ie that the transaction hash which is in tx's prevouts
    // properly commits to the scriptPubKey in the inputs view of that
    // transaction).
    uint256 hashCacheEntry;
    CSHA256 hasher = g_scriptExecutionCacheHasher;
    hasher.Write(tx.GetWitnessHash().begin(), 32).Write((unsigned char*)&flags, sizeof(flags)).Finalize(hashCacheEntry.begin());
    AssertLockHeld(cs_main); //TODO: Remove this requirement by making CuckooCache not require external locks
    if (g_scriptExecutionCache.contains(hashCacheEntry, !cacheFullScriptStore)) {
        return true;
    }

    if (!txdata.m_spent_outputs_ready) {
        std::vector<CTxOut> spent_outputs;
        spent_outputs.reserve(tx.vin.size());

        for (const auto& txin : tx.vin) {
            const COutPoint& prevout = txin.prevout;
            const Coin& coin = inputs.AccessCoin(prevout);
            assert(!coin.IsSpent());
            spent_outputs.emplace_back(coin.out);
        }
        txdata.Init(tx, std::move(spent_outputs));
    }
    assert(txdata.m_spent_outputs.size() == tx.vin.size());

    for (unsigned int i = 0; i < tx.vin.size(); i++) {

        // We very carefully only pass in things to CScriptCheck which
        // are clearly committed to by tx' witness hash. This provides
        // a sanity check that our caching is not introducing consensus
        // failures through additional data in, eg, the coins being
        // spent being checked as a part of CScriptCheck.

        // Verify signature
        CScriptCheck check(txdata.m_spent_outputs[i], tx, i, flags, cacheSigStore, &txdata);
        if (pvChecks) {
            pvChecks->push_back(CScriptCheck());
            check.swap(pvChecks->back());
        } else if (!check()) {
            if (flags & STANDARD_NOT_MANDATORY_VERIFY_FLAGS) {
                // Check whether the failure was caused by a
                // non-mandatory script verification check, such as
                // non-standard DER encodings or non-null dummy
                // arguments; if so, ensure we return NOT_STANDARD
                // instead of CONSENSUS to avoid downstream users
                // splitting the network between upgraded and
                // non-upgraded nodes by banning CONSENSUS-failing
                // data providers.
                CScriptCheck check2(txdata.m_spent_outputs[i], tx, i,
                        flags & ~STANDARD_NOT_MANDATORY_VERIFY_FLAGS, cacheSigStore, &txdata);
                if (check2())
                    return state.Invalid(TxValidationResult::TX_NOT_STANDARD, strprintf("non-mandatory-script-verify-flag (%s)", ScriptErrorString(check.GetScriptError())));
            }
            // MANDATORY flag failures correspond to
            // TxValidationResult::TX_CONSENSUS. Because CONSENSUS
            // failures are the most serious case of validation
            // failures, we may need to consider using
            // RECENT_CONSENSUS_CHANGE for any script failure that
            // could be due to non-upgraded nodes which we may want to
            // support, to avoid splitting the network (but this
            // depends on the details of how net_processing handles
            // such errors).
            return state.Invalid(TxValidationResult::TX_CONSENSUS, strprintf("mandatory-script-verify-flag-failed (%s)", ScriptErrorString(check.GetScriptError())));
        }
    }

    if (cacheFullScriptStore && !pvChecks) {
        // We executed all of the provided scripts, and were told to
        // cache the result. Do so now.
        g_scriptExecutionCache.insert(hashCacheEntry);
    }

    return true;
}

bool AbortNode(BlockValidationState& state, const std::string& strMessage, const bilingual_str& userMessage)
{
    AbortNode(strMessage, userMessage);
    return state.Error(strMessage);
}

/**
 * Restore the UTXO in a Coin at a given COutPoint
 * @param undo The Coin to be restored.
 * @param view The coins view to which to apply the changes.
 * @param out The out point that corresponds to the tx input.
 * @return A DisconnectResult as an int
 */
int ApplyTxInUndo(Coin&& undo, CCoinsViewCache& view, const COutPoint& out)
{
    bool fClean = true;

    if (view.HaveCoin(out)) fClean = false; // overwriting transaction output

    // The potential_overwrite parameter to AddCoin is only allowed to be false if we know for
    // sure that the coin did not already exist in the cache. As we have queried for that above
    // using HaveCoin, we don't need to guess. When fClean is false, a coin already existed and
    // it is an overwrite.
    view.AddCoin(out, std::move(undo), !fClean);

    return fClean ? DISCONNECT_OK : DISCONNECT_UNCLEAN;
}

/** Undo the effects of this block (with given index) on the UTXO set represented by coins.
 *  When FAILED is returned, view is left in an indeterminate state. */
DisconnectResult Chainstate::DisconnectBlock(const CBlock& block, const CBlockIndex* pindex, CCoinsViewCache& view)
{
    AssertLockHeld(::cs_main);
    bool fClean = true;

    CBlockUndo blockUndo;
    if (!UndoReadFromDisk(blockUndo, pindex)) {
        error("DisconnectBlock(): failure reading undo data");
        return DISCONNECT_FAILED;
    }

    if (blockUndo.vtxundo.size() + 1 != block.vtx.size()) {
        error("DisconnectBlock(): block and undo data inconsistent");
        return DISCONNECT_FAILED;
    }

    // undo transactions in reverse order
    for (int i = block.vtx.size() - 1; i >= 0; i--) {
        const CTransaction &tx = *(block.vtx[i]);
        uint256 hash = tx.GetHash();
        bool is_coinbase = tx.IsCoinBase();

        // Check that all outputs are available and match the outputs in the block itself
        // exactly.
        for (size_t o = 0; o < tx.vout.size(); o++) {
            if (!tx.vout[o].scriptPubKey.IsUnspendable()) {
                COutPoint out(hash, o);
                Coin coin;
                bool is_spent = view.SpendCoin(out, &coin);
                if (!is_spent || tx.vout[o] != coin.out || pindex->nHeight != coin.nHeight || is_coinbase != coin.fCoinBase) {
<<<<<<< HEAD
                    fClean = false;
=======
                    /* This may be due to a historic bug.  For them, some names
                       are marked immediately as unspendable.  They fail this check
                       when undoing, thus ignore them here.  */
                    CChainParams::BugType type;
                    if (!m_chainman.GetParams ().IsHistoricBug (tx.GetHash (), pindex->nHeight, type) || type != CChainParams::BUG_FULLY_IGNORE) {
                        fClean = false; // transaction output mismatch
                    }
>>>>>>> 2c386589
                }
            }
        }

        // restore inputs
        if (i > 0) { // not coinbases
            CTxUndo &txundo = blockUndo.vtxundo[i-1];
            if (txundo.vprevout.size() != tx.vin.size()) {
                error("DisconnectBlock(): transaction and undo data inconsistent");
                return DISCONNECT_FAILED;
            }
            for (unsigned int j = tx.vin.size(); j > 0;) {
                --j;
                const COutPoint& out = tx.vin[j].prevout;
                int res = ApplyTxInUndo(std::move(txundo.vprevout[j]), view, out);
                if (res == DISCONNECT_FAILED) return DISCONNECT_FAILED;
                fClean = fClean && res != DISCONNECT_UNCLEAN;
            }
            // At this point, all of txundo.vprevout should have been moved out.
        }
    }

    // undo name operations in reverse order
    std::vector<CNameTxUndo>::const_reverse_iterator nameUndoIter;
    for (nameUndoIter = blockUndo.vnameundo.rbegin ();
         nameUndoIter != blockUndo.vnameundo.rend (); ++nameUndoIter)
      nameUndoIter->apply (view);

    // move best block pointer to prevout block
    view.SetBestBlock(pindex->pprev->GetBlockHash());

    return fClean ? DISCONNECT_OK : DISCONNECT_UNCLEAN;
}

static CCheckQueue<CScriptCheck> scriptcheckqueue(128);

void StartScriptCheckWorkerThreads(int threads_num)
{
    scriptcheckqueue.StartWorkerThreads(threads_num);
}

void StopScriptCheckWorkerThreads()
{
    scriptcheckqueue.StopWorkerThreads();
}

/**
 * Threshold condition checker that triggers when unknown versionbits are seen on the network.
 */
class WarningBitsConditionChecker : public AbstractThresholdConditionChecker
{
private:
    const ChainstateManager& m_chainman;
    int m_bit;

public:
    explicit WarningBitsConditionChecker(const ChainstateManager& chainman, int bit) : m_chainman{chainman}, m_bit(bit) {}

    int64_t BeginTime(const Consensus::Params& params) const override { return 0; }
    int64_t EndTime(const Consensus::Params& params) const override { return std::numeric_limits<int64_t>::max(); }
    int Period(const Consensus::Params& params) const override { return params.nMinerConfirmationWindow; }
    int Threshold(const Consensus::Params& params) const override { return params.nRuleChangeActivationThreshold; }

    bool Condition(const CBlockIndex* pindex, const Consensus::Params& params) const override
    {
        return pindex->nHeight >= params.MinBIP9WarningHeight &&
               ((pindex->nVersion & VERSIONBITS_TOP_MASK) == VERSIONBITS_TOP_BITS) &&
               ((pindex->nVersion >> m_bit) & 1) != 0 &&
               ((m_chainman.m_versionbitscache.ComputeBlockVersion(pindex->pprev, params) >> m_bit) & 1) == 0;
    }
};

static std::array<ThresholdConditionCache, VERSIONBITS_NUM_BITS> warningcache GUARDED_BY(cs_main);

static unsigned int GetBlockScriptFlags(const CBlockIndex& block_index, const ChainstateManager& chainman)
{
    const Consensus::Params& consensusparams = chainman.GetConsensus();

    uint32_t flags{SCRIPT_VERIFY_NONE};

    /* We allow overriding flags with exceptions, in case a few historical
       blocks violate a softfork that got activated later, and which we want
       to otherwise enforce unconditionally.  For now, there are no
       flags enforced unconditionally, though.  */
    const auto it{consensusparams.script_flag_exceptions.find(*Assert(block_index.phashBlock))};
    if (it != consensusparams.script_flag_exceptions.end()) {
        flags = it->second;
    }

    if (DeploymentActiveAt(block_index, chainman, Consensus::DEPLOYMENT_P2SH)) {
        flags |= SCRIPT_VERIFY_P2SH;
    }

    // Enforce the DERSIG (BIP66) rule
    if (DeploymentActiveAt(block_index, chainman, Consensus::DEPLOYMENT_DERSIG)) {
        flags |= SCRIPT_VERIFY_DERSIG;
    }

    // Enforce CHECKLOCKTIMEVERIFY (BIP65)
    if (DeploymentActiveAt(block_index, chainman, Consensus::DEPLOYMENT_CLTV)) {
        flags |= SCRIPT_VERIFY_CHECKLOCKTIMEVERIFY;
    }

    // Enforce CHECKSEQUENCEVERIFY (BIP112)
    if (DeploymentActiveAt(block_index, chainman, Consensus::DEPLOYMENT_CSV)) {
        flags |= SCRIPT_VERIFY_CHECKSEQUENCEVERIFY;
    }

    // Enforce Taproot (BIP340-BIP342)
    if (DeploymentActiveAt(block_index, chainman, Consensus::DEPLOYMENT_TAPROOT)) {
        flags |= SCRIPT_VERIFY_TAPROOT;
    }

    // Enforce BIP147 NULLDUMMY (activated simultaneously with segwit)
    if (DeploymentActiveAt(block_index, chainman, Consensus::DEPLOYMENT_SEGWIT)) {
        flags |= SCRIPT_VERIFY_NULLDUMMY;
        flags |= SCRIPT_VERIFY_WITNESS;
    }

    return flags;
}


static SteadyClock::duration time_check{};
static SteadyClock::duration time_forks{};
static SteadyClock::duration time_connect{};
static SteadyClock::duration time_verify{};
static SteadyClock::duration time_undo{};
static SteadyClock::duration time_index{};
static SteadyClock::duration time_total{};
static int64_t num_blocks_total = 0;

/** Apply the effects of this block (with given index) on the UTXO set represented by coins.
 *  Validity checks that depend on the UTXO set are also done; ConnectBlock()
 *  can fail if those validity checks fail (among other reasons). */
bool Chainstate::ConnectBlock(const CBlock& block, BlockValidationState& state, CBlockIndex* pindex,
                              CCoinsViewCache& view,
                              bool fJustCheck)
{
    AssertLockHeld(cs_main);
    assert(pindex);

    uint256 block_hash{block.GetHash()};
    assert(*pindex->phashBlock == block_hash);
    const bool parallel_script_checks{scriptcheckqueue.HasThreads()};

    const auto time_start{SteadyClock::now()};
    const CChainParams& params{m_chainman.GetParams()};

    // Check it again in case a previous version let a bad block in
    // NOTE: We don't currently (re-)invoke ContextualCheckBlock() or
    // ContextualCheckBlockHeader() here. This means that if we add a new
    // consensus rule that is enforced in one of those two functions, then we
    // may have let in a block that violates the rule prior to updating the
    // software, and we would NOT be enforcing the rule here. Fully solving
    // upgrade from one software version to the next after a consensus rule
    // change is potentially tricky and issue-specific (see NeedsRedownload()
    // for one approach that was used for BIP 141 deployment).
    // Also, currently the rule against blocks more than 2 hours in the future
    // is enforced in ContextualCheckBlockHeader(); we wouldn't want to
    // re-enforce that rule here (at least until we make it impossible for
    // m_adjusted_time_callback() to go backward).
    if (!CheckBlock(block, state, params.GetConsensus(), !fJustCheck, !fJustCheck)) {
        if (state.GetResult() == BlockValidationResult::BLOCK_MUTATED) {
            // We don't write down blocks to disk if they may have been
            // corrupted, so this should be impossible unless we're having hardware
            // problems.
            return AbortNode(state, "Corrupt block found indicating potential hardware failure; shutting down");
        }
        return error("%s: Consensus::CheckBlock: %s", __func__, state.ToString());
    }

    // verify that the view's current state corresponds to the previous block
    uint256 hashPrevBlock = pindex->pprev == nullptr ? uint256() : pindex->pprev->GetBlockHash();
    assert(hashPrevBlock == view.GetBestBlock());

    num_blocks_total++;

    /* In Xaya, the genesis block tx is spendable (premine).  Thus no
       special rule is needed here (as in Bitcoin and Namecoin).  */

    bool fScriptChecks = true;
    if (!m_chainman.AssumedValidBlock().IsNull()) {
        // We've been configured with the hash of a block which has been externally verified to have a valid history.
        // A suitable default value is included with the software and updated from time to time.  Because validity
        //  relative to a piece of software is an objective fact these defaults can be easily reviewed.
        // This setting doesn't force the selection of any particular chain but makes validating some faster by
        //  effectively caching the result of part of the verification.
        BlockMap::const_iterator it{m_blockman.m_block_index.find(m_chainman.AssumedValidBlock())};
        if (it != m_blockman.m_block_index.end()) {
            if (it->second.GetAncestor(pindex->nHeight) == pindex &&
                m_chainman.m_best_header->GetAncestor(pindex->nHeight) == pindex &&
                m_chainman.m_best_header->nChainWork >= m_chainman.MinimumChainWork()) {
                // This block is a member of the assumed verified chain and an ancestor of the best header.
                // Script verification is skipped when connecting blocks under the
                // assumevalid block. Assuming the assumevalid block is valid this
                // is safe because block merkle hashes are still computed and checked,
                // Of course, if an assumed valid block is invalid due to false scriptSigs
                // this optimization would allow an invalid chain to be accepted.
                // The equivalent time check discourages hash power from extorting the network via DOS attack
                //  into accepting an invalid block through telling users they must manually set assumevalid.
                //  Requiring a software change or burying the invalid block, regardless of the setting, makes
                //  it hard to hide the implication of the demand.  This also avoids having release candidates
                //  that are hardly doing any signature verification at all in testing without having to
                //  artificially set the default assumed verified block further back.
                // The test against the minimum chain work prevents the skipping when denied access to any chain at
                //  least as good as the expected chain.
                fScriptChecks = (GetBlockProofEquivalentTime(*m_chainman.m_best_header, *pindex, *m_chainman.m_best_header, params.GetConsensus()) <= 60 * 60 * 12);
            }
        }
    }

    const auto time_1{SteadyClock::now()};
    time_check += time_1 - time_start;
    LogPrint(BCLog::BENCH, "    - Sanity checks: %.2fms [%.2fs (%.2fms/blk)]\n",
             Ticks<MillisecondsDouble>(time_1 - time_start),
             Ticks<SecondsDouble>(time_check),
             Ticks<MillisecondsDouble>(time_check) / num_blocks_total);

    // Xaya has BIP34 activated from the start, so there's no need for the
    // BIP30 checks.

    // Enforce BIP68 (sequence locks)
    int nLockTimeFlags = 0;
    if (DeploymentActiveAt(*pindex, m_chainman, Consensus::DEPLOYMENT_CSV)) {
        nLockTimeFlags |= LOCKTIME_VERIFY_SEQUENCE;
    }

    // Get the script flags for this block
    unsigned int flags{GetBlockScriptFlags(*pindex, m_chainman)};

    const auto time_2{SteadyClock::now()};
    time_forks += time_2 - time_1;
    LogPrint(BCLog::BENCH, "    - Fork checks: %.2fms [%.2fs (%.2fms/blk)]\n",
             Ticks<MillisecondsDouble>(time_2 - time_1),
             Ticks<SecondsDouble>(time_forks),
             Ticks<MillisecondsDouble>(time_forks) / num_blocks_total);

    CBlockUndo blockundo;

    // Precomputed transaction data pointers must not be invalidated
    // until after `control` has run the script checks (potentially
    // in multiple threads). Preallocate the vector size so a new allocation
    // doesn't invalidate pointers into the vector, and keep txsdata in scope
    // for as long as `control`.
    CCheckQueueControl<CScriptCheck> control(fScriptChecks && parallel_script_checks ? &scriptcheckqueue : nullptr);
    std::vector<PrecomputedTransactionData> txsdata(block.vtx.size());

    std::vector<int> prevheights;
    CAmount nFees = 0;
    int nInputs = 0;
    int64_t nSigOpsCost = 0;
    blockundo.vtxundo.reserve(block.vtx.size() - 1);
    for (unsigned int i = 0; i < block.vtx.size(); i++)
    {
        const CTransaction &tx = *(block.vtx[i]);

        nInputs += tx.vin.size();

        if (!tx.IsCoinBase())
        {
            CAmount txfee = 0;
            TxValidationState tx_state;
            if (!Consensus::CheckTxInputs(tx, tx_state, view, pindex->nHeight, txfee)) {
                // Any transaction validation failure in ConnectBlock is a block consensus failure
                state.Invalid(BlockValidationResult::BLOCK_CONSENSUS,
                            tx_state.GetRejectReason(), tx_state.GetDebugMessage());
                return error("%s: Consensus::CheckTxInputs: %s, %s", __func__, tx.GetHash().ToString(), state.ToString());
            }
            nFees += txfee;
            if (!MoneyRange(nFees)) {
                LogPrintf("ERROR: %s: accumulated fee in the block out of range.\n", __func__);
                return state.Invalid(BlockValidationResult::BLOCK_CONSENSUS, "bad-txns-accumulated-fee-outofrange");
            }

            // Check that transaction is BIP68 final
            // BIP68 lock checks (as opposed to nLockTime checks) must
            // be in ConnectBlock because they require the UTXO set
            prevheights.resize(tx.vin.size());
            for (size_t j = 0; j < tx.vin.size(); j++) {
                prevheights[j] = view.AccessCoin(tx.vin[j].prevout).nHeight;
            }

            if (!SequenceLocks(tx, nLockTimeFlags, prevheights, *pindex)) {
                LogPrintf("ERROR: %s: contains a non-BIP68-final transaction\n", __func__);
                return state.Invalid(BlockValidationResult::BLOCK_CONSENSUS, "bad-txns-nonfinal");
            }
        }

        // GetTransactionSigOpCost counts 3 types of sigops:
        // * legacy (always)
        // * p2sh (when P2SH enabled in flags and excludes coinbase)
        // * witness (when witness enabled in flags and excludes coinbase)
        nSigOpsCost += GetTransactionSigOpCost(tx, view, flags);
        if (nSigOpsCost > MAX_BLOCK_SIGOPS_COST) {
            LogPrintf("ERROR: ConnectBlock(): too many sigops\n");
            return state.Invalid(BlockValidationResult::BLOCK_CONSENSUS, "bad-blk-sigops");
        }

        if (!tx.IsCoinBase())
        {
            std::vector<CScriptCheck> vChecks;
            bool fCacheResults = fJustCheck; /* Don't cache results if we're actually connecting blocks (still consult the cache, though) */
            TxValidationState tx_state;
            if (fScriptChecks && !CheckInputScripts(tx, tx_state, view, flags, fCacheResults, fCacheResults, txsdata[i], parallel_script_checks ? &vChecks : nullptr)) {
                // Any transaction validation failure in ConnectBlock is a block consensus failure
                state.Invalid(BlockValidationResult::BLOCK_CONSENSUS,
                              tx_state.GetRejectReason(), tx_state.GetDebugMessage());
                return error("ConnectBlock(): CheckInputScripts on %s failed with %s",
                    tx.GetHash().ToString(), state.ToString());
            }
            control.Add(vChecks);
        }

        CTxUndo undoDummy;
        if (i > 0) {
            blockundo.vtxundo.push_back(CTxUndo());
        }
        UpdateCoins(tx, view, i == 0 ? undoDummy : blockundo.vtxundo.back(), pindex->nHeight);
        ApplyNameTransaction(tx, pindex->nHeight, view, blockundo);
    }
    const auto time_3{SteadyClock::now()};
    time_connect += time_3 - time_2;
    LogPrint(BCLog::BENCH, "      - Connect %u transactions: %.2fms (%.3fms/tx, %.3fms/txin) [%.2fs (%.2fms/blk)]\n", (unsigned)block.vtx.size(),
             Ticks<MillisecondsDouble>(time_3 - time_2), Ticks<MillisecondsDouble>(time_3 - time_2) / block.vtx.size(),
             nInputs <= 1 ? 0 : Ticks<MillisecondsDouble>(time_3 - time_2) / (nInputs - 1),
             Ticks<SecondsDouble>(time_connect),
             Ticks<MillisecondsDouble>(time_connect) / num_blocks_total);

    /* Special rule:  Allow too high payout for genesis blocks.  They are used
       to add the premine coins.  */
    CAmount blockReward = nFees + GetBlockSubsidy(pindex->nHeight, params.GetConsensus());
    const bool isGenesis = (block.GetHash () == params.GetConsensus ().hashGenesisBlock);
    if (!isGenesis && block.vtx[0]->GetValueOut() > blockReward) {
        LogPrintf("ERROR: ConnectBlock(): coinbase pays too much (actual=%d vs limit=%d)\n", block.vtx[0]->GetValueOut(), blockReward);
        return state.Invalid(BlockValidationResult::BLOCK_CONSENSUS, "bad-cb-amount");
    }

    if (!control.Wait()) {
        LogPrintf("ERROR: %s: CheckQueue failed\n", __func__);
        return state.Invalid(BlockValidationResult::BLOCK_CONSENSUS, "block-validation-failed");
    }
    const auto time_4{SteadyClock::now()};
    time_verify += time_4 - time_2;
    LogPrint(BCLog::BENCH, "    - Verify %u txins: %.2fms (%.3fms/txin) [%.2fs (%.2fms/blk)]\n", nInputs - 1,
             Ticks<MillisecondsDouble>(time_4 - time_2),
             nInputs <= 1 ? 0 : Ticks<MillisecondsDouble>(time_4 - time_2) / (nInputs - 1),
             Ticks<SecondsDouble>(time_verify),
             Ticks<MillisecondsDouble>(time_verify) / num_blocks_total);

    if (fJustCheck)
        return true;

    if (!isGenesis && !m_blockman.WriteUndoDataForBlock(blockundo, state, pindex, params)) {
        return false;
    }

    const auto time_5{SteadyClock::now()};
    time_undo += time_5 - time_4;
    LogPrint(BCLog::BENCH, "    - Write undo data: %.2fms [%.2fs (%.2fms/blk)]\n",
             Ticks<MillisecondsDouble>(time_5 - time_4),
             Ticks<SecondsDouble>(time_undo),
             Ticks<MillisecondsDouble>(time_undo) / num_blocks_total);

    if (!pindex->IsValid(BLOCK_VALID_SCRIPTS)) {
        pindex->RaiseValidity(BLOCK_VALID_SCRIPTS);
        m_blockman.m_dirty_blockindex.insert(pindex);
    }

    // add this block to the view's block chain
    view.SetBestBlock(pindex->GetBlockHash());

    const auto time_6{SteadyClock::now()};
    time_index += time_6 - time_5;
    LogPrint(BCLog::BENCH, "    - Index writing: %.2fms [%.2fs (%.2fms/blk)]\n",
             Ticks<MillisecondsDouble>(time_6 - time_5),
             Ticks<SecondsDouble>(time_index),
             Ticks<MillisecondsDouble>(time_index) / num_blocks_total);

    TRACE6(validation, block_connected,
        block_hash.data(),
        pindex->nHeight,
        block.vtx.size(),
        nInputs,
        nSigOpsCost,
        time_5 - time_start // in microseconds (µs)
    );

    return true;
}

CoinsCacheSizeState Chainstate::GetCoinsCacheSizeState()
{
    AssertLockHeld(::cs_main);
    return this->GetCoinsCacheSizeState(
        m_coinstip_cache_size_bytes,
        m_mempool ? m_mempool->m_max_size_bytes : 0);
}

CoinsCacheSizeState Chainstate::GetCoinsCacheSizeState(
    size_t max_coins_cache_size_bytes,
    size_t max_mempool_size_bytes)
{
    AssertLockHeld(::cs_main);
    const int64_t nMempoolUsage = m_mempool ? m_mempool->DynamicMemoryUsage() : 0;
    int64_t cacheSize = CoinsTip().DynamicMemoryUsage();
    int64_t nTotalSpace =
        max_coins_cache_size_bytes + std::max<int64_t>(int64_t(max_mempool_size_bytes) - nMempoolUsage, 0);

    //! No need to periodic flush if at least this much space still available.
    static constexpr int64_t MAX_BLOCK_COINSDB_USAGE_BYTES = 10 * 1024 * 1024;  // 10MB
    int64_t large_threshold =
        std::max((9 * nTotalSpace) / 10, nTotalSpace - MAX_BLOCK_COINSDB_USAGE_BYTES);

    if (cacheSize > nTotalSpace) {
        LogPrintf("Cache size (%s) exceeds total space (%s)\n", cacheSize, nTotalSpace);
        return CoinsCacheSizeState::CRITICAL;
    } else if (cacheSize > large_threshold) {
        return CoinsCacheSizeState::LARGE;
    }
    return CoinsCacheSizeState::OK;
}

bool Chainstate::FlushStateToDisk(
    BlockValidationState &state,
    FlushStateMode mode,
    int nManualPruneHeight)
{
    LOCK(cs_main);
    assert(this->CanFlushToDisk());
    std::set<int> setFilesToPrune;
    bool full_flush_completed = false;

    const size_t coins_count = CoinsTip().GetCacheSize();
    const size_t coins_mem_usage = CoinsTip().DynamicMemoryUsage();

    try {
    {
        bool fFlushForPrune = false;
        bool fDoFullFlush = false;

        CoinsCacheSizeState cache_state = GetCoinsCacheSizeState();
        LOCK(m_blockman.cs_LastBlockFile);
        if (m_blockman.IsPruneMode() && (m_blockman.m_check_for_pruning || nManualPruneHeight > 0) && !fReindex) {
            // make sure we don't prune above any of the prune locks bestblocks
            // pruning is height-based
            int last_prune{m_chain.Height()}; // last height we can prune
            std::optional<std::string> limiting_lock; // prune lock that actually was the limiting factor, only used for logging

            for (const auto& prune_lock : m_blockman.m_prune_locks) {
                if (prune_lock.second.height_first == std::numeric_limits<int>::max()) continue;
                // Remove the buffer and one additional block here to get actual height that is outside of the buffer
                const int lock_height{prune_lock.second.height_first - PRUNE_LOCK_BUFFER - 1};
                last_prune = std::max(1, std::min(last_prune, lock_height));
                if (last_prune == lock_height) {
                    limiting_lock = prune_lock.first;
                }
            }

            if (limiting_lock) {
                LogPrint(BCLog::PRUNE, "%s limited pruning to height %d\n", limiting_lock.value(), last_prune);
            }

            if (nManualPruneHeight > 0) {
                LOG_TIME_MILLIS_WITH_CATEGORY("find files to prune (manual)", BCLog::BENCH);

                m_blockman.FindFilesToPruneManual(setFilesToPrune, std::min(last_prune, nManualPruneHeight), m_chain.Height());
            } else {
                LOG_TIME_MILLIS_WITH_CATEGORY("find files to prune", BCLog::BENCH);

                m_blockman.FindFilesToPrune(setFilesToPrune, m_chainman.GetParams().PruneAfterHeight(), m_chain.Height(), last_prune, IsInitialBlockDownload());
                m_blockman.m_check_for_pruning = false;
            }
            if (!setFilesToPrune.empty()) {
                fFlushForPrune = true;
                if (!m_blockman.m_have_pruned) {
                    m_blockman.m_block_tree_db->WriteFlag("prunedblockfiles", true);
                    m_blockman.m_have_pruned = true;
                }
            }
        }
        const auto nNow{SteadyClock::now()};
        // Avoid writing/flushing immediately after startup.
        if (m_last_write == decltype(m_last_write){}) {
            m_last_write = nNow;
        }
        if (m_last_flush == decltype(m_last_flush){}) {
            m_last_flush = nNow;
        }
        // The cache is large and we're within 10% and 10 MiB of the limit, but we have time now (not in the middle of a block processing).
        bool fCacheLarge = mode == FlushStateMode::PERIODIC && cache_state >= CoinsCacheSizeState::LARGE;
        // The cache is over the limit, we have to write now.
        bool fCacheCritical = mode == FlushStateMode::IF_NEEDED && cache_state >= CoinsCacheSizeState::CRITICAL;
        // It's been a while since we wrote the block index to disk. Do this frequently, so we don't need to redownload after a crash.
        bool fPeriodicWrite = mode == FlushStateMode::PERIODIC && nNow > m_last_write + DATABASE_WRITE_INTERVAL;
        // It's been very long since we flushed the cache. Do this infrequently, to optimize cache usage.
        bool fPeriodicFlush = mode == FlushStateMode::PERIODIC && nNow > m_last_flush + DATABASE_FLUSH_INTERVAL;
        // Combine all conditions that result in a full cache flush.
        fDoFullFlush = (mode == FlushStateMode::ALWAYS) || fCacheLarge || fCacheCritical || fPeriodicFlush || fFlushForPrune;
        // Write blocks and block index to disk.
        if (fDoFullFlush || fPeriodicWrite) {
            // Ensure we can write block index
            if (!CheckDiskSpace(gArgs.GetBlocksDirPath())) {
                return AbortNode(state, "Disk space is too low!", _("Disk space is too low!"));
            }
            {
                LOG_TIME_MILLIS_WITH_CATEGORY("write block and undo data to disk", BCLog::BENCH);

                // First make sure all block and undo data is flushed to disk.
                m_blockman.FlushBlockFile();
            }

            // Then update all block file information (which may refer to block and undo files).
            {
                LOG_TIME_MILLIS_WITH_CATEGORY("write block index to disk", BCLog::BENCH);

                if (!m_blockman.WriteBlockIndexDB()) {
                    return AbortNode(state, "Failed to write to block index database");
                }
            }
            // Finally remove any pruned files
            if (fFlushForPrune) {
                LOG_TIME_MILLIS_WITH_CATEGORY("unlink pruned files", BCLog::BENCH);

                UnlinkPrunedFiles(setFilesToPrune);
            }
            m_last_write = nNow;
        }
        // Flush best chain related state. This can only be done if the blocks / block index write was also done.
        if (fDoFullFlush && !CoinsTip().GetBestBlock().IsNull()) {
            LOG_TIME_MILLIS_WITH_CATEGORY(strprintf("write coins cache to disk (%d coins, %.2fkB)",
                coins_count, coins_mem_usage / 1000), BCLog::BENCH);

            // Typical Coin structures on disk are around 48 bytes in size.
            // Pushing a new one to the database can cause it to be written
            // twice (once in the log, and once in the tables). This is already
            // an overestimation, as most will delete an existing entry or
            // overwrite one. Still, use a conservative safety factor of 2.
            if (!CheckDiskSpace(gArgs.GetDataDirNet(), 48 * 2 * 2 * CoinsTip().GetCacheSize())) {
                return AbortNode(state, "Disk space is too low!", _("Disk space is too low!"));
            }
            // Flush the chainstate (which may refer to block index entries).
            if (!CoinsTip().Flush())
                return AbortNode(state, "Failed to write to coin database");
            m_last_flush = nNow;
            full_flush_completed = true;
            TRACE5(utxocache, flush,
                   int64_t{Ticks<std::chrono::microseconds>(SteadyClock::now() - nNow)},
                   (uint32_t)mode,
                   (uint64_t)coins_count,
                   (uint64_t)coins_mem_usage,
                   (bool)fFlushForPrune);
        }
    }
    if (full_flush_completed) {
        // Update best block in wallet (so we can detect restored wallets).
        GetMainSignals().ChainStateFlushed(m_chain.GetLocator());
    }
    } catch (const std::runtime_error& e) {
        return AbortNode(state, std::string("System error while flushing: ") + e.what());
    }
    return true;
}

void Chainstate::ForceFlushStateToDisk()
{
    BlockValidationState state;
    if (!this->FlushStateToDisk(state, FlushStateMode::ALWAYS)) {
        LogPrintf("%s: failed to flush state (%s)\n", __func__, state.ToString());
    }
}

void Chainstate::PruneAndFlush()
{
    BlockValidationState state;
    m_blockman.m_check_for_pruning = true;
    if (!this->FlushStateToDisk(state, FlushStateMode::NONE)) {
        LogPrintf("%s: failed to flush state (%s)\n", __func__, state.ToString());
    }
}

static void DoWarning(const bilingual_str& warning)
{
    static bool fWarned = false;
    SetMiscWarning(warning);
    if (!fWarned) {
        AlertNotify(warning.original);
        fWarned = true;
    }
}

/** Private helper function that concatenates warning messages. */
static void AppendWarning(bilingual_str& res, const bilingual_str& warn)
{
    if (!res.empty()) res += Untranslated(", ");
    res += warn;
}

static void UpdateTipLog(
    const CCoinsViewCache& coins_tip,
    const CBlockIndex* tip,
    const CChainParams& params,
    const std::string& func_name,
    const std::string& prefix,
    const std::string& warning_messages) EXCLUSIVE_LOCKS_REQUIRED(::cs_main)
{

    AssertLockHeld(::cs_main);
    LogPrintf("%s%s: new best=%s height=%d version=0x%08x log2_work=%f tx=%lu date='%s' progress=%f cache=%.1fMiB(%utxo)%s\n",
        prefix, func_name,
        tip->GetBlockHash().ToString(), tip->nHeight, tip->nVersion,
        log(tip->nChainWork.getdouble()) / log(2.0), (unsigned long)tip->nChainTx,
        FormatISO8601DateTime(tip->GetBlockTime()),
        GuessVerificationProgress(params.TxData(), tip),
        coins_tip.DynamicMemoryUsage() * (1.0 / (1 << 20)),
        coins_tip.GetCacheSize(),
        !warning_messages.empty() ? strprintf(" warning='%s'", warning_messages) : "");
}

void Chainstate::UpdateTip(const CBlockIndex* pindexNew)
{
    AssertLockHeld(::cs_main);
    const auto& coins_tip = this->CoinsTip();

    const CChainParams& params{m_chainman.GetParams()};

    // The remainder of the function isn't relevant if we are not acting on
    // the active chainstate, so return if need be.
    if (this != &m_chainman.ActiveChainstate()) {
        // Only log every so often so that we don't bury log messages at the tip.
        constexpr int BACKGROUND_LOG_INTERVAL = 2000;
        if (pindexNew->nHeight % BACKGROUND_LOG_INTERVAL == 0) {
            UpdateTipLog(coins_tip, pindexNew, params, __func__, "[background validation] ", "");
        }
        return;
    }

    // New best block
    if (m_mempool) {
        m_mempool->AddTransactionsUpdated(1);
    }

    {
        LOCK(g_best_block_mutex);
        g_best_block = pindexNew->GetBlockHash();
        g_best_block_cv.notify_all();
    }

    bilingual_str warning_messages;
    if (!this->IsInitialBlockDownload()) {
        const CBlockIndex* pindex = pindexNew;
        for (int bit = 0; bit < VERSIONBITS_NUM_BITS; bit++) {
            WarningBitsConditionChecker checker(m_chainman, bit);
            ThresholdState state = checker.GetStateFor(pindex, params.GetConsensus(), warningcache.at(bit));
            if (state == ThresholdState::ACTIVE || state == ThresholdState::LOCKED_IN) {
                const bilingual_str warning = strprintf(_("Unknown new rules activated (versionbit %i)"), bit);
                if (state == ThresholdState::ACTIVE) {
                    DoWarning(warning);
                } else {
                    AppendWarning(warning_messages, warning);
                }
            }
        }
    }
    UpdateTipLog(coins_tip, pindexNew, params, __func__, "", warning_messages.original);
}

/** Disconnect m_chain's tip.
  * After calling, the mempool will be in an inconsistent state, with
  * transactions from disconnected blocks being added to disconnectpool.  You
  * should make the mempool consistent again by calling MaybeUpdateMempoolForReorg.
  * with cs_main held.
  *
  * If disconnectpool is nullptr, then no disconnected transactions are added to
  * disconnectpool (note that the caller is responsible for mempool consistency
  * in any case).
  */
bool Chainstate::DisconnectTip(BlockValidationState& state, DisconnectedBlockTransactions* disconnectpool)
{
    AssertLockHeld(cs_main);
    if (m_mempool) AssertLockHeld(m_mempool->cs);

    CBlockIndex *pindexDelete = m_chain.Tip();
    assert(pindexDelete);
    assert(pindexDelete->pprev);
    CheckNameDB (*this, true);
    // Read block from disk.
    std::shared_ptr<CBlock> pblock = std::make_shared<CBlock>();
    CBlock& block = *pblock;
    if (!ReadBlockFromDisk(block, pindexDelete, m_chainman.GetConsensus())) {
        return error("DisconnectTip(): Failed to read block");
    }
    // Apply the block atomically to the chain state.
    const auto time_start{SteadyClock::now()};
    {
        CCoinsViewCache view(&CoinsTip());
        assert(view.GetBestBlock() == pindexDelete->GetBlockHash());
        if (DisconnectBlock(block, pindexDelete, view) != DISCONNECT_OK)
            return error("DisconnectTip(): DisconnectBlock %s failed", pindexDelete->GetBlockHash().ToString());
        bool flushed = view.Flush();
        assert(flushed);
    }
    LogPrint(BCLog::BENCH, "- Disconnect block: %.2fms\n",
             Ticks<MillisecondsDouble>(SteadyClock::now() - time_start));

    {
        // Prune locks that began at or after the tip should be moved backward so they get a chance to reorg
        const int max_height_first{pindexDelete->nHeight - 1};
        for (auto& prune_lock : m_blockman.m_prune_locks) {
            if (prune_lock.second.height_first <= max_height_first) continue;

            prune_lock.second.height_first = max_height_first;
            LogPrint(BCLog::PRUNE, "%s prune lock moved back to %d\n", prune_lock.first, max_height_first);
        }
    }

    // Write the chain state to disk, if necessary.
    if (!FlushStateToDisk(state, FlushStateMode::IF_NEEDED)) {
        return false;
    }

    if (disconnectpool && m_mempool) {
        // Save transactions to re-add to mempool at end of reorg
        for (auto it = block.vtx.rbegin(); it != block.vtx.rend(); ++it) {
            disconnectpool->addTransaction(*it);
        }
        while (disconnectpool->DynamicMemoryUsage() > MAX_DISCONNECTED_TX_POOL_SIZE * 1000) {
            // Drop the earliest entry, and remove its children from the mempool.
            auto it = disconnectpool->queuedTx.get<insertion_order>().begin();
            m_mempool->removeRecursive(**it, MemPoolRemovalReason::REORG);
            disconnectpool->removeEntry(it);
        }
    }

    m_chain.SetTip(*pindexDelete->pprev);

    UpdateTip(pindexDelete->pprev);
    CheckNameDB (*this, true);
    // Let wallets know transactions went from 1-confirmed to
    // 0-confirmed or conflicted:
    GetMainSignals().BlockDisconnected(pblock, pindexDelete);
    return true;
}

static SteadyClock::duration time_read_from_disk_total{};
static SteadyClock::duration time_connect_total{};
static SteadyClock::duration time_flush{};
static SteadyClock::duration time_chainstate{};
static SteadyClock::duration time_post_connect{};

struct PerBlockConnectTrace {
    CBlockIndex* pindex = nullptr;
    std::shared_ptr<const CBlock> pblock;
    PerBlockConnectTrace() = default;
};
/**
 * Used to track blocks whose transactions were applied to the UTXO state as a
 * part of a single ActivateBestChainStep call.
 *
 * This class is single-use, once you call GetBlocksConnected() you have to throw
 * it away and make a new one.
 */
class ConnectTrace {
private:
    std::vector<PerBlockConnectTrace> blocksConnected;

public:
    explicit ConnectTrace() : blocksConnected(1) {}

    void BlockConnected(CBlockIndex* pindex, std::shared_ptr<const CBlock> pblock) {
        assert(!blocksConnected.back().pindex);
        assert(pindex);
        assert(pblock);
        blocksConnected.back().pindex = pindex;
        blocksConnected.back().pblock = std::move(pblock);
        blocksConnected.emplace_back();
    }

    std::vector<PerBlockConnectTrace>& GetBlocksConnected() {
        // We always keep one extra block at the end of our list because
        // blocks are added after all the conflicted transactions have
        // been filled in. Thus, the last entry should always be an empty
        // one waiting for the transactions from the next block. We pop
        // the last entry here to make sure the list we return is sane.
        assert(!blocksConnected.back().pindex);
        blocksConnected.pop_back();
        return blocksConnected;
    }
};

/**
 * Connect a new block to m_chain. pblock is either nullptr or a pointer to a CBlock
 * corresponding to pindexNew, to bypass loading it again from disk.
 *
 * The block is added to connectTrace if connection succeeds.
 */
bool Chainstate::ConnectTip(BlockValidationState& state, CBlockIndex* pindexNew, const std::shared_ptr<const CBlock>& pblock, ConnectTrace& connectTrace, DisconnectedBlockTransactions& disconnectpool)
{
    AssertLockHeld(cs_main);
    if (m_mempool) AssertLockHeld(m_mempool->cs);

    assert(pindexNew->pprev == m_chain.Tip());
    CheckNameDB (*this, true);
    // Read block from disk.
    const auto time_1{SteadyClock::now()};
    std::shared_ptr<const CBlock> pthisBlock;
    if (!pblock) {
        std::shared_ptr<CBlock> pblockNew = std::make_shared<CBlock>();
        if (!ReadBlockFromDisk(*pblockNew, pindexNew, m_chainman.GetConsensus())) {
            return AbortNode(state, "Failed to read block");
        }
        pthisBlock = pblockNew;
    } else {
        LogPrint(BCLog::BENCH, "  - Using cached block\n");
        pthisBlock = pblock;
    }
    const CBlock& blockConnecting = *pthisBlock;
    // Apply the block atomically to the chain state.
    const auto time_2{SteadyClock::now()};
    time_read_from_disk_total += time_2 - time_1;
    SteadyClock::time_point time_3;
    LogPrint(BCLog::BENCH, "  - Load block from disk: %.2fms [%.2fs (%.2fms/blk)]\n",
             Ticks<MillisecondsDouble>(time_2 - time_1),
             Ticks<SecondsDouble>(time_read_from_disk_total),
             Ticks<MillisecondsDouble>(time_read_from_disk_total) / num_blocks_total);
    {
        CCoinsViewCache view(&CoinsTip());
        bool rv = ConnectBlock(blockConnecting, state, pindexNew, view);
        GetMainSignals().BlockChecked(blockConnecting, state);
        if (!rv) {
            if (state.IsInvalid())
                InvalidBlockFound(pindexNew, state);
            return error("%s: ConnectBlock %s failed, %s", __func__, pindexNew->GetBlockHash().ToString(), state.ToString());
        }
        time_3 = SteadyClock::now();
        time_connect_total += time_3 - time_2;
        assert(num_blocks_total > 0);
        LogPrint(BCLog::BENCH, "  - Connect total: %.2fms [%.2fs (%.2fms/blk)]\n",
                 Ticks<MillisecondsDouble>(time_3 - time_2),
                 Ticks<SecondsDouble>(time_connect_total),
                 Ticks<MillisecondsDouble>(time_connect_total) / num_blocks_total);
        bool flushed = view.Flush();
        assert(flushed);
    }
    const auto time_4{SteadyClock::now()};
    time_flush += time_4 - time_3;
    LogPrint(BCLog::BENCH, "  - Flush: %.2fms [%.2fs (%.2fms/blk)]\n",
             Ticks<MillisecondsDouble>(time_4 - time_3),
             Ticks<SecondsDouble>(time_flush),
             Ticks<MillisecondsDouble>(time_flush) / num_blocks_total);
    // Write the chain state to disk, if necessary.
    if (!FlushStateToDisk(state, FlushStateMode::IF_NEEDED)) {
        return false;
    }
    const auto time_5{SteadyClock::now()};
    time_chainstate += time_5 - time_4;
    LogPrint(BCLog::BENCH, "  - Writing chainstate: %.2fms [%.2fs (%.2fms/blk)]\n",
             Ticks<MillisecondsDouble>(time_5 - time_4),
             Ticks<SecondsDouble>(time_chainstate),
             Ticks<MillisecondsDouble>(time_chainstate) / num_blocks_total);
    // Remove conflicting transactions from the mempool.;
    if (m_mempool) {
        m_mempool->removeForBlock(blockConnecting.vtx, pindexNew->nHeight);
        disconnectpool.removeForBlock(blockConnecting.vtx);
    }
    // Update m_chain & related variables.
    m_chain.SetTip(*pindexNew);
    UpdateTip(pindexNew);
    CheckNameDB (*this, false);

    const auto time_6{SteadyClock::now()};
    time_post_connect += time_6 - time_5;
    time_total += time_6 - time_1;
    LogPrint(BCLog::BENCH, "  - Connect postprocess: %.2fms [%.2fs (%.2fms/blk)]\n",
             Ticks<MillisecondsDouble>(time_6 - time_5),
             Ticks<SecondsDouble>(time_post_connect),
             Ticks<MillisecondsDouble>(time_post_connect) / num_blocks_total);
    LogPrint(BCLog::BENCH, "- Connect block: %.2fms [%.2fs (%.2fms/blk)]\n",
             Ticks<MillisecondsDouble>(time_6 - time_1),
             Ticks<SecondsDouble>(time_total),
             Ticks<MillisecondsDouble>(time_total) / num_blocks_total);

    // If we are the background validation chainstate, check to see if we are done
    // validating the snapshot (i.e. our tip has reached the snapshot's base block).
    if (this != &m_chainman.ActiveChainstate()) {
        // This call may set `m_disabled`, which is referenced immediately afterwards in
        // ActivateBestChain, so that we stop connecting blocks past the snapshot base.
        m_chainman.MaybeCompleteSnapshotValidation();
    }

    connectTrace.BlockConnected(pindexNew, std::move(pthisBlock));
    return true;
}

/**
 * Return the tip of the chain with the most work in it, that isn't
 * known to be invalid (it's however far from certain to be valid).
 */
CBlockIndex* Chainstate::FindMostWorkChain()
{
    AssertLockHeld(::cs_main);
    do {
        CBlockIndex *pindexNew = nullptr;

        // Find the best candidate header.
        {
            std::set<CBlockIndex*, CBlockIndexWorkComparator>::reverse_iterator it = setBlockIndexCandidates.rbegin();
            if (it == setBlockIndexCandidates.rend())
                return nullptr;
            pindexNew = *it;
        }

        // Check whether all blocks on the path between the currently active chain and the candidate are valid.
        // Just going until the active chain is an optimization, as we know all blocks in it are valid already.
        CBlockIndex *pindexTest = pindexNew;
        bool fInvalidAncestor = false;
        while (pindexTest && !m_chain.Contains(pindexTest)) {
            assert(pindexTest->HaveTxsDownloaded() || pindexTest->nHeight == 0);

            // Pruned nodes may have entries in setBlockIndexCandidates for
            // which block files have been deleted.  Remove those as candidates
            // for the most work chain if we come across them; we can't switch
            // to a chain unless we have all the non-active-chain parent blocks.
            bool fFailedChain = pindexTest->nStatus & BLOCK_FAILED_MASK;
            bool fMissingData = !(pindexTest->nStatus & BLOCK_HAVE_DATA);
            if (fFailedChain || fMissingData) {
                // Candidate chain is not usable (either invalid or missing data)
                if (fFailedChain && (m_chainman.m_best_invalid == nullptr || pindexNew->nChainWork > m_chainman.m_best_invalid->nChainWork)) {
                    m_chainman.m_best_invalid = pindexNew;
                }
                CBlockIndex *pindexFailed = pindexNew;
                // Remove the entire chain from the set.
                while (pindexTest != pindexFailed) {
                    if (fFailedChain) {
                        pindexFailed->nStatus |= BLOCK_FAILED_CHILD;
                    } else if (fMissingData) {
                        // If we're missing data, then add back to m_blocks_unlinked,
                        // so that if the block arrives in the future we can try adding
                        // to setBlockIndexCandidates again.
                        m_blockman.m_blocks_unlinked.insert(
                            std::make_pair(pindexFailed->pprev, pindexFailed));
                    }
                    setBlockIndexCandidates.erase(pindexFailed);
                    pindexFailed = pindexFailed->pprev;
                }
                setBlockIndexCandidates.erase(pindexTest);
                fInvalidAncestor = true;
                break;
            }
            pindexTest = pindexTest->pprev;
        }
        if (!fInvalidAncestor)
            return pindexNew;
    } while(true);
}

/** Delete all entries in setBlockIndexCandidates that are worse than the current tip. */
void Chainstate::PruneBlockIndexCandidates() {
    // Note that we can't delete the current block itself, as we may need to return to it later in case a
    // reorganization to a better block fails.
    std::set<CBlockIndex*, CBlockIndexWorkComparator>::iterator it = setBlockIndexCandidates.begin();
    while (it != setBlockIndexCandidates.end() && setBlockIndexCandidates.value_comp()(*it, m_chain.Tip())) {
        setBlockIndexCandidates.erase(it++);
    }
    // Either the current tip or a successor of it we're working towards is left in setBlockIndexCandidates.
    assert(!setBlockIndexCandidates.empty());
}

/**
 * Try to make some progress towards making pindexMostWork the active block.
 * pblock is either nullptr or a pointer to a CBlock corresponding to pindexMostWork.
 *
 * @returns true unless a system error occurred
 */
bool Chainstate::ActivateBestChainStep(BlockValidationState& state, CBlockIndex* pindexMostWork, const std::shared_ptr<const CBlock>& pblock, bool& fInvalidFound, ConnectTrace& connectTrace)
{
    AssertLockHeld(cs_main);
    if (m_mempool) AssertLockHeld(m_mempool->cs);

    const CBlockIndex* pindexOldTip = m_chain.Tip();
    const CBlockIndex* pindexFork = m_chain.FindFork(pindexMostWork);

    // Disconnect active blocks which are no longer in the best chain.
    bool fBlocksDisconnected = false;
    DisconnectedBlockTransactions disconnectpool;
    while (m_chain.Tip() && m_chain.Tip() != pindexFork) {
        if (!DisconnectTip(state, &disconnectpool)) {
            // This is likely a fatal error, but keep the mempool consistent,
            // just in case. Only remove from the mempool in this case.
            MaybeUpdateMempoolForReorg(disconnectpool, false);

            // If we're unable to disconnect a block during normal operation,
            // then that is a failure of our local system -- we should abort
            // rather than stay on a less work chain.
            AbortNode(state, "Failed to disconnect block; see debug.log for details");
            return false;
        }
        fBlocksDisconnected = true;
    }

    // Build list of new blocks to connect (in descending height order).
    std::vector<CBlockIndex*> vpindexToConnect;
    bool fContinue = true;
    int nHeight = pindexFork ? pindexFork->nHeight : -1;
    while (fContinue && nHeight != pindexMostWork->nHeight) {
        // Don't iterate the entire list of potential improvements toward the best tip, as we likely only need
        // a few blocks along the way.
        int nTargetHeight = std::min(nHeight + 32, pindexMostWork->nHeight);
        vpindexToConnect.clear();
        vpindexToConnect.reserve(nTargetHeight - nHeight);
        CBlockIndex* pindexIter = pindexMostWork->GetAncestor(nTargetHeight);
        while (pindexIter && pindexIter->nHeight != nHeight) {
            vpindexToConnect.push_back(pindexIter);
            pindexIter = pindexIter->pprev;
        }
        nHeight = nTargetHeight;

        // Connect new blocks.
        for (CBlockIndex* pindexConnect : reverse_iterate(vpindexToConnect)) {
            if (!ConnectTip(state, pindexConnect, pindexConnect == pindexMostWork ? pblock : std::shared_ptr<const CBlock>(), connectTrace, disconnectpool)) {
                if (state.IsInvalid()) {
                    // The block violates a consensus rule.
                    if (state.GetResult() != BlockValidationResult::BLOCK_MUTATED) {
                        InvalidChainFound(vpindexToConnect.front());
                    }
                    state = BlockValidationState();
                    fInvalidFound = true;
                    fContinue = false;
                    break;
                } else {
                    // A system error occurred (disk space, database error, ...).
                    // Make the mempool consistent with the current tip, just in case
                    // any observers try to use it before shutdown.
                    MaybeUpdateMempoolForReorg(disconnectpool, false);
                    return false;
                }
            } else {
                PruneBlockIndexCandidates();
                if (!pindexOldTip || m_chain.Tip()->nChainWork > pindexOldTip->nChainWork) {
                    // We're in a better position than we were. Return temporarily to release the lock.
                    fContinue = false;
                    break;
                }
            }
        }
    }

    if (fBlocksDisconnected) {
        // If any blocks were disconnected, disconnectpool may be non empty.  Add
        // any disconnected transactions back to the mempool.
        MaybeUpdateMempoolForReorg(disconnectpool, true);
    }
    if (m_mempool) m_mempool->check(this->CoinsTip(), this->m_chain.Height() + 1);

    CheckForkWarningConditions();

    return true;
}

static SynchronizationState GetSynchronizationState(bool init)
{
    if (!init) return SynchronizationState::POST_INIT;
    if (::fReindex) return SynchronizationState::INIT_REINDEX;
    return SynchronizationState::INIT_DOWNLOAD;
}

static bool NotifyHeaderTip(Chainstate& chainstate) LOCKS_EXCLUDED(cs_main) {
    bool fNotify = false;
    bool fInitialBlockDownload = false;
    static CBlockIndex* pindexHeaderOld = nullptr;
    CBlockIndex* pindexHeader = nullptr;
    {
        LOCK(cs_main);
        pindexHeader = chainstate.m_chainman.m_best_header;

        if (pindexHeader != pindexHeaderOld) {
            fNotify = true;
            fInitialBlockDownload = chainstate.IsInitialBlockDownload();
            pindexHeaderOld = pindexHeader;
        }
    }
    // Send block tip changed notifications without cs_main
    if (fNotify) {
        uiInterface.NotifyHeaderTip(GetSynchronizationState(fInitialBlockDownload), pindexHeader->nHeight, pindexHeader->nTime, false);
    }
    return fNotify;
}

static void LimitValidationInterfaceQueue() LOCKS_EXCLUDED(cs_main) {
    AssertLockNotHeld(cs_main);

    if (GetMainSignals().CallbacksPending() > 10) {
        SyncWithValidationInterfaceQueue();
    }
}

bool Chainstate::ActivateBestChain(BlockValidationState& state, std::shared_ptr<const CBlock> pblock)
{
    AssertLockNotHeld(m_chainstate_mutex);

    // Note that while we're often called here from ProcessNewBlock, this is
    // far from a guarantee. Things in the P2P/RPC will often end up calling
    // us in the middle of ProcessNewBlock - do not assume pblock is set
    // sanely for performance or correctness!
    AssertLockNotHeld(::cs_main);

    // ABC maintains a fair degree of expensive-to-calculate internal state
    // because this function periodically releases cs_main so that it does not lock up other threads for too long
    // during large connects - and to allow for e.g. the callback queue to drain
    // we use m_chainstate_mutex to enforce mutual exclusion so that only one caller may execute this function at a time
    LOCK(m_chainstate_mutex);

    // Belt-and-suspenders check that we aren't attempting to advance the background
    // chainstate past the snapshot base block.
    if (WITH_LOCK(::cs_main, return m_disabled)) {
        LogPrintf("m_disabled is set - this chainstate should not be in operation. " /* Continued */
            "Please report this as a bug. %s\n", PACKAGE_BUGREPORT);
        return false;
    }

    CBlockIndex *pindexMostWork = nullptr;
    CBlockIndex *pindexNewTip = nullptr;
    int nStopAtHeight = gArgs.GetIntArg("-stopatheight", DEFAULT_STOPATHEIGHT);
    do {
        // Block until the validation queue drains. This should largely
        // never happen in normal operation, however may happen during
        // reindex, causing memory blowup if we run too far ahead.
        // Note that if a validationinterface callback ends up calling
        // ActivateBestChain this may lead to a deadlock! We should
        // probably have a DEBUG_LOCKORDER test for this in the future.
        LimitValidationInterfaceQueue();

        {
            LOCK(cs_main);
            // Lock transaction pool for at least as long as it takes for connectTrace to be consumed
            LOCK(MempoolMutex());
            CBlockIndex* starting_tip = m_chain.Tip();
            bool blocks_connected = false;
            do {
                // We absolutely may not unlock cs_main until we've made forward progress
                // (with the exception of shutdown due to hardware issues, low disk space, etc).
                ConnectTrace connectTrace; // Destructed before cs_main is unlocked

                if (pindexMostWork == nullptr) {
                    pindexMostWork = FindMostWorkChain();
                }

                // Whether we have anything to do at all.
                if (pindexMostWork == nullptr || pindexMostWork == m_chain.Tip()) {
                    break;
                }

                bool fInvalidFound = false;
                std::shared_ptr<const CBlock> nullBlockPtr;
                if (!ActivateBestChainStep(state, pindexMostWork, pblock && pblock->GetHash() == pindexMostWork->GetBlockHash() ? pblock : nullBlockPtr, fInvalidFound, connectTrace)) {
                    // A system error occurred
                    return false;
                }
                blocks_connected = true;

                if (fInvalidFound) {
                    // Wipe cache, we may need another branch now.
                    pindexMostWork = nullptr;
                }
                pindexNewTip = m_chain.Tip();

                for (const PerBlockConnectTrace& trace : connectTrace.GetBlocksConnected()) {
                    assert(trace.pblock && trace.pindex);
                    GetMainSignals().BlockConnected(trace.pblock, trace.pindex);
                }

                // This will have been toggled in
                // ActivateBestChainStep -> ConnectTip -> MaybeCompleteSnapshotValidation,
                // if at all, so we should catch it here.
                //
                // Break this do-while to ensure we don't advance past the base snapshot.
                if (m_disabled) {
                    break;
                }
            } while (!m_chain.Tip() || (starting_tip && CBlockIndexWorkComparator()(m_chain.Tip(), starting_tip)));
            if (!blocks_connected) return true;

            const CBlockIndex* pindexFork = m_chain.FindFork(starting_tip);
            bool fInitialDownload = IsInitialBlockDownload();

            // Notify external listeners about the new tip.
            // Enqueue while holding cs_main to ensure that UpdatedBlockTip is called in the order in which blocks are connected
            if (pindexFork != pindexNewTip) {
                // Notify ValidationInterface subscribers
                GetMainSignals().UpdatedBlockTip(pindexNewTip, pindexFork, fInitialDownload);

                // Always notify the UI if a new block tip was connected
                uiInterface.NotifyBlockTip(GetSynchronizationState(fInitialDownload), pindexNewTip);
            }
        }
        // When we reach this point, we switched to a new tip (stored in pindexNewTip).

        if (nStopAtHeight && pindexNewTip && pindexNewTip->nHeight >= nStopAtHeight) StartShutdown();

        if (WITH_LOCK(::cs_main, return m_disabled)) {
            // Background chainstate has reached the snapshot base block, so exit.
            break;
        }

        // We check shutdown only after giving ActivateBestChainStep a chance to run once so that we
        // never shutdown before connecting the genesis block during LoadChainTip(). Previously this
        // caused an assert() failure during shutdown in such cases as the UTXO DB flushing checks
        // that the best block hash is non-null.
        if (ShutdownRequested()) break;
    } while (pindexNewTip != pindexMostWork);
    CheckBlockIndex();

    // Write changes periodically to disk, after relay.
    if (!FlushStateToDisk(state, FlushStateMode::PERIODIC)) {
        return false;
    }

    return true;
}

bool Chainstate::PreciousBlock(BlockValidationState& state, CBlockIndex* pindex)
{
    AssertLockNotHeld(m_chainstate_mutex);
    AssertLockNotHeld(::cs_main);
    {
        LOCK(cs_main);
        if (pindex->nChainWork < m_chain.Tip()->nChainWork) {
            // Nothing to do, this block is not at the tip.
            return true;
        }
        if (m_chain.Tip()->nChainWork > nLastPreciousChainwork) {
            // The chain has been extended since the last call, reset the counter.
            nBlockReverseSequenceId = -1;
        }
        nLastPreciousChainwork = m_chain.Tip()->nChainWork;
        setBlockIndexCandidates.erase(pindex);
        pindex->nSequenceId = nBlockReverseSequenceId;
        if (nBlockReverseSequenceId > std::numeric_limits<int32_t>::min()) {
            // We can't keep reducing the counter if somebody really wants to
            // call preciousblock 2**31-1 times on the same set of tips...
            nBlockReverseSequenceId--;
        }
        if (pindex->IsValid(BLOCK_VALID_TRANSACTIONS) && pindex->HaveTxsDownloaded()) {
            setBlockIndexCandidates.insert(pindex);
            PruneBlockIndexCandidates();
        }
    }

    return ActivateBestChain(state, std::shared_ptr<const CBlock>());
}

bool Chainstate::InvalidateBlock(BlockValidationState& state, CBlockIndex* pindex)
{
    AssertLockNotHeld(m_chainstate_mutex);
    AssertLockNotHeld(::cs_main);

    // Genesis block can't be invalidated
    assert(pindex);
    if (pindex->nHeight == 0) return false;

    CBlockIndex* to_mark_failed = pindex;
    bool pindex_was_in_chain = false;
    int disconnected = 0;

    // We do not allow ActivateBestChain() to run while InvalidateBlock() is
    // running, as that could cause the tip to change while we disconnect
    // blocks.
    LOCK(m_chainstate_mutex);

    // We'll be acquiring and releasing cs_main below, to allow the validation
    // callbacks to run. However, we should keep the block index in a
    // consistent state as we disconnect blocks -- in particular we need to
    // add equal-work blocks to setBlockIndexCandidates as we disconnect.
    // To avoid walking the block index repeatedly in search of candidates,
    // build a map once so that we can look up candidate blocks by chain
    // work as we go.
    std::multimap<const arith_uint256, CBlockIndex *> candidate_blocks_by_work;

    {
        LOCK(cs_main);
        for (auto& entry : m_blockman.m_block_index) {
            CBlockIndex* candidate = &entry.second;
            // We don't need to put anything in our active chain into the
            // multimap, because those candidates will be found and considered
            // as we disconnect.
            // Instead, consider only non-active-chain blocks that have at
            // least as much work as where we expect the new tip to end up.
            if (!m_chain.Contains(candidate) &&
                    !CBlockIndexWorkComparator()(candidate, pindex->pprev) &&
                    candidate->IsValid(BLOCK_VALID_TRANSACTIONS) &&
                    candidate->HaveTxsDownloaded()) {
                candidate_blocks_by_work.insert(std::make_pair(candidate->nChainWork, candidate));
            }
        }
    }

    // Disconnect (descendants of) pindex, and mark them invalid.
    while (true) {
        if (ShutdownRequested()) break;

        // Make sure the queue of validation callbacks doesn't grow unboundedly.
        LimitValidationInterfaceQueue();

        LOCK(cs_main);
        // Lock for as long as disconnectpool is in scope to make sure MaybeUpdateMempoolForReorg is
        // called after DisconnectTip without unlocking in between
        LOCK(MempoolMutex());
        if (!m_chain.Contains(pindex)) break;
        pindex_was_in_chain = true;
        CBlockIndex *invalid_walk_tip = m_chain.Tip();

        // ActivateBestChain considers blocks already in m_chain
        // unconditionally valid already, so force disconnect away from it.
        DisconnectedBlockTransactions disconnectpool;
        bool ret = DisconnectTip(state, &disconnectpool);
        // DisconnectTip will add transactions to disconnectpool.
        // Adjust the mempool to be consistent with the new tip, adding
        // transactions back to the mempool if disconnecting was successful,
        // and we're not doing a very deep invalidation (in which case
        // keeping the mempool up to date is probably futile anyway).
        MaybeUpdateMempoolForReorg(disconnectpool, /* fAddToMempool = */ (++disconnected <= 10) && ret);
        if (!ret) return false;
        assert(invalid_walk_tip->pprev == m_chain.Tip());

        // We immediately mark the disconnected blocks as invalid.
        // This prevents a case where pruned nodes may fail to invalidateblock
        // and be left unable to start as they have no tip candidates (as there
        // are no blocks that meet the "have data and are not invalid per
        // nStatus" criteria for inclusion in setBlockIndexCandidates).
        invalid_walk_tip->nStatus |= BLOCK_FAILED_VALID;
        m_blockman.m_dirty_blockindex.insert(invalid_walk_tip);
        setBlockIndexCandidates.erase(invalid_walk_tip);
        setBlockIndexCandidates.insert(invalid_walk_tip->pprev);
        if (invalid_walk_tip->pprev == to_mark_failed && (to_mark_failed->nStatus & BLOCK_FAILED_VALID)) {
            // We only want to mark the last disconnected block as BLOCK_FAILED_VALID; its children
            // need to be BLOCK_FAILED_CHILD instead.
            to_mark_failed->nStatus = (to_mark_failed->nStatus ^ BLOCK_FAILED_VALID) | BLOCK_FAILED_CHILD;
            m_blockman.m_dirty_blockindex.insert(to_mark_failed);
        }

        // Add any equal or more work headers to setBlockIndexCandidates
        auto candidate_it = candidate_blocks_by_work.lower_bound(invalid_walk_tip->pprev->nChainWork);
        while (candidate_it != candidate_blocks_by_work.end()) {
            if (!CBlockIndexWorkComparator()(candidate_it->second, invalid_walk_tip->pprev)) {
                setBlockIndexCandidates.insert(candidate_it->second);
                candidate_it = candidate_blocks_by_work.erase(candidate_it);
            } else {
                ++candidate_it;
            }
        }

        // Track the last disconnected block, so we can correct its BLOCK_FAILED_CHILD status in future
        // iterations, or, if it's the last one, call InvalidChainFound on it.
        to_mark_failed = invalid_walk_tip;
    }

    CheckBlockIndex();

    {
        LOCK(cs_main);
        if (m_chain.Contains(to_mark_failed)) {
            // If the to-be-marked invalid block is in the active chain, something is interfering and we can't proceed.
            return false;
        }

        // Mark pindex (or the last disconnected block) as invalid, even when it never was in the main chain
        to_mark_failed->nStatus |= BLOCK_FAILED_VALID;
        m_blockman.m_dirty_blockindex.insert(to_mark_failed);
        setBlockIndexCandidates.erase(to_mark_failed);
        m_chainman.m_failed_blocks.insert(to_mark_failed);

        // If any new blocks somehow arrived while we were disconnecting
        // (above), then the pre-calculation of what should go into
        // setBlockIndexCandidates may have missed entries. This would
        // technically be an inconsistency in the block index, but if we clean
        // it up here, this should be an essentially unobservable error.
        // Loop back over all block index entries and add any missing entries
        // to setBlockIndexCandidates.
        for (auto& [_, block_index] : m_blockman.m_block_index) {
            if (block_index.IsValid(BLOCK_VALID_TRANSACTIONS) && block_index.HaveTxsDownloaded() && !setBlockIndexCandidates.value_comp()(&block_index, m_chain.Tip())) {
                setBlockIndexCandidates.insert(&block_index);
            }
        }

        InvalidChainFound(to_mark_failed);
    }

    // Only notify about a new block tip if the active chain was modified.
    if (pindex_was_in_chain) {
        uiInterface.NotifyBlockTip(GetSynchronizationState(IsInitialBlockDownload()), to_mark_failed->pprev);
    }
    return true;
}

void Chainstate::ResetBlockFailureFlags(CBlockIndex *pindex) {
    AssertLockHeld(cs_main);

    int nHeight = pindex->nHeight;

    // Remove the invalidity flag from this block and all its descendants.
    for (auto& [_, block_index] : m_blockman.m_block_index) {
        if (!block_index.IsValid() && block_index.GetAncestor(nHeight) == pindex) {
            block_index.nStatus &= ~BLOCK_FAILED_MASK;
            m_blockman.m_dirty_blockindex.insert(&block_index);
            if (block_index.IsValid(BLOCK_VALID_TRANSACTIONS) && block_index.HaveTxsDownloaded() && setBlockIndexCandidates.value_comp()(m_chain.Tip(), &block_index)) {
                setBlockIndexCandidates.insert(&block_index);
            }
            if (&block_index == m_chainman.m_best_invalid) {
                // Reset invalid block marker if it was pointing to one of those.
                m_chainman.m_best_invalid = nullptr;
            }
            m_chainman.m_failed_blocks.erase(&block_index);
        }
    }

    // Remove the invalidity flag from all ancestors too.
    while (pindex != nullptr) {
        if (pindex->nStatus & BLOCK_FAILED_MASK) {
            pindex->nStatus &= ~BLOCK_FAILED_MASK;
            m_blockman.m_dirty_blockindex.insert(pindex);
            m_chainman.m_failed_blocks.erase(pindex);
        }
        pindex = pindex->pprev;
    }
}

/** Mark a block as having its data received and checked (up to BLOCK_VALID_TRANSACTIONS). */
void Chainstate::ReceivedBlockTransactions(const CBlock& block, CBlockIndex* pindexNew, const FlatFilePos& pos)
{
    AssertLockHeld(cs_main);
    pindexNew->nTx = block.vtx.size();
    pindexNew->nChainTx = 0;
    pindexNew->nFile = pos.nFile;
    pindexNew->nDataPos = pos.nPos;
    pindexNew->nUndoPos = 0;
    pindexNew->nStatus |= BLOCK_HAVE_DATA;
    if (DeploymentActiveAt(*pindexNew, m_chainman, Consensus::DEPLOYMENT_SEGWIT)) {
        pindexNew->nStatus |= BLOCK_OPT_WITNESS;
    }
    pindexNew->RaiseValidity(BLOCK_VALID_TRANSACTIONS);
    m_blockman.m_dirty_blockindex.insert(pindexNew);

    if (pindexNew->pprev == nullptr || pindexNew->pprev->HaveTxsDownloaded()) {
        // If pindexNew is the genesis block or all parents are BLOCK_VALID_TRANSACTIONS.
        std::deque<CBlockIndex*> queue;
        queue.push_back(pindexNew);

        // Recursively process any descendant blocks that now may be eligible to be connected.
        while (!queue.empty()) {
            CBlockIndex *pindex = queue.front();
            queue.pop_front();
            pindex->nChainTx = (pindex->pprev ? pindex->pprev->nChainTx : 0) + pindex->nTx;
            pindex->nSequenceId = nBlockSequenceId++;
            if (m_chain.Tip() == nullptr || !setBlockIndexCandidates.value_comp()(pindex, m_chain.Tip())) {
                setBlockIndexCandidates.insert(pindex);
            }
            std::pair<std::multimap<CBlockIndex*, CBlockIndex*>::iterator, std::multimap<CBlockIndex*, CBlockIndex*>::iterator> range = m_blockman.m_blocks_unlinked.equal_range(pindex);
            while (range.first != range.second) {
                std::multimap<CBlockIndex*, CBlockIndex*>::iterator it = range.first;
                queue.push_back(it->second);
                range.first++;
                m_blockman.m_blocks_unlinked.erase(it);
            }
        }
    } else {
        if (pindexNew->pprev && pindexNew->pprev->IsValid(BLOCK_VALID_TREE)) {
            m_blockman.m_blocks_unlinked.insert(std::make_pair(pindexNew->pprev, pindexNew));
        }
    }
}

static bool CheckBlockHeader(const CBlockHeader& block, BlockValidationState& state, const Consensus::Params& consensusParams, bool fCheckPOW = true)
{
    // Check proof of work matches claimed amount
    if (fCheckPOW && !CheckProofOfWork(block, consensusParams))
        return state.Invalid(BlockValidationResult::BLOCK_INVALID_HEADER, "high-hash", "proof of work failed");

    return true;
}

bool CheckBlock(const CBlock& block, BlockValidationState& state, const Consensus::Params& consensusParams, bool fCheckPOW, bool fCheckMerkleRoot)
{
    // These are checks that are independent of context.

    if (block.fChecked)
        return true;

    // Check that the header is valid (particularly PoW).  This is mostly
    // redundant with the call in AcceptBlockHeader.
    if (!CheckBlockHeader(block, state, consensusParams, fCheckPOW))
        return false;

    // Signet only: check block solution
    if (consensusParams.signet_blocks && fCheckPOW && !CheckSignetBlockSolution(block, consensusParams)) {
        return state.Invalid(BlockValidationResult::BLOCK_CONSENSUS, "bad-signet-blksig", "signet block signature validation failure");
    }

    // Check the merkle root.
    if (fCheckMerkleRoot) {
        bool mutated;
        uint256 hashMerkleRoot2 = BlockMerkleRoot(block, &mutated);
        if (block.hashMerkleRoot != hashMerkleRoot2)
            return state.Invalid(BlockValidationResult::BLOCK_MUTATED, "bad-txnmrklroot", "hashMerkleRoot mismatch");

        // Check for merkle tree malleability (CVE-2012-2459): repeating sequences
        // of transactions in a block without affecting the merkle root of a block,
        // while still invalidating it.
        if (mutated)
            return state.Invalid(BlockValidationResult::BLOCK_MUTATED, "bad-txns-duplicate", "duplicate transaction");
    }

    // All potential-corruption validation must be done before we do any
    // transaction validation, as otherwise we may mark the header as invalid
    // because we receive the wrong transactions for it.
    // Note that witness malleability is checked in ContextualCheckBlock, so no
    // checks that use witness data may be performed here.

    // Size limits
    if (block.vtx.empty() || block.vtx.size() * WITNESS_SCALE_FACTOR > MAX_BLOCK_WEIGHT || ::GetSerializeSize(block, PROTOCOL_VERSION | SERIALIZE_TRANSACTION_NO_WITNESS) * WITNESS_SCALE_FACTOR > MAX_BLOCK_WEIGHT)
        return state.Invalid(BlockValidationResult::BLOCK_CONSENSUS, "bad-blk-length", "size limits failed");

    // First transaction must be coinbase, the rest must not be
    if (block.vtx.empty() || !block.vtx[0]->IsCoinBase())
        return state.Invalid(BlockValidationResult::BLOCK_CONSENSUS, "bad-cb-missing", "first tx is not coinbase");
    for (unsigned int i = 1; i < block.vtx.size(); i++)
        if (block.vtx[i]->IsCoinBase())
            return state.Invalid(BlockValidationResult::BLOCK_CONSENSUS, "bad-cb-multiple", "more than one coinbase");

    // Check transactions
    // Must check for duplicate inputs (see CVE-2018-17144)
    for (const auto& tx : block.vtx) {
        TxValidationState tx_state;
        if (!CheckTransaction(*tx, tx_state)) {
            // CheckBlock() does context-free validation checks. The only
            // possible failures are consensus failures.
            assert(tx_state.GetResult() == TxValidationResult::TX_CONSENSUS);
            return state.Invalid(BlockValidationResult::BLOCK_CONSENSUS, tx_state.GetRejectReason(),
                                 strprintf("Transaction check failed (tx hash %s) %s", tx->GetHash().ToString(), tx_state.GetDebugMessage()));
        }
    }
    unsigned int nSigOps = 0;
    for (const auto& tx : block.vtx)
    {
        nSigOps += GetLegacySigOpCount(*tx);
    }
    if (nSigOps * WITNESS_SCALE_FACTOR > MAX_BLOCK_SIGOPS_COST)
        return state.Invalid(BlockValidationResult::BLOCK_CONSENSUS, "bad-blk-sigops", "out-of-bounds SigOpCount");

    if (fCheckPOW && fCheckMerkleRoot)
        block.fChecked = true;

    return true;
}

void ChainstateManager::UpdateUncommittedBlockStructures(CBlock& block, const CBlockIndex* pindexPrev) const
{
    int commitpos = GetWitnessCommitmentIndex(block);
    static const std::vector<unsigned char> nonce(32, 0x00);
    if (commitpos != NO_WITNESS_COMMITMENT && DeploymentActiveAfter(pindexPrev, *this, Consensus::DEPLOYMENT_SEGWIT) && !block.vtx[0]->HasWitness()) {
        CMutableTransaction tx(*block.vtx[0]);
        tx.vin[0].scriptWitness.stack.resize(1);
        tx.vin[0].scriptWitness.stack[0] = nonce;
        block.vtx[0] = MakeTransactionRef(std::move(tx));
    }
}

std::vector<unsigned char> ChainstateManager::GenerateCoinbaseCommitment(CBlock& block, const CBlockIndex* pindexPrev) const
{
    std::vector<unsigned char> commitment;
    int commitpos = GetWitnessCommitmentIndex(block);
    std::vector<unsigned char> ret(32, 0x00);
    if (commitpos == NO_WITNESS_COMMITMENT) {
        uint256 witnessroot = BlockWitnessMerkleRoot(block, nullptr);
        CHash256().Write(witnessroot).Write(ret).Finalize(witnessroot);
        CTxOut out;
        out.nValue = 0;
        out.scriptPubKey.resize(MINIMUM_WITNESS_COMMITMENT);
        out.scriptPubKey[0] = OP_RETURN;
        out.scriptPubKey[1] = 0x24;
        out.scriptPubKey[2] = 0xaa;
        out.scriptPubKey[3] = 0x21;
        out.scriptPubKey[4] = 0xa9;
        out.scriptPubKey[5] = 0xed;
        memcpy(&out.scriptPubKey[6], witnessroot.begin(), 32);
        commitment = std::vector<unsigned char>(out.scriptPubKey.begin(), out.scriptPubKey.end());
        CMutableTransaction tx(*block.vtx[0]);
        tx.vout.push_back(out);
        block.vtx[0] = MakeTransactionRef(std::move(tx));
    }
    UpdateUncommittedBlockStructures(block, pindexPrev);
    return commitment;
}

bool HasValidProofOfWork(const std::vector<CBlockHeader>& headers, const Consensus::Params& consensusParams)
{
    return std::all_of(headers.cbegin(), headers.cend(),
            [&](const auto& header) { return CheckProofOfWork(header, consensusParams);});
}

arith_uint256 CalculateHeadersWork(const std::vector<CBlockHeader>& headers)
{
    arith_uint256 total_work{0};
    for (const CBlockHeader& header : headers) {
        CBlockIndex dummy(header);
        total_work += GetBlockProof(dummy);
    }
    return total_work;
}

/** Context-dependent validity checks.
 *  By "context", we mean only the previous block headers, but not the UTXO
 *  set; UTXO-related validity checks are done in ConnectBlock().
 *  NOTE: This function is not currently invoked by ConnectBlock(), so we
 *  should consider upgrade issues if we change which consensus rules are
 *  enforced in this function (eg by adding a new consensus rule). See comment
 *  in ConnectBlock().
 *  Note that -reindex-chainstate skips the validation that happens here!
 */
static bool ContextualCheckBlockHeader(const CBlockHeader& block, BlockValidationState& state, BlockManager& blockman, const ChainstateManager& chainman, const CBlockIndex* pindexPrev, NodeClock::time_point now, const bool fCheckBits) EXCLUSIVE_LOCKS_REQUIRED(::cs_main)
{
    AssertLockHeld(::cs_main);
    assert(pindexPrev != nullptr);
    const int nHeight = pindexPrev->nHeight + 1;

    /* Verify Xaya's requirement that the main block header must have zero bits
       (the difficulty is in the powdata instead).  */
    if (block.nBits != 0)
        return state.Invalid(BlockValidationResult::BLOCK_INVALID_HEADER,
                             "nonzero-bits",
                             "block header has non-zero bit");

    // Check proof of work
    const Consensus::Params& consensusParams = chainman.GetConsensus();
    if (fCheckBits && block.pow.getBits() != GetNextWorkRequired(block.pow.getCoreAlgo(), pindexPrev, consensusParams))
        return state.Invalid(BlockValidationResult::BLOCK_INVALID_HEADER, "bad-diffbits", "incorrect proof of work");

    // Check against checkpoints
    if (chainman.m_options.checkpoints_enabled) {
        // Don't accept any forks from the main chain prior to last checkpoint.
        // GetLastCheckpoint finds the last checkpoint in MapCheckpoints that's in our
        // BlockIndex().
        const CBlockIndex* pcheckpoint = blockman.GetLastCheckpoint(chainman.GetParams().Checkpoints());
        if (pcheckpoint && nHeight < pcheckpoint->nHeight) {
            LogPrintf("ERROR: %s: forked chain older than last checkpoint (height %d)\n", __func__, nHeight);
            return state.Invalid(BlockValidationResult::BLOCK_CHECKPOINT, "bad-fork-prior-to-checkpoint");
        }
    }

    // Check timestamp against prev
    if (block.GetBlockTime() <= pindexPrev->GetMedianTimePast())
        return state.Invalid(BlockValidationResult::BLOCK_INVALID_HEADER, "time-too-old", "block's timestamp is too early");

    // Check timestamp
    if (block.Time() > now + std::chrono::seconds{MAX_FUTURE_BLOCK_TIME}) {
        return state.Invalid(BlockValidationResult::BLOCK_TIME_FUTURE, "time-too-new", "block timestamp too far in the future");
    }

    // Reject blocks with outdated version
    if ((block.nVersion < 2 && DeploymentActiveAfter(pindexPrev, chainman, Consensus::DEPLOYMENT_HEIGHTINCB)) ||
        (block.nVersion < 3 && DeploymentActiveAfter(pindexPrev, chainman, Consensus::DEPLOYMENT_DERSIG)) ||
        (block.nVersion < 4 && DeploymentActiveAfter(pindexPrev, chainman, Consensus::DEPLOYMENT_CLTV))) {
            return state.Invalid(BlockValidationResult::BLOCK_INVALID_HEADER, strprintf("bad-version(0x%08x)", block.nVersion),
                                 strprintf("rejected nVersion=0x%08x block", block.nVersion));
    }

    return true;
}

/** NOTE: This function is not currently invoked by ConnectBlock(), so we
 *  should consider upgrade issues if we change which consensus rules are
 *  enforced in this function (eg by adding a new consensus rule). See comment
 *  in ConnectBlock().
 *  Note that -reindex-chainstate skips the validation that happens here!
 */
static bool ContextualCheckBlock(const CBlock& block, BlockValidationState& state, const ChainstateManager& chainman, const CBlockIndex* pindexPrev)
{
    const int nHeight = pindexPrev == nullptr ? 0 : pindexPrev->nHeight + 1;

    // Enforce BIP113 (Median Time Past).
    bool enforce_locktime_median_time_past{false};
    if (DeploymentActiveAfter(pindexPrev, chainman, Consensus::DEPLOYMENT_CSV)) {
        assert(pindexPrev != nullptr);
        enforce_locktime_median_time_past = true;
    }

    const int64_t nLockTimeCutoff{enforce_locktime_median_time_past ?
                                      pindexPrev->GetMedianTimePast() :
                                      block.GetBlockTime()};

    // Check that all transactions are finalized
    for (const auto& tx : block.vtx) {
        if (!IsFinalTx(*tx, nHeight, nLockTimeCutoff)) {
            return state.Invalid(BlockValidationResult::BLOCK_CONSENSUS, "bad-txns-nonfinal", "non-final transaction");
        }
    }

    // Enforce rule that the coinbase starts with serialized block height
    if (DeploymentActiveAfter(pindexPrev, chainman, Consensus::DEPLOYMENT_HEIGHTINCB))
    {
        CScript expect = CScript() << nHeight;
        if (block.vtx[0]->vin[0].scriptSig.size() < expect.size() ||
            !std::equal(expect.begin(), expect.end(), block.vtx[0]->vin[0].scriptSig.begin())) {
            return state.Invalid(BlockValidationResult::BLOCK_CONSENSUS, "bad-cb-height", "block height mismatch in coinbase");
        }
    }

    // Validation for witness commitments.
    // * We compute the witness hash (which is the hash including witnesses) of all the block's transactions, except the
    //   coinbase (where 0x0000....0000 is used instead).
    // * The coinbase scriptWitness is a stack of a single 32-byte vector, containing a witness reserved value (unconstrained).
    // * We build a merkle tree with all those witness hashes as leaves (similar to the hashMerkleRoot in the block header).
    // * There must be at least one output whose scriptPubKey is a single 36-byte push, the first 4 bytes of which are
    //   {0xaa, 0x21, 0xa9, 0xed}, and the following 32 bytes are SHA256^2(witness root, witness reserved value). In case there are
    //   multiple, the last one is used.
    bool fHaveWitness = false;
    if (DeploymentActiveAfter(pindexPrev, chainman, Consensus::DEPLOYMENT_SEGWIT)) {
        int commitpos = GetWitnessCommitmentIndex(block);
        if (commitpos != NO_WITNESS_COMMITMENT) {
            bool malleated = false;
            uint256 hashWitness = BlockWitnessMerkleRoot(block, &malleated);
            // The malleation check is ignored; as the transaction tree itself
            // already does not permit it, it is impossible to trigger in the
            // witness tree.
            if (block.vtx[0]->vin[0].scriptWitness.stack.size() != 1 || block.vtx[0]->vin[0].scriptWitness.stack[0].size() != 32) {
                return state.Invalid(BlockValidationResult::BLOCK_MUTATED, "bad-witness-nonce-size", strprintf("%s : invalid witness reserved value size", __func__));
            }
            CHash256().Write(hashWitness).Write(block.vtx[0]->vin[0].scriptWitness.stack[0]).Finalize(hashWitness);
            if (memcmp(hashWitness.begin(), &block.vtx[0]->vout[commitpos].scriptPubKey[6], 32)) {
                return state.Invalid(BlockValidationResult::BLOCK_MUTATED, "bad-witness-merkle-match", strprintf("%s : witness merkle commitment mismatch", __func__));
            }
            fHaveWitness = true;
        }
    }

    // No witness data is allowed in blocks that don't commit to witness data, as this would otherwise leave room for spam
    if (!fHaveWitness) {
      for (const auto& tx : block.vtx) {
            if (tx->HasWitness()) {
                return state.Invalid(BlockValidationResult::BLOCK_MUTATED, "unexpected-witness", strprintf("%s : unexpected witness data found", __func__));
            }
        }
    }

    // After the coinbase witness reserved value and commitment are verified,
    // we can check if the block weight passes (before we've checked the
    // coinbase witness, it would be possible for the weight to be too
    // large by filling up the coinbase witness, which doesn't change
    // the block hash, so we couldn't mark the block as permanently
    // failed).
    if (GetBlockWeight(block) > MAX_BLOCK_WEIGHT) {
        return state.Invalid(BlockValidationResult::BLOCK_CONSENSUS, "bad-blk-weight", strprintf("%s : weight limit failed", __func__));
    }

    return true;
}

bool ChainstateManager::AcceptBlockHeader(const CBlockHeader& block, BlockValidationState& state, CBlockIndex** ppindex, bool min_pow_checked)
{
    AssertLockHeld(cs_main);

    // Check for duplicate
    uint256 hash = block.GetHash();
    BlockMap::iterator miSelf{m_blockman.m_block_index.find(hash)};
    if (hash != GetConsensus().hashGenesisBlock) {
        if (miSelf != m_blockman.m_block_index.end()) {
            // Block header is already known.
            CBlockIndex* pindex = &(miSelf->second);
            if (ppindex)
                *ppindex = pindex;
            if (pindex->nStatus & BLOCK_FAILED_MASK) {
                LogPrint(BCLog::VALIDATION, "%s: block %s is marked invalid\n", __func__, hash.ToString());
                return state.Invalid(BlockValidationResult::BLOCK_CACHED_INVALID, "duplicate");
            }
            return true;
        }

        if (!CheckBlockHeader(block, state, GetConsensus())) {
            LogPrint(BCLog::VALIDATION, "%s: Consensus::CheckBlockHeader: %s, %s\n", __func__, hash.ToString(), state.ToString());
            return false;
        }

        // Get prev block index
        CBlockIndex* pindexPrev = nullptr;
        BlockMap::iterator mi{m_blockman.m_block_index.find(block.hashPrevBlock)};
        if (mi == m_blockman.m_block_index.end()) {
            LogPrint(BCLog::VALIDATION, "header %s has prev block not found: %s\n", hash.ToString(), block.hashPrevBlock.ToString());
            return state.Invalid(BlockValidationResult::BLOCK_MISSING_PREV, "prev-blk-not-found");
        }
        pindexPrev = &((*mi).second);
        if (pindexPrev->nStatus & BLOCK_FAILED_MASK) {
            LogPrint(BCLog::VALIDATION, "header %s has prev block invalid: %s\n", hash.ToString(), block.hashPrevBlock.ToString());
            return state.Invalid(BlockValidationResult::BLOCK_INVALID_PREV, "bad-prevblk");
        }
        if (!ContextualCheckBlockHeader(block, state, m_blockman, *this, pindexPrev, m_options.adjusted_time_callback(), true)) {
            LogPrint(BCLog::VALIDATION, "%s: Consensus::ContextualCheckBlockHeader: %s, %s\n", __func__, hash.ToString(), state.ToString());
            return false;
        }

        /* Determine if this block descends from any block which has been found
         * invalid (m_failed_blocks), then mark pindexPrev and any blocks between
         * them as failed. For example:
         *
         *                D3
         *              /
         *      B2 - C2
         *    /         \
         *  A             D2 - E2 - F2
         *    \
         *      B1 - C1 - D1 - E1
         *
         * In the case that we attempted to reorg from E1 to F2, only to find
         * C2 to be invalid, we would mark D2, E2, and F2 as BLOCK_FAILED_CHILD
         * but NOT D3 (it was not in any of our candidate sets at the time).
         *
         * In any case D3 will also be marked as BLOCK_FAILED_CHILD at restart
         * in LoadBlockIndex.
         */
        if (!pindexPrev->IsValid(BLOCK_VALID_SCRIPTS)) {
            // The above does not mean "invalid": it checks if the previous block
            // hasn't been validated up to BLOCK_VALID_SCRIPTS. This is a performance
            // optimization, in the common case of adding a new block to the tip,
            // we don't need to iterate over the failed blocks list.
            for (const CBlockIndex* failedit : m_failed_blocks) {
                if (pindexPrev->GetAncestor(failedit->nHeight) == failedit) {
                    assert(failedit->nStatus & BLOCK_FAILED_VALID);
                    CBlockIndex* invalid_walk = pindexPrev;
                    while (invalid_walk != failedit) {
                        invalid_walk->nStatus |= BLOCK_FAILED_CHILD;
                        m_blockman.m_dirty_blockindex.insert(invalid_walk);
                        invalid_walk = invalid_walk->pprev;
                    }
                    LogPrint(BCLog::VALIDATION, "header %s has prev block invalid: %s\n", hash.ToString(), block.hashPrevBlock.ToString());
                    return state.Invalid(BlockValidationResult::BLOCK_INVALID_PREV, "bad-prevblk");
                }
            }
        }
    }
    if (!min_pow_checked) {
        LogPrint(BCLog::VALIDATION, "%s: not adding new block header %s, missing anti-dos proof-of-work validation\n", __func__, hash.ToString());
        return state.Invalid(BlockValidationResult::BLOCK_HEADER_LOW_WORK, "too-little-chainwork");
    }
    CBlockIndex* pindex{m_blockman.AddToBlockIndex(block, m_best_header)};

    if (ppindex)
        *ppindex = pindex;

    return true;
}

// Exposed wrapper for AcceptBlockHeader
bool ChainstateManager::ProcessNewBlockHeaders(const std::vector<CBlockHeader>& headers, bool min_pow_checked, BlockValidationState& state, const CBlockIndex** ppindex)
{
    AssertLockNotHeld(cs_main);
    {
        LOCK(cs_main);
        for (const CBlockHeader& header : headers) {
            CBlockIndex *pindex = nullptr; // Use a temp pindex instead of ppindex to avoid a const_cast
            bool accepted{AcceptBlockHeader(header, state, &pindex, min_pow_checked)};
            ActiveChainstate().CheckBlockIndex();

            if (!accepted) {
                return false;
            }
            if (ppindex) {
                *ppindex = pindex;
            }
        }
    }
    if (NotifyHeaderTip(ActiveChainstate())) {
        if (ActiveChainstate().IsInitialBlockDownload() && ppindex && *ppindex) {
            const CBlockIndex& last_accepted{**ppindex};
            const int64_t blocks_left{(GetTime() - last_accepted.GetBlockTime()) / Ticks<std::chrono::seconds>(AvgTargetSpacing(GetConsensus(), (*ppindex)->nHeight))};
            const double progress{100.0 * last_accepted.nHeight / (last_accepted.nHeight + blocks_left)};
            LogPrintf("Synchronizing blockheaders, height: %d (~%.2f%%)\n", last_accepted.nHeight, progress);
        }
    }
    return true;
}

void ChainstateManager::ReportHeadersPresync(const arith_uint256& work, int64_t height, int64_t timestamp)
{
    AssertLockNotHeld(cs_main);
    const auto& chainstate = ActiveChainstate();
    {
        LOCK(cs_main);
        // Don't report headers presync progress if we already have a post-minchainwork header chain.
        // This means we lose reporting for potentially legitimate, but unlikely, deep reorgs, but
        // prevent attackers that spam low-work headers from filling our logs.
        if (m_best_header->nChainWork >= UintToArith256(GetConsensus().nMinimumChainWork)) return;
        // Rate limit headers presync updates to 4 per second, as these are not subject to DoS
        // protection.
        auto now = std::chrono::steady_clock::now();
        if (now < m_last_presync_update + std::chrono::milliseconds{250}) return;
        m_last_presync_update = now;
    }
    bool initial_download = chainstate.IsInitialBlockDownload();
    uiInterface.NotifyHeaderTip(GetSynchronizationState(initial_download), height, timestamp, /*presync=*/true);
    if (initial_download) {
        const int64_t blocks_left{(GetTime() - timestamp) / Ticks<std::chrono::seconds>(AvgTargetSpacing(GetConsensus(), height))};
        const double progress{100.0 * height / (height + blocks_left)};
        LogPrintf("Pre-synchronizing blockheaders, height: %d (~%.2f%%)\n", height, progress);
    }
}

/** Store block on disk. If dbp is non-nullptr, the file is known to already reside on disk */
bool Chainstate::AcceptBlock(const std::shared_ptr<const CBlock>& pblock, BlockValidationState& state, CBlockIndex** ppindex, bool fRequested, const FlatFilePos* dbp, bool* fNewBlock, bool min_pow_checked)
{
    const CBlock& block = *pblock;

    if (fNewBlock) *fNewBlock = false;
    AssertLockHeld(cs_main);

    CBlockIndex *pindexDummy = nullptr;
    CBlockIndex *&pindex = ppindex ? *ppindex : pindexDummy;

    bool accepted_header{m_chainman.AcceptBlockHeader(block, state, &pindex, min_pow_checked)};
    CheckBlockIndex();

    if (!accepted_header)
        return false;

    // Try to process all requested blocks that we don't have, but only
    // process an unrequested block if it's new and has enough work to
    // advance our tip, and isn't too many blocks ahead.
    bool fAlreadyHave = pindex->nStatus & BLOCK_HAVE_DATA;
    bool fHasMoreOrSameWork = (m_chain.Tip() ? pindex->nChainWork >= m_chain.Tip()->nChainWork : true);
    // Blocks that are too out-of-order needlessly limit the effectiveness of
    // pruning, because pruning will not delete block files that contain any
    // blocks which are too close in height to the tip.  Apply this test
    // regardless of whether pruning is enabled; it should generally be safe to
    // not process unrequested blocks.
    bool fTooFarAhead{pindex->nHeight > m_chain.Height() + int(MIN_BLOCKS_TO_KEEP)};

    // TODO: Decouple this function from the block download logic by removing fRequested
    // This requires some new chain data structure to efficiently look up if a
    // block is in a chain leading to a candidate for best tip, despite not
    // being such a candidate itself.
    // Note that this would break the getblockfrompeer RPC

    // TODO: deal better with return value and error conditions for duplicate
    // and unrequested blocks.
    if (fAlreadyHave) return true;
    if (!fRequested) {  // If we didn't ask for it:
        if (pindex->nTx != 0) return true;    // This is a previously-processed block that was pruned
        if (!fHasMoreOrSameWork) return true; // Don't process less-work chains
        if (fTooFarAhead) return true;        // Block height is too high

        // Protect against DoS attacks from low-work chains.
        // If our tip is behind, a peer could try to send us
        // low-work blocks on a fake chain that we would never
        // request; don't process these.
        if (pindex->nChainWork < m_chainman.MinimumChainWork()) return true;
    }

    const CChainParams& params{m_chainman.GetParams()};

    if (!CheckBlock(block, state, params.GetConsensus()) ||
        !ContextualCheckBlock(block, state, m_chainman, pindex->pprev)) {
        if (state.IsInvalid() && state.GetResult() != BlockValidationResult::BLOCK_MUTATED) {
            pindex->nStatus |= BLOCK_FAILED_VALID;
            m_blockman.m_dirty_blockindex.insert(pindex);
        }
        return error("%s: %s", __func__, state.ToString());
    }

    // Header is valid/has work, merkle tree and segwit merkle tree are good...RELAY NOW
    // (but if it does not build on our best tip, let the SendMessages loop relay it)
    if (!IsInitialBlockDownload() && m_chain.Tip() == pindex->pprev)
        GetMainSignals().NewPoWValidBlock(pindex, pblock);

    // Write block to history file
    if (fNewBlock) *fNewBlock = true;
    try {
        FlatFilePos blockPos{m_blockman.SaveBlockToDisk(block, pindex->nHeight, m_chain, params, dbp)};
        if (blockPos.IsNull()) {
            state.Error(strprintf("%s: Failed to find position to write new block to disk", __func__));
            return false;
        }
        ReceivedBlockTransactions(block, pindex, blockPos);
    } catch (const std::runtime_error& e) {
        return AbortNode(state, std::string("System error: ") + e.what());
    }

    FlushStateToDisk(state, FlushStateMode::NONE);

    CheckBlockIndex();

    return true;
}

bool ChainstateManager::ProcessNewBlock(const std::shared_ptr<const CBlock>& block, bool force_processing, bool min_pow_checked, bool* new_block)
{
    AssertLockNotHeld(cs_main);

    {
        CBlockIndex *pindex = nullptr;
        if (new_block) *new_block = false;
        BlockValidationState state;

        // CheckBlock() does not support multi-threaded block validation because CBlock::fChecked can cause data race.
        // Therefore, the following critical section must include the CheckBlock() call as well.
        LOCK(cs_main);

        // Skipping AcceptBlock() for CheckBlock() failures means that we will never mark a block as invalid if
        // CheckBlock() fails.  This is protective against consensus failure if there are any unknown forms of block
        // malleability that cause CheckBlock() to fail; see e.g. CVE-2012-2459 and
        // https://lists.linuxfoundation.org/pipermail/bitcoin-dev/2019-February/016697.html.  Because CheckBlock() is
        // not very expensive, the anti-DoS benefits of caching failure (of a definitely-invalid block) are not substantial.
        bool ret = CheckBlock(*block, state, GetConsensus());
        if (ret) {
            // Store to disk
            ret = ActiveChainstate().AcceptBlock(block, state, &pindex, force_processing, nullptr, new_block, min_pow_checked);
        }
        if (!ret) {
            GetMainSignals().BlockChecked(*block, state);
            return error("%s: AcceptBlock FAILED (%s)", __func__, state.ToString());
        }
    }

    NotifyHeaderTip(ActiveChainstate());

    BlockValidationState state; // Only used to report errors, not invalidity - ignore it
    if (!ActiveChainstate().ActivateBestChain(state, block)) {
        return error("%s: ActivateBestChain failed (%s)", __func__, state.ToString());
    }

    return true;
}

MempoolAcceptResult ChainstateManager::ProcessTransaction(const CTransactionRef& tx, bool test_accept)
{
    AssertLockHeld(cs_main);
    Chainstate& active_chainstate = ActiveChainstate();
    if (!active_chainstate.GetMempool()) {
        TxValidationState state;
        state.Invalid(TxValidationResult::TX_NO_MEMPOOL, "no-mempool");
        return MempoolAcceptResult::Failure(state);
    }
    auto result = AcceptToMemoryPool(active_chainstate, tx, GetTime(), /*bypass_limits=*/ false, test_accept);
    active_chainstate.GetMempool()->check(active_chainstate.CoinsTip(), active_chainstate.m_chain.Height() + 1);
    return result;
}

bool TestBlockValidity(BlockValidationState& state,
                       const CChainParams& chainparams,
                       Chainstate& chainstate,
                       const CBlock& block,
                       CBlockIndex* pindexPrev,
                       const std::function<NodeClock::time_point()>& adjusted_time_callback,
                       bool fCheckPOW,
                       bool fCheckBits,
                       bool fCheckMerkleRoot)
{
    AssertLockHeld(cs_main);
    assert(pindexPrev && pindexPrev == chainstate.m_chain.Tip());
    CCoinsViewCache viewNew(&chainstate.CoinsTip());
    uint256 block_hash(block.GetHash());
    CBlockIndex indexDummy(block);
    indexDummy.pprev = pindexPrev;
    indexDummy.nHeight = pindexPrev->nHeight + 1;
    indexDummy.phashBlock = &block_hash;

    // NOTE: CheckBlockHeader is called by CheckBlock
    if (!ContextualCheckBlockHeader(block, state, chainstate.m_blockman, chainstate.m_chainman, pindexPrev, adjusted_time_callback(), fCheckBits))
        return error("%s: Consensus::ContextualCheckBlockHeader: %s", __func__, state.ToString());
    if (!CheckBlock(block, state, chainparams.GetConsensus(), fCheckPOW, fCheckMerkleRoot))
        return error("%s: Consensus::CheckBlock: %s", __func__, state.ToString());
    if (!ContextualCheckBlock(block, state, chainstate.m_chainman, pindexPrev))
        return error("%s: Consensus::ContextualCheckBlock: %s", __func__, state.ToString());
    if (!chainstate.ConnectBlock(block, state, &indexDummy, viewNew, true)) {
        return false;
    }
    assert(state.IsValid());

    return true;
}

/* This function is called from the RPC code for pruneblockchain */
void PruneBlockFilesManual(Chainstate& active_chainstate, int nManualPruneHeight)
{
    BlockValidationState state;
    if (!active_chainstate.FlushStateToDisk(
            state, FlushStateMode::NONE, nManualPruneHeight)) {
        LogPrintf("%s: failed to flush state (%s)\n", __func__, state.ToString());
    }
}

void Chainstate::LoadMempool(const fs::path& load_path, FopenFn mockable_fopen_function)
{
    if (!m_mempool) return;
    ::LoadMempool(*m_mempool, load_path, *this, mockable_fopen_function);
    m_mempool->SetLoadTried(!ShutdownRequested());
}

bool Chainstate::LoadChainTip()
{
    AssertLockHeld(cs_main);
    const CCoinsViewCache& coins_cache = CoinsTip();
    assert(!coins_cache.GetBestBlock().IsNull()); // Never called when the coins view is empty
    const CBlockIndex* tip = m_chain.Tip();

    if (tip && tip->GetBlockHash() == coins_cache.GetBestBlock()) {
        return true;
    }

    // Load pointer to end of best chain
    CBlockIndex* pindex = m_blockman.LookupBlockIndex(coins_cache.GetBestBlock());
    if (!pindex) {
        return false;
    }
    m_chain.SetTip(*pindex);
    PruneBlockIndexCandidates();

    tip = m_chain.Tip();
    LogPrintf("Loaded best chain: hashBestChain=%s height=%d date=%s progress=%f\n",
              tip->GetBlockHash().ToString(),
              m_chain.Height(),
              FormatISO8601DateTime(tip->GetBlockTime()),
              GuessVerificationProgress(m_chainman.GetParams().TxData(), tip));
    return true;
}

CVerifyDB::CVerifyDB()
{
    uiInterface.ShowProgress(_("Verifying blocks…").translated, 0, false);
}

CVerifyDB::~CVerifyDB()
{
    uiInterface.ShowProgress("", 100, false);
}

VerifyDBResult CVerifyDB::VerifyDB(
    Chainstate& chainstate,
    const Consensus::Params& consensus_params,
    CCoinsView& coinsview,
    int nCheckLevel, int nCheckDepth)
{
    AssertLockHeld(cs_main);

    if (chainstate.m_chain.Tip() == nullptr || chainstate.m_chain.Tip()->pprev == nullptr) {
        return VerifyDBResult::SUCCESS;
    }

    // Verify blocks in the best chain
    if (nCheckDepth <= 0 || nCheckDepth > chainstate.m_chain.Height()) {
        nCheckDepth = chainstate.m_chain.Height();
    }
    nCheckLevel = std::max(0, std::min(4, nCheckLevel));
    LogPrintf("Verifying last %i blocks at level %i\n", nCheckDepth, nCheckLevel);
    CCoinsViewCache coins(&coinsview);
    CBlockIndex* pindex;
    CBlockIndex* pindexFailure = nullptr;
    int nGoodTransactions = 0;
    BlockValidationState state;
    int reportDone = 0;
    bool skipped_no_block_data{false};
    bool skipped_l3_checks{false};
    LogPrintf("Verification progress: 0%%\n");

    const bool is_snapshot_cs{!chainstate.m_from_snapshot_blockhash};

    for (pindex = chainstate.m_chain.Tip(); pindex && pindex->pprev; pindex = pindex->pprev) {
        const int percentageDone = std::max(1, std::min(99, (int)(((double)(chainstate.m_chain.Height() - pindex->nHeight)) / (double)nCheckDepth * (nCheckLevel >= 4 ? 50 : 100))));
        if (reportDone < percentageDone / 10) {
            // report every 10% step
            LogPrintf("Verification progress: %d%%\n", percentageDone);
            reportDone = percentageDone / 10;
        }
        uiInterface.ShowProgress(_("Verifying blocks…").translated, percentageDone, false);
        if (pindex->nHeight <= chainstate.m_chain.Height() - nCheckDepth) {
            break;
        }
        if ((chainstate.m_blockman.IsPruneMode() || is_snapshot_cs) && !(pindex->nStatus & BLOCK_HAVE_DATA)) {
            // If pruning or running under an assumeutxo snapshot, only go
            // back as far as we have data.
            LogPrintf("VerifyDB(): block verification stopping at height %d (no data). This could be due to pruning or use of an assumeutxo snapshot.\n", pindex->nHeight);
            skipped_no_block_data = true;
            break;
        }
        CBlock block;
        // check level 0: read from disk
        if (!ReadBlockFromDisk(block, pindex, consensus_params)) {
            LogPrintf("Verification error: ReadBlockFromDisk failed at %d, hash=%s\n", pindex->nHeight, pindex->GetBlockHash().ToString());
            return VerifyDBResult::CORRUPTED_BLOCK_DB;
        }
        // check level 1: verify block validity
        if (nCheckLevel >= 1 && !CheckBlock(block, state, consensus_params)) {
            LogPrintf("Verification error: found bad block at %d, hash=%s (%s)\n",
                      pindex->nHeight, pindex->GetBlockHash().ToString(), state.ToString());
            return VerifyDBResult::CORRUPTED_BLOCK_DB;
        }
        // check level 2: verify undo validity
        if (nCheckLevel >= 2 && pindex) {
            CBlockUndo undo;
            if (!pindex->GetUndoPos().IsNull()) {
                if (!UndoReadFromDisk(undo, pindex)) {
                    LogPrintf("Verification error: found bad undo data at %d, hash=%s\n", pindex->nHeight, pindex->GetBlockHash().ToString());
                    return VerifyDBResult::CORRUPTED_BLOCK_DB;
                }
            }
        }
        // check level 3: check for inconsistencies during memory-only disconnect of tip blocks
        size_t curr_coins_usage = coins.DynamicMemoryUsage() + chainstate.CoinsTip().DynamicMemoryUsage();

        if (nCheckLevel >= 3) {
            if (curr_coins_usage <= chainstate.m_coinstip_cache_size_bytes) {
                assert(coins.GetBestBlock() == pindex->GetBlockHash());
                DisconnectResult res = chainstate.DisconnectBlock(block, pindex, coins);
                if (res == DISCONNECT_FAILED) {
                    LogPrintf("Verification error: irrecoverable inconsistency in block data at %d, hash=%s\n", pindex->nHeight, pindex->GetBlockHash().ToString());
                    return VerifyDBResult::CORRUPTED_BLOCK_DB;
                }
                if (res == DISCONNECT_UNCLEAN) {
                    nGoodTransactions = 0;
                    pindexFailure = pindex;
                } else {
                    nGoodTransactions += block.vtx.size();
                }
            } else {
                skipped_l3_checks = true;
            }
        }
        if (ShutdownRequested()) return VerifyDBResult::INTERRUPTED;
    }
    if (pindexFailure) {
        LogPrintf("Verification error: coin database inconsistencies found (last %i blocks, %i good transactions before that)\n", chainstate.m_chain.Height() - pindexFailure->nHeight + 1, nGoodTransactions);
        return VerifyDBResult::CORRUPTED_BLOCK_DB;
    }
    if (skipped_l3_checks) {
        LogPrintf("Skipped verification of level >=3 (insufficient database cache size). Consider increasing -dbcache.\n");
    }

    // store block count as we move pindex at check level >= 4
    int block_count = chainstate.m_chain.Height() - pindex->nHeight;

    // check level 4: try reconnecting blocks
    if (nCheckLevel >= 4 && !skipped_l3_checks) {
        while (pindex != chainstate.m_chain.Tip()) {
            const int percentageDone = std::max(1, std::min(99, 100 - (int)(((double)(chainstate.m_chain.Height() - pindex->nHeight)) / (double)nCheckDepth * 50)));
            if (reportDone < percentageDone / 10) {
                // report every 10% step
                LogPrintf("Verification progress: %d%%\n", percentageDone);
                reportDone = percentageDone / 10;
            }
            uiInterface.ShowProgress(_("Verifying blocks…").translated, percentageDone, false);
            pindex = chainstate.m_chain.Next(pindex);
            CBlock block;
            if (!ReadBlockFromDisk(block, pindex, consensus_params)) {
                LogPrintf("Verification error: ReadBlockFromDisk failed at %d, hash=%s\n", pindex->nHeight, pindex->GetBlockHash().ToString());
                return VerifyDBResult::CORRUPTED_BLOCK_DB;
            }
            if (!chainstate.ConnectBlock(block, state, pindex, coins)) {
                LogPrintf("Verification error: found unconnectable block at %d, hash=%s (%s)\n", pindex->nHeight, pindex->GetBlockHash().ToString(), state.ToString());
                return VerifyDBResult::CORRUPTED_BLOCK_DB;
            }
            if (ShutdownRequested()) return VerifyDBResult::INTERRUPTED;
        }
    }

    LogPrintf("Verification: No coin database inconsistencies in last %i blocks (%i transactions)\n", block_count, nGoodTransactions);

    if (skipped_l3_checks) {
        return VerifyDBResult::SKIPPED_L3_CHECKS;
    }
    if (skipped_no_block_data) {
        return VerifyDBResult::SKIPPED_MISSING_BLOCKS;
    }
    return VerifyDBResult::SUCCESS;
}

/** Apply the effects of a block on the utxo cache, ignoring that it may already have been applied. */
bool Chainstate::RollforwardBlock(const CBlockIndex* pindex, CCoinsViewCache& inputs)
{
    AssertLockHeld(cs_main);
    // TODO: merge with ConnectBlock
    CBlock block;
    if (!ReadBlockFromDisk(block, pindex, m_chainman.GetConsensus())) {
        return error("ReplayBlock(): ReadBlockFromDisk failed at %d, hash=%s", pindex->nHeight, pindex->GetBlockHash().ToString());
    }

    for (const CTransactionRef& tx : block.vtx) {
        if (!tx->IsCoinBase()) {
            for (const CTxIn &txin : tx->vin) {
                inputs.SpendCoin(txin.prevout);
            }
        }
        // Pass check = true as every addition may be an overwrite.
        AddCoins(inputs, *tx, pindex->nHeight, true);
    }
    return true;
}

bool Chainstate::ReplayBlocks()
{
    LOCK(cs_main);

    CCoinsView& db = this->CoinsDB();
    CCoinsViewCache cache(&db);

    std::vector<uint256> hashHeads = db.GetHeadBlocks();
    if (hashHeads.empty()) return true; // We're already in a consistent state.
    if (hashHeads.size() != 2) return error("ReplayBlocks(): unknown inconsistent state");

    uiInterface.ShowProgress(_("Replaying blocks…").translated, 0, false);
    LogPrintf("Replaying blocks\n");

    const CBlockIndex* pindexOld = nullptr;  // Old tip during the interrupted flush.
    const CBlockIndex* pindexNew;            // New tip during the interrupted flush.
    const CBlockIndex* pindexFork = nullptr; // Latest block common to both the old and the new tip.

    if (m_blockman.m_block_index.count(hashHeads[0]) == 0) {
        return error("ReplayBlocks(): reorganization to unknown block requested");
    }
    pindexNew = &(m_blockman.m_block_index[hashHeads[0]]);

    if (!hashHeads[1].IsNull()) { // The old tip is allowed to be 0, indicating it's the first flush.
        if (m_blockman.m_block_index.count(hashHeads[1]) == 0) {
            return error("ReplayBlocks(): reorganization from unknown block requested");
        }
        pindexOld = &(m_blockman.m_block_index[hashHeads[1]]);
        pindexFork = LastCommonAncestor(pindexOld, pindexNew);
        assert(pindexFork != nullptr);
    }

    // Rollback along the old branch.
    while (pindexOld != pindexFork) {
        if (pindexOld->nHeight > 0) { // Never disconnect the genesis block.
            CBlock block;
            if (!ReadBlockFromDisk(block, pindexOld, m_chainman.GetConsensus())) {
                return error("RollbackBlock(): ReadBlockFromDisk() failed at %d, hash=%s", pindexOld->nHeight, pindexOld->GetBlockHash().ToString());
            }
            LogPrintf("Rolling back %s (%i)\n", pindexOld->GetBlockHash().ToString(), pindexOld->nHeight);
            DisconnectResult res = DisconnectBlock(block, pindexOld, cache);
            if (res == DISCONNECT_FAILED) {
                return error("RollbackBlock(): DisconnectBlock failed at %d, hash=%s", pindexOld->nHeight, pindexOld->GetBlockHash().ToString());
            }
            // If DISCONNECT_UNCLEAN is returned, it means a non-existing UTXO was deleted, or an existing UTXO was
            // overwritten. It corresponds to cases where the block-to-be-disconnect never had all its operations
            // applied to the UTXO set. However, as both writing a UTXO and deleting a UTXO are idempotent operations,
            // the result is still a version of the UTXO set with the effects of that block undone.
        }
        pindexOld = pindexOld->pprev;
    }

    // Roll forward from the forking point to the new tip.
    int nForkHeight = pindexFork ? pindexFork->nHeight : 0;
    for (int nHeight = nForkHeight + 1; nHeight <= pindexNew->nHeight; ++nHeight) {
        const CBlockIndex& pindex{*Assert(pindexNew->GetAncestor(nHeight))};

        LogPrintf("Rolling forward %s (%i)\n", pindex.GetBlockHash().ToString(), nHeight);
        uiInterface.ShowProgress(_("Replaying blocks…").translated, (int) ((nHeight - nForkHeight) * 100.0 / (pindexNew->nHeight - nForkHeight)) , false);
        if (!RollforwardBlock(&pindex, cache)) return false;
    }

    cache.SetBestBlock(pindexNew->GetBlockHash());
    cache.Flush();
    uiInterface.ShowProgress("", 100, false);
    return true;
}

bool Chainstate::NeedsRedownload() const
{
    AssertLockHeld(cs_main);

    // At and above m_params.SegwitHeight, segwit consensus rules must be validated
    CBlockIndex* block{m_chain.Tip()};

    while (block != nullptr && DeploymentActiveAt(*block, m_chainman, Consensus::DEPLOYMENT_SEGWIT)) {
        if (!(block->nStatus & BLOCK_OPT_WITNESS)) {
            // block is insufficiently validated for a segwit client
            return true;
        }
        block = block->pprev;
    }

    return false;
}

void Chainstate::UnloadBlockIndex()
{
    AssertLockHeld(::cs_main);
    nBlockSequenceId = 1;
    setBlockIndexCandidates.clear();
}

bool ChainstateManager::LoadBlockIndex()
{
    AssertLockHeld(cs_main);
    // Load block index from databases
    bool needs_init = fReindex;
    if (!fReindex) {
        bool ret = m_blockman.LoadBlockIndexDB(GetConsensus());
        if (!ret) return false;

        m_blockman.ScanAndUnlinkAlreadyPrunedFiles();

        std::vector<CBlockIndex*> vSortedByHeight{m_blockman.GetAllBlockIndices()};
        std::sort(vSortedByHeight.begin(), vSortedByHeight.end(),
                  CBlockIndexHeightOnlyComparator());

        // Find start of assumed-valid region.
        int first_assumed_valid_height = std::numeric_limits<int>::max();

        for (const CBlockIndex* block : vSortedByHeight) {
            if (block->IsAssumedValid()) {
                auto chainstates = GetAll();

                // If we encounter an assumed-valid block index entry, ensure that we have
                // one chainstate that tolerates assumed-valid entries and another that does
                // not (i.e. the background validation chainstate), since assumed-valid
                // entries should always be pending validation by a fully-validated chainstate.
                auto any_chain = [&](auto fnc) { return std::any_of(chainstates.cbegin(), chainstates.cend(), fnc); };
                assert(any_chain([](auto chainstate) { return chainstate->reliesOnAssumedValid(); }));
                assert(any_chain([](auto chainstate) { return !chainstate->reliesOnAssumedValid(); }));

                first_assumed_valid_height = block->nHeight;
                LogPrintf("Saw first assumedvalid block at height %d (%s)\n",
                        first_assumed_valid_height, block->ToString());
                break;
            }
        }

        for (CBlockIndex* pindex : vSortedByHeight) {
            if (ShutdownRequested()) return false;
            if (pindex->IsAssumedValid() ||
                    (pindex->IsValid(BLOCK_VALID_TRANSACTIONS) &&
                     (pindex->HaveTxsDownloaded() || pindex->pprev == nullptr))) {

                // Fill each chainstate's block candidate set. Only add assumed-valid
                // blocks to the tip candidate set if the chainstate is allowed to rely on
                // assumed-valid blocks.
                //
                // If all setBlockIndexCandidates contained the assumed-valid blocks, the
                // background chainstate's ActivateBestChain() call would add assumed-valid
                // blocks to the chain (based on how FindMostWorkChain() works). Obviously
                // we don't want this since the purpose of the background validation chain
                // is to validate assued-valid blocks.
                //
                // Note: This is considering all blocks whose height is greater or equal to
                // the first assumed-valid block to be assumed-valid blocks, and excluding
                // them from the background chainstate's setBlockIndexCandidates set. This
                // does mean that some blocks which are not technically assumed-valid
                // (later blocks on a fork beginning before the first assumed-valid block)
                // might not get added to the background chainstate, but this is ok,
                // because they will still be attached to the active chainstate if they
                // actually contain more work.
                //
                // Instead of this height-based approach, an earlier attempt was made at
                // detecting "holistically" whether the block index under consideration
                // relied on an assumed-valid ancestor, but this proved to be too slow to
                // be practical.
                for (Chainstate* chainstate : GetAll()) {
                    if (chainstate->reliesOnAssumedValid() ||
                            pindex->nHeight < first_assumed_valid_height) {
                        chainstate->setBlockIndexCandidates.insert(pindex);
                    }
                }
            }
            if (pindex->nStatus & BLOCK_FAILED_MASK && (!m_best_invalid || pindex->nChainWork > m_best_invalid->nChainWork)) {
                m_best_invalid = pindex;
            }
            if (pindex->IsValid(BLOCK_VALID_TREE) && (m_best_header == nullptr || CBlockIndexWorkComparator()(m_best_header, pindex)))
                m_best_header = pindex;
        }

        needs_init = m_blockman.m_block_index.empty();
    }

    if (needs_init) {
        // Everything here is for *new* reindex/DBs. Thus, though
        // LoadBlockIndexDB may have set fReindex if we shut down
        // mid-reindex previously, we don't check fReindex and
        // instead only check it prior to LoadBlockIndexDB to set
        // needs_init.

        LogPrintf("Initializing databases...\n");
        fNameHistory = gArgs.GetBoolArg("-namehistory", false);
        m_blockman.m_block_tree_db->WriteFlag("namehistory", fNameHistory);
    }
    return true;
}

bool Chainstate::LoadGenesisBlock()
{
    LOCK(cs_main);

    const CChainParams& params{m_chainman.GetParams()};

    // Check whether we're already initialized by checking for genesis in
    // m_blockman.m_block_index. Note that we can't use m_chain here, since it is
    // set based on the coins db, not the block index db, which is the only
    // thing loaded at this point.
    if (m_blockman.m_block_index.count(params.GenesisBlock().GetHash()))
        return true;

    try {
        const CBlock& block = params.GenesisBlock();
        FlatFilePos blockPos{m_blockman.SaveBlockToDisk(block, 0, m_chain, params, nullptr)};
        if (blockPos.IsNull()) {
            return error("%s: writing genesis block to disk failed", __func__);
        }
        CBlockIndex* pindex = m_blockman.AddToBlockIndex(block, m_chainman.m_best_header);
        ReceivedBlockTransactions(block, pindex, blockPos);
    } catch (const std::runtime_error& e) {
        return error("%s: failed to write genesis block: %s", __func__, e.what());
    }

    return true;
}

void Chainstate::LoadExternalBlockFile(
    FILE* fileIn,
    FlatFilePos* dbp,
    std::multimap<uint256, FlatFilePos>* blocks_with_unknown_parent)
{
    AssertLockNotHeld(m_chainstate_mutex);

    // Either both should be specified (-reindex), or neither (-loadblock).
    assert(!dbp == !blocks_with_unknown_parent);

    const auto start{SteadyClock::now()};
    const CChainParams& params{m_chainman.GetParams()};

    int nLoaded = 0;
    try {
        // This takes over fileIn and calls fclose() on it in the CBufferedFile destructor
        CBufferedFile blkdat(fileIn, 2*MAX_BLOCK_SERIALIZED_SIZE, MAX_BLOCK_SERIALIZED_SIZE+8, SER_DISK, CLIENT_VERSION);
        // nRewind indicates where to resume scanning in case something goes wrong,
        // such as a block fails to deserialize.
        uint64_t nRewind = blkdat.GetPos();
        while (!blkdat.eof()) {
            if (ShutdownRequested()) return;

            blkdat.SetPos(nRewind);
            nRewind++; // start one byte further next time, in case of failure
            blkdat.SetLimit(); // remove former limit
            unsigned int nSize = 0;
            try {
                // locate a header
                unsigned char buf[CMessageHeader::MESSAGE_START_SIZE];
                blkdat.FindByte(params.MessageStart()[0]);
                nRewind = blkdat.GetPos() + 1;
                blkdat >> buf;
                if (memcmp(buf, params.MessageStart(), CMessageHeader::MESSAGE_START_SIZE)) {
                    continue;
                }
                // read size
                blkdat >> nSize;
                if (nSize < 80 || nSize > MAX_BLOCK_SERIALIZED_SIZE)
                    continue;
            } catch (const std::exception&) {
                // no valid block header found; don't complain
                // (this happens at the end of every blk.dat file)
                break;
            }
            try {
                // read block header
                const uint64_t nBlockPos{blkdat.GetPos()};
                if (dbp)
                    dbp->nPos = nBlockPos;
                blkdat.SetLimit(nBlockPos + nSize);
                CBlockHeader header;
                blkdat >> header;
                const uint256 hash{header.GetHash()};
                // Skip the rest of this block (this may read from disk into memory); position to the marker before the
                // next block, but it's still possible to rewind to the start of the current block (without a disk read).
                nRewind = nBlockPos + nSize;
                blkdat.SkipTo(nRewind);
                {
                    LOCK(cs_main);
                    // detect out of order blocks, and store them for later
                    if (hash != params.GetConsensus().hashGenesisBlock && !m_blockman.LookupBlockIndex(header.hashPrevBlock)) {
                        LogPrint(BCLog::REINDEX, "%s: Out of order block %s, parent %s not known\n", __func__, hash.ToString(),
                                 header.hashPrevBlock.ToString());
                        if (dbp && blocks_with_unknown_parent) {
                            blocks_with_unknown_parent->emplace(header.hashPrevBlock, *dbp);
                        }
                        continue;
                    }

                    // process in case the block isn't known yet
                    const CBlockIndex* pindex = m_blockman.LookupBlockIndex(hash);
                    if (!pindex || (pindex->nStatus & BLOCK_HAVE_DATA) == 0) {
                        // This block can be processed immediately; rewind to its start, read and deserialize it.
                        blkdat.SetPos(nBlockPos);
                        std::shared_ptr<CBlock> pblock{std::make_shared<CBlock>()};
                        blkdat >> *pblock;
                        nRewind = blkdat.GetPos();

                        BlockValidationState state;
                        if (AcceptBlock(pblock, state, nullptr, true, dbp, nullptr, true)) {
                            nLoaded++;
                        }
                        if (state.IsError()) {
                            break;
                        }
                    } else if (hash != params.GetConsensus().hashGenesisBlock && pindex->nHeight % 1000 == 0) {
                        LogPrint(BCLog::REINDEX, "Block Import: already had block %s at height %d\n", hash.ToString(), pindex->nHeight);
                    }
                }

                // Activate the genesis block so normal node progress can continue
                if (hash == params.GetConsensus().hashGenesisBlock) {
                    BlockValidationState state;
                    if (!ActivateBestChain(state, nullptr)) {
                        break;
                    }
                }

                NotifyHeaderTip(*this);

                if (!blocks_with_unknown_parent) continue;

                // Recursively process earlier encountered successors of this block
                std::deque<uint256> queue;
                queue.push_back(hash);
                while (!queue.empty()) {
                    uint256 head = queue.front();
                    queue.pop_front();
                    auto range = blocks_with_unknown_parent->equal_range(head);
                    while (range.first != range.second) {
                        std::multimap<uint256, FlatFilePos>::iterator it = range.first;
                        std::shared_ptr<CBlock> pblockrecursive = std::make_shared<CBlock>();
                        if (ReadBlockFromDisk(*pblockrecursive, it->second, params.GetConsensus())) {
                            LogPrint(BCLog::REINDEX, "%s: Processing out of order child %s of %s\n", __func__, pblockrecursive->GetHash().ToString(),
                                    head.ToString());
                            LOCK(cs_main);
                            BlockValidationState dummy;
                            if (AcceptBlock(pblockrecursive, dummy, nullptr, true, &it->second, nullptr, true)) {
                                nLoaded++;
                                queue.push_back(pblockrecursive->GetHash());
                            }
                        }
                        range.first++;
                        blocks_with_unknown_parent->erase(it);
                        NotifyHeaderTip(*this);
                    }
                }
            } catch (const std::exception& e) {
                // historical bugs added extra data to the block files that does not deserialize cleanly.
                // commonly this data is between readable blocks, but it does not really matter. such data is not fatal to the import process.
                // the code that reads the block files deals with invalid data by simply ignoring it.
                // it continues to search for the next {4 byte magic message start bytes + 4 byte length + block} that does deserialize cleanly
                // and passes all of the other block validation checks dealing with POW and the merkle root, etc...
                // we merely note with this informational log message when unexpected data is encountered.
                // we could also be experiencing a storage system read error, or a read of a previous bad write. these are possible, but
                // less likely scenarios. we don't have enough information to tell a difference here.
                // the reindex process is not the place to attempt to clean and/or compact the block files. if so desired, a studious node operator
                // may use knowledge of the fact that the block files are not entirely pristine in order to prepare a set of pristine, and
                // perhaps ordered, block files for later reindexing.
                LogPrint(BCLog::REINDEX, "%s: unexpected data at file offset 0x%x - %s. continuing\n", __func__, (nRewind - 1), e.what());
            }
        }
    } catch (const std::runtime_error& e) {
        AbortNode(std::string("System error: ") + e.what());
    }
    LogPrintf("Loaded %i blocks from external file in %dms\n", nLoaded, Ticks<std::chrono::milliseconds>(SteadyClock::now() - start));
}

void Chainstate::CheckBlockIndex()
{
    if (!m_chainman.ShouldCheckBlockIndex()) {
        return;
    }

    LOCK(cs_main);

    // During a reindex, we read the genesis block and call CheckBlockIndex before ActivateBestChain,
    // so we have the genesis block in m_blockman.m_block_index but no active chain. (A few of the
    // tests when iterating the block tree require that m_chain has been initialized.)
    if (m_chain.Height() < 0) {
        assert(m_blockman.m_block_index.size() <= 1);
        return;
    }

    // Build forward-pointing map of the entire block tree.
    std::multimap<CBlockIndex*,CBlockIndex*> forward;
    for (auto& [_, block_index] : m_blockman.m_block_index) {
        forward.emplace(block_index.pprev, &block_index);
    }

    assert(forward.size() == m_blockman.m_block_index.size());

    std::pair<std::multimap<CBlockIndex*,CBlockIndex*>::iterator,std::multimap<CBlockIndex*,CBlockIndex*>::iterator> rangeGenesis = forward.equal_range(nullptr);
    CBlockIndex *pindex = rangeGenesis.first->second;
    rangeGenesis.first++;
    assert(rangeGenesis.first == rangeGenesis.second); // There is only one index entry with parent nullptr.

    // Iterate over the entire block tree, using depth-first search.
    // Along the way, remember whether there are blocks on the path from genesis
    // block being explored which are the first to have certain properties.
    size_t nNodes = 0;
    int nHeight = 0;
    CBlockIndex* pindexFirstInvalid = nullptr; // Oldest ancestor of pindex which is invalid.
    CBlockIndex* pindexFirstMissing = nullptr; // Oldest ancestor of pindex which does not have BLOCK_HAVE_DATA.
    CBlockIndex* pindexFirstNeverProcessed = nullptr; // Oldest ancestor of pindex for which nTx == 0.
    CBlockIndex* pindexFirstNotTreeValid = nullptr; // Oldest ancestor of pindex which does not have BLOCK_VALID_TREE (regardless of being valid or not).
    CBlockIndex* pindexFirstNotTransactionsValid = nullptr; // Oldest ancestor of pindex which does not have BLOCK_VALID_TRANSACTIONS (regardless of being valid or not).
    CBlockIndex* pindexFirstNotChainValid = nullptr; // Oldest ancestor of pindex which does not have BLOCK_VALID_CHAIN (regardless of being valid or not).
    CBlockIndex* pindexFirstNotScriptsValid = nullptr; // Oldest ancestor of pindex which does not have BLOCK_VALID_SCRIPTS (regardless of being valid or not).
    while (pindex != nullptr) {
        nNodes++;
        if (pindexFirstInvalid == nullptr && pindex->nStatus & BLOCK_FAILED_VALID) pindexFirstInvalid = pindex;
        // Assumed-valid index entries will not have data since we haven't downloaded the
        // full block yet.
        if (pindexFirstMissing == nullptr && !(pindex->nStatus & BLOCK_HAVE_DATA) && !pindex->IsAssumedValid()) {
            pindexFirstMissing = pindex;
        }
        if (pindexFirstNeverProcessed == nullptr && pindex->nTx == 0) pindexFirstNeverProcessed = pindex;
        if (pindex->pprev != nullptr && pindexFirstNotTreeValid == nullptr && (pindex->nStatus & BLOCK_VALID_MASK) < BLOCK_VALID_TREE) pindexFirstNotTreeValid = pindex;

        if (pindex->pprev != nullptr && !pindex->IsAssumedValid()) {
            // Skip validity flag checks for BLOCK_ASSUMED_VALID index entries, since these
            // *_VALID_MASK flags will not be present for index entries we are temporarily assuming
            // valid.
            if (pindexFirstNotTransactionsValid == nullptr &&
                    (pindex->nStatus & BLOCK_VALID_MASK) < BLOCK_VALID_TRANSACTIONS) {
                pindexFirstNotTransactionsValid = pindex;
            }

            if (pindexFirstNotChainValid == nullptr &&
                    (pindex->nStatus & BLOCK_VALID_MASK) < BLOCK_VALID_CHAIN) {
                pindexFirstNotChainValid = pindex;
            }

            if (pindexFirstNotScriptsValid == nullptr &&
                    (pindex->nStatus & BLOCK_VALID_MASK) < BLOCK_VALID_SCRIPTS) {
                pindexFirstNotScriptsValid = pindex;
            }
        }

        // Begin: actual consistency checks.
        if (pindex->pprev == nullptr) {
            // Genesis block checks.
            assert(pindex->GetBlockHash() == m_chainman.GetConsensus().hashGenesisBlock); // Genesis block's hash must match.
            assert(pindex == m_chain.Genesis()); // The current active chain's genesis block must be this block.
        }
        if (!pindex->HaveTxsDownloaded()) assert(pindex->nSequenceId <= 0); // nSequenceId can't be set positive for blocks that aren't linked (negative is used for preciousblock)
        // VALID_TRANSACTIONS is equivalent to nTx > 0 for all nodes (whether or not pruning has occurred).
        // HAVE_DATA is only equivalent to nTx > 0 (or VALID_TRANSACTIONS) if no pruning has occurred.
        // Unless these indexes are assumed valid and pending block download on a
        // background chainstate.
        if (!m_blockman.m_have_pruned && !pindex->IsAssumedValid()) {
            // If we've never pruned, then HAVE_DATA should be equivalent to nTx > 0
            assert(!(pindex->nStatus & BLOCK_HAVE_DATA) == (pindex->nTx == 0));
            assert(pindexFirstMissing == pindexFirstNeverProcessed);
        } else {
            // If we have pruned, then we can only say that HAVE_DATA implies nTx > 0
            if (pindex->nStatus & BLOCK_HAVE_DATA) assert(pindex->nTx > 0);
        }
        if (pindex->nStatus & BLOCK_HAVE_UNDO) assert(pindex->nStatus & BLOCK_HAVE_DATA);
        if (pindex->IsAssumedValid()) {
            // Assumed-valid blocks should have some nTx value.
            assert(pindex->nTx > 0);
            // Assumed-valid blocks should connect to the main chain.
            assert((pindex->nStatus & BLOCK_VALID_MASK) >= BLOCK_VALID_TREE);
        } else {
            // Otherwise there should only be an nTx value if we have
            // actually seen a block's transactions.
            assert(((pindex->nStatus & BLOCK_VALID_MASK) >= BLOCK_VALID_TRANSACTIONS) == (pindex->nTx > 0)); // This is pruning-independent.
        }
        // All parents having had data (at some point) is equivalent to all parents being VALID_TRANSACTIONS, which is equivalent to HaveTxsDownloaded().
        assert((pindexFirstNeverProcessed == nullptr) == pindex->HaveTxsDownloaded());
        assert((pindexFirstNotTransactionsValid == nullptr) == pindex->HaveTxsDownloaded());
        assert(pindex->nHeight == nHeight); // nHeight must be consistent.
        assert(pindex->pprev == nullptr || pindex->nChainWork >= pindex->pprev->nChainWork); // For every block except the genesis block, the chainwork must be larger than the parent's.
        assert(nHeight < 2 || (pindex->pskip && (pindex->pskip->nHeight < nHeight))); // The pskip pointer must point back for all but the first 2 blocks.
        assert(pindexFirstNotTreeValid == nullptr); // All m_blockman.m_block_index entries must at least be TREE valid
        if ((pindex->nStatus & BLOCK_VALID_MASK) >= BLOCK_VALID_TREE) assert(pindexFirstNotTreeValid == nullptr); // TREE valid implies all parents are TREE valid
        if ((pindex->nStatus & BLOCK_VALID_MASK) >= BLOCK_VALID_CHAIN) assert(pindexFirstNotChainValid == nullptr); // CHAIN valid implies all parents are CHAIN valid
        if ((pindex->nStatus & BLOCK_VALID_MASK) >= BLOCK_VALID_SCRIPTS) assert(pindexFirstNotScriptsValid == nullptr); // SCRIPTS valid implies all parents are SCRIPTS valid
        if (pindexFirstInvalid == nullptr) {
            // Checks for not-invalid blocks.
            assert((pindex->nStatus & BLOCK_FAILED_MASK) == 0); // The failed mask cannot be set for blocks without invalid parents.
        }
        if (!CBlockIndexWorkComparator()(pindex, m_chain.Tip()) && pindexFirstNeverProcessed == nullptr) {
            if (pindexFirstInvalid == nullptr) {
                const bool is_active = this == &m_chainman.ActiveChainstate();

                // If this block sorts at least as good as the current tip and
                // is valid and we have all data for its parents, it must be in
                // setBlockIndexCandidates.  m_chain.Tip() must also be there
                // even if some data has been pruned.
                //
                // Don't perform this check for the background chainstate since
                // its setBlockIndexCandidates shouldn't have some entries (i.e. those past the
                // snapshot block) which do exist in the block index for the active chainstate.
                if (is_active && (pindexFirstMissing == nullptr || pindex == m_chain.Tip())) {
                    assert(setBlockIndexCandidates.count(pindex));
                }
                // If some parent is missing, then it could be that this block was in
                // setBlockIndexCandidates but had to be removed because of the missing data.
                // In this case it must be in m_blocks_unlinked -- see test below.
            }
        } else { // If this block sorts worse than the current tip or some ancestor's block has never been seen, it cannot be in setBlockIndexCandidates.
            assert(setBlockIndexCandidates.count(pindex) == 0);
        }
        // Check whether this block is in m_blocks_unlinked.
        std::pair<std::multimap<CBlockIndex*,CBlockIndex*>::iterator,std::multimap<CBlockIndex*,CBlockIndex*>::iterator> rangeUnlinked = m_blockman.m_blocks_unlinked.equal_range(pindex->pprev);
        bool foundInUnlinked = false;
        while (rangeUnlinked.first != rangeUnlinked.second) {
            assert(rangeUnlinked.first->first == pindex->pprev);
            if (rangeUnlinked.first->second == pindex) {
                foundInUnlinked = true;
                break;
            }
            rangeUnlinked.first++;
        }
        if (pindex->pprev && (pindex->nStatus & BLOCK_HAVE_DATA) && pindexFirstNeverProcessed != nullptr && pindexFirstInvalid == nullptr) {
            // If this block has block data available, some parent was never received, and has no invalid parents, it must be in m_blocks_unlinked.
            assert(foundInUnlinked);
        }
        if (!(pindex->nStatus & BLOCK_HAVE_DATA)) assert(!foundInUnlinked); // Can't be in m_blocks_unlinked if we don't HAVE_DATA
        if (pindexFirstMissing == nullptr) assert(!foundInUnlinked); // We aren't missing data for any parent -- cannot be in m_blocks_unlinked.
        if (pindex->pprev && (pindex->nStatus & BLOCK_HAVE_DATA) && pindexFirstNeverProcessed == nullptr && pindexFirstMissing != nullptr) {
            // We HAVE_DATA for this block, have received data for all parents at some point, but we're currently missing data for some parent.
            assert(m_blockman.m_have_pruned); // We must have pruned.
            // This block may have entered m_blocks_unlinked if:
            //  - it has a descendant that at some point had more work than the
            //    tip, and
            //  - we tried switching to that descendant but were missing
            //    data for some intermediate block between m_chain and the
            //    tip.
            // So if this block is itself better than m_chain.Tip() and it wasn't in
            // setBlockIndexCandidates, then it must be in m_blocks_unlinked.
            if (!CBlockIndexWorkComparator()(pindex, m_chain.Tip()) && setBlockIndexCandidates.count(pindex) == 0) {
                if (pindexFirstInvalid == nullptr) {
                    assert(foundInUnlinked);
                }
            }
        }
        // assert(pindex->GetBlockHash() == pindex->GetBlockHeader().GetHash()); // Perhaps too slow
        // End: actual consistency checks.

        // Try descending into the first subnode.
        std::pair<std::multimap<CBlockIndex*,CBlockIndex*>::iterator,std::multimap<CBlockIndex*,CBlockIndex*>::iterator> range = forward.equal_range(pindex);
        if (range.first != range.second) {
            // A subnode was found.
            pindex = range.first->second;
            nHeight++;
            continue;
        }
        // This is a leaf node.
        // Move upwards until we reach a node of which we have not yet visited the last child.
        while (pindex) {
            // We are going to either move to a parent or a sibling of pindex.
            // If pindex was the first with a certain property, unset the corresponding variable.
            if (pindex == pindexFirstInvalid) pindexFirstInvalid = nullptr;
            if (pindex == pindexFirstMissing) pindexFirstMissing = nullptr;
            if (pindex == pindexFirstNeverProcessed) pindexFirstNeverProcessed = nullptr;
            if (pindex == pindexFirstNotTreeValid) pindexFirstNotTreeValid = nullptr;
            if (pindex == pindexFirstNotTransactionsValid) pindexFirstNotTransactionsValid = nullptr;
            if (pindex == pindexFirstNotChainValid) pindexFirstNotChainValid = nullptr;
            if (pindex == pindexFirstNotScriptsValid) pindexFirstNotScriptsValid = nullptr;
            // Find our parent.
            CBlockIndex* pindexPar = pindex->pprev;
            // Find which child we just visited.
            std::pair<std::multimap<CBlockIndex*,CBlockIndex*>::iterator,std::multimap<CBlockIndex*,CBlockIndex*>::iterator> rangePar = forward.equal_range(pindexPar);
            while (rangePar.first->second != pindex) {
                assert(rangePar.first != rangePar.second); // Our parent must have at least the node we're coming from as child.
                rangePar.first++;
            }
            // Proceed to the next one.
            rangePar.first++;
            if (rangePar.first != rangePar.second) {
                // Move to the sibling.
                pindex = rangePar.first->second;
                break;
            } else {
                // Move up further.
                pindex = pindexPar;
                nHeight--;
                continue;
            }
        }
    }

    // Check that we actually traversed the entire map.
    assert(nNodes == forward.size());
}

std::string Chainstate::ToString()
{
    AssertLockHeld(::cs_main);
    CBlockIndex* tip = m_chain.Tip();
    return strprintf("Chainstate [%s] @ height %d (%s)",
                     m_from_snapshot_blockhash ? "snapshot" : "ibd",
                     tip ? tip->nHeight : -1, tip ? tip->GetBlockHash().ToString() : "null");
}

bool Chainstate::ResizeCoinsCaches(size_t coinstip_size, size_t coinsdb_size)
{
    AssertLockHeld(::cs_main);
    if (coinstip_size == m_coinstip_cache_size_bytes &&
            coinsdb_size == m_coinsdb_cache_size_bytes) {
        // Cache sizes are unchanged, no need to continue.
        return true;
    }
    size_t old_coinstip_size = m_coinstip_cache_size_bytes;
    m_coinstip_cache_size_bytes = coinstip_size;
    m_coinsdb_cache_size_bytes = coinsdb_size;
    CoinsDB().ResizeCache(coinsdb_size);

    LogPrintf("[%s] resized coinsdb cache to %.1f MiB\n",
        this->ToString(), coinsdb_size * (1.0 / 1024 / 1024));
    LogPrintf("[%s] resized coinstip cache to %.1f MiB\n",
        this->ToString(), coinstip_size * (1.0 / 1024 / 1024));

    BlockValidationState state;
    bool ret;

    if (coinstip_size > old_coinstip_size) {
        // Likely no need to flush if cache sizes have grown.
        ret = FlushStateToDisk(state, FlushStateMode::IF_NEEDED);
    } else {
        // Otherwise, flush state to disk and deallocate the in-memory coins map.
        ret = FlushStateToDisk(state, FlushStateMode::ALWAYS);
        CoinsTip().ReallocateCache();
    }
    return ret;
}

//! Guess how far we are in the verification process at the given block index
//! require cs_main if pindex has not been validated yet (because nChainTx might be unset)
double GuessVerificationProgress(const ChainTxData& data, const CBlockIndex *pindex) {
    if (pindex == nullptr)
        return 0.0;

    int64_t nNow = time(nullptr);

    double fTxTotal;

    if (pindex->nChainTx <= data.nTxCount) {
        fTxTotal = data.nTxCount + (nNow - data.nTime) * data.dTxRate;
    } else {
        fTxTotal = pindex->nChainTx + (nNow - pindex->GetBlockTime()) * data.dTxRate;
    }

    return std::min<double>(pindex->nChainTx / fTxTotal, 1.0);
}

std::optional<uint256> ChainstateManager::SnapshotBlockhash() const
{
    LOCK(::cs_main);
    if (m_active_chainstate && m_active_chainstate->m_from_snapshot_blockhash) {
        // If a snapshot chainstate exists, it will always be our active.
        return m_active_chainstate->m_from_snapshot_blockhash;
    }
    return std::nullopt;
}

std::vector<Chainstate*> ChainstateManager::GetAll()
{
    LOCK(::cs_main);
    std::vector<Chainstate*> out;

    for (Chainstate* cs : {m_ibd_chainstate.get(), m_snapshot_chainstate.get()}) {
        if (this->IsUsable(cs)) out.push_back(cs);
    }

    return out;
}

Chainstate& ChainstateManager::InitializeChainstate(CTxMemPool* mempool)
{
    AssertLockHeld(::cs_main);
    assert(!m_ibd_chainstate);
    assert(!m_active_chainstate);

    m_ibd_chainstate = std::make_unique<Chainstate>(mempool, m_blockman, *this);
    m_active_chainstate = m_ibd_chainstate.get();
    return *m_active_chainstate;
}

const AssumeutxoData* ExpectedAssumeutxo(
    const int height, const CChainParams& chainparams)
{
    const MapAssumeutxo& valid_assumeutxos_map = chainparams.Assumeutxo();
    const auto assumeutxo_found = valid_assumeutxos_map.find(height);

    if (assumeutxo_found != valid_assumeutxos_map.end()) {
        return &assumeutxo_found->second;
    }
    return nullptr;
}

static bool DeleteCoinsDBFromDisk(const fs::path db_path, bool is_snapshot)
    EXCLUSIVE_LOCKS_REQUIRED(::cs_main)
{
    AssertLockHeld(::cs_main);

    if (is_snapshot) {
        fs::path base_blockhash_path = db_path / node::SNAPSHOT_BLOCKHASH_FILENAME;

        if (fs::exists(base_blockhash_path)) {
            bool removed = fs::remove(base_blockhash_path);
            if (!removed) {
                LogPrintf("[snapshot] failed to remove file %s\n",
                          fs::PathToString(base_blockhash_path));
            }
        } else {
            LogPrintf("[snapshot] snapshot chainstate dir being removed lacks %s file\n",
                    fs::PathToString(node::SNAPSHOT_BLOCKHASH_FILENAME));
        }
    }

    std::string path_str = fs::PathToString(db_path);
    LogPrintf("Removing leveldb dir at %s\n", path_str);

    // We have to destruct before this call leveldb::DB in order to release the db
    // lock, otherwise `DestroyDB` will fail. See `leveldb::~DBImpl()`.
    const bool destroyed = dbwrapper::DestroyDB(path_str, {}).ok();

    if (!destroyed) {
        LogPrintf("error: leveldb DestroyDB call failed on %s\n", path_str);
    }

    // Datadir should be removed from filesystem; otherwise initialization may detect
    // it on subsequent statups and get confused.
    //
    // If the base_blockhash_path removal above fails in the case of snapshot
    // chainstates, this will return false since leveldb won't remove a non-empty
    // directory.
    return destroyed && !fs::exists(db_path);
}

bool ChainstateManager::ActivateSnapshot(
        AutoFile& coins_file,
        const SnapshotMetadata& metadata,
        bool in_memory)
{
    uint256 base_blockhash = metadata.m_base_blockhash;

    if (this->SnapshotBlockhash()) {
        LogPrintf("[snapshot] can't activate a snapshot-based chainstate more than once\n");
        return false;
    }

    int64_t current_coinsdb_cache_size{0};
    int64_t current_coinstip_cache_size{0};

    // Cache percentages to allocate to each chainstate.
    //
    // These particular percentages don't matter so much since they will only be
    // relevant during snapshot activation; caches are rebalanced at the conclusion of
    // this function. We want to give (essentially) all available cache capacity to the
    // snapshot to aid the bulk load later in this function.
    static constexpr double IBD_CACHE_PERC = 0.01;
    static constexpr double SNAPSHOT_CACHE_PERC = 0.99;

    {
        LOCK(::cs_main);
        // Resize the coins caches to ensure we're not exceeding memory limits.
        //
        // Allocate the majority of the cache to the incoming snapshot chainstate, since
        // (optimistically) getting to its tip will be the top priority. We'll need to call
        // `MaybeRebalanceCaches()` once we're done with this function to ensure
        // the right allocation (including the possibility that no snapshot was activated
        // and that we should restore the active chainstate caches to their original size).
        //
        current_coinsdb_cache_size = this->ActiveChainstate().m_coinsdb_cache_size_bytes;
        current_coinstip_cache_size = this->ActiveChainstate().m_coinstip_cache_size_bytes;

        // Temporarily resize the active coins cache to make room for the newly-created
        // snapshot chain.
        this->ActiveChainstate().ResizeCoinsCaches(
            static_cast<size_t>(current_coinstip_cache_size * IBD_CACHE_PERC),
            static_cast<size_t>(current_coinsdb_cache_size * IBD_CACHE_PERC));
    }

    auto snapshot_chainstate = WITH_LOCK(::cs_main,
        return std::make_unique<Chainstate>(
            /*mempool=*/nullptr, m_blockman, *this, base_blockhash));

    {
        LOCK(::cs_main);
        snapshot_chainstate->InitCoinsDB(
            static_cast<size_t>(current_coinsdb_cache_size * SNAPSHOT_CACHE_PERC),
            in_memory, false, "chainstate");
        snapshot_chainstate->InitCoinsCache(
            static_cast<size_t>(current_coinstip_cache_size * SNAPSHOT_CACHE_PERC));
    }

    bool snapshot_ok = this->PopulateAndValidateSnapshot(
        *snapshot_chainstate, coins_file, metadata);

    // If not in-memory, persist the base blockhash for use during subsequent
    // initialization.
    if (!in_memory) {
        LOCK(::cs_main);
        if (!node::WriteSnapshotBaseBlockhash(*snapshot_chainstate)) {
            snapshot_ok = false;
        }
    }
    if (!snapshot_ok) {
        LOCK(::cs_main);
        this->MaybeRebalanceCaches();

        // PopulateAndValidateSnapshot can return (in error) before the leveldb datadir
        // has been created, so only attempt removal if we got that far.
        if (auto snapshot_datadir = node::FindSnapshotChainstateDir()) {
            // We have to destruct leveldb::DB in order to release the db lock, otherwise
            // DestroyDB() (in DeleteCoinsDBFromDisk()) will fail. See `leveldb::~DBImpl()`.
            // Destructing the chainstate (and so resetting the coinsviews object) does this.
            snapshot_chainstate.reset();
            bool removed = DeleteCoinsDBFromDisk(*snapshot_datadir, /*is_snapshot=*/true);
            if (!removed) {
                AbortNode(strprintf("Failed to remove snapshot chainstate dir (%s). "
                    "Manually remove it before restarting.\n", fs::PathToString(*snapshot_datadir)));
            }
        }
        return false;
    }

    {
        LOCK(::cs_main);
        assert(!m_snapshot_chainstate);
        m_snapshot_chainstate.swap(snapshot_chainstate);
        const bool chaintip_loaded = m_snapshot_chainstate->LoadChainTip();
        assert(chaintip_loaded);

        m_active_chainstate = m_snapshot_chainstate.get();

        LogPrintf("[snapshot] successfully activated snapshot %s\n", base_blockhash.ToString());
        LogPrintf("[snapshot] (%.2f MB)\n",
            m_snapshot_chainstate->CoinsTip().DynamicMemoryUsage() / (1000 * 1000));

        this->MaybeRebalanceCaches();
    }
    return true;
}

static void FlushSnapshotToDisk(CCoinsViewCache& coins_cache, bool snapshot_loaded)
{
    LOG_TIME_MILLIS_WITH_CATEGORY_MSG_ONCE(
        strprintf("%s (%.2f MB)",
                  snapshot_loaded ? "saving snapshot chainstate" : "flushing coins cache",
                  coins_cache.DynamicMemoryUsage() / (1000 * 1000)),
        BCLog::LogFlags::ALL);

    coins_cache.Flush();
}

struct StopHashingException : public std::exception
{
    const char* what() const throw() override
    {
        return "ComputeUTXOStats interrupted by shutdown.";
    }
};

static void SnapshotUTXOHashBreakpoint()
{
    if (ShutdownRequested()) throw StopHashingException();
}

bool ChainstateManager::PopulateAndValidateSnapshot(
    Chainstate& snapshot_chainstate,
    AutoFile& coins_file,
    const SnapshotMetadata& metadata)
{
    // It's okay to release cs_main before we're done using `coins_cache` because we know
    // that nothing else will be referencing the newly created snapshot_chainstate yet.
    CCoinsViewCache& coins_cache = *WITH_LOCK(::cs_main, return &snapshot_chainstate.CoinsTip());

    uint256 base_blockhash = metadata.m_base_blockhash;

    CBlockIndex* snapshot_start_block = WITH_LOCK(::cs_main, return m_blockman.LookupBlockIndex(base_blockhash));

    if (!snapshot_start_block) {
        // Needed for ComputeUTXOStats and ExpectedAssumeutxo to determine the
        // height and to avoid a crash when base_blockhash.IsNull()
        LogPrintf("[snapshot] Did not find snapshot start blockheader %s\n",
                  base_blockhash.ToString());
        return false;
    }

    int base_height = snapshot_start_block->nHeight;
    auto maybe_au_data = ExpectedAssumeutxo(base_height, GetParams());

    if (!maybe_au_data) {
        LogPrintf("[snapshot] assumeutxo height in snapshot metadata not recognized " /* Continued */
                  "(%d) - refusing to load snapshot\n", base_height);
        return false;
    }

    const AssumeutxoData& au_data = *maybe_au_data;

    COutPoint outpoint;
    Coin coin;
    const uint64_t coins_count = metadata.m_coins_count;
    uint64_t coins_left = metadata.m_coins_count;

    LogPrintf("[snapshot] loading coins from snapshot %s\n", base_blockhash.ToString());
    int64_t coins_processed{0};

    while (coins_left > 0) {
        try {
            coins_file >> outpoint;
            coins_file >> coin;
        } catch (const std::ios_base::failure&) {
            LogPrintf("[snapshot] bad snapshot format or truncated snapshot after deserializing %d coins\n",
                      coins_count - coins_left);
            return false;
        }
        if (coin.nHeight > base_height ||
            outpoint.n >= std::numeric_limits<decltype(outpoint.n)>::max() // Avoid integer wrap-around in coinstats.cpp:ApplyHash
        ) {
            LogPrintf("[snapshot] bad snapshot data after deserializing %d coins\n",
                      coins_count - coins_left);
            return false;
        }

        coins_cache.EmplaceCoinInternalDANGER(std::move(outpoint), std::move(coin));

        --coins_left;
        ++coins_processed;

        if (coins_processed % 1000000 == 0) {
            LogPrintf("[snapshot] %d coins loaded (%.2f%%, %.2f MB)\n",
                coins_processed,
                static_cast<float>(coins_processed) * 100 / static_cast<float>(coins_count),
                coins_cache.DynamicMemoryUsage() / (1000 * 1000));
        }

        // Batch write and flush (if we need to) every so often.
        //
        // If our average Coin size is roughly 41 bytes, checking every 120,000 coins
        // means <5MB of memory imprecision.
        if (coins_processed % 120000 == 0) {
            if (ShutdownRequested()) {
                return false;
            }

            const auto snapshot_cache_state = WITH_LOCK(::cs_main,
                return snapshot_chainstate.GetCoinsCacheSizeState());

            if (snapshot_cache_state >= CoinsCacheSizeState::CRITICAL) {
                // This is a hack - we don't know what the actual best block is, but that
                // doesn't matter for the purposes of flushing the cache here. We'll set this
                // to its correct value (`base_blockhash`) below after the coins are loaded.
                coins_cache.SetBestBlock(GetRandHash());

                // No need to acquire cs_main since this chainstate isn't being used yet.
                FlushSnapshotToDisk(coins_cache, /*snapshot_loaded=*/false);
            }
        }
    }

    // Important that we set this. This and the coins_cache accesses above are
    // sort of a layer violation, but either we reach into the innards of
    // CCoinsViewCache here or we have to invert some of the Chainstate to
    // embed them in a snapshot-activation-specific CCoinsViewCache bulk load
    // method.
    coins_cache.SetBestBlock(base_blockhash);

    bool out_of_coins{false};
    try {
        coins_file >> outpoint;
    } catch (const std::ios_base::failure&) {
        // We expect an exception since we should be out of coins.
        out_of_coins = true;
    }
    if (!out_of_coins) {
        LogPrintf("[snapshot] bad snapshot - coins left over after deserializing %d coins\n",
            coins_count);
        return false;
    }

    LogPrintf("[snapshot] loaded %d (%.2f MB) coins from snapshot %s\n",
        coins_count,
        coins_cache.DynamicMemoryUsage() / (1000 * 1000),
        base_blockhash.ToString());

    // No need to acquire cs_main since this chainstate isn't being used yet.
    FlushSnapshotToDisk(coins_cache, /*snapshot_loaded=*/true);

    assert(coins_cache.GetBestBlock() == base_blockhash);

    // As above, okay to immediately release cs_main here since no other context knows
    // about the snapshot_chainstate.
    CCoinsViewDB* snapshot_coinsdb = WITH_LOCK(::cs_main, return &snapshot_chainstate.CoinsDB());

    std::optional<CCoinsStats> maybe_stats;

    try {
        maybe_stats = ComputeUTXOStats(
            CoinStatsHashType::HASH_SERIALIZED, snapshot_coinsdb, m_blockman, SnapshotUTXOHashBreakpoint);
    } catch (StopHashingException const&) {
        return false;
    }
    if (!maybe_stats.has_value()) {
        LogPrintf("[snapshot] failed to generate coins stats\n");
        return false;
    }

    // Assert that the deserialized chainstate contents match the expected assumeutxo value.
    if (AssumeutxoHash{maybe_stats->hashSerialized} != au_data.hash_serialized) {
        LogPrintf("[snapshot] bad snapshot content hash: expected %s, got %s\n",
            au_data.hash_serialized.ToString(), maybe_stats->hashSerialized.ToString());
        return false;
    }

    snapshot_chainstate.m_chain.SetTip(*snapshot_start_block);

    // The remainder of this function requires modifying data protected by cs_main.
    LOCK(::cs_main);

    // Fake various pieces of CBlockIndex state:
    CBlockIndex* index = nullptr;

    // Don't make any modifications to the genesis block.
    // This is especially important because we don't want to erroneously
    // apply BLOCK_ASSUMED_VALID to genesis, which would happen if we didn't skip
    // it here (since it apparently isn't BLOCK_VALID_SCRIPTS).
    constexpr int AFTER_GENESIS_START{1};

    for (int i = AFTER_GENESIS_START; i <= snapshot_chainstate.m_chain.Height(); ++i) {
        index = snapshot_chainstate.m_chain[i];

        // Fake nTx so that LoadBlockIndex() loads assumed-valid CBlockIndex
        // entries (among other things)
        if (!index->nTx) {
            index->nTx = 1;
        }
        // Fake nChainTx so that GuessVerificationProgress reports accurately
        index->nChainTx = index->pprev->nChainTx + index->nTx;

        // Mark unvalidated block index entries beneath the snapshot base block as assumed-valid.
        if (!index->IsValid(BLOCK_VALID_SCRIPTS)) {
            // This flag will be removed once the block is fully validated by a
            // background chainstate.
            index->nStatus |= BLOCK_ASSUMED_VALID;
        }

        // Fake BLOCK_OPT_WITNESS so that Chainstate::NeedsRedownload()
        // won't ask to rewind the entire assumed-valid chain on startup.
        if (DeploymentActiveAt(*index, *this, Consensus::DEPLOYMENT_SEGWIT)) {
            index->nStatus |= BLOCK_OPT_WITNESS;
        }

        m_blockman.m_dirty_blockindex.insert(index);
        // Changes to the block index will be flushed to disk after this call
        // returns in `ActivateSnapshot()`, when `MaybeRebalanceCaches()` is
        // called, since we've added a snapshot chainstate and therefore will
        // have to downsize the IBD chainstate, which will result in a call to
        // `FlushStateToDisk(ALWAYS)`.
    }

    assert(index);
    index->nChainTx = au_data.nChainTx;
    snapshot_chainstate.setBlockIndexCandidates.insert(snapshot_start_block);

    LogPrintf("[snapshot] validated snapshot (%.2f MB)\n",
        coins_cache.DynamicMemoryUsage() / (1000 * 1000));
    return true;
}

// Currently, this function holds cs_main for its duration, which could be for
// multiple minutes due to the ComputeUTXOStats call. This hold is necessary
// because we need to avoid advancing the background validation chainstate
// farther than the snapshot base block - and this function is also invoked
// from within ConnectTip, i.e. from within ActivateBestChain, so cs_main is
// held anyway.
//
// Eventually (TODO), we could somehow separate this function's runtime from
// maintenance of the active chain, but that will either require
//
//  (i) setting `m_disabled` immediately and ensuring all chainstate accesses go
//      through IsUsable() checks, or
//
//  (ii) giving each chainstate its own lock instead of using cs_main for everything.
SnapshotCompletionResult ChainstateManager::MaybeCompleteSnapshotValidation(
      std::function<void(bilingual_str)> shutdown_fnc)
{
    AssertLockHeld(cs_main);
    if (m_ibd_chainstate.get() == &this->ActiveChainstate() ||
            !this->IsUsable(m_snapshot_chainstate.get()) ||
            !this->IsUsable(m_ibd_chainstate.get()) ||
            !m_ibd_chainstate->m_chain.Tip()) {
       // Nothing to do - this function only applies to the background
       // validation chainstate.
       return SnapshotCompletionResult::SKIPPED;
    }
    const int snapshot_tip_height = this->ActiveHeight();
    const int snapshot_base_height = *Assert(this->GetSnapshotBaseHeight());
    const CBlockIndex& index_new = *Assert(m_ibd_chainstate->m_chain.Tip());

    if (index_new.nHeight < snapshot_base_height) {
        // Background IBD not complete yet.
        return SnapshotCompletionResult::SKIPPED;
    }

    assert(SnapshotBlockhash());
    uint256 snapshot_blockhash = *Assert(SnapshotBlockhash());

    auto handle_invalid_snapshot = [&]() EXCLUSIVE_LOCKS_REQUIRED(::cs_main) {
        bilingual_str user_error = strprintf(_(
            "%s failed to validate the -assumeutxo snapshot state. "
            "This indicates a hardware problem, or a bug in the software, or a "
            "bad software modification that allowed an invalid snapshot to be "
            "loaded. As a result of this, the node will shut down and stop using any "
            "state that was built on the snapshot, resetting the chain height "
            "from %d to %d. On the next "
            "restart, the node will resume syncing from %d "
            "without using any snapshot data. "
            "Please report this incident to %s, including how you obtained the snapshot. "
            "The invalid snapshot chainstate has been left on disk in case it is "
            "helpful in diagnosing the issue that caused this error."),
            PACKAGE_NAME, snapshot_tip_height, snapshot_base_height, snapshot_base_height, PACKAGE_BUGREPORT
        );

        LogPrintf("[snapshot] !!! %s\n", user_error.original);
        LogPrintf("[snapshot] deleting snapshot, reverting to validated chain, and stopping node\n");

        m_active_chainstate = m_ibd_chainstate.get();
        m_snapshot_chainstate->m_disabled = true;
        assert(!this->IsUsable(m_snapshot_chainstate.get()));
        assert(this->IsUsable(m_ibd_chainstate.get()));

        m_snapshot_chainstate->InvalidateCoinsDBOnDisk();

        shutdown_fnc(user_error);
    };

    if (index_new.GetBlockHash() != snapshot_blockhash) {
        LogPrintf("[snapshot] supposed base block %s does not match the " /* Continued */
          "snapshot base block %s (height %d). Snapshot is not valid.",
          index_new.ToString(), snapshot_blockhash.ToString(), snapshot_base_height);
        handle_invalid_snapshot();
        return SnapshotCompletionResult::BASE_BLOCKHASH_MISMATCH;
    }

    assert(index_new.nHeight == snapshot_base_height);

    int curr_height = m_ibd_chainstate->m_chain.Height();

    assert(snapshot_base_height == curr_height);
    assert(snapshot_base_height == index_new.nHeight);
    assert(this->IsUsable(m_snapshot_chainstate.get()));
    assert(this->GetAll().size() == 2);

    CCoinsViewDB& ibd_coins_db = m_ibd_chainstate->CoinsDB();
    m_ibd_chainstate->ForceFlushStateToDisk();

    auto maybe_au_data = ExpectedAssumeutxo(curr_height, m_options.chainparams);
    if (!maybe_au_data) {
        LogPrintf("[snapshot] assumeutxo data not found for height " /* Continued */
            "(%d) - refusing to validate snapshot\n", curr_height);
        handle_invalid_snapshot();
        return SnapshotCompletionResult::MISSING_CHAINPARAMS;
    }

    const AssumeutxoData& au_data = *maybe_au_data;
    std::optional<CCoinsStats> maybe_ibd_stats;
    LogPrintf("[snapshot] computing UTXO stats for background chainstate to validate " /* Continued */
        "snapshot - this could take a few minutes\n");
    try {
        maybe_ibd_stats = ComputeUTXOStats(
            CoinStatsHashType::HASH_SERIALIZED,
            &ibd_coins_db,
            m_blockman,
            SnapshotUTXOHashBreakpoint);
    } catch (StopHashingException const&) {
        return SnapshotCompletionResult::STATS_FAILED;
    }

    // XXX note that this function is slow and will hold cs_main for potentially minutes.
    if (!maybe_ibd_stats) {
        LogPrintf("[snapshot] failed to generate stats for validation coins db\n");
        // While this isn't a problem with the snapshot per se, this condition
        // prevents us from validating the snapshot, so we should shut down and let the
        // user handle the issue manually.
        handle_invalid_snapshot();
        return SnapshotCompletionResult::STATS_FAILED;
    }
    const auto& ibd_stats = *maybe_ibd_stats;

    // Compare the background validation chainstate's UTXO set hash against the hard-coded
    // assumeutxo hash we expect.
    //
    // TODO: For belt-and-suspenders, we could cache the UTXO set
    // hash for the snapshot when it's loaded in its chainstate's leveldb. We could then
    // reference that here for an additional check.
    if (AssumeutxoHash{ibd_stats.hashSerialized} != au_data.hash_serialized) {
        LogPrintf("[snapshot] hash mismatch: actual=%s, expected=%s\n",
            ibd_stats.hashSerialized.ToString(),
            au_data.hash_serialized.ToString());
        handle_invalid_snapshot();
        return SnapshotCompletionResult::HASH_MISMATCH;
    }

    LogPrintf("[snapshot] snapshot beginning at %s has been fully validated\n",
        snapshot_blockhash.ToString());

    m_ibd_chainstate->m_disabled = true;
    this->MaybeRebalanceCaches();

    return SnapshotCompletionResult::SUCCESS;
}

Chainstate& ChainstateManager::ActiveChainstate() const
{
    LOCK(::cs_main);
    assert(m_active_chainstate);
    return *m_active_chainstate;
}

bool ChainstateManager::IsSnapshotActive() const
{
    LOCK(::cs_main);
    return m_snapshot_chainstate && m_active_chainstate == m_snapshot_chainstate.get();
}

void ChainstateManager::MaybeRebalanceCaches()
{
    AssertLockHeld(::cs_main);
    bool ibd_usable = this->IsUsable(m_ibd_chainstate.get());
    bool snapshot_usable = this->IsUsable(m_snapshot_chainstate.get());
    assert(ibd_usable || snapshot_usable);

    if (ibd_usable && !snapshot_usable) {
        LogPrintf("[snapshot] allocating all cache to the IBD chainstate\n");
        // Allocate everything to the IBD chainstate.
        m_ibd_chainstate->ResizeCoinsCaches(m_total_coinstip_cache, m_total_coinsdb_cache);
    }
    else if (snapshot_usable && !ibd_usable) {
        // If background validation has completed and snapshot is our active chain...
        LogPrintf("[snapshot] allocating all cache to the snapshot chainstate\n");
        // Allocate everything to the snapshot chainstate.
        m_snapshot_chainstate->ResizeCoinsCaches(m_total_coinstip_cache, m_total_coinsdb_cache);
    }
    else if (ibd_usable && snapshot_usable) {
        // If both chainstates exist, determine who needs more cache based on IBD status.
        //
        // Note: shrink caches first so that we don't inadvertently overwhelm available memory.
        if (m_snapshot_chainstate->IsInitialBlockDownload()) {
            m_ibd_chainstate->ResizeCoinsCaches(
                m_total_coinstip_cache * 0.05, m_total_coinsdb_cache * 0.05);
            m_snapshot_chainstate->ResizeCoinsCaches(
                m_total_coinstip_cache * 0.95, m_total_coinsdb_cache * 0.95);
        } else {
            m_snapshot_chainstate->ResizeCoinsCaches(
                m_total_coinstip_cache * 0.05, m_total_coinsdb_cache * 0.05);
            m_ibd_chainstate->ResizeCoinsCaches(
                m_total_coinstip_cache * 0.95, m_total_coinsdb_cache * 0.95);
        }
    }
}

void ChainstateManager::ResetChainstates()
{
    m_ibd_chainstate.reset();
    m_snapshot_chainstate.reset();
    m_active_chainstate = nullptr;
}

/**
 * Apply default chain params to nullopt members.
 * This helps to avoid coding errors around the accidental use of the compare
 * operators that accept nullopt, thus ignoring the intended default value.
 */
static ChainstateManager::Options&& Flatten(ChainstateManager::Options&& opts)
{
    if (!opts.check_block_index.has_value()) opts.check_block_index = opts.chainparams.DefaultConsistencyChecks();
    if (!opts.minimum_chain_work.has_value()) opts.minimum_chain_work = UintToArith256(opts.chainparams.GetConsensus().nMinimumChainWork);
    if (!opts.assumed_valid_block.has_value()) opts.assumed_valid_block = opts.chainparams.GetConsensus().defaultAssumeValid;
    Assert(opts.adjusted_time_callback);
    return std::move(opts);
}

ChainstateManager::ChainstateManager(Options options, node::BlockManager::Options blockman_options)
    : m_options{Flatten(std::move(options))},
      m_blockman{std::move(blockman_options)} {}

ChainstateManager::~ChainstateManager()
{
    LOCK(::cs_main);

    m_versionbitscache.Clear();

    // TODO: The warning cache should probably become non-global
    for (auto& i : warningcache) {
        i.clear();
    }
}

bool ChainstateManager::DetectSnapshotChainstate(CTxMemPool* mempool)
{
    assert(!m_snapshot_chainstate);
    std::optional<fs::path> path = node::FindSnapshotChainstateDir();
    if (!path) {
        return false;
    }
    std::optional<uint256> base_blockhash = node::ReadSnapshotBaseBlockhash(*path);
    if (!base_blockhash) {
        return false;
    }
    LogPrintf("[snapshot] detected active snapshot chainstate (%s) - loading\n",
        fs::PathToString(*path));

    this->ActivateExistingSnapshot(mempool, *base_blockhash);
    return true;
}

Chainstate& ChainstateManager::ActivateExistingSnapshot(CTxMemPool* mempool, uint256 base_blockhash)
{
    assert(!m_snapshot_chainstate);
    m_snapshot_chainstate =
        std::make_unique<Chainstate>(mempool, m_blockman, *this, base_blockhash);
    LogPrintf("[snapshot] switching active chainstate to %s\n", m_snapshot_chainstate->ToString());
    m_active_chainstate = m_snapshot_chainstate.get();
    return *m_snapshot_chainstate;
}

bool IsBIP30Repeat(const CBlockIndex& block_index)
{
    return (block_index.nHeight==91842 && block_index.GetBlockHash() == uint256S("0x00000000000a4d0a398161ffc163c503763b1f4360639393e0e4c8e300e0caec")) ||
           (block_index.nHeight==91880 && block_index.GetBlockHash() == uint256S("0x00000000000743f190a18c5577a3c2d2a1f610ae9601ac046a38084ccb7cd721"));
}

bool IsBIP30Unspendable(const CBlockIndex& block_index)
{
    return (block_index.nHeight==91722 && block_index.GetBlockHash() == uint256S("0x00000000000271a2dc26e7667f8419f2e15416dc6955e5a6c6cdf3f2574dd08e")) ||
           (block_index.nHeight==91812 && block_index.GetBlockHash() == uint256S("0x00000000000af0aed4792b1acee3d966af36cf5def14935db8de83d6f9306f2f"));
}

void Chainstate::InvalidateCoinsDBOnDisk()
{
    AssertLockHeld(::cs_main);
    // Should never be called on a non-snapshot chainstate.
    assert(m_from_snapshot_blockhash);
    auto storage_path_maybe = this->CoinsDB().StoragePath();
    // Should never be called with a non-existent storage path.
    assert(storage_path_maybe);
    fs::path snapshot_datadir = *storage_path_maybe;

    // Coins views no longer usable.
    m_coins_views.reset();

    auto invalid_path = snapshot_datadir + "_INVALID";
    std::string dbpath = fs::PathToString(snapshot_datadir);
    std::string target = fs::PathToString(invalid_path);
    LogPrintf("[snapshot] renaming snapshot datadir %s to %s\n", dbpath, target);

    // The invalid snapshot datadir is simply moved and not deleted because we may
    // want to do forensics later during issue investigation. The user is instructed
    // accordingly in MaybeCompleteSnapshotValidation().
    try {
        fs::rename(snapshot_datadir, invalid_path);
    } catch (const fs::filesystem_error& e) {
        auto src_str = fs::PathToString(snapshot_datadir);
        auto dest_str = fs::PathToString(invalid_path);

        LogPrintf("%s: error renaming file '%s' -> '%s': %s\n",
                __func__, src_str, dest_str, e.what());
        AbortNode(strprintf(
            "Rename of '%s' -> '%s' failed. "
            "You should resolve this by manually moving or deleting the invalid "
            "snapshot directory %s, otherwise you will encounter the same error again "
            "on the next startup.",
            src_str, dest_str, src_str));
    }
}

const CBlockIndex* ChainstateManager::GetSnapshotBaseBlock() const
{
    const auto blockhash_op = this->SnapshotBlockhash();
    if (!blockhash_op) return nullptr;
    return Assert(m_blockman.LookupBlockIndex(*blockhash_op));
}

std::optional<int> ChainstateManager::GetSnapshotBaseHeight() const
{
    const CBlockIndex* base = this->GetSnapshotBaseBlock();
    return base ? std::make_optional(base->nHeight) : std::nullopt;
}

bool ChainstateManager::ValidatedSnapshotCleanup()
{
    AssertLockHeld(::cs_main);
    auto get_storage_path = [](auto& chainstate) EXCLUSIVE_LOCKS_REQUIRED(::cs_main) -> std::optional<fs::path> {
        if (!(chainstate && chainstate->HasCoinsViews())) {
            return {};
        }
        return chainstate->CoinsDB().StoragePath();
    };
    std::optional<fs::path> ibd_chainstate_path_maybe = get_storage_path(m_ibd_chainstate);
    std::optional<fs::path> snapshot_chainstate_path_maybe = get_storage_path(m_snapshot_chainstate);

    if (!this->IsSnapshotValidated()) {
        // No need to clean up.
        return false;
    }
    // If either path doesn't exist, that means at least one of the chainstates
    // is in-memory, in which case we can't do on-disk cleanup. You'd better be
    // in a unittest!
    if (!ibd_chainstate_path_maybe || !snapshot_chainstate_path_maybe) {
        LogPrintf("[snapshot] snapshot chainstate cleanup cannot happen with " /* Continued */
                  "in-memory chainstates. You are testing, right?\n");
        return false;
    }

    const auto& snapshot_chainstate_path = *snapshot_chainstate_path_maybe;
    const auto& ibd_chainstate_path = *ibd_chainstate_path_maybe;

    // Since we're going to be moving around the underlying leveldb filesystem content
    // for each chainstate, make sure that the chainstates (and their constituent
    // CoinsViews members) have been destructed first.
    //
    // The caller of this method will be responsible for reinitializing chainstates
    // if they want to continue operation.
    this->ResetChainstates();

    // No chainstates should be considered usable.
    assert(this->GetAll().size() == 0);

    LogPrintf("[snapshot] deleting background chainstate directory (now unnecessary) (%s)\n",
              fs::PathToString(ibd_chainstate_path));

    fs::path tmp_old{ibd_chainstate_path + "_todelete"};

    auto rename_failed_abort = [](
                                   fs::path p_old,
                                   fs::path p_new,
                                   const fs::filesystem_error& err) {
        LogPrintf("%s: error renaming file (%s): %s\n",
                __func__, fs::PathToString(p_old), err.what());
        AbortNode(strprintf(
            "Rename of '%s' -> '%s' failed. "
            "Cannot clean up the background chainstate leveldb directory.",
            fs::PathToString(p_old), fs::PathToString(p_new)));
    };

    try {
        fs::rename(ibd_chainstate_path, tmp_old);
    } catch (const fs::filesystem_error& e) {
        rename_failed_abort(ibd_chainstate_path, tmp_old, e);
        throw;
    }

    LogPrintf("[snapshot] moving snapshot chainstate (%s) to " /* Continued */
              "default chainstate directory (%s)\n",
              fs::PathToString(snapshot_chainstate_path), fs::PathToString(ibd_chainstate_path));

    try {
        fs::rename(snapshot_chainstate_path, ibd_chainstate_path);
    } catch (const fs::filesystem_error& e) {
        rename_failed_abort(snapshot_chainstate_path, ibd_chainstate_path, e);
        throw;
    }

    if (!DeleteCoinsDBFromDisk(tmp_old, /*is_snapshot=*/false)) {
        // No need to AbortNode because once the unneeded bg chainstate data is
        // moved, it will not interfere with subsequent initialization.
        LogPrintf("Deletion of %s failed. Please remove it manually, as the " /* Continued */
                  "directory is now unnecessary.\n",
                  fs::PathToString(tmp_old));
    } else {
        LogPrintf("[snapshot] deleted background chainstate directory (%s)\n",
                  fs::PathToString(ibd_chainstate_path));
    }
    return true;
}<|MERGE_RESOLUTION|>--- conflicted
+++ resolved
@@ -10,6 +10,7 @@
 
 #include <arith_uint256.h>
 #include <chain.h>
+#include <chainparams.h>
 #include <checkqueue.h>
 #include <consensus/amount.h>
 #include <consensus/consensus.h>
@@ -1942,17 +1943,7 @@
                 Coin coin;
                 bool is_spent = view.SpendCoin(out, &coin);
                 if (!is_spent || tx.vout[o] != coin.out || pindex->nHeight != coin.nHeight || is_coinbase != coin.fCoinBase) {
-<<<<<<< HEAD
                     fClean = false;
-=======
-                    /* This may be due to a historic bug.  For them, some names
-                       are marked immediately as unspendable.  They fail this check
-                       when undoing, thus ignore them here.  */
-                    CChainParams::BugType type;
-                    if (!m_chainman.GetParams ().IsHistoricBug (tx.GetHash (), pindex->nHeight, type) || type != CChainParams::BUG_FULLY_IGNORE) {
-                        fClean = false; // transaction output mismatch
-                    }
->>>>>>> 2c386589
                 }
             }
         }
