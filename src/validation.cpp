// Copyright (c) 2009-2010 Satoshi Nakamoto
// Copyright (c) 2009-2016 The Bitcoin Core developers
// Distributed under the MIT software license, see the accompanying
// file COPYING or http://www.opensource.org/licenses/mit-license.php.

#include "validation.h"

#include "arith_uint256.h"
#include "auxpow.h"
#include "chainparams.h"
#include "checkpoints.h"
#include "checkqueue.h"
#include "consensus/consensus.h"
#include "consensus/merkle.h"
#include "consensus/validation.h"
#include "fs.h"
#include "hash.h"
#include "init.h"
#include "policy/fees.h"
#include "policy/policy.h"
#include "pow.h"
#include "primitives/block.h"
#include "primitives/transaction.h"
#include "random.h"
#include "script/script.h"
#include "script/sigcache.h"
#include "script/standard.h"
#include "timedata.h"
#include "tinyformat.h"
#include "txdb.h"
#include "txmempool.h"
#include "ui_interface.h"
#include "undo.h"
#include "util.h"
#include "utilmoneystr.h"
#include "utilstrencodings.h"
#include "validationinterface.h"
#include "versionbits.h"
#include "warnings.h"

#include <atomic>
#include <sstream>

#include <boost/algorithm/string/replace.hpp>
#include <boost/algorithm/string/join.hpp>
#include <boost/math/distributions/poisson.hpp>
#include <boost/thread.hpp>

#if defined(NDEBUG)
# error "Bitcoin cannot be compiled without assertions."
#endif

/**
 * Global state
 */

CCriticalSection cs_main;

BlockMap mapBlockIndex;
CChain chainActive;
CBlockIndex *pindexBestHeader = NULL;
CWaitableCriticalSection csBestBlock;
CConditionVariable cvBlockChange;
int nScriptCheckThreads = 0;
std::atomic_bool fImporting(false);
bool fReindex = false;
bool fTxIndex = false;
bool fHavePruned = false;
bool fPruneMode = false;
bool fIsBareMultisigStd = DEFAULT_PERMIT_BAREMULTISIG;
bool fRequireStandard = true;
bool fCheckBlockIndex = false;
bool fCheckpointsEnabled = DEFAULT_CHECKPOINTS_ENABLED;
size_t nCoinCacheUsage = 5000 * 300;
uint64_t nPruneTarget = 0;
int64_t nMaxTipAge = DEFAULT_MAX_TIP_AGE;
bool fEnableReplacement = DEFAULT_ENABLE_REPLACEMENT;

uint256 hashAssumeValid;

CFeeRate minRelayTxFee = CFeeRate(DEFAULT_MIN_RELAY_TX_FEE);
CAmount maxTxFee = DEFAULT_TRANSACTION_MAXFEE;

CTxMemPool mempool;

static void CheckBlockIndex(const Consensus::Params& consensusParams);

/** Constant stuff for coinbase transactions we create: */
CScript COINBASE_FLAGS;

const std::string strMessageMagic = "Bitcoin Signed Message:\n";

// Internal stuff
namespace {

    struct CBlockIndexWorkComparator
    {
        bool operator()(CBlockIndex *pa, CBlockIndex *pb) const {
            // First sort by most total work, ...
            if (pa->nChainWork > pb->nChainWork) return false;
            if (pa->nChainWork < pb->nChainWork) return true;

            // ... then by earliest time received, ...
            if (pa->nSequenceId < pb->nSequenceId) return false;
            if (pa->nSequenceId > pb->nSequenceId) return true;

            // Use pointer address as tie breaker (should only happen with blocks
            // loaded from disk, as those all have id 0).
            if (pa < pb) return false;
            if (pa > pb) return true;

            // Identical blocks.
            return false;
        }
    };

    CBlockIndex *pindexBestInvalid;

    /**
     * The set of all CBlockIndex entries with BLOCK_VALID_TRANSACTIONS (for itself and all ancestors) and
     * as good as our current tip or better. Entries may be failed, though, and pruning nodes may be
     * missing the data for the block.
     */
    std::set<CBlockIndex*, CBlockIndexWorkComparator> setBlockIndexCandidates;
    /** All pairs A->B, where A (or one of its ancestors) misses transactions, but B has transactions.
     * Pruned nodes may have entries where B is missing data.
     */
    std::multimap<CBlockIndex*, CBlockIndex*> mapBlocksUnlinked;

    CCriticalSection cs_LastBlockFile;
    std::vector<CBlockFileInfo> vinfoBlockFile;
    int nLastBlockFile = 0;
    /** Global flag to indicate we should check to see if there are
     *  block/undo files that should be deleted.  Set on startup
     *  or if we allocate more file space when we're in prune mode
     */
    bool fCheckForPruning = false;

    /**
     * Every received block is assigned a unique and increasing identifier, so we
     * know which one to give priority in case of a fork.
     */
    CCriticalSection cs_nBlockSequenceId;
    /** Blocks loaded from disk are assigned id 0, so start the counter at 1. */
    int32_t nBlockSequenceId = 1;
    /** Decreasing counter (used by subsequent preciousblock calls). */
    int32_t nBlockReverseSequenceId = -1;
    /** chainwork for the last block that preciousblock has been applied to. */
    arith_uint256 nLastPreciousChainwork = 0;

    /** Dirty block index entries. */
    std::set<CBlockIndex*> setDirtyBlockIndex;

    /** Dirty block file entries. */
    std::set<int> setDirtyFileInfo;
} // anon namespace

CBlockIndex* FindForkInGlobalIndex(const CChain& chain, const CBlockLocator& locator)
{
    // Find the first block the caller has in the main chain
    BOOST_FOREACH(const uint256& hash, locator.vHave) {
        BlockMap::iterator mi = mapBlockIndex.find(hash);
        if (mi != mapBlockIndex.end())
        {
            CBlockIndex* pindex = (*mi).second;
            if (chain.Contains(pindex))
                return pindex;
            if (pindex->GetAncestor(chain.Height()) == chain.Tip()) {
                return chain.Tip();
            }
        }
    }
    return chain.Genesis();
}

CCoinsViewCache *pcoinsTip = NULL;
CBlockTreeDB *pblocktree = NULL;

enum FlushStateMode {
    FLUSH_STATE_NONE,
    FLUSH_STATE_IF_NEEDED,
    FLUSH_STATE_PERIODIC,
    FLUSH_STATE_ALWAYS
};

// See definition for documentation
bool static FlushStateToDisk(CValidationState &state, FlushStateMode mode, int nManualPruneHeight=0);
void FindFilesToPruneManual(std::set<int>& setFilesToPrune, int nManualPruneHeight);

bool IsFinalTx(const CTransaction &tx, int nBlockHeight, int64_t nBlockTime)
{
    if (tx.nLockTime == 0)
        return true;
    if ((int64_t)tx.nLockTime < ((int64_t)tx.nLockTime < LOCKTIME_THRESHOLD ? (int64_t)nBlockHeight : nBlockTime))
        return true;
    for (const auto& txin : tx.vin) {
        if (!(txin.nSequence == CTxIn::SEQUENCE_FINAL))
            return false;
    }
    return true;
}

bool CheckFinalTx(const CTransaction &tx, int flags)
{
    AssertLockHeld(cs_main);

    // By convention a negative value for flags indicates that the
    // current network-enforced consensus rules should be used. In
    // a future soft-fork scenario that would mean checking which
    // rules would be enforced for the next block and setting the
    // appropriate flags. At the present time no soft-forks are
    // scheduled, so no flags are set.
    flags = std::max(flags, 0);

    // CheckFinalTx() uses chainActive.Height()+1 to evaluate
    // nLockTime because when IsFinalTx() is called within
    // CBlock::AcceptBlock(), the height of the block *being*
    // evaluated is what is used. Thus if we want to know if a
    // transaction can be part of the *next* block, we need to call
    // IsFinalTx() with one more than chainActive.Height().
    const int nBlockHeight = chainActive.Height() + 1;

    // BIP113 will require that time-locked transactions have nLockTime set to
    // less than the median time of the previous block they're contained in.
    // When the next block is created its previous block will be the current
    // chain tip, so we use that to calculate the median time passed to
    // IsFinalTx() if LOCKTIME_MEDIAN_TIME_PAST is set.
    const int64_t nBlockTime = (flags & LOCKTIME_MEDIAN_TIME_PAST)
                             ? chainActive.Tip()->GetMedianTimePast()
                             : GetAdjustedTime();

    return IsFinalTx(tx, nBlockHeight, nBlockTime);
}

/**
 * Calculates the block height and previous block's median time past at
 * which the transaction will be considered final in the context of BIP 68.
 * Also removes from the vector of input heights any entries which did not
 * correspond to sequence locked inputs as they do not affect the calculation.
 */
static std::pair<int, int64_t> CalculateSequenceLocks(const CTransaction &tx, int flags, std::vector<int>* prevHeights, const CBlockIndex& block)
{
    assert(prevHeights->size() == tx.vin.size());

    // Will be set to the equivalent height- and time-based nLockTime
    // values that would be necessary to satisfy all relative lock-
    // time constraints given our view of block chain history.
    // The semantics of nLockTime are the last invalid height/time, so
    // use -1 to have the effect of any height or time being valid.
    int nMinHeight = -1;
    int64_t nMinTime = -1;

    // tx.nVersion is signed integer so requires cast to unsigned otherwise
    // we would be doing a signed comparison and half the range of nVersion
    // wouldn't support BIP 68.
    bool fEnforceBIP68 = static_cast<uint32_t>(tx.nVersion) >= 2
                      && flags & LOCKTIME_VERIFY_SEQUENCE;

    // Do not enforce sequence numbers as a relative lock time
    // unless we have been instructed to
    if (!fEnforceBIP68) {
        return std::make_pair(nMinHeight, nMinTime);
    }

    for (size_t txinIndex = 0; txinIndex < tx.vin.size(); txinIndex++) {
        const CTxIn& txin = tx.vin[txinIndex];

        // Sequence numbers with the most significant bit set are not
        // treated as relative lock-times, nor are they given any
        // consensus-enforced meaning at this point.
        if (txin.nSequence & CTxIn::SEQUENCE_LOCKTIME_DISABLE_FLAG) {
            // The height of this input is not relevant for sequence locks
            (*prevHeights)[txinIndex] = 0;
            continue;
        }

        int nCoinHeight = (*prevHeights)[txinIndex];

        if (txin.nSequence & CTxIn::SEQUENCE_LOCKTIME_TYPE_FLAG) {
            int64_t nCoinTime = block.GetAncestor(std::max(nCoinHeight-1, 0))->GetMedianTimePast();
            // NOTE: Subtract 1 to maintain nLockTime semantics
            // BIP 68 relative lock times have the semantics of calculating
            // the first block or time at which the transaction would be
            // valid. When calculating the effective block time or height
            // for the entire transaction, we switch to using the
            // semantics of nLockTime which is the last invalid block
            // time or height.  Thus we subtract 1 from the calculated
            // time or height.

            // Time-based relative lock-times are measured from the
            // smallest allowed timestamp of the block containing the
            // txout being spent, which is the median time past of the
            // block prior.
            nMinTime = std::max(nMinTime, nCoinTime + (int64_t)((txin.nSequence & CTxIn::SEQUENCE_LOCKTIME_MASK) << CTxIn::SEQUENCE_LOCKTIME_GRANULARITY) - 1);
        } else {
            nMinHeight = std::max(nMinHeight, nCoinHeight + (int)(txin.nSequence & CTxIn::SEQUENCE_LOCKTIME_MASK) - 1);
        }
    }

    return std::make_pair(nMinHeight, nMinTime);
}

static bool EvaluateSequenceLocks(const CBlockIndex& block, std::pair<int, int64_t> lockPair)
{
    assert(block.pprev);
    int64_t nBlockTime = block.pprev->GetMedianTimePast();
    if (lockPair.first >= block.nHeight || lockPair.second >= nBlockTime)
        return false;

    return true;
}

bool SequenceLocks(const CTransaction &tx, int flags, std::vector<int>* prevHeights, const CBlockIndex& block)
{
    return EvaluateSequenceLocks(block, CalculateSequenceLocks(tx, flags, prevHeights, block));
}

bool TestLockPointValidity(const LockPoints* lp)
{
    AssertLockHeld(cs_main);
    assert(lp);
    // If there are relative lock times then the maxInputBlock will be set
    // If there are no relative lock times, the LockPoints don't depend on the chain
    if (lp->maxInputBlock) {
        // Check whether chainActive is an extension of the block at which the LockPoints
        // calculation was valid.  If not LockPoints are no longer valid
        if (!chainActive.Contains(lp->maxInputBlock)) {
            return false;
        }
    }

    // LockPoints still valid
    return true;
}

bool CheckSequenceLocks(const CTransaction &tx, int flags, LockPoints* lp, bool useExistingLockPoints)
{
    AssertLockHeld(cs_main);
    AssertLockHeld(mempool.cs);

    CBlockIndex* tip = chainActive.Tip();
    CBlockIndex index;
    index.pprev = tip;
    // CheckSequenceLocks() uses chainActive.Height()+1 to evaluate
    // height based locks because when SequenceLocks() is called within
    // ConnectBlock(), the height of the block *being*
    // evaluated is what is used.
    // Thus if we want to know if a transaction can be part of the
    // *next* block, we need to use one more than chainActive.Height()
    index.nHeight = tip->nHeight + 1;

    std::pair<int, int64_t> lockPair;
    if (useExistingLockPoints) {
        assert(lp);
        lockPair.first = lp->height;
        lockPair.second = lp->time;
    }
    else {
        // pcoinsTip contains the UTXO set for chainActive.Tip()
        CCoinsViewMemPool viewMemPool(pcoinsTip, mempool);
        std::vector<int> prevheights;
        prevheights.resize(tx.vin.size());
        for (size_t txinIndex = 0; txinIndex < tx.vin.size(); txinIndex++) {
            const CTxIn& txin = tx.vin[txinIndex];
            CCoins coins;
            if (!viewMemPool.GetCoins(txin.prevout.hash, coins)) {
                return error("%s: Missing input", __func__);
            }
            if (coins.nHeight == MEMPOOL_HEIGHT) {
                // Assume all mempool transaction confirm in the next block
                prevheights[txinIndex] = tip->nHeight + 1;
            } else {
                prevheights[txinIndex] = coins.nHeight;
            }
        }
        lockPair = CalculateSequenceLocks(tx, flags, &prevheights, index);
        if (lp) {
            lp->height = lockPair.first;
            lp->time = lockPair.second;
            // Also store the hash of the block with the highest height of
            // all the blocks which have sequence locked prevouts.
            // This hash needs to still be on the chain
            // for these LockPoint calculations to be valid
            // Note: It is impossible to correctly calculate a maxInputBlock
            // if any of the sequence locked inputs depend on unconfirmed txs,
            // except in the special case where the relative lock time/height
            // is 0, which is equivalent to no sequence lock. Since we assume
            // input height of tip+1 for mempool txs and test the resulting
            // lockPair from CalculateSequenceLocks against tip+1.  We know
            // EvaluateSequenceLocks will fail if there was a non-zero sequence
            // lock on a mempool input, so we can use the return value of
            // CheckSequenceLocks to indicate the LockPoints validity
            int maxInputHeight = 0;
            BOOST_FOREACH(int height, prevheights) {
                // Can ignore mempool inputs since we'll fail if they had non-zero locks
                if (height != tip->nHeight+1) {
                    maxInputHeight = std::max(maxInputHeight, height);
                }
            }
            lp->maxInputBlock = tip->GetAncestor(maxInputHeight);
        }
    }
    return EvaluateSequenceLocks(index, lockPair);
}


unsigned int GetLegacySigOpCount(const CTransaction& tx)
{
    unsigned int nSigOps = 0;
    for (const auto& txin : tx.vin)
    {
        nSigOps += txin.scriptSig.GetSigOpCount(false);
    }
    for (const auto& txout : tx.vout)
    {
        nSigOps += txout.scriptPubKey.GetSigOpCount(false);
    }
    return nSigOps;
}

unsigned int GetP2SHSigOpCount(const CTransaction& tx, const CCoinsViewCache& inputs)
{
    if (tx.IsCoinBase())
        return 0;

    unsigned int nSigOps = 0;
    for (unsigned int i = 0; i < tx.vin.size(); i++)
    {
        const CTxOut &prevout = inputs.GetOutputFor(tx.vin[i]);
        if (prevout.scriptPubKey.IsPayToScriptHash(true))
            nSigOps += prevout.scriptPubKey.GetSigOpCount(tx.vin[i].scriptSig);
    }
    return nSigOps;
}

int64_t GetTransactionSigOpCost(const CTransaction& tx, const CCoinsViewCache& inputs, int flags)
{
    int64_t nSigOps = GetLegacySigOpCount(tx) * WITNESS_SCALE_FACTOR;

    if (tx.IsCoinBase())
        return nSigOps;

    if (flags & SCRIPT_VERIFY_P2SH) {
        nSigOps += GetP2SHSigOpCount(tx, inputs) * WITNESS_SCALE_FACTOR;
    }

    for (unsigned int i = 0; i < tx.vin.size(); i++)
    {
        const CTxOut &prevout = inputs.GetOutputFor(tx.vin[i]);
        nSigOps += CountWitnessSigOps(tx.vin[i].scriptSig, prevout.scriptPubKey, &tx.vin[i].scriptWitness, flags);
    }
    return nSigOps;
}





bool CheckTransaction(const CTransaction& tx, CValidationState &state, bool fCheckDuplicateInputs)
{
    // Basic checks that don't depend on any context
    if (tx.vin.empty())
        return state.DoS(10, false, REJECT_INVALID, "bad-txns-vin-empty");
    if (tx.vout.empty())
        return state.DoS(10, false, REJECT_INVALID, "bad-txns-vout-empty");
    // Size limits (this doesn't take the witness into account, as that hasn't been checked for malleability)
    if (::GetSerializeSize(tx, SER_NETWORK, PROTOCOL_VERSION | SERIALIZE_TRANSACTION_NO_WITNESS) > MAX_BLOCK_BASE_SIZE)
        return state.DoS(100, false, REJECT_INVALID, "bad-txns-oversize");

    // Check for negative or overflow output values
    CAmount nValueOut = 0;
    for (const auto& txout : tx.vout)
    {
        if (txout.nValue < 0)
            return state.DoS(100, false, REJECT_INVALID, "bad-txns-vout-negative");
        if (txout.nValue > MAX_MONEY)
            return state.DoS(100, false, REJECT_INVALID, "bad-txns-vout-toolarge");
        nValueOut += txout.nValue;
        if (!MoneyRange(nValueOut))
            return state.DoS(100, false, REJECT_INVALID, "bad-txns-txouttotal-toolarge");
    }

    // Check for duplicate inputs - note that this check is slow so we skip it in CheckBlock
    if (fCheckDuplicateInputs) {
        std::set<COutPoint> vInOutPoints;
        for (const auto& txin : tx.vin)
        {
            if (!vInOutPoints.insert(txin.prevout).second)
                return state.DoS(100, false, REJECT_INVALID, "bad-txns-inputs-duplicate");
        }
    }

    if (tx.IsCoinBase())
    {
        if (tx.vin[0].scriptSig.size() < 2 || tx.vin[0].scriptSig.size() > 100)
            return state.DoS(100, false, REJECT_INVALID, "bad-cb-length");
    }
    else
    {
        for (const auto& txin : tx.vin)
            if (txin.prevout.IsNull())
                return state.DoS(10, false, REJECT_INVALID, "bad-txns-prevout-null");
    }

    return true;
}

void LimitMempoolSize(CTxMemPool& pool, size_t limit, unsigned long age) {
    int expired = pool.Expire(GetTime() - age);
    if (expired != 0) {
        LogPrint(BCLog::MEMPOOL, "Expired %i transactions from the memory pool\n", expired);
    }

    std::vector<uint256> vNoSpendsRemaining;
    pool.TrimToSize(limit, &vNoSpendsRemaining);
    BOOST_FOREACH(const uint256& removed, vNoSpendsRemaining)
        pcoinsTip->Uncache(removed);
}

/** Convert CValidationState to a human-readable message for logging */
std::string FormatStateMessage(const CValidationState &state)
{
    return strprintf("%s%s (code %i)",
        state.GetRejectReason(),
        state.GetDebugMessage().empty() ? "" : ", "+state.GetDebugMessage(),
        state.GetRejectCode());
}

static bool IsCurrentForFeeEstimation()
{
    AssertLockHeld(cs_main);
    if (IsInitialBlockDownload())
        return false;
    if (chainActive.Tip()->GetBlockTime() < (GetTime() - MAX_FEE_ESTIMATION_TIP_AGE))
        return false;
    if (chainActive.Height() < pindexBestHeader->nHeight - 1)
        return false;
    return true;
}

bool AcceptToMemoryPoolWorker(CTxMemPool& pool, CValidationState& state, const CTransactionRef& ptx, bool fLimitFree,
                              bool* pfMissingInputs, int64_t nAcceptTime, std::list<CTransactionRef>* plTxnReplaced,
                              bool fOverrideMempoolLimit, const CAmount& nAbsurdFee, std::vector<uint256>& vHashTxnToUncache)
{
    const CTransaction& tx = *ptx;
    const uint256 hash = tx.GetHash();
    AssertLockHeld(cs_main);
    if (pfMissingInputs)
        *pfMissingInputs = false;

    if (!CheckTransaction(tx, state))
        return false; // state filled in by CheckTransaction

    // Coinbase is only valid in a block, not as a loose transaction
    if (tx.IsCoinBase())
        return state.DoS(100, false, REJECT_INVALID, "coinbase");

    // Reject transactions with witness before segregated witness activates (override with -prematurewitness)
    bool witnessEnabled = IsWitnessEnabled(chainActive.Tip(), Params().GetConsensus());
    if (!GetBoolArg("-prematurewitness",false) && tx.HasWitness() && !witnessEnabled) {
        return state.DoS(0, false, REJECT_NONSTANDARD, "no-witness-yet", true);
    }

    // Rather not work on nonstandard transactions (unless -testnet/-regtest)
    std::string reason;
    if (fRequireStandard && !IsStandardTx(tx, reason, witnessEnabled))
        return state.DoS(0, false, REJECT_NONSTANDARD, reason);

    // Only accept nLockTime-using transactions that can be mined in the next
    // block; we don't want our mempool filled up with transactions that can't
    // be mined yet.
    if (!CheckFinalTx(tx, STANDARD_LOCKTIME_VERIFY_FLAGS))
        return state.DoS(0, false, REJECT_NONSTANDARD, "non-final");

    // is it already in the memory pool?
    if (pool.exists(hash))
        return state.Invalid(false, REJECT_ALREADY_KNOWN, "txn-already-in-mempool");

    // Check for conflicts with in-memory transactions
    std::set<uint256> setConflicts;
    {
    LOCK(pool.cs); // protect pool.mapNextTx
    BOOST_FOREACH(const CTxIn &txin, tx.vin)
    {
        auto itConflicting = pool.mapNextTx.find(txin.prevout);
        if (itConflicting != pool.mapNextTx.end())
        {
            const CTransaction *ptxConflicting = itConflicting->second;
            if (!setConflicts.count(ptxConflicting->GetHash()))
            {
                // Allow opt-out of transaction replacement by setting
                // nSequence >= maxint-1 on all inputs.
                //
                // maxint-1 is picked to still allow use of nLockTime by
                // non-replaceable transactions. All inputs rather than just one
                // is for the sake of multi-party protocols, where we don't
                // want a single party to be able to disable replacement.
                //
                // The opt-out ignores descendants as anyone relying on
                // first-seen mempool behavior should be checking all
                // unconfirmed ancestors anyway; doing otherwise is hopelessly
                // insecure.
                bool fReplacementOptOut = true;
                if (fEnableReplacement)
                {
                    BOOST_FOREACH(const CTxIn &_txin, ptxConflicting->vin)
                    {
                        if (_txin.nSequence < std::numeric_limits<unsigned int>::max()-1)
                        {
                            fReplacementOptOut = false;
                            break;
                        }
                    }
                }
                if (fReplacementOptOut)
                    return state.Invalid(false, REJECT_CONFLICT, "txn-mempool-conflict");

                setConflicts.insert(ptxConflicting->GetHash());
            }
        }
    }

    if (!pool.checkNameOps(tx))
        return false;
    }

    {
        CCoinsView dummy;
        CCoinsViewCache view(&dummy);

        CAmount nValueIn = 0;
        LockPoints lp;
        {
        LOCK(pool.cs);
        CCoinsViewMemPool viewMemPool(pcoinsTip, pool);
        view.SetBackend(viewMemPool);

        // do we already have it?
        bool fHadTxInCache = pcoinsTip->HaveCoinsInCache(hash);
        if (view.HaveCoins(hash)) {
            if (!fHadTxInCache)
                vHashTxnToUncache.push_back(hash);
            return state.Invalid(false, REJECT_ALREADY_KNOWN, "txn-already-known");
        }

        // do all inputs exist?
        // Note that this does not check for the presence of actual outputs (see the next check for that),
        // and only helps with filling in pfMissingInputs (to determine missing vs spent).
        BOOST_FOREACH(const CTxIn txin, tx.vin) {
            if (!pcoinsTip->HaveCoinsInCache(txin.prevout.hash))
                vHashTxnToUncache.push_back(txin.prevout.hash);
            if (!view.HaveCoins(txin.prevout.hash)) {
                if (pfMissingInputs)
                    *pfMissingInputs = true;
                return false; // fMissingInputs and !state.IsInvalid() is used to detect this condition, don't set state.Invalid()
            }
        }

        // are the actual inputs available?
        if (!view.HaveInputs(tx))
            return state.Invalid(false, REJECT_DUPLICATE, "bad-txns-inputs-spent");

        // Bring the best block into scope
        view.GetBestBlock();

        /* If this is a name update (or firstupdate), make sure that the
           existing name entry (if any) is in the dummy cache.  Otherwise
           tx validation done below (in CheckInputs) will not be correct.  */
        BOOST_FOREACH(const CTxOut& txout, tx.vout)
        {
            const CNameScript nameOp(txout.scriptPubKey);
            if (nameOp.isNameOp() && nameOp.isAnyUpdate())
            {
                const valtype& name = nameOp.getOpName();
                CNameData data;
                if (view.GetName(name, data))
                    view.SetName(name, data, false);
            }
        }

        nValueIn = view.GetValueIn(tx);

        // we have all inputs cached now, so switch back to dummy, so we don't need to keep lock on mempool
        view.SetBackend(dummy);

        // Only accept BIP68 sequence locked transactions that can be mined in the next
        // block; we don't want our mempool filled up with transactions that can't
        // be mined yet.
        // Must keep pool.cs for this unless we change CheckSequenceLocks to take a
        // CoinsViewCache instead of create its own
        if (!CheckSequenceLocks(tx, STANDARD_LOCKTIME_VERIFY_FLAGS, &lp))
            return state.DoS(0, false, REJECT_NONSTANDARD, "non-BIP68-final");
        }

        // Check for non-standard pay-to-script-hash in inputs
        if (fRequireStandard && !AreInputsStandard(tx, view))
            return state.Invalid(false, REJECT_NONSTANDARD, "bad-txns-nonstandard-inputs");

        // Check for non-standard witness in P2WSH
        if (tx.HasWitness() && fRequireStandard && !IsWitnessStandard(tx, view))
            return state.DoS(0, false, REJECT_NONSTANDARD, "bad-witness-nonstandard", true);

        // Verify the name transaction, to ensure that the structure is valid
        // (e. g., not multiple name outputs).  This is something that is
        // assumed to be true later on, for instance in the constructor of
        // CTxMemPoolEntry.  The check is redone later in CheckInputs, but that
        // point is too late and it does not hurt to do the check twice.
        // This is necessary to fix #116.
        if (!CheckNameTransaction (tx, GetSpendHeight(view), view, state,
                                   SCRIPT_VERIFY_NAMES_MEMPOOL))
            return state.Invalid(false, 0, "", "Tx invalid for Namecoin");

        int64_t nSigOpsCost = GetTransactionSigOpCost(tx, view, STANDARD_SCRIPT_VERIFY_FLAGS);

        CAmount nValueOut = tx.GetValueOut();
        CAmount nFees = nValueIn-nValueOut;
        // nModifiedFees includes any fee deltas from PrioritiseTransaction
        CAmount nModifiedFees = nFees;
        pool.ApplyDelta(hash, nModifiedFees);

        // Keep track of transactions that spend a coinbase, which we re-scan
        // during reorgs to ensure COINBASE_MATURITY is still met.
        bool fSpendsCoinbase = false;
        BOOST_FOREACH(const CTxIn &txin, tx.vin) {
            const CCoins *coins = view.AccessCoins(txin.prevout.hash);
            if (coins->IsCoinBase()) {
                fSpendsCoinbase = true;
                break;
            }
        }

        CTxMemPoolEntry entry(ptx, nFees, nAcceptTime, chainActive.Height(),
                              fSpendsCoinbase, nSigOpsCost, lp);
        unsigned int nSize = entry.GetTxSize();

        // Check that the transaction doesn't have an excessive number of
        // sigops, making it impossible to mine. Since the coinbase transaction
        // itself can contain sigops MAX_STANDARD_TX_SIGOPS is less than
        // MAX_BLOCK_SIGOPS; we still consider this an invalid rather than
        // merely non-standard transaction.
        if (nSigOpsCost > MAX_STANDARD_TX_SIGOPS_COST)
            return state.DoS(0, false, REJECT_NONSTANDARD, "bad-txns-too-many-sigops", false,
                strprintf("%d", nSigOpsCost));

        CAmount mempoolRejectFee = pool.GetMinFee(GetArg("-maxmempool", DEFAULT_MAX_MEMPOOL_SIZE) * 1000000).GetFee(nSize);
        if (mempoolRejectFee > 0 && nModifiedFees < mempoolRejectFee) {
            return state.DoS(0, false, REJECT_INSUFFICIENTFEE, "mempool min fee not met", false, strprintf("%d < %d", nFees, mempoolRejectFee));
        }

        // No transactions are allowed below minRelayTxFee except from disconnected blocks
        if (fLimitFree && nModifiedFees < ::minRelayTxFee.GetFee(nSize)) {
            return state.DoS(0, false, REJECT_INSUFFICIENTFEE, "min relay fee not met");
        }

        if (nAbsurdFee && nFees > nAbsurdFee)
            return state.Invalid(false,
                REJECT_HIGHFEE, "absurdly-high-fee",
                strprintf("%d > %d", nFees, nAbsurdFee));

        // Calculate in-mempool ancestors, up to a limit.
        CTxMemPool::setEntries setAncestors;
        size_t nLimitAncestors = GetArg("-limitancestorcount", DEFAULT_ANCESTOR_LIMIT);
        size_t nLimitAncestorSize = GetArg("-limitancestorsize", DEFAULT_ANCESTOR_SIZE_LIMIT)*1000;
        size_t nLimitDescendants = GetArg("-limitdescendantcount", DEFAULT_DESCENDANT_LIMIT);
        size_t nLimitDescendantSize = GetArg("-limitdescendantsize", DEFAULT_DESCENDANT_SIZE_LIMIT)*1000;
        std::string errString;
        if (!pool.CalculateMemPoolAncestors(entry, setAncestors, nLimitAncestors, nLimitAncestorSize, nLimitDescendants, nLimitDescendantSize, errString)) {
            return state.DoS(0, false, REJECT_NONSTANDARD, "too-long-mempool-chain", false, errString);
        }

        // A transaction that spends outputs that would be replaced by it is invalid. Now
        // that we have the set of all ancestors we can detect this
        // pathological case by making sure setConflicts and setAncestors don't
        // intersect.
        BOOST_FOREACH(CTxMemPool::txiter ancestorIt, setAncestors)
        {
            const uint256 &hashAncestor = ancestorIt->GetTx().GetHash();
            if (setConflicts.count(hashAncestor))
            {
                return state.DoS(10, false,
                                 REJECT_INVALID, "bad-txns-spends-conflicting-tx", false,
                                 strprintf("%s spends conflicting transaction %s",
                                           hash.ToString(),
                                           hashAncestor.ToString()));
            }
        }

        // Check if it's economically rational to mine this transaction rather
        // than the ones it replaces.
        CAmount nConflictingFees = 0;
        size_t nConflictingSize = 0;
        uint64_t nConflictingCount = 0;
        CTxMemPool::setEntries allConflicting;

        // If we don't hold the lock allConflicting might be incomplete; the
        // subsequent RemoveStaged() and addUnchecked() calls don't guarantee
        // mempool consistency for us.
        LOCK(pool.cs);
        const bool fReplacementTransaction = setConflicts.size();
        if (fReplacementTransaction)
        {
            CFeeRate newFeeRate(nModifiedFees, nSize);
            std::set<uint256> setConflictsParents;
            const int maxDescendantsToVisit = 100;
            CTxMemPool::setEntries setIterConflicting;
            BOOST_FOREACH(const uint256 &hashConflicting, setConflicts)
            {
                CTxMemPool::txiter mi = pool.mapTx.find(hashConflicting);
                if (mi == pool.mapTx.end())
                    continue;

                // Save these to avoid repeated lookups
                setIterConflicting.insert(mi);

                // Don't allow the replacement to reduce the feerate of the
                // mempool.
                //
                // We usually don't want to accept replacements with lower
                // feerates than what they replaced as that would lower the
                // feerate of the next block. Requiring that the feerate always
                // be increased is also an easy-to-reason about way to prevent
                // DoS attacks via replacements.
                //
                // The mining code doesn't (currently) take children into
                // account (CPFP) so we only consider the feerates of
                // transactions being directly replaced, not their indirect
                // descendants. While that does mean high feerate children are
                // ignored when deciding whether or not to replace, we do
                // require the replacement to pay more overall fees too,
                // mitigating most cases.
                CFeeRate oldFeeRate(mi->GetModifiedFee(), mi->GetTxSize());
                if (newFeeRate <= oldFeeRate)
                {
                    return state.DoS(0, false,
                            REJECT_INSUFFICIENTFEE, "insufficient fee", false,
                            strprintf("rejecting replacement %s; new feerate %s <= old feerate %s",
                                  hash.ToString(),
                                  newFeeRate.ToString(),
                                  oldFeeRate.ToString()));
                }

                BOOST_FOREACH(const CTxIn &txin, mi->GetTx().vin)
                {
                    setConflictsParents.insert(txin.prevout.hash);
                }

                nConflictingCount += mi->GetCountWithDescendants();
            }
            // This potentially overestimates the number of actual descendants
            // but we just want to be conservative to avoid doing too much
            // work.
            if (nConflictingCount <= maxDescendantsToVisit) {
                // If not too many to replace, then calculate the set of
                // transactions that would have to be evicted
                BOOST_FOREACH(CTxMemPool::txiter it, setIterConflicting) {
                    pool.CalculateDescendants(it, allConflicting);
                }
                BOOST_FOREACH(CTxMemPool::txiter it, allConflicting) {
                    nConflictingFees += it->GetModifiedFee();
                    nConflictingSize += it->GetTxSize();
                }
            } else {
                return state.DoS(0, false,
                        REJECT_NONSTANDARD, "too many potential replacements", false,
                        strprintf("rejecting replacement %s; too many potential replacements (%d > %d)\n",
                            hash.ToString(),
                            nConflictingCount,
                            maxDescendantsToVisit));
            }

            for (unsigned int j = 0; j < tx.vin.size(); j++)
            {
                // We don't want to accept replacements that require low
                // feerate junk to be mined first. Ideally we'd keep track of
                // the ancestor feerates and make the decision based on that,
                // but for now requiring all new inputs to be confirmed works.
                if (!setConflictsParents.count(tx.vin[j].prevout.hash))
                {
                    // Rather than check the UTXO set - potentially expensive -
                    // it's cheaper to just check if the new input refers to a
                    // tx that's in the mempool.
                    if (pool.mapTx.find(tx.vin[j].prevout.hash) != pool.mapTx.end())
                        return state.DoS(0, false,
                                         REJECT_NONSTANDARD, "replacement-adds-unconfirmed", false,
                                         strprintf("replacement %s adds unconfirmed input, idx %d",
                                                  hash.ToString(), j));
                }
            }

            // The replacement must pay greater fees than the transactions it
            // replaces - if we did the bandwidth used by those conflicting
            // transactions would not be paid for.
            if (nModifiedFees < nConflictingFees)
            {
                return state.DoS(0, false,
                                 REJECT_INSUFFICIENTFEE, "insufficient fee", false,
                                 strprintf("rejecting replacement %s, less fees than conflicting txs; %s < %s",
                                          hash.ToString(), FormatMoney(nModifiedFees), FormatMoney(nConflictingFees)));
            }

            // Finally in addition to paying more fees than the conflicts the
            // new transaction must pay for its own bandwidth.
            CAmount nDeltaFees = nModifiedFees - nConflictingFees;
            if (nDeltaFees < ::incrementalRelayFee.GetFee(nSize))
            {
                return state.DoS(0, false,
                        REJECT_INSUFFICIENTFEE, "insufficient fee", false,
                        strprintf("rejecting replacement %s, not enough additional fees to relay; %s < %s",
                              hash.ToString(),
                              FormatMoney(nDeltaFees),
                              FormatMoney(::incrementalRelayFee.GetFee(nSize))));
            }
        }

        unsigned int scriptVerifyFlags = STANDARD_SCRIPT_VERIFY_FLAGS;
        if (!Params().RequireStandard()) {
            scriptVerifyFlags = GetArg("-promiscuousmempoolflags", scriptVerifyFlags);
        }
        scriptVerifyFlags |= SCRIPT_VERIFY_NAMES_MEMPOOL;

        // Check against previous transactions
        // This is done last to help prevent CPU exhaustion denial-of-service attacks.
        PrecomputedTransactionData txdata(tx);
        if (!CheckInputs(tx, state, view, true, scriptVerifyFlags, true, txdata)) {
            // SCRIPT_VERIFY_CLEANSTACK requires SCRIPT_VERIFY_WITNESS, so we
            // need to turn both off, and compare against just turning off CLEANSTACK
            // to see if the failure is specifically due to witness validation.
            CValidationState stateDummy; // Want reported failures to be from first CheckInputs
            if (!tx.HasWitness() && CheckInputs(tx, stateDummy, view, true, scriptVerifyFlags & ~(SCRIPT_VERIFY_WITNESS | SCRIPT_VERIFY_CLEANSTACK), true, txdata) &&
                !CheckInputs(tx, stateDummy, view, true, scriptVerifyFlags & ~SCRIPT_VERIFY_CLEANSTACK, true, txdata)) {
                // Only the witness is missing, so the transaction itself may be fine.
                state.SetCorruptionPossible();
            }
            return false; // state filled in by CheckInputs
        }

        // Check again against just the consensus-critical mandatory script
        // verification flags, in case of bugs in the standard flags that cause
        // transactions to pass as valid when they're actually invalid. For
        // instance the STRICTENC flag was incorrectly allowing certain
        // CHECKSIG NOT scripts to pass, even though they were invalid.
        //
        // There is a similar check in CreateNewBlock() to prevent creating
        // invalid blocks, however allowing such transactions into the mempool
        // can be exploited as a DoS attack.
        //
        // Namecoin actually allows some scripts into the mempool that would
        // not (yet) be valid in a block, namely premature NAME_FIRSTUPDATE's.
        // Thus add the mempool-flag here.
        const unsigned flags
          = MANDATORY_SCRIPT_VERIFY_FLAGS | SCRIPT_VERIFY_NAMES_MEMPOOL;
        if (!CheckInputs(tx, state, view, true, flags, true, txdata))
        {
            return error("%s: BUG! PLEASE REPORT THIS! ConnectInputs failed against MANDATORY but not STANDARD flags %s, %s",
                __func__, hash.ToString(), FormatStateMessage(state));
        }

        // Remove conflicting transactions from the mempool
        BOOST_FOREACH(const CTxMemPool::txiter it, allConflicting)
        {
            LogPrint(BCLog::MEMPOOL, "replacing tx %s with %s for %s BTC additional fees, %d delta bytes\n",
                    it->GetTx().GetHash().ToString(),
                    hash.ToString(),
                    FormatMoney(nModifiedFees - nConflictingFees),
                    (int)nSize - (int)nConflictingSize);
            if (plTxnReplaced)
                plTxnReplaced->push_back(it->GetSharedTx());
        }
        pool.RemoveStaged(allConflicting, false, MemPoolRemovalReason::REPLACED);

        // This transaction should only count for fee estimation if it isn't a
        // BIP 125 replacement transaction (may not be widely supported), the
        // node is not behind, and the transaction is not dependent on any other
        // transactions in the mempool.
        bool validForFeeEstimation = !fReplacementTransaction && IsCurrentForFeeEstimation() && pool.HasNoInputsOf(tx);

        // Store transaction in memory
        pool.addUnchecked(hash, entry, setAncestors, validForFeeEstimation);

        // trim mempool and check if tx was trimmed
        if (!fOverrideMempoolLimit) {
            LimitMempoolSize(pool, GetArg("-maxmempool", DEFAULT_MAX_MEMPOOL_SIZE) * 1000000, GetArg("-mempoolexpiry", DEFAULT_MEMPOOL_EXPIRY) * 60 * 60);
            if (!pool.exists(hash))
                return state.DoS(0, false, REJECT_INSUFFICIENTFEE, "mempool full");
        }
    }

    GetMainSignals().TransactionAddedToMempool(ptx);

    return true;
}

bool AcceptToMemoryPoolWithTime(CTxMemPool& pool, CValidationState &state, const CTransactionRef &tx, bool fLimitFree,
                        bool* pfMissingInputs, int64_t nAcceptTime, std::list<CTransactionRef>* plTxnReplaced,
                        bool fOverrideMempoolLimit, const CAmount nAbsurdFee)
{
    std::vector<uint256> vHashTxToUncache;
    bool res = AcceptToMemoryPoolWorker(pool, state, tx, fLimitFree, pfMissingInputs, nAcceptTime, plTxnReplaced, fOverrideMempoolLimit, nAbsurdFee, vHashTxToUncache);
    if (!res) {
        BOOST_FOREACH(const uint256& hashTx, vHashTxToUncache)
            pcoinsTip->Uncache(hashTx);
    }
    // After we've (potentially) uncached entries, ensure our coins cache is still within its size limits
    CValidationState stateDummy;
    FlushStateToDisk(stateDummy, FLUSH_STATE_PERIODIC);
    return res;
}

bool AcceptToMemoryPool(CTxMemPool& pool, CValidationState &state, const CTransactionRef &tx, bool fLimitFree,
                        bool* pfMissingInputs, std::list<CTransactionRef>* plTxnReplaced,
                        bool fOverrideMempoolLimit, const CAmount nAbsurdFee)
{
    return AcceptToMemoryPoolWithTime(pool, state, tx, fLimitFree, pfMissingInputs, GetTime(), plTxnReplaced, fOverrideMempoolLimit, nAbsurdFee);
}

/** Return transaction in txOut, and if it was found inside a block, its hash is placed in hashBlock */
bool GetTransaction(const uint256 &hash, CTransactionRef &txOut, const Consensus::Params& consensusParams, uint256 &hashBlock, bool fAllowSlow)
{
    CBlockIndex *pindexSlow = NULL;

    LOCK(cs_main);

    CTransactionRef ptx = mempool.get(hash);
    if (ptx)
    {
        txOut = ptx;
        return true;
    }

    if (fTxIndex) {
        CDiskTxPos postx;
        if (pblocktree->ReadTxIndex(hash, postx)) {
            CAutoFile file(OpenBlockFile(postx, true), SER_DISK, CLIENT_VERSION);
            if (file.IsNull())
                return error("%s: OpenBlockFile failed", __func__);
            CBlockHeader header;
            try {
                file >> header;
                fseek(file.Get(), postx.nTxOffset, SEEK_CUR);
                file >> txOut;
            } catch (const std::exception& e) {
                return error("%s: Deserialize or I/O error - %s", __func__, e.what());
            }
            hashBlock = header.GetHash();
            if (txOut->GetHash() != hash)
                return error("%s: txid mismatch", __func__);
            return true;
        }
    }

    if (fAllowSlow) { // use coin database to locate block that contains transaction, and scan it
        int nHeight = -1;
        {
            const CCoinsViewCache& view = *pcoinsTip;
            const CCoins* coins = view.AccessCoins(hash);
            if (coins)
                nHeight = coins->nHeight;
        }
        if (nHeight > 0)
            pindexSlow = chainActive[nHeight];
    }

    if (pindexSlow) {
        CBlock block;
        if (ReadBlockFromDisk(block, pindexSlow, consensusParams)) {
            for (const auto& tx : block.vtx) {
                if (tx->GetHash() == hash) {
                    txOut = tx;
                    hashBlock = pindexSlow->GetBlockHash();
                    return true;
                }
            }
        }
    }

    return false;
}






//////////////////////////////////////////////////////////////////////////////
//
// CBlock and CBlockIndex
//

bool CheckProofOfWork(const CBlockHeader& block, const Consensus::Params& params)
{
    /* Except for legacy blocks with full version 1, ensure that
       the chain ID is correct.  Legacy blocks are not allowed since
       the merge-mining start, which is checked in AcceptBlockHeader
       where the height is known.  */
    if (!block.IsLegacy() && params.fStrictChainId
        && block.GetChainId() != params.nAuxpowChainId)
        return error("%s : block does not have our chain ID"
                     " (got %d, expected %d, full nVersion %d)",
                     __func__, block.GetChainId(),
                     params.nAuxpowChainId, block.nVersion);

    /* If there is no auxpow, just check the block hash.  */
    if (!block.auxpow)
    {
        if (block.IsAuxpow())
            return error("%s : no auxpow on block with auxpow version",
                         __func__);

        if (!CheckProofOfWork(block.GetHash(), block.nBits, params))
            return error("%s : non-AUX proof of work failed", __func__);

        return true;
    }

    /* We have auxpow.  Check it.  */

    if (!block.IsAuxpow())
        return error("%s : auxpow on block with non-auxpow version", __func__);

    /* Temporary check:  Disallow parent blocks with auxpow version.  This is
       for compatibility with the old client.  */
    /* FIXME: Remove this check with a hardfork later on.  */
    if (block.auxpow->getParentBlock().IsAuxpow())
        return error("%s : auxpow parent block has auxpow version", __func__);

    if (!block.auxpow->check(block.GetHash(), block.GetChainId(), params))
        return error("%s : AUX POW is not valid", __func__);
    if (!CheckProofOfWork(block.auxpow->getParentBlockHash(), block.nBits, params))
        return error("%s : AUX proof of work failed", __func__);

    return true;
}

bool WriteBlockToDisk(const CBlock& block, CDiskBlockPos& pos, const CMessageHeader::MessageStartChars& messageStart)
{
    // Open history file to append
    CAutoFile fileout(OpenBlockFile(pos), SER_DISK, CLIENT_VERSION);
    if (fileout.IsNull())
        return error("WriteBlockToDisk: OpenBlockFile failed");

    // Write index header
    unsigned int nSize = GetSerializeSize(fileout, block);
    fileout << FLATDATA(messageStart) << nSize;

    // Write block
    long fileOutPos = ftell(fileout.Get());
    if (fileOutPos < 0)
        return error("WriteBlockToDisk: ftell failed");
    pos.nPos = (unsigned int)fileOutPos;
    fileout << block;

    return true;
}

/* Generic implementation of block reading that can handle
   both a block and its header.  */

template<typename T>
static bool ReadBlockOrHeader(T& block, const CDiskBlockPos& pos, const Consensus::Params& consensusParams)
{
    block.SetNull();

    // Open history file to read
    CAutoFile filein(OpenBlockFile(pos, true), SER_DISK, CLIENT_VERSION);
    if (filein.IsNull())
        return error("ReadBlockFromDisk: OpenBlockFile failed for %s", pos.ToString());

    // Read block
    try {
        filein >> block;
    }
    catch (const std::exception& e) {
        return error("%s: Deserialize or I/O error - %s at %s", __func__, e.what(), pos.ToString());
    }

    // Check the header
    if (!CheckProofOfWork(block, consensusParams))
        return error("ReadBlockFromDisk: Errors in block header at %s", pos.ToString());

    return true;
}

template<typename T>
static bool ReadBlockOrHeader(T& block, const CBlockIndex* pindex, const Consensus::Params& consensusParams)
{
    if (!ReadBlockOrHeader(block, pindex->GetBlockPos(), consensusParams))
        return false;
    if (block.GetHash() != pindex->GetBlockHash())
        return error("ReadBlockFromDisk(CBlock&, CBlockIndex*): GetHash() doesn't match index for %s at %s",
                pindex->ToString(), pindex->GetBlockPos().ToString());
    return true;
}

bool ReadBlockFromDisk(CBlock& block, const CDiskBlockPos& pos, const Consensus::Params& consensusParams)
{
    return ReadBlockOrHeader(block, pos, consensusParams);
}

bool ReadBlockFromDisk(CBlock& block, const CBlockIndex* pindex, const Consensus::Params& consensusParams)
{
    return ReadBlockOrHeader(block, pindex, consensusParams);
}

bool ReadBlockHeaderFromDisk(CBlockHeader& block, const CBlockIndex* pindex, const Consensus::Params& consensusParams)
{
    return ReadBlockOrHeader(block, pindex, consensusParams);
}

CAmount GetBlockSubsidy(int nHeight, const Consensus::Params& consensusParams)
{
    int halvings = nHeight / consensusParams.nSubsidyHalvingInterval;
    // Force block reward to zero when right shift is undefined.
    if (halvings >= 64)
        return 0;

    CAmount nSubsidy = 50 * COIN;
    // Subsidy is cut in half every 210,000 blocks which will occur approximately every 4 years.
    nSubsidy >>= halvings;
    return nSubsidy;
}

bool IsInitialBlockDownload()
{
    const CChainParams& chainParams = Params();

    // Once this function has returned false, it must remain false.
    static std::atomic<bool> latchToFalse{false};
    // Optimization: pre-test latch before taking the lock.
    if (latchToFalse.load(std::memory_order_relaxed))
        return false;

    LOCK(cs_main);
    if (latchToFalse.load(std::memory_order_relaxed))
        return false;
    if (fImporting || fReindex)
        return true;
    if (chainActive.Tip() == NULL)
        return true;
    if (chainActive.Tip()->nChainWork < UintToArith256(chainParams.GetConsensus().nMinimumChainWork))
        return true;
    if (chainActive.Tip()->GetBlockTime() < (GetTime() - nMaxTipAge))
        return true;
    latchToFalse.store(true, std::memory_order_relaxed);
    return false;
}

CBlockIndex *pindexBestForkTip = NULL, *pindexBestForkBase = NULL;

static void AlertNotify(const std::string& strMessage)
{
    uiInterface.NotifyAlertChanged();
    std::string strCmd = GetArg("-alertnotify", "");
    if (strCmd.empty()) return;

    // Alert text should be plain ascii coming from a trusted source, but to
    // be safe we first strip anything not in safeChars, then add single quotes around
    // the whole string before passing it to the shell:
    std::string singleQuote("'");
    std::string safeStatus = SanitizeString(strMessage);
    safeStatus = singleQuote+safeStatus+singleQuote;
    boost::replace_all(strCmd, "%s", safeStatus);

    boost::thread t(runCommand, strCmd); // thread runs free
}

void CheckForkWarningConditions()
{
    AssertLockHeld(cs_main);
    // Before we get past initial download, we cannot reliably alert about forks
    // (we assume we don't get stuck on a fork before finishing our initial sync)
    if (IsInitialBlockDownload())
        return;

    // If our best fork is no longer within 72 blocks (+/- 12 hours if no one mines it)
    // of our head, drop it
    if (pindexBestForkTip && chainActive.Height() - pindexBestForkTip->nHeight >= 72)
        pindexBestForkTip = NULL;

    if (pindexBestForkTip || (pindexBestInvalid && pindexBestInvalid->nChainWork > chainActive.Tip()->nChainWork + (GetBlockProof(*chainActive.Tip()) * 6)))
    {
        if (!GetfLargeWorkForkFound() && pindexBestForkBase)
        {
            std::string warning = std::string("'Warning: Large-work fork detected, forking after block ") +
                pindexBestForkBase->phashBlock->ToString() + std::string("'");
            AlertNotify(warning);
        }
        if (pindexBestForkTip && pindexBestForkBase)
        {
            LogPrintf("%s: Warning: Large valid fork found\n  forking the chain at height %d (%s)\n  lasting to height %d (%s).\nChain state database corruption likely.\n", __func__,
                   pindexBestForkBase->nHeight, pindexBestForkBase->phashBlock->ToString(),
                   pindexBestForkTip->nHeight, pindexBestForkTip->phashBlock->ToString());
            SetfLargeWorkForkFound(true);
        }
        else
        {
            LogPrintf("%s: Warning: Found invalid chain at least ~6 blocks longer than our best chain.\nChain state database corruption likely.\n", __func__);
            SetfLargeWorkInvalidChainFound(true);
        }
    }
    else
    {
        SetfLargeWorkForkFound(false);
        SetfLargeWorkInvalidChainFound(false);
    }
}

void CheckForkWarningConditionsOnNewFork(CBlockIndex* pindexNewForkTip)
{
    AssertLockHeld(cs_main);
    // If we are on a fork that is sufficiently large, set a warning flag
    CBlockIndex* pfork = pindexNewForkTip;
    CBlockIndex* plonger = chainActive.Tip();
    while (pfork && pfork != plonger)
    {
        while (plonger && plonger->nHeight > pfork->nHeight)
            plonger = plonger->pprev;
        if (pfork == plonger)
            break;
        pfork = pfork->pprev;
    }

    // We define a condition where we should warn the user about as a fork of at least 7 blocks
    // with a tip within 72 blocks (+/- 12 hours if no one mines it) of ours
    // We use 7 blocks rather arbitrarily as it represents just under 10% of sustained network
    // hash rate operating on the fork.
    // or a chain that is entirely longer than ours and invalid (note that this should be detected by both)
    // We define it this way because it allows us to only store the highest fork tip (+ base) which meets
    // the 7-block condition and from this always have the most-likely-to-cause-warning fork
    if (pfork && (!pindexBestForkTip || (pindexBestForkTip && pindexNewForkTip->nHeight > pindexBestForkTip->nHeight)) &&
            pindexNewForkTip->nChainWork - pfork->nChainWork > (GetBlockProof(*pfork) * 7) &&
            chainActive.Height() - pindexNewForkTip->nHeight < 72)
    {
        pindexBestForkTip = pindexNewForkTip;
        pindexBestForkBase = pfork;
    }

    CheckForkWarningConditions();
}

void static InvalidChainFound(CBlockIndex* pindexNew)
{
    if (!pindexBestInvalid || pindexNew->nChainWork > pindexBestInvalid->nChainWork)
        pindexBestInvalid = pindexNew;

    LogPrintf("%s: invalid block=%s  height=%d  log2_work=%.8g  date=%s\n", __func__,
      pindexNew->GetBlockHash().ToString(), pindexNew->nHeight,
      log(pindexNew->nChainWork.getdouble())/log(2.0), DateTimeStrFormat("%Y-%m-%d %H:%M:%S",
      pindexNew->GetBlockTime()));
    CBlockIndex *tip = chainActive.Tip();
    assert (tip);
    LogPrintf("%s:  current best=%s  height=%d  log2_work=%.8g  date=%s\n", __func__,
      tip->GetBlockHash().ToString(), chainActive.Height(), log(tip->nChainWork.getdouble())/log(2.0),
      DateTimeStrFormat("%Y-%m-%d %H:%M:%S", tip->GetBlockTime()));
    CheckForkWarningConditions();
}

void static InvalidBlockFound(CBlockIndex *pindex, const CValidationState &state) {
    if (!state.CorruptionPossible()) {
        pindex->nStatus |= BLOCK_FAILED_VALID;
        setDirtyBlockIndex.insert(pindex);
        setBlockIndexCandidates.erase(pindex);
        InvalidChainFound(pindex);
    }
}

void UpdateCoins(const CTransaction& tx, CCoinsViewCache& inputs, CTxUndo &txundo, int nHeight)
{
    // mark inputs spent
    if (!tx.IsCoinBase()) {
        txundo.vprevout.reserve(tx.vin.size());
        BOOST_FOREACH(const CTxIn &txin, tx.vin) {
            CCoinsModifier coins = inputs.ModifyCoins(txin.prevout.hash);
            unsigned nPos = txin.prevout.n;

            if (nPos >= coins->vout.size() || coins->vout[nPos].IsNull())
                assert(false);
            // mark an outpoint spent, and construct undo information
            CTxInUndo undo;
            coins->Spend(nPos, &undo);
            txundo.vprevout.push_back(undo);
        }
    }
    // add outputs
    inputs.ModifyNewCoins(tx.GetHash(), tx.IsCoinBase())->FromTx(tx, nHeight);
}

void UpdateCoins(const CTransaction& tx, CCoinsViewCache& inputs, int nHeight)
{
    CTxUndo txundo;
    UpdateCoins(tx, inputs, txundo, nHeight);
}

bool CScriptCheck::operator()() {
    const CScript &scriptSig = ptxTo->vin[nIn].scriptSig;
    const CScriptWitness *witness = &ptxTo->vin[nIn].scriptWitness;
    if (!VerifyScript(scriptSig, scriptPubKey, witness, nFlags, CachingTransactionSignatureChecker(ptxTo, nIn, amount, cacheStore, *txdata), &error)) {
        return false;
    }
    return true;
}

int GetSpendHeight(const CCoinsViewCache& inputs)
{
    LOCK(cs_main);
    CBlockIndex* pindexPrev = mapBlockIndex.find(inputs.GetBestBlock())->second;
    return pindexPrev->nHeight + 1;
}

namespace Consensus {
bool CheckTxInputs(const CTransaction& tx, CValidationState& state, const CCoinsViewCache& inputs, int nSpendHeight, unsigned flags)
{
        if (!CheckNameTransaction (tx, nSpendHeight, inputs, state, flags))
            return state.Invalid(false, 0, "", "Tx invalid for Namecoin");

        // This doesn't trigger the DoS code on purpose; if it did, it would make it easier
        // for an attacker to attempt to split the network.
        if (!inputs.HaveInputs(tx))
            return state.Invalid(false, 0, "", "Inputs unavailable");

        CAmount nValueIn = 0;
        CAmount nFees = 0;
        for (unsigned int i = 0; i < tx.vin.size(); i++)
        {
            const COutPoint &prevout = tx.vin[i].prevout;
            const CCoins *coins = inputs.AccessCoins(prevout.hash);
            assert(coins);

            // If prev is coinbase, check that it's matured
            if (coins->IsCoinBase()) {
                if (nSpendHeight - coins->nHeight < COINBASE_MATURITY)
                    return state.Invalid(false,
                        REJECT_INVALID, "bad-txns-premature-spend-of-coinbase",
                        strprintf("tried to spend coinbase at depth %d", nSpendHeight - coins->nHeight));
            }

            // Check for negative or overflow input values
            nValueIn += coins->vout[prevout.n].nValue;
            if (!MoneyRange(coins->vout[prevout.n].nValue) || !MoneyRange(nValueIn))
                return state.DoS(100, false, REJECT_INVALID, "bad-txns-inputvalues-outofrange");

        }

        if (nValueIn < tx.GetValueOut())
            return state.DoS(100, false, REJECT_INVALID, "bad-txns-in-belowout", false,
                strprintf("value in (%s) < value out (%s)", FormatMoney(nValueIn), FormatMoney(tx.GetValueOut())));

        // Tally transaction fees
        CAmount nTxFee = nValueIn - tx.GetValueOut();
        if (nTxFee < 0)
            return state.DoS(100, false, REJECT_INVALID, "bad-txns-fee-negative");
        nFees += nTxFee;
        if (!MoneyRange(nFees))
            return state.DoS(100, false, REJECT_INVALID, "bad-txns-fee-outofrange");
    return true;
}
}// namespace Consensus

bool CheckInputs(const CTransaction& tx, CValidationState &state, const CCoinsViewCache &inputs, bool fScriptChecks, unsigned int flags, bool cacheStore, PrecomputedTransactionData& txdata, std::vector<CScriptCheck> *pvChecks)
{
    if (!tx.IsCoinBase())
    {
        if (!Consensus::CheckTxInputs(tx, state, inputs, GetSpendHeight(inputs), flags))
            return false;

        if (pvChecks)
            pvChecks->reserve(tx.vin.size());

        // The first loop above does all the inexpensive checks.
        // Only if ALL inputs pass do we perform expensive ECDSA signature checks.
        // Helps prevent CPU exhaustion attacks.

        // Skip script verification when connecting blocks under the
        // assumevalid block. Assuming the assumevalid block is valid this
        // is safe because block merkle hashes are still computed and checked,
        // Of course, if an assumed valid block is invalid due to false scriptSigs
        // this optimization would allow an invalid chain to be accepted.
        if (fScriptChecks) {
            for (unsigned int i = 0; i < tx.vin.size(); i++) {
                const COutPoint &prevout = tx.vin[i].prevout;
                const CCoins* coins = inputs.AccessCoins(prevout.hash);
                assert(coins);

                // Verify signature
                CScriptCheck check(*coins, tx, i, flags, cacheStore, &txdata);
                if (pvChecks) {
                    pvChecks->push_back(CScriptCheck());
                    check.swap(pvChecks->back());
                } else if (!check()) {
                    if (flags & STANDARD_NOT_MANDATORY_VERIFY_FLAGS) {
                        // Check whether the failure was caused by a
                        // non-mandatory script verification check, such as
                        // non-standard DER encodings or non-null dummy
                        // arguments; if so, don't trigger DoS protection to
                        // avoid splitting the network between upgraded and
                        // non-upgraded nodes.
                        CScriptCheck check2(*coins, tx, i,
                                flags & ~STANDARD_NOT_MANDATORY_VERIFY_FLAGS, cacheStore, &txdata);
                        if (check2())
                            return state.Invalid(false, REJECT_NONSTANDARD, strprintf("non-mandatory-script-verify-flag (%s)", ScriptErrorString(check.GetScriptError())));
                    }
                    // Failures of other flags indicate a transaction that is
                    // invalid in new blocks, e.g. a invalid P2SH. We DoS ban
                    // such nodes as they are not following the protocol. That
                    // said during an upgrade careful thought should be taken
                    // as to the correct behavior - we may want to continue
                    // peering with non-upgraded nodes even after soft-fork
                    // super-majority signaling has occurred.
                    return state.DoS(100,false, REJECT_INVALID, strprintf("mandatory-script-verify-flag-failed (%s)", ScriptErrorString(check.GetScriptError())));
                }
            }
        }
    }

    return true;
}

namespace {

bool UndoWriteToDisk(const CBlockUndo& blockundo, CDiskBlockPos& pos, const uint256& hashBlock, const CMessageHeader::MessageStartChars& messageStart)
{
    // Open history file to append
    CAutoFile fileout(OpenUndoFile(pos), SER_DISK, CLIENT_VERSION);
    if (fileout.IsNull())
        return error("%s: OpenUndoFile failed", __func__);

    // Write index header
    unsigned int nSize = GetSerializeSize(fileout, blockundo);
    fileout << FLATDATA(messageStart) << nSize;

    // Write undo data
    long fileOutPos = ftell(fileout.Get());
    if (fileOutPos < 0)
        return error("%s: ftell failed", __func__);
    pos.nPos = (unsigned int)fileOutPos;
    fileout << blockundo;

    // calculate & write checksum
    CHashWriter hasher(SER_GETHASH, PROTOCOL_VERSION);
    hasher << hashBlock;
    hasher << blockundo;
    fileout << hasher.GetHash();

    return true;
}

bool UndoReadFromDisk(CBlockUndo& blockundo, const CDiskBlockPos& pos, const uint256& hashBlock)
{
    // Open history file to read
    CAutoFile filein(OpenUndoFile(pos, true), SER_DISK, CLIENT_VERSION);
    if (filein.IsNull())
        return error("%s: OpenUndoFile failed", __func__);

    // Read block
    uint256 hashChecksum;
    try {
        filein >> blockundo;
        filein >> hashChecksum;
    }
    catch (const std::exception& e) {
        return error("%s: Deserialize or I/O error - %s", __func__, e.what());
    }

    // Verify checksum
    CHashWriter hasher(SER_GETHASH, PROTOCOL_VERSION);
    hasher << hashBlock;
    hasher << blockundo;
    if (hashChecksum != hasher.GetHash())
        return error("%s: Checksum mismatch", __func__);

    return true;
}

/** Abort with a message */
bool AbortNode(const std::string& strMessage, const std::string& userMessage="")
{
    SetMiscWarning(strMessage);
    LogPrintf("*** %s\n", strMessage);
    uiInterface.ThreadSafeMessageBox(
        userMessage.empty() ? _("Error: A fatal internal error occurred, see debug.log for details") : userMessage,
        "", CClientUIInterface::MSG_ERROR);
    StartShutdown();
    return false;
}

bool AbortNode(CValidationState& state, const std::string& strMessage, const std::string& userMessage="")
{
    AbortNode(strMessage, userMessage);
    return state.Error(strMessage);
}

} // anon namespace

/**
 * Apply the undo operation of a CTxInUndo to the given chain state.
 * @param undo The undo object.
 * @param view The coins view to which to apply the changes.
 * @param out The out point that corresponds to the tx input.
 * @return True on success.
 */
bool ApplyTxInUndo(const CTxInUndo& undo, CCoinsViewCache& view, const COutPoint& out)
{
    bool fClean = true;

    CCoinsModifier coins = view.ModifyCoins(out.hash);
    if (undo.nHeight != 0) {
        // undo data contains height: this is the last output of the prevout tx being spent
        if (!coins->IsPruned())
            fClean = fClean && error("%s: undo data overwriting existing transaction", __func__);
        coins->Clear();
        coins->fCoinBase = undo.fCoinBase;
        coins->nHeight = undo.nHeight;
        coins->nVersion = undo.nVersion;
    } else {
        if (coins->IsPruned())
            fClean = fClean && error("%s: undo data adding output to missing transaction", __func__);
    }
    if (coins->IsAvailable(out.n))
        fClean = fClean && error("%s: undo data overwriting existing output", __func__);
    if (coins->vout.size() < out.n+1)
        coins->vout.resize(out.n+1);
    coins->vout[out.n] = undo.txout;

    return fClean;
}

bool DisconnectBlock(const CBlock& block, CValidationState& state, const CBlockIndex* pindex, CCoinsViewCache& view, std::set<valtype>& unexpiredNames, bool* pfClean)
{
    assert(pindex->GetBlockHash() == view.GetBestBlock());

    if (pfClean)
        *pfClean = false;

    bool fClean = true;

    CBlockUndo blockUndo;
    CDiskBlockPos pos = pindex->GetUndoPos();
    if (pos.IsNull())
        return error("DisconnectBlock(): no undo data available");
    if (!UndoReadFromDisk(blockUndo, pos, pindex->pprev->GetBlockHash()))
        return error("DisconnectBlock(): failure reading undo data");

    if (blockUndo.vtxundo.size() + 1 != block.vtx.size())
        return error("DisconnectBlock(): block and undo data inconsistent");

    /* Undo name expirations.  We use nHeight+1 here in sync with
       the call to ExpireNames, because that's the height at which a
       possible name_update could be (thus it counts for spendability
       of the name).  This is done first to match the order
       in which names are expired when connecting blocks.  */
    if (!UnexpireNames (pindex->nHeight + 1, blockUndo, view, unexpiredNames))
      fClean = false;

    // undo transactions in reverse order
    for (int i = block.vtx.size() - 1; i >= 0; i--) {
        const CTransaction &tx = *(block.vtx[i]);
        uint256 hash = tx.GetHash();

        // Check that all outputs are available and match the outputs in the block itself
        // exactly.
        {
        CCoinsModifier outs = view.ModifyCoins(hash);
        outs->ClearUnspendable();

        CCoins outsBlock(tx, pindex->nHeight);
        // The CCoins serialization does not serialize negative numbers.
        // No network rules currently depend on the version here, so an inconsistency is harmless
        // but it must be corrected before txout nversion ever influences a network rule.
        if (outsBlock.nVersion < 0)
            outs->nVersion = outsBlock.nVersion;
        if (*outs != outsBlock)
        {
            /* This may be due to a historic bug.  For them, some names
               are marked immediately as unspendable.  They fail this check
               when undoing, thus ignore them here.  */
            CChainParams::BugType type;
            if (!Params ().IsHistoricBug (tx.GetHash (), pindex->nHeight, type) || type != CChainParams::BUG_FULLY_IGNORE)
                fClean = fClean && error("DisconnectBlock(): added transaction mismatch? database corrupted");
        }

        // remove outputs
        outs->Clear();
        }

        // restore inputs
        if (i > 0) { // not coinbases
            const CTxUndo &txundo = blockUndo.vtxundo[i-1];
            if (txundo.vprevout.size() != tx.vin.size())
                return error("DisconnectBlock(): transaction and undo data inconsistent");
            for (unsigned int j = tx.vin.size(); j-- > 0;) {
                const COutPoint &out = tx.vin[j].prevout;
                const CTxInUndo &undo = txundo.vprevout[j];
                if (!ApplyTxInUndo(undo, view, out))
                    fClean = false;
            }
        }
    }

    // undo name operations in reverse order
    std::vector<CNameTxUndo>::const_reverse_iterator nameUndoIter;
    for (nameUndoIter = blockUndo.vnameundo.rbegin ();
         nameUndoIter != blockUndo.vnameundo.rend (); ++nameUndoIter)
      nameUndoIter->apply (view);

    // move best block pointer to prevout block
    view.SetBestBlock(pindex->pprev->GetBlockHash());

    if (pfClean) {
        *pfClean = fClean;
        return true;
    }

    return fClean;
}

void static FlushBlockFile(bool fFinalize = false)
{
    LOCK(cs_LastBlockFile);

    CDiskBlockPos posOld(nLastBlockFile, 0);

    FILE *fileOld = OpenBlockFile(posOld);
    if (fileOld) {
        if (fFinalize)
            TruncateFile(fileOld, vinfoBlockFile[nLastBlockFile].nSize);
        FileCommit(fileOld);
        fclose(fileOld);
    }

    fileOld = OpenUndoFile(posOld);
    if (fileOld) {
        if (fFinalize)
            TruncateFile(fileOld, vinfoBlockFile[nLastBlockFile].nUndoSize);
        FileCommit(fileOld);
        fclose(fileOld);
    }
}

bool FindUndoPos(CValidationState &state, int nFile, CDiskBlockPos &pos, unsigned int nAddSize);

static CCheckQueue<CScriptCheck> scriptcheckqueue(128);

void ThreadScriptCheck() {
    RenameThread("bitcoin-scriptch");
    scriptcheckqueue.Thread();
}

// Protected by cs_main
VersionBitsCache versionbitscache;

int32_t ComputeBlockVersion(const CBlockIndex* pindexPrev, const Consensus::Params& params)
{
    LOCK(cs_main);
    int32_t nVersion = VERSIONBITS_TOP_BITS;

    for (int i = 0; i < (int)Consensus::MAX_VERSION_BITS_DEPLOYMENTS; i++) {
        ThresholdState state = VersionBitsState(pindexPrev, params, (Consensus::DeploymentPos)i, versionbitscache);
        if (state == THRESHOLD_LOCKED_IN || state == THRESHOLD_STARTED) {
            nVersion |= VersionBitsMask(params, (Consensus::DeploymentPos)i);
        }
    }

    return nVersion;
}

/**
 * Threshold condition checker that triggers when unknown versionbits are seen on the network.
 */
class WarningBitsConditionChecker : public AbstractThresholdConditionChecker
{
private:
    int bit;

public:
    WarningBitsConditionChecker(int bitIn) : bit(bitIn) {}

    int64_t BeginTime(const Consensus::Params& params) const { return 0; }
    int64_t EndTime(const Consensus::Params& params) const { return std::numeric_limits<int64_t>::max(); }
    int Period(const Consensus::Params& params) const { return params.nMinerConfirmationWindow; }
    int Threshold(const Consensus::Params& params) const { return params.nRuleChangeActivationThreshold; }

    bool Condition(const CBlockIndex* pindex, const Consensus::Params& params) const
    {
        return ((pindex->nVersion & VERSIONBITS_TOP_MASK) == VERSIONBITS_TOP_BITS) &&
               ((pindex->nVersion >> bit) & 1) != 0 &&
               ((ComputeBlockVersion(pindex->pprev, params) >> bit) & 1) == 0;
    }
};

// Protected by cs_main
static ThresholdConditionCache warningcache[VERSIONBITS_NUM_BITS];

static int64_t nTimeCheck = 0;
static int64_t nTimeForks = 0;
static int64_t nTimeVerify = 0;
static int64_t nTimeConnect = 0;
static int64_t nTimeIndex = 0;
static int64_t nTimeCallbacks = 0;
static int64_t nTimeTotal = 0;

bool ConnectBlock(const CBlock& block, CValidationState& state, CBlockIndex* pindex, CCoinsViewCache& view,
                  std::set<valtype>& expiredNames,
                  const CChainParams& chainparams, bool fJustCheck)
{
    AssertLockHeld(cs_main);
    assert(pindex);
    // pindex->phashBlock can be null if called by CreateNewBlock/TestBlockValidity
    assert((pindex->phashBlock == NULL) ||
           (*pindex->phashBlock == block.GetHash()));
    int64_t nTimeStart = GetTimeMicros();

    // Check it again in case a previous version let a bad block in
    if (!CheckBlock(block, state, chainparams.GetConsensus(), !fJustCheck, !fJustCheck))
        return error("%s: Consensus::CheckBlock: %s", __func__, FormatStateMessage(state));

    // verify that the view's current state corresponds to the previous block
    uint256 hashPrevBlock = pindex->pprev == NULL ? uint256() : pindex->pprev->GetBlockHash();
    assert(hashPrevBlock == view.GetBestBlock());

    // Special case for the genesis block, skipping connection of its transactions
    // (its coinbase is unspendable)
    if (block.GetHash() == chainparams.GetConsensus().hashGenesisBlock) {
        if (!fJustCheck)
            view.SetBestBlock(pindex->GetBlockHash());
        return true;
    }

    bool fScriptChecks = true;
    if (!hashAssumeValid.IsNull()) {
        // We've been configured with the hash of a block which has been externally verified to have a valid history.
        // A suitable default value is included with the software and updated from time to time.  Because validity
        //  relative to a piece of software is an objective fact these defaults can be easily reviewed.
        // This setting doesn't force the selection of any particular chain but makes validating some faster by
        //  effectively caching the result of part of the verification.
        BlockMap::const_iterator  it = mapBlockIndex.find(hashAssumeValid);
        if (it != mapBlockIndex.end()) {
            if (it->second->GetAncestor(pindex->nHeight) == pindex &&
                pindexBestHeader->GetAncestor(pindex->nHeight) == pindex &&
                pindexBestHeader->nChainWork >= UintToArith256(chainparams.GetConsensus().nMinimumChainWork)) {
                // This block is a member of the assumed verified chain and an ancestor of the best header.
                // The equivalent time check discourages hash power from extorting the network via DOS attack
                //  into accepting an invalid block through telling users they must manually set assumevalid.
                //  Requiring a software change or burying the invalid block, regardless of the setting, makes
                //  it hard to hide the implication of the demand.  This also avoids having release candidates
                //  that are hardly doing any signature verification at all in testing without having to
                //  artificially set the default assumed verified block further back.
                // The test against nMinimumChainWork prevents the skipping when denied access to any chain at
                //  least as good as the expected chain.
                fScriptChecks = (GetBlockProofEquivalentTime(*pindexBestHeader, *pindex, *pindexBestHeader, chainparams.GetConsensus()) <= 60 * 60 * 24 * 7 * 2);
            }
        }
    }

    int64_t nTime1 = GetTimeMicros(); nTimeCheck += nTime1 - nTimeStart;
    LogPrint(BCLog::BENCH, "    - Sanity checks: %.2fms [%.2fs]\n", 0.001 * (nTime1 - nTimeStart), nTimeCheck * 0.000001);

    // Do not allow blocks that contain transactions which 'overwrite' older transactions,
    // unless those are already completely spent.
    // If such overwrites are allowed, coinbases and transactions depending upon those
    // can be duplicated to remove the ability to spend the first instance -- even after
    // being sent to another address.
    // See BIP30 and http://r6.ca/blog/20120206T005236Z.html for more information.
    // This logic is not necessary for memory pool transactions, as AcceptToMemoryPool
    // already refuses previously-known transaction ids entirely.
    // FIXME: Enable strict check after appropriate fork.
    bool fEnforceBIP30 = (!pindex->phashBlock) || // Enforce on CreateNewBlock invocations which don't have a hash.
                          !(true);

    // Once BIP34 activated it was not possible to create new duplicate coinbases and thus other than starting
    // with the 2 existing duplicate coinbase pairs, not possible to create overwriting txs.  But by the
    // time BIP34 activated, in each of the existing pairs the duplicate coinbase had overwritten the first
    // before the first had been spent.  Since those coinbases are sufficiently buried its no longer possible to create further
    // duplicate transactions descending from the known pairs either.
    // If we're on the known chain at height greater than where BIP34 activated, we can save the db accesses needed for the BIP30 check.
    CBlockIndex *pindexBIP34height = pindex->pprev->GetAncestor(chainparams.GetConsensus().BIP34Height);
    //Only continue to enforce if we're below BIP34 activation height or the block hash at that height doesn't correspond.
    fEnforceBIP30 = fEnforceBIP30 && (!pindexBIP34height || !(pindexBIP34height->GetBlockHash() == chainparams.GetConsensus().BIP34Hash));

    if (fEnforceBIP30) {
        for (const auto& tx : block.vtx) {
            const CCoins* coins = view.AccessCoins(tx->GetHash());
            if (coins && !coins->IsPruned())
                return state.DoS(100, error("ConnectBlock(): tried to overwrite transaction"),
                                 REJECT_INVALID, "bad-txns-BIP30");
        }
    }

    // Disable strict BIP16 checks until we do a softfork for it
    // FIXME: Enable strict check in the future.
    const bool fStrictPayToScriptHash = false;

    unsigned int flags = fStrictPayToScriptHash ? SCRIPT_VERIFY_P2SH : SCRIPT_VERIFY_NONE;

    // Start enforcing the DERSIG (BIP66) rule
    if (pindex->nHeight >= chainparams.GetConsensus().BIP66Height) {
        flags |= SCRIPT_VERIFY_DERSIG;
    }

    // Start enforcing CHECKLOCKTIMEVERIFY (BIP65) rule
    if (pindex->nHeight >= chainparams.GetConsensus().BIP65Height) {
        flags |= SCRIPT_VERIFY_CHECKLOCKTIMEVERIFY;
    }

    // Start enforcing BIP68 (sequence locks) and BIP112 (CHECKSEQUENCEVERIFY) using versionbits logic.
    int nLockTimeFlags = 0;
    if (VersionBitsState(pindex->pprev, chainparams.GetConsensus(), Consensus::DEPLOYMENT_CSV, versionbitscache) == THRESHOLD_ACTIVE) {
        flags |= SCRIPT_VERIFY_CHECKSEQUENCEVERIFY;
        nLockTimeFlags |= LOCKTIME_VERIFY_SEQUENCE;
    }

    // Start enforcing WITNESS rules using versionbits logic.
    if (IsWitnessEnabled(pindex->pprev, chainparams.GetConsensus())) {
        flags |= SCRIPT_VERIFY_WITNESS;
        flags |= SCRIPT_VERIFY_NULLDUMMY;
    }

    int64_t nTime2 = GetTimeMicros(); nTimeForks += nTime2 - nTime1;
    LogPrint(BCLog::BENCH, "    - Fork checks: %.2fms [%.2fs]\n", 0.001 * (nTime2 - nTime1), nTimeForks * 0.000001);

    CBlockUndo blockundo;

    CCheckQueueControl<CScriptCheck> control(fScriptChecks && nScriptCheckThreads ? &scriptcheckqueue : NULL);

    std::vector<int> prevheights;
    CAmount nFees = 0;
    int nInputs = 0;
    int64_t nSigOpsCost = 0;
    CDiskTxPos pos(pindex->GetBlockPos(), GetSizeOfCompactSize(block.vtx.size()));
    std::vector<std::pair<uint256, CDiskTxPos> > vPos;
    vPos.reserve(block.vtx.size());
    blockundo.vtxundo.reserve(block.vtx.size() - 1);
    std::vector<PrecomputedTransactionData> txdata;
    txdata.reserve(block.vtx.size()); // Required so that pointers to individual PrecomputedTransactionData don't get invalidated
    for (unsigned int i = 0; i < block.vtx.size(); i++)
    {
        const CTransaction &tx = *(block.vtx[i]);

        nInputs += tx.vin.size();

        if (!tx.IsCoinBase())
        {
            if (!view.HaveInputs(tx))
                return state.DoS(100, error("ConnectBlock(): inputs missing/spent"),
                                 REJECT_INVALID, "bad-txns-inputs-missingorspent");

            // Check that transaction is BIP68 final
            // BIP68 lock checks (as opposed to nLockTime checks) must
            // be in ConnectBlock because they require the UTXO set
            prevheights.resize(tx.vin.size());
            for (size_t j = 0; j < tx.vin.size(); j++) {
                prevheights[j] = view.AccessCoins(tx.vin[j].prevout.hash)->nHeight;
            }

            if (!SequenceLocks(tx, nLockTimeFlags, &prevheights, *pindex)) {
                return state.DoS(100, error("%s: contains a non-BIP68-final transaction", __func__),
                                 REJECT_INVALID, "bad-txns-nonfinal");
            }
        }

        // GetTransactionSigOpCost counts 3 types of sigops:
        // * legacy (always)
        // * p2sh (when P2SH enabled in flags and excludes coinbase)
        // * witness (when witness enabled in flags and excludes coinbase)
        nSigOpsCost += GetTransactionSigOpCost(tx, view, flags);
        if (nSigOpsCost > MAX_BLOCK_SIGOPS_COST)
            return state.DoS(100, error("ConnectBlock(): too many sigops"),
                             REJECT_INVALID, "bad-blk-sigops");

        txdata.emplace_back(tx);
        if (!tx.IsCoinBase())
        {
            nFees += view.GetValueIn(tx)-tx.GetValueOut();

            std::vector<CScriptCheck> vChecks;
            bool fCacheResults = fJustCheck; /* Don't cache results if we're actually connecting blocks (still consult the cache, though) */
            if (!CheckInputs(tx, state, view, fScriptChecks, flags, fCacheResults, txdata[i], nScriptCheckThreads ? &vChecks : NULL))
                return error("ConnectBlock(): CheckInputs on %s failed with %s",
                    tx.GetHash().ToString(), FormatStateMessage(state));
            control.Add(vChecks);
        }

        CTxUndo undoDummy;
        if (i > 0) {
            blockundo.vtxundo.push_back(CTxUndo());
        }
        UpdateCoins(tx, view, i == 0 ? undoDummy : blockundo.vtxundo.back(), pindex->nHeight);
        ApplyNameTransaction(tx, pindex->nHeight, view, blockundo);

        vPos.push_back(std::make_pair(tx.GetHash(), pos));
        pos.nTxOffset += ::GetSerializeSize(tx, SER_DISK, CLIENT_VERSION);
    }
    int64_t nTime3 = GetTimeMicros(); nTimeConnect += nTime3 - nTime2;
    LogPrint(BCLog::BENCH, "      - Connect %u transactions: %.2fms (%.3fms/tx, %.3fms/txin) [%.2fs]\n", (unsigned)block.vtx.size(), 0.001 * (nTime3 - nTime2), 0.001 * (nTime3 - nTime2) / block.vtx.size(), nInputs <= 1 ? 0 : 0.001 * (nTime3 - nTime2) / (nInputs-1), nTimeConnect * 0.000001);

    CAmount blockReward = nFees + GetBlockSubsidy(pindex->nHeight, chainparams.GetConsensus());
    if (block.vtx[0]->GetValueOut() > blockReward)
        return state.DoS(100,
                         error("ConnectBlock(): coinbase pays too much (actual=%d vs limit=%d)",
                               block.vtx[0]->GetValueOut(), blockReward),
                               REJECT_INVALID, "bad-cb-amount");

    if (!control.Wait())
        return state.DoS(100, error("%s: CheckQueue failed", __func__), REJECT_INVALID, "block-validation-failed");
    int64_t nTime4 = GetTimeMicros(); nTimeVerify += nTime4 - nTime2;
    LogPrint(BCLog::BENCH, "    - Verify %u txins: %.2fms (%.3fms/txin) [%.2fs]\n", nInputs - 1, 0.001 * (nTime4 - nTime2), nInputs <= 1 ? 0 : 0.001 * (nTime4 - nTime2) / (nInputs-1), nTimeVerify * 0.000001);

    if (fJustCheck)
        return true;

    /* Remove expired names from the UTXO set.  They become permanently
       unspendable.  Note that we use nHeight+1 here because a possible
       spending transaction would be at least at that height.  This has
       to be done after checking the transactions themselves, because
       spending a name would still be valid in the current block.  */
    if (!ExpireNames(pindex->nHeight + 1, view, blockundo, expiredNames))
        return error("%s : ExpireNames failed", __func__);

    // Write undo information to disk
    if (pindex->GetUndoPos().IsNull() || !pindex->IsValid(BLOCK_VALID_SCRIPTS))
    {
        if (pindex->GetUndoPos().IsNull()) {
            CDiskBlockPos _pos;
            if (!FindUndoPos(state, pindex->nFile, _pos, ::GetSerializeSize(blockundo, SER_DISK, CLIENT_VERSION) + 40))
                return error("ConnectBlock(): FindUndoPos failed");
            if (!UndoWriteToDisk(blockundo, _pos, pindex->pprev->GetBlockHash(), chainparams.MessageStart()))
                return AbortNode(state, "Failed to write undo data");

            // update nUndoPos in block index
            pindex->nUndoPos = _pos.nPos;
            pindex->nStatus |= BLOCK_HAVE_UNDO;
        }

        pindex->RaiseValidity(BLOCK_VALID_SCRIPTS);
        setDirtyBlockIndex.insert(pindex);
    }

    if (fTxIndex)
        if (!pblocktree->WriteTxIndex(vPos))
            return AbortNode(state, "Failed to write transaction index");

    // add this block to the view's block chain
    view.SetBestBlock(pindex->GetBlockHash());

    int64_t nTime5 = GetTimeMicros(); nTimeIndex += nTime5 - nTime4;
    LogPrint(BCLog::BENCH, "    - Index writing: %.2fms [%.2fs]\n", 0.001 * (nTime5 - nTime4), nTimeIndex * 0.000001);

    // Watch for changes to the previous coinbase transaction.
    static uint256 hashPrevBestCoinBase;
    GetMainSignals().UpdatedTransaction(hashPrevBestCoinBase);
    hashPrevBestCoinBase = block.vtx[0]->GetHash();


    int64_t nTime6 = GetTimeMicros(); nTimeCallbacks += nTime6 - nTime5;
    LogPrint(BCLog::BENCH, "    - Callbacks: %.2fms [%.2fs]\n", 0.001 * (nTime6 - nTime5), nTimeCallbacks * 0.000001);

    return true;
}

/**
 * Update the on-disk chain state.
 * The caches and indexes are flushed depending on the mode we're called with
 * if they're too large, if it's been a while since the last write,
 * or always and in all cases if we're in prune mode and are deleting files.
 */
bool static FlushStateToDisk(CValidationState &state, FlushStateMode mode, int nManualPruneHeight) {
    int64_t nMempoolUsage = mempool.DynamicMemoryUsage();
    const CChainParams& chainparams = Params();
    LOCK2(cs_main, cs_LastBlockFile);
    static int64_t nLastWrite = 0;
    static int64_t nLastFlush = 0;
    static int64_t nLastSetChain = 0;
    std::set<int> setFilesToPrune;
    bool fFlushForPrune = false;
    try {
    if (fPruneMode && (fCheckForPruning || nManualPruneHeight > 0) && !fReindex) {
        if (nManualPruneHeight > 0) {
            FindFilesToPruneManual(setFilesToPrune, nManualPruneHeight);
        } else {
            FindFilesToPrune(setFilesToPrune, chainparams.PruneAfterHeight());
            fCheckForPruning = false;
        }
        if (!setFilesToPrune.empty()) {
            fFlushForPrune = true;
            if (!fHavePruned) {
                pblocktree->WriteFlag("prunedblockfiles", true);
                fHavePruned = true;
            }
        }
    }
    int64_t nNow = GetTimeMicros();
    // Avoid writing/flushing immediately after startup.
    if (nLastWrite == 0) {
        nLastWrite = nNow;
    }
    if (nLastFlush == 0) {
        nLastFlush = nNow;
    }
    if (nLastSetChain == 0) {
        nLastSetChain = nNow;
    }
    int64_t nMempoolSizeMax = GetArg("-maxmempool", DEFAULT_MAX_MEMPOOL_SIZE) * 1000000;
    int64_t cacheSize = pcoinsTip->DynamicMemoryUsage() * DB_PEAK_USAGE_FACTOR;
    int64_t nTotalSpace = nCoinCacheUsage + std::max<int64_t>(nMempoolSizeMax - nMempoolUsage, 0);
    // The cache is large and we're within 10% and 200 MiB or 50% and 50MiB of the limit, but we have time now (not in the middle of a block processing).
    bool fCacheLarge = mode == FLUSH_STATE_PERIODIC && cacheSize > std::min(std::max(nTotalSpace / 2, nTotalSpace - MIN_BLOCK_COINSDB_USAGE * 1024 * 1024),
                                                                            std::max((9 * nTotalSpace) / 10, nTotalSpace - MAX_BLOCK_COINSDB_USAGE * 1024 * 1024));
    // The cache is over the limit, we have to write now.
    bool fCacheCritical = mode == FLUSH_STATE_IF_NEEDED && cacheSize > nTotalSpace;
    // It's been a while since we wrote the block index to disk. Do this frequently, so we don't need to redownload after a crash.
    bool fPeriodicWrite = mode == FLUSH_STATE_PERIODIC && nNow > nLastWrite + (int64_t)DATABASE_WRITE_INTERVAL * 1000000;
    // It's been very long since we flushed the cache. Do this infrequently, to optimize cache usage.
    bool fPeriodicFlush = mode == FLUSH_STATE_PERIODIC && nNow > nLastFlush + (int64_t)DATABASE_FLUSH_INTERVAL * 1000000;
    // Combine all conditions that result in a full cache flush.
    bool fDoFullFlush = (mode == FLUSH_STATE_ALWAYS) || fCacheLarge || fCacheCritical || fPeriodicFlush || fFlushForPrune;
    // Write blocks and block index to disk.
    if (fDoFullFlush || fPeriodicWrite) {
        // Depend on nMinDiskSpace to ensure we can write block index
        if (!CheckDiskSpace(0))
            return state.Error("out of disk space");
        // First make sure all block and undo data is flushed to disk.
        FlushBlockFile();
        // Then update all block file information (which may refer to block and undo files).
        {
            std::vector<std::pair<int, const CBlockFileInfo*> > vFiles;
            vFiles.reserve(setDirtyFileInfo.size());
            for (std::set<int>::iterator it = setDirtyFileInfo.begin(); it != setDirtyFileInfo.end(); ) {
                vFiles.push_back(std::make_pair(*it, &vinfoBlockFile[*it]));
                setDirtyFileInfo.erase(it++);
            }
            std::vector<const CBlockIndex*> vBlocks;
            vBlocks.reserve(setDirtyBlockIndex.size());
            for (std::set<CBlockIndex*>::iterator it = setDirtyBlockIndex.begin(); it != setDirtyBlockIndex.end(); ) {
                vBlocks.push_back(*it);
                setDirtyBlockIndex.erase(it++);
            }
            if (!pblocktree->WriteBatchSync(vFiles, nLastBlockFile, vBlocks)) {
                return AbortNode(state, "Failed to write to block index database");
            }
        }
        // Finally remove any pruned files
        if (fFlushForPrune)
            UnlinkPrunedFiles(setFilesToPrune);
        nLastWrite = nNow;
    }
    // Flush best chain related state. This can only be done if the blocks / block index write was also done.
    if (fDoFullFlush) {
        // Typical CCoins structures on disk are around 128 bytes in size.
        // Pushing a new one to the database can cause it to be written
        // twice (once in the log, and once in the tables). This is already
        // an overestimation, as most will delete an existing entry or
        // overwrite one. Still, use a conservative safety factor of 2.
        if (!CheckDiskSpace(128 * 2 * 2 * pcoinsTip->GetCacheSize()))
            return state.Error("out of disk space");
        // Flush the chainstate (which may refer to block index entries).
        if (!pcoinsTip->Flush())
            return AbortNode(state, "Failed to write to coin database");
        nLastFlush = nNow;
    }
    if (fDoFullFlush || ((mode == FLUSH_STATE_ALWAYS || mode == FLUSH_STATE_PERIODIC) && nNow > nLastSetChain + (int64_t)DATABASE_WRITE_INTERVAL * 1000000)) {
        // Update best block in wallet (so we can detect restored wallets).
        GetMainSignals().SetBestChain(chainActive.GetLocator());
        nLastSetChain = nNow;
    }
    } catch (const std::runtime_error& e) {
        return AbortNode(state, std::string("System error while flushing: ") + e.what());
    }
    return true;
}

void FlushStateToDisk() {
    CValidationState state;
    FlushStateToDisk(state, FLUSH_STATE_ALWAYS);
}

void PruneAndFlush() {
    CValidationState state;
    fCheckForPruning = true;
    FlushStateToDisk(state, FLUSH_STATE_NONE);
}

/** Update chainActive and related internal data structures. */
void static UpdateTip(CBlockIndex *pindexNew, const CChainParams& chainParams) {
    chainActive.SetTip(pindexNew);

    // New best block
    mempool.AddTransactionsUpdated(1);

    cvBlockChange.notify_all();

    static bool fWarned = false;
    std::vector<std::string> warningMessages;
    if (!IsInitialBlockDownload())
    {
        int nUpgraded = 0;
        const CBlockIndex* pindex = chainActive.Tip();
        for (int bit = 0; bit < VERSIONBITS_NUM_BITS; bit++) {
            WarningBitsConditionChecker checker(bit);
            ThresholdState state = checker.GetStateFor(pindex, chainParams.GetConsensus(), warningcache[bit]);
            if (state == THRESHOLD_ACTIVE || state == THRESHOLD_LOCKED_IN) {
                if (state == THRESHOLD_ACTIVE) {
                    std::string strWarning = strprintf(_("Warning: unknown new rules activated (versionbit %i)"), bit);
                    SetMiscWarning(strWarning);
                    if (!fWarned) {
                        AlertNotify(strWarning);
                        fWarned = true;
                    }
                } else {
                    warningMessages.push_back(strprintf("unknown new rules are about to activate (versionbit %i)", bit));
                }
            }
        }
        // Check the version of the last 100 blocks to see if we need to upgrade:
        for (int i = 0; i < 100 && pindex != NULL; i++)
        {
            int32_t nExpectedVersion = ComputeBlockVersion(pindex->pprev, chainParams.GetConsensus());
            if (pindex->GetBaseVersion() > VERSIONBITS_LAST_OLD_BLOCK_VERSION && (pindex->GetBaseVersion() & ~nExpectedVersion) != 0)
                ++nUpgraded;
            pindex = pindex->pprev;
        }
        if (nUpgraded > 0)
            warningMessages.push_back(strprintf("%d of last 100 blocks have unexpected version", nUpgraded));
        if (nUpgraded > 100/2)
        {
            std::string strWarning = _("Warning: Unknown block versions being mined! It's possible unknown rules are in effect");
            // notify GetWarnings(), called by Qt and the JSON-RPC code to warn the user:
            SetMiscWarning(strWarning);
            if (!fWarned) {
                AlertNotify(strWarning);
                fWarned = true;
            }
        }
    }
    LogPrintf("%s: new best=%s height=%d version=0x%08x log2_work=%.8g tx=%lu date='%s' progress=%f cache=%.1fMiB(%utx)", __func__,
      chainActive.Tip()->GetBlockHash().ToString(), chainActive.Height(), chainActive.Tip()->nVersion,
      log(chainActive.Tip()->nChainWork.getdouble())/log(2.0), (unsigned long)chainActive.Tip()->nChainTx,
      DateTimeStrFormat("%Y-%m-%d %H:%M:%S", chainActive.Tip()->GetBlockTime()),
      GuessVerificationProgress(chainParams.TxData(), chainActive.Tip()), pcoinsTip->DynamicMemoryUsage() * (1.0 / (1<<20)), pcoinsTip->GetCacheSize());
    if (!warningMessages.empty())
        LogPrintf(" warning='%s'", boost::algorithm::join(warningMessages, ", "));
    LogPrintf("\n");

}

/** Disconnect chainActive's tip. You probably want to call mempool.removeForReorg and manually re-limit mempool size after this, with cs_main held. */
bool static DisconnectTip(CValidationState& state, const CChainParams& chainparams, bool fBare = false)
{
    CBlockIndex *pindexDelete = chainActive.Tip();
    assert(pindexDelete);
    CheckNameDB (true);
    // Read block from disk.
    std::shared_ptr<CBlock> pblock = std::make_shared<CBlock>();
    CBlock& block = *pblock;
    if (!ReadBlockFromDisk(block, pindexDelete, chainparams.GetConsensus()))
        return AbortNode(state, "Failed to read block");
    // Apply the block atomically to the chain state.
    std::set<valtype> unexpiredNames;
    int64_t nStart = GetTimeMicros();
    {
        CCoinsViewCache view(pcoinsTip);
        if (!DisconnectBlock(block, state, pindexDelete, view, unexpiredNames))
            return error("DisconnectTip(): DisconnectBlock %s failed", pindexDelete->GetBlockHash().ToString());
        bool flushed = view.Flush();
        assert(flushed);
    }
    LogPrint(BCLog::BENCH, "- Disconnect block: %.2fms\n", (GetTimeMicros() - nStart) * 0.001);
    // Write the chain state to disk, if necessary.
    if (!FlushStateToDisk(state, FLUSH_STATE_IF_NEEDED))
        return false;

    std::vector<std::shared_ptr<const CTransaction>> txNameConflicts;
    if (!fBare) {
        // Resurrect mempool transactions from the disconnected block.
        std::vector<uint256> vHashUpdate;
        for (const auto& it : block.vtx) {
            const CTransaction& tx = *it;
            // ignore validation errors in resurrected transactions
            CValidationState stateDummy;
            if (tx.IsCoinBase() || !AcceptToMemoryPool(mempool, stateDummy, it, false, NULL, NULL, true)) {
                mempool.removeRecursive(tx, MemPoolRemovalReason::REORG);
            } else if (mempool.exists(tx.GetHash())) {
                vHashUpdate.push_back(tx.GetHash());
            }
        }
        // AcceptToMemoryPool/addUnchecked all assume that new mempool entries have
        // no in-mempool children, which is generally not true when adding
        // previously-confirmed transactions back to the mempool.
        // UpdateTransactionsFromBlock finds descendants of any transactions in this
        // block that were added back and cleans up the mempool state.
        mempool.UpdateTransactionsFromBlock(vHashUpdate);
        // Fix the pool for conflicts due to unexpired names.
        mempool.removeUnexpireConflicts(unexpiredNames, &txNameConflicts);
    }

    // Update chainActive and related variables.
    UpdateTip(pindexDelete->pprev, chainparams);
    CheckNameDB (true);
    // Tell wallet about transactions that went from mempool
    // to conflicted:
    for (std::shared_ptr<const CTransaction> tx : txNameConflicts) {
        GetMainSignals().SyncTransaction(*tx, nullptr, CMainSignals::SYNC_TRANSACTION_NOT_IN_BLOCK);
        GetMainSignals().NameConflict(*tx, *pindexDelete->pprev->phashBlock);
    }
    // Let wallets know transactions went from 1-confirmed to
    // 0-confirmed or conflicted:
    GetMainSignals().BlockDisconnected(pblock);
    return true;
}

static int64_t nTimeReadFromDisk = 0;
static int64_t nTimeConnectTotal = 0;
static int64_t nTimeFlush = 0;
static int64_t nTimeChainState = 0;
static int64_t nTimePostConnect = 0;

struct PerBlockConnectTrace {
    CBlockIndex* pindex = NULL;
    std::shared_ptr<const CBlock> pblock;
    std::shared_ptr<std::vector<CTransactionRef>> conflictedTxs;
    PerBlockConnectTrace() : conflictedTxs(std::make_shared<std::vector<CTransactionRef>>()) {}
};
/**
 * Used to track blocks whose transactions were applied to the UTXO state as a
 * part of a single ActivateBestChainStep call.
 *
 * This class also tracks transactions that are removed from the mempool as
 * conflicts (per block) and can be used to pass all those transactions
 * through SyncTransaction.
 *
 * This class assumes (and asserts) that the conflicted transactions for a given
 * block are added via mempool callbacks prior to the BlockConnected() associated
 * with those transactions. If any transactions are marked conflicted, it is
 * assumed that an associated block will always be added.
 *
 * This class is single-use, once you call GetBlocksConnected() you have to throw
 * it away and make a new one.
 */
<<<<<<< HEAD
struct ConnectTrace {
    std::vector<CTransactionRef> txNameConflicts;
    std::vector<std::pair<CBlockIndex*, std::shared_ptr<const CBlock> > > blocksConnected;
=======
class ConnectTrace {
private:
    std::vector<PerBlockConnectTrace> blocksConnected;
    CTxMemPool &pool;

public:
    ConnectTrace(CTxMemPool &_pool) : blocksConnected(1), pool(_pool) {
        pool.NotifyEntryRemoved.connect(boost::bind(&ConnectTrace::NotifyEntryRemoved, this, _1, _2));
    }

    ~ConnectTrace() {
        pool.NotifyEntryRemoved.disconnect(boost::bind(&ConnectTrace::NotifyEntryRemoved, this, _1, _2));
    }

    void BlockConnected(CBlockIndex* pindex, std::shared_ptr<const CBlock> pblock) {
        assert(!blocksConnected.back().pindex);
        assert(pindex);
        assert(pblock);
        blocksConnected.back().pindex = pindex;
        blocksConnected.back().pblock = std::move(pblock);
        blocksConnected.emplace_back();
    }

    std::vector<PerBlockConnectTrace>& GetBlocksConnected() {
        // We always keep one extra block at the end of our list because
        // blocks are added after all the conflicted transactions have
        // been filled in. Thus, the last entry should always be an empty
        // one waiting for the transactions from the next block. We pop
        // the last entry here to make sure the list we return is sane.
        assert(!blocksConnected.back().pindex);
        assert(blocksConnected.back().conflictedTxs->empty());
        blocksConnected.pop_back();
        return blocksConnected;
    }

    void NotifyEntryRemoved(CTransactionRef txRemoved, MemPoolRemovalReason reason) {
        assert(!blocksConnected.back().pindex);
        if (reason == MemPoolRemovalReason::CONFLICT) {
            blocksConnected.back().conflictedTxs->emplace_back(std::move(txRemoved));
        }
    }
>>>>>>> 8c07e18f
};

/**
 * Connect a new block to chainActive. pblock is either NULL or a pointer to a CBlock
 * corresponding to pindexNew, to bypass loading it again from disk.
 *
 * The block is added to connectTrace if connection succeeds.
 */
bool static ConnectTip(CValidationState& state, const CChainParams& chainparams, CBlockIndex* pindexNew, const std::shared_ptr<const CBlock>& pblock, ConnectTrace& connectTrace)
{
    assert(pindexNew->pprev == chainActive.Tip());
    CheckNameDB (true);
    // Read block from disk.
    int64_t nTime1 = GetTimeMicros();
    std::shared_ptr<const CBlock> pthisBlock;
    if (!pblock) {
        std::shared_ptr<CBlock> pblockNew = std::make_shared<CBlock>();
        if (!ReadBlockFromDisk(*pblockNew, pindexNew, chainparams.GetConsensus()))
            return AbortNode(state, "Failed to read block");
        pthisBlock = pblockNew;
    } else {
        pthisBlock = pblock;
    }
    const CBlock& blockConnecting = *pthisBlock;
    // Apply the block atomically to the chain state.
    std::set<valtype> expiredNames;
    int64_t nTime2 = GetTimeMicros(); nTimeReadFromDisk += nTime2 - nTime1;
    int64_t nTime3;
    LogPrint(BCLog::BENCH, "  - Load block from disk: %.2fms [%.2fs]\n", (nTime2 - nTime1) * 0.001, nTimeReadFromDisk * 0.000001);
    {
        CCoinsViewCache view(pcoinsTip);
        bool rv = ConnectBlock(blockConnecting, state, pindexNew, view, expiredNames, chainparams);
        GetMainSignals().BlockChecked(blockConnecting, state);
        if (!rv) {
            if (state.IsInvalid())
                InvalidBlockFound(pindexNew, state);
            return error("ConnectTip(): ConnectBlock %s failed", pindexNew->GetBlockHash().ToString());
        }
        nTime3 = GetTimeMicros(); nTimeConnectTotal += nTime3 - nTime2;
        LogPrint(BCLog::BENCH, "  - Connect total: %.2fms [%.2fs]\n", (nTime3 - nTime2) * 0.001, nTimeConnectTotal * 0.000001);
        bool flushed = view.Flush();
        assert(flushed);
    }
    int64_t nTime4 = GetTimeMicros(); nTimeFlush += nTime4 - nTime3;
    LogPrint(BCLog::BENCH, "  - Flush: %.2fms [%.2fs]\n", (nTime4 - nTime3) * 0.001, nTimeFlush * 0.000001);
    // Write the chain state to disk, if necessary.
    if (!FlushStateToDisk(state, FLUSH_STATE_IF_NEEDED))
        return false;
    int64_t nTime5 = GetTimeMicros(); nTimeChainState += nTime5 - nTime4;
    LogPrint(BCLog::BENCH, "  - Writing chainstate: %.2fms [%.2fs]\n", (nTime5 - nTime4) * 0.001, nTimeChainState * 0.000001);
    // Remove conflicting transactions from the mempool.;
    mempool.removeForBlock(blockConnecting.vtx, pindexNew->nHeight,
                           &connectTrace.txNameConflicts);
    mempool.removeExpireConflicts(expiredNames, &connectTrace.txNameConflicts);
    // Update chainActive & related variables.
    UpdateTip(pindexNew, chainparams);
    CheckNameDB (false);

    int64_t nTime6 = GetTimeMicros(); nTimePostConnect += nTime6 - nTime5; nTimeTotal += nTime6 - nTime1;
    LogPrint(BCLog::BENCH, "  - Connect postprocess: %.2fms [%.2fs]\n", (nTime6 - nTime5) * 0.001, nTimePostConnect * 0.000001);
    LogPrint(BCLog::BENCH, "- Connect block: %.2fms [%.2fs]\n", (nTime6 - nTime1) * 0.001, nTimeTotal * 0.000001);

    connectTrace.BlockConnected(pindexNew, std::move(pthisBlock));
    return true;
}

/**
 * Return the tip of the chain with the most work in it, that isn't
 * known to be invalid (it's however far from certain to be valid).
 */
static CBlockIndex* FindMostWorkChain() {
    do {
        CBlockIndex *pindexNew = NULL;

        // Find the best candidate header.
        {
            std::set<CBlockIndex*, CBlockIndexWorkComparator>::reverse_iterator it = setBlockIndexCandidates.rbegin();
            if (it == setBlockIndexCandidates.rend())
                return NULL;
            pindexNew = *it;
        }

        // Check whether all blocks on the path between the currently active chain and the candidate are valid.
        // Just going until the active chain is an optimization, as we know all blocks in it are valid already.
        CBlockIndex *pindexTest = pindexNew;
        bool fInvalidAncestor = false;
        while (pindexTest && !chainActive.Contains(pindexTest)) {
            assert(pindexTest->nChainTx || pindexTest->nHeight == 0);

            // Pruned nodes may have entries in setBlockIndexCandidates for
            // which block files have been deleted.  Remove those as candidates
            // for the most work chain if we come across them; we can't switch
            // to a chain unless we have all the non-active-chain parent blocks.
            bool fFailedChain = pindexTest->nStatus & BLOCK_FAILED_MASK;
            bool fMissingData = !(pindexTest->nStatus & BLOCK_HAVE_DATA);
            if (fFailedChain || fMissingData) {
                // Candidate chain is not usable (either invalid or missing data)
                if (fFailedChain && (pindexBestInvalid == NULL || pindexNew->nChainWork > pindexBestInvalid->nChainWork))
                    pindexBestInvalid = pindexNew;
                CBlockIndex *pindexFailed = pindexNew;
                // Remove the entire chain from the set.
                while (pindexTest != pindexFailed) {
                    if (fFailedChain) {
                        pindexFailed->nStatus |= BLOCK_FAILED_CHILD;
                    } else if (fMissingData) {
                        // If we're missing data, then add back to mapBlocksUnlinked,
                        // so that if the block arrives in the future we can try adding
                        // to setBlockIndexCandidates again.
                        mapBlocksUnlinked.insert(std::make_pair(pindexFailed->pprev, pindexFailed));
                    }
                    setBlockIndexCandidates.erase(pindexFailed);
                    pindexFailed = pindexFailed->pprev;
                }
                setBlockIndexCandidates.erase(pindexTest);
                fInvalidAncestor = true;
                break;
            }
            pindexTest = pindexTest->pprev;
        }
        if (!fInvalidAncestor)
            return pindexNew;
    } while(true);
}

/** Delete all entries in setBlockIndexCandidates that are worse than the current tip. */
static void PruneBlockIndexCandidates() {
    // Note that we can't delete the current block itself, as we may need to return to it later in case a
    // reorganization to a better block fails.
    std::set<CBlockIndex*, CBlockIndexWorkComparator>::iterator it = setBlockIndexCandidates.begin();
    while (it != setBlockIndexCandidates.end() && setBlockIndexCandidates.value_comp()(*it, chainActive.Tip())) {
        setBlockIndexCandidates.erase(it++);
    }
    // Either the current tip or a successor of it we're working towards is left in setBlockIndexCandidates.
    assert(!setBlockIndexCandidates.empty());
}

/**
 * Try to make some progress towards making pindexMostWork the active block.
 * pblock is either NULL or a pointer to a CBlock corresponding to pindexMostWork.
 */
static bool ActivateBestChainStep(CValidationState& state, const CChainParams& chainparams, CBlockIndex* pindexMostWork, const std::shared_ptr<const CBlock>& pblock, bool& fInvalidFound, ConnectTrace& connectTrace)
{
    AssertLockHeld(cs_main);
    const CBlockIndex *pindexOldTip = chainActive.Tip();
    const CBlockIndex *pindexFork = chainActive.FindFork(pindexMostWork);

    // Disconnect active blocks which are no longer in the best chain.
    bool fBlocksDisconnected = false;
    while (chainActive.Tip() && chainActive.Tip() != pindexFork) {
        if (!DisconnectTip(state, chainparams))
            return false;
        fBlocksDisconnected = true;
    }

    // Build list of new blocks to connect.
    std::vector<CBlockIndex*> vpindexToConnect;
    bool fContinue = true;
    int nHeight = pindexFork ? pindexFork->nHeight : -1;
    while (fContinue && nHeight != pindexMostWork->nHeight) {
        // Don't iterate the entire list of potential improvements toward the best tip, as we likely only need
        // a few blocks along the way.
        int nTargetHeight = std::min(nHeight + 32, pindexMostWork->nHeight);
        vpindexToConnect.clear();
        vpindexToConnect.reserve(nTargetHeight - nHeight);
        CBlockIndex *pindexIter = pindexMostWork->GetAncestor(nTargetHeight);
        while (pindexIter && pindexIter->nHeight != nHeight) {
            vpindexToConnect.push_back(pindexIter);
            pindexIter = pindexIter->pprev;
        }
        nHeight = nTargetHeight;

        // Connect new blocks.
        BOOST_REVERSE_FOREACH(CBlockIndex *pindexConnect, vpindexToConnect) {
            if (!ConnectTip(state, chainparams, pindexConnect, pindexConnect == pindexMostWork ? pblock : std::shared_ptr<const CBlock>(), connectTrace)) {
                if (state.IsInvalid()) {
                    // The block violates a consensus rule.
                    if (!state.CorruptionPossible())
                        InvalidChainFound(vpindexToConnect.back());
                    state = CValidationState();
                    fInvalidFound = true;
                    fContinue = false;
                    break;
                } else {
                    // A system error occurred (disk space, database error, ...).
                    return false;
                }
            } else {
                PruneBlockIndexCandidates();
                if (!pindexOldTip || chainActive.Tip()->nChainWork > pindexOldTip->nChainWork) {
                    // We're in a better position than we were. Return temporarily to release the lock.
                    fContinue = false;
                    break;
                }
            }
        }
    }

    if (fBlocksDisconnected) {
        mempool.removeForReorg(pcoinsTip, chainActive.Tip()->nHeight + 1, STANDARD_LOCKTIME_VERIFY_FLAGS);
        LimitMempoolSize(mempool, GetArg("-maxmempool", DEFAULT_MAX_MEMPOOL_SIZE) * 1000000, GetArg("-mempoolexpiry", DEFAULT_MEMPOOL_EXPIRY) * 60 * 60);
    }
    mempool.check(pcoinsTip);

    // Callbacks/notifications for a new best chain.
    if (fInvalidFound)
        CheckForkWarningConditionsOnNewFork(vpindexToConnect.back());
    else
        CheckForkWarningConditions();

    return true;
}

static void NotifyHeaderTip() {
    bool fNotify = false;
    bool fInitialBlockDownload = false;
    static CBlockIndex* pindexHeaderOld = NULL;
    CBlockIndex* pindexHeader = NULL;
    {
        LOCK(cs_main);
        pindexHeader = pindexBestHeader;

        if (pindexHeader != pindexHeaderOld) {
            fNotify = true;
            fInitialBlockDownload = IsInitialBlockDownload();
            pindexHeaderOld = pindexHeader;
        }
    }
    // Send block tip changed notifications without cs_main
    if (fNotify) {
        uiInterface.NotifyHeaderTip(fInitialBlockDownload, pindexHeader);
    }
}

/**
 * Make the best chain active, in multiple steps. The result is either failure
 * or an activated best chain. pblock is either NULL or a pointer to a block
 * that is already loaded (to avoid loading it again from disk).
 */
bool ActivateBestChain(CValidationState &state, const CChainParams& chainparams, std::shared_ptr<const CBlock> pblock) {
    // Note that while we're often called here from ProcessNewBlock, this is
    // far from a guarantee. Things in the P2P/RPC will often end up calling
    // us in the middle of ProcessNewBlock - do not assume pblock is set
    // sanely for performance or correctness!

    CBlockIndex *pindexMostWork = NULL;
    CBlockIndex *pindexNewTip = NULL;
    do {
        boost::this_thread::interruption_point();
        if (ShutdownRequested())
            break;

        const CBlockIndex *pindexFork;
        bool fInitialDownload;
        {
            LOCK(cs_main);
            ConnectTrace connectTrace(mempool); // Destructed before cs_main is unlocked

            CBlockIndex *pindexOldTip = chainActive.Tip();
            if (pindexMostWork == NULL) {
                pindexMostWork = FindMostWorkChain();
            }

            // Whether we have anything to do at all.
            if (pindexMostWork == NULL || pindexMostWork == chainActive.Tip())
                return true;

            bool fInvalidFound = false;
            std::shared_ptr<const CBlock> nullBlockPtr;
            if (!ActivateBestChainStep(state, chainparams, pindexMostWork, pblock && pblock->GetHash() == pindexMostWork->GetBlockHash() ? pblock : nullBlockPtr, fInvalidFound, connectTrace))
                return false;

            if (fInvalidFound) {
                // Wipe cache, we may need another branch now.
                pindexMostWork = NULL;
            }
            pindexNewTip = chainActive.Tip();
            pindexFork = chainActive.FindFork(pindexOldTip);
            fInitialDownload = IsInitialBlockDownload();

<<<<<<< HEAD
            // throw all transactions though the signal-interface

            } // MemPoolConflictRemovalTracker destroyed and conflict evictions are notified

            // Transactions in the connected block are notified
            for (const auto& tx : connectTrace.txNameConflicts) {
                GetMainSignals().NameConflict(*tx, pindexNewTip->GetBlockHash());
            }
            for (const auto& pair : connectTrace.blocksConnected) {
                assert(pair.second);
                const CBlock& block = *(pair.second);
                for (unsigned int i = 0; i < block.vtx.size(); i++)
                    GetMainSignals().SyncTransaction(*block.vtx[i], pair.first, i);
=======
            for (const PerBlockConnectTrace& trace : connectTrace.GetBlocksConnected()) {
                assert(trace.pblock && trace.pindex);
                GetMainSignals().BlockConnected(trace.pblock, trace.pindex, *trace.conflictedTxs);
>>>>>>> 8c07e18f
            }
        }
        // When we reach this point, we switched to a new tip (stored in pindexNewTip).

        // Notifications/callbacks that can run without cs_main

        // Notify external listeners about the new tip.
        GetMainSignals().UpdatedBlockTip(pindexNewTip, pindexFork, fInitialDownload);

        // Always notify the UI if a new block tip was connected
        if (pindexFork != pindexNewTip) {
            uiInterface.NotifyBlockTip(fInitialDownload, pindexNewTip);
        }
    } while (pindexNewTip != pindexMostWork);
    CheckBlockIndex(chainparams.GetConsensus());

    // Write changes periodically to disk, after relay.
    if (!FlushStateToDisk(state, FLUSH_STATE_PERIODIC)) {
        return false;
    }

    return true;
}


bool PreciousBlock(CValidationState& state, const CChainParams& params, CBlockIndex *pindex)
{
    {
        LOCK(cs_main);
        if (pindex->nChainWork < chainActive.Tip()->nChainWork) {
            // Nothing to do, this block is not at the tip.
            return true;
        }
        if (chainActive.Tip()->nChainWork > nLastPreciousChainwork) {
            // The chain has been extended since the last call, reset the counter.
            nBlockReverseSequenceId = -1;
        }
        nLastPreciousChainwork = chainActive.Tip()->nChainWork;
        setBlockIndexCandidates.erase(pindex);
        pindex->nSequenceId = nBlockReverseSequenceId;
        if (nBlockReverseSequenceId > std::numeric_limits<int32_t>::min()) {
            // We can't keep reducing the counter if somebody really wants to
            // call preciousblock 2**31-1 times on the same set of tips...
            nBlockReverseSequenceId--;
        }
        if (pindex->IsValid(BLOCK_VALID_TRANSACTIONS) && pindex->nChainTx) {
            setBlockIndexCandidates.insert(pindex);
            PruneBlockIndexCandidates();
        }
    }

    return ActivateBestChain(state, params);
}

bool InvalidateBlock(CValidationState& state, const CChainParams& chainparams, CBlockIndex *pindex)
{
    AssertLockHeld(cs_main);

    // Mark the block itself as invalid.
    pindex->nStatus |= BLOCK_FAILED_VALID;
    setDirtyBlockIndex.insert(pindex);
    setBlockIndexCandidates.erase(pindex);

    while (chainActive.Contains(pindex)) {
        CBlockIndex *pindexWalk = chainActive.Tip();
        pindexWalk->nStatus |= BLOCK_FAILED_CHILD;
        setDirtyBlockIndex.insert(pindexWalk);
        setBlockIndexCandidates.erase(pindexWalk);
        // ActivateBestChain considers blocks already in chainActive
        // unconditionally valid already, so force disconnect away from it.
        if (!DisconnectTip(state, chainparams)) {
            mempool.removeForReorg(pcoinsTip, chainActive.Tip()->nHeight + 1, STANDARD_LOCKTIME_VERIFY_FLAGS);
            return false;
        }
    }

    LimitMempoolSize(mempool, GetArg("-maxmempool", DEFAULT_MAX_MEMPOOL_SIZE) * 1000000, GetArg("-mempoolexpiry", DEFAULT_MEMPOOL_EXPIRY) * 60 * 60);

    // The resulting new best tip may not be in setBlockIndexCandidates anymore, so
    // add it again.
    BlockMap::iterator it = mapBlockIndex.begin();
    while (it != mapBlockIndex.end()) {
        if (it->second->IsValid(BLOCK_VALID_TRANSACTIONS) && it->second->nChainTx && !setBlockIndexCandidates.value_comp()(it->second, chainActive.Tip())) {
            setBlockIndexCandidates.insert(it->second);
        }
        it++;
    }

    InvalidChainFound(pindex);
    mempool.removeForReorg(pcoinsTip, chainActive.Tip()->nHeight + 1, STANDARD_LOCKTIME_VERIFY_FLAGS);
    uiInterface.NotifyBlockTip(IsInitialBlockDownload(), pindex->pprev);
    return true;
}

bool ResetBlockFailureFlags(CBlockIndex *pindex) {
    AssertLockHeld(cs_main);

    int nHeight = pindex->nHeight;

    // Remove the invalidity flag from this block and all its descendants.
    BlockMap::iterator it = mapBlockIndex.begin();
    while (it != mapBlockIndex.end()) {
        if (!it->second->IsValid() && it->second->GetAncestor(nHeight) == pindex) {
            it->second->nStatus &= ~BLOCK_FAILED_MASK;
            setDirtyBlockIndex.insert(it->second);
            if (it->second->IsValid(BLOCK_VALID_TRANSACTIONS) && it->second->nChainTx && setBlockIndexCandidates.value_comp()(chainActive.Tip(), it->second)) {
                setBlockIndexCandidates.insert(it->second);
            }
            if (it->second == pindexBestInvalid) {
                // Reset invalid block marker if it was pointing to one of those.
                pindexBestInvalid = NULL;
            }
        }
        it++;
    }

    // Remove the invalidity flag from all ancestors too.
    while (pindex != NULL) {
        if (pindex->nStatus & BLOCK_FAILED_MASK) {
            pindex->nStatus &= ~BLOCK_FAILED_MASK;
            setDirtyBlockIndex.insert(pindex);
        }
        pindex = pindex->pprev;
    }
    return true;
}

CBlockIndex* AddToBlockIndex(const CBlockHeader& block)
{
    // Check for duplicate
    uint256 hash = block.GetHash();
    BlockMap::iterator it = mapBlockIndex.find(hash);
    if (it != mapBlockIndex.end())
        return it->second;

    // Construct new block index object
    CBlockIndex* pindexNew = new CBlockIndex(block);
    assert(pindexNew);
    // We assign the sequence id to blocks only when the full data is available,
    // to avoid miners withholding blocks but broadcasting headers, to get a
    // competitive advantage.
    pindexNew->nSequenceId = 0;
    BlockMap::iterator mi = mapBlockIndex.insert(std::make_pair(hash, pindexNew)).first;
    pindexNew->phashBlock = &((*mi).first);
    BlockMap::iterator miPrev = mapBlockIndex.find(block.hashPrevBlock);
    if (miPrev != mapBlockIndex.end())
    {
        pindexNew->pprev = (*miPrev).second;
        pindexNew->nHeight = pindexNew->pprev->nHeight + 1;
        pindexNew->BuildSkip();
    }
    pindexNew->nTimeMax = (pindexNew->pprev ? std::max(pindexNew->pprev->nTimeMax, pindexNew->nTime) : pindexNew->nTime);
    pindexNew->nChainWork = (pindexNew->pprev ? pindexNew->pprev->nChainWork : 0) + GetBlockProof(*pindexNew);
    pindexNew->RaiseValidity(BLOCK_VALID_TREE);
    if (pindexBestHeader == NULL || pindexBestHeader->nChainWork < pindexNew->nChainWork)
        pindexBestHeader = pindexNew;

    setDirtyBlockIndex.insert(pindexNew);

    return pindexNew;
}

/** Mark a block as having its data received and checked (up to BLOCK_VALID_TRANSACTIONS). */
bool ReceivedBlockTransactions(const CBlock &block, CValidationState& state, CBlockIndex *pindexNew, const CDiskBlockPos& pos)
{
    pindexNew->nTx = block.vtx.size();
    pindexNew->nChainTx = 0;
    pindexNew->nFile = pos.nFile;
    pindexNew->nDataPos = pos.nPos;
    pindexNew->nUndoPos = 0;
    pindexNew->nStatus |= BLOCK_HAVE_DATA;
    if (IsWitnessEnabled(pindexNew->pprev, Params().GetConsensus())) {
        pindexNew->nStatus |= BLOCK_OPT_WITNESS;
    }
    pindexNew->RaiseValidity(BLOCK_VALID_TRANSACTIONS);
    setDirtyBlockIndex.insert(pindexNew);

    if (pindexNew->pprev == NULL || pindexNew->pprev->nChainTx) {
        // If pindexNew is the genesis block or all parents are BLOCK_VALID_TRANSACTIONS.
        std::deque<CBlockIndex*> queue;
        queue.push_back(pindexNew);

        // Recursively process any descendant blocks that now may be eligible to be connected.
        while (!queue.empty()) {
            CBlockIndex *pindex = queue.front();
            queue.pop_front();
            pindex->nChainTx = (pindex->pprev ? pindex->pprev->nChainTx : 0) + pindex->nTx;
            {
                LOCK(cs_nBlockSequenceId);
                pindex->nSequenceId = nBlockSequenceId++;
            }
            if (chainActive.Tip() == NULL || !setBlockIndexCandidates.value_comp()(pindex, chainActive.Tip())) {
                setBlockIndexCandidates.insert(pindex);
            }
            std::pair<std::multimap<CBlockIndex*, CBlockIndex*>::iterator, std::multimap<CBlockIndex*, CBlockIndex*>::iterator> range = mapBlocksUnlinked.equal_range(pindex);
            while (range.first != range.second) {
                std::multimap<CBlockIndex*, CBlockIndex*>::iterator it = range.first;
                queue.push_back(it->second);
                range.first++;
                mapBlocksUnlinked.erase(it);
            }
        }
    } else {
        if (pindexNew->pprev && pindexNew->pprev->IsValid(BLOCK_VALID_TREE)) {
            mapBlocksUnlinked.insert(std::make_pair(pindexNew->pprev, pindexNew));
        }
    }

    return true;
}

bool FindBlockPos(CValidationState &state, CDiskBlockPos &pos, unsigned int nAddSize, unsigned int nHeight, uint64_t nTime, bool fKnown = false)
{
    LOCK(cs_LastBlockFile);

    unsigned int nFile = fKnown ? pos.nFile : nLastBlockFile;
    if (vinfoBlockFile.size() <= nFile) {
        vinfoBlockFile.resize(nFile + 1);
    }

    if (!fKnown) {
        while (vinfoBlockFile[nFile].nSize + nAddSize >= MAX_BLOCKFILE_SIZE) {
            nFile++;
            if (vinfoBlockFile.size() <= nFile) {
                vinfoBlockFile.resize(nFile + 1);
            }
        }
        pos.nFile = nFile;
        pos.nPos = vinfoBlockFile[nFile].nSize;
    }

    if ((int)nFile != nLastBlockFile) {
        if (!fKnown) {
            LogPrintf("Leaving block file %i: %s\n", nLastBlockFile, vinfoBlockFile[nLastBlockFile].ToString());
        }
        FlushBlockFile(!fKnown);
        nLastBlockFile = nFile;
    }

    vinfoBlockFile[nFile].AddBlock(nHeight, nTime);
    if (fKnown)
        vinfoBlockFile[nFile].nSize = std::max(pos.nPos + nAddSize, vinfoBlockFile[nFile].nSize);
    else
        vinfoBlockFile[nFile].nSize += nAddSize;

    if (!fKnown) {
        unsigned int nOldChunks = (pos.nPos + BLOCKFILE_CHUNK_SIZE - 1) / BLOCKFILE_CHUNK_SIZE;
        unsigned int nNewChunks = (vinfoBlockFile[nFile].nSize + BLOCKFILE_CHUNK_SIZE - 1) / BLOCKFILE_CHUNK_SIZE;
        if (nNewChunks > nOldChunks) {
            if (fPruneMode)
                fCheckForPruning = true;
            if (CheckDiskSpace(nNewChunks * BLOCKFILE_CHUNK_SIZE - pos.nPos)) {
                FILE *file = OpenBlockFile(pos);
                if (file) {
                    LogPrintf("Pre-allocating up to position 0x%x in blk%05u.dat\n", nNewChunks * BLOCKFILE_CHUNK_SIZE, pos.nFile);
                    AllocateFileRange(file, pos.nPos, nNewChunks * BLOCKFILE_CHUNK_SIZE - pos.nPos);
                    fclose(file);
                }
            }
            else
                return state.Error("out of disk space");
        }
    }

    setDirtyFileInfo.insert(nFile);
    return true;
}

bool FindUndoPos(CValidationState &state, int nFile, CDiskBlockPos &pos, unsigned int nAddSize)
{
    pos.nFile = nFile;

    LOCK(cs_LastBlockFile);

    unsigned int nNewSize;
    pos.nPos = vinfoBlockFile[nFile].nUndoSize;
    nNewSize = vinfoBlockFile[nFile].nUndoSize += nAddSize;
    setDirtyFileInfo.insert(nFile);

    unsigned int nOldChunks = (pos.nPos + UNDOFILE_CHUNK_SIZE - 1) / UNDOFILE_CHUNK_SIZE;
    unsigned int nNewChunks = (nNewSize + UNDOFILE_CHUNK_SIZE - 1) / UNDOFILE_CHUNK_SIZE;
    if (nNewChunks > nOldChunks) {
        if (fPruneMode)
            fCheckForPruning = true;
        if (CheckDiskSpace(nNewChunks * UNDOFILE_CHUNK_SIZE - pos.nPos)) {
            FILE *file = OpenUndoFile(pos);
            if (file) {
                LogPrintf("Pre-allocating up to position 0x%x in rev%05u.dat\n", nNewChunks * UNDOFILE_CHUNK_SIZE, pos.nFile);
                AllocateFileRange(file, pos.nPos, nNewChunks * UNDOFILE_CHUNK_SIZE - pos.nPos);
                fclose(file);
            }
        }
        else
            return state.Error("out of disk space");
    }

    return true;
}

/* Temporary check that blocks are compatible with BDB's 10,000 lock limit.
   This is based on Bitcoin's commit 8c222dca4f961ad13ec64d690134a40d09b20813.
   Each "object" touched in the DB may cause two locks (one read and one
   write lock).  Objects are transaction IDs and names.  Thus, count the
   total number of transaction IDs (tx themselves plus all distinct inputs).
   In addition, each Namecoin transaction could touch at most one name,
   so add them as well.  */
bool CheckDbLockLimit(const std::vector<CTransactionRef>& vtx)
{
    std::set<uint256> setTxIds;
    unsigned nNames = 0;
    for (const auto& tx : vtx)
    {
        setTxIds.insert(tx->GetHash());
        if (tx->IsNamecoin())
            ++nNames;

        for (const auto& txIn : tx->vin)
            setTxIds.insert(txIn.prevout.hash);
    }

    const unsigned nTotalIds = setTxIds.size() + nNames;
    if (nTotalIds > 4500)
        return error("%s : %u locks estimated, that is too much for BDB",
                     __func__, nTotalIds);

    //LogPrintf ("%s : need %u locks\n", __func__, nTotalIds);
    return true;
}

bool CheckBlockHeader(const CBlockHeader& block, CValidationState& state, const Consensus::Params& consensusParams, bool fCheckPOW)
{
    // Check proof of work matches claimed amount
    if (fCheckPOW && !CheckProofOfWork(block, consensusParams))
        return state.DoS(50, false, REJECT_INVALID, "high-hash", false, "proof of work failed");

    return true;
}

bool CheckBlock(const CBlock& block, CValidationState& state, const Consensus::Params& consensusParams, bool fCheckPOW, bool fCheckMerkleRoot)
{
    // These are checks that are independent of context.

    if (block.fChecked)
        return true;

    // Check that the header is valid (particularly PoW).  This is mostly
    // redundant with the call in AcceptBlockHeader.
    if (!CheckBlockHeader(block, state, consensusParams, fCheckPOW))
        return false;

    // Check the merkle root.
    if (fCheckMerkleRoot) {
        bool mutated;
        uint256 hashMerkleRoot2 = BlockMerkleRoot(block, &mutated);
        if (block.hashMerkleRoot != hashMerkleRoot2)
            return state.DoS(100, false, REJECT_INVALID, "bad-txnmrklroot", true, "hashMerkleRoot mismatch");

        // Check for merkle tree malleability (CVE-2012-2459): repeating sequences
        // of transactions in a block without affecting the merkle root of a block,
        // while still invalidating it.
        if (mutated)
            return state.DoS(100, false, REJECT_INVALID, "bad-txns-duplicate", true, "duplicate transaction");
    }

    // All potential-corruption validation must be done before we do any
    // transaction validation, as otherwise we may mark the header as invalid
    // because we receive the wrong transactions for it.
    // Note that witness malleability is checked in ContextualCheckBlock, so no
    // checks that use witness data may be performed here.

    // Size limits
    if (block.vtx.empty() || block.vtx.size() > MAX_BLOCK_BASE_SIZE || ::GetSerializeSize(block, SER_NETWORK, PROTOCOL_VERSION | SERIALIZE_TRANSACTION_NO_WITNESS) > MAX_BLOCK_BASE_SIZE)
        return state.DoS(100, false, REJECT_INVALID, "bad-blk-length", false, "size limits failed");

    // Enforce the temporary DB lock limit.
    // TODO: Remove with a hardfork in the future.
    if (!CheckDbLockLimit(block.vtx))
        return state.DoS(100, error("%s : DB lock limit failed", __func__),
                         REJECT_INVALID, "bad-db-locks");

    // First transaction must be coinbase, the rest must not be
    if (block.vtx.empty() || !block.vtx[0]->IsCoinBase())
        return state.DoS(100, false, REJECT_INVALID, "bad-cb-missing", false, "first tx is not coinbase");
    for (unsigned int i = 1; i < block.vtx.size(); i++)
        if (block.vtx[i]->IsCoinBase())
            return state.DoS(100, false, REJECT_INVALID, "bad-cb-multiple", false, "more than one coinbase");

    // Check transactions
    for (const auto& tx : block.vtx)
        if (!CheckTransaction(*tx, state, false))
            return state.Invalid(false, state.GetRejectCode(), state.GetRejectReason(),
                                 strprintf("Transaction check failed (tx hash %s) %s", tx->GetHash().ToString(), state.GetDebugMessage()));

    unsigned int nSigOps = 0;
    for (const auto& tx : block.vtx)
    {
        nSigOps += GetLegacySigOpCount(*tx);
    }
    if (nSigOps * WITNESS_SCALE_FACTOR > MAX_BLOCK_SIGOPS_COST)
        return state.DoS(100, false, REJECT_INVALID, "bad-blk-sigops", false, "out-of-bounds SigOpCount");

    if (fCheckPOW && fCheckMerkleRoot)
        block.fChecked = true;

    return true;
}

static bool CheckIndexAgainstCheckpoint(const CBlockIndex* pindexPrev, CValidationState& state, const CChainParams& chainparams, const uint256& hash)
{
    if (*pindexPrev->phashBlock == chainparams.GetConsensus().hashGenesisBlock)
        return true;

    int nHeight = pindexPrev->nHeight+1;
    // Don't accept any forks from the main chain prior to last checkpoint.
    // GetLastCheckpoint finds the last checkpoint in MapCheckpoints that's in our
    // MapBlockIndex.
    CBlockIndex* pcheckpoint = Checkpoints::GetLastCheckpoint(chainparams.Checkpoints());
    if (pcheckpoint && nHeight < pcheckpoint->nHeight)
        return state.DoS(100, error("%s: forked chain older than last checkpoint (height %d)", __func__, nHeight), REJECT_CHECKPOINT, "bad-fork-prior-to-checkpoint");

    return true;
}

bool IsWitnessEnabled(const CBlockIndex* pindexPrev, const Consensus::Params& params)
{
    LOCK(cs_main);
    return (VersionBitsState(pindexPrev, params, Consensus::DEPLOYMENT_SEGWIT, versionbitscache) == THRESHOLD_ACTIVE);
}

// Compute at which vout of the block's coinbase transaction the witness
// commitment occurs, or -1 if not found.
static int GetWitnessCommitmentIndex(const CBlock& block)
{
    int commitpos = -1;
    if (!block.vtx.empty()) {
        for (size_t o = 0; o < block.vtx[0]->vout.size(); o++) {
            if (block.vtx[0]->vout[o].scriptPubKey.size() >= 38 && block.vtx[0]->vout[o].scriptPubKey[0] == OP_RETURN && block.vtx[0]->vout[o].scriptPubKey[1] == 0x24 && block.vtx[0]->vout[o].scriptPubKey[2] == 0xaa && block.vtx[0]->vout[o].scriptPubKey[3] == 0x21 && block.vtx[0]->vout[o].scriptPubKey[4] == 0xa9 && block.vtx[0]->vout[o].scriptPubKey[5] == 0xed) {
                commitpos = o;
            }
        }
    }
    return commitpos;
}

void UpdateUncommittedBlockStructures(CBlock& block, const CBlockIndex* pindexPrev, const Consensus::Params& consensusParams)
{
    int commitpos = GetWitnessCommitmentIndex(block);
    static const std::vector<unsigned char> nonce(32, 0x00);
    if (commitpos != -1 && IsWitnessEnabled(pindexPrev, consensusParams) && !block.vtx[0]->HasWitness()) {
        CMutableTransaction tx(*block.vtx[0]);
        tx.vin[0].scriptWitness.stack.resize(1);
        tx.vin[0].scriptWitness.stack[0] = nonce;
        block.vtx[0] = MakeTransactionRef(std::move(tx));
    }
}

std::vector<unsigned char> GenerateCoinbaseCommitment(CBlock& block, const CBlockIndex* pindexPrev, const Consensus::Params& consensusParams)
{
    std::vector<unsigned char> commitment;
    int commitpos = GetWitnessCommitmentIndex(block);
    std::vector<unsigned char> ret(32, 0x00);
    if (consensusParams.vDeployments[Consensus::DEPLOYMENT_SEGWIT].nTimeout != 0) {
        if (commitpos == -1) {
            uint256 witnessroot = BlockWitnessMerkleRoot(block, NULL);
            CHash256().Write(witnessroot.begin(), 32).Write(&ret[0], 32).Finalize(witnessroot.begin());
            CTxOut out;
            out.nValue = 0;
            out.scriptPubKey.resize(38);
            out.scriptPubKey[0] = OP_RETURN;
            out.scriptPubKey[1] = 0x24;
            out.scriptPubKey[2] = 0xaa;
            out.scriptPubKey[3] = 0x21;
            out.scriptPubKey[4] = 0xa9;
            out.scriptPubKey[5] = 0xed;
            memcpy(&out.scriptPubKey[6], witnessroot.begin(), 32);
            commitment = std::vector<unsigned char>(out.scriptPubKey.begin(), out.scriptPubKey.end());
            CMutableTransaction tx(*block.vtx[0]);
            tx.vout.push_back(out);
            block.vtx[0] = MakeTransactionRef(std::move(tx));
        }
    }
    UpdateUncommittedBlockStructures(block, pindexPrev, consensusParams);
    return commitment;
}

bool ContextualCheckBlockHeader(const CBlockHeader& block, CValidationState& state, const Consensus::Params& consensusParams, const CBlockIndex* pindexPrev, int64_t nAdjustedTime)
{
    assert(pindexPrev != NULL);
    const int nHeight = pindexPrev->nHeight + 1;

    // Disallow legacy blocks after merge-mining start.
    if (!Params().GetConsensus().AllowLegacyBlocks(nHeight) && block.IsLegacy())
        return state.DoS(100, error("%s : legacy block after auxpow start",
                                    __func__),
                         REJECT_INVALID, "late-legacy-block");

    // Check proof of work
    if (block.nBits != GetNextWorkRequired(pindexPrev, &block, consensusParams))
        return state.DoS(100, false, REJECT_INVALID, "bad-diffbits", false, "incorrect proof of work");

    // Check timestamp against prev
    if (block.GetBlockTime() <= pindexPrev->GetMedianTimePast())
        return state.Invalid(false, REJECT_INVALID, "time-too-old", "block's timestamp is too early");

    // Check timestamp
    if (block.GetBlockTime() > nAdjustedTime + MAX_FUTURE_BLOCK_TIME)
        return state.Invalid(false, REJECT_INVALID, "time-too-new", "block timestamp too far in the future");

    // Reject outdated version blocks when 95% (75% on testnet) of the network has upgraded:
    // check for version 2, 3 and 4 upgrades
    if((block.GetBaseVersion() < 2 && nHeight >= consensusParams.BIP34Height) ||
       (block.GetBaseVersion() < 3 && nHeight >= consensusParams.BIP66Height) ||
       (block.GetBaseVersion() < 4 && nHeight >= consensusParams.BIP65Height))
            return state.Invalid(false, REJECT_OBSOLETE, strprintf("bad-version(0x%08x)", block.nVersion),
                                 strprintf("rejected nVersion=0x%08x block", block.nVersion));

    return true;
}

bool ContextualCheckBlock(const CBlock& block, CValidationState& state, const Consensus::Params& consensusParams, const CBlockIndex* pindexPrev)
{
    const int nHeight = pindexPrev == NULL ? 0 : pindexPrev->nHeight + 1;

    // Start enforcing BIP113 (Median Time Past) using versionbits logic.
    int nLockTimeFlags = 0;
    if (VersionBitsState(pindexPrev, consensusParams, Consensus::DEPLOYMENT_CSV, versionbitscache) == THRESHOLD_ACTIVE) {
        nLockTimeFlags |= LOCKTIME_MEDIAN_TIME_PAST;
    }

    int64_t nLockTimeCutoff = (nLockTimeFlags & LOCKTIME_MEDIAN_TIME_PAST)
                              ? pindexPrev->GetMedianTimePast()
                              : block.GetBlockTime();

    // Check that all transactions are finalized
    for (const auto& tx : block.vtx) {
        if (!IsFinalTx(*tx, nHeight, nLockTimeCutoff)) {
            return state.DoS(10, false, REJECT_INVALID, "bad-txns-nonfinal", false, "non-final transaction");
        }
    }

    // Enforce rule that the coinbase starts with serialized block height
    if (nHeight >= consensusParams.BIP34Height)
    {
        CScript expect = CScript() << nHeight;
        if (block.vtx[0]->vin[0].scriptSig.size() < expect.size() ||
            !std::equal(expect.begin(), expect.end(), block.vtx[0]->vin[0].scriptSig.begin())) {
            return state.DoS(100, false, REJECT_INVALID, "bad-cb-height", false, "block height mismatch in coinbase");
        }
    }

    // Validation for witness commitments.
    // * We compute the witness hash (which is the hash including witnesses) of all the block's transactions, except the
    //   coinbase (where 0x0000....0000 is used instead).
    // * The coinbase scriptWitness is a stack of a single 32-byte vector, containing a witness nonce (unconstrained).
    // * We build a merkle tree with all those witness hashes as leaves (similar to the hashMerkleRoot in the block header).
    // * There must be at least one output whose scriptPubKey is a single 36-byte push, the first 4 bytes of which are
    //   {0xaa, 0x21, 0xa9, 0xed}, and the following 32 bytes are SHA256^2(witness root, witness nonce). In case there are
    //   multiple, the last one is used.
    bool fHaveWitness = false;
    if (VersionBitsState(pindexPrev, consensusParams, Consensus::DEPLOYMENT_SEGWIT, versionbitscache) == THRESHOLD_ACTIVE) {
        int commitpos = GetWitnessCommitmentIndex(block);
        if (commitpos != -1) {
            bool malleated = false;
            uint256 hashWitness = BlockWitnessMerkleRoot(block, &malleated);
            // The malleation check is ignored; as the transaction tree itself
            // already does not permit it, it is impossible to trigger in the
            // witness tree.
            if (block.vtx[0]->vin[0].scriptWitness.stack.size() != 1 || block.vtx[0]->vin[0].scriptWitness.stack[0].size() != 32) {
                return state.DoS(100, false, REJECT_INVALID, "bad-witness-nonce-size", true, strprintf("%s : invalid witness nonce size", __func__));
            }
            CHash256().Write(hashWitness.begin(), 32).Write(&block.vtx[0]->vin[0].scriptWitness.stack[0][0], 32).Finalize(hashWitness.begin());
            if (memcmp(hashWitness.begin(), &block.vtx[0]->vout[commitpos].scriptPubKey[6], 32)) {
                return state.DoS(100, false, REJECT_INVALID, "bad-witness-merkle-match", true, strprintf("%s : witness merkle commitment mismatch", __func__));
            }
            fHaveWitness = true;
        }
    }

    // No witness data is allowed in blocks that don't commit to witness data, as this would otherwise leave room for spam
    if (!fHaveWitness) {
        for (size_t i = 0; i < block.vtx.size(); i++) {
            if (block.vtx[i]->HasWitness()) {
                return state.DoS(100, false, REJECT_INVALID, "unexpected-witness", true, strprintf("%s : unexpected witness data found", __func__));
            }
        }
    }

    // After the coinbase witness nonce and commitment are verified,
    // we can check if the block weight passes (before we've checked the
    // coinbase witness, it would be possible for the weight to be too
    // large by filling up the coinbase witness, which doesn't change
    // the block hash, so we couldn't mark the block as permanently
    // failed).
    if (GetBlockWeight(block) > MAX_BLOCK_WEIGHT) {
        return state.DoS(100, false, REJECT_INVALID, "bad-blk-weight", false, strprintf("%s : weight limit failed", __func__));
    }

    return true;
}

static bool AcceptBlockHeader(const CBlockHeader& block, CValidationState& state, const CChainParams& chainparams, CBlockIndex** ppindex)
{
    AssertLockHeld(cs_main);
    // Check for duplicate
    uint256 hash = block.GetHash();
    BlockMap::iterator miSelf = mapBlockIndex.find(hash);
    CBlockIndex *pindex = NULL;
    if (hash != chainparams.GetConsensus().hashGenesisBlock) {

        if (miSelf != mapBlockIndex.end()) {
            // Block header is already known.
            pindex = miSelf->second;
            if (ppindex)
                *ppindex = pindex;
            if (pindex->nStatus & BLOCK_FAILED_MASK)
                return state.Invalid(error("%s: block %s is marked invalid", __func__, hash.ToString()), 0, "duplicate");
            return true;
        }

        if (!CheckBlockHeader(block, state, chainparams.GetConsensus()))
            return error("%s: Consensus::CheckBlockHeader: %s, %s", __func__, hash.ToString(), FormatStateMessage(state));

        // Get prev block index
        CBlockIndex* pindexPrev = NULL;
        BlockMap::iterator mi = mapBlockIndex.find(block.hashPrevBlock);
        if (mi == mapBlockIndex.end())
            return state.DoS(10, error("%s: prev block not found", __func__), 0, "prev-blk-not-found");
        pindexPrev = (*mi).second;
        if (pindexPrev->nStatus & BLOCK_FAILED_MASK)
            return state.DoS(100, error("%s: prev block invalid", __func__), REJECT_INVALID, "bad-prevblk");

        assert(pindexPrev);
        if (fCheckpointsEnabled && !CheckIndexAgainstCheckpoint(pindexPrev, state, chainparams, hash))
            return error("%s: CheckIndexAgainstCheckpoint(): %s", __func__, state.GetRejectReason().c_str());

        if (!ContextualCheckBlockHeader(block, state, chainparams.GetConsensus(), pindexPrev, GetAdjustedTime()))
            return error("%s: Consensus::ContextualCheckBlockHeader: %s, %s", __func__, hash.ToString(), FormatStateMessage(state));
    }
    if (pindex == NULL)
        pindex = AddToBlockIndex(block);

    if (ppindex)
        *ppindex = pindex;

    CheckBlockIndex(chainparams.GetConsensus());

    return true;
}

// Exposed wrapper for AcceptBlockHeader
bool ProcessNewBlockHeaders(const std::vector<CBlockHeader>& headers, CValidationState& state, const CChainParams& chainparams, const CBlockIndex** ppindex)
{
    {
        LOCK(cs_main);
        for (const CBlockHeader& header : headers) {
            CBlockIndex *pindex = NULL; // Use a temp pindex instead of ppindex to avoid a const_cast
            if (!AcceptBlockHeader(header, state, chainparams, &pindex)) {
                return false;
            }
            if (ppindex) {
                *ppindex = pindex;
            }
        }
    }
    NotifyHeaderTip();
    return true;
}

/** Store block on disk. If dbp is non-NULL, the file is known to already reside on disk */
static bool AcceptBlock(const std::shared_ptr<const CBlock>& pblock, CValidationState& state, const CChainParams& chainparams, CBlockIndex** ppindex, bool fRequested, const CDiskBlockPos* dbp, bool* fNewBlock)
{
    const CBlock& block = *pblock;

    if (fNewBlock) *fNewBlock = false;
    AssertLockHeld(cs_main);

    CBlockIndex *pindexDummy = NULL;
    CBlockIndex *&pindex = ppindex ? *ppindex : pindexDummy;

    if (!AcceptBlockHeader(block, state, chainparams, &pindex))
        return false;

    // Try to process all requested blocks that we don't have, but only
    // process an unrequested block if it's new and has enough work to
    // advance our tip, and isn't too many blocks ahead.
    bool fAlreadyHave = pindex->nStatus & BLOCK_HAVE_DATA;
    bool fHasMoreWork = (chainActive.Tip() ? pindex->nChainWork > chainActive.Tip()->nChainWork : true);
    // Blocks that are too out-of-order needlessly limit the effectiveness of
    // pruning, because pruning will not delete block files that contain any
    // blocks which are too close in height to the tip.  Apply this test
    // regardless of whether pruning is enabled; it should generally be safe to
    // not process unrequested blocks.
    bool fTooFarAhead = (pindex->nHeight > int(chainActive.Height() + MIN_BLOCKS_TO_KEEP));

    // TODO: Decouple this function from the block download logic by removing fRequested
    // This requires some new chain data structure to efficiently look up if a
    // block is in a chain leading to a candidate for best tip, despite not
    // being such a candidate itself.

    // TODO: deal better with return value and error conditions for duplicate
    // and unrequested blocks.
    if (fAlreadyHave) return true;
    if (!fRequested) {  // If we didn't ask for it:
        if (pindex->nTx != 0) return true;  // This is a previously-processed block that was pruned
        if (!fHasMoreWork) return true;     // Don't process less-work chains
        if (fTooFarAhead) return true;      // Block height is too high
    }
    if (fNewBlock) *fNewBlock = true;

    if (!CheckBlock(block, state, chainparams.GetConsensus()) ||
        !ContextualCheckBlock(block, state, chainparams.GetConsensus(), pindex->pprev)) {
        if (state.IsInvalid() && !state.CorruptionPossible()) {
            pindex->nStatus |= BLOCK_FAILED_VALID;
            setDirtyBlockIndex.insert(pindex);
        }
        return error("%s: %s", __func__, FormatStateMessage(state));
    }

    // Header is valid/has work, merkle tree and segwit merkle tree are good...RELAY NOW
    // (but if it does not build on our best tip, let the SendMessages loop relay it)
    if (!IsInitialBlockDownload() && chainActive.Tip() == pindex->pprev)
        GetMainSignals().NewPoWValidBlock(pindex, pblock);

    int nHeight = pindex->nHeight;

    // Write block to history file
    try {
        unsigned int nBlockSize = ::GetSerializeSize(block, SER_DISK, CLIENT_VERSION);
        CDiskBlockPos blockPos;
        if (dbp != NULL)
            blockPos = *dbp;
        if (!FindBlockPos(state, blockPos, nBlockSize+8, nHeight, block.GetBlockTime(), dbp != NULL))
            return error("AcceptBlock(): FindBlockPos failed");
        if (dbp == NULL)
            if (!WriteBlockToDisk(block, blockPos, chainparams.MessageStart()))
                AbortNode(state, "Failed to write block");
        if (!ReceivedBlockTransactions(block, state, pindex, blockPos))
            return error("AcceptBlock(): ReceivedBlockTransactions failed");
    } catch (const std::runtime_error& e) {
        return AbortNode(state, std::string("System error: ") + e.what());
    }

    if (fCheckForPruning)
        FlushStateToDisk(state, FLUSH_STATE_NONE); // we just allocated more disk space for block files

    return true;
}

bool ProcessNewBlock(const CChainParams& chainparams, const std::shared_ptr<const CBlock> pblock, bool fForceProcessing, bool *fNewBlock)
{
    {
        CBlockIndex *pindex = NULL;
        if (fNewBlock) *fNewBlock = false;
        CValidationState state;
        // Ensure that CheckBlock() passes before calling AcceptBlock, as
        // belt-and-suspenders.
        bool ret = CheckBlock(*pblock, state, chainparams.GetConsensus());

        LOCK(cs_main);

        if (ret) {
            // Store to disk
            ret = AcceptBlock(pblock, state, chainparams, &pindex, fForceProcessing, NULL, fNewBlock);
        }
        CheckBlockIndex(chainparams.GetConsensus());
        if (!ret) {
            GetMainSignals().BlockChecked(*pblock, state);
            return error("%s: AcceptBlock FAILED", __func__);
        }
    }

    NotifyHeaderTip();

    CValidationState state; // Only used to report errors, not invalidity - ignore it
    if (!ActivateBestChain(state, chainparams, pblock))
        return error("%s: ActivateBestChain failed", __func__);

    return true;
}

bool TestBlockValidity(CValidationState& state, const CChainParams& chainparams, const CBlock& block, CBlockIndex* pindexPrev, bool fCheckPOW, bool fCheckMerkleRoot)
{
    AssertLockHeld(cs_main);
    assert(pindexPrev && pindexPrev == chainActive.Tip());
    if (fCheckpointsEnabled && !CheckIndexAgainstCheckpoint(pindexPrev, state, chainparams, block.GetHash()))
        return error("%s: CheckIndexAgainstCheckpoint(): %s", __func__, state.GetRejectReason().c_str());

    std::set<valtype> namesDummy;
    CCoinsViewCache viewNew(pcoinsTip);
    CBlockIndex indexDummy(block);
    indexDummy.pprev = pindexPrev;
    indexDummy.nHeight = pindexPrev->nHeight + 1;

    // NOTE: CheckBlockHeader is called by CheckBlock
    if (!ContextualCheckBlockHeader(block, state, chainparams.GetConsensus(), pindexPrev, GetAdjustedTime()))
        return error("%s: Consensus::ContextualCheckBlockHeader: %s", __func__, FormatStateMessage(state));
    if (!CheckBlock(block, state, chainparams.GetConsensus(), fCheckPOW, fCheckMerkleRoot))
        return error("%s: Consensus::CheckBlock: %s", __func__, FormatStateMessage(state));
    if (!ContextualCheckBlock(block, state, chainparams.GetConsensus(), pindexPrev))
        return error("%s: Consensus::ContextualCheckBlock: %s", __func__, FormatStateMessage(state));
    if (!ConnectBlock(block, state, &indexDummy, viewNew, namesDummy, chainparams, true))
        return false;
    assert(state.IsValid());

    return true;
}

/**
 * BLOCK PRUNING CODE
 */

/* Calculate the amount of disk space the block & undo files currently use */
uint64_t CalculateCurrentUsage()
{
    uint64_t retval = 0;
    BOOST_FOREACH(const CBlockFileInfo &file, vinfoBlockFile) {
        retval += file.nSize + file.nUndoSize;
    }
    return retval;
}

/* Prune a block file (modify associated database entries)*/
void PruneOneBlockFile(const int fileNumber)
{
    for (BlockMap::iterator it = mapBlockIndex.begin(); it != mapBlockIndex.end(); ++it) {
        CBlockIndex* pindex = it->second;
        if (pindex->nFile == fileNumber) {
            pindex->nStatus &= ~BLOCK_HAVE_DATA;
            pindex->nStatus &= ~BLOCK_HAVE_UNDO;
            pindex->nFile = 0;
            pindex->nDataPos = 0;
            pindex->nUndoPos = 0;
            setDirtyBlockIndex.insert(pindex);

            // Prune from mapBlocksUnlinked -- any block we prune would have
            // to be downloaded again in order to consider its chain, at which
            // point it would be considered as a candidate for
            // mapBlocksUnlinked or setBlockIndexCandidates.
            std::pair<std::multimap<CBlockIndex*, CBlockIndex*>::iterator, std::multimap<CBlockIndex*, CBlockIndex*>::iterator> range = mapBlocksUnlinked.equal_range(pindex->pprev);
            while (range.first != range.second) {
                std::multimap<CBlockIndex *, CBlockIndex *>::iterator _it = range.first;
                range.first++;
                if (_it->second == pindex) {
                    mapBlocksUnlinked.erase(_it);
                }
            }
        }
    }

    vinfoBlockFile[fileNumber].SetNull();
    setDirtyFileInfo.insert(fileNumber);
}


void UnlinkPrunedFiles(const std::set<int>& setFilesToPrune)
{
    for (std::set<int>::iterator it = setFilesToPrune.begin(); it != setFilesToPrune.end(); ++it) {
        CDiskBlockPos pos(*it, 0);
        fs::remove(GetBlockPosFilename(pos, "blk"));
        fs::remove(GetBlockPosFilename(pos, "rev"));
        LogPrintf("Prune: %s deleted blk/rev (%05u)\n", __func__, *it);
    }
}

/* Calculate the block/rev files to delete based on height specified by user with RPC command pruneblockchain */
void FindFilesToPruneManual(std::set<int>& setFilesToPrune, int nManualPruneHeight)
{
    assert(fPruneMode && nManualPruneHeight > 0);

    LOCK2(cs_main, cs_LastBlockFile);
    if (chainActive.Tip() == NULL)
        return;

    // last block to prune is the lesser of (user-specified height, MIN_BLOCKS_TO_KEEP from the tip)
    unsigned int nLastBlockWeCanPrune = std::min((unsigned)nManualPruneHeight, chainActive.Tip()->nHeight - MIN_BLOCKS_TO_KEEP);
    int count=0;
    for (int fileNumber = 0; fileNumber < nLastBlockFile; fileNumber++) {
        if (vinfoBlockFile[fileNumber].nSize == 0 || vinfoBlockFile[fileNumber].nHeightLast > nLastBlockWeCanPrune)
            continue;
        PruneOneBlockFile(fileNumber);
        setFilesToPrune.insert(fileNumber);
        count++;
    }
    LogPrintf("Prune (Manual): prune_height=%d removed %d blk/rev pairs\n", nLastBlockWeCanPrune, count);
}

/* This function is called from the RPC code for pruneblockchain */
void PruneBlockFilesManual(int nManualPruneHeight)
{
    CValidationState state;
    FlushStateToDisk(state, FLUSH_STATE_NONE, nManualPruneHeight);
}

/* Calculate the block/rev files that should be deleted to remain under target*/
void FindFilesToPrune(std::set<int>& setFilesToPrune, uint64_t nPruneAfterHeight)
{
    LOCK2(cs_main, cs_LastBlockFile);
    if (chainActive.Tip() == NULL || nPruneTarget == 0) {
        return;
    }
    if ((uint64_t)chainActive.Tip()->nHeight <= nPruneAfterHeight) {
        return;
    }

    unsigned int nLastBlockWeCanPrune = chainActive.Tip()->nHeight - MIN_BLOCKS_TO_KEEP;
    uint64_t nCurrentUsage = CalculateCurrentUsage();
    // We don't check to prune until after we've allocated new space for files
    // So we should leave a buffer under our target to account for another allocation
    // before the next pruning.
    uint64_t nBuffer = BLOCKFILE_CHUNK_SIZE + UNDOFILE_CHUNK_SIZE;
    uint64_t nBytesToPrune;
    int count=0;

    if (nCurrentUsage + nBuffer >= nPruneTarget) {
        for (int fileNumber = 0; fileNumber < nLastBlockFile; fileNumber++) {
            nBytesToPrune = vinfoBlockFile[fileNumber].nSize + vinfoBlockFile[fileNumber].nUndoSize;

            if (vinfoBlockFile[fileNumber].nSize == 0)
                continue;

            if (nCurrentUsage + nBuffer < nPruneTarget)  // are we below our target?
                break;

            // don't prune files that could have a block within MIN_BLOCKS_TO_KEEP of the main chain's tip but keep scanning
            if (vinfoBlockFile[fileNumber].nHeightLast > nLastBlockWeCanPrune)
                continue;

            PruneOneBlockFile(fileNumber);
            // Queue up the files for removal
            setFilesToPrune.insert(fileNumber);
            nCurrentUsage -= nBytesToPrune;
            count++;
        }
    }

    LogPrint(BCLog::PRUNE, "Prune: target=%dMiB actual=%dMiB diff=%dMiB max_prune_height=%d removed %d blk/rev pairs\n",
           nPruneTarget/1024/1024, nCurrentUsage/1024/1024,
           ((int64_t)nPruneTarget - (int64_t)nCurrentUsage)/1024/1024,
           nLastBlockWeCanPrune, count);
}

bool CheckDiskSpace(uint64_t nAdditionalBytes)
{
    uint64_t nFreeBytesAvailable = fs::space(GetDataDir()).available;

    // Check for nMinDiskSpace bytes (currently 50MB)
    if (nFreeBytesAvailable < nMinDiskSpace + nAdditionalBytes)
        return AbortNode("Disk space is low!", _("Error: Disk space is low!"));

    return true;
}

FILE* OpenDiskFile(const CDiskBlockPos &pos, const char *prefix, bool fReadOnly)
{
    if (pos.IsNull())
        return NULL;
    fs::path path = GetBlockPosFilename(pos, prefix);
    fs::create_directories(path.parent_path());
    FILE* file = fsbridge::fopen(path, "rb+");
    if (!file && !fReadOnly)
        file = fsbridge::fopen(path, "wb+");
    if (!file) {
        LogPrintf("Unable to open file %s\n", path.string());
        return NULL;
    }
    if (pos.nPos) {
        if (fseek(file, pos.nPos, SEEK_SET)) {
            LogPrintf("Unable to seek to position %u of %s\n", pos.nPos, path.string());
            fclose(file);
            return NULL;
        }
    }
    return file;
}

FILE* OpenBlockFile(const CDiskBlockPos &pos, bool fReadOnly) {
    return OpenDiskFile(pos, "blk", fReadOnly);
}

FILE* OpenUndoFile(const CDiskBlockPos &pos, bool fReadOnly) {
    return OpenDiskFile(pos, "rev", fReadOnly);
}

fs::path GetBlockPosFilename(const CDiskBlockPos &pos, const char *prefix)
{
    return GetDataDir() / "blocks" / strprintf("%s%05u.dat", prefix, pos.nFile);
}

CBlockIndex * InsertBlockIndex(uint256 hash)
{
    if (hash.IsNull())
        return NULL;

    // Return existing
    BlockMap::iterator mi = mapBlockIndex.find(hash);
    if (mi != mapBlockIndex.end())
        return (*mi).second;

    // Create new
    CBlockIndex* pindexNew = new CBlockIndex();
    if (!pindexNew)
        throw std::runtime_error(std::string(__func__) + ": new CBlockIndex failed");
    mi = mapBlockIndex.insert(std::make_pair(hash, pindexNew)).first;
    pindexNew->phashBlock = &((*mi).first);

    return pindexNew;
}

bool static LoadBlockIndexDB(const CChainParams& chainparams)
{
    if (!pblocktree->LoadBlockIndexGuts(InsertBlockIndex))
        return false;

    boost::this_thread::interruption_point();

    // Calculate nChainWork
    std::vector<std::pair<int, CBlockIndex*> > vSortedByHeight;
    vSortedByHeight.reserve(mapBlockIndex.size());
    BOOST_FOREACH(const PAIRTYPE(uint256, CBlockIndex*)& item, mapBlockIndex)
    {
        CBlockIndex* pindex = item.second;
        vSortedByHeight.push_back(std::make_pair(pindex->nHeight, pindex));
    }
    sort(vSortedByHeight.begin(), vSortedByHeight.end());
    BOOST_FOREACH(const PAIRTYPE(int, CBlockIndex*)& item, vSortedByHeight)
    {
        CBlockIndex* pindex = item.second;
        pindex->nChainWork = (pindex->pprev ? pindex->pprev->nChainWork : 0) + GetBlockProof(*pindex);
        pindex->nTimeMax = (pindex->pprev ? std::max(pindex->pprev->nTimeMax, pindex->nTime) : pindex->nTime);
        // We can link the chain of blocks for which we've received transactions at some point.
        // Pruned nodes may have deleted the block.
        if (pindex->nTx > 0) {
            if (pindex->pprev) {
                if (pindex->pprev->nChainTx) {
                    pindex->nChainTx = pindex->pprev->nChainTx + pindex->nTx;
                } else {
                    pindex->nChainTx = 0;
                    mapBlocksUnlinked.insert(std::make_pair(pindex->pprev, pindex));
                }
            } else {
                pindex->nChainTx = pindex->nTx;
            }
        }
        if (pindex->IsValid(BLOCK_VALID_TRANSACTIONS) && (pindex->nChainTx || pindex->pprev == NULL))
            setBlockIndexCandidates.insert(pindex);
        if (pindex->nStatus & BLOCK_FAILED_MASK && (!pindexBestInvalid || pindex->nChainWork > pindexBestInvalid->nChainWork))
            pindexBestInvalid = pindex;
        if (pindex->pprev)
            pindex->BuildSkip();
        if (pindex->IsValid(BLOCK_VALID_TREE) && (pindexBestHeader == NULL || CBlockIndexWorkComparator()(pindexBestHeader, pindex)))
            pindexBestHeader = pindex;
    }

    // Load block file info
    pblocktree->ReadLastBlockFile(nLastBlockFile);
    vinfoBlockFile.resize(nLastBlockFile + 1);
    LogPrintf("%s: last block file = %i\n", __func__, nLastBlockFile);
    for (int nFile = 0; nFile <= nLastBlockFile; nFile++) {
        pblocktree->ReadBlockFileInfo(nFile, vinfoBlockFile[nFile]);
    }
    LogPrintf("%s: last block file info: %s\n", __func__, vinfoBlockFile[nLastBlockFile].ToString());
    for (int nFile = nLastBlockFile + 1; true; nFile++) {
        CBlockFileInfo info;
        if (pblocktree->ReadBlockFileInfo(nFile, info)) {
            vinfoBlockFile.push_back(info);
        } else {
            break;
        }
    }

    // Check presence of blk files
    LogPrintf("Checking all blk files are present...\n");
    std::set<int> setBlkDataFiles;
    BOOST_FOREACH(const PAIRTYPE(uint256, CBlockIndex*)& item, mapBlockIndex)
    {
        CBlockIndex* pindex = item.second;
        if (pindex->nStatus & BLOCK_HAVE_DATA) {
            setBlkDataFiles.insert(pindex->nFile);
        }
    }
    for (std::set<int>::iterator it = setBlkDataFiles.begin(); it != setBlkDataFiles.end(); it++)
    {
        CDiskBlockPos pos(*it, 0);
        if (CAutoFile(OpenBlockFile(pos, true), SER_DISK, CLIENT_VERSION).IsNull()) {
            return false;
        }
    }

    // Check whether we have ever pruned block & undo files
    pblocktree->ReadFlag("prunedblockfiles", fHavePruned);
    if (fHavePruned)
        LogPrintf("LoadBlockIndexDB(): Block files have previously been pruned\n");

    // Check whether we need to continue reindexing
    bool fReindexing = false;
    pblocktree->ReadReindexing(fReindexing);
    fReindex |= fReindexing;

    // Check whether we have a transaction index
    pblocktree->ReadFlag("txindex", fTxIndex);
    LogPrintf("%s: transaction index %s\n", __func__, fTxIndex ? "enabled" : "disabled");

    // Check whether we have the name history
    pblocktree->ReadFlag("namehistory", fNameHistory);
    LogPrintf("LoadBlockIndexDB(): name history %s\n", fNameHistory ? "enabled" : "disabled");

    // Load pointer to end of best chain
    BlockMap::iterator it = mapBlockIndex.find(pcoinsTip->GetBestBlock());
    if (it == mapBlockIndex.end())
        return true;
    chainActive.SetTip(it->second);

    PruneBlockIndexCandidates();

    LogPrintf("%s: hashBestChain=%s height=%d date=%s progress=%f\n", __func__,
        chainActive.Tip()->GetBlockHash().ToString(), chainActive.Height(),
        DateTimeStrFormat("%Y-%m-%d %H:%M:%S", chainActive.Tip()->GetBlockTime()),
        GuessVerificationProgress(chainparams.TxData(), chainActive.Tip()));

    return true;
}

CVerifyDB::CVerifyDB()
{
    uiInterface.ShowProgress(_("Verifying blocks..."), 0);
}

CVerifyDB::~CVerifyDB()
{
    uiInterface.ShowProgress("", 100);
}

bool CVerifyDB::VerifyDB(const CChainParams& chainparams, CCoinsView *coinsview, int nCheckLevel, int nCheckDepth)
{
    LOCK(cs_main);
    if (chainActive.Tip() == NULL || chainActive.Tip()->pprev == NULL)
        return true;

    // Verify blocks in the best chain
    if (nCheckDepth <= 0)
        nCheckDepth = 1000000000; // suffices until the year 19000
    if (nCheckDepth > chainActive.Height())
        nCheckDepth = chainActive.Height();
    nCheckLevel = std::max(0, std::min(4, nCheckLevel));
    LogPrintf("Verifying last %i blocks at level %i\n", nCheckDepth, nCheckLevel);
    CCoinsViewCache coins(coinsview);
    std::set<valtype> dummyNames;
    CBlockIndex* pindexState = chainActive.Tip();
    CBlockIndex* pindexFailure = NULL;
    int nGoodTransactions = 0;
    CValidationState state;
    int reportDone = 0;
    LogPrintf("[0%%]...");
    for (CBlockIndex* pindex = chainActive.Tip(); pindex && pindex->pprev; pindex = pindex->pprev)
    {
        boost::this_thread::interruption_point();
        int percentageDone = std::max(1, std::min(99, (int)(((double)(chainActive.Height() - pindex->nHeight)) / (double)nCheckDepth * (nCheckLevel >= 4 ? 50 : 100))));
        if (reportDone < percentageDone/10) {
            // report every 10% step
            LogPrintf("[%d%%]...", percentageDone);
            reportDone = percentageDone/10;
        }
        uiInterface.ShowProgress(_("Verifying blocks..."), percentageDone);
        if (pindex->nHeight < chainActive.Height()-nCheckDepth)
            break;
        if (fPruneMode && !(pindex->nStatus & BLOCK_HAVE_DATA)) {
            // If pruning, only go back as far as we have data.
            LogPrintf("VerifyDB(): block verification stopping at height %d (pruning, no data)\n", pindex->nHeight);
            break;
        }
        CBlock block;
        // check level 0: read from disk
        if (!ReadBlockFromDisk(block, pindex, chainparams.GetConsensus()))
            return error("VerifyDB(): *** ReadBlockFromDisk failed at %d, hash=%s", pindex->nHeight, pindex->GetBlockHash().ToString());
        // check level 1: verify block validity
        if (nCheckLevel >= 1 && !CheckBlock(block, state, chainparams.GetConsensus()))
            return error("%s: *** found bad block at %d, hash=%s (%s)\n", __func__,
                         pindex->nHeight, pindex->GetBlockHash().ToString(), FormatStateMessage(state));
        // check level 2: verify undo validity
        if (nCheckLevel >= 2 && pindex) {
            CBlockUndo undo;
            CDiskBlockPos pos = pindex->GetUndoPos();
            if (!pos.IsNull()) {
                if (!UndoReadFromDisk(undo, pos, pindex->pprev->GetBlockHash()))
                    return error("VerifyDB(): *** found bad undo data at %d, hash=%s\n", pindex->nHeight, pindex->GetBlockHash().ToString());
            }
        }
        // check level 3: check for inconsistencies during memory-only disconnect of tip blocks
        if (nCheckLevel >= 3 && pindex == pindexState && (coins.DynamicMemoryUsage() + pcoinsTip->DynamicMemoryUsage()) <= nCoinCacheUsage) {
            bool fClean = true;
            if (!DisconnectBlock(block, state, pindex, coins, dummyNames, &fClean))
                return error("VerifyDB(): *** irrecoverable inconsistency in block data at %d, hash=%s", pindex->nHeight, pindex->GetBlockHash().ToString());
            pindexState = pindex->pprev;
            if (!fClean) {
                nGoodTransactions = 0;
                pindexFailure = pindex;
            } else
                nGoodTransactions += block.vtx.size();
        }
        if (ShutdownRequested())
            return true;
    }
    if (pindexFailure)
        return error("VerifyDB(): *** coin database inconsistencies found (last %i blocks, %i good transactions before that)\n", chainActive.Height() - pindexFailure->nHeight + 1, nGoodTransactions);

    // check level 4: try reconnecting blocks
    if (nCheckLevel >= 4) {
        CBlockIndex *pindex = pindexState;
        while (pindex != chainActive.Tip()) {
            boost::this_thread::interruption_point();
            uiInterface.ShowProgress(_("Verifying blocks..."), std::max(1, std::min(99, 100 - (int)(((double)(chainActive.Height() - pindex->nHeight)) / (double)nCheckDepth * 50))));
            pindex = chainActive.Next(pindex);
            CBlock block;
            if (!ReadBlockFromDisk(block, pindex, chainparams.GetConsensus()))
                return error("VerifyDB(): *** ReadBlockFromDisk failed at %d, hash=%s", pindex->nHeight, pindex->GetBlockHash().ToString());
            if (!ConnectBlock(block, state, pindex, coins, dummyNames, chainparams))
                return error("VerifyDB(): *** found unconnectable block at %d, hash=%s", pindex->nHeight, pindex->GetBlockHash().ToString());
        }
    }

    LogPrintf("[DONE].\n");
    LogPrintf("No coin database inconsistencies in last %i blocks (%i transactions)\n", chainActive.Height() - pindexState->nHeight, nGoodTransactions);

    return true;
}

bool RewindBlockIndex(const CChainParams& params)
{
    LOCK(cs_main);

    int nHeight = 1;
    while (nHeight <= chainActive.Height()) {
        if (IsWitnessEnabled(chainActive[nHeight - 1], params.GetConsensus()) && !(chainActive[nHeight]->nStatus & BLOCK_OPT_WITNESS)) {
            break;
        }
        nHeight++;
    }

    // nHeight is now the height of the first insufficiently-validated block, or tipheight + 1
    CValidationState state;
    CBlockIndex* pindex = chainActive.Tip();
    while (chainActive.Height() >= nHeight) {
        if (fPruneMode && !(chainActive.Tip()->nStatus & BLOCK_HAVE_DATA)) {
            // If pruning, don't try rewinding past the HAVE_DATA point;
            // since older blocks can't be served anyway, there's
            // no need to walk further, and trying to DisconnectTip()
            // will fail (and require a needless reindex/redownload
            // of the blockchain).
            break;
        }
        if (!DisconnectTip(state, params, true)) {
            return error("RewindBlockIndex: unable to disconnect block at height %i", pindex->nHeight);
        }
        // Occasionally flush state to disk.
        if (!FlushStateToDisk(state, FLUSH_STATE_PERIODIC))
            return false;
    }

    // Reduce validity flag and have-data flags.
    // We do this after actual disconnecting, otherwise we'll end up writing the lack of data
    // to disk before writing the chainstate, resulting in a failure to continue if interrupted.
    for (BlockMap::iterator it = mapBlockIndex.begin(); it != mapBlockIndex.end(); it++) {
        CBlockIndex* pindexIter = it->second;

        // Note: If we encounter an insufficiently validated block that
        // is on chainActive, it must be because we are a pruning node, and
        // this block or some successor doesn't HAVE_DATA, so we were unable to
        // rewind all the way.  Blocks remaining on chainActive at this point
        // must not have their validity reduced.
        if (IsWitnessEnabled(pindexIter->pprev, params.GetConsensus()) && !(pindexIter->nStatus & BLOCK_OPT_WITNESS) && !chainActive.Contains(pindexIter)) {
            // Reduce validity
            pindexIter->nStatus = std::min<unsigned int>(pindexIter->nStatus & BLOCK_VALID_MASK, BLOCK_VALID_TREE) | (pindexIter->nStatus & ~BLOCK_VALID_MASK);
            // Remove have-data flags.
            pindexIter->nStatus &= ~(BLOCK_HAVE_DATA | BLOCK_HAVE_UNDO);
            // Remove storage location.
            pindexIter->nFile = 0;
            pindexIter->nDataPos = 0;
            pindexIter->nUndoPos = 0;
            // Remove various other things
            pindexIter->nTx = 0;
            pindexIter->nChainTx = 0;
            pindexIter->nSequenceId = 0;
            // Make sure it gets written.
            setDirtyBlockIndex.insert(pindexIter);
            // Update indexes
            setBlockIndexCandidates.erase(pindexIter);
            std::pair<std::multimap<CBlockIndex*, CBlockIndex*>::iterator, std::multimap<CBlockIndex*, CBlockIndex*>::iterator> ret = mapBlocksUnlinked.equal_range(pindexIter->pprev);
            while (ret.first != ret.second) {
                if (ret.first->second == pindexIter) {
                    mapBlocksUnlinked.erase(ret.first++);
                } else {
                    ++ret.first;
                }
            }
        } else if (pindexIter->IsValid(BLOCK_VALID_TRANSACTIONS) && pindexIter->nChainTx) {
            setBlockIndexCandidates.insert(pindexIter);
        }
    }

    PruneBlockIndexCandidates();

    CheckBlockIndex(params.GetConsensus());

    if (!FlushStateToDisk(state, FLUSH_STATE_ALWAYS)) {
        return false;
    }

    return true;
}

// May NOT be used after any connections are up as much
// of the peer-processing logic assumes a consistent
// block index state
void UnloadBlockIndex()
{
    LOCK(cs_main);
    setBlockIndexCandidates.clear();
    chainActive.SetTip(NULL);
    pindexBestInvalid = NULL;
    pindexBestHeader = NULL;
    mempool.clear();
    mapBlocksUnlinked.clear();
    vinfoBlockFile.clear();
    nLastBlockFile = 0;
    nBlockSequenceId = 1;
    setDirtyBlockIndex.clear();
    setDirtyFileInfo.clear();
    versionbitscache.Clear();
    for (int b = 0; b < VERSIONBITS_NUM_BITS; b++) {
        warningcache[b].clear();
    }

    BOOST_FOREACH(BlockMap::value_type& entry, mapBlockIndex) {
        delete entry.second;
    }
    mapBlockIndex.clear();
    fHavePruned = false;
}

bool LoadBlockIndex(const CChainParams& chainparams)
{
    // Load block index from databases
    if (!fReindex && !LoadBlockIndexDB(chainparams))
        return false;
    return true;
}

bool InitBlockIndex(const CChainParams& chainparams)
{
    LOCK(cs_main);

    // Check whether we're already initialized
    if (chainActive.Genesis() != NULL)
        return true;

    // Use the provided setting for -txindex in the new database
    fTxIndex = GetBoolArg("-txindex", DEFAULT_TXINDEX);
    pblocktree->WriteFlag("txindex", fTxIndex);
    fNameHistory = GetBoolArg("-namehistory", false);
    pblocktree->WriteFlag("namehistory", fNameHistory);
    LogPrintf("Initializing databases...\n");

    // Only add the genesis block if not reindexing (in which case we reuse the one already on disk)
    if (!fReindex) {
        try {
            CBlock &block = const_cast<CBlock&>(chainparams.GenesisBlock());
            // Start new block file
            unsigned int nBlockSize = ::GetSerializeSize(block, SER_DISK, CLIENT_VERSION);
            CDiskBlockPos blockPos;
            CValidationState state;
            if (!FindBlockPos(state, blockPos, nBlockSize+8, 0, block.GetBlockTime()))
                return error("LoadBlockIndex(): FindBlockPos failed");
            if (!WriteBlockToDisk(block, blockPos, chainparams.MessageStart()))
                return error("LoadBlockIndex(): writing genesis block to disk failed");
            CBlockIndex *pindex = AddToBlockIndex(block);
            if (!ReceivedBlockTransactions(block, state, pindex, blockPos))
                return error("LoadBlockIndex(): genesis block not accepted");
            // Force a chainstate write so that when we VerifyDB in a moment, it doesn't check stale data
            return FlushStateToDisk(state, FLUSH_STATE_ALWAYS);
        } catch (const std::runtime_error& e) {
            return error("LoadBlockIndex(): failed to initialize block database: %s", e.what());
        }
    }

    return true;
}

bool LoadExternalBlockFile(const CChainParams& chainparams, FILE* fileIn, CDiskBlockPos *dbp)
{
    // Map of disk positions for blocks with unknown parent (only used for reindex)
    static std::multimap<uint256, CDiskBlockPos> mapBlocksUnknownParent;
    int64_t nStart = GetTimeMillis();

    int nLoaded = 0;
    try {
        // This takes over fileIn and calls fclose() on it in the CBufferedFile destructor
        CBufferedFile blkdat(fileIn, 2*MAX_BLOCK_SERIALIZED_SIZE, MAX_BLOCK_SERIALIZED_SIZE+8, SER_DISK, CLIENT_VERSION);
        uint64_t nRewind = blkdat.GetPos();
        while (!blkdat.eof()) {
            boost::this_thread::interruption_point();

            blkdat.SetPos(nRewind);
            nRewind++; // start one byte further next time, in case of failure
            blkdat.SetLimit(); // remove former limit
            unsigned int nSize = 0;
            try {
                // locate a header
                unsigned char buf[CMessageHeader::MESSAGE_START_SIZE];
                blkdat.FindByte(chainparams.MessageStart()[0]);
                nRewind = blkdat.GetPos()+1;
                blkdat >> FLATDATA(buf);
                if (memcmp(buf, chainparams.MessageStart(), CMessageHeader::MESSAGE_START_SIZE))
                    continue;
                // read size
                blkdat >> nSize;
                if (nSize < 80 || nSize > MAX_BLOCK_SERIALIZED_SIZE)
                    continue;
            } catch (const std::exception&) {
                // no valid block header found; don't complain
                break;
            }
            try {
                // read block
                uint64_t nBlockPos = blkdat.GetPos();
                if (dbp)
                    dbp->nPos = nBlockPos;
                blkdat.SetLimit(nBlockPos + nSize);
                blkdat.SetPos(nBlockPos);
                std::shared_ptr<CBlock> pblock = std::make_shared<CBlock>();
                CBlock& block = *pblock;
                blkdat >> block;
                nRewind = blkdat.GetPos();

                // detect out of order blocks, and store them for later
                uint256 hash = block.GetHash();
                if (hash != chainparams.GetConsensus().hashGenesisBlock && mapBlockIndex.find(block.hashPrevBlock) == mapBlockIndex.end()) {
                    LogPrint(BCLog::REINDEX, "%s: Out of order block %s, parent %s not known\n", __func__, hash.ToString(),
                            block.hashPrevBlock.ToString());
                    if (dbp)
                        mapBlocksUnknownParent.insert(std::make_pair(block.hashPrevBlock, *dbp));
                    continue;
                }

                // process in case the block isn't known yet
                if (mapBlockIndex.count(hash) == 0 || (mapBlockIndex[hash]->nStatus & BLOCK_HAVE_DATA) == 0) {
                    LOCK(cs_main);
                    CValidationState state;
                    if (AcceptBlock(pblock, state, chainparams, NULL, true, dbp, NULL))
                        nLoaded++;
                    if (state.IsError())
                        break;
                } else if (hash != chainparams.GetConsensus().hashGenesisBlock && mapBlockIndex[hash]->nHeight % 1000 == 0) {
                    LogPrint(BCLog::REINDEX, "Block Import: already had block %s at height %d\n", hash.ToString(), mapBlockIndex[hash]->nHeight);
                }

                // Activate the genesis block so normal node progress can continue
                if (hash == chainparams.GetConsensus().hashGenesisBlock) {
                    CValidationState state;
                    if (!ActivateBestChain(state, chainparams)) {
                        break;
                    }
                }

                NotifyHeaderTip();

                // Recursively process earlier encountered successors of this block
                std::deque<uint256> queue;
                queue.push_back(hash);
                while (!queue.empty()) {
                    uint256 head = queue.front();
                    queue.pop_front();
                    std::pair<std::multimap<uint256, CDiskBlockPos>::iterator, std::multimap<uint256, CDiskBlockPos>::iterator> range = mapBlocksUnknownParent.equal_range(head);
                    while (range.first != range.second) {
                        std::multimap<uint256, CDiskBlockPos>::iterator it = range.first;
                        std::shared_ptr<CBlock> pblockrecursive = std::make_shared<CBlock>();
                        if (ReadBlockFromDisk(*pblockrecursive, it->second, chainparams.GetConsensus()))
                        {
                            LogPrint(BCLog::REINDEX, "%s: Processing out of order child %s of %s\n", __func__, pblockrecursive->GetHash().ToString(),
                                    head.ToString());
                            LOCK(cs_main);
                            CValidationState dummy;
                            if (AcceptBlock(pblockrecursive, dummy, chainparams, NULL, true, &it->second, NULL))
                            {
                                nLoaded++;
                                queue.push_back(pblockrecursive->GetHash());
                            }
                        }
                        range.first++;
                        mapBlocksUnknownParent.erase(it);
                        NotifyHeaderTip();
                    }
                }
            } catch (const std::exception& e) {
                LogPrintf("%s: Deserialize or I/O error - %s\n", __func__, e.what());
            }
        }
    } catch (const std::runtime_error& e) {
        AbortNode(std::string("System error: ") + e.what());
    }
    if (nLoaded > 0)
        LogPrintf("Loaded %i blocks from external file in %dms\n", nLoaded, GetTimeMillis() - nStart);
    return nLoaded > 0;
}

void static CheckBlockIndex(const Consensus::Params& consensusParams)
{
    if (!fCheckBlockIndex) {
        return;
    }

    LOCK(cs_main);

    // During a reindex, we read the genesis block and call CheckBlockIndex before ActivateBestChain,
    // so we have the genesis block in mapBlockIndex but no active chain.  (A few of the tests when
    // iterating the block tree require that chainActive has been initialized.)
    if (chainActive.Height() < 0) {
        assert(mapBlockIndex.size() <= 1);
        return;
    }

    // Build forward-pointing map of the entire block tree.
    std::multimap<CBlockIndex*,CBlockIndex*> forward;
    for (BlockMap::iterator it = mapBlockIndex.begin(); it != mapBlockIndex.end(); it++) {
        forward.insert(std::make_pair(it->second->pprev, it->second));
    }

    assert(forward.size() == mapBlockIndex.size());

    std::pair<std::multimap<CBlockIndex*,CBlockIndex*>::iterator,std::multimap<CBlockIndex*,CBlockIndex*>::iterator> rangeGenesis = forward.equal_range(NULL);
    CBlockIndex *pindex = rangeGenesis.first->second;
    rangeGenesis.first++;
    assert(rangeGenesis.first == rangeGenesis.second); // There is only one index entry with parent NULL.

    // Iterate over the entire block tree, using depth-first search.
    // Along the way, remember whether there are blocks on the path from genesis
    // block being explored which are the first to have certain properties.
    size_t nNodes = 0;
    int nHeight = 0;
    CBlockIndex* pindexFirstInvalid = NULL; // Oldest ancestor of pindex which is invalid.
    CBlockIndex* pindexFirstMissing = NULL; // Oldest ancestor of pindex which does not have BLOCK_HAVE_DATA.
    CBlockIndex* pindexFirstNeverProcessed = NULL; // Oldest ancestor of pindex for which nTx == 0.
    CBlockIndex* pindexFirstNotTreeValid = NULL; // Oldest ancestor of pindex which does not have BLOCK_VALID_TREE (regardless of being valid or not).
    CBlockIndex* pindexFirstNotTransactionsValid = NULL; // Oldest ancestor of pindex which does not have BLOCK_VALID_TRANSACTIONS (regardless of being valid or not).
    CBlockIndex* pindexFirstNotChainValid = NULL; // Oldest ancestor of pindex which does not have BLOCK_VALID_CHAIN (regardless of being valid or not).
    CBlockIndex* pindexFirstNotScriptsValid = NULL; // Oldest ancestor of pindex which does not have BLOCK_VALID_SCRIPTS (regardless of being valid or not).
    while (pindex != NULL) {
        nNodes++;
        if (pindexFirstInvalid == NULL && pindex->nStatus & BLOCK_FAILED_VALID) pindexFirstInvalid = pindex;
        if (pindexFirstMissing == NULL && !(pindex->nStatus & BLOCK_HAVE_DATA)) pindexFirstMissing = pindex;
        if (pindexFirstNeverProcessed == NULL && pindex->nTx == 0) pindexFirstNeverProcessed = pindex;
        if (pindex->pprev != NULL && pindexFirstNotTreeValid == NULL && (pindex->nStatus & BLOCK_VALID_MASK) < BLOCK_VALID_TREE) pindexFirstNotTreeValid = pindex;
        if (pindex->pprev != NULL && pindexFirstNotTransactionsValid == NULL && (pindex->nStatus & BLOCK_VALID_MASK) < BLOCK_VALID_TRANSACTIONS) pindexFirstNotTransactionsValid = pindex;
        if (pindex->pprev != NULL && pindexFirstNotChainValid == NULL && (pindex->nStatus & BLOCK_VALID_MASK) < BLOCK_VALID_CHAIN) pindexFirstNotChainValid = pindex;
        if (pindex->pprev != NULL && pindexFirstNotScriptsValid == NULL && (pindex->nStatus & BLOCK_VALID_MASK) < BLOCK_VALID_SCRIPTS) pindexFirstNotScriptsValid = pindex;

        // Begin: actual consistency checks.
        if (pindex->pprev == NULL) {
            // Genesis block checks.
            assert(pindex->GetBlockHash() == consensusParams.hashGenesisBlock); // Genesis block's hash must match.
            assert(pindex == chainActive.Genesis()); // The current active chain's genesis block must be this block.
        }
        if (pindex->nChainTx == 0) assert(pindex->nSequenceId <= 0);  // nSequenceId can't be set positive for blocks that aren't linked (negative is used for preciousblock)
        // VALID_TRANSACTIONS is equivalent to nTx > 0 for all nodes (whether or not pruning has occurred).
        // HAVE_DATA is only equivalent to nTx > 0 (or VALID_TRANSACTIONS) if no pruning has occurred.
        if (!fHavePruned) {
            // If we've never pruned, then HAVE_DATA should be equivalent to nTx > 0
            assert(!(pindex->nStatus & BLOCK_HAVE_DATA) == (pindex->nTx == 0));
            assert(pindexFirstMissing == pindexFirstNeverProcessed);
        } else {
            // If we have pruned, then we can only say that HAVE_DATA implies nTx > 0
            if (pindex->nStatus & BLOCK_HAVE_DATA) assert(pindex->nTx > 0);
        }
        if (pindex->nStatus & BLOCK_HAVE_UNDO) assert(pindex->nStatus & BLOCK_HAVE_DATA);
        assert(((pindex->nStatus & BLOCK_VALID_MASK) >= BLOCK_VALID_TRANSACTIONS) == (pindex->nTx > 0)); // This is pruning-independent.
        // All parents having had data (at some point) is equivalent to all parents being VALID_TRANSACTIONS, which is equivalent to nChainTx being set.
        assert((pindexFirstNeverProcessed != NULL) == (pindex->nChainTx == 0)); // nChainTx != 0 is used to signal that all parent blocks have been processed (but may have been pruned).
        assert((pindexFirstNotTransactionsValid != NULL) == (pindex->nChainTx == 0));
        assert(pindex->nHeight == nHeight); // nHeight must be consistent.
        assert(pindex->pprev == NULL || pindex->nChainWork >= pindex->pprev->nChainWork); // For every block except the genesis block, the chainwork must be larger than the parent's.
        assert(nHeight < 2 || (pindex->pskip && (pindex->pskip->nHeight < nHeight))); // The pskip pointer must point back for all but the first 2 blocks.
        assert(pindexFirstNotTreeValid == NULL); // All mapBlockIndex entries must at least be TREE valid
        if ((pindex->nStatus & BLOCK_VALID_MASK) >= BLOCK_VALID_TREE) assert(pindexFirstNotTreeValid == NULL); // TREE valid implies all parents are TREE valid
        if ((pindex->nStatus & BLOCK_VALID_MASK) >= BLOCK_VALID_CHAIN) assert(pindexFirstNotChainValid == NULL); // CHAIN valid implies all parents are CHAIN valid
        if ((pindex->nStatus & BLOCK_VALID_MASK) >= BLOCK_VALID_SCRIPTS) assert(pindexFirstNotScriptsValid == NULL); // SCRIPTS valid implies all parents are SCRIPTS valid
        if (pindexFirstInvalid == NULL) {
            // Checks for not-invalid blocks.
            assert((pindex->nStatus & BLOCK_FAILED_MASK) == 0); // The failed mask cannot be set for blocks without invalid parents.
        }
        if (!CBlockIndexWorkComparator()(pindex, chainActive.Tip()) && pindexFirstNeverProcessed == NULL) {
            if (pindexFirstInvalid == NULL) {
                // If this block sorts at least as good as the current tip and
                // is valid and we have all data for its parents, it must be in
                // setBlockIndexCandidates.  chainActive.Tip() must also be there
                // even if some data has been pruned.
                if (pindexFirstMissing == NULL || pindex == chainActive.Tip()) {
                    assert(setBlockIndexCandidates.count(pindex));
                }
                // If some parent is missing, then it could be that this block was in
                // setBlockIndexCandidates but had to be removed because of the missing data.
                // In this case it must be in mapBlocksUnlinked -- see test below.
            }
        } else { // If this block sorts worse than the current tip or some ancestor's block has never been seen, it cannot be in setBlockIndexCandidates.
            assert(setBlockIndexCandidates.count(pindex) == 0);
        }
        // Check whether this block is in mapBlocksUnlinked.
        std::pair<std::multimap<CBlockIndex*,CBlockIndex*>::iterator,std::multimap<CBlockIndex*,CBlockIndex*>::iterator> rangeUnlinked = mapBlocksUnlinked.equal_range(pindex->pprev);
        bool foundInUnlinked = false;
        while (rangeUnlinked.first != rangeUnlinked.second) {
            assert(rangeUnlinked.first->first == pindex->pprev);
            if (rangeUnlinked.first->second == pindex) {
                foundInUnlinked = true;
                break;
            }
            rangeUnlinked.first++;
        }
        if (pindex->pprev && (pindex->nStatus & BLOCK_HAVE_DATA) && pindexFirstNeverProcessed != NULL && pindexFirstInvalid == NULL) {
            // If this block has block data available, some parent was never received, and has no invalid parents, it must be in mapBlocksUnlinked.
            assert(foundInUnlinked);
        }
        if (!(pindex->nStatus & BLOCK_HAVE_DATA)) assert(!foundInUnlinked); // Can't be in mapBlocksUnlinked if we don't HAVE_DATA
        if (pindexFirstMissing == NULL) assert(!foundInUnlinked); // We aren't missing data for any parent -- cannot be in mapBlocksUnlinked.
        if (pindex->pprev && (pindex->nStatus & BLOCK_HAVE_DATA) && pindexFirstNeverProcessed == NULL && pindexFirstMissing != NULL) {
            // We HAVE_DATA for this block, have received data for all parents at some point, but we're currently missing data for some parent.
            assert(fHavePruned); // We must have pruned.
            // This block may have entered mapBlocksUnlinked if:
            //  - it has a descendant that at some point had more work than the
            //    tip, and
            //  - we tried switching to that descendant but were missing
            //    data for some intermediate block between chainActive and the
            //    tip.
            // So if this block is itself better than chainActive.Tip() and it wasn't in
            // setBlockIndexCandidates, then it must be in mapBlocksUnlinked.
            if (!CBlockIndexWorkComparator()(pindex, chainActive.Tip()) && setBlockIndexCandidates.count(pindex) == 0) {
                if (pindexFirstInvalid == NULL) {
                    assert(foundInUnlinked);
                }
            }
        }
        // assert(pindex->GetBlockHash() == pindex->GetBlockHeader().GetHash()); // Perhaps too slow
        // End: actual consistency checks.

        // Try descending into the first subnode.
        std::pair<std::multimap<CBlockIndex*,CBlockIndex*>::iterator,std::multimap<CBlockIndex*,CBlockIndex*>::iterator> range = forward.equal_range(pindex);
        if (range.first != range.second) {
            // A subnode was found.
            pindex = range.first->second;
            nHeight++;
            continue;
        }
        // This is a leaf node.
        // Move upwards until we reach a node of which we have not yet visited the last child.
        while (pindex) {
            // We are going to either move to a parent or a sibling of pindex.
            // If pindex was the first with a certain property, unset the corresponding variable.
            if (pindex == pindexFirstInvalid) pindexFirstInvalid = NULL;
            if (pindex == pindexFirstMissing) pindexFirstMissing = NULL;
            if (pindex == pindexFirstNeverProcessed) pindexFirstNeverProcessed = NULL;
            if (pindex == pindexFirstNotTreeValid) pindexFirstNotTreeValid = NULL;
            if (pindex == pindexFirstNotTransactionsValid) pindexFirstNotTransactionsValid = NULL;
            if (pindex == pindexFirstNotChainValid) pindexFirstNotChainValid = NULL;
            if (pindex == pindexFirstNotScriptsValid) pindexFirstNotScriptsValid = NULL;
            // Find our parent.
            CBlockIndex* pindexPar = pindex->pprev;
            // Find which child we just visited.
            std::pair<std::multimap<CBlockIndex*,CBlockIndex*>::iterator,std::multimap<CBlockIndex*,CBlockIndex*>::iterator> rangePar = forward.equal_range(pindexPar);
            while (rangePar.first->second != pindex) {
                assert(rangePar.first != rangePar.second); // Our parent must have at least the node we're coming from as child.
                rangePar.first++;
            }
            // Proceed to the next one.
            rangePar.first++;
            if (rangePar.first != rangePar.second) {
                // Move to the sibling.
                pindex = rangePar.first->second;
                break;
            } else {
                // Move up further.
                pindex = pindexPar;
                nHeight--;
                continue;
            }
        }
    }

    // Check that we actually traversed the entire map.
    assert(nNodes == forward.size());
}

std::string CBlockFileInfo::ToString() const
{
    return strprintf("CBlockFileInfo(blocks=%u, size=%u, heights=%u...%u, time=%s...%s)", nBlocks, nSize, nHeightFirst, nHeightLast, DateTimeStrFormat("%Y-%m-%d", nTimeFirst), DateTimeStrFormat("%Y-%m-%d", nTimeLast));
}

CBlockFileInfo* GetBlockFileInfo(size_t n)
{
    return &vinfoBlockFile.at(n);
}

ThresholdState VersionBitsTipState(const Consensus::Params& params, Consensus::DeploymentPos pos)
{
    LOCK(cs_main);
    return VersionBitsState(chainActive.Tip(), params, pos, versionbitscache);
}

int VersionBitsTipStateSinceHeight(const Consensus::Params& params, Consensus::DeploymentPos pos)
{
    LOCK(cs_main);
    return VersionBitsStateSinceHeight(chainActive.Tip(), params, pos, versionbitscache);
}

static const uint64_t MEMPOOL_DUMP_VERSION = 1;

bool LoadMempool(void)
{
    int64_t nExpiryTimeout = GetArg("-mempoolexpiry", DEFAULT_MEMPOOL_EXPIRY) * 60 * 60;
    FILE* filestr = fsbridge::fopen(GetDataDir() / "mempool.dat", "rb");
    CAutoFile file(filestr, SER_DISK, CLIENT_VERSION);
    if (file.IsNull()) {
        LogPrintf("Failed to open mempool file from disk. Continuing anyway.\n");
        return false;
    }

    int64_t count = 0;
    int64_t skipped = 0;
    int64_t failed = 0;
    int64_t nNow = GetTime();

    try {
        uint64_t version;
        file >> version;
        if (version != MEMPOOL_DUMP_VERSION) {
            return false;
        }
        uint64_t num;
        file >> num;
        while (num--) {
            CTransactionRef tx;
            int64_t nTime;
            int64_t nFeeDelta;
            file >> tx;
            file >> nTime;
            file >> nFeeDelta;

            CAmount amountdelta = nFeeDelta;
            if (amountdelta) {
                mempool.PrioritiseTransaction(tx->GetHash(), amountdelta);
            }
            CValidationState state;
            if (nTime + nExpiryTimeout > nNow) {
                LOCK(cs_main);
                AcceptToMemoryPoolWithTime(mempool, state, tx, true, NULL, nTime);
                if (state.IsValid()) {
                    ++count;
                } else {
                    ++failed;
                }
            } else {
                ++skipped;
            }
            if (ShutdownRequested())
                return false;
        }
        std::map<uint256, CAmount> mapDeltas;
        file >> mapDeltas;

        for (const auto& i : mapDeltas) {
            mempool.PrioritiseTransaction(i.first, i.second);
        }
    } catch (const std::exception& e) {
        LogPrintf("Failed to deserialize mempool data on disk: %s. Continuing anyway.\n", e.what());
        return false;
    }

    LogPrintf("Imported mempool transactions from disk: %i successes, %i failed, %i expired\n", count, failed, skipped);
    return true;
}

void DumpMempool(void)
{
    int64_t start = GetTimeMicros();

    std::map<uint256, CAmount> mapDeltas;
    std::vector<TxMempoolInfo> vinfo;

    {
        LOCK(mempool.cs);
        for (const auto &i : mempool.mapDeltas) {
            mapDeltas[i.first] = i.second;
        }
        vinfo = mempool.infoAll();
    }

    int64_t mid = GetTimeMicros();

    try {
        FILE* filestr = fsbridge::fopen(GetDataDir() / "mempool.dat.new", "wb");
        if (!filestr) {
            return;
        }

        CAutoFile file(filestr, SER_DISK, CLIENT_VERSION);

        uint64_t version = MEMPOOL_DUMP_VERSION;
        file << version;

        file << (uint64_t)vinfo.size();
        for (const auto& i : vinfo) {
            file << *(i.tx);
            file << (int64_t)i.nTime;
            file << (int64_t)i.nFeeDelta;
            mapDeltas.erase(i.tx->GetHash());
        }

        file << mapDeltas;
        FileCommit(file.Get());
        file.fclose();
        RenameOver(GetDataDir() / "mempool.dat.new", GetDataDir() / "mempool.dat");
        int64_t last = GetTimeMicros();
        LogPrintf("Dumped mempool: %gs to copy, %gs to dump\n", (mid-start)*0.000001, (last-mid)*0.000001);
    } catch (const std::exception& e) {
        LogPrintf("Failed to dump mempool: %s. Continuing anyway.\n", e.what());
    }
}

//! Guess how far we are in the verification process at the given block index
double GuessVerificationProgress(const ChainTxData& data, CBlockIndex *pindex) {
    if (pindex == NULL)
        return 0.0;

    int64_t nNow = time(NULL);

    double fTxTotal;

    if (pindex->nChainTx <= data.nTxCount) {
        fTxTotal = data.nTxCount + (nNow - data.nTime) * data.dTxRate;
    } else {
        fTxTotal = pindex->nChainTx + (nNow - pindex->GetBlockTime()) * data.dTxRate;
    }

    return pindex->nChainTx / fTxTotal;
}

class CMainCleanup
{
public:
    CMainCleanup() {}
    ~CMainCleanup() {
        // block headers
        BlockMap::iterator it1 = mapBlockIndex.begin();
        for (; it1 != mapBlockIndex.end(); it1++)
            delete (*it1).second;
        mapBlockIndex.clear();
    }
} instance_of_cmaincleanup;<|MERGE_RESOLUTION|>--- conflicted
+++ resolved
@@ -2266,7 +2266,9 @@
     if (!FlushStateToDisk(state, FLUSH_STATE_IF_NEEDED))
         return false;
 
-    std::vector<std::shared_ptr<const CTransaction>> txNameConflicts;
+    AssertLockHeld(cs_main);
+    CNameConflictTracker nameConflicts(mempool);
+
     if (!fBare) {
         // Resurrect mempool transactions from the disconnected block.
         std::vector<uint256> vHashUpdate;
@@ -2287,21 +2289,16 @@
         // block that were added back and cleans up the mempool state.
         mempool.UpdateTransactionsFromBlock(vHashUpdate);
         // Fix the pool for conflicts due to unexpired names.
-        mempool.removeUnexpireConflicts(unexpiredNames, &txNameConflicts);
+        mempool.removeUnexpireConflicts(unexpiredNames);
     }
 
     // Update chainActive and related variables.
     UpdateTip(pindexDelete->pprev, chainparams);
     CheckNameDB (true);
-    // Tell wallet about transactions that went from mempool
-    // to conflicted:
-    for (std::shared_ptr<const CTransaction> tx : txNameConflicts) {
-        GetMainSignals().SyncTransaction(*tx, nullptr, CMainSignals::SYNC_TRANSACTION_NOT_IN_BLOCK);
-        GetMainSignals().NameConflict(*tx, *pindexDelete->pprev->phashBlock);
-    }
     // Let wallets know transactions went from 1-confirmed to
     // 0-confirmed or conflicted:
-    GetMainSignals().BlockDisconnected(pblock);
+    GetMainSignals().BlockDisconnected(pblock, pindexDelete,
+                                       nameConflicts.GetNameConflicts());
     return true;
 }
 
@@ -2315,7 +2312,9 @@
     CBlockIndex* pindex = NULL;
     std::shared_ptr<const CBlock> pblock;
     std::shared_ptr<std::vector<CTransactionRef>> conflictedTxs;
-    PerBlockConnectTrace() : conflictedTxs(std::make_shared<std::vector<CTransactionRef>>()) {}
+    std::shared_ptr<std::vector<CTransactionRef>> txNameConflicts;
+    PerBlockConnectTrace() : conflictedTxs(std::make_shared<std::vector<CTransactionRef>>()),
+                             txNameConflicts(std::make_shared<std::vector<CTransactionRef>>()) {}
 };
 /**
  * Used to track blocks whose transactions were applied to the UTXO state as a
@@ -2333,11 +2332,6 @@
  * This class is single-use, once you call GetBlocksConnected() you have to throw
  * it away and make a new one.
  */
-<<<<<<< HEAD
-struct ConnectTrace {
-    std::vector<CTransactionRef> txNameConflicts;
-    std::vector<std::pair<CBlockIndex*, std::shared_ptr<const CBlock> > > blocksConnected;
-=======
 class ConnectTrace {
 private:
     std::vector<PerBlockConnectTrace> blocksConnected;
@@ -2369,17 +2363,24 @@
         // the last entry here to make sure the list we return is sane.
         assert(!blocksConnected.back().pindex);
         assert(blocksConnected.back().conflictedTxs->empty());
+        assert(blocksConnected.back().txNameConflicts->empty());
         blocksConnected.pop_back();
         return blocksConnected;
     }
 
     void NotifyEntryRemoved(CTransactionRef txRemoved, MemPoolRemovalReason reason) {
         assert(!blocksConnected.back().pindex);
-        if (reason == MemPoolRemovalReason::CONFLICT) {
+        switch (reason) {
+          case MemPoolRemovalReason::CONFLICT:
             blocksConnected.back().conflictedTxs->emplace_back(std::move(txRemoved));
-        }
-    }
->>>>>>> 8c07e18f
+            break;
+          case MemPoolRemovalReason::NAME_CONFLICT:
+            blocksConnected.back().txNameConflicts->emplace_back(std::move(txRemoved));
+            break;
+          default:
+            break;
+        }
+    }
 };
 
 /**
@@ -2431,9 +2432,8 @@
     int64_t nTime5 = GetTimeMicros(); nTimeChainState += nTime5 - nTime4;
     LogPrint(BCLog::BENCH, "  - Writing chainstate: %.2fms [%.2fs]\n", (nTime5 - nTime4) * 0.001, nTimeChainState * 0.000001);
     // Remove conflicting transactions from the mempool.;
-    mempool.removeForBlock(blockConnecting.vtx, pindexNew->nHeight,
-                           &connectTrace.txNameConflicts);
-    mempool.removeExpireConflicts(expiredNames, &connectTrace.txNameConflicts);
+    mempool.removeForBlock(blockConnecting.vtx, pindexNew->nHeight);
+    mempool.removeExpireConflicts(expiredNames);
     // Update chainActive & related variables.
     UpdateTip(pindexNew, chainparams);
     CheckNameDB (false);
@@ -2659,25 +2659,9 @@
             pindexFork = chainActive.FindFork(pindexOldTip);
             fInitialDownload = IsInitialBlockDownload();
 
-<<<<<<< HEAD
-            // throw all transactions though the signal-interface
-
-            } // MemPoolConflictRemovalTracker destroyed and conflict evictions are notified
-
-            // Transactions in the connected block are notified
-            for (const auto& tx : connectTrace.txNameConflicts) {
-                GetMainSignals().NameConflict(*tx, pindexNewTip->GetBlockHash());
-            }
-            for (const auto& pair : connectTrace.blocksConnected) {
-                assert(pair.second);
-                const CBlock& block = *(pair.second);
-                for (unsigned int i = 0; i < block.vtx.size(); i++)
-                    GetMainSignals().SyncTransaction(*block.vtx[i], pair.first, i);
-=======
             for (const PerBlockConnectTrace& trace : connectTrace.GetBlocksConnected()) {
                 assert(trace.pblock && trace.pindex);
-                GetMainSignals().BlockConnected(trace.pblock, trace.pindex, *trace.conflictedTxs);
->>>>>>> 8c07e18f
+                GetMainSignals().BlockConnected(trace.pblock, trace.pindex, *trace.conflictedTxs, *trace.txNameConflicts);
             }
         }
         // When we reach this point, we switched to a new tip (stored in pindexNewTip).
