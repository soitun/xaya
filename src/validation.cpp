--- conflicted
+++ resolved
@@ -3123,13 +3123,8 @@
 static bool CheckBlockHeader(const CBlockHeader& block, CValidationState& state, const Consensus::Params& consensusParams, bool fCheckPOW = true)
 {
     // Check proof of work matches claimed amount
-<<<<<<< HEAD
     if (fCheckPOW && !CheckProofOfWork(block, consensusParams))
-        return state.DoS(50, false, REJECT_INVALID, "high-hash", false, "proof of work failed");
-=======
-    if (fCheckPOW && !CheckProofOfWork(block.GetHash(), block.nBits, consensusParams))
         return state.Invalid(ValidationInvalidReason::BLOCK_INVALID_HEADER, false, REJECT_INVALID, "high-hash", "proof of work failed");
->>>>>>> d7d7d315
 
     return true;
 }
@@ -3292,9 +3287,9 @@
     // Disallow legacy blocks after merge-mining start.
     const Consensus::Params& consensusParams = params.GetConsensus();
     if (!consensusParams.AllowLegacyBlocks(nHeight) && block.IsLegacy())
-        return state.DoS(100, error("%s : legacy block after auxpow start",
-                                    __func__),
-                         REJECT_INVALID, "late-legacy-block");
+        return state.Invalid(ValidationInvalidReason::BLOCK_INVALID_HEADER,
+                             false, REJECT_INVALID, "late-legacy-block",
+                             "legacy block after auxpow start");
 
     // Check proof of work
     if (block.nBits != GetNextWorkRequired(pindexPrev, &block, consensusParams))
@@ -3320,17 +3315,10 @@
 
     // Reject outdated version blocks when 95% (75% on testnet) of the network has upgraded:
     // check for version 2, 3 and 4 upgrades
-<<<<<<< HEAD
     if((block.GetBaseVersion() < 2 && nHeight >= consensusParams.BIP34Height) ||
        (block.GetBaseVersion() < 3 && nHeight >= consensusParams.BIP66Height) ||
        (block.GetBaseVersion() < 4 && nHeight >= consensusParams.BIP65Height))
-            return state.Invalid(false, REJECT_OBSOLETE, strprintf("bad-version(0x%08x)", block.nVersion),
-=======
-    if((block.nVersion < 2 && nHeight >= consensusParams.BIP34Height) ||
-       (block.nVersion < 3 && nHeight >= consensusParams.BIP66Height) ||
-       (block.nVersion < 4 && nHeight >= consensusParams.BIP65Height))
             return state.Invalid(ValidationInvalidReason::BLOCK_INVALID_HEADER, false, REJECT_OBSOLETE, strprintf("bad-version(0x%08x)", block.nVersion),
->>>>>>> d7d7d315
                                  strprintf("rejected nVersion=0x%08x block", block.nVersion));
 
     return true;
