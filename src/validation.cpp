--- conflicted
+++ resolved
@@ -1809,42 +1809,11 @@
     int64_t nTime1 = GetTimeMicros(); nTimeCheck += nTime1 - nTimeStart;
     LogPrint(BCLog::BENCH, "    - Sanity checks: %.2fms [%.2fs (%.2fms/blk)]\n", MILLI * (nTime1 - nTimeStart), nTimeCheck * MICRO, nTimeCheck * MILLI / nBlocksTotal);
 
-<<<<<<< HEAD
     // Xaya has BIP34 activated from the start, so there's no need for the
     // BIP30 checks.
 
-    // Get the script flags for this block
-    unsigned int flags = GetBlockScriptFlags(pindex, chainparams.GetConsensus());
-
     // Start enforcing BIP68 (sequence locks) and BIP112 (CHECKSEQUENCEVERIFY)
     // together with P2SH.
-=======
-    // Do not allow blocks that contain transactions which 'overwrite' older transactions,
-    // unless those are already completely spent.
-    // If such overwrites are allowed, coinbases and transactions depending upon those
-    // can be duplicated to remove the ability to spend the first instance -- even after
-    // being sent to another address.
-    // See BIP30 and http://r6.ca/blog/20120206T005236Z.html for more information.
-    // This logic is not necessary for memory pool transactions, as AcceptToMemoryPool
-    // already refuses previously-known transaction ids entirely.
-    // FIXME: Enable strict check after appropriate fork.
-    bool fEnforceBIP30 = (!pindex->phashBlock) || // Enforce on CreateNewBlock invocations which don't have a hash.
-                          !(true);
-    assert(pindex->pprev);
-
-    if (fEnforceBIP30) {
-        for (const auto& tx : block.vtx) {
-            for (size_t o = 0; o < tx->vout.size(); o++) {
-                if (view.HaveCoin(COutPoint(tx->GetHash(), o))) {
-                    return state.Invalid(ValidationInvalidReason::CONSENSUS, error("ConnectBlock(): tried to overwrite transaction"),
-                                     REJECT_INVALID, "bad-txns-BIP30");
-                }
-            }
-        }
-    }
-
-    // Start enforcing BIP68 (sequence locks)
->>>>>>> e7de484f
     int nLockTimeFlags = 0;
     if (pindex->nHeight >= chainparams.GetConsensus().CSVHeight) {
         nLockTimeFlags |= LOCKTIME_VERIFY_SEQUENCE;
@@ -2354,13 +2323,8 @@
     int64_t nTime3;
     LogPrint(BCLog::BENCH, "  - Load block from disk: %.2fms [%.2fs]\n", (nTime2 - nTime1) * MILLI, nTimeReadFromDisk * MICRO);
     {
-<<<<<<< HEAD
-        CCoinsViewCache view(pcoinsTip.get());
+        CCoinsViewCache view(&CoinsTip());
         bool rv = ConnectBlock(blockConnecting, state, pindexNew, view, chainparams);
-=======
-        CCoinsViewCache view(&CoinsTip());
-        bool rv = ConnectBlock(blockConnecting, state, pindexNew, view, expiredNames, chainparams);
->>>>>>> e7de484f
         GetMainSignals().BlockChecked(blockConnecting, state);
         if (!rv) {
             if (state.IsInvalid())
@@ -3550,12 +3514,7 @@
 {
     AssertLockHeld(cs_main);
     assert(pindexPrev && pindexPrev == ::ChainActive().Tip());
-<<<<<<< HEAD
-    CCoinsViewCache viewNew(pcoinsTip.get());
-=======
-    std::set<valtype> namesDummy;
     CCoinsViewCache viewNew(&::ChainstateActive().CoinsTip());
->>>>>>> e7de484f
     uint256 block_hash(block.GetHash());
     CBlockIndex indexDummy(block);
     indexDummy.pprev = pindexPrev;
