// Copyright (c) 2009-2010 Satoshi Nakamoto
// Copyright (c) 2009-present The Bitcoin Core developers
// Distributed under the MIT software license, see the accompanying
// file COPYING or http://www.opensource.org/licenses/mit-license.php.

#include <bitcoin-build-config.h> // IWYU pragma: keep

#include <validation.h>

#include <arith_uint256.h>
#include <auxpow.h>
#include <chain.h>
#include <checkqueue.h>
#include <clientversion.h>
#include <consensus/amount.h>
#include <consensus/consensus.h>
#include <consensus/merkle.h>
#include <consensus/tx_check.h>
#include <consensus/tx_verify.h>
#include <consensus/validation.h>
#include <cuckoocache.h>
#include <flatfile.h>
#include <hash.h>
#include <kernel/chain.h>
#include <kernel/chainparams.h>
#include <kernel/coinstats.h>
#include <kernel/disconnected_transactions.h>
#include <kernel/mempool_entry.h>
#include <kernel/messagestartchars.h>
#include <kernel/notifications_interface.h>
#include <kernel/warning.h>
#include <logging.h>
#include <logging/timer.h>
#include <names/main.h>
#include <names/mempool.h>
#include <node/blockstorage.h>
#include <node/utxo_snapshot.h>
#include <policy/ephemeral_policy.h>
#include <policy/policy.h>
#include <policy/rbf.h>
#include <policy/settings.h>
#include <policy/truc_policy.h>
#include <pow.h>
#include <primitives/block.h>
#include <primitives/transaction.h>
#include <random.h>
#include <script/script.h>
#include <script/sigcache.h>
#include <signet.h>
#include <tinyformat.h>
#include <txdb.h>
#include <txmempool.h>
#include <uint256.h>
#include <undo.h>
#include <util/check.h>
#include <util/fs.h>
#include <util/fs_helpers.h>
#include <util/hasher.h>
#include <util/moneystr.h>
#include <util/rbf.h>
#include <util/result.h>
#include <util/signalinterrupt.h>
#include <util/strencodings.h>
#include <util/string.h>
#include <util/time.h>
#include <util/trace.h>
#include <util/translation.h>
#include <validationinterface.h>

#include <algorithm>
#include <cassert>
#include <chrono>
#include <deque>
#include <numeric>
#include <optional>
#include <ranges>
#include <span>
#include <string>
#include <tuple>
#include <utility>

using kernel::CCoinsStats;
using kernel::CoinStatsHashType;
using kernel::ComputeUTXOStats;
using kernel::Notifications;

using fsbridge::FopenFn;
using node::BlockManager;
using node::BlockMap;
using node::CBlockIndexHeightOnlyComparator;
using node::CBlockIndexWorkComparator;
using node::SnapshotMetadata;

/** Size threshold for warning about slow UTXO set flush to disk. */
static constexpr size_t WARN_FLUSH_COINS_SIZE = 1 << 30; // 1 GiB
/** Time window to wait between writing blocks/block index and chainstate to disk.
 *  Randomize writing time inside the window to prevent a situation where the
 *  network over time settles into a few cohorts of synchronized writers.
*/
static constexpr auto DATABASE_WRITE_INTERVAL_MIN{50min};
static constexpr auto DATABASE_WRITE_INTERVAL_MAX{70min};
/** Maximum age of our tip for us to be considered current for fee estimation */
static constexpr std::chrono::hours MAX_FEE_ESTIMATION_TIP_AGE{3};
const std::vector<std::string> CHECKLEVEL_DOC {
    "level 0 reads the blocks from disk",
    "level 1 verifies block validity",
    "level 2 verifies undo data",
    "level 3 checks disconnection of tip blocks",
    "level 4 tries to reconnect the blocks",
    "each level includes the checks of the previous levels",
};
/** The number of blocks to keep below the deepest prune lock.
 *  There is nothing special about this number. It is higher than what we
 *  expect to see in regular mainnet reorgs, but not so high that it would
 *  noticeably interfere with the pruning mechanism.
 * */
static constexpr int PRUNE_LOCK_BUFFER{10};

TRACEPOINT_SEMAPHORE(validation, block_connected);
TRACEPOINT_SEMAPHORE(utxocache, flush);
TRACEPOINT_SEMAPHORE(mempool, replaced);
TRACEPOINT_SEMAPHORE(mempool, rejected);

const CBlockIndex* Chainstate::FindForkInGlobalIndex(const CBlockLocator& locator) const
{
    AssertLockHeld(cs_main);

    // Find the latest block common to locator and chain - we expect that
    // locator.vHave is sorted descending by height.
    for (const uint256& hash : locator.vHave) {
        const CBlockIndex* pindex{m_blockman.LookupBlockIndex(hash)};
        if (pindex) {
            if (m_chain.Contains(pindex)) {
                return pindex;
            }
            if (pindex->GetAncestor(m_chain.Height()) == m_chain.Tip()) {
                return m_chain.Tip();
            }
        }
    }
    return m_chain.Genesis();
}

bool CheckInputScripts(const CTransaction& tx, TxValidationState& state,
                       const CCoinsViewCache& inputs, unsigned int flags, bool cacheSigStore,
                       bool cacheFullScriptStore, PrecomputedTransactionData& txdata,
                       ValidationCache& validation_cache,
                       std::vector<CScriptCheck>* pvChecks = nullptr)
                       EXCLUSIVE_LOCKS_REQUIRED(cs_main);

bool CheckFinalTxAtTip(const CBlockIndex& active_chain_tip, const CTransaction& tx)
{
    AssertLockHeld(cs_main);

    // CheckFinalTxAtTip() uses active_chain_tip.Height()+1 to evaluate
    // nLockTime because when IsFinalTx() is called within
    // AcceptBlock(), the height of the block *being*
    // evaluated is what is used. Thus if we want to know if a
    // transaction can be part of the *next* block, we need to call
    // IsFinalTx() with one more than active_chain_tip.Height().
    const int nBlockHeight = active_chain_tip.nHeight + 1;

    // BIP113 requires that time-locked transactions have nLockTime set to
    // less than the median time of the previous block they're contained in.
    // When the next block is created its previous block will be the current
    // chain tip, so we use that to calculate the median time passed to
    // IsFinalTx().
    const int64_t nBlockTime{active_chain_tip.GetMedianTimePast()};

    return IsFinalTx(tx, nBlockHeight, nBlockTime);
}

namespace {
/**
 * A helper which calculates heights of inputs of a given transaction.
 *
 * @param[in] tip    The current chain tip. If an input belongs to a mempool
 *                   transaction, we assume it will be confirmed in the next block.
 * @param[in] coins  Any CCoinsView that provides access to the relevant coins.
 * @param[in] tx     The transaction being evaluated.
 *
 * @returns A vector of input heights or nullopt, in case of an error.
 */
std::optional<std::vector<int>> CalculatePrevHeights(
    const CBlockIndex& tip,
    const CCoinsView& coins,
    const CTransaction& tx)
{
    std::vector<int> prev_heights;
    prev_heights.resize(tx.vin.size());
    for (size_t i = 0; i < tx.vin.size(); ++i) {
        if (auto coin{coins.GetCoin(tx.vin[i].prevout)}) {
            prev_heights[i] = coin->nHeight == MEMPOOL_HEIGHT
                              ? tip.nHeight + 1 // Assume all mempool transaction confirm in the next block.
                              : coin->nHeight;
        } else {
            LogPrintf("ERROR: %s: Missing input %d in transaction \'%s\'\n", __func__, i, tx.GetHash().GetHex());
            return std::nullopt;
        }
    }
    return prev_heights;
}
} // namespace

std::optional<LockPoints> CalculateLockPointsAtTip(
    CBlockIndex* tip,
    const CCoinsView& coins_view,
    const CTransaction& tx)
{
    assert(tip);

    auto prev_heights{CalculatePrevHeights(*tip, coins_view, tx)};
    if (!prev_heights.has_value()) return std::nullopt;

    CBlockIndex next_tip;
    next_tip.pprev = tip;
    // When SequenceLocks() is called within ConnectBlock(), the height
    // of the block *being* evaluated is what is used.
    // Thus if we want to know if a transaction can be part of the
    // *next* block, we need to use one more than active_chainstate.m_chain.Height()
    next_tip.nHeight = tip->nHeight + 1;
    const auto [min_height, min_time] = CalculateSequenceLocks(tx, STANDARD_LOCKTIME_VERIFY_FLAGS, prev_heights.value(), next_tip);

    // Also store the hash of the block with the highest height of
    // all the blocks which have sequence locked prevouts.
    // This hash needs to still be on the chain
    // for these LockPoint calculations to be valid
    // Note: It is impossible to correctly calculate a maxInputBlock
    // if any of the sequence locked inputs depend on unconfirmed txs,
    // except in the special case where the relative lock time/height
    // is 0, which is equivalent to no sequence lock. Since we assume
    // input height of tip+1 for mempool txs and test the resulting
    // min_height and min_time from CalculateSequenceLocks against tip+1.
    int max_input_height{0};
    for (const int height : prev_heights.value()) {
        // Can ignore mempool inputs since we'll fail if they had non-zero locks
        if (height != next_tip.nHeight) {
            max_input_height = std::max(max_input_height, height);
        }
    }

    // tip->GetAncestor(max_input_height) should never return a nullptr
    // because max_input_height is always less than the tip height.
    // It would, however, be a bad bug to continue execution, since a
    // LockPoints object with the maxInputBlock member set to nullptr
    // signifies no relative lock time.
    return LockPoints{min_height, min_time, Assert(tip->GetAncestor(max_input_height))};
}

bool CheckSequenceLocksAtTip(CBlockIndex* tip,
                             const LockPoints& lock_points)
{
    assert(tip != nullptr);

    CBlockIndex index;
    index.pprev = tip;
    // CheckSequenceLocksAtTip() uses active_chainstate.m_chain.Height()+1 to evaluate
    // height based locks because when SequenceLocks() is called within
    // ConnectBlock(), the height of the block *being*
    // evaluated is what is used.
    // Thus if we want to know if a transaction can be part of the
    // *next* block, we need to use one more than active_chainstate.m_chain.Height()
    index.nHeight = tip->nHeight + 1;

    return EvaluateSequenceLocks(index, {lock_points.height, lock_points.time});
}

// Returns the script flags which should be checked for a given block
static unsigned int GetBlockScriptFlags(const CBlockIndex& block_index, const ChainstateManager& chainman);

static void LimitMempoolSize(CTxMemPool& pool, CCoinsViewCache& coins_cache)
    EXCLUSIVE_LOCKS_REQUIRED(::cs_main, pool.cs)
{
    AssertLockHeld(::cs_main);
    AssertLockHeld(pool.cs);
    int expired = pool.Expire(GetTime<std::chrono::seconds>() - pool.m_opts.expiry);
    if (expired != 0) {
        LogDebug(BCLog::MEMPOOL, "Expired %i transactions from the memory pool\n", expired);
    }

    std::vector<COutPoint> vNoSpendsRemaining;
    pool.TrimToSize(pool.m_opts.max_size_bytes, &vNoSpendsRemaining);
    for (const COutPoint& removed : vNoSpendsRemaining)
        coins_cache.Uncache(removed);
}

static bool IsCurrentForFeeEstimation(Chainstate& active_chainstate) EXCLUSIVE_LOCKS_REQUIRED(cs_main)
{
    AssertLockHeld(cs_main);
    if (active_chainstate.m_chainman.IsInitialBlockDownload()) {
        return false;
    }
    if (active_chainstate.m_chain.Tip()->GetBlockTime() < count_seconds(GetTime<std::chrono::seconds>() - MAX_FEE_ESTIMATION_TIP_AGE))
        return false;
    if (active_chainstate.m_chain.Height() < active_chainstate.m_chainman.m_best_header->nHeight - 1) {
        return false;
    }
    return true;
}

void Chainstate::MaybeUpdateMempoolForReorg(
    DisconnectedBlockTransactions& disconnectpool,
    bool fAddToMempool)
{
    if (!m_mempool) return;

    AssertLockHeld(cs_main);
    AssertLockHeld(m_mempool->cs);
    std::vector<uint256> vHashUpdate;
    {
        // disconnectpool is ordered so that the front is the most recently-confirmed
        // transaction (the last tx of the block at the tip) in the disconnected chain.
        // Iterate disconnectpool in reverse, so that we add transactions
        // back to the mempool starting with the earliest transaction that had
        // been previously seen in a block.
        const auto queuedTx = disconnectpool.take();
        auto it = queuedTx.rbegin();
        while (it != queuedTx.rend()) {
            // ignore validation errors in resurrected transactions
            if (!fAddToMempool || (*it)->IsCoinBase() ||
                AcceptToMemoryPool(*this, *it, GetTime(),
                    /*bypass_limits=*/true, /*test_accept=*/false).m_result_type !=
                        MempoolAcceptResult::ResultType::VALID) {
                // If the transaction doesn't make it in to the mempool, remove any
                // transactions that depend on it (which would now be orphans).
                m_mempool->removeRecursive(**it, MemPoolRemovalReason::REORG);
            } else if (m_mempool->exists(GenTxid::Txid((*it)->GetHash()))) {
                vHashUpdate.push_back((*it)->GetHash());
            }
            ++it;
        }
    }

    // AcceptToMemoryPool/addNewTransaction all assume that new mempool entries have
    // no in-mempool children, which is generally not true when adding
    // previously-confirmed transactions back to the mempool.
    // UpdateTransactionsFromBlock finds descendants of any transactions in
    // the disconnectpool that were added back and cleans up the mempool state.
    m_mempool->UpdateTransactionsFromBlock(vHashUpdate);

    // Predicate to use for filtering transactions in removeForReorg.
    // Checks whether the transaction is still final and, if it spends a coinbase output, mature.
    // Also updates valid entries' cached LockPoints if needed.
    // If false, the tx is still valid and its lockpoints are updated.
    // If true, the tx would be invalid in the next block; remove this entry and all of its descendants.
    // Note that TRUC rules are not applied here, so reorgs may cause violations of TRUC inheritance or
    // topology restrictions.
    const auto filter_final_and_mature = [&](CTxMemPool::txiter it)
        EXCLUSIVE_LOCKS_REQUIRED(m_mempool->cs, ::cs_main) {
        AssertLockHeld(m_mempool->cs);
        AssertLockHeld(::cs_main);
        const CTransaction& tx = it->GetTx();

        // The transaction must be final.
        if (!CheckFinalTxAtTip(*Assert(m_chain.Tip()), tx)) return true;

        const LockPoints& lp = it->GetLockPoints();
        // CheckSequenceLocksAtTip checks if the transaction will be final in the next block to be
        // created on top of the new chain.
        if (TestLockPointValidity(m_chain, lp)) {
            if (!CheckSequenceLocksAtTip(m_chain.Tip(), lp)) {
                return true;
            }
        } else {
            const CCoinsViewMemPool view_mempool{&CoinsTip(), *m_mempool};
            const std::optional<LockPoints> new_lock_points{CalculateLockPointsAtTip(m_chain.Tip(), view_mempool, tx)};
            if (new_lock_points.has_value() && CheckSequenceLocksAtTip(m_chain.Tip(), *new_lock_points)) {
                // Now update the mempool entry lockpoints as well.
                it->UpdateLockPoints(*new_lock_points);
            } else {
                return true;
            }
        }

        // If the transaction spends any coinbase outputs, it must be mature.
        if (it->GetSpendsCoinbase()) {
            for (const CTxIn& txin : tx.vin) {
                if (m_mempool->exists(GenTxid::Txid(txin.prevout.hash))) continue;
                const Coin& coin{CoinsTip().AccessCoin(txin.prevout)};
                assert(!coin.IsSpent());
                const auto mempool_spend_height{m_chain.Tip()->nHeight + 1};
                if (coin.IsCoinBase() && mempool_spend_height - coin.nHeight < COINBASE_MATURITY) {
                    return true;
                }
            }
        }
        // Transaction is still valid and cached LockPoints are updated.
        return false;
    };

    // We also need to remove any now-immature transactions
    m_mempool->removeForReorg(m_chain, filter_final_and_mature);
    // Re-limit mempool size, in case we added any transactions
    LimitMempoolSize(*m_mempool, this->CoinsTip());
}

/**
* Checks to avoid mempool polluting consensus critical paths since cached
* signature and script validity results will be reused if we validate this
* transaction again during block validation.
* */
static bool CheckInputsFromMempoolAndCache(const CTransaction& tx, TxValidationState& state,
                const CCoinsViewCache& view, const CTxMemPool& pool,
                unsigned int flags, PrecomputedTransactionData& txdata, CCoinsViewCache& coins_tip,
                ValidationCache& validation_cache)
                EXCLUSIVE_LOCKS_REQUIRED(cs_main, pool.cs)
{
    AssertLockHeld(cs_main);
    AssertLockHeld(pool.cs);

    assert(!tx.IsCoinBase());
    for (const CTxIn& txin : tx.vin) {
        const Coin& coin = view.AccessCoin(txin.prevout);

        // This coin was checked in PreChecks and MemPoolAccept
        // has been holding cs_main since then.
        Assume(!coin.IsSpent());
        if (coin.IsSpent()) return false;

        // If the Coin is available, there are 2 possibilities:
        // it is available in our current ChainstateActive UTXO set,
        // or it's a UTXO provided by a transaction in our mempool.
        // Ensure the scriptPubKeys in Coins from CoinsView are correct.
        const CTransactionRef& txFrom = pool.get(txin.prevout.hash);
        if (txFrom) {
            assert(txFrom->GetHash() == txin.prevout.hash);
            assert(txFrom->vout.size() > txin.prevout.n);
            assert(txFrom->vout[txin.prevout.n] == coin.out);
        } else {
            const Coin& coinFromUTXOSet = coins_tip.AccessCoin(txin.prevout);
            assert(!coinFromUTXOSet.IsSpent());
            assert(coinFromUTXOSet.out == coin.out);
        }
    }

    // Call CheckInputScripts() to cache signature and script validity against current tip consensus rules.
    return CheckInputScripts(tx, state, view, flags, /* cacheSigStore= */ true, /* cacheFullScriptStore= */ true, txdata, validation_cache);
}

namespace {

class MemPoolAccept
{
public:
    explicit MemPoolAccept(CTxMemPool& mempool, Chainstate& active_chainstate) :
        m_pool(mempool),
        m_view(&m_dummy),
        m_viewmempool(&active_chainstate.CoinsTip(), m_pool),
        m_active_chainstate(active_chainstate)
    {
    }

    // We put the arguments we're handed into a struct, so we can pass them
    // around easier.
    struct ATMPArgs {
        const CChainParams& m_chainparams;
        const int64_t m_accept_time;
        const bool m_bypass_limits;
        /*
         * Return any outpoints which were not previously present in the coins
         * cache, but were added as a result of validating the tx for mempool
         * acceptance. This allows the caller to optionally remove the cache
         * additions if the associated transaction ends up being rejected by
         * the mempool.
         */
        std::vector<COutPoint>& m_coins_to_uncache;
        /** When true, the transaction or package will not be submitted to the mempool. */
        const bool m_test_accept;
        /** Whether we allow transactions to replace mempool transactions. If false,
         * any transaction spending the same inputs as a transaction in the mempool is considered
         * a conflict. */
        const bool m_allow_replacement;
        /** When true, allow sibling eviction. This only occurs in single transaction package settings. */
        const bool m_allow_sibling_eviction;
        /** When true, the mempool will not be trimmed when any transactions are submitted in
         * Finalize(). Instead, limits should be enforced at the end to ensure the package is not
         * partially submitted.
         */
        const bool m_package_submission;
        /** When true, use package feerates instead of individual transaction feerates for fee-based
         * policies such as mempool min fee and min relay fee.
         */
        const bool m_package_feerates;
        /** Used for local submission of transactions to catch "absurd" fees
         * due to fee miscalculation by wallets. std:nullopt implies unset, allowing any feerates.
         * Any individual transaction failing this check causes immediate failure.
         */
        const std::optional<CFeeRate> m_client_maxfeerate;

        /** Whether CPFP carveout and RBF carveout are granted. */
        const bool m_allow_carveouts;

        /** Parameters for single transaction mempool validation. */
        static ATMPArgs SingleAccept(const CChainParams& chainparams, int64_t accept_time,
                                     bool bypass_limits, std::vector<COutPoint>& coins_to_uncache,
                                     bool test_accept) {
            return ATMPArgs{/* m_chainparams */ chainparams,
                            /* m_accept_time */ accept_time,
                            /* m_bypass_limits */ bypass_limits,
                            /* m_coins_to_uncache */ coins_to_uncache,
                            /* m_test_accept */ test_accept,
                            /* m_allow_replacement */ true,
                            /* m_allow_sibling_eviction */ true,
                            /* m_package_submission */ false,
                            /* m_package_feerates */ false,
                            /* m_client_maxfeerate */ {}, // checked by caller
                            /* m_allow_carveouts */ true,
            };
        }

        /** Parameters for test package mempool validation through testmempoolaccept. */
        static ATMPArgs PackageTestAccept(const CChainParams& chainparams, int64_t accept_time,
                                          std::vector<COutPoint>& coins_to_uncache) {
            return ATMPArgs{/* m_chainparams */ chainparams,
                            /* m_accept_time */ accept_time,
                            /* m_bypass_limits */ false,
                            /* m_coins_to_uncache */ coins_to_uncache,
                            /* m_test_accept */ true,
                            /* m_allow_replacement */ false,
                            /* m_allow_sibling_eviction */ false,
                            /* m_package_submission */ false, // not submitting to mempool
                            /* m_package_feerates */ false,
                            /* m_client_maxfeerate */ {}, // checked by caller
                            /* m_allow_carveouts */ false,
            };
        }

        /** Parameters for child-with-unconfirmed-parents package validation. */
        static ATMPArgs PackageChildWithParents(const CChainParams& chainparams, int64_t accept_time,
                                                std::vector<COutPoint>& coins_to_uncache, const std::optional<CFeeRate>& client_maxfeerate) {
            return ATMPArgs{/* m_chainparams */ chainparams,
                            /* m_accept_time */ accept_time,
                            /* m_bypass_limits */ false,
                            /* m_coins_to_uncache */ coins_to_uncache,
                            /* m_test_accept */ false,
                            /* m_allow_replacement */ true,
                            /* m_allow_sibling_eviction */ false,
                            /* m_package_submission */ true,
                            /* m_package_feerates */ true,
                            /* m_client_maxfeerate */ client_maxfeerate,
                            /* m_allow_carveouts */ false,
            };
        }

        /** Parameters for a single transaction within a package. */
        static ATMPArgs SingleInPackageAccept(const ATMPArgs& package_args) {
            return ATMPArgs{/* m_chainparams */ package_args.m_chainparams,
                            /* m_accept_time */ package_args.m_accept_time,
                            /* m_bypass_limits */ false,
                            /* m_coins_to_uncache */ package_args.m_coins_to_uncache,
                            /* m_test_accept */ package_args.m_test_accept,
                            /* m_allow_replacement */ true,
                            /* m_allow_sibling_eviction */ true,
                            /* m_package_submission */ true, // do not LimitMempoolSize in Finalize()
                            /* m_package_feerates */ false, // only 1 transaction
                            /* m_client_maxfeerate */ package_args.m_client_maxfeerate,
                            /* m_allow_carveouts */ false,
            };
        }

    private:
        // Private ctor to avoid exposing details to clients and allowing the possibility of
        // mixing up the order of the arguments. Use static functions above instead.
        ATMPArgs(const CChainParams& chainparams,
                 int64_t accept_time,
                 bool bypass_limits,
                 std::vector<COutPoint>& coins_to_uncache,
                 bool test_accept,
                 bool allow_replacement,
                 bool allow_sibling_eviction,
                 bool package_submission,
                 bool package_feerates,
                 std::optional<CFeeRate> client_maxfeerate,
                 bool allow_carveouts)
            : m_chainparams{chainparams},
              m_accept_time{accept_time},
              m_bypass_limits{bypass_limits},
              m_coins_to_uncache{coins_to_uncache},
              m_test_accept{test_accept},
              m_allow_replacement{allow_replacement},
              m_allow_sibling_eviction{allow_sibling_eviction},
              m_package_submission{package_submission},
              m_package_feerates{package_feerates},
              m_client_maxfeerate{client_maxfeerate},
              m_allow_carveouts{allow_carveouts}
        {
            // If we are using package feerates, we must be doing package submission.
            // It also means carveouts and sibling eviction are not permitted.
            if (m_package_feerates) {
                Assume(m_package_submission);
                Assume(!m_allow_carveouts);
                Assume(!m_allow_sibling_eviction);
            }
            if (m_allow_sibling_eviction) Assume(m_allow_replacement);
        }
    };

    /** Clean up all non-chainstate coins from m_view and m_viewmempool. */
    void CleanupTemporaryCoins() EXCLUSIVE_LOCKS_REQUIRED(cs_main, m_pool.cs);

    // Single transaction acceptance
    MempoolAcceptResult AcceptSingleTransaction(const CTransactionRef& ptx, ATMPArgs& args) EXCLUSIVE_LOCKS_REQUIRED(cs_main);

    /**
    * Multiple transaction acceptance. Transactions may or may not be interdependent, but must not
    * conflict with each other, and the transactions cannot already be in the mempool. Parents must
    * come before children if any dependencies exist.
    */
    PackageMempoolAcceptResult AcceptMultipleTransactions(const std::vector<CTransactionRef>& txns, ATMPArgs& args) EXCLUSIVE_LOCKS_REQUIRED(cs_main);

    /**
     * Submission of a subpackage.
     * If subpackage size == 1, calls AcceptSingleTransaction() with adjusted ATMPArgs to avoid
     * package policy restrictions like no CPFP carve out (PackageMempoolChecks)
     * and creates a PackageMempoolAcceptResult wrapping the result.
     *
     * If subpackage size > 1, calls AcceptMultipleTransactions() with the provided ATMPArgs.
     *
     * Also cleans up all non-chainstate coins from m_view at the end.
    */
    PackageMempoolAcceptResult AcceptSubPackage(const std::vector<CTransactionRef>& subpackage, ATMPArgs& args)
        EXCLUSIVE_LOCKS_REQUIRED(cs_main, m_pool.cs);

    /**
     * Package (more specific than just multiple transactions) acceptance. Package must be a child
     * with all of its unconfirmed parents, and topologically sorted.
     */
    PackageMempoolAcceptResult AcceptPackage(const Package& package, ATMPArgs& args) EXCLUSIVE_LOCKS_REQUIRED(cs_main);

private:
    // All the intermediate state that gets passed between the various levels
    // of checking a given transaction.
    struct Workspace {
        explicit Workspace(const CTransactionRef& ptx) : m_ptx(ptx), m_hash(ptx->GetHash()) {}
        /** Txids of mempool transactions that this transaction directly conflicts with or may
         * replace via sibling eviction. */
        std::set<Txid> m_conflicts;
        /** Iterators to mempool entries that this transaction directly conflicts with or may
         * replace via sibling eviction. */
        CTxMemPool::setEntries m_iters_conflicting;
        /** All mempool ancestors of this transaction. */
        CTxMemPool::setEntries m_ancestors;
        /* Handle to the tx in the changeset */
        CTxMemPool::ChangeSet::TxHandle m_tx_handle;
        /** Whether RBF-related data structures (m_conflicts, m_iters_conflicting,
         * m_replaced_transactions) include a sibling in addition to txns with conflicting inputs. */
        bool m_sibling_eviction{false};

        /** Virtual size of the transaction as used by the mempool, calculated using serialized size
         * of the transaction and sigops. */
        int64_t m_vsize;
        /** Fees paid by this transaction: total input amounts subtracted by total output amounts. */
        CAmount m_base_fees;
        /** Base fees + any fee delta set by the user with prioritisetransaction. */
        CAmount m_modified_fees;

        /** If we're doing package validation (i.e. m_package_feerates=true), the "effective"
         * package feerate of this transaction is the total fees divided by the total size of
         * transactions (which may include its ancestors and/or descendants). */
        CFeeRate m_package_feerate{0};

        const CTransactionRef& m_ptx;
        /** Txid. */
        const Txid& m_hash;
        TxValidationState m_state;
        /** A temporary cache containing serialized transaction data for signature verification.
         * Reused across PolicyScriptChecks and ConsensusScriptChecks. */
        PrecomputedTransactionData m_precomputed_txdata;
    };

    // Run the policy checks on a given transaction, excluding any script checks.
    // Looks up inputs, calculates feerate, considers replacement, evaluates
    // package limits, etc. As this function can be invoked for "free" by a peer,
    // only tests that are fast should be done here (to avoid CPU DoS).
    bool PreChecks(ATMPArgs& args, Workspace& ws) EXCLUSIVE_LOCKS_REQUIRED(cs_main, m_pool.cs);

    // Run checks for mempool replace-by-fee, only used in AcceptSingleTransaction.
    bool ReplacementChecks(Workspace& ws) EXCLUSIVE_LOCKS_REQUIRED(cs_main, m_pool.cs);

    // Enforce package mempool ancestor/descendant limits (distinct from individual
    // ancestor/descendant limits done in PreChecks) and run Package RBF checks.
    bool PackageMempoolChecks(const std::vector<CTransactionRef>& txns,
                              std::vector<Workspace>& workspaces,
                              int64_t total_vsize,
                              PackageValidationState& package_state) EXCLUSIVE_LOCKS_REQUIRED(cs_main, m_pool.cs);

    // Run the script checks using our policy flags. As this can be slow, we should
    // only invoke this on transactions that have otherwise passed policy checks.
    bool PolicyScriptChecks(const ATMPArgs& args, Workspace& ws) EXCLUSIVE_LOCKS_REQUIRED(cs_main, m_pool.cs);

    // Re-run the script checks, using consensus flags, and try to cache the
    // result in the scriptcache. This should be done after
    // PolicyScriptChecks(). This requires that all inputs either be in our
    // utxo set or in the mempool.
    bool ConsensusScriptChecks(const ATMPArgs& args, Workspace& ws) EXCLUSIVE_LOCKS_REQUIRED(cs_main, m_pool.cs);

    // Try to add the transaction to the mempool, removing any conflicts first.
    void FinalizeSubpackage(const ATMPArgs& args) EXCLUSIVE_LOCKS_REQUIRED(cs_main, m_pool.cs);

    // Submit all transactions to the mempool and call ConsensusScriptChecks to add to the script
    // cache - should only be called after successful validation of all transactions in the package.
    // Does not call LimitMempoolSize(), so mempool max_size_bytes may be temporarily exceeded.
    bool SubmitPackage(const ATMPArgs& args, std::vector<Workspace>& workspaces, PackageValidationState& package_state,
                       std::map<Wtxid, MempoolAcceptResult>& results)
         EXCLUSIVE_LOCKS_REQUIRED(cs_main, m_pool.cs);

    // Compare a package's feerate against minimum allowed.
    bool CheckFeeRate(size_t package_size, CAmount package_fee, TxValidationState& state) EXCLUSIVE_LOCKS_REQUIRED(::cs_main, m_pool.cs)
    {
        AssertLockHeld(::cs_main);
        AssertLockHeld(m_pool.cs);
        CAmount mempoolRejectFee = m_pool.GetMinFee().GetFee(package_size);
        if (mempoolRejectFee > 0 && package_fee < mempoolRejectFee) {
            return state.Invalid(TxValidationResult::TX_RECONSIDERABLE, "mempool min fee not met", strprintf("%d < %d", package_fee, mempoolRejectFee));
        }

        if (package_fee < m_pool.m_opts.min_relay_feerate.GetFee(package_size)) {
            return state.Invalid(TxValidationResult::TX_RECONSIDERABLE, "min relay fee not met",
                                 strprintf("%d < %d", package_fee, m_pool.m_opts.min_relay_feerate.GetFee(package_size)));
        }
        return true;
    }

    ValidationCache& GetValidationCache()
    {
        return m_active_chainstate.m_chainman.m_validation_cache;
    }

private:
    CTxMemPool& m_pool;
    CCoinsViewCache m_view;
    CCoinsViewMemPool m_viewmempool;
    CCoinsView m_dummy;

    Chainstate& m_active_chainstate;

    // Fields below are per *sub*package state and must be reset prior to subsequent
    // AcceptSingleTransaction and AcceptMultipleTransactions invocations
    struct SubPackageState {
        /** Aggregated modified fees of all transactions, used to calculate package feerate. */
        CAmount m_total_modified_fees{0};
        /** Aggregated virtual size of all transactions, used to calculate package feerate. */
        int64_t m_total_vsize{0};

        // RBF-related members
        /** Whether the transaction(s) would replace any mempool transactions and/or evict any siblings.
         * If so, RBF rules apply. */
        bool m_rbf{false};
        /** Mempool transactions that were replaced. */
        std::list<CTransactionRef> m_replaced_transactions;
        /* Changeset representing adding transactions and removing their conflicts. */
        std::unique_ptr<CTxMemPool::ChangeSet> m_changeset;

        /** Total modified fees of mempool transactions being replaced. */
        CAmount m_conflicting_fees{0};
        /** Total size (in virtual bytes) of mempool transactions being replaced. */
        size_t m_conflicting_size{0};
    };

    struct SubPackageState m_subpackage;

    /** Re-set sub-package state to not leak between evaluations */
    void ClearSubPackageState() EXCLUSIVE_LOCKS_REQUIRED(cs_main, m_pool.cs)
    {
        m_subpackage = SubPackageState{};

        // And clean coins while at it
        CleanupTemporaryCoins();
    }
};

bool MemPoolAccept::PreChecks(ATMPArgs& args, Workspace& ws)
{
    AssertLockHeld(cs_main);
    AssertLockHeld(m_pool.cs);
    const CTransactionRef& ptx = ws.m_ptx;
    const CTransaction& tx = *ws.m_ptx;
    const Txid& hash = ws.m_hash;

    // Copy/alias what we need out of args
    const int64_t nAcceptTime = args.m_accept_time;
    const bool bypass_limits = args.m_bypass_limits;
    std::vector<COutPoint>& coins_to_uncache = args.m_coins_to_uncache;

    // Alias what we need out of ws
    TxValidationState& state = ws.m_state;

    if (!CheckTransaction(tx, state)) {
        return false; // state filled in by CheckTransaction
    }

    // Coinbase is only valid in a block, not as a loose transaction
    if (tx.IsCoinBase())
        return state.Invalid(TxValidationResult::TX_CONSENSUS, "coinbase");

    // Rather not work on nonstandard transactions (unless -testnet/-regtest)
    std::string reason;
    if (m_pool.m_opts.require_standard && !IsStandardTx(tx, m_pool.m_opts.max_datacarrier_bytes, m_pool.m_opts.permit_bare_multisig, m_pool.m_opts.dust_relay_feerate, reason)) {
        return state.Invalid(TxValidationResult::TX_NOT_STANDARD, reason);
    }

    // Transactions smaller than 65 non-witness bytes are not relayed to mitigate CVE-2017-12842.
    if (::GetSerializeSize(TX_NO_WITNESS(tx)) < MIN_STANDARD_TX_NONWITNESS_SIZE)
        return state.Invalid(TxValidationResult::TX_NOT_STANDARD, "tx-size-small");

    // Only accept nLockTime-using transactions that can be mined in the next
    // block; we don't want our mempool filled up with transactions that can't
    // be mined yet.
    if (!CheckFinalTxAtTip(*Assert(m_active_chainstate.m_chain.Tip()), tx)) {
        return state.Invalid(TxValidationResult::TX_PREMATURE_SPEND, "non-final");
    }

    if (m_pool.exists(GenTxid::Wtxid(tx.GetWitnessHash()))) {
        // Exact transaction already exists in the mempool.
        return state.Invalid(TxValidationResult::TX_CONFLICT, "txn-already-in-mempool");
    } else if (m_pool.exists(GenTxid::Txid(tx.GetHash()))) {
        // Transaction with the same non-witness data but different witness (same txid, different
        // wtxid) already exists in the mempool.
        return state.Invalid(TxValidationResult::TX_CONFLICT, "txn-same-nonwitness-data-in-mempool");
    }

    // Check for conflicts with in-memory transactions
    for (const CTxIn &txin : tx.vin)
    {
        const CTransaction* ptxConflicting = m_pool.GetConflictTx(txin.prevout);
        if (ptxConflicting) {
            if (!args.m_allow_replacement) {
                // Transaction conflicts with a mempool tx, but we're not allowing replacements in this context.
                return state.Invalid(TxValidationResult::TX_MEMPOOL_POLICY, "bip125-replacement-disallowed");
            }
            ws.m_conflicts.insert(ptxConflicting->GetHash());
        }
    }

    if (!m_pool.checkNameOps(tx))
        return state.Invalid(TxValidationResult::TX_CONFLICT,
                             "txn-mempool-name-error");

    m_view.SetBackend(m_viewmempool);

    const CCoinsViewCache& coins_cache = m_active_chainstate.CoinsTip();
    // do all inputs exist?
    for (const CTxIn& txin : tx.vin) {
        if (!coins_cache.HaveCoinInCache(txin.prevout)) {
            coins_to_uncache.push_back(txin.prevout);
        }

        // Note: this call may add txin.prevout to the coins cache
        // (coins_cache.cacheCoins) by way of FetchCoin(). It should be removed
        // later (via coins_to_uncache) if this tx turns out to be invalid.
        if (!m_view.HaveCoin(txin.prevout)) {
            // Are inputs missing because we already have the tx?
            for (size_t out = 0; out < tx.vout.size(); out++) {
                // See if we have any output in the UTXO set.
                if (coins_cache.HaveCoin(COutPoint(hash, out))) {
                    return state.Invalid(TxValidationResult::TX_CONFLICT, "txn-already-known");
                }
            }
            // Otherwise assume this might be an orphan tx for which we just haven't seen parents yet
            return state.Invalid(TxValidationResult::TX_MISSING_INPUTS, "bad-txns-inputs-missingorspent");
        }
    }

    // This is const, but calls into the back end CoinsViews. The CCoinsViewDB at the bottom of the
    // hierarchy brings the best block into scope. See CCoinsViewDB::GetBestBlock().
    m_view.GetBestBlock();

    /* If this is a name update (or firstupdate), make sure that the
       existing name entry (if any) is in the dummy cache.  Otherwise
       tx validation done below (in CheckInputs) will not be correct.  */
    for (const auto& txout : tx.vout)
    {
        const CNameScript nameOp(txout.scriptPubKey);
        if (nameOp.isNameOp() && nameOp.isAnyUpdate())
        {
            const valtype& name = nameOp.getOpName();
            CNameData data;
            if (m_view.GetName(name, data))
                m_view.SetName(name, data, false);
        }
    }

    // we have all inputs cached now, so switch back to dummy (to protect
    // against bugs where we pull more inputs from disk that miss being added
    // to coins_to_uncache)
    m_view.SetBackend(m_dummy);

    assert(m_active_chainstate.m_blockman.LookupBlockIndex(m_view.GetBestBlock()) == m_active_chainstate.m_chain.Tip());

    // Only accept BIP68 sequence locked transactions that can be mined in the next
    // block; we don't want our mempool filled up with transactions that can't
    // be mined yet.
    // Pass in m_view which has all of the relevant inputs cached. Note that, since m_view's
    // backend was removed, it no longer pulls coins from the mempool.
    const std::optional<LockPoints> lock_points{CalculateLockPointsAtTip(m_active_chainstate.m_chain.Tip(), m_view, tx)};
    if (!lock_points.has_value() || !CheckSequenceLocksAtTip(m_active_chainstate.m_chain.Tip(), *lock_points)) {
        return state.Invalid(TxValidationResult::TX_PREMATURE_SPEND, "non-BIP68-final");
    }

    /* PolicyScriptChecks uses CheckInputScripts, while the namecoin-specific
       transaction checking is part of CheckTxInputs called here.  Thus we need
       to make sure all standard flags relevant for Namecoin checks are
       set already here (in contrast to upstream).  */
    unsigned flags = STANDARD_SCRIPT_VERIFY_FLAGS;
    flags |= SCRIPT_VERIFY_NAMES_MEMPOOL;

    // The mempool holds txs for the next block, so pass height+1 to CheckTxInputs
    if (!Consensus::CheckTxInputs(tx, state, m_view, m_active_chainstate.m_chain.Height() + 1, flags, ws.m_base_fees)) {
        return false; // state filled in by CheckTxInputs
    }

    if (m_pool.m_opts.require_standard && !AreInputsStandard(tx, m_view)) {
        return state.Invalid(TxValidationResult::TX_INPUTS_NOT_STANDARD, "bad-txns-nonstandard-inputs");
    }

    // Check for non-standard witnesses.
    if (tx.HasWitness() && m_pool.m_opts.require_standard && !IsWitnessStandard(tx, m_view)) {
        return state.Invalid(TxValidationResult::TX_WITNESS_MUTATED, "bad-witness-nonstandard");
    }

    int64_t nSigOpsCost = GetTransactionSigOpCost(tx, m_view, flags);

    // Keep track of transactions that spend a coinbase, which we re-scan
    // during reorgs to ensure COINBASE_MATURITY is still met.
    bool fSpendsCoinbase = false;
    for (const CTxIn &txin : tx.vin) {
        const Coin &coin = m_view.AccessCoin(txin.prevout);
        if (coin.IsCoinBase()) {
            fSpendsCoinbase = true;
            break;
        }
    }

    // Set entry_sequence to 0 when bypass_limits is used; this allows txs from a block
    // reorg to be marked earlier than any child txs that were already in the mempool.
    const uint64_t entry_sequence = bypass_limits ? 0 : m_pool.GetSequence();
    if (!m_subpackage.m_changeset) {
        m_subpackage.m_changeset = m_pool.GetChangeSet();
    }
    ws.m_tx_handle = m_subpackage.m_changeset->StageAddition(ptx, ws.m_base_fees, nAcceptTime, m_active_chainstate.m_chain.Height(), entry_sequence, fSpendsCoinbase, nSigOpsCost, lock_points.value());

    // ws.m_modified_fees includes any fee deltas from PrioritiseTransaction
    ws.m_modified_fees = ws.m_tx_handle->GetModifiedFee();

    ws.m_vsize = ws.m_tx_handle->GetTxSize();

    // Enforces 0-fee for dust transactions, no incentive to be mined alone
    if (m_pool.m_opts.require_standard) {
        if (!PreCheckEphemeralTx(*ptx, m_pool.m_opts.dust_relay_feerate, ws.m_base_fees, ws.m_modified_fees, state)) {
            return false; // state filled in by PreCheckEphemeralTx
        }
    }

    if (nSigOpsCost > MAX_STANDARD_TX_SIGOPS_COST)
        return state.Invalid(TxValidationResult::TX_NOT_STANDARD, "bad-txns-too-many-sigops",
                strprintf("%d", nSigOpsCost));

    // No individual transactions are allowed below the min relay feerate except from disconnected blocks.
    // This requirement, unlike CheckFeeRate, cannot be bypassed using m_package_feerates because,
    // while a tx could be package CPFP'd when entering the mempool, we do not have a DoS-resistant
    // method of ensuring the tx remains bumped. For example, the fee-bumping child could disappear
    // due to a replacement.
    // The only exception is TRUC transactions.
    if (!bypass_limits && ws.m_ptx->version != TRUC_VERSION && ws.m_modified_fees < m_pool.m_opts.min_relay_feerate.GetFee(ws.m_vsize)) {
        // Even though this is a fee-related failure, this result is TX_MEMPOOL_POLICY, not
        // TX_RECONSIDERABLE, because it cannot be bypassed using package validation.
        return state.Invalid(TxValidationResult::TX_MEMPOOL_POLICY, "min relay fee not met",
                             strprintf("%d < %d", ws.m_modified_fees, m_pool.m_opts.min_relay_feerate.GetFee(ws.m_vsize)));
    }
    // No individual transactions are allowed below the mempool min feerate except from disconnected
    // blocks and transactions in a package. Package transactions will be checked using package
    // feerate later.
    if (!bypass_limits && !args.m_package_feerates && !CheckFeeRate(ws.m_vsize, ws.m_modified_fees, state)) return false;

    ws.m_iters_conflicting = m_pool.GetIterSet(ws.m_conflicts);

    // Note that these modifications are only applicable to single transaction scenarios;
    // carve-outs are disabled for multi-transaction evaluations.
    CTxMemPool::Limits maybe_rbf_limits = m_pool.m_opts.limits;

    // Calculate in-mempool ancestors, up to a limit.
    if (ws.m_conflicts.size() == 1 && args.m_allow_carveouts) {
        // In general, when we receive an RBF transaction with mempool conflicts, we want to know whether we
        // would meet the chain limits after the conflicts have been removed. However, there isn't a practical
        // way to do this short of calculating the ancestor and descendant sets with an overlay cache of
        // changed mempool entries. Due to both implementation and runtime complexity concerns, this isn't
        // very realistic, thus we only ensure a limited set of transactions are RBF'able despite mempool
        // conflicts here. Importantly, we need to ensure that some transactions which were accepted using
        // the below carve-out are able to be RBF'ed, without impacting the security the carve-out provides
        // for off-chain contract systems (see link in the comment below).
        //
        // Specifically, the subset of RBF transactions which we allow despite chain limits are those which
        // conflict directly with exactly one other transaction (but may evict children of said transaction),
        // and which are not adding any new mempool dependencies. Note that the "no new mempool dependencies"
        // check is accomplished later, so we don't bother doing anything about it here, but if our
        // policy changes, we may need to move that check to here instead of removing it wholesale.
        //
        // Such transactions are clearly not merging any existing packages, so we are only concerned with
        // ensuring that (a) no package is growing past the package size (not count) limits and (b) we are
        // not allowing something to effectively use the (below) carve-out spot when it shouldn't be allowed
        // to.
        //
        // To check these we first check if we meet the RBF criteria, above, and increment the descendant
        // limits by the direct conflict and its descendants (as these are recalculated in
        // CalculateMempoolAncestors by assuming the new transaction being added is a new descendant, with no
        // removals, of each parent's existing dependent set). The ancestor count limits are unmodified (as
        // the ancestor limits should be the same for both our new transaction and any conflicts).
        // We don't bother incrementing m_limit_descendants by the full removal count as that limit never comes
        // into force here (as we're only adding a single transaction).
        assert(ws.m_iters_conflicting.size() == 1);
        CTxMemPool::txiter conflict = *ws.m_iters_conflicting.begin();

        maybe_rbf_limits.descendant_count += 1;
        maybe_rbf_limits.descendant_size_vbytes += conflict->GetSizeWithDescendants();
    }

    if (auto ancestors{m_subpackage.m_changeset->CalculateMemPoolAncestors(ws.m_tx_handle, maybe_rbf_limits)}) {
        ws.m_ancestors = std::move(*ancestors);
    } else {
        // If CalculateMemPoolAncestors fails second time, we want the original error string.
        const auto error_message{util::ErrorString(ancestors).original};

        // Carve-out is not allowed in this context; fail
        if (!args.m_allow_carveouts) {
            return state.Invalid(TxValidationResult::TX_MEMPOOL_POLICY, "too-long-mempool-chain", error_message);
        }

        // Contracting/payment channels CPFP carve-out:
        // If the new transaction is relatively small (up to 40k weight)
        // and has at most one ancestor (ie ancestor limit of 2, including
        // the new transaction), allow it if its parent has exactly the
        // descendant limit descendants. The transaction also cannot be TRUC,
        // as its topology restrictions do not allow a second child.
        //
        // This allows protocols which rely on distrusting counterparties
        // being able to broadcast descendants of an unconfirmed transaction
        // to be secure by simply only having two immediately-spendable
        // outputs - one for each counterparty. For more info on the uses for
        // this, see https://lists.linuxfoundation.org/pipermail/bitcoin-dev/2018-November/016518.html
        CTxMemPool::Limits cpfp_carve_out_limits{
            .ancestor_count = 2,
            .ancestor_size_vbytes = maybe_rbf_limits.ancestor_size_vbytes,
            .descendant_count = maybe_rbf_limits.descendant_count + 1,
            .descendant_size_vbytes = maybe_rbf_limits.descendant_size_vbytes + EXTRA_DESCENDANT_TX_SIZE_LIMIT,
        };
        if (ws.m_vsize > EXTRA_DESCENDANT_TX_SIZE_LIMIT || ws.m_ptx->version == TRUC_VERSION) {
            return state.Invalid(TxValidationResult::TX_MEMPOOL_POLICY, "too-long-mempool-chain", error_message);
        }
        if (auto ancestors_retry{m_subpackage.m_changeset->CalculateMemPoolAncestors(ws.m_tx_handle, cpfp_carve_out_limits)}) {
            ws.m_ancestors = std::move(*ancestors_retry);
        } else {
            return state.Invalid(TxValidationResult::TX_MEMPOOL_POLICY, "too-long-mempool-chain", error_message);
        }
    }

    // Even though just checking direct mempool parents for inheritance would be sufficient, we
    // check using the full ancestor set here because it's more convenient to use what we have
    // already calculated.
    if (const auto err{SingleTRUCChecks(ws.m_ptx, ws.m_ancestors, ws.m_conflicts, ws.m_vsize)}) {
        // Single transaction contexts only.
        if (args.m_allow_sibling_eviction && err->second != nullptr) {
            // We should only be considering where replacement is considered valid as well.
            Assume(args.m_allow_replacement);

            // Potential sibling eviction. Add the sibling to our list of mempool conflicts to be
            // included in RBF checks.
            ws.m_conflicts.insert(err->second->GetHash());
            // Adding the sibling to m_iters_conflicting here means that it doesn't count towards
            // RBF Carve Out above. This is correct, since removing to-be-replaced transactions from
            // the descendant count is done separately in SingleTRUCChecks for TRUC transactions.
            ws.m_iters_conflicting.insert(m_pool.GetIter(err->second->GetHash()).value());
            ws.m_sibling_eviction = true;
            // The sibling will be treated as part of the to-be-replaced set in ReplacementChecks.
            // Note that we are not checking whether it opts in to replaceability via BIP125 or TRUC
            // (which is normally done in PreChecks). However, the only way a TRUC transaction can
            // have a non-TRUC and non-BIP125 descendant is due to a reorg.
        } else {
            return state.Invalid(TxValidationResult::TX_MEMPOOL_POLICY, "TRUC-violation", err->first);
        }
    }

    // A transaction that spends outputs that would be replaced by it is invalid. Now
    // that we have the set of all ancestors we can detect this
    // pathological case by making sure ws.m_conflicts and ws.m_ancestors don't
    // intersect.
    if (const auto err_string{EntriesAndTxidsDisjoint(ws.m_ancestors, ws.m_conflicts, hash)}) {
        // We classify this as a consensus error because a transaction depending on something it
        // conflicts with would be inconsistent.
        return state.Invalid(TxValidationResult::TX_CONSENSUS, "bad-txns-spends-conflicting-tx", *err_string);
    }

    // We want to detect conflicts in any tx in a package to trigger package RBF logic
    m_subpackage.m_rbf |= !ws.m_conflicts.empty();
    return true;
}

bool MemPoolAccept::ReplacementChecks(Workspace& ws)
{
    AssertLockHeld(cs_main);
    AssertLockHeld(m_pool.cs);

    const CTransaction& tx = *ws.m_ptx;
    const uint256& hash = ws.m_hash;
    TxValidationState& state = ws.m_state;

    CFeeRate newFeeRate(ws.m_modified_fees, ws.m_vsize);
    // Enforce Rule #6. The replacement transaction must have a higher feerate than its direct conflicts.
    // - The motivation for this check is to ensure that the replacement transaction is preferable for
    //   block-inclusion, compared to what would be removed from the mempool.
    // - This logic predates ancestor feerate-based transaction selection, which is why it doesn't
    //   consider feerates of descendants.
    // - Note: Ancestor feerate-based transaction selection has made this comparison insufficient to
    //   guarantee that this is incentive-compatible for miners, because it is possible for a
    //   descendant transaction of a direct conflict to pay a higher feerate than the transaction that
    //   might replace them, under these rules.
    if (const auto err_string{PaysMoreThanConflicts(ws.m_iters_conflicting, newFeeRate, hash)}) {
        // This fee-related failure is TX_RECONSIDERABLE because validating in a package may change
        // the result.
        return state.Invalid(TxValidationResult::TX_RECONSIDERABLE,
                             strprintf("insufficient fee%s", ws.m_sibling_eviction ? " (including sibling eviction)" : ""), *err_string);
    }

    CTxMemPool::setEntries all_conflicts;

    // Calculate all conflicting entries and enforce Rule #5.
    if (const auto err_string{GetEntriesForConflicts(tx, m_pool, ws.m_iters_conflicting, all_conflicts)}) {
        return state.Invalid(TxValidationResult::TX_MEMPOOL_POLICY,
                             strprintf("too many potential replacements%s", ws.m_sibling_eviction ? " (including sibling eviction)" : ""), *err_string);
    }
    // Enforce Rule #2.
    if (const auto err_string{HasNoNewUnconfirmed(tx, m_pool, all_conflicts)}) {
        // Sibling eviction is only done for TRUC transactions, which cannot have multiple ancestors.
        Assume(!ws.m_sibling_eviction);
        return state.Invalid(TxValidationResult::TX_MEMPOOL_POLICY,
                             strprintf("replacement-adds-unconfirmed%s", ws.m_sibling_eviction ? " (including sibling eviction)" : ""), *err_string);
    }

    // Check if it's economically rational to mine this transaction rather than the ones it
    // replaces and pays for its own relay fees. Enforce Rules #3 and #4.
    for (CTxMemPool::txiter it : all_conflicts) {
        m_subpackage.m_conflicting_fees += it->GetModifiedFee();
        m_subpackage.m_conflicting_size += it->GetTxSize();
    }
    if (const auto err_string{PaysForRBF(m_subpackage.m_conflicting_fees, ws.m_modified_fees, ws.m_vsize,
                                         m_pool.m_opts.incremental_relay_feerate, hash)}) {
        // Result may change in a package context
        return state.Invalid(TxValidationResult::TX_RECONSIDERABLE,
                             strprintf("insufficient fee%s", ws.m_sibling_eviction ? " (including sibling eviction)" : ""), *err_string);
    }

    // Add all the to-be-removed transactions to the changeset.
    for (auto it : all_conflicts) {
        m_subpackage.m_changeset->StageRemoval(it);
    }
    return true;
}

bool MemPoolAccept::PackageMempoolChecks(const std::vector<CTransactionRef>& txns,
                                         std::vector<Workspace>& workspaces,
                                         const int64_t total_vsize,
                                         PackageValidationState& package_state)
{
    AssertLockHeld(cs_main);
    AssertLockHeld(m_pool.cs);

    // CheckPackageLimits expects the package transactions to not already be in the mempool.
    assert(std::all_of(txns.cbegin(), txns.cend(), [this](const auto& tx)
                       { return !m_pool.exists(GenTxid::Txid(tx->GetHash()));}));

    assert(txns.size() == workspaces.size());

    auto result = m_pool.CheckPackageLimits(txns, total_vsize);
    if (!result) {
        // This is a package-wide error, separate from an individual transaction error.
        return package_state.Invalid(PackageValidationResult::PCKG_POLICY, "package-mempool-limits", util::ErrorString(result).original);
    }

    // No conflicts means we're finished. Further checks are all RBF-only.
    if (!m_subpackage.m_rbf) return true;

    // We're in package RBF context; replacement proposal must be size 2
    if (workspaces.size() != 2 || !Assume(IsChildWithParents(txns))) {
        return package_state.Invalid(PackageValidationResult::PCKG_POLICY, "package RBF failed: package must be 1-parent-1-child");
    }

    // If the package has in-mempool ancestors, we won't consider a package RBF
    // since it would result in a cluster larger than 2.
    // N.B. To relax this constraint we will need to revisit how CCoinsViewMemPool::PackageAddTransaction
    // is being used inside AcceptMultipleTransactions to track available inputs while processing a package.
    for (const auto& ws : workspaces) {
        if (!ws.m_ancestors.empty()) {
            return package_state.Invalid(PackageValidationResult::PCKG_POLICY, "package RBF failed: new transaction cannot have mempool ancestors");
        }
    }

    // Aggregate all conflicts into one set.
    CTxMemPool::setEntries direct_conflict_iters;
    for (Workspace& ws : workspaces) {
        // Aggregate all conflicts into one set.
        direct_conflict_iters.merge(ws.m_iters_conflicting);
    }

    const auto& parent_ws = workspaces[0];
    const auto& child_ws = workspaces[1];

    // Don't consider replacements that would cause us to remove a large number of mempool entries.
    // This limit is not increased in a package RBF. Use the aggregate number of transactions.
    CTxMemPool::setEntries all_conflicts;
    if (const auto err_string{GetEntriesForConflicts(*child_ws.m_ptx, m_pool, direct_conflict_iters,
                                                     all_conflicts)}) {
        return package_state.Invalid(PackageValidationResult::PCKG_POLICY,
                                     "package RBF failed: too many potential replacements", *err_string);
    }


    for (CTxMemPool::txiter it : all_conflicts) {
        m_subpackage.m_changeset->StageRemoval(it);
        m_subpackage.m_conflicting_fees += it->GetModifiedFee();
        m_subpackage.m_conflicting_size += it->GetTxSize();
    }

    // Use the child as the transaction for attributing errors to.
    const Txid& child_hash = child_ws.m_ptx->GetHash();
    if (const auto err_string{PaysForRBF(/*original_fees=*/m_subpackage.m_conflicting_fees,
                                         /*replacement_fees=*/m_subpackage.m_total_modified_fees,
                                         /*replacement_vsize=*/m_subpackage.m_total_vsize,
                                         m_pool.m_opts.incremental_relay_feerate, child_hash)}) {
        return package_state.Invalid(PackageValidationResult::PCKG_POLICY,
                                     "package RBF failed: insufficient anti-DoS fees", *err_string);
    }

    // Ensure this two transaction package is a "chunk" on its own; we don't want the child
    // to be only paying anti-DoS fees
    const CFeeRate parent_feerate(parent_ws.m_modified_fees, parent_ws.m_vsize);
    const CFeeRate package_feerate(m_subpackage.m_total_modified_fees, m_subpackage.m_total_vsize);
    if (package_feerate <= parent_feerate) {
        return package_state.Invalid(PackageValidationResult::PCKG_POLICY,
                                     "package RBF failed: package feerate is less than or equal to parent feerate",
                                     strprintf("package feerate %s <= parent feerate is %s", package_feerate.ToString(), parent_feerate.ToString()));
    }

    // Check if it's economically rational to mine this package rather than the ones it replaces.
    // This takes the place of ReplacementChecks()'s PaysMoreThanConflicts() in the package RBF setting.
    if (const auto err_tup{ImprovesFeerateDiagram(*m_subpackage.m_changeset)}) {
        return package_state.Invalid(PackageValidationResult::PCKG_POLICY,
                                     "package RBF failed: " + err_tup.value().second, "");
    }

    LogDebug(BCLog::TXPACKAGES, "package RBF checks passed: parent %s (wtxid=%s), child %s (wtxid=%s), package hash (%s)\n",
        txns.front()->GetHash().ToString(), txns.front()->GetWitnessHash().ToString(),
        txns.back()->GetHash().ToString(), txns.back()->GetWitnessHash().ToString(),
        GetPackageHash(txns).ToString());


    return true;
}

bool MemPoolAccept::PolicyScriptChecks(const ATMPArgs& args, Workspace& ws)
{
    AssertLockHeld(cs_main);
    AssertLockHeld(m_pool.cs);
    const CTransaction& tx = *ws.m_ptx;
    TxValidationState& state = ws.m_state;

    constexpr unsigned int scriptVerifyFlags = STANDARD_SCRIPT_VERIFY_FLAGS | SCRIPT_VERIFY_NAMES_MEMPOOL;

    // Check input scripts and signatures.
    // This is done last to help prevent CPU exhaustion denial-of-service attacks.
    if (!CheckInputScripts(tx, state, m_view, scriptVerifyFlags, true, false, ws.m_precomputed_txdata, GetValidationCache())) {
        // SCRIPT_VERIFY_CLEANSTACK requires SCRIPT_VERIFY_WITNESS, so we
        // need to turn both off, and compare against just turning off CLEANSTACK
        // to see if the failure is specifically due to witness validation.
        TxValidationState state_dummy; // Want reported failures to be from first CheckInputScripts
        if (!tx.HasWitness() && CheckInputScripts(tx, state_dummy, m_view, scriptVerifyFlags & ~(SCRIPT_VERIFY_WITNESS | SCRIPT_VERIFY_CLEANSTACK), true, false, ws.m_precomputed_txdata, GetValidationCache()) &&
                !CheckInputScripts(tx, state_dummy, m_view, scriptVerifyFlags & ~SCRIPT_VERIFY_CLEANSTACK, true, false, ws.m_precomputed_txdata, GetValidationCache())) {
            // Only the witness is missing, so the transaction itself may be fine.
            state.Invalid(TxValidationResult::TX_WITNESS_STRIPPED,
                    state.GetRejectReason(), state.GetDebugMessage());
        }
        return false; // state filled in by CheckInputScripts
    }

    return true;
}

bool MemPoolAccept::ConsensusScriptChecks(const ATMPArgs& args, Workspace& ws)
{
    AssertLockHeld(cs_main);
    AssertLockHeld(m_pool.cs);
    const CTransaction& tx = *ws.m_ptx;
    const uint256& hash = ws.m_hash;
    TxValidationState& state = ws.m_state;

    // Check again against the current block tip's script verification
    // flags to cache our script execution flags. This is, of course,
    // useless if the next block has different script flags from the
    // previous one, but because the cache tracks script flags for us it
    // will auto-invalidate and we'll just have a few blocks of extra
    // misses on soft-fork activation.
    //
    // This is also useful in case of bugs in the standard flags that cause
    // transactions to pass as valid when they're actually invalid. For
    // instance the STRICTENC flag was incorrectly allowing certain
    // CHECKSIG NOT scripts to pass, even though they were invalid.
    //
    // There is a similar check in CreateNewBlock() to prevent creating
    // invalid blocks (using TestBlockValidity), however allowing such
    // transactions into the mempool can be exploited as a DoS attack.
    //
    // Namecoin actually allows some scripts into the mempool that would
    // not (yet) be valid in a block, namely premature NAME_FIRSTUPDATE's.
    // Thus add the mempool-flag here.
    unsigned int currentBlockScriptVerifyFlags{GetBlockScriptFlags(*m_active_chainstate.m_chain.Tip(), m_active_chainstate.m_chainman)};
    currentBlockScriptVerifyFlags |= SCRIPT_VERIFY_NAMES_MEMPOOL;
    if (!CheckInputsFromMempoolAndCache(tx, state, m_view, m_pool, currentBlockScriptVerifyFlags,
                                        ws.m_precomputed_txdata, m_active_chainstate.CoinsTip(), GetValidationCache())) {
        LogPrintf("BUG! PLEASE REPORT THIS! CheckInputScripts failed against latest-block but not STANDARD flags %s, %s\n", hash.ToString(), state.ToString());
        return Assume(false);
    }

    return true;
}

void MemPoolAccept::FinalizeSubpackage(const ATMPArgs& args)
{
    AssertLockHeld(cs_main);
    AssertLockHeld(m_pool.cs);

    if (!m_subpackage.m_changeset->GetRemovals().empty()) Assume(args.m_allow_replacement);
    // Remove conflicting transactions from the mempool
    for (CTxMemPool::txiter it : m_subpackage.m_changeset->GetRemovals())
    {
        std::string log_string = strprintf("replacing mempool tx %s (wtxid=%s, fees=%s, vsize=%s). ",
                                      it->GetTx().GetHash().ToString(),
                                      it->GetTx().GetWitnessHash().ToString(),
                                      it->GetFee(),
                                      it->GetTxSize());
        FeeFrac feerate{m_subpackage.m_total_modified_fees, int32_t(m_subpackage.m_total_vsize)};
        uint256 tx_or_package_hash{};
        const bool replaced_with_tx{m_subpackage.m_changeset->GetTxCount() == 1};
        if (replaced_with_tx) {
            const CTransaction& tx = m_subpackage.m_changeset->GetAddedTxn(0);
            tx_or_package_hash = tx.GetHash();
            log_string += strprintf("New tx %s (wtxid=%s, fees=%s, vsize=%s)",
                                    tx.GetHash().ToString(),
                                    tx.GetWitnessHash().ToString(),
                                    feerate.fee,
                                    feerate.size);
        } else {
            tx_or_package_hash = GetPackageHash(m_subpackage.m_changeset->GetAddedTxns());
            log_string += strprintf("New package %s with %lu txs, fees=%s, vsize=%s",
                                    tx_or_package_hash.ToString(),
                                    m_subpackage.m_changeset->GetTxCount(),
                                    feerate.fee,
                                    feerate.size);

        }
        LogDebug(BCLog::MEMPOOL, "%s\n", log_string);
        TRACEPOINT(mempool, replaced,
                it->GetTx().GetHash().data(),
                it->GetTxSize(),
                it->GetFee(),
                std::chrono::duration_cast<std::chrono::duration<std::uint64_t>>(it->GetTime()).count(),
                tx_or_package_hash.data(),
                feerate.size,
                feerate.fee,
                replaced_with_tx
        );
        m_subpackage.m_replaced_transactions.push_back(it->GetSharedTx());
    }
    m_subpackage.m_changeset->Apply();
    m_subpackage.m_changeset.reset();
}

bool MemPoolAccept::SubmitPackage(const ATMPArgs& args, std::vector<Workspace>& workspaces,
                                  PackageValidationState& package_state,
                                  std::map<Wtxid, MempoolAcceptResult>& results)
{
    AssertLockHeld(cs_main);
    AssertLockHeld(m_pool.cs);
    // Sanity check: none of the transactions should be in the mempool, and none of the transactions
    // should have a same-txid-different-witness equivalent in the mempool.
    assert(std::all_of(workspaces.cbegin(), workspaces.cend(), [this](const auto& ws){
        return !m_pool.exists(GenTxid::Txid(ws.m_ptx->GetHash())); }));

    bool all_submitted = true;
    FinalizeSubpackage(args);
    // ConsensusScriptChecks adds to the script cache and is therefore consensus-critical;
    // CheckInputsFromMempoolAndCache asserts that transactions only spend coins available from the
    // mempool or UTXO set. Submit each transaction to the mempool immediately after calling
    // ConsensusScriptChecks to make the outputs available for subsequent transactions.
    for (Workspace& ws : workspaces) {
        if (!ConsensusScriptChecks(args, ws)) {
            results.emplace(ws.m_ptx->GetWitnessHash(), MempoolAcceptResult::Failure(ws.m_state));
            // Since PolicyScriptChecks() passed, this should never fail.
            Assume(false);
            all_submitted = false;
            package_state.Invalid(PackageValidationResult::PCKG_MEMPOOL_ERROR,
                                  strprintf("BUG! PolicyScriptChecks succeeded but ConsensusScriptChecks failed: %s",
                                            ws.m_ptx->GetHash().ToString()));
            // Remove the transaction from the mempool.
            if (!m_subpackage.m_changeset) m_subpackage.m_changeset = m_pool.GetChangeSet();
            m_subpackage.m_changeset->StageRemoval(m_pool.GetIter(ws.m_ptx->GetHash()).value());
        }
    }
    if (!all_submitted) {
        Assume(m_subpackage.m_changeset);
        // This code should be unreachable; it's here as belt-and-suspenders
        // to try to ensure we have no consensus-invalid transactions in the
        // mempool.
        m_subpackage.m_changeset->Apply();
        m_subpackage.m_changeset.reset();
        return false;
    }

    std::vector<Wtxid> all_package_wtxids;
    all_package_wtxids.reserve(workspaces.size());
    std::transform(workspaces.cbegin(), workspaces.cend(), std::back_inserter(all_package_wtxids),
                   [](const auto& ws) { return ws.m_ptx->GetWitnessHash(); });

    if (!m_subpackage.m_replaced_transactions.empty()) {
        LogDebug(BCLog::MEMPOOL, "replaced %u mempool transactions with %u new one(s) for %s additional fees, %d delta bytes\n",
                 m_subpackage.m_replaced_transactions.size(), workspaces.size(),
                 m_subpackage.m_total_modified_fees - m_subpackage.m_conflicting_fees,
                 m_subpackage.m_total_vsize - static_cast<int>(m_subpackage.m_conflicting_size));
    }

    // Add successful results. The returned results may change later if LimitMempoolSize() evicts them.
    for (Workspace& ws : workspaces) {
        auto iter = m_pool.GetIter(ws.m_ptx->GetHash());
        Assume(iter.has_value());
        const auto effective_feerate = args.m_package_feerates ? ws.m_package_feerate :
            CFeeRate{ws.m_modified_fees, static_cast<uint32_t>(ws.m_vsize)};
        const auto effective_feerate_wtxids = args.m_package_feerates ? all_package_wtxids :
            std::vector<Wtxid>{ws.m_ptx->GetWitnessHash()};
        results.emplace(ws.m_ptx->GetWitnessHash(),
                        MempoolAcceptResult::Success(std::move(m_subpackage.m_replaced_transactions), ws.m_vsize,
                                         ws.m_base_fees, effective_feerate, effective_feerate_wtxids));
        if (!m_pool.m_opts.signals) continue;
        const CTransaction& tx = *ws.m_ptx;
        const auto tx_info = NewMempoolTransactionInfo(ws.m_ptx, ws.m_base_fees,
                                                       ws.m_vsize, (*iter)->GetHeight(),
                                                       args.m_bypass_limits, args.m_package_submission,
                                                       IsCurrentForFeeEstimation(m_active_chainstate),
                                                       m_pool.HasNoInputsOf(tx));
        m_pool.m_opts.signals->TransactionAddedToMempool(tx_info, m_pool.GetAndIncrementSequence());
    }
    return all_submitted;
}

MempoolAcceptResult MemPoolAccept::AcceptSingleTransaction(const CTransactionRef& ptx, ATMPArgs& args)
{
    AssertLockHeld(cs_main);
    LOCK(m_pool.cs); // mempool "read lock" (held through m_pool.m_opts.signals->TransactionAddedToMempool())

    Workspace ws(ptx);
    const std::vector<Wtxid> single_wtxid{ws.m_ptx->GetWitnessHash()};

    if (!PreChecks(args, ws)) {
        if (ws.m_state.GetResult() == TxValidationResult::TX_RECONSIDERABLE) {
            // Failed for fee reasons. Provide the effective feerate and which tx was included.
            return MempoolAcceptResult::FeeFailure(ws.m_state, CFeeRate(ws.m_modified_fees, ws.m_vsize), single_wtxid);
        }
        return MempoolAcceptResult::Failure(ws.m_state);
    }

    m_subpackage.m_total_vsize = ws.m_vsize;
    m_subpackage.m_total_modified_fees = ws.m_modified_fees;

    // Individual modified feerate exceeded caller-defined max; abort
    if (args.m_client_maxfeerate && CFeeRate(ws.m_modified_fees, ws.m_vsize) > args.m_client_maxfeerate.value()) {
        ws.m_state.Invalid(TxValidationResult::TX_MEMPOOL_POLICY, "max feerate exceeded", "");
        return MempoolAcceptResult::Failure(ws.m_state);
    }

    if (m_pool.m_opts.require_standard) {
        Wtxid dummy_wtxid;
        if (!CheckEphemeralSpends(/*package=*/{ptx}, m_pool.m_opts.dust_relay_feerate, m_pool, ws.m_state, dummy_wtxid)) {
            return MempoolAcceptResult::Failure(ws.m_state);
        }
    }

    if (m_subpackage.m_rbf && !ReplacementChecks(ws)) {
        if (ws.m_state.GetResult() == TxValidationResult::TX_RECONSIDERABLE) {
            // Failed for incentives-based fee reasons. Provide the effective feerate and which tx was included.
            return MempoolAcceptResult::FeeFailure(ws.m_state, CFeeRate(ws.m_modified_fees, ws.m_vsize), single_wtxid);
        }
        return MempoolAcceptResult::Failure(ws.m_state);
    }

    // Perform the inexpensive checks first and avoid hashing and signature verification unless
    // those checks pass, to mitigate CPU exhaustion denial-of-service attacks.
    if (!PolicyScriptChecks(args, ws)) return MempoolAcceptResult::Failure(ws.m_state);

    if (!ConsensusScriptChecks(args, ws)) return MempoolAcceptResult::Failure(ws.m_state);

    const CFeeRate effective_feerate{ws.m_modified_fees, static_cast<uint32_t>(ws.m_vsize)};
    // Tx was accepted, but not added
    if (args.m_test_accept) {
        return MempoolAcceptResult::Success(std::move(m_subpackage.m_replaced_transactions), ws.m_vsize,
                                            ws.m_base_fees, effective_feerate, single_wtxid);
    }

    FinalizeSubpackage(args);

    // Limit the mempool, if appropriate.
    if (!args.m_package_submission && !args.m_bypass_limits) {
        LimitMempoolSize(m_pool, m_active_chainstate.CoinsTip());
        if (!m_pool.exists(GenTxid::Txid(ws.m_hash))) {
            // The tx no longer meets our (new) mempool minimum feerate but could be reconsidered in a package.
            ws.m_state.Invalid(TxValidationResult::TX_RECONSIDERABLE, "mempool full");
            return MempoolAcceptResult::FeeFailure(ws.m_state, CFeeRate(ws.m_modified_fees, ws.m_vsize), {ws.m_ptx->GetWitnessHash()});
        }
    }

    if (m_pool.m_opts.signals) {
        const CTransaction& tx = *ws.m_ptx;
        auto iter = m_pool.GetIter(tx.GetHash());
        Assume(iter.has_value());
        const auto tx_info = NewMempoolTransactionInfo(ws.m_ptx, ws.m_base_fees,
                                                       ws.m_vsize, (*iter)->GetHeight(),
                                                       args.m_bypass_limits, args.m_package_submission,
                                                       IsCurrentForFeeEstimation(m_active_chainstate),
                                                       m_pool.HasNoInputsOf(tx));
        m_pool.m_opts.signals->TransactionAddedToMempool(tx_info, m_pool.GetAndIncrementSequence());
    }

    if (!m_subpackage.m_replaced_transactions.empty()) {
        LogDebug(BCLog::MEMPOOL, "replaced %u mempool transactions with 1 new transaction for %s additional fees, %d delta bytes\n",
                 m_subpackage.m_replaced_transactions.size(),
                 ws.m_modified_fees - m_subpackage.m_conflicting_fees,
                 ws.m_vsize - static_cast<int>(m_subpackage.m_conflicting_size));
    }

    return MempoolAcceptResult::Success(std::move(m_subpackage.m_replaced_transactions), ws.m_vsize, ws.m_base_fees,
                                        effective_feerate, single_wtxid);
}

PackageMempoolAcceptResult MemPoolAccept::AcceptMultipleTransactions(const std::vector<CTransactionRef>& txns, ATMPArgs& args)
{
    AssertLockHeld(cs_main);

    // These context-free package limits can be done before taking the mempool lock.
    PackageValidationState package_state;
    if (!IsWellFormedPackage(txns, package_state, /*require_sorted=*/true)) return PackageMempoolAcceptResult(package_state, {});

    std::vector<Workspace> workspaces{};
    workspaces.reserve(txns.size());
    std::transform(txns.cbegin(), txns.cend(), std::back_inserter(workspaces),
                   [](const auto& tx) { return Workspace(tx); });
    std::map<Wtxid, MempoolAcceptResult> results;

    LOCK(m_pool.cs);

    // Do all PreChecks first and fail fast to avoid running expensive script checks when unnecessary.
    for (Workspace& ws : workspaces) {
        if (!PreChecks(args, ws)) {
            package_state.Invalid(PackageValidationResult::PCKG_TX, "transaction failed");
            // Exit early to avoid doing pointless work. Update the failed tx result; the rest are unfinished.
            results.emplace(ws.m_ptx->GetWitnessHash(), MempoolAcceptResult::Failure(ws.m_state));
            return PackageMempoolAcceptResult(package_state, std::move(results));
        }

        // Individual modified feerate exceeded caller-defined max; abort
        // N.B. this doesn't take into account CPFPs. Chunk-aware validation may be more robust.
        if (args.m_client_maxfeerate && CFeeRate(ws.m_modified_fees, ws.m_vsize) > args.m_client_maxfeerate.value()) {
            // Need to set failure here both individually and at package level
            ws.m_state.Invalid(TxValidationResult::TX_MEMPOOL_POLICY, "max feerate exceeded", "");
            package_state.Invalid(PackageValidationResult::PCKG_TX, "transaction failed");
            // Exit early to avoid doing pointless work. Update the failed tx result; the rest are unfinished.
            results.emplace(ws.m_ptx->GetWitnessHash(), MempoolAcceptResult::Failure(ws.m_state));
            return PackageMempoolAcceptResult(package_state, std::move(results));
        }

        // Make the coins created by this transaction available for subsequent transactions in the
        // package to spend. If there are no conflicts within the package, no transaction can spend a coin
        // needed by another transaction in the package. We also need to make sure that no package
        // tx replaces (or replaces the ancestor of) the parent of another package tx. As long as we
        // check these two things, we don't need to track the coins spent.
        // If a package tx conflicts with a mempool tx, PackageMempoolChecks() ensures later that any package RBF attempt
        // has *no* in-mempool ancestors, so we don't have to worry about subsequent transactions in
        // same package spending the same in-mempool outpoints. This needs to be revisited for general
        // package RBF.
        m_viewmempool.PackageAddTransaction(ws.m_ptx);
    }

    // At this point we have all in-mempool ancestors, and we know every transaction's vsize.
    // Run the TRUC checks on the package.
    for (Workspace& ws : workspaces) {
        if (auto err{PackageTRUCChecks(ws.m_ptx, ws.m_vsize, txns, ws.m_ancestors)}) {
            package_state.Invalid(PackageValidationResult::PCKG_POLICY, "TRUC-violation", err.value());
            return PackageMempoolAcceptResult(package_state, {});
        }
    }

    // Transactions must meet two minimum feerates: the mempool minimum fee and min relay fee.
    // For transactions consisting of exactly one child and its parents, it suffices to use the
    // package feerate (total modified fees / total virtual size) to check this requirement.
    // Note that this is an aggregate feerate; this function has not checked that there are transactions
    // too low feerate to pay for themselves, or that the child transactions are higher feerate than
    // their parents. Using aggregate feerate may allow "parents pay for child" behavior and permit
    // a child that is below mempool minimum feerate. To avoid these behaviors, callers of
    // AcceptMultipleTransactions need to restrict txns topology (e.g. to ancestor sets) and check
    // the feerates of individuals and subsets.
    m_subpackage.m_total_vsize = std::accumulate(workspaces.cbegin(), workspaces.cend(), int64_t{0},
        [](int64_t sum, auto& ws) { return sum + ws.m_vsize; });
    m_subpackage.m_total_modified_fees = std::accumulate(workspaces.cbegin(), workspaces.cend(), CAmount{0},
        [](CAmount sum, auto& ws) { return sum + ws.m_modified_fees; });
    const CFeeRate package_feerate(m_subpackage.m_total_modified_fees, m_subpackage.m_total_vsize);
    std::vector<Wtxid> all_package_wtxids;
    all_package_wtxids.reserve(workspaces.size());
    std::transform(workspaces.cbegin(), workspaces.cend(), std::back_inserter(all_package_wtxids),
                   [](const auto& ws) { return ws.m_ptx->GetWitnessHash(); });
    TxValidationState placeholder_state;
    if (args.m_package_feerates &&
        !CheckFeeRate(m_subpackage.m_total_vsize, m_subpackage.m_total_modified_fees, placeholder_state)) {
        package_state.Invalid(PackageValidationResult::PCKG_TX, "transaction failed");
        return PackageMempoolAcceptResult(package_state, {{workspaces.back().m_ptx->GetWitnessHash(),
            MempoolAcceptResult::FeeFailure(placeholder_state, CFeeRate(m_subpackage.m_total_modified_fees, m_subpackage.m_total_vsize), all_package_wtxids)}});
    }

    // Apply package mempool ancestor/descendant limits. Skip if there is only one transaction,
    // because it's unnecessary.
    if (txns.size() > 1 && !PackageMempoolChecks(txns, workspaces, m_subpackage.m_total_vsize, package_state)) {
        return PackageMempoolAcceptResult(package_state, std::move(results));
    }

    // Now that we've bounded the resulting possible ancestry count, check package for dust spends
    if (m_pool.m_opts.require_standard) {
        TxValidationState child_state;
        Wtxid child_wtxid;
        if (!CheckEphemeralSpends(txns, m_pool.m_opts.dust_relay_feerate, m_pool, child_state, child_wtxid)) {
            package_state.Invalid(PackageValidationResult::PCKG_TX, "unspent-dust");
            results.emplace(child_wtxid, MempoolAcceptResult::Failure(child_state));
            return PackageMempoolAcceptResult(package_state, std::move(results));
        }
    }

    for (Workspace& ws : workspaces) {
        ws.m_package_feerate = package_feerate;
        if (!PolicyScriptChecks(args, ws)) {
            // Exit early to avoid doing pointless work. Update the failed tx result; the rest are unfinished.
            package_state.Invalid(PackageValidationResult::PCKG_TX, "transaction failed");
            results.emplace(ws.m_ptx->GetWitnessHash(), MempoolAcceptResult::Failure(ws.m_state));
            return PackageMempoolAcceptResult(package_state, std::move(results));
        }
        if (args.m_test_accept) {
            const auto effective_feerate = args.m_package_feerates ? ws.m_package_feerate :
                CFeeRate{ws.m_modified_fees, static_cast<uint32_t>(ws.m_vsize)};
            const auto effective_feerate_wtxids = args.m_package_feerates ? all_package_wtxids :
                std::vector<Wtxid>{ws.m_ptx->GetWitnessHash()};
            results.emplace(ws.m_ptx->GetWitnessHash(),
                            MempoolAcceptResult::Success(std::move(m_subpackage.m_replaced_transactions),
                                                         ws.m_vsize, ws.m_base_fees, effective_feerate,
                                                         effective_feerate_wtxids));
        }
    }

    if (args.m_test_accept) return PackageMempoolAcceptResult(package_state, std::move(results));

    if (!SubmitPackage(args, workspaces, package_state, results)) {
        // PackageValidationState filled in by SubmitPackage().
        return PackageMempoolAcceptResult(package_state, std::move(results));
    }

    return PackageMempoolAcceptResult(package_state, std::move(results));
}

void MemPoolAccept::CleanupTemporaryCoins()
{
    // There are 3 kinds of coins in m_view:
    // (1) Temporary coins from the transactions in subpackage, constructed by m_viewmempool.
    // (2) Mempool coins from transactions in the mempool, constructed by m_viewmempool.
    // (3) Confirmed coins fetched from our current UTXO set.
    //
    // (1) Temporary coins need to be removed, regardless of whether the transaction was submitted.
    // If the transaction was submitted to the mempool, m_viewmempool will be able to fetch them from
    // there. If it wasn't submitted to mempool, it is incorrect to keep them - future calls may try
    // to spend those coins that don't actually exist.
    // (2) Mempool coins also need to be removed. If the mempool contents have changed as a result
    // of submitting or replacing transactions, coins previously fetched from mempool may now be
    // spent or nonexistent. Those coins need to be deleted from m_view.
    // (3) Confirmed coins don't need to be removed. The chainstate has not changed (we are
    // holding cs_main and no blocks have been processed) so the confirmed tx cannot disappear like
    // a mempool tx can. The coin may now be spent after we submitted a tx to mempool, but
    // we have already checked that the package does not have 2 transactions spending the same coin.
    // Keeping them in m_view is an optimization to not re-fetch confirmed coins if we later look up
    // inputs for this transaction again.
    for (const auto& outpoint : m_viewmempool.GetNonBaseCoins()) {
        // In addition to resetting m_viewmempool, we also need to manually delete these coins from
        // m_view because it caches copies of the coins it fetched from m_viewmempool previously.
        m_view.Uncache(outpoint);
    }
    // This deletes the temporary and mempool coins.
    m_viewmempool.Reset();
}

PackageMempoolAcceptResult MemPoolAccept::AcceptSubPackage(const std::vector<CTransactionRef>& subpackage, ATMPArgs& args)
{
    AssertLockHeld(::cs_main);
    AssertLockHeld(m_pool.cs);
    auto result = [&]() EXCLUSIVE_LOCKS_REQUIRED(::cs_main, m_pool.cs) {
        if (subpackage.size() > 1) {
            return AcceptMultipleTransactions(subpackage, args);
        }
        const auto& tx = subpackage.front();
        ATMPArgs single_args = ATMPArgs::SingleInPackageAccept(args);
        const auto single_res = AcceptSingleTransaction(tx, single_args);
        PackageValidationState package_state_wrapped;
        if (single_res.m_result_type != MempoolAcceptResult::ResultType::VALID) {
            package_state_wrapped.Invalid(PackageValidationResult::PCKG_TX, "transaction failed");
        }
        return PackageMempoolAcceptResult(package_state_wrapped, {{tx->GetWitnessHash(), single_res}});
    }();

    // Clean up m_view and m_viewmempool so that other subpackage evaluations don't have access to
    // coins they shouldn't. Keep some coins in order to minimize re-fetching coins from the UTXO set.
    // Clean up package feerate and rbf calculations
    ClearSubPackageState();

    return result;
}

PackageMempoolAcceptResult MemPoolAccept::AcceptPackage(const Package& package, ATMPArgs& args)
{
    Assert(!package.empty());
    AssertLockHeld(cs_main);
    // Used if returning a PackageMempoolAcceptResult directly from this function.
    PackageValidationState package_state_quit_early;

    // There are two topologies we are able to handle through this function:
    // (1) A single transaction
    // (2) A child-with-unconfirmed-parents package.
    // Check that the package is well-formed. If it isn't, we won't try to validate any of the
    // transactions and thus won't return any MempoolAcceptResults, just a package-wide error.

    // Context-free package checks.
    if (!IsWellFormedPackage(package, package_state_quit_early, /*require_sorted=*/true)) {
        return PackageMempoolAcceptResult(package_state_quit_early, {});
    }

    if (package.size() > 1) {
        // All transactions in the package must be a parent of the last transaction. This is just an
        // opportunity for us to fail fast on a context-free check without taking the mempool lock.
        if (!IsChildWithParents(package)) {
            package_state_quit_early.Invalid(PackageValidationResult::PCKG_POLICY, "package-not-child-with-parents");
            return PackageMempoolAcceptResult(package_state_quit_early, {});
        }

        // IsChildWithParents() guarantees the package is > 1 transactions.
        assert(package.size() > 1);
        // The package must be 1 child with all of its unconfirmed parents. The package is expected to
        // be sorted, so the last transaction is the child.
        const auto& child = package.back();
        std::unordered_set<uint256, SaltedTxidHasher> unconfirmed_parent_txids;
        std::transform(package.cbegin(), package.cend() - 1,
                       std::inserter(unconfirmed_parent_txids, unconfirmed_parent_txids.end()),
                       [](const auto& tx) { return tx->GetHash(); });

        // All child inputs must refer to a preceding package transaction or a confirmed UTXO. The only
        // way to verify this is to look up the child's inputs in our current coins view (not including
        // mempool), and enforce that all parents not present in the package be available at chain tip.
        // Since this check can bring new coins into the coins cache, keep track of these coins and
        // uncache them if we don't end up submitting this package to the mempool.
        const CCoinsViewCache& coins_tip_cache = m_active_chainstate.CoinsTip();
        for (const auto& input : child->vin) {
            if (!coins_tip_cache.HaveCoinInCache(input.prevout)) {
                args.m_coins_to_uncache.push_back(input.prevout);
            }
        }
        // Using the MemPoolAccept m_view cache allows us to look up these same coins faster later.
        // This should be connecting directly to CoinsTip, not to m_viewmempool, because we specifically
        // require inputs to be confirmed if they aren't in the package.
        m_view.SetBackend(m_active_chainstate.CoinsTip());
        const auto package_or_confirmed = [this, &unconfirmed_parent_txids](const auto& input) {
             return unconfirmed_parent_txids.count(input.prevout.hash) > 0 || m_view.HaveCoin(input.prevout);
        };
        if (!std::all_of(child->vin.cbegin(), child->vin.cend(), package_or_confirmed)) {
            package_state_quit_early.Invalid(PackageValidationResult::PCKG_POLICY, "package-not-child-with-unconfirmed-parents");
            return PackageMempoolAcceptResult(package_state_quit_early, {});
        }
        // Protect against bugs where we pull more inputs from disk that miss being added to
        // coins_to_uncache. The backend will be connected again when needed in PreChecks.
        m_view.SetBackend(m_dummy);
    }

    LOCK(m_pool.cs);
    // Stores results from which we will create the returned PackageMempoolAcceptResult.
    // A result may be changed if a mempool transaction is evicted later due to LimitMempoolSize().
    std::map<Wtxid, MempoolAcceptResult> results_final;
    // Results from individual validation which will be returned if no other result is available for
    // this transaction. "Nonfinal" because if a transaction fails by itself but succeeds later
    // (i.e. when evaluated with a fee-bumping child), the result in this map may be discarded.
    std::map<Wtxid, MempoolAcceptResult> individual_results_nonfinal;
    // Tracks whether we think package submission could result in successful entry to the mempool
    bool quit_early{false};
    std::vector<CTransactionRef> txns_package_eval;
    for (const auto& tx : package) {
        const auto& wtxid = tx->GetWitnessHash();
        const auto& txid = tx->GetHash();
        // There are 3 possibilities: already in mempool, same-txid-diff-wtxid already in mempool,
        // or not in mempool. An already confirmed tx is treated as one not in mempool, because all
        // we know is that the inputs aren't available.
        if (m_pool.exists(GenTxid::Wtxid(wtxid))) {
            // Exact transaction already exists in the mempool.
            // Node operators are free to set their mempool policies however they please, nodes may receive
            // transactions in different orders, and malicious counterparties may try to take advantage of
            // policy differences to pin or delay propagation of transactions. As such, it's possible for
            // some package transaction(s) to already be in the mempool, and we don't want to reject the
            // entire package in that case (as that could be a censorship vector). De-duplicate the
            // transactions that are already in the mempool, and only call AcceptMultipleTransactions() with
            // the new transactions. This ensures we don't double-count transaction counts and sizes when
            // checking ancestor/descendant limits, or double-count transaction fees for fee-related policy.
            const auto& entry{*Assert(m_pool.GetEntry(txid))};
            results_final.emplace(wtxid, MempoolAcceptResult::MempoolTx(entry.GetTxSize(), entry.GetFee()));
        } else if (m_pool.exists(GenTxid::Txid(txid))) {
            // Transaction with the same non-witness data but different witness (same txid,
            // different wtxid) already exists in the mempool.
            //
            // We don't allow replacement transactions right now, so just swap the package
            // transaction for the mempool one. Note that we are ignoring the validity of the
            // package transaction passed in.
            // TODO: allow witness replacement in packages.
            const auto& entry{*Assert(m_pool.GetEntry(txid))};
            // Provide the wtxid of the mempool tx so that the caller can look it up in the mempool.
            results_final.emplace(wtxid, MempoolAcceptResult::MempoolTxDifferentWitness(entry.GetTx().GetWitnessHash()));
        } else {
            // Transaction does not already exist in the mempool.
            // Try submitting the transaction on its own.
            const auto single_package_res = AcceptSubPackage({tx}, args);
            const auto& single_res = single_package_res.m_tx_results.at(wtxid);
            if (single_res.m_result_type == MempoolAcceptResult::ResultType::VALID) {
                // The transaction succeeded on its own and is now in the mempool. Don't include it
                // in package validation, because its fees should only be "used" once.
                assert(m_pool.exists(GenTxid::Wtxid(wtxid)));
                results_final.emplace(wtxid, single_res);
            } else if (package.size() == 1 || // If there is only one transaction, no need to retry it "as a package"
                       (single_res.m_state.GetResult() != TxValidationResult::TX_RECONSIDERABLE &&
                       single_res.m_state.GetResult() != TxValidationResult::TX_MISSING_INPUTS)) {
                // Package validation policy only differs from individual policy in its evaluation
                // of feerate. For example, if a transaction fails here due to violation of a
                // consensus rule, the result will not change when it is submitted as part of a
                // package. To minimize the amount of repeated work, unless the transaction fails
                // due to feerate or missing inputs (its parent is a previous transaction in the
                // package that failed due to feerate), don't run package validation. Note that this
                // decision might not make sense if different types of packages are allowed in the
                // future.  Continue individually validating the rest of the transactions, because
                // some of them may still be valid.
                quit_early = true;
                package_state_quit_early.Invalid(PackageValidationResult::PCKG_TX, "transaction failed");
                individual_results_nonfinal.emplace(wtxid, single_res);
            } else {
                individual_results_nonfinal.emplace(wtxid, single_res);
                txns_package_eval.push_back(tx);
            }
        }
    }

    auto multi_submission_result = quit_early || txns_package_eval.empty() ? PackageMempoolAcceptResult(package_state_quit_early, {}) :
        AcceptSubPackage(txns_package_eval, args);
    PackageValidationState& package_state_final = multi_submission_result.m_state;

    // This is invoked by AcceptSubPackage() already, so this is just here for
    // clarity (since it's not permitted to invoke LimitMempoolSize() while a
    // changeset is outstanding).
    ClearSubPackageState();

    // Make sure we haven't exceeded max mempool size.
    // Package transactions that were submitted to mempool or already in mempool may be evicted.
    LimitMempoolSize(m_pool, m_active_chainstate.CoinsTip());

    for (const auto& tx : package) {
        const auto& wtxid = tx->GetWitnessHash();
        if (multi_submission_result.m_tx_results.count(wtxid) > 0) {
            // We shouldn't have re-submitted if the tx result was already in results_final.
            Assume(results_final.count(wtxid) == 0);
            // If it was submitted, check to see if the tx is still in the mempool. It could have
            // been evicted due to LimitMempoolSize() above.
            const auto& txresult = multi_submission_result.m_tx_results.at(wtxid);
            if (txresult.m_result_type == MempoolAcceptResult::ResultType::VALID && !m_pool.exists(GenTxid::Wtxid(wtxid))) {
                package_state_final.Invalid(PackageValidationResult::PCKG_TX, "transaction failed");
                TxValidationState mempool_full_state;
                mempool_full_state.Invalid(TxValidationResult::TX_MEMPOOL_POLICY, "mempool full");
                results_final.emplace(wtxid, MempoolAcceptResult::Failure(mempool_full_state));
            } else {
                results_final.emplace(wtxid, txresult);
            }
        } else if (const auto it{results_final.find(wtxid)}; it != results_final.end()) {
            // Already-in-mempool transaction. Check to see if it's still there, as it could have
            // been evicted when LimitMempoolSize() was called.
            Assume(it->second.m_result_type != MempoolAcceptResult::ResultType::INVALID);
            Assume(individual_results_nonfinal.count(wtxid) == 0);
            // Query by txid to include the same-txid-different-witness ones.
            if (!m_pool.exists(GenTxid::Txid(tx->GetHash()))) {
                package_state_final.Invalid(PackageValidationResult::PCKG_TX, "transaction failed");
                TxValidationState mempool_full_state;
                mempool_full_state.Invalid(TxValidationResult::TX_MEMPOOL_POLICY, "mempool full");
                // Replace the previous result.
                results_final.erase(wtxid);
                results_final.emplace(wtxid, MempoolAcceptResult::Failure(mempool_full_state));
            }
        } else if (const auto it{individual_results_nonfinal.find(wtxid)}; it != individual_results_nonfinal.end()) {
            Assume(it->second.m_result_type == MempoolAcceptResult::ResultType::INVALID);
            // Interesting result from previous processing.
            results_final.emplace(wtxid, it->second);
        }
    }
    Assume(results_final.size() == package.size());
    return PackageMempoolAcceptResult(package_state_final, std::move(results_final));
}

} // anon namespace

MempoolAcceptResult AcceptToMemoryPool(Chainstate& active_chainstate, const CTransactionRef& tx,
                                       int64_t accept_time, bool bypass_limits, bool test_accept)
{
    AssertLockHeld(::cs_main);
    const CChainParams& chainparams{active_chainstate.m_chainman.GetParams()};
    assert(active_chainstate.GetMempool() != nullptr);
    CTxMemPool& pool{*active_chainstate.GetMempool()};

    std::vector<COutPoint> coins_to_uncache;
    auto args = MemPoolAccept::ATMPArgs::SingleAccept(chainparams, accept_time, bypass_limits, coins_to_uncache, test_accept);
    MempoolAcceptResult result = MemPoolAccept(pool, active_chainstate).AcceptSingleTransaction(tx, args);
    if (result.m_result_type != MempoolAcceptResult::ResultType::VALID) {
        // Remove coins that were not present in the coins cache before calling
        // AcceptSingleTransaction(); this is to prevent memory DoS in case we receive a large
        // number of invalid transactions that attempt to overrun the in-memory coins cache
        // (`CCoinsViewCache::cacheCoins`).

        for (const COutPoint& hashTx : coins_to_uncache)
            active_chainstate.CoinsTip().Uncache(hashTx);
        TRACEPOINT(mempool, rejected,
                tx->GetHash().data(),
                result.m_state.GetRejectReason().c_str()
        );
    }
    // After we've (potentially) uncached entries, ensure our coins cache is still within its size limits
    BlockValidationState state_dummy;
    active_chainstate.FlushStateToDisk(state_dummy, FlushStateMode::PERIODIC);
    return result;
}

PackageMempoolAcceptResult ProcessNewPackage(Chainstate& active_chainstate, CTxMemPool& pool,
                                                   const Package& package, bool test_accept, const std::optional<CFeeRate>& client_maxfeerate)
{
    AssertLockHeld(cs_main);
    assert(!package.empty());
    assert(std::all_of(package.cbegin(), package.cend(), [](const auto& tx){return tx != nullptr;}));

    std::vector<COutPoint> coins_to_uncache;
    const CChainParams& chainparams = active_chainstate.m_chainman.GetParams();
    auto result = [&]() EXCLUSIVE_LOCKS_REQUIRED(cs_main) {
        AssertLockHeld(cs_main);
        if (test_accept) {
            auto args = MemPoolAccept::ATMPArgs::PackageTestAccept(chainparams, GetTime(), coins_to_uncache);
            return MemPoolAccept(pool, active_chainstate).AcceptMultipleTransactions(package, args);
        } else {
            auto args = MemPoolAccept::ATMPArgs::PackageChildWithParents(chainparams, GetTime(), coins_to_uncache, client_maxfeerate);
            return MemPoolAccept(pool, active_chainstate).AcceptPackage(package, args);
        }
    }();

    // Uncache coins pertaining to transactions that were not submitted to the mempool.
    if (test_accept || result.m_state.IsInvalid()) {
        for (const COutPoint& hashTx : coins_to_uncache) {
            active_chainstate.CoinsTip().Uncache(hashTx);
        }
    }
    // Ensure the coins cache is still within limits.
    BlockValidationState state_dummy;
    active_chainstate.FlushStateToDisk(state_dummy, FlushStateMode::PERIODIC);
    return result;
}

//////////////////////////////////////////////////////////////////////////////
//
// CBlock and CBlockIndex
//

bool CheckProofOfWork(const CBlockHeader& block, const Consensus::Params& params)
{
    /* Except for legacy blocks with full version 1, ensure that
       the chain ID is correct.  Legacy blocks are not allowed since
       the merge-mining start, which is checked in AcceptBlockHeader
       where the height is known.  */
    if (!block.IsLegacy() && params.fStrictChainId
        && block.GetChainId() != params.nAuxpowChainId) {
        LogError ("%s : block does not have our chain ID (got %d, expected %d, full nVersion %d)",
                  __func__, block.GetChainId(), params.nAuxpowChainId, block.nVersion);
        return false;
    }

    /* If there is no auxpow, just check the block hash.  */
    if (!block.auxpow)
    {
        if (block.IsAuxpow()) {
            LogError ("%s : no auxpow on block with auxpow version", __func__);
            return false;
        }

        if (!CheckProofOfWork(block.GetHash(), block.nBits, params)) {
            LogError ("%s : non-AUX proof of work failed", __func__);
            return false;
        }

        return true;
    }

    /* We have auxpow.  Check it.  */

    if (!block.IsAuxpow()) {
        LogError ("%s : auxpow on block with non-auxpow version", __func__);
        return false;
    }

    /* Temporary check:  Disallow parent blocks with auxpow version.  This is
       for compatibility with the old client.  */
    /* FIXME: Remove this check with a hardfork later on.  */
    if (block.auxpow->getParentBlock().IsAuxpow()) {
        LogError ("%s : auxpow parent block has auxpow version", __func__);
        return false;
    }

    if (!CheckProofOfWork(block.auxpow->getParentBlockHash(), block.nBits, params)) {
        LogError ("%s : AUX proof of work failed", __func__);
        return false;
    }
    if (!block.auxpow->check(block.GetHash(), block.GetChainId(), params)) {
        LogError ("%s : AUX POW is not valid", __func__);
        return false;
    }

    return true;
}

CAmount GetBlockSubsidy(int nHeight, const Consensus::Params& consensusParams)
{
    int halvings = nHeight / consensusParams.nSubsidyHalvingInterval;
    // Force block reward to zero when right shift is undefined.
    if (halvings >= 64)
        return 0;

    CAmount nSubsidy = 50 * COIN;
    // Subsidy is cut in half every 210,000 blocks which will occur approximately every 4 years.
    nSubsidy >>= halvings;
    return nSubsidy;
}

CoinsViews::CoinsViews(DBParams db_params, CoinsViewOptions options)
    : m_dbview{std::move(db_params), std::move(options)},
      m_catcherview(&m_dbview) {}

void CoinsViews::InitCache()
{
    AssertLockHeld(::cs_main);
    m_cacheview = std::make_unique<CCoinsViewCache>(&m_catcherview);
}

Chainstate::Chainstate(
    CTxMemPool* mempool,
    BlockManager& blockman,
    ChainstateManager& chainman,
    std::optional<uint256> from_snapshot_blockhash)
    : m_mempool(mempool),
      m_blockman(blockman),
      m_chainman(chainman),
      m_from_snapshot_blockhash(from_snapshot_blockhash) {}

const CBlockIndex* Chainstate::SnapshotBase() const
{
    if (!m_from_snapshot_blockhash) return nullptr;
    if (!m_cached_snapshot_base) m_cached_snapshot_base = Assert(m_chainman.m_blockman.LookupBlockIndex(*m_from_snapshot_blockhash));
    return m_cached_snapshot_base;
}

void Chainstate::InitCoinsDB(
    size_t cache_size_bytes,
    bool in_memory,
    bool should_wipe,
    fs::path leveldb_name)
{
    if (m_from_snapshot_blockhash) {
        leveldb_name += node::SNAPSHOT_CHAINSTATE_SUFFIX;
    }

    m_coins_views = std::make_unique<CoinsViews>(
        DBParams{
            .path = m_chainman.m_options.datadir / leveldb_name,
            .cache_bytes = cache_size_bytes,
            .memory_only = in_memory,
            .wipe_data = should_wipe,
            .obfuscate = true,
            .options = m_chainman.m_options.coins_db},
        m_chainman.m_options.coins_view);

    m_coinsdb_cache_size_bytes = cache_size_bytes;
}

void Chainstate::InitCoinsCache(size_t cache_size_bytes)
{
    AssertLockHeld(::cs_main);
    assert(m_coins_views != nullptr);
    m_coinstip_cache_size_bytes = cache_size_bytes;
    m_coins_views->InitCache();
}

// Note that though this is marked const, we may end up modifying `m_cached_finished_ibd`, which
// is a performance-related implementation detail. This function must be marked
// `const` so that `CValidationInterface` clients (which are given a `const Chainstate*`)
// can call it.
//
bool ChainstateManager::IsInitialBlockDownload() const
{
    // Optimization: pre-test latch before taking the lock.
    if (m_cached_finished_ibd.load(std::memory_order_relaxed))
        return false;

    LOCK(cs_main);
    if (m_cached_finished_ibd.load(std::memory_order_relaxed))
        return false;
    if (m_blockman.LoadingBlocks()) {
        return true;
    }
    CChain& chain{ActiveChain()};
    if (chain.Tip() == nullptr) {
        return true;
    }
    if (chain.Tip()->nChainWork < MinimumChainWork()) {
        return true;
    }
    if (chain.Tip()->Time() < Now<NodeSeconds>() - m_options.max_tip_age) {
        return true;
    }
    LogPrintf("Leaving InitialBlockDownload (latching to false)\n");
    m_cached_finished_ibd.store(true, std::memory_order_relaxed);
    return false;
}

void Chainstate::CheckForkWarningConditions()
{
    AssertLockHeld(cs_main);

    // Before we get past initial download, we cannot reliably alert about forks
    // (we assume we don't get stuck on a fork before finishing our initial sync)
    // Also not applicable to the background chainstate
    if (m_chainman.IsInitialBlockDownload() || this->GetRole() == ChainstateRole::BACKGROUND) {
        return;
    }

    if (m_chainman.m_best_invalid && m_chainman.m_best_invalid->nChainWork > m_chain.Tip()->nChainWork + (GetBlockProof(*m_chain.Tip()) * 6)) {
        LogPrintf("%s: Warning: Found invalid chain at least ~6 blocks longer than our best chain.\nChain state database corruption likely.\n", __func__);
        m_chainman.GetNotifications().warningSet(
            kernel::Warning::LARGE_WORK_INVALID_CHAIN,
            _("Warning: We do not appear to fully agree with our peers! You may need to upgrade, or other nodes may need to upgrade."));
    } else {
        m_chainman.GetNotifications().warningUnset(kernel::Warning::LARGE_WORK_INVALID_CHAIN);
    }
}

// Called both upon regular invalid block discovery *and* InvalidateBlock
void Chainstate::InvalidChainFound(CBlockIndex* pindexNew)
{
    AssertLockHeld(cs_main);
    if (!m_chainman.m_best_invalid || pindexNew->nChainWork > m_chainman.m_best_invalid->nChainWork) {
        m_chainman.m_best_invalid = pindexNew;
    }
    SetBlockFailureFlags(pindexNew);
    if (m_chainman.m_best_header != nullptr && m_chainman.m_best_header->GetAncestor(pindexNew->nHeight) == pindexNew) {
        m_chainman.RecalculateBestHeader();
    }

    LogPrintf("%s: invalid block=%s  height=%d  log2_work=%f  date=%s\n", __func__,
      pindexNew->GetBlockHash().ToString(), pindexNew->nHeight,
      log(pindexNew->nChainWork.getdouble())/log(2.0), FormatISO8601DateTime(pindexNew->GetBlockTime()));
    CBlockIndex *tip = m_chain.Tip();
    assert (tip);
    LogPrintf("%s:  current best=%s  height=%d  log2_work=%f  date=%s\n", __func__,
      tip->GetBlockHash().ToString(), m_chain.Height(), log(tip->nChainWork.getdouble())/log(2.0),
      FormatISO8601DateTime(tip->GetBlockTime()));
    CheckForkWarningConditions();
}

// Same as InvalidChainFound, above, except not called directly from InvalidateBlock,
// which does its own setBlockIndexCandidates management.
void Chainstate::InvalidBlockFound(CBlockIndex* pindex, const BlockValidationState& state)
{
    AssertLockHeld(cs_main);
    if (state.GetResult() != BlockValidationResult::BLOCK_MUTATED) {
        pindex->nStatus |= BLOCK_FAILED_VALID;
        m_blockman.m_dirty_blockindex.insert(pindex);
        setBlockIndexCandidates.erase(pindex);
        InvalidChainFound(pindex);
    }
}

void UpdateCoins(const CTransaction& tx, CCoinsViewCache& inputs, CTxUndo &txundo, int nHeight)
{
    // mark inputs spent
    if (!tx.IsCoinBase()) {
        txundo.vprevout.reserve(tx.vin.size());
        for (const CTxIn &txin : tx.vin) {
            txundo.vprevout.emplace_back();
            bool is_spent = inputs.SpendCoin(txin.prevout, &txundo.vprevout.back());
            assert(is_spent);
        }
    }
    // add outputs
    AddCoins(inputs, tx, nHeight);
}

std::optional<std::pair<ScriptError, std::string>> CScriptCheck::operator()() {
    const CScript &scriptSig = ptxTo->vin[nIn].scriptSig;
    const CScriptWitness *witness = &ptxTo->vin[nIn].scriptWitness;
    ScriptError error{SCRIPT_ERR_UNKNOWN_ERROR};
    if (VerifyScript(scriptSig, m_tx_out.scriptPubKey, witness, nFlags, CachingTransactionSignatureChecker(ptxTo, nIn, m_tx_out.nValue, cacheStore, *m_signature_cache, *txdata), &error)) {
        return std::nullopt;
    } else {
        auto debug_str = strprintf("input %i of %s (wtxid %s), spending %s:%i", nIn, ptxTo->GetHash().ToString(), ptxTo->GetWitnessHash().ToString(), ptxTo->vin[nIn].prevout.hash.ToString(), ptxTo->vin[nIn].prevout.n);
        return std::make_pair(error, std::move(debug_str));
    }
}

ValidationCache::ValidationCache(const size_t script_execution_cache_bytes, const size_t signature_cache_bytes)
    : m_signature_cache{signature_cache_bytes}
{
    // Setup the salted hasher
    uint256 nonce = GetRandHash();
    // We want the nonce to be 64 bytes long to force the hasher to process
    // this chunk, which makes later hash computations more efficient. We
    // just write our 32-byte entropy twice to fill the 64 bytes.
    m_script_execution_cache_hasher.Write(nonce.begin(), 32);
    m_script_execution_cache_hasher.Write(nonce.begin(), 32);

    const auto [num_elems, approx_size_bytes] = m_script_execution_cache.setup_bytes(script_execution_cache_bytes);
    LogPrintf("Using %zu MiB out of %zu MiB requested for script execution cache, able to store %zu elements\n",
              approx_size_bytes >> 20, script_execution_cache_bytes >> 20, num_elems);
}

/**
 * Check whether all of this transaction's input scripts succeed.
 *
 * This involves ECDSA signature checks so can be computationally intensive. This function should
 * only be called after the cheap sanity checks in CheckTxInputs passed.
 *
 * If pvChecks is not nullptr, script checks are pushed onto it instead of being performed inline. Any
 * script checks which are not necessary (eg due to script execution cache hits) are, obviously,
 * not pushed onto pvChecks/run.
 *
 * Setting cacheSigStore/cacheFullScriptStore to false will remove elements from the corresponding cache
 * which are matched. This is useful for checking blocks where we will likely never need the cache
 * entry again.
 *
 * Note that we may set state.reason to NOT_STANDARD for extra soft-fork flags in flags, block-checking
 * callers should probably reset it to CONSENSUS in such cases.
 *
 * Non-static (and redeclared) in src/test/txvalidationcache_tests.cpp
 */
bool CheckInputScripts(const CTransaction& tx, TxValidationState& state,
                       const CCoinsViewCache& inputs, unsigned int flags, bool cacheSigStore,
                       bool cacheFullScriptStore, PrecomputedTransactionData& txdata,
                       ValidationCache& validation_cache,
                       std::vector<CScriptCheck>* pvChecks)
{
    if (tx.IsCoinBase()) return true;

    if (pvChecks) {
        pvChecks->reserve(tx.vin.size());
    }

    // First check if script executions have been cached with the same
    // flags. Note that this assumes that the inputs provided are
    // correct (ie that the transaction hash which is in tx's prevouts
    // properly commits to the scriptPubKey in the inputs view of that
    // transaction).
    uint256 hashCacheEntry;
    CSHA256 hasher = validation_cache.ScriptExecutionCacheHasher();
    hasher.Write(UCharCast(tx.GetWitnessHash().begin()), 32).Write((unsigned char*)&flags, sizeof(flags)).Finalize(hashCacheEntry.begin());
    AssertLockHeld(cs_main); //TODO: Remove this requirement by making CuckooCache not require external locks
    if (validation_cache.m_script_execution_cache.contains(hashCacheEntry, !cacheFullScriptStore)) {
        return true;
    }

    if (!txdata.m_spent_outputs_ready) {
        std::vector<CTxOut> spent_outputs;
        spent_outputs.reserve(tx.vin.size());

        for (const auto& txin : tx.vin) {
            const COutPoint& prevout = txin.prevout;
            const Coin& coin = inputs.AccessCoin(prevout);
            assert(!coin.IsSpent());
            spent_outputs.emplace_back(coin.out);
        }
        txdata.Init(tx, std::move(spent_outputs));
    }
    assert(txdata.m_spent_outputs.size() == tx.vin.size());

    for (unsigned int i = 0; i < tx.vin.size(); i++) {

        // We very carefully only pass in things to CScriptCheck which
        // are clearly committed to by tx' witness hash. This provides
        // a sanity check that our caching is not introducing consensus
        // failures through additional data in, eg, the coins being
        // spent being checked as a part of CScriptCheck.

        // Verify signature
        CScriptCheck check(txdata.m_spent_outputs[i], tx, validation_cache.m_signature_cache, i, flags, cacheSigStore, &txdata);
        if (pvChecks) {
            pvChecks->emplace_back(std::move(check));
        } else if (auto result = check(); result.has_value()) {
            if (flags & STANDARD_NOT_MANDATORY_VERIFY_FLAGS) {
                // Check whether the failure was caused by a
                // non-mandatory script verification check, such as
                // non-standard DER encodings or non-null dummy
                // arguments; if so, ensure we return NOT_STANDARD
                // instead of CONSENSUS to avoid downstream users
                // splitting the network between upgraded and
                // non-upgraded nodes by banning CONSENSUS-failing
                // data providers.
                CScriptCheck check2(txdata.m_spent_outputs[i], tx, validation_cache.m_signature_cache, i,
                        flags & ~STANDARD_NOT_MANDATORY_VERIFY_FLAGS, cacheSigStore, &txdata);
                auto mandatory_result = check2();
                if (!mandatory_result.has_value()) {
                    return state.Invalid(TxValidationResult::TX_NOT_STANDARD, strprintf("non-mandatory-script-verify-flag (%s)", ScriptErrorString(result->first)), result->second);
                } else {
                    // If the second check failed, it failed due to a mandatory script verification
                    // flag, but the first check might have failed on a non-mandatory script
                    // verification flag.
                    //
                    // Avoid reporting a mandatory script check failure with a non-mandatory error
                    // string by reporting the error from the second check.
                    result = mandatory_result;
                }
            }

            // MANDATORY flag failures correspond to
            // TxValidationResult::TX_CONSENSUS.
            return state.Invalid(TxValidationResult::TX_CONSENSUS, strprintf("mandatory-script-verify-flag-failed (%s)", ScriptErrorString(result->first)), result->second);
        }
    }

    if (cacheFullScriptStore && !pvChecks) {
        // We executed all of the provided scripts, and were told to
        // cache the result. Do so now.
        validation_cache.m_script_execution_cache.insert(hashCacheEntry);
    }

    return true;
}

bool FatalError(Notifications& notifications, BlockValidationState& state, const bilingual_str& message)
{
    notifications.fatalError(message);
    return state.Error(message.original);
}

/**
 * Restore the UTXO in a Coin at a given COutPoint
 * @param undo The Coin to be restored.
 * @param view The coins view to which to apply the changes.
 * @param out The out point that corresponds to the tx input.
 * @return A DisconnectResult as an int
 */
int ApplyTxInUndo(Coin&& undo, CCoinsViewCache& view, const COutPoint& out)
{
    bool fClean = true;

    if (view.HaveCoin(out)) fClean = false; // overwriting transaction output

    if (undo.nHeight == 0) {
        // Missing undo metadata (height and coinbase). Older versions included this
        // information only in undo records for the last spend of a transactions'
        // outputs. This implies that it must be present for some other output of the same tx.
        const Coin& alternate = AccessByTxid(view, out.hash);
        if (!alternate.IsSpent()) {
            undo.nHeight = alternate.nHeight;
            undo.fCoinBase = alternate.fCoinBase;
        } else {
            return DISCONNECT_FAILED; // adding output for transaction without known metadata
        }
    }
    // If the coin already exists as an unspent coin in the cache, then the
    // possible_overwrite parameter to AddCoin must be set to true. We have
    // already checked whether an unspent coin exists above using HaveCoin, so
    // we don't need to guess. When fClean is false, an unspent coin already
    // existed and it is an overwrite.
    view.AddCoin(out, std::move(undo), !fClean);

    return fClean ? DISCONNECT_OK : DISCONNECT_UNCLEAN;
}

/** Undo the effects of this block (with given index) on the UTXO set represented by coins.
 *  When FAILED is returned, view is left in an indeterminate state. */
DisconnectResult Chainstate::DisconnectBlock(const CBlock& block, const CBlockIndex* pindex, CCoinsViewCache& view, std::set<valtype>& unexpiredNames)
{
    AssertLockHeld(::cs_main);
    bool fClean = true;

    CBlockUndo blockUndo;
    if (!m_blockman.ReadBlockUndo(blockUndo, *pindex)) {
        LogError("DisconnectBlock(): failure reading undo data\n");
        return DISCONNECT_FAILED;
    }

    if (blockUndo.vtxundo.size() + 1 != block.vtx.size()) {
        LogError("DisconnectBlock(): block and undo data inconsistent\n");
        return DISCONNECT_FAILED;
    }

    /* Undo name expirations.  We use nHeight+1 here in sync with
       the call to ExpireNames, because that's the height at which a
       possible name_update could be (thus it counts for spendability
       of the name).  This is done first to match the order
       in which names are expired when connecting blocks.  */
    if (!UnexpireNames (pindex->nHeight + 1, blockUndo, view, unexpiredNames))
      fClean = false;

    // undo transactions in reverse order
    for (int i = block.vtx.size() - 1; i >= 0; i--) {
        const CTransaction &tx = *(block.vtx[i]);
        Txid hash = tx.GetHash();
        bool is_coinbase = tx.IsCoinBase();

        // Check that all outputs are available and match the outputs in the block itself
        // exactly.
        for (size_t o = 0; o < tx.vout.size(); o++) {
            if (!tx.vout[o].scriptPubKey.IsUnspendable()) {
                COutPoint out(hash, o);
                Coin coin;
                bool is_spent = view.SpendCoin(out, &coin);
                if (!is_spent || tx.vout[o] != coin.out || pindex->nHeight != coin.nHeight || is_coinbase != coin.fCoinBase) {
                    /* This may be due to a historic bug.  For them, some names
                       are marked immediately as unspendable.  They fail this check
                       when undoing, thus ignore them here.  */
                    CChainParams::BugType type;
                    if (!m_chainman.GetParams ().IsHistoricBug (tx.GetHash (), pindex->nHeight, type) || type != CChainParams::BUG_FULLY_IGNORE) {
                        fClean = false; // transaction output mismatch
                    }
                }
            }
        }

        // restore inputs
        if (i > 0) { // not coinbases
            CTxUndo &txundo = blockUndo.vtxundo[i-1];
            if (txundo.vprevout.size() != tx.vin.size()) {
                LogError("DisconnectBlock(): transaction and undo data inconsistent\n");
                return DISCONNECT_FAILED;
            }
            for (unsigned int j = tx.vin.size(); j > 0;) {
                --j;
                const COutPoint& out = tx.vin[j].prevout;
                int res = ApplyTxInUndo(std::move(txundo.vprevout[j]), view, out);
                if (res == DISCONNECT_FAILED) return DISCONNECT_FAILED;
                fClean = fClean && res != DISCONNECT_UNCLEAN;
            }
            // At this point, all of txundo.vprevout should have been moved out.
        }
    }

    // undo name operations in reverse order
    std::vector<CNameTxUndo>::const_reverse_iterator nameUndoIter;
    for (nameUndoIter = blockUndo.vnameundo.rbegin ();
         nameUndoIter != blockUndo.vnameundo.rend (); ++nameUndoIter)
      nameUndoIter->apply (view);

    // move best block pointer to prevout block
    view.SetBestBlock(pindex->pprev->GetBlockHash());

    return fClean ? DISCONNECT_OK : DISCONNECT_UNCLEAN;
}

static unsigned int GetBlockScriptFlags(const CBlockIndex& block_index, const ChainstateManager& chainman)
{
    const Consensus::Params& consensusparams = chainman.GetConsensus();

    uint32_t flags{SCRIPT_VERIFY_NONE};

    /* We allow overriding flags with exceptions, in case a few historical
       blocks violate a softfork that got activated later, and which we want
       to otherwise enforce unconditionally.  For now, there are no
       flags enforced unconditionally, though.  */
    const auto it{consensusparams.script_flag_exceptions.find(*Assert(block_index.phashBlock))};
    if (it != consensusparams.script_flag_exceptions.end()) {
        flags = it->second;
    }

    if (DeploymentActiveAt(block_index, chainman, Consensus::DEPLOYMENT_P2SH)) {
        flags |= SCRIPT_VERIFY_P2SH;
    }

    // Enforce the DERSIG (BIP66) rule
    if (DeploymentActiveAt(block_index, chainman, Consensus::DEPLOYMENT_DERSIG)) {
        flags |= SCRIPT_VERIFY_DERSIG;
    }

    // Enforce CHECKLOCKTIMEVERIFY (BIP65)
    if (DeploymentActiveAt(block_index, chainman, Consensus::DEPLOYMENT_CLTV)) {
        flags |= SCRIPT_VERIFY_CHECKLOCKTIMEVERIFY;
    }

    // Enforce CHECKSEQUENCEVERIFY (BIP112)
    if (DeploymentActiveAt(block_index, chainman, Consensus::DEPLOYMENT_CSV)) {
        flags |= SCRIPT_VERIFY_CHECKSEQUENCEVERIFY;
    }

    // Enforce Taproot (BIP340-BIP342)
    if (DeploymentActiveAt(block_index, chainman, Consensus::DEPLOYMENT_TAPROOT)) {
        flags |= SCRIPT_VERIFY_TAPROOT;
        flags |= SCRIPT_VERIFY_NAMES_LONG_SALT;
    }

    // Enforce BIP147 NULLDUMMY (activated simultaneously with segwit)
    if (DeploymentActiveAt(block_index, chainman, Consensus::DEPLOYMENT_SEGWIT)) {
        flags |= SCRIPT_VERIFY_NULLDUMMY;
        flags |= SCRIPT_VERIFY_WITNESS;
    }

    return flags;
}


/** Apply the effects of this block (with given index) on the UTXO set represented by coins.
 *  Validity checks that depend on the UTXO set are also done; ConnectBlock()
 *  can fail if those validity checks fail (among other reasons). */
bool Chainstate::ConnectBlock(const CBlock& block, BlockValidationState& state, CBlockIndex* pindex,
                              CCoinsViewCache& view,
                              std::set<valtype>& expiredNames,
                              bool fJustCheck)
{
    AssertLockHeld(cs_main);
    assert(pindex);

    uint256 block_hash{block.GetHash()};
    assert(*pindex->phashBlock == block_hash);

    const auto time_start{SteadyClock::now()};
    const CChainParams& params{m_chainman.GetParams()};

    // Check it again in case a previous version let a bad block in
    // NOTE: We don't currently (re-)invoke ContextualCheckBlock() or
    // ContextualCheckBlockHeader() here. This means that if we add a new
    // consensus rule that is enforced in one of those two functions, then we
    // may have let in a block that violates the rule prior to updating the
    // software, and we would NOT be enforcing the rule here. Fully solving
    // upgrade from one software version to the next after a consensus rule
    // change is potentially tricky and issue-specific (see NeedsRedownload()
    // for one approach that was used for BIP 141 deployment).
    // Also, currently the rule against blocks more than 2 hours in the future
    // is enforced in ContextualCheckBlockHeader(); we wouldn't want to
    // re-enforce that rule here (at least until we make it impossible for
    // the clock to go backward).
    if (!CheckBlock(block, state, params.GetConsensus(), !fJustCheck, !fJustCheck)) {
        if (state.GetResult() == BlockValidationResult::BLOCK_MUTATED) {
            // We don't write down blocks to disk if they may have been
            // corrupted, so this should be impossible unless we're having hardware
            // problems.
            return FatalError(m_chainman.GetNotifications(), state, _("Corrupt block found indicating potential hardware failure."));
        }
        LogError("%s: Consensus::CheckBlock: %s\n", __func__, state.ToString());
        return false;
    }

    // verify that the view's current state corresponds to the previous block
    uint256 hashPrevBlock = pindex->pprev == nullptr ? uint256() : pindex->pprev->GetBlockHash();
    assert(hashPrevBlock == view.GetBestBlock());

    m_chainman.num_blocks_total++;

    // Special case for the genesis block, skipping connection of its transactions
    // (its coinbase is unspendable)
    if (block_hash == params.GetConsensus().hashGenesisBlock) {
        if (!fJustCheck)
            view.SetBestBlock(pindex->GetBlockHash());
        return true;
    }

    bool fScriptChecks = true;
    if (!m_chainman.AssumedValidBlock().IsNull()) {
        // We've been configured with the hash of a block which has been externally verified to have a valid history.
        // A suitable default value is included with the software and updated from time to time.  Because validity
        //  relative to a piece of software is an objective fact these defaults can be easily reviewed.
        // This setting doesn't force the selection of any particular chain but makes validating some faster by
        //  effectively caching the result of part of the verification.
        BlockMap::const_iterator it{m_blockman.m_block_index.find(m_chainman.AssumedValidBlock())};
        if (it != m_blockman.m_block_index.end()) {
            if (it->second.GetAncestor(pindex->nHeight) == pindex &&
                m_chainman.m_best_header->GetAncestor(pindex->nHeight) == pindex &&
                m_chainman.m_best_header->nChainWork >= m_chainman.MinimumChainWork()) {
                // This block is a member of the assumed verified chain and an ancestor of the best header.
                // Script verification is skipped when connecting blocks under the
                // assumevalid block. Assuming the assumevalid block is valid this
                // is safe because block merkle hashes are still computed and checked,
                // Of course, if an assumed valid block is invalid due to false scriptSigs
                // this optimization would allow an invalid chain to be accepted.
                // The equivalent time check discourages hash power from extorting the network via DOS attack
                //  into accepting an invalid block through telling users they must manually set assumevalid.
                //  Requiring a software change or burying the invalid block, regardless of the setting, makes
                //  it hard to hide the implication of the demand.  This also avoids having release candidates
                //  that are hardly doing any signature verification at all in testing without having to
                //  artificially set the default assumed verified block further back.
                // The test against the minimum chain work prevents the skipping when denied access to any chain at
                //  least as good as the expected chain.
                fScriptChecks = (GetBlockProofEquivalentTime(*m_chainman.m_best_header, *pindex, *m_chainman.m_best_header, params.GetConsensus()) <= 60 * 60 * 24 * 7 * 2);
            }
        }
    }

    const auto time_1{SteadyClock::now()};
    m_chainman.time_check += time_1 - time_start;
    LogDebug(BCLog::BENCH, "    - Sanity checks: %.2fms [%.2fs (%.2fms/blk)]\n",
             Ticks<MillisecondsDouble>(time_1 - time_start),
             Ticks<SecondsDouble>(m_chainman.time_check),
             Ticks<MillisecondsDouble>(m_chainman.time_check) / m_chainman.num_blocks_total);

    // Do not allow blocks that contain transactions which 'overwrite' older transactions,
    // unless those are already completely spent.
    // If such overwrites are allowed, coinbases and transactions depending upon those
    // can be duplicated to remove the ability to spend the first instance -- even after
    // being sent to another address.
    // See BIP30, CVE-2012-1909, and https://r6.ca/blog/20120206T005236Z.html for more information.
    // This rule was originally applied to all blocks with a timestamp after March 15, 2012, 0:00 UTC.
    // Now that the whole chain is irreversibly beyond that time it is applied to all blocks except the
    // two in the chain that violate it. This prevents exploiting the issue against nodes during their
    // initial block download.
    bool fEnforceBIP30 = !IsBIP30Repeat(*pindex);
    // FIXME: Enable strict check after appropriate fork.
    fEnforceBIP30 = false;

    assert(pindex->pprev);

    if (fEnforceBIP30) {
        for (const auto& tx : block.vtx) {
            for (size_t o = 0; o < tx->vout.size(); o++) {
                if (view.HaveCoin(COutPoint(tx->GetHash(), o))) {
                    state.Invalid(BlockValidationResult::BLOCK_CONSENSUS, "bad-txns-BIP30",
                                  "tried to overwrite transaction");
                }
            }
        }
    }

    // Enforce BIP68 (sequence locks)
    int nLockTimeFlags = 0;
    if (DeploymentActiveAt(*pindex, m_chainman, Consensus::DEPLOYMENT_CSV)) {
        nLockTimeFlags |= LOCKTIME_VERIFY_SEQUENCE;
    }

    // Get the script flags for this block
    unsigned int flags{GetBlockScriptFlags(*pindex, m_chainman)};

    const auto time_2{SteadyClock::now()};
    m_chainman.time_forks += time_2 - time_1;
    LogDebug(BCLog::BENCH, "    - Fork checks: %.2fms [%.2fs (%.2fms/blk)]\n",
             Ticks<MillisecondsDouble>(time_2 - time_1),
             Ticks<SecondsDouble>(m_chainman.time_forks),
             Ticks<MillisecondsDouble>(m_chainman.time_forks) / m_chainman.num_blocks_total);

    CBlockUndo blockundo;

    // Precomputed transaction data pointers must not be invalidated
    // until after `control` has run the script checks (potentially
    // in multiple threads). Preallocate the vector size so a new allocation
    // doesn't invalidate pointers into the vector, and keep txsdata in scope
    // for as long as `control`.
    std::optional<CCheckQueueControl<CScriptCheck>> control;
    if (auto& queue = m_chainman.GetCheckQueue(); queue.HasThreads() && fScriptChecks) control.emplace(queue);

    std::vector<PrecomputedTransactionData> txsdata(block.vtx.size());

    std::vector<int> prevheights;
    CAmount nFees = 0;
    int nInputs = 0;
    int64_t nSigOpsCost = 0;
    blockundo.vtxundo.reserve(block.vtx.size() - 1);
    for (unsigned int i = 0; i < block.vtx.size(); i++)
    {
        if (!state.IsValid()) break;
        const CTransaction &tx = *(block.vtx[i]);

        nInputs += tx.vin.size();

        if (!tx.IsCoinBase())
        {
            CAmount txfee = 0;
            TxValidationState tx_state;
            if (!Consensus::CheckTxInputs(tx, tx_state, view, pindex->nHeight, flags, txfee)) {
                // Any transaction validation failure in ConnectBlock is a block consensus failure
                state.Invalid(BlockValidationResult::BLOCK_CONSENSUS,
                              tx_state.GetRejectReason(),
                              tx_state.GetDebugMessage() + " in transaction " + tx.GetHash().ToString());
                break;
            }
            nFees += txfee;
            if (!MoneyRange(nFees)) {
                state.Invalid(BlockValidationResult::BLOCK_CONSENSUS, "bad-txns-accumulated-fee-outofrange",
                              "accumulated fee in the block out of range");
                break;
            }

            // Check that transaction is BIP68 final
            // BIP68 lock checks (as opposed to nLockTime checks) must
            // be in ConnectBlock because they require the UTXO set
            prevheights.resize(tx.vin.size());
            for (size_t j = 0; j < tx.vin.size(); j++) {
                prevheights[j] = view.AccessCoin(tx.vin[j].prevout).nHeight;
            }

            if (!SequenceLocks(tx, nLockTimeFlags, prevheights, *pindex)) {
                state.Invalid(BlockValidationResult::BLOCK_CONSENSUS, "bad-txns-nonfinal",
                              "contains a non-BIP68-final transaction " + tx.GetHash().ToString());
                break;
            }
        }

        // GetTransactionSigOpCost counts 3 types of sigops:
        // * legacy (always)
        // * p2sh (when P2SH enabled in flags and excludes coinbase)
        // * witness (when witness enabled in flags and excludes coinbase)
        nSigOpsCost += GetTransactionSigOpCost(tx, view, flags);
        if (nSigOpsCost > MAX_BLOCK_SIGOPS_COST) {
            state.Invalid(BlockValidationResult::BLOCK_CONSENSUS, "bad-blk-sigops", "too many sigops");
            break;
        }

        if (!tx.IsCoinBase() && fScriptChecks)
        {
            bool fCacheResults = fJustCheck; /* Don't cache results if we're actually connecting blocks (still consult the cache, though) */
            bool tx_ok;
            TxValidationState tx_state;
            // If CheckInputScripts is called with a pointer to a checks vector, the resulting checks are appended to it. In that case
            // they need to be added to control which runs them asynchronously. Otherwise, CheckInputScripts runs the checks before returning.
            if (control) {
                std::vector<CScriptCheck> vChecks;
                tx_ok = CheckInputScripts(tx, tx_state, view, flags, fCacheResults, fCacheResults, txsdata[i], m_chainman.m_validation_cache, &vChecks);
                if (tx_ok) control->Add(std::move(vChecks));
            } else {
                tx_ok = CheckInputScripts(tx, tx_state, view, flags, fCacheResults, fCacheResults, txsdata[i], m_chainman.m_validation_cache);
            }
            if (!tx_ok) {
                // Any transaction validation failure in ConnectBlock is a block consensus failure
                state.Invalid(BlockValidationResult::BLOCK_CONSENSUS,
                              tx_state.GetRejectReason(), tx_state.GetDebugMessage());
                break;
            }
        }

        CTxUndo undoDummy;
        if (i > 0) {
            blockundo.vtxundo.emplace_back();
        }
        UpdateCoins(tx, view, i == 0 ? undoDummy : blockundo.vtxundo.back(), pindex->nHeight);
        ApplyNameTransaction(tx, pindex->nHeight, view, blockundo);
    }
    const auto time_3{SteadyClock::now()};
    m_chainman.time_connect += time_3 - time_2;
    LogDebug(BCLog::BENCH, "      - Connect %u transactions: %.2fms (%.3fms/tx, %.3fms/txin) [%.2fs (%.2fms/blk)]\n", (unsigned)block.vtx.size(),
             Ticks<MillisecondsDouble>(time_3 - time_2), Ticks<MillisecondsDouble>(time_3 - time_2) / block.vtx.size(),
             nInputs <= 1 ? 0 : Ticks<MillisecondsDouble>(time_3 - time_2) / (nInputs - 1),
             Ticks<SecondsDouble>(m_chainman.time_connect),
             Ticks<MillisecondsDouble>(m_chainman.time_connect) / m_chainman.num_blocks_total);

    CAmount blockReward = nFees + GetBlockSubsidy(pindex->nHeight, params.GetConsensus());
    if (block.vtx[0]->GetValueOut() > blockReward && state.IsValid()) {
        state.Invalid(BlockValidationResult::BLOCK_CONSENSUS, "bad-cb-amount",
                      strprintf("coinbase pays too much (actual=%d vs limit=%d)", block.vtx[0]->GetValueOut(), blockReward));
    }
    if (control) {
        auto parallel_result = control->Complete();
        if (parallel_result.has_value() && state.IsValid()) {
            state.Invalid(BlockValidationResult::BLOCK_CONSENSUS, strprintf("mandatory-script-verify-flag-failed (%s)", ScriptErrorString(parallel_result->first)), parallel_result->second);
        }
    }
    if (!state.IsValid()) {
        LogInfo("Block validation error: %s", state.ToString());
        return false;
    }
    const auto time_4{SteadyClock::now()};
    m_chainman.time_verify += time_4 - time_2;
    LogDebug(BCLog::BENCH, "    - Verify %u txins: %.2fms (%.3fms/txin) [%.2fs (%.2fms/blk)]\n", nInputs - 1,
             Ticks<MillisecondsDouble>(time_4 - time_2),
             nInputs <= 1 ? 0 : Ticks<MillisecondsDouble>(time_4 - time_2) / (nInputs - 1),
             Ticks<SecondsDouble>(m_chainman.time_verify),
             Ticks<MillisecondsDouble>(m_chainman.time_verify) / m_chainman.num_blocks_total);

    if (fJustCheck) {
        return true;
    }

    /* Remove expired names from the UTXO set.  They become permanently
       unspendable.  Note that we use nHeight+1 here because a possible
       spending transaction would be at least at that height.  This has
       to be done after checking the transactions themselves, because
       spending a name would still be valid in the current block.  */
    if (!ExpireNames(pindex->nHeight + 1, view, blockundo, expiredNames)) {
        LogError ("%s : ExpireNames failed", __func__);
        return false;
    }

    if (!m_blockman.WriteBlockUndo(blockundo, state, *pindex)) {
        return false;
    }

    const auto time_5{SteadyClock::now()};
    m_chainman.time_undo += time_5 - time_4;
    LogDebug(BCLog::BENCH, "    - Write undo data: %.2fms [%.2fs (%.2fms/blk)]\n",
             Ticks<MillisecondsDouble>(time_5 - time_4),
             Ticks<SecondsDouble>(m_chainman.time_undo),
             Ticks<MillisecondsDouble>(m_chainman.time_undo) / m_chainman.num_blocks_total);

    if (!pindex->IsValid(BLOCK_VALID_SCRIPTS)) {
        pindex->RaiseValidity(BLOCK_VALID_SCRIPTS);
        m_blockman.m_dirty_blockindex.insert(pindex);
    }

    // add this block to the view's block chain
    view.SetBestBlock(pindex->GetBlockHash());

    const auto time_6{SteadyClock::now()};
    m_chainman.time_index += time_6 - time_5;
    LogDebug(BCLog::BENCH, "    - Index writing: %.2fms [%.2fs (%.2fms/blk)]\n",
             Ticks<MillisecondsDouble>(time_6 - time_5),
             Ticks<SecondsDouble>(m_chainman.time_index),
             Ticks<MillisecondsDouble>(m_chainman.time_index) / m_chainman.num_blocks_total);

    TRACEPOINT(validation, block_connected,
        block_hash.data(),
        pindex->nHeight,
        block.vtx.size(),
        nInputs,
        nSigOpsCost,
        Ticks<std::chrono::nanoseconds>(time_5 - time_start)
    );

    return true;
}

CoinsCacheSizeState Chainstate::GetCoinsCacheSizeState()
{
    AssertLockHeld(::cs_main);
    return this->GetCoinsCacheSizeState(
        m_coinstip_cache_size_bytes,
        m_mempool ? m_mempool->m_opts.max_size_bytes : 0);
}

CoinsCacheSizeState Chainstate::GetCoinsCacheSizeState(
    size_t max_coins_cache_size_bytes,
    size_t max_mempool_size_bytes)
{
    AssertLockHeld(::cs_main);
    const int64_t nMempoolUsage = m_mempool ? m_mempool->DynamicMemoryUsage() : 0;
    int64_t cacheSize = CoinsTip().DynamicMemoryUsage();
    int64_t nTotalSpace =
        max_coins_cache_size_bytes + std::max<int64_t>(int64_t(max_mempool_size_bytes) - nMempoolUsage, 0);

    //! No need to periodic flush if at least this much space still available.
    static constexpr int64_t MAX_BLOCK_COINSDB_USAGE_BYTES = 10 * 1024 * 1024;  // 10MB
    int64_t large_threshold =
        std::max((9 * nTotalSpace) / 10, nTotalSpace - MAX_BLOCK_COINSDB_USAGE_BYTES);

    if (cacheSize > nTotalSpace) {
        LogPrintf("Cache size (%s) exceeds total space (%s)\n", cacheSize, nTotalSpace);
        return CoinsCacheSizeState::CRITICAL;
    } else if (cacheSize > large_threshold) {
        return CoinsCacheSizeState::LARGE;
    }
    return CoinsCacheSizeState::OK;
}

bool Chainstate::FlushStateToDisk(
    BlockValidationState &state,
    FlushStateMode mode,
    int nManualPruneHeight)
{
    LOCK(cs_main);
    assert(this->CanFlushToDisk());
    std::set<int> setFilesToPrune;
    bool full_flush_completed = false;

    const size_t coins_count = CoinsTip().GetCacheSize();
    const size_t coins_mem_usage = CoinsTip().DynamicMemoryUsage();

    try {
    {
        bool fFlushForPrune = false;

        CoinsCacheSizeState cache_state = GetCoinsCacheSizeState();
        LOCK(m_blockman.cs_LastBlockFile);
        if (m_blockman.IsPruneMode() && (m_blockman.m_check_for_pruning || nManualPruneHeight > 0) && m_chainman.m_blockman.m_blockfiles_indexed) {
            // make sure we don't prune above any of the prune locks bestblocks
            // pruning is height-based
            int last_prune{m_chain.Height()}; // last height we can prune
            std::optional<std::string> limiting_lock; // prune lock that actually was the limiting factor, only used for logging

            for (const auto& prune_lock : m_blockman.m_prune_locks) {
                if (prune_lock.second.height_first == std::numeric_limits<int>::max()) continue;
                // Remove the buffer and one additional block here to get actual height that is outside of the buffer
                const int lock_height{prune_lock.second.height_first - PRUNE_LOCK_BUFFER - 1};
                last_prune = std::max(1, std::min(last_prune, lock_height));
                if (last_prune == lock_height) {
                    limiting_lock = prune_lock.first;
                }
            }

            if (limiting_lock) {
                LogDebug(BCLog::PRUNE, "%s limited pruning to height %d\n", limiting_lock.value(), last_prune);
            }

            if (nManualPruneHeight > 0) {
                LOG_TIME_MILLIS_WITH_CATEGORY("find files to prune (manual)", BCLog::BENCH);

                m_blockman.FindFilesToPruneManual(
                    setFilesToPrune,
                    std::min(last_prune, nManualPruneHeight),
                    *this, m_chainman);
            } else {
                LOG_TIME_MILLIS_WITH_CATEGORY("find files to prune", BCLog::BENCH);

                m_blockman.FindFilesToPrune(setFilesToPrune, last_prune, *this, m_chainman);
                m_blockman.m_check_for_pruning = false;
            }
            if (!setFilesToPrune.empty()) {
                fFlushForPrune = true;
                if (!m_blockman.m_have_pruned) {
                    m_blockman.m_block_tree_db->WriteFlag("prunedblockfiles", true);
                    m_blockman.m_have_pruned = true;
                }
            }
        }
        const auto nNow{NodeClock::now()};
        // The cache is large and we're within 10% and 10 MiB of the limit, but we have time now (not in the middle of a block processing).
        bool fCacheLarge = mode == FlushStateMode::PERIODIC && cache_state >= CoinsCacheSizeState::LARGE;
        // The cache is over the limit, we have to write now.
        bool fCacheCritical = mode == FlushStateMode::IF_NEEDED && cache_state >= CoinsCacheSizeState::CRITICAL;
        // It's been a while since we wrote the block index and chain state to disk. Do this frequently, so we don't need to redownload or reindex after a crash.
        bool fPeriodicWrite = mode == FlushStateMode::PERIODIC && nNow >= m_next_write;
        // Combine all conditions that result in a write to disk.
        bool should_write = (mode == FlushStateMode::ALWAYS) || fCacheLarge || fCacheCritical || fPeriodicWrite || fFlushForPrune;
        // Write blocks, block index and best chain related state to disk.
        if (should_write) {
            LogDebug(BCLog::COINDB, "Writing chainstate to disk: flush mode=%s, prune=%d, large=%d, critical=%d, periodic=%d",
                     FlushStateModeNames[size_t(mode)], fFlushForPrune, fCacheLarge, fCacheCritical, fPeriodicWrite);

            // Ensure we can write block index
            if (!CheckDiskSpace(m_blockman.m_opts.blocks_dir)) {
                return FatalError(m_chainman.GetNotifications(), state, _("Disk space is too low!"));
            }
            {
                LOG_TIME_MILLIS_WITH_CATEGORY("write block and undo data to disk", BCLog::BENCH);

                // First make sure all block and undo data is flushed to disk.
                // TODO: Handle return error, or add detailed comment why it is
                // safe to not return an error upon failure.
                if (!m_blockman.FlushChainstateBlockFile(m_chain.Height())) {
                    LogPrintLevel(BCLog::VALIDATION, BCLog::Level::Warning, "%s: Failed to flush block file.\n", __func__);
                }
            }

            // Then update all block file information (which may refer to block and undo files).
            {
                LOG_TIME_MILLIS_WITH_CATEGORY("write block index to disk", BCLog::BENCH);

                if (!m_blockman.WriteBlockIndexDB()) {
                    return FatalError(m_chainman.GetNotifications(), state, _("Failed to write to block index database."));
                }
            }
            // Finally remove any pruned files
            if (fFlushForPrune) {
                LOG_TIME_MILLIS_WITH_CATEGORY("unlink pruned files", BCLog::BENCH);

                m_blockman.UnlinkPrunedFiles(setFilesToPrune);
            }

            if (!CoinsTip().GetBestBlock().IsNull()) {
                if (coins_mem_usage >= WARN_FLUSH_COINS_SIZE) LogWarning("Flushing large (%d GiB) UTXO set to disk, it may take several minutes", coins_mem_usage >> 30);
                LOG_TIME_MILLIS_WITH_CATEGORY(strprintf("write coins cache to disk (%d coins, %.2fKiB)",
                    coins_count, coins_mem_usage >> 10), BCLog::BENCH);

                // Typical Coin structures on disk are around 48 bytes in size.
                // Pushing a new one to the database can cause it to be written
                // twice (once in the log, and once in the tables). This is already
                // an overestimation, as most will delete an existing entry or
                // overwrite one. Still, use a conservative safety factor of 2.
                if (!CheckDiskSpace(m_chainman.m_options.datadir, 48 * 2 * 2 * CoinsTip().GetCacheSize())) {
                    return FatalError(m_chainman.GetNotifications(), state, _("Disk space is too low!"));
                }
                // Flush the chainstate (which may refer to block index entries).
                const auto empty_cache{(mode == FlushStateMode::ALWAYS) || fCacheLarge || fCacheCritical};
                if (empty_cache ? !CoinsTip().Flush() : !CoinsTip().Sync()) {
                    return FatalError(m_chainman.GetNotifications(), state, _("Failed to write to coin database."));
                }
                full_flush_completed = true;
                TRACEPOINT(utxocache, flush,
                    int64_t{Ticks<std::chrono::microseconds>(NodeClock::now() - nNow)},
                    (uint32_t)mode,
                    (uint64_t)coins_count,
                    (uint64_t)coins_mem_usage,
                    (bool)fFlushForPrune);
            }
        }

        if (should_write || m_next_write == NodeClock::time_point::max()) {
            constexpr auto range{DATABASE_WRITE_INTERVAL_MAX - DATABASE_WRITE_INTERVAL_MIN};
            m_next_write = FastRandomContext().rand_uniform_delay(NodeClock::now() + DATABASE_WRITE_INTERVAL_MIN, range);
        }
    }
    if (full_flush_completed && m_chainman.m_options.signals) {
        // Update best block in wallet (so we can detect restored wallets).
        m_chainman.m_options.signals->ChainStateFlushed(this->GetRole(), m_chain.GetLocator());
    }
    } catch (const std::runtime_error& e) {
        return FatalError(m_chainman.GetNotifications(), state, strprintf(_("System error while flushing: %s"), e.what()));
    }
    return true;
}

void Chainstate::ForceFlushStateToDisk()
{
    BlockValidationState state;
    if (!this->FlushStateToDisk(state, FlushStateMode::ALWAYS)) {
        LogPrintf("%s: failed to flush state (%s)\n", __func__, state.ToString());
    }
}

void Chainstate::PruneAndFlush()
{
    BlockValidationState state;
    m_blockman.m_check_for_pruning = true;
    if (!this->FlushStateToDisk(state, FlushStateMode::NONE)) {
        LogPrintf("%s: failed to flush state (%s)\n", __func__, state.ToString());
    }
}

static void UpdateTipLog(
    const ChainstateManager& chainman,
    const CCoinsViewCache& coins_tip,
    const CBlockIndex* tip,
    const std::string& func_name,
    const std::string& prefix,
    const std::string& warning_messages) EXCLUSIVE_LOCKS_REQUIRED(::cs_main)
{

    AssertLockHeld(::cs_main);
    LogPrintf("%s%s: new best=%s height=%d version=0x%08x log2_work=%f tx=%lu date='%s' progress=%f cache=%.1fMiB(%utxo)%s\n",
        prefix, func_name,
        tip->GetBlockHash().ToString(), tip->nHeight, tip->nVersion,
        log(tip->nChainWork.getdouble()) / log(2.0), tip->m_chain_tx_count,
        FormatISO8601DateTime(tip->GetBlockTime()),
        chainman.GuessVerificationProgress(tip),
        coins_tip.DynamicMemoryUsage() * (1.0 / (1 << 20)),
        coins_tip.GetCacheSize(),
        !warning_messages.empty() ? strprintf(" warning='%s'", warning_messages) : "");
}

void Chainstate::UpdateTip(const CBlockIndex* pindexNew)
{
    AssertLockHeld(::cs_main);
    const auto& coins_tip = this->CoinsTip();

    // The remainder of the function isn't relevant if we are not acting on
    // the active chainstate, so return if need be.
    if (this != &m_chainman.ActiveChainstate()) {
        // Only log every so often so that we don't bury log messages at the tip.
        constexpr int BACKGROUND_LOG_INTERVAL = 2000;
        if (pindexNew->nHeight % BACKGROUND_LOG_INTERVAL == 0) {
            UpdateTipLog(m_chainman, coins_tip, pindexNew, __func__, "[background validation] ", "");
        }
        return;
    }

    // New best block
    if (m_mempool) {
        m_mempool->AddTransactionsUpdated(1);
    }

    std::vector<bilingual_str> warning_messages;
    if (!m_chainman.IsInitialBlockDownload()) {
        auto bits = m_chainman.m_versionbitscache.CheckUnknownActivations(pindexNew, m_chainman.GetParams());
        for (auto [bit, active] : bits) {
            const bilingual_str warning = strprintf(_("Unknown new rules activated (versionbit %i)"), bit);
            if (active) {
                m_chainman.GetNotifications().warningSet(kernel::Warning::UNKNOWN_NEW_RULES_ACTIVATED, warning);
            } else {
                warning_messages.push_back(warning);
            }
        }
    }
    UpdateTipLog(m_chainman, coins_tip, pindexNew, __func__, "",
                 util::Join(warning_messages, Untranslated(", ")).original);
}

/** Disconnect m_chain's tip.
  * After calling, the mempool will be in an inconsistent state, with
  * transactions from disconnected blocks being added to disconnectpool.  You
  * should make the mempool consistent again by calling MaybeUpdateMempoolForReorg.
  * with cs_main held.
  *
  * If disconnectpool is nullptr, then no disconnected transactions are added to
  * disconnectpool (note that the caller is responsible for mempool consistency
  * in any case).
  */
bool Chainstate::DisconnectTip(BlockValidationState& state, DisconnectedBlockTransactions* disconnectpool)
{
    AssertLockHeld(cs_main);
    if (m_mempool) AssertLockHeld(m_mempool->cs);

    CBlockIndex *pindexDelete = m_chain.Tip();
    assert(pindexDelete);
    assert(pindexDelete->pprev);
    CheckNameDB (*this, true);
    // Read block from disk.
    std::shared_ptr<CBlock> pblock = std::make_shared<CBlock>();
    CBlock& block = *pblock;
    if (!m_blockman.ReadBlock(block, *pindexDelete)) {
        LogError("DisconnectTip(): Failed to read block\n");
        return false;
    }
    // Apply the block atomically to the chain state.
    std::set<valtype> unexpiredNames;
    const auto time_start{SteadyClock::now()};
    {
        CCoinsViewCache view(&CoinsTip());
        assert(view.GetBestBlock() == pindexDelete->GetBlockHash());
        if (DisconnectBlock(block, pindexDelete, view, unexpiredNames) != DISCONNECT_OK) {
            LogError ("DisconnectTip(): DisconnectBlock %s failed", pindexDelete->GetBlockHash().ToString());
            return false;
        }
        bool flushed = view.Flush();
        assert(flushed);
    }
    LogDebug(BCLog::BENCH, "- Disconnect block: %.2fms\n",
             Ticks<MillisecondsDouble>(SteadyClock::now() - time_start));

    {
        // Prune locks that began at or after the tip should be moved backward so they get a chance to reorg
        const int max_height_first{pindexDelete->nHeight - 1};
        for (auto& prune_lock : m_blockman.m_prune_locks) {
            if (prune_lock.second.height_first <= max_height_first) continue;

            prune_lock.second.height_first = max_height_first;
            LogDebug(BCLog::PRUNE, "%s prune lock moved back to %d\n", prune_lock.first, max_height_first);
        }
    }

    // Write the chain state to disk, if necessary.
    if (!FlushStateToDisk(state, FlushStateMode::IF_NEEDED)) {
        return false;
    }

    // Fix the memool for conflicts due to unexpired names.
    if (m_mempool)
        m_mempool->removeUnexpireConflicts(unexpiredNames);

    if (disconnectpool && m_mempool) {
        // Save transactions to re-add to mempool at end of reorg. If any entries are evicted for
        // exceeding memory limits, remove them and their descendants from the mempool.
        for (auto&& evicted_tx : disconnectpool->AddTransactionsFromBlock(block.vtx)) {
            m_mempool->removeRecursive(*evicted_tx, MemPoolRemovalReason::REORG);
        }
    }

    m_chain.SetTip(*pindexDelete->pprev);

    UpdateTip(pindexDelete->pprev);
    CheckNameDB (*this, true);
    // Let wallets know transactions went from 1-confirmed to
    // 0-confirmed or conflicted:
    if (m_chainman.m_options.signals) {
        m_chainman.m_options.signals->BlockDisconnected(pblock, pindexDelete);
    }
    return true;
}

struct PerBlockConnectTrace {
    CBlockIndex* pindex = nullptr;
    std::shared_ptr<const CBlock> pblock;
    PerBlockConnectTrace() = default;
};
/**
 * Used to track blocks whose transactions were applied to the UTXO state as a
 * part of a single ActivateBestChainStep call.
 *
 * This class is single-use, once you call GetBlocksConnected() you have to throw
 * it away and make a new one.
 */
class ConnectTrace {
private:
    std::vector<PerBlockConnectTrace> blocksConnected;

public:
    explicit ConnectTrace() : blocksConnected(1) {}

    void BlockConnected(CBlockIndex* pindex, std::shared_ptr<const CBlock> pblock) {
        assert(!blocksConnected.back().pindex);
        assert(pindex);
        assert(pblock);
        blocksConnected.back().pindex = pindex;
        blocksConnected.back().pblock = std::move(pblock);
        blocksConnected.emplace_back();
    }

    std::vector<PerBlockConnectTrace>& GetBlocksConnected() {
        // We always keep one extra block at the end of our list because
        // blocks are added after all the conflicted transactions have
        // been filled in. Thus, the last entry should always be an empty
        // one waiting for the transactions from the next block. We pop
        // the last entry here to make sure the list we return is sane.
        assert(!blocksConnected.back().pindex);
        blocksConnected.pop_back();
        return blocksConnected;
    }
};

/**
 * Connect a new block to m_chain. pblock is either nullptr or a pointer to a CBlock
 * corresponding to pindexNew, to bypass loading it again from disk.
 *
 * The block is added to connectTrace if connection succeeds.
 */
bool Chainstate::ConnectTip(BlockValidationState& state, CBlockIndex* pindexNew, const std::shared_ptr<const CBlock>& pblock, ConnectTrace& connectTrace, DisconnectedBlockTransactions& disconnectpool)
{
    AssertLockHeld(cs_main);
    if (m_mempool) AssertLockHeld(m_mempool->cs);

    assert(pindexNew->pprev == m_chain.Tip());
    CheckNameDB (*this, true);
    // Read block from disk.
    const auto time_1{SteadyClock::now()};
    std::shared_ptr<const CBlock> pthisBlock;
    if (!pblock) {
        std::shared_ptr<CBlock> pblockNew = std::make_shared<CBlock>();
        if (!m_blockman.ReadBlock(*pblockNew, *pindexNew)) {
            return FatalError(m_chainman.GetNotifications(), state, _("Failed to read block."));
        }
        pthisBlock = pblockNew;
    } else {
        LogDebug(BCLog::BENCH, "  - Using cached block\n");
        pthisBlock = pblock;
    }
    const CBlock& blockConnecting = *pthisBlock;
    // Apply the block atomically to the chain state.
    std::set<valtype> expiredNames;
    const auto time_2{SteadyClock::now()};
    SteadyClock::time_point time_3;
    // When adding aggregate statistics in the future, keep in mind that
    // num_blocks_total may be zero until the ConnectBlock() call below.
    LogDebug(BCLog::BENCH, "  - Load block from disk: %.2fms\n",
             Ticks<MillisecondsDouble>(time_2 - time_1));
    {
        CCoinsViewCache view(&CoinsTip());
        bool rv = ConnectBlock(blockConnecting, state, pindexNew, view, expiredNames);
        if (m_chainman.m_options.signals) {
            m_chainman.m_options.signals->BlockChecked(blockConnecting, state);
        }
        if (!rv) {
            if (state.IsInvalid())
                InvalidBlockFound(pindexNew, state);
            LogError("%s: ConnectBlock %s failed, %s\n", __func__, pindexNew->GetBlockHash().ToString(), state.ToString());
            return false;
        }
        time_3 = SteadyClock::now();
        m_chainman.time_connect_total += time_3 - time_2;
        assert(m_chainman.num_blocks_total > 0);
        LogDebug(BCLog::BENCH, "  - Connect total: %.2fms [%.2fs (%.2fms/blk)]\n",
                 Ticks<MillisecondsDouble>(time_3 - time_2),
                 Ticks<SecondsDouble>(m_chainman.time_connect_total),
                 Ticks<MillisecondsDouble>(m_chainman.time_connect_total) / m_chainman.num_blocks_total);
        bool flushed = view.Flush();
        assert(flushed);
    }
    const auto time_4{SteadyClock::now()};
    m_chainman.time_flush += time_4 - time_3;
    LogDebug(BCLog::BENCH, "  - Flush: %.2fms [%.2fs (%.2fms/blk)]\n",
             Ticks<MillisecondsDouble>(time_4 - time_3),
             Ticks<SecondsDouble>(m_chainman.time_flush),
             Ticks<MillisecondsDouble>(m_chainman.time_flush) / m_chainman.num_blocks_total);
    // Write the chain state to disk, if necessary.
    if (!FlushStateToDisk(state, FlushStateMode::IF_NEEDED)) {
        return false;
    }
    const auto time_5{SteadyClock::now()};
    m_chainman.time_chainstate += time_5 - time_4;
    LogDebug(BCLog::BENCH, "  - Writing chainstate: %.2fms [%.2fs (%.2fms/blk)]\n",
             Ticks<MillisecondsDouble>(time_5 - time_4),
             Ticks<SecondsDouble>(m_chainman.time_chainstate),
             Ticks<MillisecondsDouble>(m_chainman.time_chainstate) / m_chainman.num_blocks_total);
    // Remove conflicting transactions from the mempool.;
    if (m_mempool) {
        m_mempool->removeForBlock(blockConnecting.vtx, pindexNew->nHeight);
        m_mempool->removeExpireConflicts(expiredNames);
        disconnectpool.removeForBlock(blockConnecting.vtx);
    }
    // Update m_chain & related variables.
    m_chain.SetTip(*pindexNew);
    UpdateTip(pindexNew);
    CheckNameDB (*this, false);

    const auto time_6{SteadyClock::now()};
    m_chainman.time_post_connect += time_6 - time_5;
    m_chainman.time_total += time_6 - time_1;
    LogDebug(BCLog::BENCH, "  - Connect postprocess: %.2fms [%.2fs (%.2fms/blk)]\n",
             Ticks<MillisecondsDouble>(time_6 - time_5),
             Ticks<SecondsDouble>(m_chainman.time_post_connect),
             Ticks<MillisecondsDouble>(m_chainman.time_post_connect) / m_chainman.num_blocks_total);
    LogDebug(BCLog::BENCH, "- Connect block: %.2fms [%.2fs (%.2fms/blk)]\n",
             Ticks<MillisecondsDouble>(time_6 - time_1),
             Ticks<SecondsDouble>(m_chainman.time_total),
             Ticks<MillisecondsDouble>(m_chainman.time_total) / m_chainman.num_blocks_total);

    // If we are the background validation chainstate, check to see if we are done
    // validating the snapshot (i.e. our tip has reached the snapshot's base block).
    if (this != &m_chainman.ActiveChainstate()) {
        // This call may set `m_disabled`, which is referenced immediately afterwards in
        // ActivateBestChain, so that we stop connecting blocks past the snapshot base.
        m_chainman.MaybeCompleteSnapshotValidation();
    }

    connectTrace.BlockConnected(pindexNew, std::move(pthisBlock));
    return true;
}

/**
 * Return the tip of the chain with the most work in it, that isn't
 * known to be invalid (it's however far from certain to be valid).
 */
CBlockIndex* Chainstate::FindMostWorkChain()
{
    AssertLockHeld(::cs_main);
    do {
        CBlockIndex *pindexNew = nullptr;

        // Find the best candidate header.
        {
            std::set<CBlockIndex*, CBlockIndexWorkComparator>::reverse_iterator it = setBlockIndexCandidates.rbegin();
            if (it == setBlockIndexCandidates.rend())
                return nullptr;
            pindexNew = *it;
        }

        // Check whether all blocks on the path between the currently active chain and the candidate are valid.
        // Just going until the active chain is an optimization, as we know all blocks in it are valid already.
        CBlockIndex *pindexTest = pindexNew;
        bool fInvalidAncestor = false;
        while (pindexTest && !m_chain.Contains(pindexTest)) {
            assert(pindexTest->HaveNumChainTxs() || pindexTest->nHeight == 0);

            // Pruned nodes may have entries in setBlockIndexCandidates for
            // which block files have been deleted.  Remove those as candidates
            // for the most work chain if we come across them; we can't switch
            // to a chain unless we have all the non-active-chain parent blocks.
            bool fFailedChain = pindexTest->nStatus & BLOCK_FAILED_MASK;
            bool fMissingData = !(pindexTest->nStatus & BLOCK_HAVE_DATA);
            if (fFailedChain || fMissingData) {
                // Candidate chain is not usable (either invalid or missing data)
                if (fFailedChain && (m_chainman.m_best_invalid == nullptr || pindexNew->nChainWork > m_chainman.m_best_invalid->nChainWork)) {
                    m_chainman.m_best_invalid = pindexNew;
                }
                CBlockIndex *pindexFailed = pindexNew;
                // Remove the entire chain from the set.
                while (pindexTest != pindexFailed) {
                    if (fFailedChain) {
                        pindexFailed->nStatus |= BLOCK_FAILED_CHILD;
                        m_blockman.m_dirty_blockindex.insert(pindexFailed);
                    } else if (fMissingData) {
                        // If we're missing data, then add back to m_blocks_unlinked,
                        // so that if the block arrives in the future we can try adding
                        // to setBlockIndexCandidates again.
                        m_blockman.m_blocks_unlinked.insert(
                            std::make_pair(pindexFailed->pprev, pindexFailed));
                    }
                    setBlockIndexCandidates.erase(pindexFailed);
                    pindexFailed = pindexFailed->pprev;
                }
                setBlockIndexCandidates.erase(pindexTest);
                fInvalidAncestor = true;
                break;
            }
            pindexTest = pindexTest->pprev;
        }
        if (!fInvalidAncestor)
            return pindexNew;
    } while(true);
}

/** Delete all entries in setBlockIndexCandidates that are worse than the current tip. */
void Chainstate::PruneBlockIndexCandidates() {
    // Note that we can't delete the current block itself, as we may need to return to it later in case a
    // reorganization to a better block fails.
    std::set<CBlockIndex*, CBlockIndexWorkComparator>::iterator it = setBlockIndexCandidates.begin();
    while (it != setBlockIndexCandidates.end() && setBlockIndexCandidates.value_comp()(*it, m_chain.Tip())) {
        setBlockIndexCandidates.erase(it++);
    }
    // Either the current tip or a successor of it we're working towards is left in setBlockIndexCandidates.
    assert(!setBlockIndexCandidates.empty());
}

/**
 * Try to make some progress towards making pindexMostWork the active block.
 * pblock is either nullptr or a pointer to a CBlock corresponding to pindexMostWork.
 *
 * @returns true unless a system error occurred
 */
bool Chainstate::ActivateBestChainStep(BlockValidationState& state, CBlockIndex* pindexMostWork, const std::shared_ptr<const CBlock>& pblock, bool& fInvalidFound, ConnectTrace& connectTrace)
{
    AssertLockHeld(cs_main);
    if (m_mempool) AssertLockHeld(m_mempool->cs);

    const CBlockIndex* pindexOldTip = m_chain.Tip();
    const CBlockIndex* pindexFork = m_chain.FindFork(pindexMostWork);

    // Disconnect active blocks which are no longer in the best chain.
    bool fBlocksDisconnected = false;
    DisconnectedBlockTransactions disconnectpool{MAX_DISCONNECTED_TX_POOL_BYTES};
    while (m_chain.Tip() && m_chain.Tip() != pindexFork) {
        if (!DisconnectTip(state, &disconnectpool)) {
            // This is likely a fatal error, but keep the mempool consistent,
            // just in case. Only remove from the mempool in this case.
            MaybeUpdateMempoolForReorg(disconnectpool, false);

            // If we're unable to disconnect a block during normal operation,
            // then that is a failure of our local system -- we should abort
            // rather than stay on a less work chain.
            FatalError(m_chainman.GetNotifications(), state, _("Failed to disconnect block."));
            return false;
        }
        fBlocksDisconnected = true;
    }

    // Build list of new blocks to connect (in descending height order).
    std::vector<CBlockIndex*> vpindexToConnect;
    bool fContinue = true;
    int nHeight = pindexFork ? pindexFork->nHeight : -1;
    while (fContinue && nHeight != pindexMostWork->nHeight) {
        // Don't iterate the entire list of potential improvements toward the best tip, as we likely only need
        // a few blocks along the way.
        int nTargetHeight = std::min(nHeight + 32, pindexMostWork->nHeight);
        vpindexToConnect.clear();
        vpindexToConnect.reserve(nTargetHeight - nHeight);
        CBlockIndex* pindexIter = pindexMostWork->GetAncestor(nTargetHeight);
        while (pindexIter && pindexIter->nHeight != nHeight) {
            vpindexToConnect.push_back(pindexIter);
            pindexIter = pindexIter->pprev;
        }
        nHeight = nTargetHeight;

        // Connect new blocks.
        for (CBlockIndex* pindexConnect : vpindexToConnect | std::views::reverse) {
            if (!ConnectTip(state, pindexConnect, pindexConnect == pindexMostWork ? pblock : std::shared_ptr<const CBlock>(), connectTrace, disconnectpool)) {
                if (state.IsInvalid()) {
                    // The block violates a consensus rule.
                    if (state.GetResult() != BlockValidationResult::BLOCK_MUTATED) {
                        InvalidChainFound(vpindexToConnect.front());
                    }
                    state = BlockValidationState();
                    fInvalidFound = true;
                    fContinue = false;
                    break;
                } else {
                    // A system error occurred (disk space, database error, ...).
                    // Make the mempool consistent with the current tip, just in case
                    // any observers try to use it before shutdown.
                    MaybeUpdateMempoolForReorg(disconnectpool, false);
                    return false;
                }
            } else {
                PruneBlockIndexCandidates();
                if (!pindexOldTip || m_chain.Tip()->nChainWork > pindexOldTip->nChainWork) {
                    // We're in a better position than we were. Return temporarily to release the lock.
                    fContinue = false;
                    break;
                }
            }
        }
    }

    if (fBlocksDisconnected) {
        // If any blocks were disconnected, disconnectpool may be non empty.  Add
        // any disconnected transactions back to the mempool.
        MaybeUpdateMempoolForReorg(disconnectpool, true);
    }
    if (m_mempool) m_mempool->check(this->CoinsTip(), this->m_chain.Height() + 1);

    CheckForkWarningConditions();

    return true;
}

static SynchronizationState GetSynchronizationState(bool init, bool blockfiles_indexed)
{
    if (!init) return SynchronizationState::POST_INIT;
    if (!blockfiles_indexed) return SynchronizationState::INIT_REINDEX;
    return SynchronizationState::INIT_DOWNLOAD;
}

bool ChainstateManager::NotifyHeaderTip()
{
    bool fNotify = false;
    bool fInitialBlockDownload = false;
    CBlockIndex* pindexHeader = nullptr;
    {
        LOCK(GetMutex());
        pindexHeader = m_best_header;

        if (pindexHeader != m_last_notified_header) {
            fNotify = true;
            fInitialBlockDownload = IsInitialBlockDownload();
            m_last_notified_header = pindexHeader;
        }
    }
    // Send block tip changed notifications without the lock held
    if (fNotify) {
        GetNotifications().headerTip(GetSynchronizationState(fInitialBlockDownload, m_blockman.m_blockfiles_indexed), pindexHeader->nHeight, pindexHeader->nTime, false);
    }
    return fNotify;
}

static void LimitValidationInterfaceQueue(ValidationSignals& signals) LOCKS_EXCLUDED(cs_main) {
    AssertLockNotHeld(cs_main);

    if (signals.CallbacksPending() > 10) {
        signals.SyncWithValidationInterfaceQueue();
    }
}

bool Chainstate::ActivateBestChain(BlockValidationState& state, std::shared_ptr<const CBlock> pblock)
{
    AssertLockNotHeld(m_chainstate_mutex);

    // Note that while we're often called here from ProcessNewBlock, this is
    // far from a guarantee. Things in the P2P/RPC will often end up calling
    // us in the middle of ProcessNewBlock - do not assume pblock is set
    // sanely for performance or correctness!
    AssertLockNotHeld(::cs_main);

    // ABC maintains a fair degree of expensive-to-calculate internal state
    // because this function periodically releases cs_main so that it does not lock up other threads for too long
    // during large connects - and to allow for e.g. the callback queue to drain
    // we use m_chainstate_mutex to enforce mutual exclusion so that only one caller may execute this function at a time
    LOCK(m_chainstate_mutex);

    // Belt-and-suspenders check that we aren't attempting to advance the background
    // chainstate past the snapshot base block.
    if (WITH_LOCK(::cs_main, return m_disabled)) {
        LogPrintf("m_disabled is set - this chainstate should not be in operation. "
            "Please report this as a bug. %s\n", CLIENT_BUGREPORT);
        return false;
    }

    CBlockIndex *pindexMostWork = nullptr;
    CBlockIndex *pindexNewTip = nullptr;
    bool exited_ibd{false};
    do {
        // Block until the validation queue drains. This should largely
        // never happen in normal operation, however may happen during
        // reindex, causing memory blowup if we run too far ahead.
        // Note that if a validationinterface callback ends up calling
        // ActivateBestChain this may lead to a deadlock! We should
        // probably have a DEBUG_LOCKORDER test for this in the future.
        if (m_chainman.m_options.signals) LimitValidationInterfaceQueue(*m_chainman.m_options.signals);

        {
            LOCK(cs_main);
            {
            // Lock transaction pool for at least as long as it takes for connectTrace to be consumed
            LOCK(MempoolMutex());
            const bool was_in_ibd = m_chainman.IsInitialBlockDownload();
            CBlockIndex* starting_tip = m_chain.Tip();
            bool blocks_connected = false;
            do {
                // We absolutely may not unlock cs_main until we've made forward progress
                // (with the exception of shutdown due to hardware issues, low disk space, etc).
                ConnectTrace connectTrace; // Destructed before cs_main is unlocked

                if (pindexMostWork == nullptr) {
                    pindexMostWork = FindMostWorkChain();
                }

                // Whether we have anything to do at all.
                if (pindexMostWork == nullptr || pindexMostWork == m_chain.Tip()) {
                    break;
                }

                bool fInvalidFound = false;
                std::shared_ptr<const CBlock> nullBlockPtr;
                // BlockConnected signals must be sent for the original role;
                // in case snapshot validation is completed during ActivateBestChainStep, the
                // result of GetRole() changes from BACKGROUND to NORMAL.
               const ChainstateRole chainstate_role{this->GetRole()};
                if (!ActivateBestChainStep(state, pindexMostWork, pblock && pblock->GetHash() == pindexMostWork->GetBlockHash() ? pblock : nullBlockPtr, fInvalidFound, connectTrace)) {
                    // A system error occurred
                    return false;
                }
                blocks_connected = true;

                if (fInvalidFound) {
                    // Wipe cache, we may need another branch now.
                    pindexMostWork = nullptr;
                }
                pindexNewTip = m_chain.Tip();

                for (const PerBlockConnectTrace& trace : connectTrace.GetBlocksConnected()) {
                    assert(trace.pblock && trace.pindex);
                    if (m_chainman.m_options.signals) {
                        m_chainman.m_options.signals->BlockConnected(chainstate_role, trace.pblock, trace.pindex);
                    }
                }

                // This will have been toggled in
                // ActivateBestChainStep -> ConnectTip -> MaybeCompleteSnapshotValidation,
                // if at all, so we should catch it here.
                //
                // Break this do-while to ensure we don't advance past the base snapshot.
                if (m_disabled) {
                    break;
                }
            } while (!m_chain.Tip() || (starting_tip && CBlockIndexWorkComparator()(m_chain.Tip(), starting_tip)));
            if (!blocks_connected) return true;

            const CBlockIndex* pindexFork = m_chain.FindFork(starting_tip);
            bool still_in_ibd = m_chainman.IsInitialBlockDownload();

            if (was_in_ibd && !still_in_ibd) {
                // Active chainstate has exited IBD.
                exited_ibd = true;
            }

            // Notify external listeners about the new tip.
            // Enqueue while holding cs_main to ensure that UpdatedBlockTip is called in the order in which blocks are connected
            if (this == &m_chainman.ActiveChainstate() && pindexFork != pindexNewTip) {
                // Notify ValidationInterface subscribers
                if (m_chainman.m_options.signals) {
                    m_chainman.m_options.signals->UpdatedBlockTip(pindexNewTip, pindexFork, still_in_ibd);
                }

                if (kernel::IsInterrupted(m_chainman.GetNotifications().blockTip(
                        /*state=*/GetSynchronizationState(still_in_ibd, m_chainman.m_blockman.m_blockfiles_indexed),
                        /*index=*/*pindexNewTip,
                        /*verification_progress=*/m_chainman.GuessVerificationProgress(pindexNewTip))))
                {
                    // Just breaking and returning success for now. This could
                    // be changed to bubble up the kernel::Interrupted value to
                    // the caller so the caller could distinguish between
                    // completed and interrupted operations.
                    break;
                }
            }
            } // release MempoolMutex
            // Notify external listeners about the new tip, even if pindexFork == pindexNewTip.
            if (m_chainman.m_options.signals && this == &m_chainman.ActiveChainstate()) {
                m_chainman.m_options.signals->ActiveTipChange(*Assert(pindexNewTip), m_chainman.IsInitialBlockDownload());
            }
        } // release cs_main
        // When we reach this point, we switched to a new tip (stored in pindexNewTip).

        if (exited_ibd) {
            // If a background chainstate is in use, we may need to rebalance our
            // allocation of caches once a chainstate exits initial block download.
            LOCK(::cs_main);
            m_chainman.MaybeRebalanceCaches();
        }

        if (WITH_LOCK(::cs_main, return m_disabled)) {
            // Background chainstate has reached the snapshot base block, so exit.

            // Restart indexes to resume indexing for all blocks unique to the snapshot
            // chain. This resumes indexing "in order" from where the indexing on the
            // background validation chain left off.
            //
            // This cannot be done while holding cs_main (within
            // MaybeCompleteSnapshotValidation) or a cs_main deadlock will occur.
            if (m_chainman.snapshot_download_completed) {
                m_chainman.snapshot_download_completed();
            }
            break;
        }

        // We check interrupt only after giving ActivateBestChainStep a chance to run once so that we
        // never interrupt before connecting the genesis block during LoadChainTip(). Previously this
        // caused an assert() failure during interrupt in such cases as the UTXO DB flushing checks
        // that the best block hash is non-null.
        if (m_chainman.m_interrupt) break;
    } while (pindexNewTip != pindexMostWork);

    m_chainman.CheckBlockIndex();

    // Write changes periodically to disk, after relay.
    if (!FlushStateToDisk(state, FlushStateMode::PERIODIC)) {
        return false;
    }

    return true;
}

bool Chainstate::PreciousBlock(BlockValidationState& state, CBlockIndex* pindex)
{
    AssertLockNotHeld(m_chainstate_mutex);
    AssertLockNotHeld(::cs_main);
    {
        LOCK(cs_main);
        if (pindex->nChainWork < m_chain.Tip()->nChainWork) {
            // Nothing to do, this block is not at the tip.
            return true;
        }
        if (m_chain.Tip()->nChainWork > m_chainman.nLastPreciousChainwork) {
            // The chain has been extended since the last call, reset the counter.
            m_chainman.nBlockReverseSequenceId = -1;
        }
        m_chainman.nLastPreciousChainwork = m_chain.Tip()->nChainWork;
        setBlockIndexCandidates.erase(pindex);
        pindex->nSequenceId = m_chainman.nBlockReverseSequenceId;
        if (m_chainman.nBlockReverseSequenceId > std::numeric_limits<int32_t>::min()) {
            // We can't keep reducing the counter if somebody really wants to
            // call preciousblock 2**31-1 times on the same set of tips...
            m_chainman.nBlockReverseSequenceId--;
        }
        if (pindex->IsValid(BLOCK_VALID_TRANSACTIONS) && pindex->HaveNumChainTxs()) {
            setBlockIndexCandidates.insert(pindex);
            PruneBlockIndexCandidates();
        }
    }

    return ActivateBestChain(state, std::shared_ptr<const CBlock>());
}

bool Chainstate::InvalidateBlock(BlockValidationState& state, CBlockIndex* pindex)
{
    AssertLockNotHeld(m_chainstate_mutex);
    AssertLockNotHeld(::cs_main);

    // Genesis block can't be invalidated
    assert(pindex);
    if (pindex->nHeight == 0) return false;

    CBlockIndex* to_mark_failed = pindex;
    bool pindex_was_in_chain = false;
    int disconnected = 0;

    // We do not allow ActivateBestChain() to run while InvalidateBlock() is
    // running, as that could cause the tip to change while we disconnect
    // blocks.
    LOCK(m_chainstate_mutex);

    // We'll be acquiring and releasing cs_main below, to allow the validation
    // callbacks to run. However, we should keep the block index in a
    // consistent state as we disconnect blocks -- in particular we need to
    // add equal-work blocks to setBlockIndexCandidates as we disconnect.
    // To avoid walking the block index repeatedly in search of candidates,
    // build a map once so that we can look up candidate blocks by chain
    // work as we go.
    std::multimap<const arith_uint256, CBlockIndex*> highpow_outofchain_headers;

    {
        LOCK(cs_main);
        for (auto& entry : m_blockman.m_block_index) {
            CBlockIndex* candidate = &entry.second;
            // We don't need to put anything in our active chain into the
            // multimap, because those candidates will be found and considered
            // as we disconnect.
            // Instead, consider only non-active-chain blocks that score
            // at least as good with CBlockIndexWorkComparator as the new tip.
            if (!m_chain.Contains(candidate) &&
                !CBlockIndexWorkComparator()(candidate, pindex->pprev) &&
                !(candidate->nStatus & BLOCK_FAILED_MASK)) {
                highpow_outofchain_headers.insert({candidate->nChainWork, candidate});
            }
        }
    }

    // Disconnect (descendants of) pindex, and mark them invalid.
    while (true) {
        if (m_chainman.m_interrupt) break;

        // Make sure the queue of validation callbacks doesn't grow unboundedly.
        if (m_chainman.m_options.signals) LimitValidationInterfaceQueue(*m_chainman.m_options.signals);

        LOCK(cs_main);
        // Lock for as long as disconnectpool is in scope to make sure MaybeUpdateMempoolForReorg is
        // called after DisconnectTip without unlocking in between
        LOCK(MempoolMutex());
        if (!m_chain.Contains(pindex)) break;
        pindex_was_in_chain = true;
        CBlockIndex *invalid_walk_tip = m_chain.Tip();

        // ActivateBestChain considers blocks already in m_chain
        // unconditionally valid already, so force disconnect away from it.
        DisconnectedBlockTransactions disconnectpool{MAX_DISCONNECTED_TX_POOL_BYTES};
        bool ret = DisconnectTip(state, &disconnectpool);
        // DisconnectTip will add transactions to disconnectpool.
        // Adjust the mempool to be consistent with the new tip, adding
        // transactions back to the mempool if disconnecting was successful,
        // and we're not doing a very deep invalidation (in which case
        // keeping the mempool up to date is probably futile anyway).
        MaybeUpdateMempoolForReorg(disconnectpool, /* fAddToMempool = */ (++disconnected <= 10) && ret);
        if (!ret) return false;
        assert(invalid_walk_tip->pprev == m_chain.Tip());

        // We immediately mark the disconnected blocks as invalid.
        // This prevents a case where pruned nodes may fail to invalidateblock
        // and be left unable to start as they have no tip candidates (as there
        // are no blocks that meet the "have data and are not invalid per
        // nStatus" criteria for inclusion in setBlockIndexCandidates).
        invalid_walk_tip->nStatus |= BLOCK_FAILED_VALID;
        m_blockman.m_dirty_blockindex.insert(invalid_walk_tip);
        setBlockIndexCandidates.erase(invalid_walk_tip);
        setBlockIndexCandidates.insert(invalid_walk_tip->pprev);
        if (invalid_walk_tip == to_mark_failed->pprev && (to_mark_failed->nStatus & BLOCK_FAILED_VALID)) {
            // We only want to mark the last disconnected block as BLOCK_FAILED_VALID; its children
            // need to be BLOCK_FAILED_CHILD instead.
            to_mark_failed->nStatus = (to_mark_failed->nStatus ^ BLOCK_FAILED_VALID) | BLOCK_FAILED_CHILD;
            m_blockman.m_dirty_blockindex.insert(to_mark_failed);
        }

        // Mark out-of-chain descendants of the invalidated block as invalid
        // (possibly replacing a pre-existing BLOCK_FAILED_VALID with BLOCK_FAILED_CHILD)
        // Add any equal or more work headers that are not invalidated to setBlockIndexCandidates
        // Recalculate m_best_header if it became invalid.
        auto candidate_it = highpow_outofchain_headers.lower_bound(invalid_walk_tip->pprev->nChainWork);

        const bool best_header_needs_update{m_chainman.m_best_header->GetAncestor(invalid_walk_tip->nHeight) == invalid_walk_tip};
        if (best_header_needs_update) {
            // pprev is definitely still valid at this point, but there may be better ones
            m_chainman.m_best_header = invalid_walk_tip->pprev;
        }

        while (candidate_it != highpow_outofchain_headers.end()) {
            CBlockIndex* candidate{candidate_it->second};
            if (candidate->GetAncestor(invalid_walk_tip->nHeight) == invalid_walk_tip) {
                // Children of failed blocks should be marked as BLOCK_FAILED_CHILD instead.
                candidate->nStatus &= ~BLOCK_FAILED_VALID;
                candidate->nStatus |= BLOCK_FAILED_CHILD;
                m_blockman.m_dirty_blockindex.insert(candidate);
                // If invalidated, the block is irrelevant for setBlockIndexCandidates
                // and for m_best_header and can be removed from the cache.
                candidate_it = highpow_outofchain_headers.erase(candidate_it);
                continue;
            }
            if (!CBlockIndexWorkComparator()(candidate, invalid_walk_tip->pprev) &&
                candidate->IsValid(BLOCK_VALID_TRANSACTIONS) &&
                candidate->HaveNumChainTxs()) {
                setBlockIndexCandidates.insert(candidate);
                // Do not remove candidate from the highpow_outofchain_headers cache, because it might be a descendant of the block being invalidated
                // which needs to be marked failed later.
            }
            if (best_header_needs_update &&
                m_chainman.m_best_header->nChainWork < candidate->nChainWork) {
                m_chainman.m_best_header = candidate;
            }
            ++candidate_it;
        }

        // Track the last disconnected block, so we can correct its BLOCK_FAILED_CHILD status in future
        // iterations, or, if it's the last one, call InvalidChainFound on it.
        to_mark_failed = invalid_walk_tip;
    }

    m_chainman.CheckBlockIndex();

    {
        LOCK(cs_main);
        if (m_chain.Contains(to_mark_failed)) {
            // If the to-be-marked invalid block is in the active chain, something is interfering and we can't proceed.
            return false;
        }

        // Mark pindex as invalid if it never was in the main chain
        if (!pindex_was_in_chain && !(pindex->nStatus & BLOCK_FAILED_MASK)) {
            pindex->nStatus |= BLOCK_FAILED_VALID;
            m_blockman.m_dirty_blockindex.insert(pindex);
            setBlockIndexCandidates.erase(pindex);
        }

        // If any new blocks somehow arrived while we were disconnecting
        // (above), then the pre-calculation of what should go into
        // setBlockIndexCandidates may have missed entries. This would
        // technically be an inconsistency in the block index, but if we clean
        // it up here, this should be an essentially unobservable error.
        // Loop back over all block index entries and add any missing entries
        // to setBlockIndexCandidates.
        for (auto& [_, block_index] : m_blockman.m_block_index) {
            if (block_index.IsValid(BLOCK_VALID_TRANSACTIONS) && block_index.HaveNumChainTxs() && !setBlockIndexCandidates.value_comp()(&block_index, m_chain.Tip())) {
                setBlockIndexCandidates.insert(&block_index);
            }
        }

        InvalidChainFound(to_mark_failed);
    }

    // Only notify about a new block tip if the active chain was modified.
    if (pindex_was_in_chain) {
        // Ignoring return value for now, this could be changed to bubble up
        // kernel::Interrupted value to the caller so the caller could
        // distinguish between completed and interrupted operations. It might
        // also make sense for the blockTip notification to have an enum
        // parameter indicating the source of the tip change so hooks can
        // distinguish user-initiated invalidateblock changes from other
        // changes.
        (void)m_chainman.GetNotifications().blockTip(
            /*state=*/GetSynchronizationState(m_chainman.IsInitialBlockDownload(), m_chainman.m_blockman.m_blockfiles_indexed),
            /*index=*/*to_mark_failed->pprev,
            /*verification_progress=*/WITH_LOCK(m_chainman.GetMutex(), return m_chainman.GuessVerificationProgress(to_mark_failed->pprev)));

        // Fire ActiveTipChange now for the current chain tip to make sure clients are notified.
        // ActivateBestChain may call this as well, but not necessarily.
        if (m_chainman.m_options.signals) {
            m_chainman.m_options.signals->ActiveTipChange(*Assert(m_chain.Tip()), m_chainman.IsInitialBlockDownload());
        }
    }
    return true;
}

void Chainstate::SetBlockFailureFlags(CBlockIndex* invalid_block)
{
    AssertLockHeld(cs_main);

    for (auto& [_, block_index] : m_blockman.m_block_index) {
        if (invalid_block != &block_index && block_index.GetAncestor(invalid_block->nHeight) == invalid_block) {
            block_index.nStatus = (block_index.nStatus & ~BLOCK_FAILED_VALID) | BLOCK_FAILED_CHILD;
            m_blockman.m_dirty_blockindex.insert(&block_index);
        }
    }
}

void Chainstate::ResetBlockFailureFlags(CBlockIndex *pindex) {
    AssertLockHeld(cs_main);

    int nHeight = pindex->nHeight;

    // Remove the invalidity flag from this block and all its descendants.
    for (auto& [_, block_index] : m_blockman.m_block_index) {
        if (!block_index.IsValid() && block_index.GetAncestor(nHeight) == pindex) {
            block_index.nStatus &= ~BLOCK_FAILED_MASK;
            m_blockman.m_dirty_blockindex.insert(&block_index);
            if (block_index.IsValid(BLOCK_VALID_TRANSACTIONS) && block_index.HaveNumChainTxs() && setBlockIndexCandidates.value_comp()(m_chain.Tip(), &block_index)) {
                setBlockIndexCandidates.insert(&block_index);
            }
            if (&block_index == m_chainman.m_best_invalid) {
                // Reset invalid block marker if it was pointing to one of those.
                m_chainman.m_best_invalid = nullptr;
            }
        }
    }

    // Remove the invalidity flag from all ancestors too.
    while (pindex != nullptr) {
        if (pindex->nStatus & BLOCK_FAILED_MASK) {
            pindex->nStatus &= ~BLOCK_FAILED_MASK;
            m_blockman.m_dirty_blockindex.insert(pindex);
        }
        pindex = pindex->pprev;
    }
}

void Chainstate::TryAddBlockIndexCandidate(CBlockIndex* pindex)
{
    AssertLockHeld(cs_main);
    // The block only is a candidate for the most-work-chain if it has the same
    // or more work than our current tip.
    if (m_chain.Tip() != nullptr && setBlockIndexCandidates.value_comp()(pindex, m_chain.Tip())) {
        return;
    }

    bool is_active_chainstate = this == &m_chainman.ActiveChainstate();
    if (is_active_chainstate) {
        // The active chainstate should always add entries that have more
        // work than the tip.
        setBlockIndexCandidates.insert(pindex);
    } else if (!m_disabled) {
        // For the background chainstate, we only consider connecting blocks
        // towards the snapshot base (which can't be nullptr or else we'll
        // never make progress).
        const CBlockIndex* snapshot_base{Assert(m_chainman.GetSnapshotBaseBlock())};
        if (snapshot_base->GetAncestor(pindex->nHeight) == pindex) {
            setBlockIndexCandidates.insert(pindex);
        }
    }
}

/** Mark a block as having its data received and checked (up to BLOCK_VALID_TRANSACTIONS). */
void ChainstateManager::ReceivedBlockTransactions(const CBlock& block, CBlockIndex* pindexNew, const FlatFilePos& pos)
{
    AssertLockHeld(cs_main);
    pindexNew->nTx = block.vtx.size();
    // Typically m_chain_tx_count will be 0 at this point, but it can be nonzero if this
    // is a pruned block which is being downloaded again, or if this is an
    // assumeutxo snapshot block which has a hardcoded m_chain_tx_count value from the
    // snapshot metadata. If the pindex is not the snapshot block and the
    // m_chain_tx_count value is not zero, assert that value is actually correct.
    auto prev_tx_sum = [](CBlockIndex& block) { return block.nTx + (block.pprev ? block.pprev->m_chain_tx_count : 0); };
    if (!Assume(pindexNew->m_chain_tx_count == 0 || pindexNew->m_chain_tx_count == prev_tx_sum(*pindexNew) ||
                pindexNew == GetSnapshotBaseBlock())) {
        LogWarning("Internal bug detected: block %d has unexpected m_chain_tx_count %i that should be %i (%s %s). Please report this issue here: %s\n",
            pindexNew->nHeight, pindexNew->m_chain_tx_count, prev_tx_sum(*pindexNew), CLIENT_NAME, FormatFullVersion(), CLIENT_BUGREPORT);
        pindexNew->m_chain_tx_count = 0;
    }
    pindexNew->nFile = pos.nFile;
    pindexNew->nDataPos = pos.nPos;
    pindexNew->nUndoPos = 0;
    pindexNew->nStatus |= BLOCK_HAVE_DATA;
    if (DeploymentActiveAt(*pindexNew, *this, Consensus::DEPLOYMENT_SEGWIT)) {
        pindexNew->nStatus |= BLOCK_OPT_WITNESS;
    }
    pindexNew->RaiseValidity(BLOCK_VALID_TRANSACTIONS);
    m_blockman.m_dirty_blockindex.insert(pindexNew);

    if (pindexNew->pprev == nullptr || pindexNew->pprev->HaveNumChainTxs()) {
        // If pindexNew is the genesis block or all parents are BLOCK_VALID_TRANSACTIONS.
        std::deque<CBlockIndex*> queue;
        queue.push_back(pindexNew);

        // Recursively process any descendant blocks that now may be eligible to be connected.
        while (!queue.empty()) {
            CBlockIndex *pindex = queue.front();
            queue.pop_front();
            // Before setting m_chain_tx_count, assert that it is 0 or already set to
            // the correct value. This assert will fail after receiving the
            // assumeutxo snapshot block if assumeutxo snapshot metadata has an
            // incorrect hardcoded AssumeutxoData::m_chain_tx_count value.
            if (!Assume(pindex->m_chain_tx_count == 0 || pindex->m_chain_tx_count == prev_tx_sum(*pindex))) {
                LogWarning("Internal bug detected: block %d has unexpected m_chain_tx_count %i that should be %i (%s %s). Please report this issue here: %s\n",
                   pindex->nHeight, pindex->m_chain_tx_count, prev_tx_sum(*pindex), CLIENT_NAME, FormatFullVersion(), CLIENT_BUGREPORT);
            }
            pindex->m_chain_tx_count = prev_tx_sum(*pindex);
            pindex->nSequenceId = nBlockSequenceId++;
            for (Chainstate *c : GetAll()) {
                c->TryAddBlockIndexCandidate(pindex);
            }
            std::pair<std::multimap<CBlockIndex*, CBlockIndex*>::iterator, std::multimap<CBlockIndex*, CBlockIndex*>::iterator> range = m_blockman.m_blocks_unlinked.equal_range(pindex);
            while (range.first != range.second) {
                std::multimap<CBlockIndex*, CBlockIndex*>::iterator it = range.first;
                queue.push_back(it->second);
                range.first++;
                m_blockman.m_blocks_unlinked.erase(it);
            }
        }
    } else {
        if (pindexNew->pprev && pindexNew->pprev->IsValid(BLOCK_VALID_TREE)) {
            m_blockman.m_blocks_unlinked.insert(std::make_pair(pindexNew->pprev, pindexNew));
        }
    }
}

/* Temporary check that blocks are compatible with BDB's 10,000 lock limit.
   This is based on Bitcoin's commit 8c222dca4f961ad13ec64d690134a40d09b20813.
   Each "object" touched in the DB may cause two locks (one read and one
   write lock).  Objects are transaction IDs and names.  Thus, count the
   total number of transaction IDs (tx themselves plus all distinct inputs).
   In addition, each Namecoin transaction could touch at most one name,
   so add them as well.  */
bool CheckDbLockLimit(const std::vector<CTransactionRef>& vtx)
{
    std::set<uint256> setTxIds;
    unsigned nNames = 0;
    for (const auto& tx : vtx)
    {
        setTxIds.insert(tx->GetHash());
        if (tx->IsNamecoin())
            ++nNames;

        for (const auto& txIn : tx->vin)
            setTxIds.insert(txIn.prevout.hash);
    }

    const unsigned nTotalIds = setTxIds.size() + nNames;
    if (nTotalIds > 4500) {
        LogError ("%s : %u locks estimated, that is too much for BDB",
                  __func__, nTotalIds);
        return false;
    }

    //LogPrintf ("%s : need %u locks\n", __func__, nTotalIds);
    return true;
}

static bool CheckBlockHeader(const CBlockHeader& block, BlockValidationState& state, const Consensus::Params& consensusParams, bool fCheckPOW = true)
{
    // Check proof of work matches claimed amount
    if (fCheckPOW && !CheckProofOfWork(block, consensusParams))
        return state.Invalid(BlockValidationResult::BLOCK_INVALID_HEADER, "high-hash", "proof of work failed");

    return true;
}

static bool CheckMerkleRoot(const CBlock& block, BlockValidationState& state)
{
    if (block.m_checked_merkle_root) return true;

    bool mutated;
    uint256 merkle_root = BlockMerkleRoot(block, &mutated);
    if (block.hashMerkleRoot != merkle_root) {
        return state.Invalid(
            /*result=*/BlockValidationResult::BLOCK_MUTATED,
            /*reject_reason=*/"bad-txnmrklroot",
            /*debug_message=*/"hashMerkleRoot mismatch");
    }

    // Check for merkle tree malleability (CVE-2012-2459): repeating sequences
    // of transactions in a block without affecting the merkle root of a block,
    // while still invalidating it.
    if (mutated) {
        return state.Invalid(
            /*result=*/BlockValidationResult::BLOCK_MUTATED,
            /*reject_reason=*/"bad-txns-duplicate",
            /*debug_message=*/"duplicate transaction");
    }

    block.m_checked_merkle_root = true;
    return true;
}

/** CheckWitnessMalleation performs checks for block malleation with regard to
 * its witnesses.
 *
 * Note: If the witness commitment is expected (i.e. `expect_witness_commitment
 * = true`), then the block is required to have at least one transaction and the
 * first transaction needs to have at least one input. */
static bool CheckWitnessMalleation(const CBlock& block, bool expect_witness_commitment, BlockValidationState& state)
{
    if (expect_witness_commitment) {
        if (block.m_checked_witness_commitment) return true;

        int commitpos = GetWitnessCommitmentIndex(block);
        if (commitpos != NO_WITNESS_COMMITMENT) {
            assert(!block.vtx.empty() && !block.vtx[0]->vin.empty());
            const auto& witness_stack{block.vtx[0]->vin[0].scriptWitness.stack};

            if (witness_stack.size() != 1 || witness_stack[0].size() != 32) {
                return state.Invalid(
                    /*result=*/BlockValidationResult::BLOCK_MUTATED,
                    /*reject_reason=*/"bad-witness-nonce-size",
                    /*debug_message=*/strprintf("%s : invalid witness reserved value size", __func__));
            }

            // The malleation check is ignored; as the transaction tree itself
            // already does not permit it, it is impossible to trigger in the
            // witness tree.
            uint256 hash_witness = BlockWitnessMerkleRoot(block, /*mutated=*/nullptr);

            CHash256().Write(hash_witness).Write(witness_stack[0]).Finalize(hash_witness);
            if (memcmp(hash_witness.begin(), &block.vtx[0]->vout[commitpos].scriptPubKey[6], 32)) {
                return state.Invalid(
                    /*result=*/BlockValidationResult::BLOCK_MUTATED,
                    /*reject_reason=*/"bad-witness-merkle-match",
                    /*debug_message=*/strprintf("%s : witness merkle commitment mismatch", __func__));
            }

            block.m_checked_witness_commitment = true;
            return true;
        }
    }

    // No witness data is allowed in blocks that don't commit to witness data, as this would otherwise leave room for spam
    for (const auto& tx : block.vtx) {
        if (tx->HasWitness()) {
            return state.Invalid(
                /*result=*/BlockValidationResult::BLOCK_MUTATED,
                /*reject_reason=*/"unexpected-witness",
                /*debug_message=*/strprintf("%s : unexpected witness data found", __func__));
        }
    }

    return true;
}

bool CheckBlock(const CBlock& block, BlockValidationState& state, const Consensus::Params& consensusParams, bool fCheckPOW, bool fCheckMerkleRoot)
{
    // These are checks that are independent of context.

    if (block.fChecked)
        return true;

    // Check that the header is valid (particularly PoW).  This is mostly
    // redundant with the call in AcceptBlockHeader.
    if (!CheckBlockHeader(block, state, consensusParams, fCheckPOW))
        return false;

    // Signet only: check block solution
    if (consensusParams.signet_blocks && fCheckPOW && !CheckSignetBlockSolution(block, consensusParams)) {
        return state.Invalid(BlockValidationResult::BLOCK_CONSENSUS, "bad-signet-blksig", "signet block signature validation failure");
    }

    // Check the merkle root.
    if (fCheckMerkleRoot && !CheckMerkleRoot(block, state)) {
        return false;
    }

    // All potential-corruption validation must be done before we do any
    // transaction validation, as otherwise we may mark the header as invalid
    // because we receive the wrong transactions for it.
    // Note that witness malleability is checked in ContextualCheckBlock, so no
    // checks that use witness data may be performed here.

    // Size limits
    if (block.vtx.empty() || block.vtx.size() * WITNESS_SCALE_FACTOR > MAX_BLOCK_WEIGHT || ::GetSerializeSize(TX_NO_WITNESS(block)) * WITNESS_SCALE_FACTOR > MAX_BLOCK_WEIGHT)
        return state.Invalid(BlockValidationResult::BLOCK_CONSENSUS, "bad-blk-length", "size limits failed");

    // Enforce the temporary DB lock limit.
    // TODO: Remove with a hardfork in the future.
    if (!CheckDbLockLimit(block.vtx))
        return state.Invalid(BlockValidationResult::BLOCK_CONSENSUS,
                             "bad-db-locks",
                             "DB lock limit exceeded");

    // First transaction must be coinbase, the rest must not be
    if (block.vtx.empty() || !block.vtx[0]->IsCoinBase())
        return state.Invalid(BlockValidationResult::BLOCK_CONSENSUS, "bad-cb-missing", "first tx is not coinbase");
    for (unsigned int i = 1; i < block.vtx.size(); i++)
        if (block.vtx[i]->IsCoinBase())
            return state.Invalid(BlockValidationResult::BLOCK_CONSENSUS, "bad-cb-multiple", "more than one coinbase");

    // Check transactions
    // Must check for duplicate inputs (see CVE-2018-17144)
    for (const auto& tx : block.vtx) {
        TxValidationState tx_state;
        if (!CheckTransaction(*tx, tx_state)) {
            // CheckBlock() does context-free validation checks. The only
            // possible failures are consensus failures.
            assert(tx_state.GetResult() == TxValidationResult::TX_CONSENSUS);
            return state.Invalid(BlockValidationResult::BLOCK_CONSENSUS, tx_state.GetRejectReason(),
                                 strprintf("Transaction check failed (tx hash %s) %s", tx->GetHash().ToString(), tx_state.GetDebugMessage()));
        }
    }
    // This underestimates the number of sigops, because unlike ConnectBlock it
    // does not count witness and p2sh sigops.
    unsigned int nSigOps = 0;
    for (const auto& tx : block.vtx)
    {
        nSigOps += GetLegacySigOpCount(*tx);
    }
    if (nSigOps * WITNESS_SCALE_FACTOR > MAX_BLOCK_SIGOPS_COST)
        return state.Invalid(BlockValidationResult::BLOCK_CONSENSUS, "bad-blk-sigops", "out-of-bounds SigOpCount");

    if (fCheckPOW && fCheckMerkleRoot)
        block.fChecked = true;

    return true;
}

void ChainstateManager::UpdateUncommittedBlockStructures(CBlock& block, const CBlockIndex* pindexPrev) const
{
    int commitpos = GetWitnessCommitmentIndex(block);
    static const std::vector<unsigned char> nonce(32, 0x00);
    if (commitpos != NO_WITNESS_COMMITMENT && DeploymentActiveAfter(pindexPrev, *this, Consensus::DEPLOYMENT_SEGWIT) && !block.vtx[0]->HasWitness()) {
        CMutableTransaction tx(*block.vtx[0]);
        tx.vin[0].scriptWitness.stack.resize(1);
        tx.vin[0].scriptWitness.stack[0] = nonce;
        block.vtx[0] = MakeTransactionRef(std::move(tx));
    }
}

std::vector<unsigned char> ChainstateManager::GenerateCoinbaseCommitment(CBlock& block, const CBlockIndex* pindexPrev) const
{
    std::vector<unsigned char> commitment;
    int commitpos = GetWitnessCommitmentIndex(block);
    std::vector<unsigned char> ret(32, 0x00);
    if (commitpos == NO_WITNESS_COMMITMENT) {
        uint256 witnessroot = BlockWitnessMerkleRoot(block, nullptr);
        CHash256().Write(witnessroot).Write(ret).Finalize(witnessroot);
        CTxOut out;
        out.nValue = 0;
        out.scriptPubKey.resize(MINIMUM_WITNESS_COMMITMENT);
        out.scriptPubKey[0] = OP_RETURN;
        out.scriptPubKey[1] = 0x24;
        out.scriptPubKey[2] = 0xaa;
        out.scriptPubKey[3] = 0x21;
        out.scriptPubKey[4] = 0xa9;
        out.scriptPubKey[5] = 0xed;
        memcpy(&out.scriptPubKey[6], witnessroot.begin(), 32);
        commitment = std::vector<unsigned char>(out.scriptPubKey.begin(), out.scriptPubKey.end());
        CMutableTransaction tx(*block.vtx[0]);
        tx.vout.push_back(out);
        block.vtx[0] = MakeTransactionRef(std::move(tx));
    }
    UpdateUncommittedBlockStructures(block, pindexPrev);
    return commitment;
}

bool HasValidProofOfWork(const std::vector<CBlockHeader>& headers, const Consensus::Params& consensusParams)
{
    return std::all_of(headers.cbegin(), headers.cend(),
            [&](const auto& header) { return CheckProofOfWork(header, consensusParams);});
}

bool IsBlockMutated(const CBlock& block, bool check_witness_root)
{
    BlockValidationState state;
    if (!CheckMerkleRoot(block, state)) {
        LogDebug(BCLog::VALIDATION, "Block mutated: %s\n", state.ToString());
        return true;
    }

    if (block.vtx.empty() || !block.vtx[0]->IsCoinBase()) {
        // Consider the block mutated if any transaction is 64 bytes in size (see 3.1
        // in "Weaknesses in Bitcoin’s Merkle Root Construction":
        // https://lists.linuxfoundation.org/pipermail/bitcoin-dev/attachments/20190225/a27d8837/attachment-0001.pdf).
        //
        // Note: This is not a consensus change as this only applies to blocks that
        // don't have a coinbase transaction and would therefore already be invalid.
        return std::any_of(block.vtx.begin(), block.vtx.end(),
                           [](auto& tx) { return GetSerializeSize(TX_NO_WITNESS(tx)) == 64; });
    } else {
        // Theoretically it is still possible for a block with a 64 byte
        // coinbase transaction to be mutated but we neglect that possibility
        // here as it requires at least 224 bits of work.
    }

    if (!CheckWitnessMalleation(block, check_witness_root, state)) {
        LogDebug(BCLog::VALIDATION, "Block mutated: %s\n", state.ToString());
        return true;
    }

    return false;
}

arith_uint256 CalculateClaimedHeadersWork(std::span<const CBlockHeader> headers)
{
    arith_uint256 total_work{0};
    for (const CBlockHeader& header : headers) {
        CBlockIndex dummy(header);
        total_work += GetBlockProof(dummy);
    }
    return total_work;
}

/** Context-dependent validity checks.
 *  By "context", we mean only the previous block headers, but not the UTXO
 *  set; UTXO-related validity checks are done in ConnectBlock().
 *  NOTE: This function is not currently invoked by ConnectBlock(), so we
 *  should consider upgrade issues if we change which consensus rules are
 *  enforced in this function (eg by adding a new consensus rule). See comment
 *  in ConnectBlock().
 *  Note that -reindex-chainstate skips the validation that happens here!
 *
 *  NOTE: failing to check the header's height against the last checkpoint's opened a DoS vector between
 *  v0.12 and v0.15 (when no additional protection was in place) whereby an attacker could unboundedly
 *  grow our in-memory block index. See https://bitcoincore.org/en/2024/07/03/disclose-header-spam.
 */
static bool ContextualCheckBlockHeader(const CBlockHeader& block, BlockValidationState& state, BlockManager& blockman, const ChainstateManager& chainman, const CBlockIndex* pindexPrev) EXCLUSIVE_LOCKS_REQUIRED(::cs_main)
{
    AssertLockHeld(::cs_main);
    assert(pindexPrev != nullptr);
    const int nHeight = pindexPrev->nHeight + 1;

    // Disallow legacy blocks after merge-mining start.
    const Consensus::Params& consensusParams = chainman.GetConsensus();
    if (!consensusParams.AllowLegacyBlocks(nHeight) && block.IsLegacy())
        return state.Invalid(BlockValidationResult::BLOCK_INVALID_HEADER,
                             "late-legacy-block",
                             "legacy block after auxpow start");

    // Check proof of work
    if (block.nBits != GetNextWorkRequired(pindexPrev, &block, consensusParams))
        return state.Invalid(BlockValidationResult::BLOCK_INVALID_HEADER, "bad-diffbits", "incorrect proof of work");

    // Check timestamp against prev
    if (block.GetBlockTime() <= pindexPrev->GetMedianTimePast())
        return state.Invalid(BlockValidationResult::BLOCK_INVALID_HEADER, "time-too-old", "block's timestamp is too early");

    // Testnet4 and regtest only: Check timestamp against prev for difficulty-adjustment
    // blocks to prevent timewarp attacks (see https://github.com/bitcoin/bitcoin/pull/15482).
    if (consensusParams.enforce_BIP94) {
        // Check timestamp for the first block of each difficulty adjustment
        // interval, except the genesis block.
        if (nHeight % consensusParams.DifficultyAdjustmentInterval() == 0) {
            if (block.GetBlockTime() < pindexPrev->GetBlockTime() - MAX_TIMEWARP) {
                return state.Invalid(BlockValidationResult::BLOCK_INVALID_HEADER, "time-timewarp-attack", "block's timestamp is too early on diff adjustment block");
            }
        }
    }

    // Check timestamp
    if (block.Time() > NodeClock::now() + std::chrono::seconds{MAX_FUTURE_BLOCK_TIME}) {
        return state.Invalid(BlockValidationResult::BLOCK_TIME_FUTURE, "time-too-new", "block timestamp too far in the future");
    }

    // Reject blocks with outdated version
    if ((block.GetBaseVersion() < 2 && DeploymentActiveAfter(pindexPrev, chainman, Consensus::DEPLOYMENT_HEIGHTINCB)) ||
        (block.GetBaseVersion() < 3 && DeploymentActiveAfter(pindexPrev, chainman, Consensus::DEPLOYMENT_DERSIG)) ||
        (block.GetBaseVersion() < 4 && DeploymentActiveAfter(pindexPrev, chainman, Consensus::DEPLOYMENT_CLTV))) {
            return state.Invalid(BlockValidationResult::BLOCK_INVALID_HEADER, strprintf("bad-version(0x%08x)", block.nVersion),
                                 strprintf("rejected nVersion=0x%08x block", block.nVersion));
    }

    return true;
}

/** NOTE: This function is not currently invoked by ConnectBlock(), so we
 *  should consider upgrade issues if we change which consensus rules are
 *  enforced in this function (eg by adding a new consensus rule). See comment
 *  in ConnectBlock().
 *  Note that -reindex-chainstate skips the validation that happens here!
 */
static bool ContextualCheckBlock(const CBlock& block, BlockValidationState& state, const ChainstateManager& chainman, const CBlockIndex* pindexPrev)
{
    const int nHeight = pindexPrev == nullptr ? 0 : pindexPrev->nHeight + 1;

    // Enforce BIP113 (Median Time Past).
    bool enforce_locktime_median_time_past{false};
    if (DeploymentActiveAfter(pindexPrev, chainman, Consensus::DEPLOYMENT_CSV)) {
        assert(pindexPrev != nullptr);
        enforce_locktime_median_time_past = true;
    }

    const int64_t nLockTimeCutoff{enforce_locktime_median_time_past ?
                                      pindexPrev->GetMedianTimePast() :
                                      block.GetBlockTime()};

    // Check that all transactions are finalized
    for (const auto& tx : block.vtx) {
        if (!IsFinalTx(*tx, nHeight, nLockTimeCutoff)) {
            return state.Invalid(BlockValidationResult::BLOCK_CONSENSUS, "bad-txns-nonfinal", "non-final transaction");
        }
    }

    // Enforce rule that the coinbase starts with serialized block height
    if (DeploymentActiveAfter(pindexPrev, chainman, Consensus::DEPLOYMENT_HEIGHTINCB))
    {
        CScript expect = CScript() << nHeight;
        if (block.vtx[0]->vin[0].scriptSig.size() < expect.size() ||
            !std::equal(expect.begin(), expect.end(), block.vtx[0]->vin[0].scriptSig.begin())) {
            return state.Invalid(BlockValidationResult::BLOCK_CONSENSUS, "bad-cb-height", "block height mismatch in coinbase");
        }
    }

    // Validation for witness commitments.
    // * We compute the witness hash (which is the hash including witnesses) of all the block's transactions, except the
    //   coinbase (where 0x0000....0000 is used instead).
    // * The coinbase scriptWitness is a stack of a single 32-byte vector, containing a witness reserved value (unconstrained).
    // * We build a merkle tree with all those witness hashes as leaves (similar to the hashMerkleRoot in the block header).
    // * There must be at least one output whose scriptPubKey is a single 36-byte push, the first 4 bytes of which are
    //   {0xaa, 0x21, 0xa9, 0xed}, and the following 32 bytes are SHA256^2(witness root, witness reserved value). In case there are
    //   multiple, the last one is used.
    if (!CheckWitnessMalleation(block, DeploymentActiveAfter(pindexPrev, chainman, Consensus::DEPLOYMENT_SEGWIT), state)) {
        return false;
    }

    // After the coinbase witness reserved value and commitment are verified,
    // we can check if the block weight passes (before we've checked the
    // coinbase witness, it would be possible for the weight to be too
    // large by filling up the coinbase witness, which doesn't change
    // the block hash, so we couldn't mark the block as permanently
    // failed).
    if (GetBlockWeight(block) > MAX_BLOCK_WEIGHT) {
        return state.Invalid(BlockValidationResult::BLOCK_CONSENSUS, "bad-blk-weight", strprintf("%s : weight limit failed", __func__));
    }

    return true;
}

bool ChainstateManager::AcceptBlockHeader(const CBlockHeader& block, BlockValidationState& state, CBlockIndex** ppindex, bool min_pow_checked)
{
    AssertLockHeld(cs_main);

    // Check for duplicate
    uint256 hash = block.GetHash();
    BlockMap::iterator miSelf{m_blockman.m_block_index.find(hash)};
    if (hash != GetConsensus().hashGenesisBlock) {
        if (miSelf != m_blockman.m_block_index.end()) {
            // Block header is already known.
            CBlockIndex* pindex = &(miSelf->second);
            if (ppindex)
                *ppindex = pindex;
            if (pindex->nStatus & BLOCK_FAILED_MASK) {
                LogDebug(BCLog::VALIDATION, "%s: block %s is marked invalid\n", __func__, hash.ToString());
                return state.Invalid(BlockValidationResult::BLOCK_CACHED_INVALID, "duplicate-invalid");
            }
            return true;
        }

        if (!CheckBlockHeader(block, state, GetConsensus())) {
            LogDebug(BCLog::VALIDATION, "%s: Consensus::CheckBlockHeader: %s, %s\n", __func__, hash.ToString(), state.ToString());
            return false;
        }

        // Get prev block index
        CBlockIndex* pindexPrev = nullptr;
        BlockMap::iterator mi{m_blockman.m_block_index.find(block.hashPrevBlock)};
        if (mi == m_blockman.m_block_index.end()) {
            LogDebug(BCLog::VALIDATION, "header %s has prev block not found: %s\n", hash.ToString(), block.hashPrevBlock.ToString());
            return state.Invalid(BlockValidationResult::BLOCK_MISSING_PREV, "prev-blk-not-found");
        }
        pindexPrev = &((*mi).second);
        if (pindexPrev->nStatus & BLOCK_FAILED_MASK) {
            LogDebug(BCLog::VALIDATION, "header %s has prev block invalid: %s\n", hash.ToString(), block.hashPrevBlock.ToString());
            return state.Invalid(BlockValidationResult::BLOCK_INVALID_PREV, "bad-prevblk");
        }
        if (!ContextualCheckBlockHeader(block, state, m_blockman, *this, pindexPrev)) {
            LogDebug(BCLog::VALIDATION, "%s: Consensus::ContextualCheckBlockHeader: %s, %s\n", __func__, hash.ToString(), state.ToString());
            return false;
        }
    }
    if (!min_pow_checked) {
        LogDebug(BCLog::VALIDATION, "%s: not adding new block header %s, missing anti-dos proof-of-work validation\n", __func__, hash.ToString());
        return state.Invalid(BlockValidationResult::BLOCK_HEADER_LOW_WORK, "too-little-chainwork");
    }
    CBlockIndex* pindex{m_blockman.AddToBlockIndex(block, m_best_header)};

    if (ppindex)
        *ppindex = pindex;

    return true;
}

// Exposed wrapper for AcceptBlockHeader
bool ChainstateManager::ProcessNewBlockHeaders(std::span<const CBlockHeader> headers, bool min_pow_checked, BlockValidationState& state, const CBlockIndex** ppindex)
{
    AssertLockNotHeld(cs_main);
    {
        LOCK(cs_main);
        for (const CBlockHeader& header : headers) {
            CBlockIndex *pindex = nullptr; // Use a temp pindex instead of ppindex to avoid a const_cast
            bool accepted{AcceptBlockHeader(header, state, &pindex, min_pow_checked)};
            CheckBlockIndex();

            if (!accepted) {
                return false;
            }
            if (ppindex) {
                *ppindex = pindex;
            }
        }
    }
    if (NotifyHeaderTip()) {
        if (IsInitialBlockDownload() && ppindex && *ppindex) {
            const CBlockIndex& last_accepted{**ppindex};
            int64_t blocks_left{(NodeClock::now() - last_accepted.Time()) / GetConsensus().PowTargetSpacing()};
            blocks_left = std::max<int64_t>(0, blocks_left);
            const double progress{100.0 * last_accepted.nHeight / (last_accepted.nHeight + blocks_left)};
            LogInfo("Synchronizing blockheaders, height: %d (~%.2f%%)\n", last_accepted.nHeight, progress);
        }
    }
    return true;
}

void ChainstateManager::ReportHeadersPresync(const arith_uint256& work, int64_t height, int64_t timestamp)
{
    AssertLockNotHeld(GetMutex());
    {
        LOCK(GetMutex());
        // Don't report headers presync progress if we already have a post-minchainwork header chain.
        // This means we lose reporting for potentially legitimate, but unlikely, deep reorgs, but
        // prevent attackers that spam low-work headers from filling our logs.
        if (m_best_header->nChainWork >= UintToArith256(GetConsensus().nMinimumChainWork)) return;
        // Rate limit headers presync updates to 4 per second, as these are not subject to DoS
        // protection.
        auto now = MockableSteadyClock::now();
        if (now < m_last_presync_update + std::chrono::milliseconds{250}) return;
        m_last_presync_update = now;
    }
    bool initial_download = IsInitialBlockDownload();
    GetNotifications().headerTip(GetSynchronizationState(initial_download, m_blockman.m_blockfiles_indexed), height, timestamp, /*presync=*/true);
    if (initial_download) {
        int64_t blocks_left{(NodeClock::now() - NodeSeconds{std::chrono::seconds{timestamp}}) / GetConsensus().PowTargetSpacing()};
        blocks_left = std::max<int64_t>(0, blocks_left);
        const double progress{100.0 * height / (height + blocks_left)};
        LogInfo("Pre-synchronizing blockheaders, height: %d (~%.2f%%)\n", height, progress);
    }
}

/** Store block on disk. If dbp is non-nullptr, the file is known to already reside on disk */
bool ChainstateManager::AcceptBlock(const std::shared_ptr<const CBlock>& pblock, BlockValidationState& state, CBlockIndex** ppindex, bool fRequested, const FlatFilePos* dbp, bool* fNewBlock, bool min_pow_checked)
{
    const CBlock& block = *pblock;

    if (fNewBlock) *fNewBlock = false;
    AssertLockHeld(cs_main);

    CBlockIndex *pindexDummy = nullptr;
    CBlockIndex *&pindex = ppindex ? *ppindex : pindexDummy;

    bool accepted_header{AcceptBlockHeader(block, state, &pindex, min_pow_checked)};
    CheckBlockIndex();

    if (!accepted_header)
        return false;

    // Check all requested blocks that we do not already have for validity and
    // save them to disk. Skip processing of unrequested blocks as an anti-DoS
    // measure, unless the blocks have more work than the active chain tip, and
    // aren't too far ahead of it, so are likely to be attached soon.
    bool fAlreadyHave = pindex->nStatus & BLOCK_HAVE_DATA;
    bool fHasMoreOrSameWork = (ActiveTip() ? pindex->nChainWork >= ActiveTip()->nChainWork : true);
    // Blocks that are too out-of-order needlessly limit the effectiveness of
    // pruning, because pruning will not delete block files that contain any
    // blocks which are too close in height to the tip.  Apply this test
    // regardless of whether pruning is enabled; it should generally be safe to
    // not process unrequested blocks.
    bool fTooFarAhead{pindex->nHeight > ActiveHeight() + int(MIN_BLOCKS_TO_KEEP)};

    // TODO: Decouple this function from the block download logic by removing fRequested
    // This requires some new chain data structure to efficiently look up if a
    // block is in a chain leading to a candidate for best tip, despite not
    // being such a candidate itself.
    // Note that this would break the getblockfrompeer RPC

    // TODO: deal better with return value and error conditions for duplicate
    // and unrequested blocks.
    if (fAlreadyHave) return true;
    if (!fRequested) {  // If we didn't ask for it:
        if (pindex->nTx != 0) return true;    // This is a previously-processed block that was pruned
        if (!fHasMoreOrSameWork) return true; // Don't process less-work chains
        if (fTooFarAhead) return true;        // Block height is too high

        // Protect against DoS attacks from low-work chains.
        // If our tip is behind, a peer could try to send us
        // low-work blocks on a fake chain that we would never
        // request; don't process these.
        if (pindex->nChainWork < MinimumChainWork()) return true;
    }

    const CChainParams& params{GetParams()};

    if (!CheckBlock(block, state, params.GetConsensus()) ||
        !ContextualCheckBlock(block, state, *this, pindex->pprev)) {
        if (Assume(state.IsInvalid())) {
            ActiveChainstate().InvalidBlockFound(pindex, state);
        }
        LogError("%s: %s\n", __func__, state.ToString());
        return false;
    }

    // Header is valid/has work, merkle tree and segwit merkle tree are good...RELAY NOW
    // (but if it does not build on our best tip, let the SendMessages loop relay it)
    if (!IsInitialBlockDownload() && ActiveTip() == pindex->pprev && m_options.signals) {
        m_options.signals->NewPoWValidBlock(pindex, pblock);
    }

    // Write block to history file
    if (fNewBlock) *fNewBlock = true;
    try {
        FlatFilePos blockPos{};
        if (dbp) {
            blockPos = *dbp;
            m_blockman.UpdateBlockInfo(block, pindex->nHeight, blockPos);
        } else {
            blockPos = m_blockman.WriteBlock(block, pindex->nHeight);
            if (blockPos.IsNull()) {
                state.Error(strprintf("%s: Failed to find position to write new block to disk", __func__));
                return false;
            }
        }
        ReceivedBlockTransactions(block, pindex, blockPos);
    } catch (const std::runtime_error& e) {
        return FatalError(GetNotifications(), state, strprintf(_("System error while saving block to disk: %s"), e.what()));
    }

    // TODO: FlushStateToDisk() handles flushing of both block and chainstate
    // data, so we should move this to ChainstateManager so that we can be more
    // intelligent about how we flush.
    // For now, since FlushStateMode::NONE is used, all that can happen is that
    // the block files may be pruned, so we can just call this on one
    // chainstate (particularly if we haven't implemented pruning with
    // background validation yet).
    ActiveChainstate().FlushStateToDisk(state, FlushStateMode::NONE);

    CheckBlockIndex();

    return true;
}

bool ChainstateManager::ProcessNewBlock(const std::shared_ptr<const CBlock>& block, bool force_processing, bool min_pow_checked, bool* new_block)
{
    AssertLockNotHeld(cs_main);

    {
        CBlockIndex *pindex = nullptr;
        if (new_block) *new_block = false;
        BlockValidationState state;

        // CheckBlock() does not support multi-threaded block validation because CBlock::fChecked can cause data race.
        // Therefore, the following critical section must include the CheckBlock() call as well.
        LOCK(cs_main);

        // Skipping AcceptBlock() for CheckBlock() failures means that we will never mark a block as invalid if
        // CheckBlock() fails.  This is protective against consensus failure if there are any unknown forms of block
        // malleability that cause CheckBlock() to fail; see e.g. CVE-2012-2459 and
        // https://lists.linuxfoundation.org/pipermail/bitcoin-dev/2019-February/016697.html.  Because CheckBlock() is
        // not very expensive, the anti-DoS benefits of caching failure (of a definitely-invalid block) are not substantial.
        bool ret = CheckBlock(*block, state, GetConsensus());
        if (ret) {
            // Store to disk
            ret = AcceptBlock(block, state, &pindex, force_processing, nullptr, new_block, min_pow_checked);
        }
        if (!ret) {
            if (m_options.signals) {
                m_options.signals->BlockChecked(*block, state);
            }
            LogError("%s: AcceptBlock FAILED (%s)\n", __func__, state.ToString());
            return false;
        }
    }

    NotifyHeaderTip();

    BlockValidationState state; // Only used to report errors, not invalidity - ignore it
    if (!ActiveChainstate().ActivateBestChain(state, block)) {
        LogError("%s: ActivateBestChain failed (%s)\n", __func__, state.ToString());
        return false;
    }

    Chainstate* bg_chain{WITH_LOCK(cs_main, return BackgroundSyncInProgress() ? m_ibd_chainstate.get() : nullptr)};
    BlockValidationState bg_state;
    if (bg_chain && !bg_chain->ActivateBestChain(bg_state, block)) {
        LogError("%s: [background] ActivateBestChain failed (%s)\n", __func__, bg_state.ToString());
        return false;
     }

    return true;
}

MempoolAcceptResult ChainstateManager::ProcessTransaction(const CTransactionRef& tx, bool test_accept)
{
    AssertLockHeld(cs_main);
    Chainstate& active_chainstate = ActiveChainstate();
    if (!active_chainstate.GetMempool()) {
        TxValidationState state;
        state.Invalid(TxValidationResult::TX_NO_MEMPOOL, "no-mempool");
        return MempoolAcceptResult::Failure(state);
    }
    auto result = AcceptToMemoryPool(active_chainstate, tx, GetTime(), /*bypass_limits=*/ false, test_accept);
    active_chainstate.GetMempool()->check(active_chainstate.CoinsTip(), active_chainstate.m_chain.Height() + 1);
    return result;
}


BlockValidationState TestBlockValidity(
    Chainstate& chainstate,
    const CBlock& block,
    const bool check_pow,
    const bool check_merkle_root)
{
<<<<<<< HEAD
    AssertLockHeld(cs_main);
    assert(pindexPrev && pindexPrev == chainstate.m_chain.Tip());
    std::set<valtype> namesDummy;
    CCoinsViewCache viewNew(&chainstate.CoinsTip());
    uint256 block_hash(block.GetHash());
    CBlockIndex indexDummy(block);
    indexDummy.pprev = pindexPrev;
    indexDummy.nHeight = pindexPrev->nHeight + 1;
    indexDummy.phashBlock = &block_hash;

    // NOTE: CheckBlockHeader is called by CheckBlock
    if (!ContextualCheckBlockHeader(block, state, chainstate.m_blockman, chainstate.m_chainman, pindexPrev)) {
        LogError ("%s: Consensus::ContextualCheckBlockHeader: %s", __func__, state.ToString());
        return false;
    }
    if (!CheckBlock(block, state, chainparams.GetConsensus(), fCheckPOW, fCheckMerkleRoot)) {
        LogError ("%s: Consensus::CheckBlock: %s", __func__, state.ToString());
        return false;
    }
    if (!ContextualCheckBlock(block, state, chainstate.m_chainman, pindexPrev)) {
        LogError ("%s: Consensus::ContextualCheckBlock: %s", __func__, state.ToString());
        return false;
    }
    if (!chainstate.ConnectBlock(block, state, &indexDummy, viewNew, namesDummy, true)) {
        return false;
=======
    // Lock must be held throughout this function for two reasons:
    // 1. We don't want the tip to change during several of the validation steps
    // 2. To prevent a CheckBlock() race condition for fChecked, see ProcessNewBlock()
    AssertLockHeld(chainstate.m_chainman.GetMutex());

    BlockValidationState state;
    CBlockIndex* tip{Assert(chainstate.m_chain.Tip())};

    if (block.hashPrevBlock != *Assert(tip->phashBlock)) {
        state.Invalid({}, "inconclusive-not-best-prevblk");
        return state;
    }

    // For signets CheckBlock() verifies the challenge iff fCheckPow is set.
    if (!CheckBlock(block, state, chainstate.m_chainman.GetConsensus(), /*fCheckPow=*/check_pow, /*fCheckMerkleRoot=*/check_merkle_root)) {
        // This should never happen, but belt-and-suspenders don't approve the
        // block if it does.
        if (state.IsValid()) NONFATAL_UNREACHABLE();
        return state;
    }

    /**
     * At this point ProcessNewBlock would call AcceptBlock(), but we
     * don't want to store the block or its header. Run individual checks
     * instead:
     * - skip AcceptBlockHeader() because:
     *   - we don't want to update the block index
     *   - we do not care about duplicates
     *   - we already ran CheckBlockHeader() via CheckBlock()
     *   - we already checked for prev-blk-not-found
     *   - we know the tip is valid, so no need to check bad-prevblk
     * - we already ran CheckBlock()
     * - do run ContextualCheckBlockHeader()
     * - do run ContextualCheckBlock()
     */

    if (!ContextualCheckBlockHeader(block, state, chainstate.m_blockman, chainstate.m_chainman, tip)) {
        if (state.IsValid()) NONFATAL_UNREACHABLE();
        return state;
    }

    if (!ContextualCheckBlock(block, state, chainstate.m_chainman, tip)) {
        if (state.IsValid()) NONFATAL_UNREACHABLE();
        return state;
>>>>>>> c1bff01f
    }

    // We don't want ConnectBlock to update the actual chainstate, so create
    // a cache on top of it, along with a dummy block index.
    CBlockIndex index_dummy{block};
    uint256 block_hash(block.GetHash());
    index_dummy.pprev = tip;
    index_dummy.nHeight = tip->nHeight + 1;
    index_dummy.phashBlock = &block_hash;
    CCoinsViewCache view_dummy(&chainstate.CoinsTip());

    // Set fJustCheck to true in order to update, and not clear, validation caches.
    if(!chainstate.ConnectBlock(block, state, &index_dummy, view_dummy, /*fJustCheck=*/true)) {
        if (state.IsValid()) NONFATAL_UNREACHABLE();
        return state;
    }

    // Ensure no check returned successfully while also setting an invalid state.
    if (!state.IsValid()) NONFATAL_UNREACHABLE();

    return state;
}

/* This function is called from the RPC code for pruneblockchain */
void PruneBlockFilesManual(Chainstate& active_chainstate, int nManualPruneHeight)
{
    BlockValidationState state;
    if (!active_chainstate.FlushStateToDisk(
            state, FlushStateMode::NONE, nManualPruneHeight)) {
        LogPrintf("%s: failed to flush state (%s)\n", __func__, state.ToString());
    }
}

bool Chainstate::LoadChainTip()
{
    AssertLockHeld(cs_main);
    const CCoinsViewCache& coins_cache = CoinsTip();
    assert(!coins_cache.GetBestBlock().IsNull()); // Never called when the coins view is empty
    const CBlockIndex* tip = m_chain.Tip();

    if (tip && tip->GetBlockHash() == coins_cache.GetBestBlock()) {
        return true;
    }

    // Load pointer to end of best chain
    CBlockIndex* pindex = m_blockman.LookupBlockIndex(coins_cache.GetBestBlock());
    if (!pindex) {
        return false;
    }
    m_chain.SetTip(*pindex);
    PruneBlockIndexCandidates();

    tip = m_chain.Tip();
    LogPrintf("Loaded best chain: hashBestChain=%s height=%d date=%s progress=%f\n",
              tip->GetBlockHash().ToString(),
              m_chain.Height(),
              FormatISO8601DateTime(tip->GetBlockTime()),
              m_chainman.GuessVerificationProgress(tip));

    // Ensure KernelNotifications m_tip_block is set even if no new block arrives.
    if (this->GetRole() != ChainstateRole::BACKGROUND) {
        // Ignoring return value for now.
        (void)m_chainman.GetNotifications().blockTip(
            /*state=*/GetSynchronizationState(/*init=*/true, m_chainman.m_blockman.m_blockfiles_indexed),
            /*index=*/*pindex,
            /*verification_progress=*/m_chainman.GuessVerificationProgress(tip));
    }

    return true;
}

CVerifyDB::CVerifyDB(Notifications& notifications)
    : m_notifications{notifications}
{
    m_notifications.progress(_("Verifying blocks…"), 0, false);
}

CVerifyDB::~CVerifyDB()
{
    m_notifications.progress(bilingual_str{}, 100, false);
}

VerifyDBResult CVerifyDB::VerifyDB(
    Chainstate& chainstate,
    const Consensus::Params& consensus_params,
    CCoinsView& coinsview,
    int nCheckLevel, int nCheckDepth)
{
    AssertLockHeld(cs_main);

    if (chainstate.m_chain.Tip() == nullptr || chainstate.m_chain.Tip()->pprev == nullptr) {
        return VerifyDBResult::SUCCESS;
    }

    // Verify blocks in the best chain
    if (nCheckDepth <= 0 || nCheckDepth > chainstate.m_chain.Height()) {
        nCheckDepth = chainstate.m_chain.Height();
    }
    nCheckLevel = std::max(0, std::min(4, nCheckLevel));
    LogPrintf("Verifying last %i blocks at level %i\n", nCheckDepth, nCheckLevel);
    CCoinsViewCache coins(&coinsview);
    std::set<valtype> dummyNames;
    CBlockIndex* pindex;
    CBlockIndex* pindexFailure = nullptr;
    int nGoodTransactions = 0;
    BlockValidationState state;
    int reportDone = 0;
    bool skipped_no_block_data{false};
    bool skipped_l3_checks{false};
    LogPrintf("Verification progress: 0%%\n");

    const bool is_snapshot_cs{chainstate.m_from_snapshot_blockhash};

    for (pindex = chainstate.m_chain.Tip(); pindex && pindex->pprev; pindex = pindex->pprev) {
        const int percentageDone = std::max(1, std::min(99, (int)(((double)(chainstate.m_chain.Height() - pindex->nHeight)) / (double)nCheckDepth * (nCheckLevel >= 4 ? 50 : 100))));
        if (reportDone < percentageDone / 10) {
            // report every 10% step
            LogPrintf("Verification progress: %d%%\n", percentageDone);
            reportDone = percentageDone / 10;
        }
        m_notifications.progress(_("Verifying blocks…"), percentageDone, false);
        if (pindex->nHeight <= chainstate.m_chain.Height() - nCheckDepth) {
            break;
        }
        if ((chainstate.m_blockman.IsPruneMode() || is_snapshot_cs) && !(pindex->nStatus & BLOCK_HAVE_DATA)) {
            // If pruning or running under an assumeutxo snapshot, only go
            // back as far as we have data.
            LogPrintf("VerifyDB(): block verification stopping at height %d (no data). This could be due to pruning or use of an assumeutxo snapshot.\n", pindex->nHeight);
            skipped_no_block_data = true;
            break;
        }
        CBlock block;
        // check level 0: read from disk
        if (!chainstate.m_blockman.ReadBlock(block, *pindex)) {
            LogPrintf("Verification error: ReadBlock failed at %d, hash=%s\n", pindex->nHeight, pindex->GetBlockHash().ToString());
            return VerifyDBResult::CORRUPTED_BLOCK_DB;
        }
        // check level 1: verify block validity
        if (nCheckLevel >= 1 && !CheckBlock(block, state, consensus_params)) {
            LogPrintf("Verification error: found bad block at %d, hash=%s (%s)\n",
                      pindex->nHeight, pindex->GetBlockHash().ToString(), state.ToString());
            return VerifyDBResult::CORRUPTED_BLOCK_DB;
        }
        // check level 2: verify undo validity
        if (nCheckLevel >= 2 && pindex) {
            CBlockUndo undo;
            if (!pindex->GetUndoPos().IsNull()) {
                if (!chainstate.m_blockman.ReadBlockUndo(undo, *pindex)) {
                    LogPrintf("Verification error: found bad undo data at %d, hash=%s\n", pindex->nHeight, pindex->GetBlockHash().ToString());
                    return VerifyDBResult::CORRUPTED_BLOCK_DB;
                }
            }
        }
        // check level 3: check for inconsistencies during memory-only disconnect of tip blocks
        size_t curr_coins_usage = coins.DynamicMemoryUsage() + chainstate.CoinsTip().DynamicMemoryUsage();

        if (nCheckLevel >= 3) {
            if (curr_coins_usage <= chainstate.m_coinstip_cache_size_bytes) {
                assert(coins.GetBestBlock() == pindex->GetBlockHash());
                DisconnectResult res = chainstate.DisconnectBlock(block, pindex, coins, dummyNames);
                if (res == DISCONNECT_FAILED) {
                    LogPrintf("Verification error: irrecoverable inconsistency in block data at %d, hash=%s\n", pindex->nHeight, pindex->GetBlockHash().ToString());
                    return VerifyDBResult::CORRUPTED_BLOCK_DB;
                }
                if (res == DISCONNECT_UNCLEAN) {
                    nGoodTransactions = 0;
                    pindexFailure = pindex;
                } else {
                    nGoodTransactions += block.vtx.size();
                }
            } else {
                skipped_l3_checks = true;
            }
        }
        if (chainstate.m_chainman.m_interrupt) return VerifyDBResult::INTERRUPTED;
    }
    if (pindexFailure) {
        LogPrintf("Verification error: coin database inconsistencies found (last %i blocks, %i good transactions before that)\n", chainstate.m_chain.Height() - pindexFailure->nHeight + 1, nGoodTransactions);
        return VerifyDBResult::CORRUPTED_BLOCK_DB;
    }
    if (skipped_l3_checks) {
        LogPrintf("Skipped verification of level >=3 (insufficient database cache size). Consider increasing -dbcache.\n");
    }

    // store block count as we move pindex at check level >= 4
    int block_count = chainstate.m_chain.Height() - pindex->nHeight;

    // check level 4: try reconnecting blocks
    if (nCheckLevel >= 4 && !skipped_l3_checks) {
        while (pindex != chainstate.m_chain.Tip()) {
            const int percentageDone = std::max(1, std::min(99, 100 - (int)(((double)(chainstate.m_chain.Height() - pindex->nHeight)) / (double)nCheckDepth * 50)));
            if (reportDone < percentageDone / 10) {
                // report every 10% step
                LogPrintf("Verification progress: %d%%\n", percentageDone);
                reportDone = percentageDone / 10;
            }
            m_notifications.progress(_("Verifying blocks…"), percentageDone, false);
            pindex = chainstate.m_chain.Next(pindex);
            CBlock block;
            if (!chainstate.m_blockman.ReadBlock(block, *pindex)) {
                LogPrintf("Verification error: ReadBlock failed at %d, hash=%s\n", pindex->nHeight, pindex->GetBlockHash().ToString());
                return VerifyDBResult::CORRUPTED_BLOCK_DB;
            }
            if (!chainstate.ConnectBlock(block, state, pindex, coins, dummyNames)) {
                LogPrintf("Verification error: found unconnectable block at %d, hash=%s (%s)\n", pindex->nHeight, pindex->GetBlockHash().ToString(), state.ToString());
                return VerifyDBResult::CORRUPTED_BLOCK_DB;
            }
            if (chainstate.m_chainman.m_interrupt) return VerifyDBResult::INTERRUPTED;
        }
    }

    LogPrintf("Verification: No coin database inconsistencies in last %i blocks (%i transactions)\n", block_count, nGoodTransactions);

    if (skipped_l3_checks) {
        return VerifyDBResult::SKIPPED_L3_CHECKS;
    }
    if (skipped_no_block_data) {
        return VerifyDBResult::SKIPPED_MISSING_BLOCKS;
    }
    return VerifyDBResult::SUCCESS;
}

/** Apply the effects of a block on the utxo cache, ignoring that it may already have been applied. */
bool Chainstate::RollforwardBlock(const CBlockIndex* pindex, CCoinsViewCache& inputs)
{
    AssertLockHeld(cs_main);
    // TODO: merge with ConnectBlock
    CBlock block;
    if (!m_blockman.ReadBlock(block, *pindex)) {
        LogError("ReplayBlock(): ReadBlock failed at %d, hash=%s\n", pindex->nHeight, pindex->GetBlockHash().ToString());
        return false;
    }

    for (const CTransactionRef& tx : block.vtx) {
        if (!tx->IsCoinBase()) {
            for (const CTxIn &txin : tx->vin) {
                inputs.SpendCoin(txin.prevout);
            }
        }
        // Pass check = true as every addition may be an overwrite.
        AddCoins(inputs, *tx, pindex->nHeight, true);
    }
    return true;
}

bool Chainstate::ReplayBlocks()
{
    LOCK(cs_main);

    CCoinsView& db = this->CoinsDB();
    CCoinsViewCache cache(&db);

    std::vector<uint256> hashHeads = db.GetHeadBlocks();
    if (hashHeads.empty()) return true; // We're already in a consistent state.
    if (hashHeads.size() != 2) {
        LogError("ReplayBlocks(): unknown inconsistent state\n");
        return false;
    }

    m_chainman.GetNotifications().progress(_("Replaying blocks…"), 0, false);
    LogPrintf("Replaying blocks\n");

    const CBlockIndex* pindexOld = nullptr;  // Old tip during the interrupted flush.
    const CBlockIndex* pindexNew;            // New tip during the interrupted flush.
    const CBlockIndex* pindexFork = nullptr; // Latest block common to both the old and the new tip.

    if (m_blockman.m_block_index.count(hashHeads[0]) == 0) {
        LogError("ReplayBlocks(): reorganization to unknown block requested\n");
        return false;
    }
    pindexNew = &(m_blockman.m_block_index[hashHeads[0]]);

    if (!hashHeads[1].IsNull()) { // The old tip is allowed to be 0, indicating it's the first flush.
        if (m_blockman.m_block_index.count(hashHeads[1]) == 0) {
            LogError("ReplayBlocks(): reorganization from unknown block requested\n");
            return false;
        }
        pindexOld = &(m_blockman.m_block_index[hashHeads[1]]);
        pindexFork = LastCommonAncestor(pindexOld, pindexNew);
        assert(pindexFork != nullptr);
    }

    // Rollback along the old branch.
    while (pindexOld != pindexFork) {
        if (pindexOld->nHeight > 0) { // Never disconnect the genesis block.
            CBlock block;
            if (!m_blockman.ReadBlock(block, *pindexOld)) {
                LogError("RollbackBlock(): ReadBlock() failed at %d, hash=%s\n", pindexOld->nHeight, pindexOld->GetBlockHash().ToString());
                return false;
            }
            LogPrintf("Rolling back %s (%i)\n", pindexOld->GetBlockHash().ToString(), pindexOld->nHeight);
            std::set<valtype> dummyNames;
            DisconnectResult res = DisconnectBlock(block, pindexOld, cache, dummyNames);
            if (res == DISCONNECT_FAILED) {
                LogError("RollbackBlock(): DisconnectBlock failed at %d, hash=%s\n", pindexOld->nHeight, pindexOld->GetBlockHash().ToString());
                return false;
            }
            // If DISCONNECT_UNCLEAN is returned, it means a non-existing UTXO was deleted, or an existing UTXO was
            // overwritten. It corresponds to cases where the block-to-be-disconnect never had all its operations
            // applied to the UTXO set. However, as both writing a UTXO and deleting a UTXO are idempotent operations,
            // the result is still a version of the UTXO set with the effects of that block undone.
        }
        pindexOld = pindexOld->pprev;
    }

    // Roll forward from the forking point to the new tip.
    int nForkHeight = pindexFork ? pindexFork->nHeight : 0;
    for (int nHeight = nForkHeight + 1; nHeight <= pindexNew->nHeight; ++nHeight) {
        const CBlockIndex& pindex{*Assert(pindexNew->GetAncestor(nHeight))};

        LogPrintf("Rolling forward %s (%i)\n", pindex.GetBlockHash().ToString(), nHeight);
        m_chainman.GetNotifications().progress(_("Replaying blocks…"), (int)((nHeight - nForkHeight) * 100.0 / (pindexNew->nHeight - nForkHeight)), false);
        if (!RollforwardBlock(&pindex, cache)) return false;
    }

    cache.SetBestBlock(pindexNew->GetBlockHash());
    cache.Flush();
    m_chainman.GetNotifications().progress(bilingual_str{}, 100, false);
    return true;
}

bool Chainstate::NeedsRedownload() const
{
    AssertLockHeld(cs_main);

    // At and above m_params.SegwitHeight, segwit consensus rules must be validated
    CBlockIndex* block{m_chain.Tip()};

    while (block != nullptr && DeploymentActiveAt(*block, m_chainman, Consensus::DEPLOYMENT_SEGWIT)) {
        if (!(block->nStatus & BLOCK_OPT_WITNESS)) {
            // block is insufficiently validated for a segwit client
            return true;
        }
        block = block->pprev;
    }

    return false;
}

void Chainstate::ClearBlockIndexCandidates()
{
    AssertLockHeld(::cs_main);
    setBlockIndexCandidates.clear();
}

bool ChainstateManager::LoadBlockIndex()
{
    AssertLockHeld(cs_main);
    // Load block index from databases
    if (m_blockman.m_blockfiles_indexed) {
        bool ret{m_blockman.LoadBlockIndexDB(SnapshotBlockhash())};
        if (!ret) return false;

        m_blockman.ScanAndUnlinkAlreadyPrunedFiles();

        std::vector<CBlockIndex*> vSortedByHeight{m_blockman.GetAllBlockIndices()};
        std::sort(vSortedByHeight.begin(), vSortedByHeight.end(),
                  CBlockIndexHeightOnlyComparator());

        for (CBlockIndex* pindex : vSortedByHeight) {
            if (m_interrupt) return false;
            // If we have an assumeutxo-based chainstate, then the snapshot
            // block will be a candidate for the tip, but it may not be
            // VALID_TRANSACTIONS (eg if we haven't yet downloaded the block),
            // so we special-case the snapshot block as a potential candidate
            // here.
            if (pindex == GetSnapshotBaseBlock() ||
                    (pindex->IsValid(BLOCK_VALID_TRANSACTIONS) &&
                     (pindex->HaveNumChainTxs() || pindex->pprev == nullptr))) {

                for (Chainstate* chainstate : GetAll()) {
                    chainstate->TryAddBlockIndexCandidate(pindex);
                }
            }
            if (pindex->nStatus & BLOCK_FAILED_MASK && (!m_best_invalid || pindex->nChainWork > m_best_invalid->nChainWork)) {
                m_best_invalid = pindex;
            }
            if (pindex->IsValid(BLOCK_VALID_TREE) && (m_best_header == nullptr || CBlockIndexWorkComparator()(m_best_header, pindex)))
                m_best_header = pindex;
        }
    }
    return true;
}

bool Chainstate::LoadGenesisBlock()
{
    LOCK(cs_main);

    const CChainParams& params{m_chainman.GetParams()};

    // Check whether we're already initialized by checking for genesis in
    // m_blockman.m_block_index. Note that we can't use m_chain here, since it is
    // set based on the coins db, not the block index db, which is the only
    // thing loaded at this point.
    if (m_blockman.m_block_index.count(params.GenesisBlock().GetHash()))
        return true;

    try {
        const CBlock& block = params.GenesisBlock();
        FlatFilePos blockPos{m_blockman.WriteBlock(block, 0)};
        if (blockPos.IsNull()) {
            LogError("%s: writing genesis block to disk failed\n", __func__);
            return false;
        }
        CBlockIndex* pindex = m_blockman.AddToBlockIndex(block, m_chainman.m_best_header);
        m_chainman.ReceivedBlockTransactions(block, pindex, blockPos);
    } catch (const std::runtime_error& e) {
        LogError("%s: failed to write genesis block: %s\n", __func__, e.what());
        return false;
    }

    return true;
}

void ChainstateManager::LoadExternalBlockFile(
    AutoFile& file_in,
    FlatFilePos* dbp,
    std::multimap<uint256, FlatFilePos>* blocks_with_unknown_parent)
{
    // Either both should be specified (-reindex), or neither (-loadblock).
    assert(!dbp == !blocks_with_unknown_parent);

    const auto start{SteadyClock::now()};
    const CChainParams& params{GetParams()};

    int nLoaded = 0;
    try {
        BufferedFile blkdat{file_in, 2 * MAX_BLOCK_SERIALIZED_SIZE, MAX_BLOCK_SERIALIZED_SIZE + 8};
        // nRewind indicates where to resume scanning in case something goes wrong,
        // such as a block fails to deserialize.
        uint64_t nRewind = blkdat.GetPos();
        while (!blkdat.eof()) {
            if (m_interrupt) return;

            blkdat.SetPos(nRewind);
            nRewind++; // start one byte further next time, in case of failure
            blkdat.SetLimit(); // remove former limit
            unsigned int nSize = 0;
            try {
                // locate a header
                MessageStartChars buf;
                blkdat.FindByte(std::byte(params.MessageStart()[0]));
                nRewind = blkdat.GetPos() + 1;
                blkdat >> buf;
                if (buf != params.MessageStart()) {
                    continue;
                }
                // read size
                blkdat >> nSize;
                if (nSize < 80 || nSize > MAX_BLOCK_SERIALIZED_SIZE)
                    continue;
            } catch (const std::exception&) {
                // no valid block header found; don't complain
                // (this happens at the end of every blk.dat file)
                break;
            }
            try {
                // read block header
                const uint64_t nBlockPos{blkdat.GetPos()};
                if (dbp)
                    dbp->nPos = nBlockPos;
                blkdat.SetLimit(nBlockPos + nSize);
                CBlockHeader header;
                blkdat >> header;
                const uint256 hash{header.GetHash()};
                // Skip the rest of this block (this may read from disk into memory); position to the marker before the
                // next block, but it's still possible to rewind to the start of the current block (without a disk read).
                nRewind = nBlockPos + nSize;
                blkdat.SkipTo(nRewind);

                std::shared_ptr<CBlock> pblock{}; // needs to remain available after the cs_main lock is released to avoid duplicate reads from disk

                {
                    LOCK(cs_main);
                    // detect out of order blocks, and store them for later
                    if (hash != params.GetConsensus().hashGenesisBlock && !m_blockman.LookupBlockIndex(header.hashPrevBlock)) {
                        LogDebug(BCLog::REINDEX, "%s: Out of order block %s, parent %s not known\n", __func__, hash.ToString(),
                                 header.hashPrevBlock.ToString());
                        if (dbp && blocks_with_unknown_parent) {
                            blocks_with_unknown_parent->emplace(header.hashPrevBlock, *dbp);
                        }
                        continue;
                    }

                    // process in case the block isn't known yet
                    const CBlockIndex* pindex = m_blockman.LookupBlockIndex(hash);
                    if (!pindex || (pindex->nStatus & BLOCK_HAVE_DATA) == 0) {
                        // This block can be processed immediately; rewind to its start, read and deserialize it.
                        blkdat.SetPos(nBlockPos);
                        pblock = std::make_shared<CBlock>();
                        blkdat >> TX_WITH_WITNESS(*pblock);
                        nRewind = blkdat.GetPos();

                        BlockValidationState state;
                        if (AcceptBlock(pblock, state, nullptr, true, dbp, nullptr, true)) {
                            nLoaded++;
                        }
                        if (state.IsError()) {
                            break;
                        }
                    } else if (hash != params.GetConsensus().hashGenesisBlock && pindex->nHeight % 1000 == 0) {
                        LogDebug(BCLog::REINDEX, "Block Import: already had block %s at height %d\n", hash.ToString(), pindex->nHeight);
                    }
                }

                // Activate the genesis block so normal node progress can continue
                // During first -reindex, this will only connect Genesis since
                // ActivateBestChain only connects blocks which are in the block tree db,
                // which only contains blocks whose parents are in it.
                // But do this only if genesis isn't activated yet, to avoid connecting many blocks
                // without assumevalid in the case of a continuation of a reindex that
                // was interrupted by the user.
                if (hash == params.GetConsensus().hashGenesisBlock && WITH_LOCK(::cs_main, return ActiveHeight()) == -1) {
                    BlockValidationState state;
                    if (!ActiveChainstate().ActivateBestChain(state, nullptr)) {
                        break;
                    }
                }

                if (m_blockman.IsPruneMode() && m_blockman.m_blockfiles_indexed && pblock) {
                    // must update the tip for pruning to work while importing with -loadblock.
                    // this is a tradeoff to conserve disk space at the expense of time
                    // spent updating the tip to be able to prune.
                    // otherwise, ActivateBestChain won't be called by the import process
                    // until after all of the block files are loaded. ActivateBestChain can be
                    // called by concurrent network message processing. but, that is not
                    // reliable for the purpose of pruning while importing.
                    bool activation_failure = false;
                    for (auto c : GetAll()) {
                        BlockValidationState state;
                        if (!c->ActivateBestChain(state, pblock)) {
                            LogDebug(BCLog::REINDEX, "failed to activate chain (%s)\n", state.ToString());
                            activation_failure = true;
                            break;
                        }
                    }
                    if (activation_failure) {
                        break;
                    }
                }

                NotifyHeaderTip();

                if (!blocks_with_unknown_parent) continue;

                // Recursively process earlier encountered successors of this block
                std::deque<uint256> queue;
                queue.push_back(hash);
                while (!queue.empty()) {
                    uint256 head = queue.front();
                    queue.pop_front();
                    auto range = blocks_with_unknown_parent->equal_range(head);
                    while (range.first != range.second) {
                        std::multimap<uint256, FlatFilePos>::iterator it = range.first;
                        std::shared_ptr<CBlock> pblockrecursive = std::make_shared<CBlock>();
                        if (m_blockman.ReadBlock(*pblockrecursive, it->second)) {
                            LogDebug(BCLog::REINDEX, "%s: Processing out of order child %s of %s\n", __func__, pblockrecursive->GetHash().ToString(),
                                    head.ToString());
                            LOCK(cs_main);
                            BlockValidationState dummy;
                            if (AcceptBlock(pblockrecursive, dummy, nullptr, true, &it->second, nullptr, true)) {
                                nLoaded++;
                                queue.push_back(pblockrecursive->GetHash());
                            }
                        }
                        range.first++;
                        blocks_with_unknown_parent->erase(it);
                        NotifyHeaderTip();
                    }
                }
            } catch (const std::exception& e) {
                // historical bugs added extra data to the block files that does not deserialize cleanly.
                // commonly this data is between readable blocks, but it does not really matter. such data is not fatal to the import process.
                // the code that reads the block files deals with invalid data by simply ignoring it.
                // it continues to search for the next {4 byte magic message start bytes + 4 byte length + block} that does deserialize cleanly
                // and passes all of the other block validation checks dealing with POW and the merkle root, etc...
                // we merely note with this informational log message when unexpected data is encountered.
                // we could also be experiencing a storage system read error, or a read of a previous bad write. these are possible, but
                // less likely scenarios. we don't have enough information to tell a difference here.
                // the reindex process is not the place to attempt to clean and/or compact the block files. if so desired, a studious node operator
                // may use knowledge of the fact that the block files are not entirely pristine in order to prepare a set of pristine, and
                // perhaps ordered, block files for later reindexing.
                LogDebug(BCLog::REINDEX, "%s: unexpected data at file offset 0x%x - %s. continuing\n", __func__, (nRewind - 1), e.what());
            }
        }
    } catch (const std::runtime_error& e) {
        GetNotifications().fatalError(strprintf(_("System error while loading external block file: %s"), e.what()));
    }
    LogPrintf("Loaded %i blocks from external file in %dms\n", nLoaded, Ticks<std::chrono::milliseconds>(SteadyClock::now() - start));
}

bool ChainstateManager::ShouldCheckBlockIndex() const
{
    // Assert to verify Flatten() has been called.
    if (!*Assert(m_options.check_block_index)) return false;
    if (FastRandomContext().randrange(*m_options.check_block_index) >= 1) return false;
    return true;
}

void ChainstateManager::CheckBlockIndex() const
{
    if (!ShouldCheckBlockIndex()) {
        return;
    }

    LOCK(cs_main);

    // During a reindex, we read the genesis block and call CheckBlockIndex before ActivateBestChain,
    // so we have the genesis block in m_blockman.m_block_index but no active chain. (A few of the
    // tests when iterating the block tree require that m_chain has been initialized.)
    if (ActiveChain().Height() < 0) {
        assert(m_blockman.m_block_index.size() <= 1);
        return;
    }

    // Build forward-pointing data structure for the entire block tree.
    // For performance reasons, indexes of the best header chain are stored in a vector (within CChain).
    // All remaining blocks are stored in a multimap.
    // The best header chain can differ from the active chain: E.g. its entries may belong to blocks that
    // are not yet validated.
    CChain best_hdr_chain;
    assert(m_best_header);
    assert(!(m_best_header->nStatus & BLOCK_FAILED_MASK));
    best_hdr_chain.SetTip(*m_best_header);

    std::multimap<const CBlockIndex*, const CBlockIndex*> forward;
    for (auto& [_, block_index] : m_blockman.m_block_index) {
        // Only save indexes in forward that are not part of the best header chain.
        if (!best_hdr_chain.Contains(&block_index)) {
            // Only genesis, which must be part of the best header chain, can have a nullptr parent.
            assert(block_index.pprev);
            forward.emplace(block_index.pprev, &block_index);
        }
    }
    assert(forward.size() + best_hdr_chain.Height() + 1 == m_blockman.m_block_index.size());

    const CBlockIndex* pindex = best_hdr_chain[0];
    assert(pindex);
    // Iterate over the entire block tree, using depth-first search.
    // Along the way, remember whether there are blocks on the path from genesis
    // block being explored which are the first to have certain properties.
    size_t nNodes = 0;
    int nHeight = 0;
    const CBlockIndex* pindexFirstInvalid = nullptr;              // Oldest ancestor of pindex which is invalid.
    const CBlockIndex* pindexFirstMissing = nullptr;              // Oldest ancestor of pindex which does not have BLOCK_HAVE_DATA, since assumeutxo snapshot if used.
    const CBlockIndex* pindexFirstNeverProcessed = nullptr;       // Oldest ancestor of pindex for which nTx == 0, since assumeutxo snapshot if used.
    const CBlockIndex* pindexFirstNotTreeValid = nullptr;         // Oldest ancestor of pindex which does not have BLOCK_VALID_TREE (regardless of being valid or not).
    const CBlockIndex* pindexFirstNotTransactionsValid = nullptr; // Oldest ancestor of pindex which does not have BLOCK_VALID_TRANSACTIONS (regardless of being valid or not), since assumeutxo snapshot if used.
    const CBlockIndex* pindexFirstNotChainValid = nullptr;        // Oldest ancestor of pindex which does not have BLOCK_VALID_CHAIN (regardless of being valid or not), since assumeutxo snapshot if used.
    const CBlockIndex* pindexFirstNotScriptsValid = nullptr;      // Oldest ancestor of pindex which does not have BLOCK_VALID_SCRIPTS (regardless of being valid or not), since assumeutxo snapshot if used.

    // After checking an assumeutxo snapshot block, reset pindexFirst pointers
    // to earlier blocks that have not been downloaded or validated yet, so
    // checks for later blocks can assume the earlier blocks were validated and
    // be stricter, testing for more requirements.
    const CBlockIndex* snap_base{GetSnapshotBaseBlock()};
    const CBlockIndex *snap_first_missing{}, *snap_first_notx{}, *snap_first_notv{}, *snap_first_nocv{}, *snap_first_nosv{};
    auto snap_update_firsts = [&] {
        if (pindex == snap_base) {
            std::swap(snap_first_missing, pindexFirstMissing);
            std::swap(snap_first_notx, pindexFirstNeverProcessed);
            std::swap(snap_first_notv, pindexFirstNotTransactionsValid);
            std::swap(snap_first_nocv, pindexFirstNotChainValid);
            std::swap(snap_first_nosv, pindexFirstNotScriptsValid);
        }
    };

    while (pindex != nullptr) {
        nNodes++;
        if (pindexFirstInvalid == nullptr && pindex->nStatus & BLOCK_FAILED_VALID) pindexFirstInvalid = pindex;
        if (pindexFirstMissing == nullptr && !(pindex->nStatus & BLOCK_HAVE_DATA)) {
            pindexFirstMissing = pindex;
        }
        if (pindexFirstNeverProcessed == nullptr && pindex->nTx == 0) pindexFirstNeverProcessed = pindex;
        if (pindex->pprev != nullptr && pindexFirstNotTreeValid == nullptr && (pindex->nStatus & BLOCK_VALID_MASK) < BLOCK_VALID_TREE) pindexFirstNotTreeValid = pindex;

        if (pindex->pprev != nullptr) {
            if (pindexFirstNotTransactionsValid == nullptr &&
                    (pindex->nStatus & BLOCK_VALID_MASK) < BLOCK_VALID_TRANSACTIONS) {
                pindexFirstNotTransactionsValid = pindex;
            }

            if (pindexFirstNotChainValid == nullptr &&
                    (pindex->nStatus & BLOCK_VALID_MASK) < BLOCK_VALID_CHAIN) {
                pindexFirstNotChainValid = pindex;
            }

            if (pindexFirstNotScriptsValid == nullptr &&
                    (pindex->nStatus & BLOCK_VALID_MASK) < BLOCK_VALID_SCRIPTS) {
                pindexFirstNotScriptsValid = pindex;
            }
        }

        // Begin: actual consistency checks.
        if (pindex->pprev == nullptr) {
            // Genesis block checks.
            assert(pindex->GetBlockHash() == GetConsensus().hashGenesisBlock); // Genesis block's hash must match.
            for (const Chainstate* c : {m_ibd_chainstate.get(), m_snapshot_chainstate.get()}) {
                if (c && c->m_chain.Genesis() != nullptr) {
                    assert(pindex == c->m_chain.Genesis()); // The chain's genesis block must be this block.
                }
            }
        }
        if (!pindex->HaveNumChainTxs()) assert(pindex->nSequenceId <= 0); // nSequenceId can't be set positive for blocks that aren't linked (negative is used for preciousblock)
        // VALID_TRANSACTIONS is equivalent to nTx > 0 for all nodes (whether or not pruning has occurred).
        // HAVE_DATA is only equivalent to nTx > 0 (or VALID_TRANSACTIONS) if no pruning has occurred.
        if (!m_blockman.m_have_pruned) {
            // If we've never pruned, then HAVE_DATA should be equivalent to nTx > 0
            assert(!(pindex->nStatus & BLOCK_HAVE_DATA) == (pindex->nTx == 0));
            assert(pindexFirstMissing == pindexFirstNeverProcessed);
        } else {
            // If we have pruned, then we can only say that HAVE_DATA implies nTx > 0
            if (pindex->nStatus & BLOCK_HAVE_DATA) assert(pindex->nTx > 0);
        }
        if (pindex->nStatus & BLOCK_HAVE_UNDO) assert(pindex->nStatus & BLOCK_HAVE_DATA);
        if (snap_base && snap_base->GetAncestor(pindex->nHeight) == pindex) {
            // Assumed-valid blocks should connect to the main chain.
            assert((pindex->nStatus & BLOCK_VALID_MASK) >= BLOCK_VALID_TREE);
        }
        // There should only be an nTx value if we have
        // actually seen a block's transactions.
        assert(((pindex->nStatus & BLOCK_VALID_MASK) >= BLOCK_VALID_TRANSACTIONS) == (pindex->nTx > 0)); // This is pruning-independent.
        // All parents having had data (at some point) is equivalent to all parents being VALID_TRANSACTIONS, which is equivalent to HaveNumChainTxs().
        // HaveNumChainTxs will also be set in the assumeutxo snapshot block from snapshot metadata.
        assert((pindexFirstNeverProcessed == nullptr || pindex == snap_base) == pindex->HaveNumChainTxs());
        assert((pindexFirstNotTransactionsValid == nullptr || pindex == snap_base) == pindex->HaveNumChainTxs());
        assert(pindex->nHeight == nHeight); // nHeight must be consistent.
        assert(pindex->pprev == nullptr || pindex->nChainWork >= pindex->pprev->nChainWork); // For every block except the genesis block, the chainwork must be larger than the parent's.
        assert(nHeight < 2 || (pindex->pskip && (pindex->pskip->nHeight < nHeight))); // The pskip pointer must point back for all but the first 2 blocks.
        assert(pindexFirstNotTreeValid == nullptr); // All m_blockman.m_block_index entries must at least be TREE valid
        if ((pindex->nStatus & BLOCK_VALID_MASK) >= BLOCK_VALID_TREE) assert(pindexFirstNotTreeValid == nullptr); // TREE valid implies all parents are TREE valid
        if ((pindex->nStatus & BLOCK_VALID_MASK) >= BLOCK_VALID_CHAIN) assert(pindexFirstNotChainValid == nullptr); // CHAIN valid implies all parents are CHAIN valid
        if ((pindex->nStatus & BLOCK_VALID_MASK) >= BLOCK_VALID_SCRIPTS) assert(pindexFirstNotScriptsValid == nullptr); // SCRIPTS valid implies all parents are SCRIPTS valid
        if (pindexFirstInvalid == nullptr) {
            // Checks for not-invalid blocks.
            assert((pindex->nStatus & BLOCK_FAILED_MASK) == 0); // The failed mask cannot be set for blocks without invalid parents.
        } else {
            assert(pindex->nStatus & BLOCK_FAILED_MASK); // Invalid blocks and their descendants must be marked as invalid
        }
        // Make sure m_chain_tx_count sum is correctly computed.
        if (!pindex->pprev) {
            // If no previous block, nTx and m_chain_tx_count must be the same.
            assert(pindex->m_chain_tx_count == pindex->nTx);
        } else if (pindex->pprev->m_chain_tx_count > 0 && pindex->nTx > 0) {
            // If previous m_chain_tx_count is set and number of transactions in block is known, sum must be set.
            assert(pindex->m_chain_tx_count == pindex->nTx + pindex->pprev->m_chain_tx_count);
        } else {
            // Otherwise m_chain_tx_count should only be set if this is a snapshot
            // block, and must be set if it is.
            assert((pindex->m_chain_tx_count != 0) == (pindex == snap_base));
        }
        // There should be no block with more work than m_best_header, unless it's known to be invalid
        assert((pindex->nStatus & BLOCK_FAILED_MASK) || pindex->nChainWork <= m_best_header->nChainWork);

        // Chainstate-specific checks on setBlockIndexCandidates
        for (const Chainstate* c : {m_ibd_chainstate.get(), m_snapshot_chainstate.get()}) {
            if (!c || c->m_chain.Tip() == nullptr) continue;
            // Two main factors determine whether pindex is a candidate in
            // setBlockIndexCandidates:
            //
            // - If pindex has less work than the chain tip, it should not be a
            //   candidate, and this will be asserted below. Otherwise it is a
            //   potential candidate.
            //
            // - If pindex or one of its parent blocks back to the genesis block
            //   or an assumeutxo snapshot never downloaded transactions
            //   (pindexFirstNeverProcessed is non-null), it should not be a
            //   candidate, and this will be asserted below. The only exception
            //   is if pindex itself is an assumeutxo snapshot block. Then it is
            //   also a potential candidate.
            if (!CBlockIndexWorkComparator()(pindex, c->m_chain.Tip()) && (pindexFirstNeverProcessed == nullptr || pindex == snap_base)) {
                // If pindex was detected as invalid (pindexFirstInvalid is
                // non-null), it is not required to be in
                // setBlockIndexCandidates.
                if (pindexFirstInvalid == nullptr) {
                    // If pindex and all its parents back to the genesis block
                    // or an assumeutxo snapshot block downloaded transactions,
                    // and the transactions were not pruned (pindexFirstMissing
                    // is null), it is a potential candidate. The check
                    // excludes pruned blocks, because if any blocks were
                    // pruned between pindex and the current chain tip, pindex will
                    // only temporarily be added to setBlockIndexCandidates,
                    // before being moved to m_blocks_unlinked. This check
                    // could be improved to verify that if all blocks between
                    // the chain tip and pindex have data, pindex must be a
                    // candidate.
                    //
                    // If pindex is the chain tip, it also is a potential
                    // candidate.
                    //
                    // If the chainstate was loaded from a snapshot and pindex
                    // is the base of the snapshot, pindex is also a potential
                    // candidate.
                    if (pindexFirstMissing == nullptr || pindex == c->m_chain.Tip() || pindex == c->SnapshotBase()) {
                        // If this chainstate is the active chainstate, pindex
                        // must be in setBlockIndexCandidates. Otherwise, this
                        // chainstate is a background validation chainstate, and
                        // pindex only needs to be added if it is an ancestor of
                        // the snapshot that is being validated.
                        if (c == &ActiveChainstate() || snap_base->GetAncestor(pindex->nHeight) == pindex) {
                            assert(c->setBlockIndexCandidates.contains(const_cast<CBlockIndex*>(pindex)));
                        }
                    }
                    // If some parent is missing, then it could be that this block was in
                    // setBlockIndexCandidates but had to be removed because of the missing data.
                    // In this case it must be in m_blocks_unlinked -- see test below.
                }
            } else { // If this block sorts worse than the current tip or some ancestor's block has never been seen, it cannot be in setBlockIndexCandidates.
                assert(!c->setBlockIndexCandidates.contains(const_cast<CBlockIndex*>(pindex)));
            }
        }
        // Check whether this block is in m_blocks_unlinked.
        auto rangeUnlinked{m_blockman.m_blocks_unlinked.equal_range(pindex->pprev)};
        bool foundInUnlinked = false;
        while (rangeUnlinked.first != rangeUnlinked.second) {
            assert(rangeUnlinked.first->first == pindex->pprev);
            if (rangeUnlinked.first->second == pindex) {
                foundInUnlinked = true;
                break;
            }
            rangeUnlinked.first++;
        }
        if (pindex->pprev && (pindex->nStatus & BLOCK_HAVE_DATA) && pindexFirstNeverProcessed != nullptr && pindexFirstInvalid == nullptr) {
            // If this block has block data available, some parent was never received, and has no invalid parents, it must be in m_blocks_unlinked.
            assert(foundInUnlinked);
        }
        if (!(pindex->nStatus & BLOCK_HAVE_DATA)) assert(!foundInUnlinked); // Can't be in m_blocks_unlinked if we don't HAVE_DATA
        if (pindexFirstMissing == nullptr) assert(!foundInUnlinked); // We aren't missing data for any parent -- cannot be in m_blocks_unlinked.
        if (pindex->pprev && (pindex->nStatus & BLOCK_HAVE_DATA) && pindexFirstNeverProcessed == nullptr && pindexFirstMissing != nullptr) {
            // We HAVE_DATA for this block, have received data for all parents at some point, but we're currently missing data for some parent.
            assert(m_blockman.m_have_pruned);
            // This block may have entered m_blocks_unlinked if:
            //  - it has a descendant that at some point had more work than the
            //    tip, and
            //  - we tried switching to that descendant but were missing
            //    data for some intermediate block between m_chain and the
            //    tip.
            // So if this block is itself better than any m_chain.Tip() and it wasn't in
            // setBlockIndexCandidates, then it must be in m_blocks_unlinked.
            for (const Chainstate* c : {m_ibd_chainstate.get(), m_snapshot_chainstate.get()}) {
                if (!c) continue;
                const bool is_active = c == &ActiveChainstate();
                if (!CBlockIndexWorkComparator()(pindex, c->m_chain.Tip()) && !c->setBlockIndexCandidates.contains(const_cast<CBlockIndex*>(pindex))) {
                    if (pindexFirstInvalid == nullptr) {
                        if (is_active || snap_base->GetAncestor(pindex->nHeight) == pindex) {
                            assert(foundInUnlinked);
                        }
                    }
                }
            }
        }
        // assert(pindex->GetBlockHash() == pindex->GetBlockHeader().GetHash()); // Perhaps too slow
        // End: actual consistency checks.


        // Try descending into the first subnode. Always process forks first and the best header chain after.
        snap_update_firsts();
        auto range{forward.equal_range(pindex)};
        if (range.first != range.second) {
            // A subnode not part of the best header chain was found.
            pindex = range.first->second;
            nHeight++;
            continue;
        } else if (best_hdr_chain.Contains(pindex)) {
            // Descend further into best header chain.
            nHeight++;
            pindex = best_hdr_chain[nHeight];
            if (!pindex) break; // we are finished, since the best header chain is always processed last
            continue;
        }
        // This is a leaf node.
        // Move upwards until we reach a node of which we have not yet visited the last child.
        while (pindex) {
            // We are going to either move to a parent or a sibling of pindex.
            snap_update_firsts();
            // If pindex was the first with a certain property, unset the corresponding variable.
            if (pindex == pindexFirstInvalid) pindexFirstInvalid = nullptr;
            if (pindex == pindexFirstMissing) pindexFirstMissing = nullptr;
            if (pindex == pindexFirstNeverProcessed) pindexFirstNeverProcessed = nullptr;
            if (pindex == pindexFirstNotTreeValid) pindexFirstNotTreeValid = nullptr;
            if (pindex == pindexFirstNotTransactionsValid) pindexFirstNotTransactionsValid = nullptr;
            if (pindex == pindexFirstNotChainValid) pindexFirstNotChainValid = nullptr;
            if (pindex == pindexFirstNotScriptsValid) pindexFirstNotScriptsValid = nullptr;
            // Find our parent.
            CBlockIndex* pindexPar = pindex->pprev;
            // Find which child we just visited.
            auto rangePar{forward.equal_range(pindexPar)};
            while (rangePar.first->second != pindex) {
                assert(rangePar.first != rangePar.second); // Our parent must have at least the node we're coming from as child.
                rangePar.first++;
            }
            // Proceed to the next one.
            rangePar.first++;
            if (rangePar.first != rangePar.second) {
                // Move to a sibling not part of the best header chain.
                pindex = rangePar.first->second;
                break;
            } else if (pindexPar == best_hdr_chain[nHeight - 1]) {
                // Move to pindex's sibling on the best-chain, if it has one.
                pindex = best_hdr_chain[nHeight];
                // There will not be a next block if (and only if) parent block is the best header.
                assert((pindex == nullptr) == (pindexPar == best_hdr_chain.Tip()));
                break;
            } else {
                // Move up further.
                pindex = pindexPar;
                nHeight--;
                continue;
            }
        }
    }

    // Check that we actually traversed the entire block index.
    assert(nNodes == forward.size() + best_hdr_chain.Height() + 1);
}

std::string Chainstate::ToString()
{
    AssertLockHeld(::cs_main);
    CBlockIndex* tip = m_chain.Tip();
    return strprintf("Chainstate [%s] @ height %d (%s)",
                     m_from_snapshot_blockhash ? "snapshot" : "ibd",
                     tip ? tip->nHeight : -1, tip ? tip->GetBlockHash().ToString() : "null");
}

bool Chainstate::ResizeCoinsCaches(size_t coinstip_size, size_t coinsdb_size)
{
    AssertLockHeld(::cs_main);
    if (coinstip_size == m_coinstip_cache_size_bytes &&
            coinsdb_size == m_coinsdb_cache_size_bytes) {
        // Cache sizes are unchanged, no need to continue.
        return true;
    }
    size_t old_coinstip_size = m_coinstip_cache_size_bytes;
    m_coinstip_cache_size_bytes = coinstip_size;
    m_coinsdb_cache_size_bytes = coinsdb_size;
    CoinsDB().ResizeCache(coinsdb_size);

    LogPrintf("[%s] resized coinsdb cache to %.1f MiB\n",
        this->ToString(), coinsdb_size * (1.0 / 1024 / 1024));
    LogPrintf("[%s] resized coinstip cache to %.1f MiB\n",
        this->ToString(), coinstip_size * (1.0 / 1024 / 1024));

    BlockValidationState state;
    bool ret;

    if (coinstip_size > old_coinstip_size) {
        // Likely no need to flush if cache sizes have grown.
        ret = FlushStateToDisk(state, FlushStateMode::IF_NEEDED);
    } else {
        // Otherwise, flush state to disk and deallocate the in-memory coins map.
        ret = FlushStateToDisk(state, FlushStateMode::ALWAYS);
    }
    return ret;
}

double ChainstateManager::GuessVerificationProgress(const CBlockIndex* pindex) const
{
    AssertLockHeld(GetMutex());
    const ChainTxData& data{GetParams().TxData()};
    if (pindex == nullptr) {
        return 0.0;
    }

    if (pindex->m_chain_tx_count == 0) {
        LogDebug(BCLog::VALIDATION, "Block %d has unset m_chain_tx_count. Unable to estimate verification progress.\n", pindex->nHeight);
        return 0.0;
    }

    const int64_t nNow{TicksSinceEpoch<std::chrono::seconds>(NodeClock::now())};
    const auto block_time{
        (Assume(m_best_header) && std::abs(nNow - pindex->GetBlockTime()) <= Ticks<std::chrono::seconds>(2h) &&
         Assume(m_best_header->nHeight >= pindex->nHeight)) ?
            // When the header is known to be recent, switch to a height-based
            // approach. This ensures the returned value is quantized when
            // close to "1.0", because some users expect it to be. This also
            // avoids relying too much on the exact miner-set timestamp, which
            // may be off.
            nNow - (m_best_header->nHeight - pindex->nHeight) * GetConsensus().nPowTargetSpacing :
            pindex->GetBlockTime(),
    };

    double fTxTotal;

    if (pindex->m_chain_tx_count <= data.tx_count) {
        fTxTotal = data.tx_count + (nNow - data.nTime) * data.dTxRate;
    } else {
        fTxTotal = pindex->m_chain_tx_count + (nNow - block_time) * data.dTxRate;
    }

    return std::min<double>(pindex->m_chain_tx_count / fTxTotal, 1.0);
}

std::optional<uint256> ChainstateManager::SnapshotBlockhash() const
{
    LOCK(::cs_main);
    if (m_active_chainstate && m_active_chainstate->m_from_snapshot_blockhash) {
        // If a snapshot chainstate exists, it will always be our active.
        return m_active_chainstate->m_from_snapshot_blockhash;
    }
    return std::nullopt;
}

std::vector<Chainstate*> ChainstateManager::GetAll()
{
    LOCK(::cs_main);
    std::vector<Chainstate*> out;

    for (Chainstate* cs : {m_ibd_chainstate.get(), m_snapshot_chainstate.get()}) {
        if (this->IsUsable(cs)) out.push_back(cs);
    }

    return out;
}

Chainstate& ChainstateManager::InitializeChainstate(CTxMemPool* mempool)
{
    AssertLockHeld(::cs_main);
    assert(!m_ibd_chainstate);
    assert(!m_active_chainstate);

    m_ibd_chainstate = std::make_unique<Chainstate>(mempool, m_blockman, *this);
    m_active_chainstate = m_ibd_chainstate.get();
    return *m_active_chainstate;
}

[[nodiscard]] static bool DeleteCoinsDBFromDisk(const fs::path db_path, bool is_snapshot)
    EXCLUSIVE_LOCKS_REQUIRED(::cs_main)
{
    AssertLockHeld(::cs_main);

    if (is_snapshot) {
        fs::path base_blockhash_path = db_path / node::SNAPSHOT_BLOCKHASH_FILENAME;

        try {
            bool existed = fs::remove(base_blockhash_path);
            if (!existed) {
                LogPrintf("[snapshot] snapshot chainstate dir being removed lacks %s file\n",
                          fs::PathToString(node::SNAPSHOT_BLOCKHASH_FILENAME));
            }
        } catch (const fs::filesystem_error& e) {
            LogWarning("[snapshot] failed to remove file %s: %s\n",
                       fs::PathToString(base_blockhash_path), e.code().message());
        }
    }

    std::string path_str = fs::PathToString(db_path);
    LogPrintf("Removing leveldb dir at %s\n", path_str);

    // We have to destruct before this call leveldb::DB in order to release the db
    // lock, otherwise `DestroyDB` will fail. See `leveldb::~DBImpl()`.
    const bool destroyed = DestroyDB(path_str);

    if (!destroyed) {
        LogPrintf("error: leveldb DestroyDB call failed on %s\n", path_str);
    }

    // Datadir should be removed from filesystem; otherwise initialization may detect
    // it on subsequent statups and get confused.
    //
    // If the base_blockhash_path removal above fails in the case of snapshot
    // chainstates, this will return false since leveldb won't remove a non-empty
    // directory.
    return destroyed && !fs::exists(db_path);
}

util::Result<CBlockIndex*> ChainstateManager::ActivateSnapshot(
        AutoFile& coins_file,
        const SnapshotMetadata& metadata,
        bool in_memory)
{
    uint256 base_blockhash = metadata.m_base_blockhash;

    if (this->SnapshotBlockhash()) {
        return util::Error{Untranslated("Can't activate a snapshot-based chainstate more than once")};
    }

    CBlockIndex* snapshot_start_block{};

    {
        LOCK(::cs_main);

        if (!GetParams().AssumeutxoForBlockhash(base_blockhash).has_value()) {
            auto available_heights = GetParams().GetAvailableSnapshotHeights();
            std::string heights_formatted = util::Join(available_heights, ", ", [&](const auto& i) { return util::ToString(i); });
            return util::Error{Untranslated(strprintf("assumeutxo block hash in snapshot metadata not recognized (hash: %s). The following snapshot heights are available: %s",
                base_blockhash.ToString(),
                heights_formatted))};
        }

        snapshot_start_block = m_blockman.LookupBlockIndex(base_blockhash);
        if (!snapshot_start_block) {
            return util::Error{Untranslated(strprintf("The base block header (%s) must appear in the headers chain. Make sure all headers are syncing, and call loadtxoutset again",
                          base_blockhash.ToString()))};
        }

        bool start_block_invalid = snapshot_start_block->nStatus & BLOCK_FAILED_MASK;
        if (start_block_invalid) {
            return util::Error{Untranslated(strprintf("The base block header (%s) is part of an invalid chain", base_blockhash.ToString()))};
        }

        if (!m_best_header || m_best_header->GetAncestor(snapshot_start_block->nHeight) != snapshot_start_block) {
            return util::Error{Untranslated("A forked headers-chain with more work than the chain with the snapshot base block header exists. Please proceed to sync without AssumeUtxo.")};
        }

        auto mempool{m_active_chainstate->GetMempool()};
        if (mempool && mempool->size() > 0) {
            return util::Error{Untranslated("Can't activate a snapshot when mempool not empty")};
        }
    }

    int64_t current_coinsdb_cache_size{0};
    int64_t current_coinstip_cache_size{0};

    // Cache percentages to allocate to each chainstate.
    //
    // These particular percentages don't matter so much since they will only be
    // relevant during snapshot activation; caches are rebalanced at the conclusion of
    // this function. We want to give (essentially) all available cache capacity to the
    // snapshot to aid the bulk load later in this function.
    static constexpr double IBD_CACHE_PERC = 0.01;
    static constexpr double SNAPSHOT_CACHE_PERC = 0.99;

    {
        LOCK(::cs_main);
        // Resize the coins caches to ensure we're not exceeding memory limits.
        //
        // Allocate the majority of the cache to the incoming snapshot chainstate, since
        // (optimistically) getting to its tip will be the top priority. We'll need to call
        // `MaybeRebalanceCaches()` once we're done with this function to ensure
        // the right allocation (including the possibility that no snapshot was activated
        // and that we should restore the active chainstate caches to their original size).
        //
        current_coinsdb_cache_size = this->ActiveChainstate().m_coinsdb_cache_size_bytes;
        current_coinstip_cache_size = this->ActiveChainstate().m_coinstip_cache_size_bytes;

        // Temporarily resize the active coins cache to make room for the newly-created
        // snapshot chain.
        this->ActiveChainstate().ResizeCoinsCaches(
            static_cast<size_t>(current_coinstip_cache_size * IBD_CACHE_PERC),
            static_cast<size_t>(current_coinsdb_cache_size * IBD_CACHE_PERC));
    }

    auto snapshot_chainstate = WITH_LOCK(::cs_main,
        return std::make_unique<Chainstate>(
            /*mempool=*/nullptr, m_blockman, *this, base_blockhash));

    {
        LOCK(::cs_main);
        snapshot_chainstate->InitCoinsDB(
            static_cast<size_t>(current_coinsdb_cache_size * SNAPSHOT_CACHE_PERC),
            in_memory, false, "chainstate");
        snapshot_chainstate->InitCoinsCache(
            static_cast<size_t>(current_coinstip_cache_size * SNAPSHOT_CACHE_PERC));
    }

    auto cleanup_bad_snapshot = [&](bilingual_str reason) EXCLUSIVE_LOCKS_REQUIRED(::cs_main) {
        this->MaybeRebalanceCaches();

        // PopulateAndValidateSnapshot can return (in error) before the leveldb datadir
        // has been created, so only attempt removal if we got that far.
        if (auto snapshot_datadir = node::FindSnapshotChainstateDir(m_options.datadir)) {
            // We have to destruct leveldb::DB in order to release the db lock, otherwise
            // DestroyDB() (in DeleteCoinsDBFromDisk()) will fail. See `leveldb::~DBImpl()`.
            // Destructing the chainstate (and so resetting the coinsviews object) does this.
            snapshot_chainstate.reset();
            bool removed = DeleteCoinsDBFromDisk(*snapshot_datadir, /*is_snapshot=*/true);
            if (!removed) {
                GetNotifications().fatalError(strprintf(_("Failed to remove snapshot chainstate dir (%s). "
                    "Manually remove it before restarting.\n"), fs::PathToString(*snapshot_datadir)));
            }
        }
        return util::Error{std::move(reason)};
    };

    if (auto res{this->PopulateAndValidateSnapshot(*snapshot_chainstate, coins_file, metadata)}; !res) {
        LOCK(::cs_main);
        return cleanup_bad_snapshot(Untranslated(strprintf("Population failed: %s", util::ErrorString(res).original)));
    }

    LOCK(::cs_main);  // cs_main required for rest of snapshot activation.

    // Do a final check to ensure that the snapshot chainstate is actually a more
    // work chain than the active chainstate; a user could have loaded a snapshot
    // very late in the IBD process, and we wouldn't want to load a useless chainstate.
    if (!CBlockIndexWorkComparator()(ActiveTip(), snapshot_chainstate->m_chain.Tip())) {
        return cleanup_bad_snapshot(Untranslated("work does not exceed active chainstate"));
    }
    // If not in-memory, persist the base blockhash for use during subsequent
    // initialization.
    if (!in_memory) {
        if (!node::WriteSnapshotBaseBlockhash(*snapshot_chainstate)) {
            return cleanup_bad_snapshot(Untranslated("could not write base blockhash"));
        }
    }

    assert(!m_snapshot_chainstate);
    m_snapshot_chainstate.swap(snapshot_chainstate);
    const bool chaintip_loaded = m_snapshot_chainstate->LoadChainTip();
    assert(chaintip_loaded);

    // Transfer possession of the mempool to the snapshot chainstate.
    // Mempool is empty at this point because we're still in IBD.
    Assert(m_active_chainstate->m_mempool->size() == 0);
    Assert(!m_snapshot_chainstate->m_mempool);
    m_snapshot_chainstate->m_mempool = m_active_chainstate->m_mempool;
    m_active_chainstate->m_mempool = nullptr;
    m_active_chainstate = m_snapshot_chainstate.get();
    m_blockman.m_snapshot_height = this->GetSnapshotBaseHeight();

    LogPrintf("[snapshot] successfully activated snapshot %s\n", base_blockhash.ToString());
    LogPrintf("[snapshot] (%.2f MB)\n",
        m_snapshot_chainstate->CoinsTip().DynamicMemoryUsage() / (1000 * 1000));

    this->MaybeRebalanceCaches();
    return snapshot_start_block;
}

static void FlushSnapshotToDisk(CCoinsViewCache& coins_cache, bool snapshot_loaded)
{
    LOG_TIME_MILLIS_WITH_CATEGORY_MSG_ONCE(
        strprintf("%s (%.2f MB)",
                  snapshot_loaded ? "saving snapshot chainstate" : "flushing coins cache",
                  coins_cache.DynamicMemoryUsage() / (1000 * 1000)),
        BCLog::LogFlags::ALL);

    coins_cache.Flush();
}

struct StopHashingException : public std::exception
{
    const char* what() const noexcept override
    {
        return "ComputeUTXOStats interrupted.";
    }
};

static void SnapshotUTXOHashBreakpoint(const util::SignalInterrupt& interrupt)
{
    if (interrupt) throw StopHashingException();
}

util::Result<void> ChainstateManager::PopulateAndValidateSnapshot(
    Chainstate& snapshot_chainstate,
    AutoFile& coins_file,
    const SnapshotMetadata& metadata)
{
    // It's okay to release cs_main before we're done using `coins_cache` because we know
    // that nothing else will be referencing the newly created snapshot_chainstate yet.
    CCoinsViewCache& coins_cache = *WITH_LOCK(::cs_main, return &snapshot_chainstate.CoinsTip());

    uint256 base_blockhash = metadata.m_base_blockhash;

    CBlockIndex* snapshot_start_block = WITH_LOCK(::cs_main, return m_blockman.LookupBlockIndex(base_blockhash));

    if (!snapshot_start_block) {
        // Needed for ComputeUTXOStats to determine the
        // height and to avoid a crash when base_blockhash.IsNull()
        return util::Error{Untranslated(strprintf("Did not find snapshot start blockheader %s",
                  base_blockhash.ToString()))};
    }

    int base_height = snapshot_start_block->nHeight;
    const auto& maybe_au_data = GetParams().AssumeutxoForHeight(base_height);

    if (!maybe_au_data) {
        return util::Error{Untranslated(strprintf("Assumeutxo height in snapshot metadata not recognized "
                  "(%d) - refusing to load snapshot", base_height))};
    }

    const AssumeutxoData& au_data = *maybe_au_data;

    // This work comparison is a duplicate check with the one performed later in
    // ActivateSnapshot(), but is done so that we avoid doing the long work of staging
    // a snapshot that isn't actually usable.
    if (WITH_LOCK(::cs_main, return !CBlockIndexWorkComparator()(ActiveTip(), snapshot_start_block))) {
        return util::Error{Untranslated("Work does not exceed active chainstate")};
    }

    const uint64_t coins_count = metadata.m_coins_count;
    uint64_t coins_left = metadata.m_coins_count;

    LogPrintf("[snapshot] loading %d coins from snapshot %s\n", coins_left, base_blockhash.ToString());
    int64_t coins_processed{0};

    while (coins_left > 0) {
        try {
            Txid txid;
            coins_file >> txid;
            size_t coins_per_txid{0};
            coins_per_txid = ReadCompactSize(coins_file);

            if (coins_per_txid > coins_left) {
                return util::Error{Untranslated("Mismatch in coins count in snapshot metadata and actual snapshot data")};
            }

            for (size_t i = 0; i < coins_per_txid; i++) {
                COutPoint outpoint;
                Coin coin;
                outpoint.n = static_cast<uint32_t>(ReadCompactSize(coins_file));
                outpoint.hash = txid;
                coins_file >> coin;
                if (coin.nHeight > base_height ||
                    outpoint.n >= std::numeric_limits<decltype(outpoint.n)>::max() // Avoid integer wrap-around in coinstats.cpp:ApplyHash
                ) {
                    return util::Error{Untranslated(strprintf("Bad snapshot data after deserializing %d coins",
                              coins_count - coins_left))};
                }
                if (!MoneyRange(coin.out.nValue)) {
                    return util::Error{Untranslated(strprintf("Bad snapshot data after deserializing %d coins - bad tx out value",
                              coins_count - coins_left))};
                }
                coins_cache.EmplaceCoinInternalDANGER(std::move(outpoint), std::move(coin));

                --coins_left;
                ++coins_processed;

                if (coins_processed % 1000000 == 0) {
                    LogPrintf("[snapshot] %d coins loaded (%.2f%%, %.2f MB)\n",
                        coins_processed,
                        static_cast<float>(coins_processed) * 100 / static_cast<float>(coins_count),
                        coins_cache.DynamicMemoryUsage() / (1000 * 1000));
                }

                // Batch write and flush (if we need to) every so often.
                //
                // If our average Coin size is roughly 41 bytes, checking every 120,000 coins
                // means <5MB of memory imprecision.
                if (coins_processed % 120000 == 0) {
                    if (m_interrupt) {
                        return util::Error{Untranslated("Aborting after an interrupt was requested")};
                    }

                    const auto snapshot_cache_state = WITH_LOCK(::cs_main,
                        return snapshot_chainstate.GetCoinsCacheSizeState());

                    if (snapshot_cache_state >= CoinsCacheSizeState::CRITICAL) {
                        // This is a hack - we don't know what the actual best block is, but that
                        // doesn't matter for the purposes of flushing the cache here. We'll set this
                        // to its correct value (`base_blockhash`) below after the coins are loaded.
                        coins_cache.SetBestBlock(GetRandHash());

                        // No need to acquire cs_main since this chainstate isn't being used yet.
                        FlushSnapshotToDisk(coins_cache, /*snapshot_loaded=*/false);
                    }
                }
            }
        } catch (const std::ios_base::failure&) {
            return util::Error{Untranslated(strprintf("Bad snapshot format or truncated snapshot after deserializing %d coins",
                      coins_processed))};
        }
    }

    // Important that we set this. This and the coins_cache accesses above are
    // sort of a layer violation, but either we reach into the innards of
    // CCoinsViewCache here or we have to invert some of the Chainstate to
    // embed them in a snapshot-activation-specific CCoinsViewCache bulk load
    // method.
    coins_cache.SetBestBlock(base_blockhash);

    bool out_of_coins{false};
    try {
        std::byte left_over_byte;
        coins_file >> left_over_byte;
    } catch (const std::ios_base::failure&) {
        // We expect an exception since we should be out of coins.
        out_of_coins = true;
    }
    if (!out_of_coins) {
        return util::Error{Untranslated(strprintf("Bad snapshot - coins left over after deserializing %d coins",
            coins_count))};
    }

    LogPrintf("[snapshot] loaded %d (%.2f MB) coins from snapshot %s\n",
        coins_count,
        coins_cache.DynamicMemoryUsage() / (1000 * 1000),
        base_blockhash.ToString());

    // No need to acquire cs_main since this chainstate isn't being used yet.
    FlushSnapshotToDisk(coins_cache, /*snapshot_loaded=*/true);

    assert(coins_cache.GetBestBlock() == base_blockhash);

    // As above, okay to immediately release cs_main here since no other context knows
    // about the snapshot_chainstate.
    CCoinsViewDB* snapshot_coinsdb = WITH_LOCK(::cs_main, return &snapshot_chainstate.CoinsDB());

    std::optional<CCoinsStats> maybe_stats;

    try {
        maybe_stats = ComputeUTXOStats(
            CoinStatsHashType::HASH_SERIALIZED, snapshot_coinsdb, m_blockman, [&interrupt = m_interrupt] { SnapshotUTXOHashBreakpoint(interrupt); });
    } catch (StopHashingException const&) {
        return util::Error{Untranslated("Aborting after an interrupt was requested")};
    }
    if (!maybe_stats.has_value()) {
        return util::Error{Untranslated("Failed to generate coins stats")};
    }

    // Assert that the deserialized chainstate contents match the expected assumeutxo value.
    if (AssumeutxoHash{maybe_stats->hashSerialized} != au_data.hash_serialized) {
        return util::Error{Untranslated(strprintf("Bad snapshot content hash: expected %s, got %s",
            au_data.hash_serialized.ToString(), maybe_stats->hashSerialized.ToString()))};
    }

    snapshot_chainstate.m_chain.SetTip(*snapshot_start_block);

    // The remainder of this function requires modifying data protected by cs_main.
    LOCK(::cs_main);

    // Fake various pieces of CBlockIndex state:
    CBlockIndex* index = nullptr;

    // Don't make any modifications to the genesis block since it shouldn't be
    // necessary, and since the genesis block doesn't have normal flags like
    // BLOCK_VALID_SCRIPTS set.
    constexpr int AFTER_GENESIS_START{1};

    for (int i = AFTER_GENESIS_START; i <= snapshot_chainstate.m_chain.Height(); ++i) {
        index = snapshot_chainstate.m_chain[i];

        // Fake BLOCK_OPT_WITNESS so that Chainstate::NeedsRedownload()
        // won't ask for -reindex on startup.
        if (DeploymentActiveAt(*index, *this, Consensus::DEPLOYMENT_SEGWIT)) {
            index->nStatus |= BLOCK_OPT_WITNESS;
        }

        m_blockman.m_dirty_blockindex.insert(index);
        // Changes to the block index will be flushed to disk after this call
        // returns in `ActivateSnapshot()`, when `MaybeRebalanceCaches()` is
        // called, since we've added a snapshot chainstate and therefore will
        // have to downsize the IBD chainstate, which will result in a call to
        // `FlushStateToDisk(ALWAYS)`.
    }

    assert(index);
    assert(index == snapshot_start_block);
    index->m_chain_tx_count = au_data.m_chain_tx_count;
    snapshot_chainstate.setBlockIndexCandidates.insert(snapshot_start_block);

    LogPrintf("[snapshot] validated snapshot (%.2f MB)\n",
        coins_cache.DynamicMemoryUsage() / (1000 * 1000));
    return {};
}

// Currently, this function holds cs_main for its duration, which could be for
// multiple minutes due to the ComputeUTXOStats call. This hold is necessary
// because we need to avoid advancing the background validation chainstate
// farther than the snapshot base block - and this function is also invoked
// from within ConnectTip, i.e. from within ActivateBestChain, so cs_main is
// held anyway.
//
// Eventually (TODO), we could somehow separate this function's runtime from
// maintenance of the active chain, but that will either require
//
//  (i) setting `m_disabled` immediately and ensuring all chainstate accesses go
//      through IsUsable() checks, or
//
//  (ii) giving each chainstate its own lock instead of using cs_main for everything.
SnapshotCompletionResult ChainstateManager::MaybeCompleteSnapshotValidation()
{
    AssertLockHeld(cs_main);
    if (m_ibd_chainstate.get() == &this->ActiveChainstate() ||
            !this->IsUsable(m_snapshot_chainstate.get()) ||
            !this->IsUsable(m_ibd_chainstate.get()) ||
            !m_ibd_chainstate->m_chain.Tip()) {
       // Nothing to do - this function only applies to the background
       // validation chainstate.
       return SnapshotCompletionResult::SKIPPED;
    }
    const int snapshot_tip_height = this->ActiveHeight();
    const int snapshot_base_height = *Assert(this->GetSnapshotBaseHeight());
    const CBlockIndex& index_new = *Assert(m_ibd_chainstate->m_chain.Tip());

    if (index_new.nHeight < snapshot_base_height) {
        // Background IBD not complete yet.
        return SnapshotCompletionResult::SKIPPED;
    }

    assert(SnapshotBlockhash());
    uint256 snapshot_blockhash = *Assert(SnapshotBlockhash());

    auto handle_invalid_snapshot = [&]() EXCLUSIVE_LOCKS_REQUIRED(::cs_main) {
        bilingual_str user_error = strprintf(_(
            "%s failed to validate the -assumeutxo snapshot state. "
            "This indicates a hardware problem, or a bug in the software, or a "
            "bad software modification that allowed an invalid snapshot to be "
            "loaded. As a result of this, the node will shut down and stop using any "
            "state that was built on the snapshot, resetting the chain height "
            "from %d to %d. On the next "
            "restart, the node will resume syncing from %d "
            "without using any snapshot data. "
            "Please report this incident to %s, including how you obtained the snapshot. "
            "The invalid snapshot chainstate will be left on disk in case it is "
            "helpful in diagnosing the issue that caused this error."),
            CLIENT_NAME, snapshot_tip_height, snapshot_base_height, snapshot_base_height, CLIENT_BUGREPORT
        );

        LogError("[snapshot] !!! %s\n", user_error.original);
        LogError("[snapshot] deleting snapshot, reverting to validated chain, and stopping node\n");

        m_active_chainstate = m_ibd_chainstate.get();
        m_snapshot_chainstate->m_disabled = true;
        assert(!this->IsUsable(m_snapshot_chainstate.get()));
        assert(this->IsUsable(m_ibd_chainstate.get()));

        auto rename_result = m_snapshot_chainstate->InvalidateCoinsDBOnDisk();
        if (!rename_result) {
            user_error += Untranslated("\n") + util::ErrorString(rename_result);
        }

        GetNotifications().fatalError(user_error);
    };

    if (index_new.GetBlockHash() != snapshot_blockhash) {
        LogPrintf("[snapshot] supposed base block %s does not match the "
          "snapshot base block %s (height %d). Snapshot is not valid.\n",
          index_new.ToString(), snapshot_blockhash.ToString(), snapshot_base_height);
        handle_invalid_snapshot();
        return SnapshotCompletionResult::BASE_BLOCKHASH_MISMATCH;
    }

    assert(index_new.nHeight == snapshot_base_height);

    int curr_height = m_ibd_chainstate->m_chain.Height();

    assert(snapshot_base_height == curr_height);
    assert(snapshot_base_height == index_new.nHeight);
    assert(this->IsUsable(m_snapshot_chainstate.get()));
    assert(this->GetAll().size() == 2);

    CCoinsViewDB& ibd_coins_db = m_ibd_chainstate->CoinsDB();
    m_ibd_chainstate->ForceFlushStateToDisk();

    const auto& maybe_au_data = m_options.chainparams.AssumeutxoForHeight(curr_height);
    if (!maybe_au_data) {
        LogPrintf("[snapshot] assumeutxo data not found for height "
            "(%d) - refusing to validate snapshot\n", curr_height);
        handle_invalid_snapshot();
        return SnapshotCompletionResult::MISSING_CHAINPARAMS;
    }

    const AssumeutxoData& au_data = *maybe_au_data;
    std::optional<CCoinsStats> maybe_ibd_stats;
    LogPrintf("[snapshot] computing UTXO stats for background chainstate to validate "
        "snapshot - this could take a few minutes\n");
    try {
        maybe_ibd_stats = ComputeUTXOStats(
            CoinStatsHashType::HASH_SERIALIZED,
            &ibd_coins_db,
            m_blockman,
            [&interrupt = m_interrupt] { SnapshotUTXOHashBreakpoint(interrupt); });
    } catch (StopHashingException const&) {
        return SnapshotCompletionResult::STATS_FAILED;
    }

    // XXX note that this function is slow and will hold cs_main for potentially minutes.
    if (!maybe_ibd_stats) {
        LogPrintf("[snapshot] failed to generate stats for validation coins db\n");
        // While this isn't a problem with the snapshot per se, this condition
        // prevents us from validating the snapshot, so we should shut down and let the
        // user handle the issue manually.
        handle_invalid_snapshot();
        return SnapshotCompletionResult::STATS_FAILED;
    }
    const auto& ibd_stats = *maybe_ibd_stats;

    // Compare the background validation chainstate's UTXO set hash against the hard-coded
    // assumeutxo hash we expect.
    //
    // TODO: For belt-and-suspenders, we could cache the UTXO set
    // hash for the snapshot when it's loaded in its chainstate's leveldb. We could then
    // reference that here for an additional check.
    if (AssumeutxoHash{ibd_stats.hashSerialized} != au_data.hash_serialized) {
        LogPrintf("[snapshot] hash mismatch: actual=%s, expected=%s\n",
            ibd_stats.hashSerialized.ToString(),
            au_data.hash_serialized.ToString());
        handle_invalid_snapshot();
        return SnapshotCompletionResult::HASH_MISMATCH;
    }

    LogPrintf("[snapshot] snapshot beginning at %s has been fully validated\n",
        snapshot_blockhash.ToString());

    m_ibd_chainstate->m_disabled = true;
    this->MaybeRebalanceCaches();

    return SnapshotCompletionResult::SUCCESS;
}

Chainstate& ChainstateManager::ActiveChainstate() const
{
    LOCK(::cs_main);
    assert(m_active_chainstate);
    return *m_active_chainstate;
}

bool ChainstateManager::IsSnapshotActive() const
{
    LOCK(::cs_main);
    return m_snapshot_chainstate && m_active_chainstate == m_snapshot_chainstate.get();
}

void ChainstateManager::MaybeRebalanceCaches()
{
    AssertLockHeld(::cs_main);
    bool ibd_usable = this->IsUsable(m_ibd_chainstate.get());
    bool snapshot_usable = this->IsUsable(m_snapshot_chainstate.get());
    assert(ibd_usable || snapshot_usable);

    if (ibd_usable && !snapshot_usable) {
        // Allocate everything to the IBD chainstate. This will always happen
        // when we are not using a snapshot.
        m_ibd_chainstate->ResizeCoinsCaches(m_total_coinstip_cache, m_total_coinsdb_cache);
    }
    else if (snapshot_usable && !ibd_usable) {
        // If background validation has completed and snapshot is our active chain...
        LogPrintf("[snapshot] allocating all cache to the snapshot chainstate\n");
        // Allocate everything to the snapshot chainstate.
        m_snapshot_chainstate->ResizeCoinsCaches(m_total_coinstip_cache, m_total_coinsdb_cache);
    }
    else if (ibd_usable && snapshot_usable) {
        // If both chainstates exist, determine who needs more cache based on IBD status.
        //
        // Note: shrink caches first so that we don't inadvertently overwhelm available memory.
        if (IsInitialBlockDownload()) {
            m_ibd_chainstate->ResizeCoinsCaches(
                m_total_coinstip_cache * 0.05, m_total_coinsdb_cache * 0.05);
            m_snapshot_chainstate->ResizeCoinsCaches(
                m_total_coinstip_cache * 0.95, m_total_coinsdb_cache * 0.95);
        } else {
            m_snapshot_chainstate->ResizeCoinsCaches(
                m_total_coinstip_cache * 0.05, m_total_coinsdb_cache * 0.05);
            m_ibd_chainstate->ResizeCoinsCaches(
                m_total_coinstip_cache * 0.95, m_total_coinsdb_cache * 0.95);
        }
    }
}

void ChainstateManager::ResetChainstates()
{
    m_ibd_chainstate.reset();
    m_snapshot_chainstate.reset();
    m_active_chainstate = nullptr;
}

/**
 * Apply default chain params to nullopt members.
 * This helps to avoid coding errors around the accidental use of the compare
 * operators that accept nullopt, thus ignoring the intended default value.
 */
static ChainstateManager::Options&& Flatten(ChainstateManager::Options&& opts)
{
    if (!opts.check_block_index.has_value()) opts.check_block_index = opts.chainparams.DefaultConsistencyChecks();
    if (!opts.minimum_chain_work.has_value()) opts.minimum_chain_work = UintToArith256(opts.chainparams.GetConsensus().nMinimumChainWork);
    if (!opts.assumed_valid_block.has_value()) opts.assumed_valid_block = opts.chainparams.GetConsensus().defaultAssumeValid;
    return std::move(opts);
}

ChainstateManager::ChainstateManager(const util::SignalInterrupt& interrupt, Options options, node::BlockManager::Options blockman_options)
    : m_script_check_queue{/*batch_size=*/128, std::clamp(options.worker_threads_num, 0, MAX_SCRIPTCHECK_THREADS)},
      m_interrupt{interrupt},
      m_options{Flatten(std::move(options))},
      m_blockman{interrupt, std::move(blockman_options)},
      m_validation_cache{m_options.script_execution_cache_bytes, m_options.signature_cache_bytes}
{
}

ChainstateManager::~ChainstateManager()
{
    LOCK(::cs_main);

    m_versionbitscache.Clear();
}

bool ChainstateManager::DetectSnapshotChainstate()
{
    assert(!m_snapshot_chainstate);
    std::optional<fs::path> path = node::FindSnapshotChainstateDir(m_options.datadir);
    if (!path) {
        return false;
    }
    std::optional<uint256> base_blockhash = node::ReadSnapshotBaseBlockhash(*path);
    if (!base_blockhash) {
        return false;
    }
    LogPrintf("[snapshot] detected active snapshot chainstate (%s) - loading\n",
        fs::PathToString(*path));

    this->ActivateExistingSnapshot(*base_blockhash);
    return true;
}

Chainstate& ChainstateManager::ActivateExistingSnapshot(uint256 base_blockhash)
{
    assert(!m_snapshot_chainstate);
    m_snapshot_chainstate =
        std::make_unique<Chainstate>(nullptr, m_blockman, *this, base_blockhash);
    LogPrintf("[snapshot] switching active chainstate to %s\n", m_snapshot_chainstate->ToString());

    // Mempool is empty at this point because we're still in IBD.
    Assert(m_active_chainstate->m_mempool->size() == 0);
    Assert(!m_snapshot_chainstate->m_mempool);
    m_snapshot_chainstate->m_mempool = m_active_chainstate->m_mempool;
    m_active_chainstate->m_mempool = nullptr;
    m_active_chainstate = m_snapshot_chainstate.get();
    return *m_snapshot_chainstate;
}

bool IsBIP30Repeat(const CBlockIndex& block_index)
{
    return (block_index.nHeight==91842 && block_index.GetBlockHash() == uint256{"00000000000a4d0a398161ffc163c503763b1f4360639393e0e4c8e300e0caec"}) ||
           (block_index.nHeight==91880 && block_index.GetBlockHash() == uint256{"00000000000743f190a18c5577a3c2d2a1f610ae9601ac046a38084ccb7cd721"});
}

bool IsBIP30Unspendable(const uint256& block_hash, int block_height)
{
    return (block_height==91722 && block_hash == uint256{"00000000000271a2dc26e7667f8419f2e15416dc6955e5a6c6cdf3f2574dd08e"}) ||
           (block_height==91812 && block_hash == uint256{"00000000000af0aed4792b1acee3d966af36cf5def14935db8de83d6f9306f2f"});
}

static fs::path GetSnapshotCoinsDBPath(Chainstate& cs) EXCLUSIVE_LOCKS_REQUIRED(::cs_main)
{
    AssertLockHeld(::cs_main);
    // Should never be called on a non-snapshot chainstate.
    assert(cs.m_from_snapshot_blockhash);
    auto storage_path_maybe = cs.CoinsDB().StoragePath();
    // Should never be called with a non-existent storage path.
    assert(storage_path_maybe);
    return *storage_path_maybe;
}

util::Result<void> Chainstate::InvalidateCoinsDBOnDisk()
{
    fs::path snapshot_datadir = GetSnapshotCoinsDBPath(*this);

    // Coins views no longer usable.
    m_coins_views.reset();

    auto invalid_path = snapshot_datadir + "_INVALID";
    std::string dbpath = fs::PathToString(snapshot_datadir);
    std::string target = fs::PathToString(invalid_path);
    LogPrintf("[snapshot] renaming snapshot datadir %s to %s\n", dbpath, target);

    // The invalid snapshot datadir is simply moved and not deleted because we may
    // want to do forensics later during issue investigation. The user is instructed
    // accordingly in MaybeCompleteSnapshotValidation().
    try {
        fs::rename(snapshot_datadir, invalid_path);
    } catch (const fs::filesystem_error& e) {
        auto src_str = fs::PathToString(snapshot_datadir);
        auto dest_str = fs::PathToString(invalid_path);

        LogPrintf("%s: error renaming file '%s' -> '%s': %s\n",
                __func__, src_str, dest_str, e.what());
        return util::Error{strprintf(_(
            "Rename of '%s' -> '%s' failed. "
            "You should resolve this by manually moving or deleting the invalid "
            "snapshot directory %s, otherwise you will encounter the same error again "
            "on the next startup."),
            src_str, dest_str, src_str)};
    }
    return {};
}

bool ChainstateManager::DeleteSnapshotChainstate()
{
    AssertLockHeld(::cs_main);
    Assert(m_snapshot_chainstate);
    Assert(m_ibd_chainstate);

    fs::path snapshot_datadir = Assert(node::FindSnapshotChainstateDir(m_options.datadir)).value();
    if (!DeleteCoinsDBFromDisk(snapshot_datadir, /*is_snapshot=*/ true)) {
        LogPrintf("Deletion of %s failed. Please remove it manually to continue reindexing.\n",
                  fs::PathToString(snapshot_datadir));
        return false;
    }
    m_active_chainstate = m_ibd_chainstate.get();
    m_active_chainstate->m_mempool = m_snapshot_chainstate->m_mempool;
    m_snapshot_chainstate.reset();
    return true;
}

ChainstateRole Chainstate::GetRole() const
{
    if (m_chainman.GetAll().size() <= 1) {
        return ChainstateRole::NORMAL;
    }
    return (this != &m_chainman.ActiveChainstate()) ?
               ChainstateRole::BACKGROUND :
               ChainstateRole::ASSUMEDVALID;
}

const CBlockIndex* ChainstateManager::GetSnapshotBaseBlock() const
{
    return m_active_chainstate ? m_active_chainstate->SnapshotBase() : nullptr;
}

std::optional<int> ChainstateManager::GetSnapshotBaseHeight() const
{
    const CBlockIndex* base = this->GetSnapshotBaseBlock();
    return base ? std::make_optional(base->nHeight) : std::nullopt;
}

void ChainstateManager::RecalculateBestHeader()
{
    AssertLockHeld(cs_main);
    m_best_header = ActiveChain().Tip();
    for (auto& entry : m_blockman.m_block_index) {
        if (!(entry.second.nStatus & BLOCK_FAILED_MASK) && m_best_header->nChainWork < entry.second.nChainWork) {
            m_best_header = &entry.second;
        }
    }
}

bool ChainstateManager::ValidatedSnapshotCleanup()
{
    AssertLockHeld(::cs_main);
    auto get_storage_path = [](auto& chainstate) EXCLUSIVE_LOCKS_REQUIRED(::cs_main) -> std::optional<fs::path> {
        if (!(chainstate && chainstate->HasCoinsViews())) {
            return {};
        }
        return chainstate->CoinsDB().StoragePath();
    };
    std::optional<fs::path> ibd_chainstate_path_maybe = get_storage_path(m_ibd_chainstate);
    std::optional<fs::path> snapshot_chainstate_path_maybe = get_storage_path(m_snapshot_chainstate);

    if (!this->IsSnapshotValidated()) {
        // No need to clean up.
        return false;
    }
    // If either path doesn't exist, that means at least one of the chainstates
    // is in-memory, in which case we can't do on-disk cleanup. You'd better be
    // in a unittest!
    if (!ibd_chainstate_path_maybe || !snapshot_chainstate_path_maybe) {
        LogPrintf("[snapshot] snapshot chainstate cleanup cannot happen with "
                  "in-memory chainstates. You are testing, right?\n");
        return false;
    }

    const auto& snapshot_chainstate_path = *snapshot_chainstate_path_maybe;
    const auto& ibd_chainstate_path = *ibd_chainstate_path_maybe;

    // Since we're going to be moving around the underlying leveldb filesystem content
    // for each chainstate, make sure that the chainstates (and their constituent
    // CoinsViews members) have been destructed first.
    //
    // The caller of this method will be responsible for reinitializing chainstates
    // if they want to continue operation.
    this->ResetChainstates();

    // No chainstates should be considered usable.
    assert(this->GetAll().size() == 0);

    LogPrintf("[snapshot] deleting background chainstate directory (now unnecessary) (%s)\n",
              fs::PathToString(ibd_chainstate_path));

    fs::path tmp_old{ibd_chainstate_path + "_todelete"};

    auto rename_failed_abort = [this](
                                   fs::path p_old,
                                   fs::path p_new,
                                   const fs::filesystem_error& err) {
        LogError("[snapshot] Error renaming path (%s) -> (%s): %s\n",
                  fs::PathToString(p_old), fs::PathToString(p_new), err.what());
        GetNotifications().fatalError(strprintf(_(
            "Rename of '%s' -> '%s' failed. "
            "Cannot clean up the background chainstate leveldb directory."),
            fs::PathToString(p_old), fs::PathToString(p_new)));
    };

    try {
        fs::rename(ibd_chainstate_path, tmp_old);
    } catch (const fs::filesystem_error& e) {
        rename_failed_abort(ibd_chainstate_path, tmp_old, e);
        throw;
    }

    LogPrintf("[snapshot] moving snapshot chainstate (%s) to "
              "default chainstate directory (%s)\n",
              fs::PathToString(snapshot_chainstate_path), fs::PathToString(ibd_chainstate_path));

    try {
        fs::rename(snapshot_chainstate_path, ibd_chainstate_path);
    } catch (const fs::filesystem_error& e) {
        rename_failed_abort(snapshot_chainstate_path, ibd_chainstate_path, e);
        throw;
    }

    if (!DeleteCoinsDBFromDisk(tmp_old, /*is_snapshot=*/false)) {
        // No need to FatalError because once the unneeded bg chainstate data is
        // moved, it will not interfere with subsequent initialization.
        LogPrintf("Deletion of %s failed. Please remove it manually, as the "
                  "directory is now unnecessary.\n",
                  fs::PathToString(tmp_old));
    } else {
        LogPrintf("[snapshot] deleted background chainstate directory (%s)\n",
                  fs::PathToString(ibd_chainstate_path));
    }
    return true;
}

Chainstate& ChainstateManager::GetChainstateForIndexing()
{
    // We can't always return `m_ibd_chainstate` because after background validation
    // has completed, `m_snapshot_chainstate == m_active_chainstate`, but it can be
    // indexed.
    return (this->GetAll().size() > 1) ? *m_ibd_chainstate : *m_active_chainstate;
}

std::pair<int, int> ChainstateManager::GetPruneRange(const Chainstate& chainstate, int last_height_can_prune)
{
    if (chainstate.m_chain.Height() <= 0) {
        return {0, 0};
    }
    int prune_start{0};

    if (this->GetAll().size() > 1 && m_snapshot_chainstate.get() == &chainstate) {
        // Leave the blocks in the background IBD chain alone if we're pruning
        // the snapshot chain.
        prune_start = *Assert(GetSnapshotBaseHeight()) + 1;
    }

    int max_prune = std::max<int>(
        0, chainstate.m_chain.Height() - static_cast<int>(MIN_BLOCKS_TO_KEEP));

    // last block to prune is the lesser of (caller-specified height, MIN_BLOCKS_TO_KEEP from the tip)
    //
    // While you might be tempted to prune the background chainstate more
    // aggressively (i.e. fewer MIN_BLOCKS_TO_KEEP), this won't work with index
    // building - specifically blockfilterindex requires undo data, and if
    // we don't maintain this trailing window, we hit indexing failures.
    int prune_end = std::min(last_height_can_prune, max_prune);

    return {prune_start, prune_end};
}<|MERGE_RESOLUTION|>--- conflicted
+++ resolved
@@ -4728,33 +4728,6 @@
     const bool check_pow,
     const bool check_merkle_root)
 {
-<<<<<<< HEAD
-    AssertLockHeld(cs_main);
-    assert(pindexPrev && pindexPrev == chainstate.m_chain.Tip());
-    std::set<valtype> namesDummy;
-    CCoinsViewCache viewNew(&chainstate.CoinsTip());
-    uint256 block_hash(block.GetHash());
-    CBlockIndex indexDummy(block);
-    indexDummy.pprev = pindexPrev;
-    indexDummy.nHeight = pindexPrev->nHeight + 1;
-    indexDummy.phashBlock = &block_hash;
-
-    // NOTE: CheckBlockHeader is called by CheckBlock
-    if (!ContextualCheckBlockHeader(block, state, chainstate.m_blockman, chainstate.m_chainman, pindexPrev)) {
-        LogError ("%s: Consensus::ContextualCheckBlockHeader: %s", __func__, state.ToString());
-        return false;
-    }
-    if (!CheckBlock(block, state, chainparams.GetConsensus(), fCheckPOW, fCheckMerkleRoot)) {
-        LogError ("%s: Consensus::CheckBlock: %s", __func__, state.ToString());
-        return false;
-    }
-    if (!ContextualCheckBlock(block, state, chainstate.m_chainman, pindexPrev)) {
-        LogError ("%s: Consensus::ContextualCheckBlock: %s", __func__, state.ToString());
-        return false;
-    }
-    if (!chainstate.ConnectBlock(block, state, &indexDummy, viewNew, namesDummy, true)) {
-        return false;
-=======
     // Lock must be held throughout this function for two reasons:
     // 1. We don't want the tip to change during several of the validation steps
     // 2. To prevent a CheckBlock() race condition for fChecked, see ProcessNewBlock()
@@ -4799,7 +4772,6 @@
     if (!ContextualCheckBlock(block, state, chainstate.m_chainman, tip)) {
         if (state.IsValid()) NONFATAL_UNREACHABLE();
         return state;
->>>>>>> c1bff01f
     }
 
     // We don't want ConnectBlock to update the actual chainstate, so create
@@ -4812,7 +4784,8 @@
     CCoinsViewCache view_dummy(&chainstate.CoinsTip());
 
     // Set fJustCheck to true in order to update, and not clear, validation caches.
-    if(!chainstate.ConnectBlock(block, state, &index_dummy, view_dummy, /*fJustCheck=*/true)) {
+    std::set<valtype> namesDummy;
+    if(!chainstate.ConnectBlock(block, state, &index_dummy, view_dummy, namesDummy, /*fJustCheck=*/true)) {
         if (state.IsValid()) NONFATAL_UNREACHABLE();
         return state;
     }
