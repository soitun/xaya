// Copyright (c) 2009-2010 Satoshi Nakamoto
// Copyright (c) 2009-2020 The Bitcoin Core developers
// Distributed under the MIT software license, see the accompanying
// file COPYING or http://www.opensource.org/licenses/mit-license.php.

#include <validation.h>

#include <arith_uint256.h>
#include <chain.h>
#include <chainparams.h>
#include <checkqueue.h>
#include <consensus/consensus.h>
#include <consensus/merkle.h>
#include <consensus/tx_check.h>
#include <consensus/tx_verify.h>
#include <consensus/validation.h>
#include <cuckoocache.h>
#include <flatfile.h>
#include <hash.h>
#include <index/txindex.h>
#include <logging.h>
#include <logging/timer.h>
#include <names/main.h>
#include <names/mempool.h>
#include <node/ui_interface.h>
#include <optional.h>
#include <policy/fees.h>
#include <policy/policy.h>
#include <policy/settings.h>
#include <pow.h>
#include <primitives/block.h>
#include <primitives/transaction.h>
#include <random.h>
#include <reverse_iterator.h>
#include <script/script.h>
#include <script/sigcache.h>
#include <shutdown.h>
#include <timedata.h>
#include <tinyformat.h>
#include <txdb.h>
#include <txmempool.h>
#include <uint256.h>
#include <undo.h>
#include <util/check.h> // For NDEBUG compile time check
#include <util/moneystr.h>
#include <util/rbf.h>
#include <util/strencodings.h>
#include <util/system.h>
#include <util/translation.h>
#include <validationinterface.h>
#include <warnings.h>

#include <string>

#include <boost/algorithm/string/replace.hpp>

#define MICRO 0.000001
#define MILLI 0.001

/**
 * An extra transaction can be added to a package, as long as it only has one
 * ancestor and is no larger than this. Not really any reason to make this
 * configurable as it doesn't materially change DoS parameters.
 */
static const unsigned int EXTRA_DESCENDANT_TX_SIZE_LIMIT = 10000;
/** Maximum kilobytes for transactions to store for processing during reorg */
static const unsigned int MAX_DISCONNECTED_TX_POOL_SIZE = 20000;
/** The pre-allocation chunk size for blk?????.dat files (since 0.8) */
static const unsigned int BLOCKFILE_CHUNK_SIZE = 0x1000000; // 16 MiB
/** The pre-allocation chunk size for rev?????.dat files (since 0.8) */
static const unsigned int UNDOFILE_CHUNK_SIZE = 0x100000; // 1 MiB
/** Time to wait between writing blocks/block index to disk. */
static constexpr std::chrono::hours DATABASE_WRITE_INTERVAL{1};
/** Time to wait between flushing chainstate to disk. */
static constexpr std::chrono::hours DATABASE_FLUSH_INTERVAL{24};
/** Maximum age of our tip for us to be considered current for fee estimation */
static constexpr std::chrono::hours MAX_FEE_ESTIMATION_TIP_AGE{3};
const std::vector<std::string> CHECKLEVEL_DOC {
    "level 0 reads the blocks from disk",
    "level 1 verifies block validity",
    "level 2 verifies undo data",
    "level 3 checks disconnection of tip blocks",
    "level 4 tries to reconnect the blocks",
    "each level includes the checks of the previous levels",
};

bool CBlockIndexWorkComparator::operator()(const CBlockIndex *pa, const CBlockIndex *pb) const {
    // First sort by most total work, ...
    if (pa->nChainWork > pb->nChainWork) return false;
    if (pa->nChainWork < pb->nChainWork) return true;

    // ... then by earliest time received, ...
    if (pa->nSequenceId < pb->nSequenceId) return false;
    if (pa->nSequenceId > pb->nSequenceId) return true;

    // Use pointer address as tie breaker (should only happen with blocks
    // loaded from disk, as those all have id 0).
    if (pa < pb) return false;
    if (pa > pb) return true;

    // Identical blocks.
    return false;
}

ChainstateManager g_chainman;

CChainState& ChainstateActive()
{
    LOCK(::cs_main);
    assert(g_chainman.m_active_chainstate);
    return *g_chainman.m_active_chainstate;
}

CChain& ChainActive()
{
    LOCK(::cs_main);
    return ::ChainstateActive().m_chain;
}

/**
 * Mutex to guard access to validation specific variables, such as reading
 * or changing the chainstate.
 *
 * This may also need to be locked when updating the transaction pool, e.g. on
 * AcceptToMemoryPool. See CTxMemPool::cs comment for details.
 *
 * The transaction pool has a separate lock to allow reading from it and the
 * chainstate at the same time.
 */
RecursiveMutex cs_main;

CBlockIndex *pindexBestHeader = nullptr;
Mutex g_best_block_mutex;
std::condition_variable g_best_block_cv;
uint256 g_best_block;
bool g_parallel_script_checks{false};
std::atomic_bool fImporting(false);
std::atomic_bool fReindex(false);
bool fHavePruned = false;
bool fPruneMode = false;
bool fRequireStandard = true;
bool fCheckBlockIndex = false;
bool fCheckpointsEnabled = DEFAULT_CHECKPOINTS_ENABLED;
uint64_t nPruneTarget = 0;
int64_t nMaxTipAge = DEFAULT_MAX_TIP_AGE;

uint256 hashAssumeValid;
arith_uint256 nMinimumChainWork;

CFeeRate minRelayTxFee = CFeeRate(DEFAULT_MIN_RELAY_TX_FEE);

CBlockPolicyEstimator feeEstimator;

// Internal stuff
namespace {
    CBlockIndex* pindexBestInvalid = nullptr;

    RecursiveMutex cs_LastBlockFile;
    std::vector<CBlockFileInfo> vinfoBlockFile;
    int nLastBlockFile = 0;
    /** Global flag to indicate we should check to see if there are
     *  block/undo files that should be deleted.  Set on startup
     *  or if we allocate more file space when we're in prune mode
     */
    bool fCheckForPruning = false;

    /** Dirty block index entries. */
    std::set<CBlockIndex*> setDirtyBlockIndex;

    /** Dirty block file entries. */
    std::set<int> setDirtyFileInfo;
} // anon namespace

CBlockIndex* LookupBlockIndex(const uint256& hash)
{
    AssertLockHeld(cs_main);
    BlockMap::const_iterator it = g_chainman.BlockIndex().find(hash);
    return it == g_chainman.BlockIndex().end() ? nullptr : it->second;
}

CBlockIndex* FindForkInGlobalIndex(const CChain& chain, const CBlockLocator& locator)
{
    AssertLockHeld(cs_main);

    // Find the latest block common to locator and chain - we expect that
    // locator.vHave is sorted descending by height.
    for (const uint256& hash : locator.vHave) {
        CBlockIndex* pindex = LookupBlockIndex(hash);
        if (pindex) {
            if (chain.Contains(pindex))
                return pindex;
            if (pindex->GetAncestor(chain.Height()) == chain.Tip()) {
                return chain.Tip();
            }
        }
    }
    return chain.Genesis();
}

std::unique_ptr<CBlockTreeDB> pblocktree;

// See definition for documentation
static void FindFilesToPruneManual(ChainstateManager& chainman, std::set<int>& setFilesToPrune, int nManualPruneHeight);
static void FindFilesToPrune(ChainstateManager& chainman, std::set<int>& setFilesToPrune, uint64_t nPruneAfterHeight);
bool CheckInputScripts(const CTransaction& tx, TxValidationState &state, const CCoinsViewCache &inputs, unsigned int flags, bool cacheSigStore, bool cacheFullScriptStore, PrecomputedTransactionData& txdata, std::vector<CScriptCheck> *pvChecks = nullptr);
static FILE* OpenUndoFile(const FlatFilePos &pos, bool fReadOnly = false);
static FlatFileSeq BlockFileSeq();
static FlatFileSeq UndoFileSeq();

bool CheckFinalTx(const CTransaction &tx, int flags)
{
    AssertLockHeld(cs_main);

    // By convention a negative value for flags indicates that the
    // current network-enforced consensus rules should be used. In
    // a future soft-fork scenario that would mean checking which
    // rules would be enforced for the next block and setting the
    // appropriate flags. At the present time no soft-forks are
    // scheduled, so no flags are set.
    flags = std::max(flags, 0);

    // CheckFinalTx() uses ::ChainActive().Height()+1 to evaluate
    // nLockTime because when IsFinalTx() is called within
    // CBlock::AcceptBlock(), the height of the block *being*
    // evaluated is what is used. Thus if we want to know if a
    // transaction can be part of the *next* block, we need to call
    // IsFinalTx() with one more than ::ChainActive().Height().
    const int nBlockHeight = ::ChainActive().Height() + 1;

    // BIP113 requires that time-locked transactions have nLockTime set to
    // less than the median time of the previous block they're contained in.
    // When the next block is created its previous block will be the current
    // chain tip, so we use that to calculate the median time passed to
    // IsFinalTx() if LOCKTIME_MEDIAN_TIME_PAST is set.
    const int64_t nBlockTime = (flags & LOCKTIME_MEDIAN_TIME_PAST)
                             ? ::ChainActive().Tip()->GetMedianTimePast()
                             : GetAdjustedTime();

    return IsFinalTx(tx, nBlockHeight, nBlockTime);
}

bool TestLockPointValidity(const LockPoints* lp)
{
    AssertLockHeld(cs_main);
    assert(lp);
    // If there are relative lock times then the maxInputBlock will be set
    // If there are no relative lock times, the LockPoints don't depend on the chain
    if (lp->maxInputBlock) {
        // Check whether ::ChainActive() is an extension of the block at which the LockPoints
        // calculation was valid.  If not LockPoints are no longer valid
        if (!::ChainActive().Contains(lp->maxInputBlock)) {
            return false;
        }
    }

    // LockPoints still valid
    return true;
}

bool CheckSequenceLocks(const CTxMemPool& pool, const CTransaction& tx, int flags, LockPoints* lp, bool useExistingLockPoints)
{
    AssertLockHeld(cs_main);
    AssertLockHeld(pool.cs);

    CBlockIndex* tip = ::ChainActive().Tip();
    assert(tip != nullptr);

    CBlockIndex index;
    index.pprev = tip;
    // CheckSequenceLocks() uses ::ChainActive().Height()+1 to evaluate
    // height based locks because when SequenceLocks() is called within
    // ConnectBlock(), the height of the block *being*
    // evaluated is what is used.
    // Thus if we want to know if a transaction can be part of the
    // *next* block, we need to use one more than ::ChainActive().Height()
    index.nHeight = tip->nHeight + 1;

    std::pair<int, int64_t> lockPair;
    if (useExistingLockPoints) {
        assert(lp);
        lockPair.first = lp->height;
        lockPair.second = lp->time;
    }
    else {
        // CoinsTip() contains the UTXO set for ::ChainActive().Tip()
        CCoinsViewMemPool viewMemPool(&::ChainstateActive().CoinsTip(), pool);
        std::vector<int> prevheights;
        prevheights.resize(tx.vin.size());
        for (size_t txinIndex = 0; txinIndex < tx.vin.size(); txinIndex++) {
            const CTxIn& txin = tx.vin[txinIndex];
            Coin coin;
            if (!viewMemPool.GetCoin(txin.prevout, coin)) {
                return error("%s: Missing input", __func__);
            }
            if (coin.nHeight == MEMPOOL_HEIGHT) {
                // Assume all mempool transaction confirm in the next block
                prevheights[txinIndex] = tip->nHeight + 1;
            } else {
                prevheights[txinIndex] = coin.nHeight;
            }
        }
        lockPair = CalculateSequenceLocks(tx, flags, prevheights, index);
        if (lp) {
            lp->height = lockPair.first;
            lp->time = lockPair.second;
            // Also store the hash of the block with the highest height of
            // all the blocks which have sequence locked prevouts.
            // This hash needs to still be on the chain
            // for these LockPoint calculations to be valid
            // Note: It is impossible to correctly calculate a maxInputBlock
            // if any of the sequence locked inputs depend on unconfirmed txs,
            // except in the special case where the relative lock time/height
            // is 0, which is equivalent to no sequence lock. Since we assume
            // input height of tip+1 for mempool txs and test the resulting
            // lockPair from CalculateSequenceLocks against tip+1.  We know
            // EvaluateSequenceLocks will fail if there was a non-zero sequence
            // lock on a mempool input, so we can use the return value of
            // CheckSequenceLocks to indicate the LockPoints validity
            int maxInputHeight = 0;
            for (const int height : prevheights) {
                // Can ignore mempool inputs since we'll fail if they had non-zero locks
                if (height != tip->nHeight+1) {
                    maxInputHeight = std::max(maxInputHeight, height);
                }
            }
            lp->maxInputBlock = tip->GetAncestor(maxInputHeight);
        }
    }
    return EvaluateSequenceLocks(index, lockPair);
}

// Returns the script flags which should be checked for a given block
static unsigned int GetBlockScriptFlags(const CBlockIndex* pindex, const Consensus::Params& chainparams);

static void LimitMempoolSize(CTxMemPool& pool, size_t limit, std::chrono::seconds age)
    EXCLUSIVE_LOCKS_REQUIRED(pool.cs, ::cs_main)
{
    int expired = pool.Expire(GetTime<std::chrono::seconds>() - age);
    if (expired != 0) {
        LogPrint(BCLog::MEMPOOL, "Expired %i transactions from the memory pool\n", expired);
    }

    std::vector<COutPoint> vNoSpendsRemaining;
    pool.TrimToSize(limit, &vNoSpendsRemaining);
    for (const COutPoint& removed : vNoSpendsRemaining)
        ::ChainstateActive().CoinsTip().Uncache(removed);
}

static bool IsCurrentForFeeEstimation() EXCLUSIVE_LOCKS_REQUIRED(cs_main)
{
    AssertLockHeld(cs_main);
    if (::ChainstateActive().IsInitialBlockDownload())
        return false;
    if (::ChainActive().Tip()->GetBlockTime() < count_seconds(GetTime<std::chrono::seconds>() - MAX_FEE_ESTIMATION_TIP_AGE))
        return false;
    if (::ChainActive().Height() < pindexBestHeader->nHeight - 1)
        return false;
    return true;
}

/* Make mempool consistent after a reorg, by re-adding or recursively erasing
 * disconnected block transactions from the mempool, and also removing any
 * other transactions from the mempool that are no longer valid given the new
 * tip/height.
 *
 * Note: we assume that disconnectpool only contains transactions that are NOT
 * confirmed in the current chain nor already in the mempool (otherwise,
 * in-mempool descendants of such transactions would be removed).
 *
 * Passing fAddToMempool=false will skip trying to add the transactions back,
 * and instead just erase from the mempool as needed.
 */

static void UpdateMempoolForReorg(CTxMemPool& mempool, DisconnectedBlockTransactions& disconnectpool, bool fAddToMempool) EXCLUSIVE_LOCKS_REQUIRED(cs_main, mempool.cs)
{
    AssertLockHeld(cs_main);
    AssertLockHeld(mempool.cs);
    std::vector<uint256> vHashUpdate;
    // disconnectpool's insertion_order index sorts the entries from
    // oldest to newest, but the oldest entry will be the last tx from the
    // latest mined block that was disconnected.
    // Iterate disconnectpool in reverse, so that we add transactions
    // back to the mempool starting with the earliest transaction that had
    // been previously seen in a block.
    auto it = disconnectpool.queuedTx.get<insertion_order>().rbegin();
    while (it != disconnectpool.queuedTx.get<insertion_order>().rend()) {
        // ignore validation errors in resurrected transactions
        TxValidationState stateDummy;
        if (!fAddToMempool || (*it)->IsCoinBase() ||
            !AcceptToMemoryPool(mempool, stateDummy, *it,
                                nullptr /* plTxnReplaced */, true /* bypass_limits */, 0 /* nAbsurdFee */)) {
            // If the transaction doesn't make it in to the mempool, remove any
            // transactions that depend on it (which would now be orphans).
            mempool.removeRecursive(**it, MemPoolRemovalReason::REORG);
        } else if (mempool.exists((*it)->GetHash())) {
            vHashUpdate.push_back((*it)->GetHash());
        }
        ++it;
    }
    disconnectpool.queuedTx.clear();
    // AcceptToMemoryPool/addUnchecked all assume that new mempool entries have
    // no in-mempool children, which is generally not true when adding
    // previously-confirmed transactions back to the mempool.
    // UpdateTransactionsFromBlock finds descendants of any transactions in
    // the disconnectpool that were added back and cleans up the mempool state.
    mempool.UpdateTransactionsFromBlock(vHashUpdate);

    // We also need to remove any now-immature transactions
    mempool.removeForReorg(&::ChainstateActive().CoinsTip(), ::ChainActive().Tip()->nHeight + 1, STANDARD_LOCKTIME_VERIFY_FLAGS);
    // Re-limit mempool size, in case we added any transactions
    LimitMempoolSize(mempool, gArgs.GetArg("-maxmempool", DEFAULT_MAX_MEMPOOL_SIZE) * 1000000, std::chrono::hours{gArgs.GetArg("-mempoolexpiry", DEFAULT_MEMPOOL_EXPIRY)});
}

// Used to avoid mempool polluting consensus critical paths if CCoinsViewMempool
// were somehow broken and returning the wrong scriptPubKeys
static bool CheckInputsFromMempoolAndCache(const CTransaction& tx, TxValidationState& state, const CCoinsViewCache& view, const CTxMemPool& pool,
                 unsigned int flags, PrecomputedTransactionData& txdata) EXCLUSIVE_LOCKS_REQUIRED(cs_main) {
    AssertLockHeld(cs_main);

    // pool.cs should be locked already, but go ahead and re-take the lock here
    // to enforce that mempool doesn't change between when we check the view
    // and when we actually call through to CheckInputScripts
    LOCK(pool.cs);

    assert(!tx.IsCoinBase());
    for (const CTxIn& txin : tx.vin) {
        const Coin& coin = view.AccessCoin(txin.prevout);

        // AcceptToMemoryPoolWorker has already checked that the coins are
        // available, so this shouldn't fail. If the inputs are not available
        // here then return false.
        if (coin.IsSpent()) return false;

        // Check equivalence for available inputs.
        const CTransactionRef& txFrom = pool.get(txin.prevout.hash);
        if (txFrom) {
            assert(txFrom->GetHash() == txin.prevout.hash);
            assert(txFrom->vout.size() > txin.prevout.n);
            assert(txFrom->vout[txin.prevout.n] == coin.out);
        } else {
            const Coin& coinFromDisk = ::ChainstateActive().CoinsTip().AccessCoin(txin.prevout);
            assert(!coinFromDisk.IsSpent());
            assert(coinFromDisk.out == coin.out);
        }
    }

    // Call CheckInputScripts() to cache signature and script validity against current tip consensus rules.
    return CheckInputScripts(tx, state, view, flags, /* cacheSigStore = */ true, /* cacheFullSciptStore = */ true, txdata);
}

namespace {

class MemPoolAccept
{
public:
    MemPoolAccept(CTxMemPool& mempool) : m_pool(mempool), m_view(&m_dummy), m_viewmempool(&::ChainstateActive().CoinsTip(), m_pool),
        m_limit_ancestors(gArgs.GetArg("-limitancestorcount", DEFAULT_ANCESTOR_LIMIT)),
        m_limit_ancestor_size(gArgs.GetArg("-limitancestorsize", DEFAULT_ANCESTOR_SIZE_LIMIT)*1000),
        m_limit_descendants(gArgs.GetArg("-limitdescendantcount", DEFAULT_DESCENDANT_LIMIT)),
        m_limit_descendant_size(gArgs.GetArg("-limitdescendantsize", DEFAULT_DESCENDANT_SIZE_LIMIT)*1000) {}

    // We put the arguments we're handed into a struct, so we can pass them
    // around easier.
    struct ATMPArgs {
        const CChainParams& m_chainparams;
        TxValidationState &m_state;
        const int64_t m_accept_time;
        std::list<CTransactionRef>* m_replaced_transactions;
        const bool m_bypass_limits;
        const CAmount& m_absurd_fee;
        /*
         * Return any outpoints which were not previously present in the coins
         * cache, but were added as a result of validating the tx for mempool
         * acceptance. This allows the caller to optionally remove the cache
         * additions if the associated transaction ends up being rejected by
         * the mempool.
         */
        std::vector<COutPoint>& m_coins_to_uncache;
        const bool m_test_accept;
    };

    // Single transaction acceptance
    bool AcceptSingleTransaction(const CTransactionRef& ptx, ATMPArgs& args) EXCLUSIVE_LOCKS_REQUIRED(cs_main);

private:
    // All the intermediate state that gets passed between the various levels
    // of checking a given transaction.
    struct Workspace {
        Workspace(const CTransactionRef& ptx) : m_ptx(ptx), m_hash(ptx->GetHash()) {}
        std::set<uint256> m_conflicts;
        CTxMemPool::setEntries m_all_conflicting;
        CTxMemPool::setEntries m_ancestors;
        std::unique_ptr<CTxMemPoolEntry> m_entry;

        bool m_replacement_transaction;
        CAmount m_modified_fees;
        CAmount m_conflicting_fees;
        size_t m_conflicting_size;

        const CTransactionRef& m_ptx;
        const uint256& m_hash;
    };

    // Run the policy checks on a given transaction, excluding any script checks.
    // Looks up inputs, calculates feerate, considers replacement, evaluates
    // package limits, etc. As this function can be invoked for "free" by a peer,
    // only tests that are fast should be done here (to avoid CPU DoS).
    bool PreChecks(ATMPArgs& args, Workspace& ws) EXCLUSIVE_LOCKS_REQUIRED(cs_main, m_pool.cs);

    // Run the script checks using our policy flags. As this can be slow, we should
    // only invoke this on transactions that have otherwise passed policy checks.
    bool PolicyScriptChecks(ATMPArgs& args, Workspace& ws, PrecomputedTransactionData& txdata) EXCLUSIVE_LOCKS_REQUIRED(cs_main);

    // Re-run the script checks, using consensus flags, and try to cache the
    // result in the scriptcache. This should be done after
    // PolicyScriptChecks(). This requires that all inputs either be in our
    // utxo set or in the mempool.
    bool ConsensusScriptChecks(ATMPArgs& args, Workspace& ws, PrecomputedTransactionData &txdata) EXCLUSIVE_LOCKS_REQUIRED(cs_main);

    // Try to add the transaction to the mempool, removing any conflicts first.
    // Returns true if the transaction is in the mempool after any size
    // limiting is performed, false otherwise.
    bool Finalize(ATMPArgs& args, Workspace& ws) EXCLUSIVE_LOCKS_REQUIRED(cs_main, m_pool.cs);

    // Compare a package's feerate against minimum allowed.
    bool CheckFeeRate(size_t package_size, CAmount package_fee, TxValidationState& state)
    {
        CAmount mempoolRejectFee = m_pool.GetMinFee(gArgs.GetArg("-maxmempool", DEFAULT_MAX_MEMPOOL_SIZE) * 1000000).GetFee(package_size);
        if (mempoolRejectFee > 0 && package_fee < mempoolRejectFee) {
            return state.Invalid(TxValidationResult::TX_MEMPOOL_POLICY, "mempool min fee not met", strprintf("%d < %d", package_fee, mempoolRejectFee));
        }

        if (package_fee < ::minRelayTxFee.GetFee(package_size)) {
            return state.Invalid(TxValidationResult::TX_MEMPOOL_POLICY, "min relay fee not met", strprintf("%d < %d", package_fee, ::minRelayTxFee.GetFee(package_size)));
        }
        return true;
    }

private:
    CTxMemPool& m_pool;
    CCoinsViewCache m_view;
    CCoinsViewMemPool m_viewmempool;
    CCoinsView m_dummy;

    // The package limits in effect at the time of invocation.
    const size_t m_limit_ancestors;
    const size_t m_limit_ancestor_size;
    // These may be modified while evaluating a transaction (eg to account for
    // in-mempool conflicts; see below).
    size_t m_limit_descendants;
    size_t m_limit_descendant_size;
};

bool MemPoolAccept::PreChecks(ATMPArgs& args, Workspace& ws)
{
    const CTransactionRef& ptx = ws.m_ptx;
    const CTransaction& tx = *ws.m_ptx;
    const uint256& hash = ws.m_hash;

    // Copy/alias what we need out of args
    TxValidationState &state = args.m_state;
    const int64_t nAcceptTime = args.m_accept_time;
    const bool bypass_limits = args.m_bypass_limits;
    const CAmount& nAbsurdFee = args.m_absurd_fee;
    std::vector<COutPoint>& coins_to_uncache = args.m_coins_to_uncache;

    // Alias what we need out of ws
    std::set<uint256>& setConflicts = ws.m_conflicts;
    CTxMemPool::setEntries& allConflicting = ws.m_all_conflicting;
    CTxMemPool::setEntries& setAncestors = ws.m_ancestors;
    std::unique_ptr<CTxMemPoolEntry>& entry = ws.m_entry;
    bool& fReplacementTransaction = ws.m_replacement_transaction;
    CAmount& nModifiedFees = ws.m_modified_fees;
    CAmount& nConflictingFees = ws.m_conflicting_fees;
    size_t& nConflictingSize = ws.m_conflicting_size;

    if (!CheckTransaction(tx, state)) {
        return false; // state filled in by CheckTransaction
    }

    // Coinbase is only valid in a block, not as a loose transaction
    if (tx.IsCoinBase())
        return state.Invalid(TxValidationResult::TX_CONSENSUS, "coinbase");

    // Rather not work on nonstandard transactions (unless -testnet/-regtest)
    std::string reason;
    if (fRequireStandard && !IsStandardTx(tx, reason))
        return state.Invalid(TxValidationResult::TX_NOT_STANDARD, reason);

    // Do not work on transactions that are too small.
    // A transaction with 1 segwit input and 1 P2WPHK output has non-witness size of 82 bytes.
    // Transactions smaller than this are not relayed to mitigate CVE-2017-12842 by not relaying
    // 64-byte transactions.
    if (::GetSerializeSize(tx, PROTOCOL_VERSION | SERIALIZE_TRANSACTION_NO_WITNESS) < MIN_STANDARD_TX_NONWITNESS_SIZE)
        return state.Invalid(TxValidationResult::TX_NOT_STANDARD, "tx-size-small");

    // Only accept nLockTime-using transactions that can be mined in the next
    // block; we don't want our mempool filled up with transactions that can't
    // be mined yet.
    if (!CheckFinalTx(tx, STANDARD_LOCKTIME_VERIFY_FLAGS))
        return state.Invalid(TxValidationResult::TX_PREMATURE_SPEND, "non-final");

    // is it already in the memory pool?
    if (m_pool.exists(hash)) {
        return state.Invalid(TxValidationResult::TX_CONFLICT, "txn-already-in-mempool");
    }

    // Check for conflicts with in-memory transactions
    for (const CTxIn &txin : tx.vin)
    {
        const CTransaction* ptxConflicting = m_pool.GetConflictTx(txin.prevout);
        if (ptxConflicting) {
            if (!setConflicts.count(ptxConflicting->GetHash()))
            {
                // Allow opt-out of transaction replacement by setting
                // nSequence > MAX_BIP125_RBF_SEQUENCE (SEQUENCE_FINAL-2) on all inputs.
                //
                // SEQUENCE_FINAL-1 is picked to still allow use of nLockTime by
                // non-replaceable transactions. All inputs rather than just one
                // is for the sake of multi-party protocols, where we don't
                // want a single party to be able to disable replacement.
                //
                // The opt-out ignores descendants as anyone relying on
                // first-seen mempool behavior should be checking all
                // unconfirmed ancestors anyway; doing otherwise is hopelessly
                // insecure.
                bool fReplacementOptOut = true;
                for (const CTxIn &_txin : ptxConflicting->vin)
                {
                    if (_txin.nSequence <= MAX_BIP125_RBF_SEQUENCE)
                    {
                        fReplacementOptOut = false;
                        break;
                    }
                }
                if (fReplacementOptOut) {
                    return state.Invalid(TxValidationResult::TX_MEMPOOL_POLICY, "txn-mempool-conflict");
                }

                setConflicts.insert(ptxConflicting->GetHash());
            }
        }
    }

    if (!m_pool.checkNameOps(tx))
        return state.Invalid(TxValidationResult::TX_CONFLICT,
                             "txn-mempool-name-error");

    LockPoints lp;
    m_view.SetBackend(m_viewmempool);

    CCoinsViewCache& coins_cache = ::ChainstateActive().CoinsTip();
    // do all inputs exist?
    for (const CTxIn& txin : tx.vin) {
        if (!coins_cache.HaveCoinInCache(txin.prevout)) {
            coins_to_uncache.push_back(txin.prevout);
        }

        // Note: this call may add txin.prevout to the coins cache
        // (coins_cache.cacheCoins) by way of FetchCoin(). It should be removed
        // later (via coins_to_uncache) if this tx turns out to be invalid.
        if (!m_view.HaveCoin(txin.prevout)) {
            // Are inputs missing because we already have the tx?
            for (size_t out = 0; out < tx.vout.size(); out++) {
                // See if we have any output in the UTXO set.
                if (coins_cache.HaveCoin(COutPoint(hash, out))) {
                    return state.Invalid(TxValidationResult::TX_CONFLICT, "txn-already-known");
                }
            }
            // Otherwise assume this might be an orphan tx for which we just haven't seen parents yet
            return state.Invalid(TxValidationResult::TX_MISSING_INPUTS, "bad-txns-inputs-missingorspent");
        }
    }

    // Bring the best block into scope
    m_view.GetBestBlock();

    /* If this is a name update (or firstupdate), make sure that the
       existing name entry (if any) is in the dummy cache.  Otherwise
       tx validation done below (in CheckInputs) will not be correct.  */
    for (const auto& txout : tx.vout)
    {
        const CNameScript nameOp(txout.scriptPubKey);
        if (nameOp.isNameOp() && nameOp.isAnyUpdate())
        {
            const valtype& name = nameOp.getOpName();
            CNameData data;
            if (m_view.GetName(name, data))
                m_view.SetName(name, data, false);
        }
    }

    // we have all inputs cached now, so switch back to dummy (to protect
    // against bugs where we pull more inputs from disk that miss being added
    // to coins_to_uncache)
    m_view.SetBackend(m_dummy);

    // Only accept BIP68 sequence locked transactions that can be mined in the next
    // block; we don't want our mempool filled up with transactions that can't
    // be mined yet.
    // Must keep pool.cs for this unless we change CheckSequenceLocks to take a
    // CoinsViewCache instead of create its own
    if (!CheckSequenceLocks(m_pool, tx, STANDARD_LOCKTIME_VERIFY_FLAGS, &lp))
        return state.Invalid(TxValidationResult::TX_PREMATURE_SPEND, "non-BIP68-final");

    CAmount nFees = 0;
    if (!Consensus::CheckTxInputs(tx, state, m_view, GetSpendHeight(m_view), nFees)) {
        return false; // state filled in by CheckTxInputs
    }

    // Check for non-standard pay-to-script-hash in inputs
    if (fRequireStandard && !AreInputsStandard(tx, m_view)) {
        return state.Invalid(TxValidationResult::TX_INPUTS_NOT_STANDARD, "bad-txns-nonstandard-inputs");
    }

    // Check for non-standard witness in P2WSH
    if (tx.HasWitness() && fRequireStandard && !IsWitnessStandard(tx, m_view))
        return state.Invalid(TxValidationResult::TX_WITNESS_MUTATED, "bad-witness-nonstandard");

    int64_t nSigOpsCost = GetTransactionSigOpCost(tx, m_view, STANDARD_SCRIPT_VERIFY_FLAGS);

    // nModifiedFees includes any fee deltas from PrioritiseTransaction
    nModifiedFees = nFees;
    m_pool.ApplyDelta(hash, nModifiedFees);

    // Keep track of transactions that spend a coinbase, which we re-scan
    // during reorgs to ensure COINBASE_MATURITY is still met.
    bool fSpendsCoinbase = false;
    for (const CTxIn &txin : tx.vin) {
        const Coin &coin = m_view.AccessCoin(txin.prevout);
        if (coin.IsCoinBase()) {
            fSpendsCoinbase = true;
            break;
        }
    }

    entry.reset(new CTxMemPoolEntry(ptx, nFees, nAcceptTime, ::ChainActive().Height(),
            fSpendsCoinbase, nSigOpsCost, lp));
    unsigned int nSize = entry->GetTxSize();

    if (nSigOpsCost > MAX_STANDARD_TX_SIGOPS_COST)
        return state.Invalid(TxValidationResult::TX_NOT_STANDARD, "bad-txns-too-many-sigops",
                strprintf("%d", nSigOpsCost));

    // No transactions are allowed below minRelayTxFee except from disconnected
    // blocks
    if (!bypass_limits && !CheckFeeRate(nSize, nModifiedFees, state)) return false;

    if (nAbsurdFee && nFees > nAbsurdFee)
        return state.Invalid(TxValidationResult::TX_NOT_STANDARD,
                "absurdly-high-fee", strprintf("%d > %d", nFees, nAbsurdFee));

    const CTxMemPool::setEntries setIterConflicting = m_pool.GetIterSet(setConflicts);
    // Calculate in-mempool ancestors, up to a limit.
    if (setConflicts.size() == 1) {
        // In general, when we receive an RBF transaction with mempool conflicts, we want to know whether we
        // would meet the chain limits after the conflicts have been removed. However, there isn't a practical
        // way to do this short of calculating the ancestor and descendant sets with an overlay cache of
        // changed mempool entries. Due to both implementation and runtime complexity concerns, this isn't
        // very realistic, thus we only ensure a limited set of transactions are RBF'able despite mempool
        // conflicts here. Importantly, we need to ensure that some transactions which were accepted using
        // the below carve-out are able to be RBF'ed, without impacting the security the carve-out provides
        // for off-chain contract systems (see link in the comment below).
        //
        // Specifically, the subset of RBF transactions which we allow despite chain limits are those which
        // conflict directly with exactly one other transaction (but may evict children of said transaction),
        // and which are not adding any new mempool dependencies. Note that the "no new mempool dependencies"
        // check is accomplished later, so we don't bother doing anything about it here, but if BIP 125 is
        // amended, we may need to move that check to here instead of removing it wholesale.
        //
        // Such transactions are clearly not merging any existing packages, so we are only concerned with
        // ensuring that (a) no package is growing past the package size (not count) limits and (b) we are
        // not allowing something to effectively use the (below) carve-out spot when it shouldn't be allowed
        // to.
        //
        // To check these we first check if we meet the RBF criteria, above, and increment the descendant
        // limits by the direct conflict and its descendants (as these are recalculated in
        // CalculateMempoolAncestors by assuming the new transaction being added is a new descendant, with no
        // removals, of each parent's existing dependent set). The ancestor count limits are unmodified (as
        // the ancestor limits should be the same for both our new transaction and any conflicts).
        // We don't bother incrementing m_limit_descendants by the full removal count as that limit never comes
        // into force here (as we're only adding a single transaction).
        assert(setIterConflicting.size() == 1);
        CTxMemPool::txiter conflict = *setIterConflicting.begin();

        m_limit_descendants += 1;
        m_limit_descendant_size += conflict->GetSizeWithDescendants();
    }

    std::string errString;
    if (!m_pool.CalculateMemPoolAncestors(*entry, setAncestors, m_limit_ancestors, m_limit_ancestor_size, m_limit_descendants, m_limit_descendant_size, errString)) {
        setAncestors.clear();
        // If CalculateMemPoolAncestors fails second time, we want the original error string.
        std::string dummy_err_string;
        // Contracting/payment channels CPFP carve-out:
        // If the new transaction is relatively small (up to 40k weight)
        // and has at most one ancestor (ie ancestor limit of 2, including
        // the new transaction), allow it if its parent has exactly the
        // descendant limit descendants.
        //
        // This allows protocols which rely on distrusting counterparties
        // being able to broadcast descendants of an unconfirmed transaction
        // to be secure by simply only having two immediately-spendable
        // outputs - one for each counterparty. For more info on the uses for
        // this, see https://lists.linuxfoundation.org/pipermail/bitcoin-dev/2018-November/016518.html
        if (nSize >  EXTRA_DESCENDANT_TX_SIZE_LIMIT ||
                !m_pool.CalculateMemPoolAncestors(*entry, setAncestors, 2, m_limit_ancestor_size, m_limit_descendants + 1, m_limit_descendant_size + EXTRA_DESCENDANT_TX_SIZE_LIMIT, dummy_err_string)) {
            return state.Invalid(TxValidationResult::TX_MEMPOOL_POLICY, "too-long-mempool-chain", errString);
        }
    }

    // A transaction that spends outputs that would be replaced by it is invalid. Now
    // that we have the set of all ancestors we can detect this
    // pathological case by making sure setConflicts and setAncestors don't
    // intersect.
    for (CTxMemPool::txiter ancestorIt : setAncestors)
    {
        const uint256 &hashAncestor = ancestorIt->GetTx().GetHash();
        if (setConflicts.count(hashAncestor))
        {
            return state.Invalid(TxValidationResult::TX_CONSENSUS, "bad-txns-spends-conflicting-tx",
                    strprintf("%s spends conflicting transaction %s",
                        hash.ToString(),
                        hashAncestor.ToString()));
        }
    }

    // Check if it's economically rational to mine this transaction rather
    // than the ones it replaces.
    nConflictingFees = 0;
    nConflictingSize = 0;
    uint64_t nConflictingCount = 0;

    // If we don't hold the lock allConflicting might be incomplete; the
    // subsequent RemoveStaged() and addUnchecked() calls don't guarantee
    // mempool consistency for us.
    fReplacementTransaction = setConflicts.size();
    if (fReplacementTransaction)
    {
        CFeeRate newFeeRate(nModifiedFees, nSize);
        std::set<uint256> setConflictsParents;
        const int maxDescendantsToVisit = 100;
        for (const auto& mi : setIterConflicting) {
            // Don't allow the replacement to reduce the feerate of the
            // mempool.
            //
            // We usually don't want to accept replacements with lower
            // feerates than what they replaced as that would lower the
            // feerate of the next block. Requiring that the feerate always
            // be increased is also an easy-to-reason about way to prevent
            // DoS attacks via replacements.
            //
            // We only consider the feerates of transactions being directly
            // replaced, not their indirect descendants. While that does
            // mean high feerate children are ignored when deciding whether
            // or not to replace, we do require the replacement to pay more
            // overall fees too, mitigating most cases.
            CFeeRate oldFeeRate(mi->GetModifiedFee(), mi->GetTxSize());
            if (newFeeRate <= oldFeeRate)
            {
                return state.Invalid(TxValidationResult::TX_MEMPOOL_POLICY, "insufficient fee",
                        strprintf("rejecting replacement %s; new feerate %s <= old feerate %s",
                            hash.ToString(),
                            newFeeRate.ToString(),
                            oldFeeRate.ToString()));
            }

            for (const CTxIn &txin : mi->GetTx().vin)
            {
                setConflictsParents.insert(txin.prevout.hash);
            }

            nConflictingCount += mi->GetCountWithDescendants();
        }
        // This potentially overestimates the number of actual descendants
        // but we just want to be conservative to avoid doing too much
        // work.
        if (nConflictingCount <= maxDescendantsToVisit) {
            // If not too many to replace, then calculate the set of
            // transactions that would have to be evicted
            for (CTxMemPool::txiter it : setIterConflicting) {
                m_pool.CalculateDescendants(it, allConflicting);
            }
            for (CTxMemPool::txiter it : allConflicting) {
                nConflictingFees += it->GetModifiedFee();
                nConflictingSize += it->GetTxSize();
            }
        } else {
            return state.Invalid(TxValidationResult::TX_MEMPOOL_POLICY, "too many potential replacements",
                    strprintf("rejecting replacement %s; too many potential replacements (%d > %d)\n",
                        hash.ToString(),
                        nConflictingCount,
                        maxDescendantsToVisit));
        }

        for (unsigned int j = 0; j < tx.vin.size(); j++)
        {
            // We don't want to accept replacements that require low
            // feerate junk to be mined first. Ideally we'd keep track of
            // the ancestor feerates and make the decision based on that,
            // but for now requiring all new inputs to be confirmed works.
            //
            // Note that if you relax this to make RBF a little more useful,
            // this may break the CalculateMempoolAncestors RBF relaxation,
            // above. See the comment above the first CalculateMempoolAncestors
            // call for more info.
            if (!setConflictsParents.count(tx.vin[j].prevout.hash))
            {
                // Rather than check the UTXO set - potentially expensive -
                // it's cheaper to just check if the new input refers to a
                // tx that's in the mempool.
                if (m_pool.exists(tx.vin[j].prevout.hash)) {
                    return state.Invalid(TxValidationResult::TX_MEMPOOL_POLICY, "replacement-adds-unconfirmed",
                            strprintf("replacement %s adds unconfirmed input, idx %d",
                                hash.ToString(), j));
                }
            }
        }

        // The replacement must pay greater fees than the transactions it
        // replaces - if we did the bandwidth used by those conflicting
        // transactions would not be paid for.
        if (nModifiedFees < nConflictingFees)
        {
            return state.Invalid(TxValidationResult::TX_MEMPOOL_POLICY, "insufficient fee",
                    strprintf("rejecting replacement %s, less fees than conflicting txs; %s < %s",
                        hash.ToString(), FormatMoney(nModifiedFees), FormatMoney(nConflictingFees)));
        }

        // Finally in addition to paying more fees than the conflicts the
        // new transaction must pay for its own bandwidth.
        CAmount nDeltaFees = nModifiedFees - nConflictingFees;
        if (nDeltaFees < ::incrementalRelayFee.GetFee(nSize))
        {
            return state.Invalid(TxValidationResult::TX_MEMPOOL_POLICY, "insufficient fee",
                    strprintf("rejecting replacement %s, not enough additional fees to relay; %s < %s",
                        hash.ToString(),
                        FormatMoney(nDeltaFees),
                        FormatMoney(::incrementalRelayFee.GetFee(nSize))));
        }
    }
    return true;
}

bool MemPoolAccept::PolicyScriptChecks(ATMPArgs& args, Workspace& ws, PrecomputedTransactionData& txdata)
{
    const CTransaction& tx = *ws.m_ptx;

    TxValidationState &state = args.m_state;

    constexpr unsigned int scriptVerifyFlags = STANDARD_SCRIPT_VERIFY_FLAGS;

    // Check input scripts and signatures.
    // This is done last to help prevent CPU exhaustion denial-of-service attacks.
    if (!CheckInputScripts(tx, state, m_view, scriptVerifyFlags, true, false, txdata)) {
        // SCRIPT_VERIFY_CLEANSTACK requires SCRIPT_VERIFY_WITNESS, so we
        // need to turn both off, and compare against just turning off CLEANSTACK
        // to see if the failure is specifically due to witness validation.
        TxValidationState state_dummy; // Want reported failures to be from first CheckInputScripts
        if (!tx.HasWitness() && CheckInputScripts(tx, state_dummy, m_view, scriptVerifyFlags & ~(SCRIPT_VERIFY_WITNESS | SCRIPT_VERIFY_CLEANSTACK), true, false, txdata) &&
                !CheckInputScripts(tx, state_dummy, m_view, scriptVerifyFlags & ~SCRIPT_VERIFY_CLEANSTACK, true, false, txdata)) {
            // Only the witness is missing, so the transaction itself may be fine.
            state.Invalid(TxValidationResult::TX_WITNESS_STRIPPED,
                    state.GetRejectReason(), state.GetDebugMessage());
        }
        return false; // state filled in by CheckInputScripts
    }

    return true;
}

bool MemPoolAccept::ConsensusScriptChecks(ATMPArgs& args, Workspace& ws, PrecomputedTransactionData& txdata)
{
    const CTransaction& tx = *ws.m_ptx;
    const uint256& hash = ws.m_hash;

    TxValidationState &state = args.m_state;
    const CChainParams& chainparams = args.m_chainparams;

    // Check again against the current block tip's script verification
    // flags to cache our script execution flags. This is, of course,
    // useless if the next block has different script flags from the
    // previous one, but because the cache tracks script flags for us it
    // will auto-invalidate and we'll just have a few blocks of extra
    // misses on soft-fork activation.
    //
    // This is also useful in case of bugs in the standard flags that cause
    // transactions to pass as valid when they're actually invalid. For
    // instance the STRICTENC flag was incorrectly allowing certain
    // CHECKSIG NOT scripts to pass, even though they were invalid.
    //
    // There is a similar check in CreateNewBlock() to prevent creating
    // invalid blocks (using TestBlockValidity), however allowing such
    // transactions into the mempool can be exploited as a DoS attack.
    unsigned int currentBlockScriptVerifyFlags = GetBlockScriptFlags(::ChainActive().Tip(), chainparams.GetConsensus());
    if (!CheckInputsFromMempoolAndCache(tx, state, m_view, m_pool, currentBlockScriptVerifyFlags, txdata)) {
        return error("%s: BUG! PLEASE REPORT THIS! CheckInputScripts failed against latest-block but not STANDARD flags %s, %s",
                __func__, hash.ToString(), state.ToString());
    }

    return true;
}

bool MemPoolAccept::Finalize(ATMPArgs& args, Workspace& ws)
{
    const CTransaction& tx = *ws.m_ptx;
    const uint256& hash = ws.m_hash;
    TxValidationState &state = args.m_state;
    const bool bypass_limits = args.m_bypass_limits;

    CTxMemPool::setEntries& allConflicting = ws.m_all_conflicting;
    CTxMemPool::setEntries& setAncestors = ws.m_ancestors;
    const CAmount& nModifiedFees = ws.m_modified_fees;
    const CAmount& nConflictingFees = ws.m_conflicting_fees;
    const size_t& nConflictingSize = ws.m_conflicting_size;
    const bool fReplacementTransaction = ws.m_replacement_transaction;
    std::unique_ptr<CTxMemPoolEntry>& entry = ws.m_entry;

    // Remove conflicting transactions from the mempool
    for (CTxMemPool::txiter it : allConflicting)
    {
        LogPrint(BCLog::MEMPOOL, "replacing tx %s with %s for %s additional fees, %d delta bytes\n",
                it->GetTx().GetHash().ToString(),
                hash.ToString(),
                FormatMoney(nModifiedFees - nConflictingFees),
                (int)entry->GetTxSize() - (int)nConflictingSize);
        if (args.m_replaced_transactions)
            args.m_replaced_transactions->push_back(it->GetSharedTx());
    }
    m_pool.RemoveStaged(allConflicting, false, MemPoolRemovalReason::REPLACED);

    // This transaction should only count for fee estimation if:
    // - it isn't a BIP 125 replacement transaction (may not be widely supported)
    // - it's not being re-added during a reorg which bypasses typical mempool fee limits
    // - the node is not behind
    // - the transaction is not dependent on any other transactions in the mempool
    bool validForFeeEstimation = !fReplacementTransaction && !bypass_limits && IsCurrentForFeeEstimation() && m_pool.HasNoInputsOf(tx);

    // Store transaction in memory
    m_pool.addUnchecked(*entry, setAncestors, validForFeeEstimation);

    // trim mempool and check if tx was trimmed
    if (!bypass_limits) {
        LimitMempoolSize(m_pool, gArgs.GetArg("-maxmempool", DEFAULT_MAX_MEMPOOL_SIZE) * 1000000, std::chrono::hours{gArgs.GetArg("-mempoolexpiry", DEFAULT_MEMPOOL_EXPIRY)});
        if (!m_pool.exists(hash))
            return state.Invalid(TxValidationResult::TX_MEMPOOL_POLICY, "mempool full");
    }
    return true;
}

bool MemPoolAccept::AcceptSingleTransaction(const CTransactionRef& ptx, ATMPArgs& args)
{
    AssertLockHeld(cs_main);
    LOCK(m_pool.cs); // mempool "read lock" (held through GetMainSignals().TransactionAddedToMempool())

    Workspace workspace(ptx);

    if (!PreChecks(args, workspace)) return false;

    // Only compute the precomputed transaction data if we need to verify
    // scripts (ie, other policy checks pass). We perform the inexpensive
    // checks first and avoid hashing and signature verification unless those
    // checks pass, to mitigate CPU exhaustion denial-of-service attacks.
    PrecomputedTransactionData txdata;

    if (!PolicyScriptChecks(args, workspace, txdata)) return false;

    if (!ConsensusScriptChecks(args, workspace, txdata)) return false;

    // Tx was accepted, but not added
    if (args.m_test_accept) return true;

    if (!Finalize(args, workspace)) return false;

    GetMainSignals().TransactionAddedToMempool(ptx);

    return true;
}

} // anon namespace

/** (try to) add transaction to memory pool with a specified acceptance time **/
static bool AcceptToMemoryPoolWithTime(const CChainParams& chainparams, CTxMemPool& pool, TxValidationState &state, const CTransactionRef &tx,
                        int64_t nAcceptTime, std::list<CTransactionRef>* plTxnReplaced,
                        bool bypass_limits, const CAmount nAbsurdFee, bool test_accept) EXCLUSIVE_LOCKS_REQUIRED(cs_main)
{
    std::vector<COutPoint> coins_to_uncache;
    MemPoolAccept::ATMPArgs args { chainparams, state, nAcceptTime, plTxnReplaced, bypass_limits, nAbsurdFee, coins_to_uncache, test_accept };
    bool res = MemPoolAccept(pool).AcceptSingleTransaction(tx, args);
    if (!res) {
        // Remove coins that were not present in the coins cache before calling ATMPW;
        // this is to prevent memory DoS in case we receive a large number of
        // invalid transactions that attempt to overrun the in-memory coins cache
        // (`CCoinsViewCache::cacheCoins`).

        for (const COutPoint& hashTx : coins_to_uncache)
            ::ChainstateActive().CoinsTip().Uncache(hashTx);
    }
    // After we've (potentially) uncached entries, ensure our coins cache is still within its size limits
    BlockValidationState state_dummy;
    ::ChainstateActive().FlushStateToDisk(chainparams, state_dummy, FlushStateMode::PERIODIC);
    return res;
}

bool AcceptToMemoryPool(CTxMemPool& pool, TxValidationState &state, const CTransactionRef &tx,
                        std::list<CTransactionRef>* plTxnReplaced,
                        bool bypass_limits, const CAmount nAbsurdFee, bool test_accept)
{
    const CChainParams& chainparams = Params();
    return AcceptToMemoryPoolWithTime(chainparams, pool, state, tx, GetTime(), plTxnReplaced, bypass_limits, nAbsurdFee, test_accept);
}

CTransactionRef GetTransaction(const CBlockIndex* const block_index, const CTxMemPool* const mempool, const uint256& hash, const Consensus::Params& consensusParams, uint256& hashBlock)
{
    LOCK(cs_main);

    if (block_index) {
        CBlock block;
        if (ReadBlockFromDisk(block, block_index, consensusParams)) {
            for (const auto& tx : block.vtx) {
                if (tx->GetHash() == hash) {
                    hashBlock = block_index->GetBlockHash();
                    return tx;
                }
            }
        }
        return nullptr;
    }
    if (mempool) {
        CTransactionRef ptx = mempool->get(hash);
        if (ptx) return ptx;
    }
    if (g_txindex) {
        CTransactionRef tx;
        if (g_txindex->FindTx(hash, hashBlock, tx)) return tx;
    }
    return nullptr;
}

//////////////////////////////////////////////////////////////////////////////
//
// CBlock and CBlockIndex
//

bool CheckProofOfWork(const CBlockHeader& block, const Consensus::Params& params)
{
    if (!block.pow.isValid (block.GetHash(), params))
        return error("%s : proof of work failed", __func__);
    return true;
}

static bool WriteBlockToDisk(const CBlock& block, FlatFilePos& pos, const CMessageHeader::MessageStartChars& messageStart)
{
    // Open history file to append
    CAutoFile fileout(OpenBlockFile(pos), SER_DISK, CLIENT_VERSION);
    if (fileout.IsNull())
        return error("WriteBlockToDisk: OpenBlockFile failed");

    // Write index header
    unsigned int nSize = GetSerializeSize(block, fileout.GetVersion());
    fileout << messageStart << nSize;

    // Write block
    long fileOutPos = ftell(fileout.Get());
    if (fileOutPos < 0)
        return error("WriteBlockToDisk: ftell failed");
    pos.nPos = (unsigned int)fileOutPos;
    fileout << block;

    return true;
}

/* Generic implementation of block reading that can handle
   both a block and its header.  */

template<typename T>
static bool ReadBlockOrHeader(T& block, const FlatFilePos& pos, const Consensus::Params& consensusParams)
{
    block.SetNull();

    // Open history file to read
    CAutoFile filein(OpenBlockFile(pos, true), SER_DISK, CLIENT_VERSION);
    if (filein.IsNull())
        return error("ReadBlockFromDisk: OpenBlockFile failed for %s", pos.ToString());

    // Read block
    try {
        filein >> block;
    }
    catch (const std::exception& e) {
        return error("%s: Deserialize or I/O error - %s at %s", __func__, e.what(), pos.ToString());
    }

    // Check the header
    if (!CheckProofOfWork(block, consensusParams))
        return error("ReadBlockFromDisk: Errors in block header at %s", pos.ToString());

    return true;
}

template<typename T>
static bool ReadBlockOrHeader(T& block, const CBlockIndex* pindex, const Consensus::Params& consensusParams)
{
    FlatFilePos blockPos;
    {
        LOCK(cs_main);
        blockPos = pindex->GetBlockPos();
    }

    if (!ReadBlockOrHeader(block, blockPos, consensusParams))
        return false;
    if (block.GetHash() != pindex->GetBlockHash())
        return error("ReadBlockFromDisk(CBlock&, CBlockIndex*): GetHash() doesn't match index for %s at %s",
                pindex->ToString(), pindex->GetBlockPos().ToString());
    return true;
}

bool ReadBlockFromDisk(CBlock& block, const FlatFilePos& pos, const Consensus::Params& consensusParams)
{
    return ReadBlockOrHeader(block, pos, consensusParams);
}

bool ReadBlockFromDisk(CBlock& block, const CBlockIndex* pindex, const Consensus::Params& consensusParams)
{
    return ReadBlockOrHeader(block, pindex, consensusParams);
}

bool ReadBlockHeaderFromDisk(CBlockHeader& block, const CBlockIndex* pindex, const Consensus::Params& consensusParams)
{
    return ReadBlockOrHeader(block, pindex, consensusParams);
}

bool ReadRawBlockFromDisk(std::vector<uint8_t>& block, const FlatFilePos& pos, const CMessageHeader::MessageStartChars& message_start)
{
    FlatFilePos hpos = pos;
    hpos.nPos -= 8; // Seek back 8 bytes for meta header
    CAutoFile filein(OpenBlockFile(hpos, true), SER_DISK, CLIENT_VERSION);
    if (filein.IsNull()) {
        return error("%s: OpenBlockFile failed for %s", __func__, pos.ToString());
    }

    try {
        CMessageHeader::MessageStartChars blk_start;
        unsigned int blk_size;

        filein >> blk_start >> blk_size;

        if (memcmp(blk_start, message_start, CMessageHeader::MESSAGE_START_SIZE)) {
            return error("%s: Block magic mismatch for %s: %s versus expected %s", __func__, pos.ToString(),
                    HexStr(blk_start),
                    HexStr(message_start));
        }

        if (blk_size > MAX_SIZE) {
            return error("%s: Block data is larger than maximum deserialization size for %s: %s versus %s", __func__, pos.ToString(),
                    blk_size, MAX_SIZE);
        }

        block.resize(blk_size); // Zeroing of memory is intentional here
        filein.read((char*)block.data(), blk_size);
    } catch(const std::exception& e) {
        return error("%s: Read from block file failed: %s for %s", __func__, e.what(), pos.ToString());
    }

    return true;
}

bool ReadRawBlockFromDisk(std::vector<uint8_t>& block, const CBlockIndex* pindex, const CMessageHeader::MessageStartChars& message_start)
{
    FlatFilePos block_pos;
    {
        LOCK(cs_main);
        block_pos = pindex->GetBlockPos();
    }

    return ReadRawBlockFromDisk(block, block_pos, message_start);
}

CAmount GetBlockSubsidy(int nHeight, const Consensus::Params& consensusParams)
{
    /* Special rule:  Before the post-ICO fork, the block reward is always set
       to 1 CHI except for regtest net.  (The latter exception is so that
       we do not have to update many magic values in tests.)  */
    if (!consensusParams.fPowNoRetargeting
          && !consensusParams.rules->ForkInEffect (Consensus::Fork::POST_ICO,
                                                   nHeight))
        return COIN;

    int halvings = nHeight / consensusParams.nSubsidyHalvingInterval;
    // Force block reward to zero when right shift is undefined.
    if (halvings >= 64)
        return 0;

    CAmount nSubsidy = consensusParams.initialSubsidy;
    // Subsidy is cut in half every 2,100,000 blocks which will occur approximately every 4 years.
    nSubsidy >>= halvings;
    return nSubsidy;
}

CoinsViews::CoinsViews(
    std::string ldb_name,
    size_t cache_size_bytes,
    bool in_memory,
    bool should_wipe) : m_dbview(
                            GetDataDir() / ldb_name, cache_size_bytes, in_memory, should_wipe),
                        m_catcherview(&m_dbview) {}

void CoinsViews::InitCache()
{
    m_cacheview = MakeUnique<CCoinsViewCache>(&m_catcherview);
}

CChainState::CChainState(CTxMemPool& mempool, BlockManager& blockman, uint256 from_snapshot_blockhash)
    : m_blockman(blockman),
      m_mempool(mempool),
      m_from_snapshot_blockhash(from_snapshot_blockhash) {}

void CChainState::InitCoinsDB(
    size_t cache_size_bytes,
    bool in_memory,
    bool should_wipe,
    std::string leveldb_name)
{
    if (!m_from_snapshot_blockhash.IsNull()) {
        leveldb_name += "_" + m_from_snapshot_blockhash.ToString();
    }

    m_coins_views = MakeUnique<CoinsViews>(
        leveldb_name, cache_size_bytes, in_memory, should_wipe);
}

void CChainState::InitCoinsCache(size_t cache_size_bytes)
{
    assert(m_coins_views != nullptr);
    m_coinstip_cache_size_bytes = cache_size_bytes;
    m_coins_views->InitCache();
}

// Note that though this is marked const, we may end up modifying `m_cached_finished_ibd`, which
// is a performance-related implementation detail. This function must be marked
// `const` so that `CValidationInterface` clients (which are given a `const CChainState*`)
// can call it.
//
bool CChainState::IsInitialBlockDownload() const
{
    // Optimization: pre-test latch before taking the lock.
    if (m_cached_finished_ibd.load(std::memory_order_relaxed))
        return false;

    LOCK(cs_main);
    if (m_cached_finished_ibd.load(std::memory_order_relaxed))
        return false;
    if (fImporting || fReindex)
        return true;
    if (m_chain.Tip() == nullptr)
        return true;
    if (m_chain.Tip()->nChainWork < nMinimumChainWork)
        return true;
    if (m_chain.Tip()->GetBlockTime() < (GetTime() - nMaxTipAge))
        return true;
    LogPrintf("Leaving InitialBlockDownload (latching to false)\n");
    m_cached_finished_ibd.store(true, std::memory_order_relaxed);
    return false;
}

static CBlockIndex *pindexBestForkTip = nullptr, *pindexBestForkBase = nullptr;

static void AlertNotify(const std::string& strMessage)
{
    uiInterface.NotifyAlertChanged();
#if HAVE_SYSTEM
    std::string strCmd = gArgs.GetArg("-alertnotify", "");
    if (strCmd.empty()) return;

    // Alert text should be plain ascii coming from a trusted source, but to
    // be safe we first strip anything not in safeChars, then add single quotes around
    // the whole string before passing it to the shell:
    std::string singleQuote("'");
    std::string safeStatus = SanitizeString(strMessage);
    safeStatus = singleQuote+safeStatus+singleQuote;
    boost::replace_all(strCmd, "%s", safeStatus);

    std::thread t(runCommand, strCmd);
    t.detach(); // thread runs free
#endif
}

static void CheckForkWarningConditions() EXCLUSIVE_LOCKS_REQUIRED(cs_main)
{
    AssertLockHeld(cs_main);
    // Before we get past initial download, we cannot reliably alert about forks
    // (we assume we don't get stuck on a fork before finishing our initial sync)
    if (::ChainstateActive().IsInitialBlockDownload())
        return;

    // If our best fork is no longer within 72 blocks (+/- 12 hours if no one mines it)
    // of our head, drop it
    if (pindexBestForkTip && ::ChainActive().Height() - pindexBestForkTip->nHeight >= 72)
        pindexBestForkTip = nullptr;

    if (pindexBestForkTip || (pindexBestInvalid && pindexBestInvalid->nChainWork > ::ChainActive().Tip()->nChainWork + (GetBlockProof(*::ChainActive().Tip()) * 6)))
    {
        if (!GetfLargeWorkForkFound() && pindexBestForkBase)
        {
            std::string warning = std::string("'Warning: Large-work fork detected, forking after block ") +
                pindexBestForkBase->phashBlock->ToString() + std::string("'");
            AlertNotify(warning);
        }
        if (pindexBestForkTip && pindexBestForkBase)
        {
            LogPrintf("%s: Warning: Large valid fork found\n  forking the chain at height %d (%s)\n  lasting to height %d (%s).\nChain state database corruption likely.\n", __func__,
                   pindexBestForkBase->nHeight, pindexBestForkBase->phashBlock->ToString(),
                   pindexBestForkTip->nHeight, pindexBestForkTip->phashBlock->ToString());
            SetfLargeWorkForkFound(true);
        }
        else
        {
            LogPrintf("%s: Warning: Found invalid chain at least ~6 blocks longer than our best chain.\nChain state database corruption likely.\n", __func__);
            SetfLargeWorkInvalidChainFound(true);
        }
    }
    else
    {
        SetfLargeWorkForkFound(false);
        SetfLargeWorkInvalidChainFound(false);
    }
}

static void CheckForkWarningConditionsOnNewFork(CBlockIndex* pindexNewForkTip) EXCLUSIVE_LOCKS_REQUIRED(cs_main)
{
    AssertLockHeld(cs_main);
    // If we are on a fork that is sufficiently large, set a warning flag
    CBlockIndex* pfork = pindexNewForkTip;
    CBlockIndex* plonger = ::ChainActive().Tip();
    while (pfork && pfork != plonger)
    {
        while (plonger && plonger->nHeight > pfork->nHeight)
            plonger = plonger->pprev;
        if (pfork == plonger)
            break;
        pfork = pfork->pprev;
    }

    // We define a condition where we should warn the user about as a fork of at least 7 blocks
    // with a tip within 72 blocks (+/- 12 hours if no one mines it) of ours
    // We use 7 blocks rather arbitrarily as it represents just under 10% of sustained network
    // hash rate operating on the fork.
    // or a chain that is entirely longer than ours and invalid (note that this should be detected by both)
    // We define it this way because it allows us to only store the highest fork tip (+ base) which meets
    // the 7-block condition and from this always have the most-likely-to-cause-warning fork
    if (pfork && (!pindexBestForkTip || pindexNewForkTip->nHeight > pindexBestForkTip->nHeight) &&
            pindexNewForkTip->nChainWork - pfork->nChainWork > (GetBlockProof(*pfork) * 7) &&
            ::ChainActive().Height() - pindexNewForkTip->nHeight < 72)
    {
        pindexBestForkTip = pindexNewForkTip;
        pindexBestForkBase = pfork;
    }

    CheckForkWarningConditions();
}

// Called both upon regular invalid block discovery *and* InvalidateBlock
void static InvalidChainFound(CBlockIndex* pindexNew) EXCLUSIVE_LOCKS_REQUIRED(cs_main)
{
    if (!pindexBestInvalid || pindexNew->nChainWork > pindexBestInvalid->nChainWork)
        pindexBestInvalid = pindexNew;
    if (pindexBestHeader != nullptr && pindexBestHeader->GetAncestor(pindexNew->nHeight) == pindexNew) {
        pindexBestHeader = ::ChainActive().Tip();
    }

    LogPrintf("%s: invalid block=%s  height=%d  log2_work=%f  date=%s\n", __func__,
      pindexNew->GetBlockHash().ToString(), pindexNew->nHeight,
      log(pindexNew->nChainWork.getdouble())/log(2.0), FormatISO8601DateTime(pindexNew->GetBlockTime()));
    CBlockIndex *tip = ::ChainActive().Tip();
    assert (tip);
    LogPrintf("%s:  current best=%s  height=%d  log2_work=%f  date=%s\n", __func__,
      tip->GetBlockHash().ToString(), ::ChainActive().Height(), log(tip->nChainWork.getdouble())/log(2.0),
      FormatISO8601DateTime(tip->GetBlockTime()));
    CheckForkWarningConditions();
}

// Same as InvalidChainFound, above, except not called directly from InvalidateBlock,
// which does its own setBlockIndexCandidates manageent.
void CChainState::InvalidBlockFound(CBlockIndex *pindex, const BlockValidationState &state) {
    if (state.GetResult() != BlockValidationResult::BLOCK_MUTATED) {
        pindex->nStatus |= BLOCK_FAILED_VALID;
        m_blockman.m_failed_blocks.insert(pindex);
        setDirtyBlockIndex.insert(pindex);
        setBlockIndexCandidates.erase(pindex);
        InvalidChainFound(pindex);
    }
}

void UpdateCoins(const CTransaction& tx, CCoinsViewCache& inputs, CTxUndo &txundo, int nHeight)
{
    // mark inputs spent
    if (!tx.IsCoinBase()) {
        txundo.vprevout.reserve(tx.vin.size());
        for (const CTxIn &txin : tx.vin) {
            txundo.vprevout.emplace_back();
            bool is_spent = inputs.SpendCoin(txin.prevout, &txundo.vprevout.back());
            assert(is_spent);
        }
    }
    // add outputs
    AddCoins(inputs, tx, nHeight);
}

void UpdateCoins(const CTransaction& tx, CCoinsViewCache& inputs, int nHeight)
{
    CTxUndo txundo;
    UpdateCoins(tx, inputs, txundo, nHeight);
}

bool CScriptCheck::operator()() {
    const CScript &scriptSig = ptxTo->vin[nIn].scriptSig;
    const CScriptWitness *witness = &ptxTo->vin[nIn].scriptWitness;
    return VerifyScript(scriptSig, m_tx_out.scriptPubKey, witness, nFlags, CachingTransactionSignatureChecker(ptxTo, nIn, m_tx_out.nValue, cacheStore, *txdata), &error);
}

int GetSpendHeight(const CCoinsViewCache& inputs)
{
    LOCK(cs_main);
    CBlockIndex* pindexPrev = LookupBlockIndex(inputs.GetBestBlock());
    return pindexPrev->nHeight + 1;
}


static CuckooCache::cache<uint256, SignatureCacheHasher> g_scriptExecutionCache;
static CSHA256 g_scriptExecutionCacheHasher;

void InitScriptExecutionCache() {
    // Setup the salted hasher
    uint256 nonce = GetRandHash();
    // We want the nonce to be 64 bytes long to force the hasher to process
    // this chunk, which makes later hash computations more efficient. We
    // just write our 32-byte entropy twice to fill the 64 bytes.
    g_scriptExecutionCacheHasher.Write(nonce.begin(), 32);
    g_scriptExecutionCacheHasher.Write(nonce.begin(), 32);
    // nMaxCacheSize is unsigned. If -maxsigcachesize is set to zero,
    // setup_bytes creates the minimum possible cache (2 elements).
    size_t nMaxCacheSize = std::min(std::max((int64_t)0, gArgs.GetArg("-maxsigcachesize", DEFAULT_MAX_SIG_CACHE_SIZE) / 2), MAX_MAX_SIG_CACHE_SIZE) * ((size_t) 1 << 20);
    size_t nElems = g_scriptExecutionCache.setup_bytes(nMaxCacheSize);
    LogPrintf("Using %zu MiB out of %zu/2 requested for script execution cache, able to store %zu elements\n",
            (nElems*sizeof(uint256)) >>20, (nMaxCacheSize*2)>>20, nElems);
}

/**
 * Check whether all of this transaction's input scripts succeed.
 *
 * This involves ECDSA signature checks so can be computationally intensive. This function should
 * only be called after the cheap sanity checks in CheckTxInputs passed.
 *
 * If pvChecks is not nullptr, script checks are pushed onto it instead of being performed inline. Any
 * script checks which are not necessary (eg due to script execution cache hits) are, obviously,
 * not pushed onto pvChecks/run.
 *
 * Setting cacheSigStore/cacheFullScriptStore to false will remove elements from the corresponding cache
 * which are matched. This is useful for checking blocks where we will likely never need the cache
 * entry again.
 *
 * Note that we may set state.reason to NOT_STANDARD for extra soft-fork flags in flags, block-checking
 * callers should probably reset it to CONSENSUS in such cases.
 *
 * Non-static (and re-declared) in src/test/txvalidationcache_tests.cpp
 */
bool CheckInputScripts(const CTransaction& tx, TxValidationState &state, const CCoinsViewCache &inputs, unsigned int flags, bool cacheSigStore, bool cacheFullScriptStore, PrecomputedTransactionData& txdata, std::vector<CScriptCheck> *pvChecks) EXCLUSIVE_LOCKS_REQUIRED(cs_main)
{
    if (tx.IsCoinBase()) return true;

    if (pvChecks) {
        pvChecks->reserve(tx.vin.size());
    }

    // First check if script executions have been cached with the same
    // flags. Note that this assumes that the inputs provided are
    // correct (ie that the transaction hash which is in tx's prevouts
    // properly commits to the scriptPubKey in the inputs view of that
    // transaction).
    uint256 hashCacheEntry;
    CSHA256 hasher = g_scriptExecutionCacheHasher;
    hasher.Write(tx.GetWitnessHash().begin(), 32).Write((unsigned char*)&flags, sizeof(flags)).Finalize(hashCacheEntry.begin());
    AssertLockHeld(cs_main); //TODO: Remove this requirement by making CuckooCache not require external locks
    if (g_scriptExecutionCache.contains(hashCacheEntry, !cacheFullScriptStore)) {
        return true;
    }

    if (!txdata.m_ready) {
        txdata.Init(tx);
    }

    for (unsigned int i = 0; i < tx.vin.size(); i++) {
        const COutPoint &prevout = tx.vin[i].prevout;
        const Coin& coin = inputs.AccessCoin(prevout);
        assert(!coin.IsSpent());

        // We very carefully only pass in things to CScriptCheck which
        // are clearly committed to by tx' witness hash. This provides
        // a sanity check that our caching is not introducing consensus
        // failures through additional data in, eg, the coins being
        // spent being checked as a part of CScriptCheck.

        // Verify signature
        CScriptCheck check(coin.out, tx, i, flags, cacheSigStore, &txdata);
        if (pvChecks) {
            pvChecks->push_back(CScriptCheck());
            check.swap(pvChecks->back());
        } else if (!check()) {
            if (flags & STANDARD_NOT_MANDATORY_VERIFY_FLAGS) {
                // Check whether the failure was caused by a
                // non-mandatory script verification check, such as
                // non-standard DER encodings or non-null dummy
                // arguments; if so, ensure we return NOT_STANDARD
                // instead of CONSENSUS to avoid downstream users
                // splitting the network between upgraded and
                // non-upgraded nodes by banning CONSENSUS-failing
                // data providers.
                CScriptCheck check2(coin.out, tx, i,
                        flags & ~STANDARD_NOT_MANDATORY_VERIFY_FLAGS, cacheSigStore, &txdata);
                if (check2())
                    return state.Invalid(TxValidationResult::TX_NOT_STANDARD, strprintf("non-mandatory-script-verify-flag (%s)", ScriptErrorString(check.GetScriptError())));
            }
            // MANDATORY flag failures correspond to
            // TxValidationResult::TX_CONSENSUS. Because CONSENSUS
            // failures are the most serious case of validation
            // failures, we may need to consider using
            // RECENT_CONSENSUS_CHANGE for any script failure that
            // could be due to non-upgraded nodes which we may want to
            // support, to avoid splitting the network (but this
            // depends on the details of how net_processing handles
            // such errors).
            return state.Invalid(TxValidationResult::TX_CONSENSUS, strprintf("mandatory-script-verify-flag-failed (%s)", ScriptErrorString(check.GetScriptError())));
        }
    }

    if (cacheFullScriptStore && !pvChecks) {
        // We executed all of the provided scripts, and were told to
        // cache the result. Do so now.
        g_scriptExecutionCache.insert(hashCacheEntry);
    }

    return true;
}

static bool UndoWriteToDisk(const CBlockUndo& blockundo, FlatFilePos& pos, const uint256& hashBlock, const CMessageHeader::MessageStartChars& messageStart)
{
    // Open history file to append
    CAutoFile fileout(OpenUndoFile(pos), SER_DISK, CLIENT_VERSION);
    if (fileout.IsNull())
        return error("%s: OpenUndoFile failed", __func__);

    // Write index header
    unsigned int nSize = GetSerializeSize(blockundo, fileout.GetVersion());
    fileout << messageStart << nSize;

    // Write undo data
    long fileOutPos = ftell(fileout.Get());
    if (fileOutPos < 0)
        return error("%s: ftell failed", __func__);
    pos.nPos = (unsigned int)fileOutPos;
    fileout << blockundo;

    // calculate & write checksum
    CHashWriter hasher(SER_GETHASH, PROTOCOL_VERSION);
    hasher << hashBlock;
    hasher << blockundo;
    fileout << hasher.GetHash();

    return true;
}

bool UndoReadFromDisk(CBlockUndo& blockundo, const CBlockIndex* pindex)
{
    FlatFilePos pos = pindex->GetUndoPos();
    if (pos.IsNull()) {
        return error("%s: no undo data available", __func__);
    }

    // Open history file to read
    CAutoFile filein(OpenUndoFile(pos, true), SER_DISK, CLIENT_VERSION);
    if (filein.IsNull())
        return error("%s: OpenUndoFile failed", __func__);

    // Read block
    uint256 hashChecksum;
    CHashVerifier<CAutoFile> verifier(&filein); // We need a CHashVerifier as reserializing may lose data
    try {
        verifier << pindex->pprev->GetBlockHash();
        verifier >> blockundo;
        filein >> hashChecksum;
    }
    catch (const std::exception& e) {
        return error("%s: Deserialize or I/O error - %s", __func__, e.what());
    }

    // Verify checksum
    if (hashChecksum != verifier.GetHash())
        return error("%s: Checksum mismatch", __func__);

    return true;
}

/** Abort with a message */
static bool AbortNode(const std::string& strMessage, bilingual_str user_message = bilingual_str())
{
    SetMiscWarning(Untranslated(strMessage));
    LogPrintf("*** %s\n", strMessage);
    if (user_message.empty()) {
        user_message = _("A fatal internal error occurred, see debug.log for details");
    }
    AbortError(user_message);
    StartShutdown();
    return false;
}

static bool AbortNode(BlockValidationState& state, const std::string& strMessage, const bilingual_str& userMessage = bilingual_str())
{
    AbortNode(strMessage, userMessage);
    return state.Error(strMessage);
}

/**
 * Restore the UTXO in a Coin at a given COutPoint
 * @param undo The Coin to be restored.
 * @param view The coins view to which to apply the changes.
 * @param out The out point that corresponds to the tx input.
 * @return A DisconnectResult as an int
 */
int ApplyTxInUndo(Coin&& undo, CCoinsViewCache& view, const COutPoint& out)
{
    bool fClean = true;

    if (view.HaveCoin(out)) fClean = false; // overwriting transaction output

    // The potential_overwrite parameter to AddCoin is only allowed to be false if we know for
    // sure that the coin did not already exist in the cache. As we have queried for that above
    // using HaveCoin, we don't need to guess. When fClean is false, a coin already existed and
    // it is an overwrite.
    view.AddCoin(out, std::move(undo), !fClean);

    return fClean ? DISCONNECT_OK : DISCONNECT_UNCLEAN;
}

/** Undo the effects of this block (with given index) on the UTXO set represented by coins.
 *  When FAILED is returned, view is left in an indeterminate state. */
DisconnectResult CChainState::DisconnectBlock(const CBlock& block, const CBlockIndex* pindex, CCoinsViewCache& view)
{
    bool fClean = true;

    CBlockUndo blockUndo;
    if (!UndoReadFromDisk(blockUndo, pindex)) {
        error("DisconnectBlock(): failure reading undo data");
        return DISCONNECT_FAILED;
    }

    if (blockUndo.vtxundo.size() + 1 != block.vtx.size()) {
        error("DisconnectBlock(): block and undo data inconsistent");
        return DISCONNECT_FAILED;
    }

    // undo transactions in reverse order
    for (int i = block.vtx.size() - 1; i >= 0; i--) {
        const CTransaction &tx = *(block.vtx[i]);
        uint256 hash = tx.GetHash();
        bool is_coinbase = tx.IsCoinBase();

        // Check that all outputs are available and match the outputs in the block itself
        // exactly.
        for (size_t o = 0; o < tx.vout.size(); o++) {
            if (!tx.vout[o].scriptPubKey.IsUnspendable()) {
                COutPoint out(hash, o);
                Coin coin;
                bool is_spent = view.SpendCoin(out, &coin);
                if (!is_spent || tx.vout[o] != coin.out || pindex->nHeight != coin.nHeight || is_coinbase != coin.fCoinBase) {
                    fClean = false;
                }
            }
        }

        // restore inputs
        if (i > 0) { // not coinbases
            CTxUndo &txundo = blockUndo.vtxundo[i-1];
            if (txundo.vprevout.size() != tx.vin.size()) {
                error("DisconnectBlock(): transaction and undo data inconsistent");
                return DISCONNECT_FAILED;
            }
            for (unsigned int j = tx.vin.size(); j-- > 0;) {
                const COutPoint &out = tx.vin[j].prevout;
                int res = ApplyTxInUndo(std::move(txundo.vprevout[j]), view, out);
                if (res == DISCONNECT_FAILED) return DISCONNECT_FAILED;
                fClean = fClean && res != DISCONNECT_UNCLEAN;
            }
            // At this point, all of txundo.vprevout should have been moved out.
        }
    }

    // undo name operations in reverse order
    std::vector<CNameTxUndo>::const_reverse_iterator nameUndoIter;
    for (nameUndoIter = blockUndo.vnameundo.rbegin ();
         nameUndoIter != blockUndo.vnameundo.rend (); ++nameUndoIter)
      nameUndoIter->apply (view);

    // move best block pointer to prevout block
    view.SetBestBlock(pindex->pprev->GetBlockHash());

    return fClean ? DISCONNECT_OK : DISCONNECT_UNCLEAN;
}

static void FlushUndoFile(int block_file, bool finalize = false)
{
    FlatFilePos undo_pos_old(block_file, vinfoBlockFile[block_file].nUndoSize);
    if (!UndoFileSeq().Flush(undo_pos_old, finalize)) {
        AbortNode("Flushing undo file to disk failed. This is likely the result of an I/O error.");
    }
}

static void FlushBlockFile(bool fFinalize = false, bool finalize_undo = false)
{
    LOCK(cs_LastBlockFile);
    FlatFilePos block_pos_old(nLastBlockFile, vinfoBlockFile[nLastBlockFile].nSize);
    if (!BlockFileSeq().Flush(block_pos_old, fFinalize)) {
        AbortNode("Flushing block file to disk failed. This is likely the result of an I/O error.");
    }
    // we do not always flush the undo file, as the chain tip may be lagging behind the incoming blocks,
    // e.g. during IBD or a sync after a node going offline
    if (!fFinalize || finalize_undo) FlushUndoFile(nLastBlockFile, finalize_undo);
}

static bool FindUndoPos(BlockValidationState &state, int nFile, FlatFilePos &pos, unsigned int nAddSize);

static bool WriteUndoDataForBlock(const CBlockUndo& blockundo, BlockValidationState& state, CBlockIndex* pindex, const CChainParams& chainparams)
{
    // Write undo information to disk
    if (pindex->GetUndoPos().IsNull()) {
        FlatFilePos _pos;
        if (!FindUndoPos(state, pindex->nFile, _pos, ::GetSerializeSize(blockundo, CLIENT_VERSION) + 40))
            return error("ConnectBlock(): FindUndoPos failed");
        if (!UndoWriteToDisk(blockundo, _pos, pindex->pprev->GetBlockHash(), chainparams.MessageStart()))
            return AbortNode(state, "Failed to write undo data");
        // rev files are written in block height order, whereas blk files are written as blocks come in (often out of order)
        // we want to flush the rev (undo) file once we've written the last block, which is indicated by the last height
        // in the block file info as below; note that this does not catch the case where the undo writes are keeping up
        // with the block writes (usually when a synced up node is getting newly mined blocks) -- this case is caught in
        // the FindBlockPos function
        if (_pos.nFile < nLastBlockFile && static_cast<uint32_t>(pindex->nHeight) == vinfoBlockFile[_pos.nFile].nHeightLast) {
            FlushUndoFile(_pos.nFile, true);
        }

        // update nUndoPos in block index
        pindex->nUndoPos = _pos.nPos;
        pindex->nStatus |= BLOCK_HAVE_UNDO;
        setDirtyBlockIndex.insert(pindex);
    }

    return true;
}

static CCheckQueue<CScriptCheck> scriptcheckqueue(128);

void ThreadScriptCheck(int worker_num) {
    util::ThreadRename(strprintf("scriptch.%i", worker_num));
    scriptcheckqueue.Thread();
}

VersionBitsCache versionbitscache GUARDED_BY(cs_main);

int32_t ComputeBlockVersion(const CBlockIndex* pindexPrev, const Consensus::Params& params)
{
    LOCK(cs_main);
    int32_t nVersion = VERSIONBITS_TOP_BITS;

    for (int i = 0; i < (int)Consensus::MAX_VERSION_BITS_DEPLOYMENTS; i++) {
        ThresholdState state = VersionBitsState(pindexPrev, params, static_cast<Consensus::DeploymentPos>(i), versionbitscache);
        if (state == ThresholdState::LOCKED_IN || state == ThresholdState::STARTED) {
            nVersion |= VersionBitsMask(params, static_cast<Consensus::DeploymentPos>(i));
        }
    }

    return nVersion;
}

/**
 * Threshold condition checker that triggers when unknown versionbits are seen on the network.
 */
class WarningBitsConditionChecker : public AbstractThresholdConditionChecker
{
private:
    int bit;

public:
    explicit WarningBitsConditionChecker(int bitIn) : bit(bitIn) {}

    int64_t BeginTime(const Consensus::Params& params) const override { return 0; }
    int64_t EndTime(const Consensus::Params& params) const override { return std::numeric_limits<int64_t>::max(); }
    int Period(const Consensus::Params& params) const override { return params.nMinerConfirmationWindow; }
    int Threshold(const Consensus::Params& params) const override { return params.nRuleChangeActivationThreshold; }

    bool Condition(const CBlockIndex* pindex, const Consensus::Params& params) const override
    {
        return pindex->nHeight >= params.MinBIP9WarningHeight &&
               ((pindex->nVersion & VERSIONBITS_TOP_MASK) == VERSIONBITS_TOP_BITS) &&
               ((pindex->nVersion >> bit) & 1) != 0 &&
               ((ComputeBlockVersion(pindex->pprev, params) >> bit) & 1) == 0;
    }
};

static ThresholdConditionCache warningcache[VERSIONBITS_NUM_BITS] GUARDED_BY(cs_main);

static unsigned int GetBlockScriptFlags(const CBlockIndex* pindex, const Consensus::Params& consensusparams) EXCLUSIVE_LOCKS_REQUIRED(cs_main) {
    AssertLockHeld(cs_main);

    unsigned int flags = SCRIPT_VERIFY_NONE;

    if (pindex->nHeight >= consensusparams.BIP16Height) {
        flags |= SCRIPT_VERIFY_P2SH;
    }

    // Start enforcing the DERSIG (BIP66) rule
    if (pindex->nHeight >= consensusparams.BIP66Height) {
        flags |= SCRIPT_VERIFY_DERSIG;
    }

    // Start enforcing CHECKLOCKTIMEVERIFY (BIP65) rule
    if (pindex->nHeight >= consensusparams.BIP65Height) {
        flags |= SCRIPT_VERIFY_CHECKLOCKTIMEVERIFY;
    }

    // Start enforcing BIP112 (CHECKSEQUENCEVERIFY)
    if (pindex->nHeight >= consensusparams.CSVHeight) {
        flags |= SCRIPT_VERIFY_CHECKSEQUENCEVERIFY;
    }

    // Start enforcing BIP147 NULLDUMMY (activated simultaneously with segwit)
    if (IsWitnessEnabled(pindex->pprev, consensusparams)) {
        flags |= SCRIPT_VERIFY_NULLDUMMY;
        flags |= SCRIPT_VERIFY_WITNESS;
    }

    return flags;
}



static int64_t nTimeCheck = 0;
static int64_t nTimeForks = 0;
static int64_t nTimeVerify = 0;
static int64_t nTimeConnect = 0;
static int64_t nTimeIndex = 0;
static int64_t nTimeCallbacks = 0;
static int64_t nTimeTotal = 0;
static int64_t nBlocksTotal = 0;

/** Apply the effects of this block (with given index) on the UTXO set represented by coins.
 *  Validity checks that depend on the UTXO set are also done; ConnectBlock()
 *  can fail if those validity checks fail (among other reasons). */
bool CChainState::ConnectBlock(const CBlock& block, BlockValidationState& state, CBlockIndex* pindex,
                  CCoinsViewCache& view,
                  const CChainParams& chainparams, bool fJustCheck)
{
    AssertLockHeld(cs_main);
    assert(pindex);
    assert(*pindex->phashBlock == block.GetHash());
    int64_t nTimeStart = GetTimeMicros();

    // Check it again in case a previous version let a bad block in
    // NOTE: We don't currently (re-)invoke ContextualCheckBlock() or
    // ContextualCheckBlockHeader() here. This means that if we add a new
    // consensus rule that is enforced in one of those two functions, then we
    // may have let in a block that violates the rule prior to updating the
    // software, and we would NOT be enforcing the rule here. Fully solving
    // upgrade from one software version to the next after a consensus rule
    // change is potentially tricky and issue-specific (see RewindBlockIndex()
    // for one general approach that was used for BIP 141 deployment).
    // Also, currently the rule against blocks more than 2 hours in the future
    // is enforced in ContextualCheckBlockHeader(); we wouldn't want to
    // re-enforce that rule here (at least until we make it impossible for
    // GetAdjustedTime() to go backward).
    if (!CheckBlock(block, state, chainparams.GetConsensus(), !fJustCheck, !fJustCheck)) {
        if (state.GetResult() == BlockValidationResult::BLOCK_MUTATED) {
            // We don't write down blocks to disk if they may have been
            // corrupted, so this should be impossible unless we're having hardware
            // problems.
            return AbortNode(state, "Corrupt block found indicating potential hardware failure; shutting down");
        }
        return error("%s: Consensus::CheckBlock: %s", __func__, state.ToString());
    }

    // verify that the view's current state corresponds to the previous block
    uint256 hashPrevBlock = pindex->pprev == nullptr ? uint256() : pindex->pprev->GetBlockHash();
    assert(hashPrevBlock == view.GetBestBlock());

    nBlocksTotal++;

    /* In Xaya, the genesis block tx is spendable (premine).  Thus no
       special rule is needed here (as in Bitcoin and Namecoin).  */

    bool fScriptChecks = true;
    if (!hashAssumeValid.IsNull()) {
        // We've been configured with the hash of a block which has been externally verified to have a valid history.
        // A suitable default value is included with the software and updated from time to time.  Because validity
        //  relative to a piece of software is an objective fact these defaults can be easily reviewed.
        // This setting doesn't force the selection of any particular chain but makes validating some faster by
        //  effectively caching the result of part of the verification.
        BlockMap::const_iterator  it = m_blockman.m_block_index.find(hashAssumeValid);
        if (it != m_blockman.m_block_index.end()) {
            if (it->second->GetAncestor(pindex->nHeight) == pindex &&
                pindexBestHeader->GetAncestor(pindex->nHeight) == pindex &&
                pindexBestHeader->nChainWork >= nMinimumChainWork) {
                // This block is a member of the assumed verified chain and an ancestor of the best header.
                // Script verification is skipped when connecting blocks under the
                // assumevalid block. Assuming the assumevalid block is valid this
                // is safe because block merkle hashes are still computed and checked,
                // Of course, if an assumed valid block is invalid due to false scriptSigs
                // this optimization would allow an invalid chain to be accepted.
                // The equivalent time check discourages hash power from extorting the network via DOS attack
                //  into accepting an invalid block through telling users they must manually set assumevalid.
                //  Requiring a software change or burying the invalid block, regardless of the setting, makes
                //  it hard to hide the implication of the demand.  This also avoids having release candidates
                //  that are hardly doing any signature verification at all in testing without having to
                //  artificially set the default assumed verified block further back.
                // The test against nMinimumChainWork prevents the skipping when denied access to any chain at
                //  least as good as the expected chain.
                fScriptChecks = (GetBlockProofEquivalentTime(*pindexBestHeader, *pindex, *pindexBestHeader, chainparams.GetConsensus()) <= 60 * 60 * 12);
            }
        }
    }

    int64_t nTime1 = GetTimeMicros(); nTimeCheck += nTime1 - nTimeStart;
    LogPrint(BCLog::BENCH, "    - Sanity checks: %.2fms [%.2fs (%.2fms/blk)]\n", MILLI * (nTime1 - nTimeStart), nTimeCheck * MICRO, nTimeCheck * MILLI / nBlocksTotal);

    // Xaya has BIP34 activated from the start, so there's no need for the
    // BIP30 checks.

    // Start enforcing BIP68 (sequence locks) and BIP112 (CHECKSEQUENCEVERIFY)
    // together with P2SH.
    int nLockTimeFlags = 0;
    if (pindex->nHeight >= chainparams.GetConsensus().CSVHeight) {
        nLockTimeFlags |= LOCKTIME_VERIFY_SEQUENCE;
    }

    // Get the script flags for this block
    unsigned int flags = GetBlockScriptFlags(pindex, chainparams.GetConsensus());

    int64_t nTime2 = GetTimeMicros(); nTimeForks += nTime2 - nTime1;
    LogPrint(BCLog::BENCH, "    - Fork checks: %.2fms [%.2fs (%.2fms/blk)]\n", MILLI * (nTime2 - nTime1), nTimeForks * MICRO, nTimeForks * MILLI / nBlocksTotal);

    CBlockUndo blockundo;

    // Precomputed transaction data pointers must not be invalidated
    // until after `control` has run the script checks (potentially
    // in multiple threads). Preallocate the vector size so a new allocation
    // doesn't invalidate pointers into the vector, and keep txsdata in scope
    // for as long as `control`.
    CCheckQueueControl<CScriptCheck> control(fScriptChecks && g_parallel_script_checks ? &scriptcheckqueue : nullptr);
    std::vector<PrecomputedTransactionData> txsdata(block.vtx.size());

    std::vector<int> prevheights;
    CAmount nFees = 0;
    int nInputs = 0;
    int64_t nSigOpsCost = 0;
    blockundo.vtxundo.reserve(block.vtx.size() - 1);
    for (unsigned int i = 0; i < block.vtx.size(); i++)
    {
        const CTransaction &tx = *(block.vtx[i]);

        nInputs += tx.vin.size();

        if (!tx.IsCoinBase())
        {
            CAmount txfee = 0;
            TxValidationState tx_state;
            if (!Consensus::CheckTxInputs(tx, tx_state, view, pindex->nHeight, txfee)) {
                // Any transaction validation failure in ConnectBlock is a block consensus failure
                state.Invalid(BlockValidationResult::BLOCK_CONSENSUS,
                            tx_state.GetRejectReason(), tx_state.GetDebugMessage());
                return error("%s: Consensus::CheckTxInputs: %s, %s", __func__, tx.GetHash().ToString(), state.ToString());
            }
            nFees += txfee;
            if (!MoneyRange(nFees)) {
                LogPrintf("ERROR: %s: accumulated fee in the block out of range.\n", __func__);
                return state.Invalid(BlockValidationResult::BLOCK_CONSENSUS, "bad-txns-accumulated-fee-outofrange");
            }

            // Check that transaction is BIP68 final
            // BIP68 lock checks (as opposed to nLockTime checks) must
            // be in ConnectBlock because they require the UTXO set
            prevheights.resize(tx.vin.size());
            for (size_t j = 0; j < tx.vin.size(); j++) {
                prevheights[j] = view.AccessCoin(tx.vin[j].prevout).nHeight;
            }

            if (!SequenceLocks(tx, nLockTimeFlags, prevheights, *pindex)) {
                LogPrintf("ERROR: %s: contains a non-BIP68-final transaction\n", __func__);
                return state.Invalid(BlockValidationResult::BLOCK_CONSENSUS, "bad-txns-nonfinal");
            }
        }

        // GetTransactionSigOpCost counts 3 types of sigops:
        // * legacy (always)
        // * p2sh (when P2SH enabled in flags and excludes coinbase)
        // * witness (when witness enabled in flags and excludes coinbase)
        nSigOpsCost += GetTransactionSigOpCost(tx, view, flags);
        if (nSigOpsCost > MAX_BLOCK_SIGOPS_COST) {
            LogPrintf("ERROR: ConnectBlock(): too many sigops\n");
            return state.Invalid(BlockValidationResult::BLOCK_CONSENSUS, "bad-blk-sigops");
        }

        if (!tx.IsCoinBase())
        {
            std::vector<CScriptCheck> vChecks;
            bool fCacheResults = fJustCheck; /* Don't cache results if we're actually connecting blocks (still consult the cache, though) */
            TxValidationState tx_state;
            if (fScriptChecks && !CheckInputScripts(tx, tx_state, view, flags, fCacheResults, fCacheResults, txsdata[i], g_parallel_script_checks ? &vChecks : nullptr)) {
                // Any transaction validation failure in ConnectBlock is a block consensus failure
                state.Invalid(BlockValidationResult::BLOCK_CONSENSUS,
                              tx_state.GetRejectReason(), tx_state.GetDebugMessage());
                return error("ConnectBlock(): CheckInputScripts on %s failed with %s",
                    tx.GetHash().ToString(), state.ToString());
            }
            control.Add(vChecks);
        }

        CTxUndo undoDummy;
        if (i > 0) {
            blockundo.vtxundo.push_back(CTxUndo());
        }
        UpdateCoins(tx, view, i == 0 ? undoDummy : blockundo.vtxundo.back(), pindex->nHeight);
        ApplyNameTransaction(tx, pindex->nHeight, view, blockundo);
    }
    int64_t nTime3 = GetTimeMicros(); nTimeConnect += nTime3 - nTime2;
    LogPrint(BCLog::BENCH, "      - Connect %u transactions: %.2fms (%.3fms/tx, %.3fms/txin) [%.2fs (%.2fms/blk)]\n", (unsigned)block.vtx.size(), MILLI * (nTime3 - nTime2), MILLI * (nTime3 - nTime2) / block.vtx.size(), nInputs <= 1 ? 0 : MILLI * (nTime3 - nTime2) / (nInputs-1), nTimeConnect * MICRO, nTimeConnect * MILLI / nBlocksTotal);

    /* Special rule:  Allow too high payout for genesis blocks.  They are used
       to add the premine coins.  */
    CAmount blockReward = nFees + GetBlockSubsidy(pindex->nHeight, chainparams.GetConsensus());
    const bool isGenesis = (block.GetHash () == chainparams.GetConsensus ().hashGenesisBlock);
    if (!isGenesis && block.vtx[0]->GetValueOut() > blockReward) {
        LogPrintf("ERROR: ConnectBlock(): coinbase pays too much (actual=%d vs limit=%d)\n", block.vtx[0]->GetValueOut(), blockReward);
        return state.Invalid(BlockValidationResult::BLOCK_CONSENSUS, "bad-cb-amount");
    }

    if (!control.Wait()) {
        LogPrintf("ERROR: %s: CheckQueue failed\n", __func__);
        return state.Invalid(BlockValidationResult::BLOCK_CONSENSUS, "block-validation-failed");
    }
    int64_t nTime4 = GetTimeMicros(); nTimeVerify += nTime4 - nTime2;
    LogPrint(BCLog::BENCH, "    - Verify %u txins: %.2fms (%.3fms/txin) [%.2fs (%.2fms/blk)]\n", nInputs - 1, MILLI * (nTime4 - nTime2), nInputs <= 1 ? 0 : MILLI * (nTime4 - nTime2) / (nInputs-1), nTimeVerify * MICRO, nTimeVerify * MILLI / nBlocksTotal);

    if (fJustCheck)
        return true;

    // Write undo information to disk
    /* Skip this step for the genesis block.  */
    if (!isGenesis && !WriteUndoDataForBlock(blockundo, state, pindex, chainparams))
        return false;

    if (!pindex->IsValid(BLOCK_VALID_SCRIPTS)) {
        pindex->RaiseValidity(BLOCK_VALID_SCRIPTS);
        setDirtyBlockIndex.insert(pindex);
    }

    assert(pindex->phashBlock);
    // add this block to the view's block chain
    view.SetBestBlock(pindex->GetBlockHash());

    int64_t nTime5 = GetTimeMicros(); nTimeIndex += nTime5 - nTime4;
    LogPrint(BCLog::BENCH, "    - Index writing: %.2fms [%.2fs (%.2fms/blk)]\n", MILLI * (nTime5 - nTime4), nTimeIndex * MICRO, nTimeIndex * MILLI / nBlocksTotal);

    int64_t nTime6 = GetTimeMicros(); nTimeCallbacks += nTime6 - nTime5;
    LogPrint(BCLog::BENCH, "    - Callbacks: %.2fms [%.2fs (%.2fms/blk)]\n", MILLI * (nTime6 - nTime5), nTimeCallbacks * MICRO, nTimeCallbacks * MILLI / nBlocksTotal);

    return true;
}

CoinsCacheSizeState CChainState::GetCoinsCacheSizeState(const CTxMemPool* tx_pool)
{
    return this->GetCoinsCacheSizeState(
        tx_pool,
        m_coinstip_cache_size_bytes,
        gArgs.GetArg("-maxmempool", DEFAULT_MAX_MEMPOOL_SIZE) * 1000000);
}

CoinsCacheSizeState CChainState::GetCoinsCacheSizeState(
    const CTxMemPool* tx_pool,
    size_t max_coins_cache_size_bytes,
    size_t max_mempool_size_bytes)
{
    const int64_t nMempoolUsage = tx_pool ? tx_pool->DynamicMemoryUsage() : 0;
    int64_t cacheSize = CoinsTip().DynamicMemoryUsage();
    int64_t nTotalSpace =
        max_coins_cache_size_bytes + std::max<int64_t>(max_mempool_size_bytes - nMempoolUsage, 0);

    //! No need to periodic flush if at least this much space still available.
    static constexpr int64_t MAX_BLOCK_COINSDB_USAGE_BYTES = 10 * 1024 * 1024;  // 10MB
    int64_t large_threshold =
        std::max((9 * nTotalSpace) / 10, nTotalSpace - MAX_BLOCK_COINSDB_USAGE_BYTES);

    if (cacheSize > nTotalSpace) {
        LogPrintf("Cache size (%s) exceeds total space (%s)\n", cacheSize, nTotalSpace);
        return CoinsCacheSizeState::CRITICAL;
    } else if (cacheSize > large_threshold) {
        return CoinsCacheSizeState::LARGE;
    }
    return CoinsCacheSizeState::OK;
}

bool CChainState::FlushStateToDisk(
    const CChainParams& chainparams,
    BlockValidationState &state,
    FlushStateMode mode,
    int nManualPruneHeight)
{
    LOCK(cs_main);
    assert(this->CanFlushToDisk());
    static std::chrono::microseconds nLastWrite{0};
    static std::chrono::microseconds nLastFlush{0};
    std::set<int> setFilesToPrune;
    bool full_flush_completed = false;

    const size_t coins_count = CoinsTip().GetCacheSize();
    const size_t coins_mem_usage = CoinsTip().DynamicMemoryUsage();

    try {
    {
        bool fFlushForPrune = false;
        bool fDoFullFlush = false;
        CoinsCacheSizeState cache_state = GetCoinsCacheSizeState(&m_mempool);
        LOCK(cs_LastBlockFile);
        if (fPruneMode && (fCheckForPruning || nManualPruneHeight > 0) && !fReindex) {
            if (nManualPruneHeight > 0) {
                LOG_TIME_MILLIS_WITH_CATEGORY("find files to prune (manual)", BCLog::BENCH);

                FindFilesToPruneManual(g_chainman, setFilesToPrune, nManualPruneHeight);
            } else {
                LOG_TIME_MILLIS_WITH_CATEGORY("find files to prune", BCLog::BENCH);

                FindFilesToPrune(g_chainman, setFilesToPrune, chainparams.PruneAfterHeight());
                fCheckForPruning = false;
            }
            if (!setFilesToPrune.empty()) {
                fFlushForPrune = true;
                if (!fHavePruned) {
                    pblocktree->WriteFlag("prunedblockfiles", true);
                    fHavePruned = true;
                }
            }
        }
        const auto nNow = GetTime<std::chrono::microseconds>();
        // Avoid writing/flushing immediately after startup.
        if (nLastWrite.count() == 0) {
            nLastWrite = nNow;
        }
        if (nLastFlush.count() == 0) {
            nLastFlush = nNow;
        }
        // The cache is large and we're within 10% and 10 MiB of the limit, but we have time now (not in the middle of a block processing).
        bool fCacheLarge = mode == FlushStateMode::PERIODIC && cache_state >= CoinsCacheSizeState::LARGE;
        // The cache is over the limit, we have to write now.
        bool fCacheCritical = mode == FlushStateMode::IF_NEEDED && cache_state >= CoinsCacheSizeState::CRITICAL;
        // It's been a while since we wrote the block index to disk. Do this frequently, so we don't need to redownload after a crash.
        bool fPeriodicWrite = mode == FlushStateMode::PERIODIC && nNow > nLastWrite + DATABASE_WRITE_INTERVAL;
        // It's been very long since we flushed the cache. Do this infrequently, to optimize cache usage.
        bool fPeriodicFlush = mode == FlushStateMode::PERIODIC && nNow > nLastFlush + DATABASE_FLUSH_INTERVAL;
        // Combine all conditions that result in a full cache flush.
        fDoFullFlush = (mode == FlushStateMode::ALWAYS) || fCacheLarge || fCacheCritical || fPeriodicFlush || fFlushForPrune;
        // Write blocks and block index to disk.
        if (fDoFullFlush || fPeriodicWrite) {
            // Depend on nMinDiskSpace to ensure we can write block index
            if (!CheckDiskSpace(GetBlocksDir())) {
                return AbortNode(state, "Disk space is too low!", _("Disk space is too low!"));
            }
            {
                LOG_TIME_MILLIS_WITH_CATEGORY("write block and undo data to disk", BCLog::BENCH);

                // First make sure all block and undo data is flushed to disk.
                FlushBlockFile();
            }

            // Then update all block file information (which may refer to block and undo files).
            {
                LOG_TIME_MILLIS_WITH_CATEGORY("write block index to disk", BCLog::BENCH);

                std::vector<std::pair<int, const CBlockFileInfo*> > vFiles;
                vFiles.reserve(setDirtyFileInfo.size());
                for (std::set<int>::iterator it = setDirtyFileInfo.begin(); it != setDirtyFileInfo.end(); ) {
                    vFiles.push_back(std::make_pair(*it, &vinfoBlockFile[*it]));
                    setDirtyFileInfo.erase(it++);
                }
                std::vector<const CBlockIndex*> vBlocks;
                vBlocks.reserve(setDirtyBlockIndex.size());
                for (std::set<CBlockIndex*>::iterator it = setDirtyBlockIndex.begin(); it != setDirtyBlockIndex.end(); ) {
                    vBlocks.push_back(*it);
                    setDirtyBlockIndex.erase(it++);
                }
                if (!pblocktree->WriteBatchSync(vFiles, nLastBlockFile, vBlocks)) {
                    return AbortNode(state, "Failed to write to block index database");
                }
            }
            // Finally remove any pruned files
            if (fFlushForPrune) {
                LOG_TIME_MILLIS_WITH_CATEGORY("unlink pruned files", BCLog::BENCH);

                UnlinkPrunedFiles(setFilesToPrune);
            }
            nLastWrite = nNow;
        }
        // Flush best chain related state. This can only be done if the blocks / block index write was also done.
        if (fDoFullFlush && !CoinsTip().GetBestBlock().IsNull()) {
            LOG_TIME_SECONDS(strprintf("write coins cache to disk (%d coins, %.2fkB)",
                coins_count, coins_mem_usage / 1000));

            // Typical Coin structures on disk are around 48 bytes in size.
            // Pushing a new one to the database can cause it to be written
            // twice (once in the log, and once in the tables). This is already
            // an overestimation, as most will delete an existing entry or
            // overwrite one. Still, use a conservative safety factor of 2.
            if (!CheckDiskSpace(GetDataDir(), 48 * 2 * 2 * CoinsTip().GetCacheSize())) {
                return AbortNode(state, "Disk space is too low!", _("Disk space is too low!"));
            }
            // Flush the chainstate (which may refer to block index entries).
            if (!CoinsTip().Flush())
                return AbortNode(state, "Failed to write to coin database");
            nLastFlush = nNow;
            full_flush_completed = true;
        }
    }
    if (full_flush_completed) {
        // Update best block in wallet (so we can detect restored wallets).
        GetMainSignals().ChainStateFlushed(m_chain.GetLocator());
    }
    } catch (const std::runtime_error& e) {
        return AbortNode(state, std::string("System error while flushing: ") + e.what());
    }
    return true;
}

void CChainState::ForceFlushStateToDisk() {
    BlockValidationState state;
    const CChainParams& chainparams = Params();
    if (!this->FlushStateToDisk(chainparams, state, FlushStateMode::ALWAYS)) {
        LogPrintf("%s: failed to flush state (%s)\n", __func__, state.ToString());
    }
}

void CChainState::PruneAndFlush() {
    BlockValidationState state;
    fCheckForPruning = true;
    const CChainParams& chainparams = Params();

    if (!this->FlushStateToDisk(chainparams, state, FlushStateMode::NONE)) {
        LogPrintf("%s: failed to flush state (%s)\n", __func__, state.ToString());
    }
}

static void DoWarning(const bilingual_str& warning)
{
    static bool fWarned = false;
    SetMiscWarning(warning);
    if (!fWarned) {
        AlertNotify(warning.original);
        fWarned = true;
    }
}

/** Private helper function that concatenates warning messages. */
static void AppendWarning(bilingual_str& res, const bilingual_str& warn)
{
    if (!res.empty()) res += Untranslated(", ");
    res += warn;
}

/** Check warning conditions and do some notifications on new chain tip set. */
static void UpdateTip(CTxMemPool& mempool, const CBlockIndex* pindexNew, const CChainParams& chainParams)
    EXCLUSIVE_LOCKS_REQUIRED(::cs_main)
{
    // New best block
    mempool.AddTransactionsUpdated(1);

    {
        LOCK(g_best_block_mutex);
        g_best_block = pindexNew->GetBlockHash();
        g_best_block_cv.notify_all();
    }

    bilingual_str warning_messages;
    if (!::ChainstateActive().IsInitialBlockDownload())
    {
        int nUpgraded = 0;
        const CBlockIndex* pindex = pindexNew;
        for (int bit = 0; bit < VERSIONBITS_NUM_BITS; bit++) {
            WarningBitsConditionChecker checker(bit);
            ThresholdState state = checker.GetStateFor(pindex, chainParams.GetConsensus(), warningcache[bit]);
            if (state == ThresholdState::ACTIVE || state == ThresholdState::LOCKED_IN) {
                const bilingual_str warning = strprintf(_("Warning: unknown new rules activated (versionbit %i)"), bit);
                if (state == ThresholdState::ACTIVE) {
                    DoWarning(warning);
                } else {
                    AppendWarning(warning_messages, warning);
                }
            }
        }
        // Check the version of the last 100 blocks to see if we need to upgrade:
        for (int i = 0; i < 100 && pindex != nullptr; i++)
        {
            int32_t nExpectedVersion = ComputeBlockVersion(pindex->pprev, chainParams.GetConsensus());
            if (pindex->nVersion > VERSIONBITS_LAST_OLD_BLOCK_VERSION && (pindex->nVersion & ~nExpectedVersion) != 0)
                ++nUpgraded;
            pindex = pindex->pprev;
        }
        if (nUpgraded > 0)
            AppendWarning(warning_messages, strprintf(_("%d of last 100 blocks have unexpected version"), nUpgraded));
    }
    LogPrintf("%s: new best=%s height=%d version=0x%08x log2_work=%f tx=%lu date='%s' progress=%f cache=%.1fMiB(%utxo)%s\n", __func__,
      pindexNew->GetBlockHash().ToString(), pindexNew->nHeight, pindexNew->nVersion,
      log(pindexNew->nChainWork.getdouble())/log(2.0), (unsigned long)pindexNew->nChainTx,
      FormatISO8601DateTime(pindexNew->GetBlockTime()),
      GuessVerificationProgress(chainParams.TxData(), pindexNew), ::ChainstateActive().CoinsTip().DynamicMemoryUsage() * (1.0 / (1<<20)), ::ChainstateActive().CoinsTip().GetCacheSize(),
      !warning_messages.empty() ? strprintf(" warning='%s'", warning_messages.original) : "");
}

/** Disconnect m_chain's tip.
  * After calling, the mempool will be in an inconsistent state, with
  * transactions from disconnected blocks being added to disconnectpool.  You
  * should make the mempool consistent again by calling UpdateMempoolForReorg.
  * with cs_main held.
  *
  * If disconnectpool is nullptr, then no disconnected transactions are added to
  * disconnectpool (note that the caller is responsible for mempool consistency
  * in any case).
  */
bool CChainState::DisconnectTip(BlockValidationState& state, const CChainParams& chainparams, DisconnectedBlockTransactions* disconnectpool)
{
    AssertLockHeld(cs_main);
    AssertLockHeld(m_mempool.cs);

    CBlockIndex *pindexDelete = m_chain.Tip();
    assert(pindexDelete);
    CheckNameDB (g_chainman, true);
    // Read block from disk.
    std::shared_ptr<CBlock> pblock = std::make_shared<CBlock>();
    CBlock& block = *pblock;
    if (!ReadBlockFromDisk(block, pindexDelete, chainparams.GetConsensus()))
        return error("DisconnectTip(): Failed to read block");
    // Apply the block atomically to the chain state.
    int64_t nStart = GetTimeMicros();
    {
        CCoinsViewCache view(&CoinsTip());
        assert(view.GetBestBlock() == pindexDelete->GetBlockHash());
        if (DisconnectBlock(block, pindexDelete, view) != DISCONNECT_OK)
            return error("DisconnectTip(): DisconnectBlock %s failed", pindexDelete->GetBlockHash().ToString());
        bool flushed = view.Flush();
        assert(flushed);
    }
    LogPrint(BCLog::BENCH, "- Disconnect block: %.2fms\n", (GetTimeMicros() - nStart) * MILLI);
    // Write the chain state to disk, if necessary.
    if (!FlushStateToDisk(chainparams, state, FlushStateMode::IF_NEEDED))
        return false;

    AssertLockHeld(cs_main);

<<<<<<< HEAD
=======
    // Fix the memool for conflicts due to unexpired names.
    m_mempool.removeUnexpireConflicts(unexpiredNames);

>>>>>>> 80988195
    if (disconnectpool) {
        // Save transactions to re-add to mempool at end of reorg
        for (auto it = block.vtx.rbegin(); it != block.vtx.rend(); ++it) {
            disconnectpool->addTransaction(*it);
        }
        while (disconnectpool->DynamicMemoryUsage() > MAX_DISCONNECTED_TX_POOL_SIZE * 1000) {
            // Drop the earliest entry, and remove its children from the mempool.
            auto it = disconnectpool->queuedTx.get<insertion_order>().begin();
            m_mempool.removeRecursive(**it, MemPoolRemovalReason::REORG);
            disconnectpool->removeEntry(it);
        }
    }

    m_chain.SetTip(pindexDelete->pprev);

    UpdateTip(m_mempool, pindexDelete->pprev, chainparams);
    CheckNameDB (g_chainman, true);
    // Let wallets know transactions went from 1-confirmed to
    // 0-confirmed or conflicted:
    GetMainSignals().BlockDisconnected(pblock, pindexDelete);
    return true;
}

static int64_t nTimeReadFromDisk = 0;
static int64_t nTimeConnectTotal = 0;
static int64_t nTimeFlush = 0;
static int64_t nTimeChainState = 0;
static int64_t nTimePostConnect = 0;

struct PerBlockConnectTrace {
    CBlockIndex* pindex = nullptr;
    std::shared_ptr<const CBlock> pblock;
    PerBlockConnectTrace() {}
};
/**
 * Used to track blocks whose transactions were applied to the UTXO state as a
 * part of a single ActivateBestChainStep call.
 *
 * This class is single-use, once you call GetBlocksConnected() you have to throw
 * it away and make a new one.
 */
class ConnectTrace {
private:
    std::vector<PerBlockConnectTrace> blocksConnected;

public:
    explicit ConnectTrace() : blocksConnected(1) {}

    void BlockConnected(CBlockIndex* pindex, std::shared_ptr<const CBlock> pblock) {
        assert(!blocksConnected.back().pindex);
        assert(pindex);
        assert(pblock);
        blocksConnected.back().pindex = pindex;
        blocksConnected.back().pblock = std::move(pblock);
        blocksConnected.emplace_back();
    }

    std::vector<PerBlockConnectTrace>& GetBlocksConnected() {
        // We always keep one extra block at the end of our list because
        // blocks are added after all the conflicted transactions have
        // been filled in. Thus, the last entry should always be an empty
        // one waiting for the transactions from the next block. We pop
        // the last entry here to make sure the list we return is sane.
        assert(!blocksConnected.back().pindex);
        blocksConnected.pop_back();
        return blocksConnected;
    }
};

/**
 * Connect a new block to m_chain. pblock is either nullptr or a pointer to a CBlock
 * corresponding to pindexNew, to bypass loading it again from disk.
 *
 * The block is added to connectTrace if connection succeeds.
 */
bool CChainState::ConnectTip(BlockValidationState& state, const CChainParams& chainparams, CBlockIndex* pindexNew, const std::shared_ptr<const CBlock>& pblock, ConnectTrace& connectTrace, DisconnectedBlockTransactions &disconnectpool)
{
    AssertLockHeld(cs_main);
    AssertLockHeld(m_mempool.cs);

    assert(pindexNew->pprev == m_chain.Tip());
    CheckNameDB (g_chainman, true);
    // Read block from disk.
    int64_t nTime1 = GetTimeMicros();
    std::shared_ptr<const CBlock> pthisBlock;
    if (!pblock) {
        std::shared_ptr<CBlock> pblockNew = std::make_shared<CBlock>();
        if (!ReadBlockFromDisk(*pblockNew, pindexNew, chainparams.GetConsensus()))
            return AbortNode(state, "Failed to read block");
        pthisBlock = pblockNew;
    } else {
        pthisBlock = pblock;
    }
    const CBlock& blockConnecting = *pthisBlock;
    // Apply the block atomically to the chain state.
    int64_t nTime2 = GetTimeMicros(); nTimeReadFromDisk += nTime2 - nTime1;
    int64_t nTime3;
    LogPrint(BCLog::BENCH, "  - Load block from disk: %.2fms [%.2fs]\n", (nTime2 - nTime1) * MILLI, nTimeReadFromDisk * MICRO);
    {
        CCoinsViewCache view(&CoinsTip());
        bool rv = ConnectBlock(blockConnecting, state, pindexNew, view, chainparams);
        GetMainSignals().BlockChecked(blockConnecting, state);
        if (!rv) {
            if (state.IsInvalid())
                InvalidBlockFound(pindexNew, state);
            return error("%s: ConnectBlock %s failed, %s", __func__, pindexNew->GetBlockHash().ToString(), state.ToString());
        }
        nTime3 = GetTimeMicros(); nTimeConnectTotal += nTime3 - nTime2;
        assert(nBlocksTotal > 0);
        LogPrint(BCLog::BENCH, "  - Connect total: %.2fms [%.2fs (%.2fms/blk)]\n", (nTime3 - nTime2) * MILLI, nTimeConnectTotal * MICRO, nTimeConnectTotal * MILLI / nBlocksTotal);
        bool flushed = view.Flush();
        assert(flushed);
    }
    int64_t nTime4 = GetTimeMicros(); nTimeFlush += nTime4 - nTime3;
    LogPrint(BCLog::BENCH, "  - Flush: %.2fms [%.2fs (%.2fms/blk)]\n", (nTime4 - nTime3) * MILLI, nTimeFlush * MICRO, nTimeFlush * MILLI / nBlocksTotal);
    // Write the chain state to disk, if necessary.
    if (!FlushStateToDisk(chainparams, state, FlushStateMode::IF_NEEDED))
        return false;
    int64_t nTime5 = GetTimeMicros(); nTimeChainState += nTime5 - nTime4;
    LogPrint(BCLog::BENCH, "  - Writing chainstate: %.2fms [%.2fs (%.2fms/blk)]\n", (nTime5 - nTime4) * MILLI, nTimeChainState * MICRO, nTimeChainState * MILLI / nBlocksTotal);
    // Remove conflicting transactions from the mempool.;
    m_mempool.removeForBlock(blockConnecting.vtx, pindexNew->nHeight);
    disconnectpool.removeForBlock(blockConnecting.vtx);
    // Update m_chain & related variables.
    m_chain.SetTip(pindexNew);
    UpdateTip(m_mempool, pindexNew, chainparams);
    CheckNameDB (g_chainman, false);

    int64_t nTime6 = GetTimeMicros(); nTimePostConnect += nTime6 - nTime5; nTimeTotal += nTime6 - nTime1;
    LogPrint(BCLog::BENCH, "  - Connect postprocess: %.2fms [%.2fs (%.2fms/blk)]\n", (nTime6 - nTime5) * MILLI, nTimePostConnect * MICRO, nTimePostConnect * MILLI / nBlocksTotal);
    LogPrint(BCLog::BENCH, "- Connect block: %.2fms [%.2fs (%.2fms/blk)]\n", (nTime6 - nTime1) * MILLI, nTimeTotal * MICRO, nTimeTotal * MILLI / nBlocksTotal);

    connectTrace.BlockConnected(pindexNew, std::move(pthisBlock));
    return true;
}

/**
 * Return the tip of the chain with the most work in it, that isn't
 * known to be invalid (it's however far from certain to be valid).
 */
CBlockIndex* CChainState::FindMostWorkChain() {
    do {
        CBlockIndex *pindexNew = nullptr;

        // Find the best candidate header.
        {
            std::set<CBlockIndex*, CBlockIndexWorkComparator>::reverse_iterator it = setBlockIndexCandidates.rbegin();
            if (it == setBlockIndexCandidates.rend())
                return nullptr;
            pindexNew = *it;
        }

        // Check whether all blocks on the path between the currently active chain and the candidate are valid.
        // Just going until the active chain is an optimization, as we know all blocks in it are valid already.
        CBlockIndex *pindexTest = pindexNew;
        bool fInvalidAncestor = false;
        while (pindexTest && !m_chain.Contains(pindexTest)) {
            assert(pindexTest->HaveTxsDownloaded() || pindexTest->nHeight == 0);

            // Pruned nodes may have entries in setBlockIndexCandidates for
            // which block files have been deleted.  Remove those as candidates
            // for the most work chain if we come across them; we can't switch
            // to a chain unless we have all the non-active-chain parent blocks.
            bool fFailedChain = pindexTest->nStatus & BLOCK_FAILED_MASK;
            bool fMissingData = !(pindexTest->nStatus & BLOCK_HAVE_DATA);
            if (fFailedChain || fMissingData) {
                // Candidate chain is not usable (either invalid or missing data)
                if (fFailedChain && (pindexBestInvalid == nullptr || pindexNew->nChainWork > pindexBestInvalid->nChainWork))
                    pindexBestInvalid = pindexNew;
                CBlockIndex *pindexFailed = pindexNew;
                // Remove the entire chain from the set.
                while (pindexTest != pindexFailed) {
                    if (fFailedChain) {
                        pindexFailed->nStatus |= BLOCK_FAILED_CHILD;
                    } else if (fMissingData) {
                        // If we're missing data, then add back to m_blocks_unlinked,
                        // so that if the block arrives in the future we can try adding
                        // to setBlockIndexCandidates again.
                        m_blockman.m_blocks_unlinked.insert(
                            std::make_pair(pindexFailed->pprev, pindexFailed));
                    }
                    setBlockIndexCandidates.erase(pindexFailed);
                    pindexFailed = pindexFailed->pprev;
                }
                setBlockIndexCandidates.erase(pindexTest);
                fInvalidAncestor = true;
                break;
            }
            pindexTest = pindexTest->pprev;
        }
        if (!fInvalidAncestor)
            return pindexNew;
    } while(true);
}

/** Delete all entries in setBlockIndexCandidates that are worse than the current tip. */
void CChainState::PruneBlockIndexCandidates() {
    // Note that we can't delete the current block itself, as we may need to return to it later in case a
    // reorganization to a better block fails.
    std::set<CBlockIndex*, CBlockIndexWorkComparator>::iterator it = setBlockIndexCandidates.begin();
    while (it != setBlockIndexCandidates.end() && setBlockIndexCandidates.value_comp()(*it, m_chain.Tip())) {
        setBlockIndexCandidates.erase(it++);
    }
    // Either the current tip or a successor of it we're working towards is left in setBlockIndexCandidates.
    assert(!setBlockIndexCandidates.empty());
}

/**
 * Try to make some progress towards making pindexMostWork the active block.
 * pblock is either nullptr or a pointer to a CBlock corresponding to pindexMostWork.
 *
 * @returns true unless a system error occurred
 */
bool CChainState::ActivateBestChainStep(BlockValidationState& state, const CChainParams& chainparams, CBlockIndex* pindexMostWork, const std::shared_ptr<const CBlock>& pblock, bool& fInvalidFound, ConnectTrace& connectTrace)
{
    AssertLockHeld(cs_main);
    AssertLockHeld(m_mempool.cs);

    const CBlockIndex *pindexOldTip = m_chain.Tip();
    const CBlockIndex *pindexFork = m_chain.FindFork(pindexMostWork);

    // Disconnect active blocks which are no longer in the best chain.
    bool fBlocksDisconnected = false;
    DisconnectedBlockTransactions disconnectpool;
    while (m_chain.Tip() && m_chain.Tip() != pindexFork) {
        if (!DisconnectTip(state, chainparams, &disconnectpool)) {
            // This is likely a fatal error, but keep the mempool consistent,
            // just in case. Only remove from the mempool in this case.
            UpdateMempoolForReorg(m_mempool, disconnectpool, false);

            // If we're unable to disconnect a block during normal operation,
            // then that is a failure of our local system -- we should abort
            // rather than stay on a less work chain.
            AbortNode(state, "Failed to disconnect block; see debug.log for details");
            return false;
        }
        fBlocksDisconnected = true;
    }

    // Build list of new blocks to connect.
    std::vector<CBlockIndex*> vpindexToConnect;
    bool fContinue = true;
    int nHeight = pindexFork ? pindexFork->nHeight : -1;
    while (fContinue && nHeight != pindexMostWork->nHeight) {
        // Don't iterate the entire list of potential improvements toward the best tip, as we likely only need
        // a few blocks along the way.
        int nTargetHeight = std::min(nHeight + 32, pindexMostWork->nHeight);
        vpindexToConnect.clear();
        vpindexToConnect.reserve(nTargetHeight - nHeight);
        CBlockIndex *pindexIter = pindexMostWork->GetAncestor(nTargetHeight);
        while (pindexIter && pindexIter->nHeight != nHeight) {
            vpindexToConnect.push_back(pindexIter);
            pindexIter = pindexIter->pprev;
        }
        nHeight = nTargetHeight;

        // Connect new blocks.
        for (CBlockIndex *pindexConnect : reverse_iterate(vpindexToConnect)) {
            if (!ConnectTip(state, chainparams, pindexConnect, pindexConnect == pindexMostWork ? pblock : std::shared_ptr<const CBlock>(), connectTrace, disconnectpool)) {
                if (state.IsInvalid()) {
                    // The block violates a consensus rule.
                    if (state.GetResult() != BlockValidationResult::BLOCK_MUTATED) {
                        InvalidChainFound(vpindexToConnect.front());
                    }
                    state = BlockValidationState();
                    fInvalidFound = true;
                    fContinue = false;
                    break;
                } else {
                    // A system error occurred (disk space, database error, ...).
                    // Make the mempool consistent with the current tip, just in case
                    // any observers try to use it before shutdown.
                    UpdateMempoolForReorg(m_mempool, disconnectpool, false);
                    return false;
                }
            } else {
                PruneBlockIndexCandidates();
                if (!pindexOldTip || m_chain.Tip()->nChainWork > pindexOldTip->nChainWork) {
                    // We're in a better position than we were. Return temporarily to release the lock.
                    fContinue = false;
                    break;
                }
            }
        }
    }

    if (fBlocksDisconnected) {
        // If any blocks were disconnected, disconnectpool may be non empty.  Add
        // any disconnected transactions back to the mempool.
        UpdateMempoolForReorg(m_mempool, disconnectpool, true);
    }
    m_mempool.check(g_chainman, &CoinsTip());

    // Callbacks/notifications for a new best chain.
    if (fInvalidFound)
        CheckForkWarningConditionsOnNewFork(vpindexToConnect.back());
    else
        CheckForkWarningConditions();

    return true;
}

static SynchronizationState GetSynchronizationState(bool init)
{
    if (!init) return SynchronizationState::POST_INIT;
    if (::fReindex) return SynchronizationState::INIT_REINDEX;
    return SynchronizationState::INIT_DOWNLOAD;
}

static bool NotifyHeaderTip() LOCKS_EXCLUDED(cs_main) {
    bool fNotify = false;
    bool fInitialBlockDownload = false;
    static CBlockIndex* pindexHeaderOld = nullptr;
    CBlockIndex* pindexHeader = nullptr;
    {
        LOCK(cs_main);
        pindexHeader = pindexBestHeader;

        if (pindexHeader != pindexHeaderOld) {
            fNotify = true;
            fInitialBlockDownload = ::ChainstateActive().IsInitialBlockDownload();
            pindexHeaderOld = pindexHeader;
        }
    }
    // Send block tip changed notifications without cs_main
    if (fNotify) {
        uiInterface.NotifyHeaderTip(GetSynchronizationState(fInitialBlockDownload), pindexHeader);
    }
    return fNotify;
}

static void LimitValidationInterfaceQueue() LOCKS_EXCLUDED(cs_main) {
    AssertLockNotHeld(cs_main);

    if (GetMainSignals().CallbacksPending() > 10) {
        SyncWithValidationInterfaceQueue();
    }
}

bool CChainState::ActivateBestChain(BlockValidationState &state, const CChainParams& chainparams, std::shared_ptr<const CBlock> pblock) {
    // Note that while we're often called here from ProcessNewBlock, this is
    // far from a guarantee. Things in the P2P/RPC will often end up calling
    // us in the middle of ProcessNewBlock - do not assume pblock is set
    // sanely for performance or correctness!
    AssertLockNotHeld(cs_main);

    // ABC maintains a fair degree of expensive-to-calculate internal state
    // because this function periodically releases cs_main so that it does not lock up other threads for too long
    // during large connects - and to allow for e.g. the callback queue to drain
    // we use m_cs_chainstate to enforce mutual exclusion so that only one caller may execute this function at a time
    LOCK(m_cs_chainstate);

    CBlockIndex *pindexMostWork = nullptr;
    CBlockIndex *pindexNewTip = nullptr;
    int nStopAtHeight = gArgs.GetArg("-stopatheight", DEFAULT_STOPATHEIGHT);
    do {
        // Block until the validation queue drains. This should largely
        // never happen in normal operation, however may happen during
        // reindex, causing memory blowup if we run too far ahead.
        // Note that if a validationinterface callback ends up calling
        // ActivateBestChain this may lead to a deadlock! We should
        // probably have a DEBUG_LOCKORDER test for this in the future.
        LimitValidationInterfaceQueue();

        {
            LOCK(cs_main);
            LOCK(m_mempool.cs); // Lock transaction pool for at least as long as it takes for connectTrace to be consumed
            CBlockIndex* starting_tip = m_chain.Tip();
            bool blocks_connected = false;
            do {
                // We absolutely may not unlock cs_main until we've made forward progress
                // (with the exception of shutdown due to hardware issues, low disk space, etc).
                ConnectTrace connectTrace; // Destructed before cs_main is unlocked

                if (pindexMostWork == nullptr) {
                    pindexMostWork = FindMostWorkChain();
                }

                // Whether we have anything to do at all.
                if (pindexMostWork == nullptr || pindexMostWork == m_chain.Tip()) {
                    break;
                }

                bool fInvalidFound = false;
                std::shared_ptr<const CBlock> nullBlockPtr;
                if (!ActivateBestChainStep(state, chainparams, pindexMostWork, pblock && pblock->GetHash() == pindexMostWork->GetBlockHash() ? pblock : nullBlockPtr, fInvalidFound, connectTrace)) {
                    // A system error occurred
                    return false;
                }
                blocks_connected = true;

                if (fInvalidFound) {
                    // Wipe cache, we may need another branch now.
                    pindexMostWork = nullptr;
                }
                pindexNewTip = m_chain.Tip();

                for (const PerBlockConnectTrace& trace : connectTrace.GetBlocksConnected()) {
                    assert(trace.pblock && trace.pindex);
                    GetMainSignals().BlockConnected(trace.pblock, trace.pindex);
                }
            } while (!m_chain.Tip() || (starting_tip && CBlockIndexWorkComparator()(m_chain.Tip(), starting_tip)));
            if (!blocks_connected) return true;

            const CBlockIndex* pindexFork = m_chain.FindFork(starting_tip);
            bool fInitialDownload = IsInitialBlockDownload();

            // Notify external listeners about the new tip.
            // Enqueue while holding cs_main to ensure that UpdatedBlockTip is called in the order in which blocks are connected
            if (pindexFork != pindexNewTip) {
                // Notify ValidationInterface subscribers
                GetMainSignals().UpdatedBlockTip(pindexNewTip, pindexFork, fInitialDownload);

                // Always notify the UI if a new block tip was connected
                uiInterface.NotifyBlockTip(GetSynchronizationState(fInitialDownload), pindexNewTip);
            }
        }
        // When we reach this point, we switched to a new tip (stored in pindexNewTip).

        if (nStopAtHeight && pindexNewTip && pindexNewTip->nHeight >= nStopAtHeight) StartShutdown();

        // We check shutdown only after giving ActivateBestChainStep a chance to run once so that we
        // never shutdown before connecting the genesis block during LoadChainTip(). Previously this
        // caused an assert() failure during shutdown in such cases as the UTXO DB flushing checks
        // that the best block hash is non-null.
        if (ShutdownRequested()) break;
    } while (pindexNewTip != pindexMostWork);
    CheckBlockIndex(chainparams.GetConsensus());

    // Write changes periodically to disk, after relay.
    if (!FlushStateToDisk(chainparams, state, FlushStateMode::PERIODIC)) {
        return false;
    }

    return true;
}

bool ActivateBestChain(BlockValidationState &state, const CChainParams& chainparams, std::shared_ptr<const CBlock> pblock) {
    return ::ChainstateActive().ActivateBestChain(state, chainparams, std::move(pblock));
}

bool CChainState::PreciousBlock(BlockValidationState& state, const CChainParams& params, CBlockIndex *pindex)
{
    {
        LOCK(cs_main);
        if (pindex->nChainWork < m_chain.Tip()->nChainWork) {
            // Nothing to do, this block is not at the tip.
            return true;
        }
        if (m_chain.Tip()->nChainWork > nLastPreciousChainwork) {
            // The chain has been extended since the last call, reset the counter.
            nBlockReverseSequenceId = -1;
        }
        nLastPreciousChainwork = m_chain.Tip()->nChainWork;
        setBlockIndexCandidates.erase(pindex);
        pindex->nSequenceId = nBlockReverseSequenceId;
        if (nBlockReverseSequenceId > std::numeric_limits<int32_t>::min()) {
            // We can't keep reducing the counter if somebody really wants to
            // call preciousblock 2**31-1 times on the same set of tips...
            nBlockReverseSequenceId--;
        }
        if (pindex->IsValid(BLOCK_VALID_TRANSACTIONS) && pindex->HaveTxsDownloaded()) {
            setBlockIndexCandidates.insert(pindex);
            PruneBlockIndexCandidates();
        }
    }

    return ActivateBestChain(state, params, std::shared_ptr<const CBlock>());
}
bool PreciousBlock(BlockValidationState& state, const CChainParams& params, CBlockIndex *pindex) {
    return ::ChainstateActive().PreciousBlock(state, params, pindex);
}

bool CChainState::InvalidateBlock(BlockValidationState& state, const CChainParams& chainparams, CBlockIndex *pindex)
{
    CBlockIndex* to_mark_failed = pindex;
    bool pindex_was_in_chain = false;
    int disconnected = 0;

    // We do not allow ActivateBestChain() to run while InvalidateBlock() is
    // running, as that could cause the tip to change while we disconnect
    // blocks.
    LOCK(m_cs_chainstate);

    // We'll be acquiring and releasing cs_main below, to allow the validation
    // callbacks to run. However, we should keep the block index in a
    // consistent state as we disconnect blocks -- in particular we need to
    // add equal-work blocks to setBlockIndexCandidates as we disconnect.
    // To avoid walking the block index repeatedly in search of candidates,
    // build a map once so that we can look up candidate blocks by chain
    // work as we go.
    std::multimap<const arith_uint256, CBlockIndex *> candidate_blocks_by_work;

    {
        LOCK(cs_main);
        for (const auto& entry : m_blockman.m_block_index) {
            CBlockIndex *candidate = entry.second;
            // We don't need to put anything in our active chain into the
            // multimap, because those candidates will be found and considered
            // as we disconnect.
            // Instead, consider only non-active-chain blocks that have at
            // least as much work as where we expect the new tip to end up.
            if (!m_chain.Contains(candidate) &&
                    !CBlockIndexWorkComparator()(candidate, pindex->pprev) &&
                    candidate->IsValid(BLOCK_VALID_TRANSACTIONS) &&
                    candidate->HaveTxsDownloaded()) {
                candidate_blocks_by_work.insert(std::make_pair(candidate->nChainWork, candidate));
            }
        }
    }

    // Disconnect (descendants of) pindex, and mark them invalid.
    while (true) {
        if (ShutdownRequested()) break;

        // Make sure the queue of validation callbacks doesn't grow unboundedly.
        LimitValidationInterfaceQueue();

        LOCK(cs_main);
        LOCK(m_mempool.cs); // Lock for as long as disconnectpool is in scope to make sure UpdateMempoolForReorg is called after DisconnectTip without unlocking in between
        if (!m_chain.Contains(pindex)) break;
        pindex_was_in_chain = true;
        CBlockIndex *invalid_walk_tip = m_chain.Tip();

        // ActivateBestChain considers blocks already in m_chain
        // unconditionally valid already, so force disconnect away from it.
        DisconnectedBlockTransactions disconnectpool;
        bool ret = DisconnectTip(state, chainparams, &disconnectpool);
        // DisconnectTip will add transactions to disconnectpool.
        // Adjust the mempool to be consistent with the new tip, adding
        // transactions back to the mempool if disconnecting was successful,
        // and we're not doing a very deep invalidation (in which case
        // keeping the mempool up to date is probably futile anyway).
        UpdateMempoolForReorg(m_mempool, disconnectpool, /* fAddToMempool = */ (++disconnected <= 10) && ret);
        if (!ret) return false;
        assert(invalid_walk_tip->pprev == m_chain.Tip());

        // We immediately mark the disconnected blocks as invalid.
        // This prevents a case where pruned nodes may fail to invalidateblock
        // and be left unable to start as they have no tip candidates (as there
        // are no blocks that meet the "have data and are not invalid per
        // nStatus" criteria for inclusion in setBlockIndexCandidates).
        invalid_walk_tip->nStatus |= BLOCK_FAILED_VALID;
        setDirtyBlockIndex.insert(invalid_walk_tip);
        setBlockIndexCandidates.erase(invalid_walk_tip);
        setBlockIndexCandidates.insert(invalid_walk_tip->pprev);
        if (invalid_walk_tip->pprev == to_mark_failed && (to_mark_failed->nStatus & BLOCK_FAILED_VALID)) {
            // We only want to mark the last disconnected block as BLOCK_FAILED_VALID; its children
            // need to be BLOCK_FAILED_CHILD instead.
            to_mark_failed->nStatus = (to_mark_failed->nStatus ^ BLOCK_FAILED_VALID) | BLOCK_FAILED_CHILD;
            setDirtyBlockIndex.insert(to_mark_failed);
        }

        // Add any equal or more work headers to setBlockIndexCandidates
        auto candidate_it = candidate_blocks_by_work.lower_bound(invalid_walk_tip->pprev->nChainWork);
        while (candidate_it != candidate_blocks_by_work.end()) {
            if (!CBlockIndexWorkComparator()(candidate_it->second, invalid_walk_tip->pprev)) {
                setBlockIndexCandidates.insert(candidate_it->second);
                candidate_it = candidate_blocks_by_work.erase(candidate_it);
            } else {
                ++candidate_it;
            }
        }

        // Track the last disconnected block, so we can correct its BLOCK_FAILED_CHILD status in future
        // iterations, or, if it's the last one, call InvalidChainFound on it.
        to_mark_failed = invalid_walk_tip;
    }

    CheckBlockIndex(chainparams.GetConsensus());

    {
        LOCK(cs_main);
        if (m_chain.Contains(to_mark_failed)) {
            // If the to-be-marked invalid block is in the active chain, something is interfering and we can't proceed.
            return false;
        }

        // Mark pindex (or the last disconnected block) as invalid, even when it never was in the main chain
        to_mark_failed->nStatus |= BLOCK_FAILED_VALID;
        setDirtyBlockIndex.insert(to_mark_failed);
        setBlockIndexCandidates.erase(to_mark_failed);
        m_blockman.m_failed_blocks.insert(to_mark_failed);

        // If any new blocks somehow arrived while we were disconnecting
        // (above), then the pre-calculation of what should go into
        // setBlockIndexCandidates may have missed entries. This would
        // technically be an inconsistency in the block index, but if we clean
        // it up here, this should be an essentially unobservable error.
        // Loop back over all block index entries and add any missing entries
        // to setBlockIndexCandidates.
        BlockMap::iterator it = m_blockman.m_block_index.begin();
        while (it != m_blockman.m_block_index.end()) {
            if (it->second->IsValid(BLOCK_VALID_TRANSACTIONS) && it->second->HaveTxsDownloaded() && !setBlockIndexCandidates.value_comp()(it->second, m_chain.Tip())) {
                setBlockIndexCandidates.insert(it->second);
            }
            it++;
        }

        InvalidChainFound(to_mark_failed);
    }

    // Only notify about a new block tip if the active chain was modified.
    if (pindex_was_in_chain) {
        uiInterface.NotifyBlockTip(GetSynchronizationState(IsInitialBlockDownload()), to_mark_failed->pprev);
    }
    return true;
}

bool InvalidateBlock(BlockValidationState& state, const CChainParams& chainparams, CBlockIndex *pindex) {
    return ::ChainstateActive().InvalidateBlock(state, chainparams, pindex);
}

void CChainState::ResetBlockFailureFlags(CBlockIndex *pindex) {
    AssertLockHeld(cs_main);

    int nHeight = pindex->nHeight;

    // Remove the invalidity flag from this block and all its descendants.
    BlockMap::iterator it = m_blockman.m_block_index.begin();
    while (it != m_blockman.m_block_index.end()) {
        if (!it->second->IsValid() && it->second->GetAncestor(nHeight) == pindex) {
            it->second->nStatus &= ~BLOCK_FAILED_MASK;
            setDirtyBlockIndex.insert(it->second);
            if (it->second->IsValid(BLOCK_VALID_TRANSACTIONS) && it->second->HaveTxsDownloaded() && setBlockIndexCandidates.value_comp()(m_chain.Tip(), it->second)) {
                setBlockIndexCandidates.insert(it->second);
            }
            if (it->second == pindexBestInvalid) {
                // Reset invalid block marker if it was pointing to one of those.
                pindexBestInvalid = nullptr;
            }
            m_blockman.m_failed_blocks.erase(it->second);
        }
        it++;
    }

    // Remove the invalidity flag from all ancestors too.
    while (pindex != nullptr) {
        if (pindex->nStatus & BLOCK_FAILED_MASK) {
            pindex->nStatus &= ~BLOCK_FAILED_MASK;
            setDirtyBlockIndex.insert(pindex);
            m_blockman.m_failed_blocks.erase(pindex);
        }
        pindex = pindex->pprev;
    }
}

void ResetBlockFailureFlags(CBlockIndex *pindex) {
    return ::ChainstateActive().ResetBlockFailureFlags(pindex);
}

CBlockIndex* BlockManager::AddToBlockIndex(const CBlockHeader& block)
{
    AssertLockHeld(cs_main);

    // Check for duplicate
    uint256 hash = block.GetHash();
    BlockMap::iterator it = m_block_index.find(hash);
    if (it != m_block_index.end())
        return it->second;

    // Construct new block index object
    CBlockIndex* pindexNew = new CBlockIndex(block);
    // We assign the sequence id to blocks only when the full data is available,
    // to avoid miners withholding blocks but broadcasting headers, to get a
    // competitive advantage.
    pindexNew->nSequenceId = 0;
    BlockMap::iterator mi = m_block_index.insert(std::make_pair(hash, pindexNew)).first;
    pindexNew->phashBlock = &((*mi).first);
    BlockMap::iterator miPrev = m_block_index.find(block.hashPrevBlock);
    if (miPrev != m_block_index.end())
    {
        pindexNew->pprev = (*miPrev).second;
        pindexNew->nHeight = pindexNew->pprev->nHeight + 1;
        pindexNew->BuildSkip();
    }
    pindexNew->nTimeMax = (pindexNew->pprev ? std::max(pindexNew->pprev->nTimeMax, pindexNew->nTime) : pindexNew->nTime);
    pindexNew->nChainWork = (pindexNew->pprev ? pindexNew->pprev->nChainWork : 0) + GetBlockProof(*pindexNew);
    pindexNew->RaiseValidity(BLOCK_VALID_TREE);
    if (pindexBestHeader == nullptr || pindexBestHeader->nChainWork < pindexNew->nChainWork)
        pindexBestHeader = pindexNew;

    setDirtyBlockIndex.insert(pindexNew);

    return pindexNew;
}

/** Mark a block as having its data received and checked (up to BLOCK_VALID_TRANSACTIONS). */
void CChainState::ReceivedBlockTransactions(const CBlock& block, CBlockIndex* pindexNew, const FlatFilePos& pos, const Consensus::Params& consensusParams)
{
    pindexNew->nTx = block.vtx.size();
    pindexNew->nChainTx = 0;
    pindexNew->nFile = pos.nFile;
    pindexNew->nDataPos = pos.nPos;
    pindexNew->nUndoPos = 0;
    pindexNew->nStatus |= BLOCK_HAVE_DATA;
    if (IsWitnessEnabled(pindexNew->pprev, consensusParams)) {
        pindexNew->nStatus |= BLOCK_OPT_WITNESS;
    }
    pindexNew->RaiseValidity(BLOCK_VALID_TRANSACTIONS);
    setDirtyBlockIndex.insert(pindexNew);

    if (pindexNew->pprev == nullptr || pindexNew->pprev->HaveTxsDownloaded()) {
        // If pindexNew is the genesis block or all parents are BLOCK_VALID_TRANSACTIONS.
        std::deque<CBlockIndex*> queue;
        queue.push_back(pindexNew);

        // Recursively process any descendant blocks that now may be eligible to be connected.
        while (!queue.empty()) {
            CBlockIndex *pindex = queue.front();
            queue.pop_front();
            pindex->nChainTx = (pindex->pprev ? pindex->pprev->nChainTx : 0) + pindex->nTx;
            {
                LOCK(cs_nBlockSequenceId);
                pindex->nSequenceId = nBlockSequenceId++;
            }
            if (m_chain.Tip() == nullptr || !setBlockIndexCandidates.value_comp()(pindex, m_chain.Tip())) {
                setBlockIndexCandidates.insert(pindex);
            }
            std::pair<std::multimap<CBlockIndex*, CBlockIndex*>::iterator, std::multimap<CBlockIndex*, CBlockIndex*>::iterator> range = m_blockman.m_blocks_unlinked.equal_range(pindex);
            while (range.first != range.second) {
                std::multimap<CBlockIndex*, CBlockIndex*>::iterator it = range.first;
                queue.push_back(it->second);
                range.first++;
                m_blockman.m_blocks_unlinked.erase(it);
            }
        }
    } else {
        if (pindexNew->pprev && pindexNew->pprev->IsValid(BLOCK_VALID_TREE)) {
            m_blockman.m_blocks_unlinked.insert(std::make_pair(pindexNew->pprev, pindexNew));
        }
    }
}

static bool FindBlockPos(FlatFilePos &pos, unsigned int nAddSize, unsigned int nHeight, uint64_t nTime, bool fKnown = false)
{
    LOCK(cs_LastBlockFile);

    unsigned int nFile = fKnown ? pos.nFile : nLastBlockFile;
    if (vinfoBlockFile.size() <= nFile) {
        vinfoBlockFile.resize(nFile + 1);
    }

    bool finalize_undo = false;
    if (!fKnown) {
        while (vinfoBlockFile[nFile].nSize + nAddSize >= MAX_BLOCKFILE_SIZE) {
            // when the undo file is keeping up with the block file, we want to flush it explicitly
            // when it is lagging behind (more blocks arrive than are being connected), we let the
            // undo block write case handle it
            finalize_undo = (vinfoBlockFile[nFile].nHeightLast == (unsigned int)ChainActive().Tip()->nHeight);
            nFile++;
            if (vinfoBlockFile.size() <= nFile) {
                vinfoBlockFile.resize(nFile + 1);
            }
        }
        pos.nFile = nFile;
        pos.nPos = vinfoBlockFile[nFile].nSize;
    }

    if ((int)nFile != nLastBlockFile) {
        if (!fKnown) {
            LogPrintf("Leaving block file %i: %s\n", nLastBlockFile, vinfoBlockFile[nLastBlockFile].ToString());
        }
        FlushBlockFile(!fKnown, finalize_undo);
        nLastBlockFile = nFile;
    }

    vinfoBlockFile[nFile].AddBlock(nHeight, nTime);
    if (fKnown)
        vinfoBlockFile[nFile].nSize = std::max(pos.nPos + nAddSize, vinfoBlockFile[nFile].nSize);
    else
        vinfoBlockFile[nFile].nSize += nAddSize;

    if (!fKnown) {
        bool out_of_space;
        size_t bytes_allocated = BlockFileSeq().Allocate(pos, nAddSize, out_of_space);
        if (out_of_space) {
            return AbortNode("Disk space is too low!", _("Disk space is too low!"));
        }
        if (bytes_allocated != 0 && fPruneMode) {
            fCheckForPruning = true;
        }
    }

    setDirtyFileInfo.insert(nFile);
    return true;
}

static bool FindUndoPos(BlockValidationState &state, int nFile, FlatFilePos &pos, unsigned int nAddSize)
{
    pos.nFile = nFile;

    LOCK(cs_LastBlockFile);

    pos.nPos = vinfoBlockFile[nFile].nUndoSize;
    vinfoBlockFile[nFile].nUndoSize += nAddSize;
    setDirtyFileInfo.insert(nFile);

    bool out_of_space;
    size_t bytes_allocated = UndoFileSeq().Allocate(pos, nAddSize, out_of_space);
    if (out_of_space) {
        return AbortNode(state, "Disk space is too low!", _("Disk space is too low!"));
    }
    if (bytes_allocated != 0 && fPruneMode) {
        fCheckForPruning = true;
    }

    return true;
}

static bool CheckBlockHeader(const CBlockHeader& block, BlockValidationState& state, const Consensus::Params& consensusParams, bool fCheckPOW = true)
{
    // Check proof of work matches claimed amount
    if (fCheckPOW && !CheckProofOfWork(block, consensusParams))
        return state.Invalid(BlockValidationResult::BLOCK_INVALID_HEADER, "high-hash", "proof of work failed");

    return true;
}

bool CheckBlock(const CBlock& block, BlockValidationState& state, const Consensus::Params& consensusParams, bool fCheckPOW, bool fCheckMerkleRoot)
{
    // These are checks that are independent of context.

    if (block.fChecked)
        return true;

    // Check that the header is valid (particularly PoW).  This is mostly
    // redundant with the call in AcceptBlockHeader.
    if (!CheckBlockHeader(block, state, consensusParams, fCheckPOW))
        return false;

    // Check the merkle root.
    if (fCheckMerkleRoot) {
        bool mutated;
        uint256 hashMerkleRoot2 = BlockMerkleRoot(block, &mutated);
        if (block.hashMerkleRoot != hashMerkleRoot2)
            return state.Invalid(BlockValidationResult::BLOCK_MUTATED, "bad-txnmrklroot", "hashMerkleRoot mismatch");

        // Check for merkle tree malleability (CVE-2012-2459): repeating sequences
        // of transactions in a block without affecting the merkle root of a block,
        // while still invalidating it.
        if (mutated)
            return state.Invalid(BlockValidationResult::BLOCK_MUTATED, "bad-txns-duplicate", "duplicate transaction");
    }

    // All potential-corruption validation must be done before we do any
    // transaction validation, as otherwise we may mark the header as invalid
    // because we receive the wrong transactions for it.
    // Note that witness malleability is checked in ContextualCheckBlock, so no
    // checks that use witness data may be performed here.

    // Size limits
    if (block.vtx.empty() || block.vtx.size() * WITNESS_SCALE_FACTOR > MAX_BLOCK_WEIGHT || ::GetSerializeSize(block, PROTOCOL_VERSION | SERIALIZE_TRANSACTION_NO_WITNESS) * WITNESS_SCALE_FACTOR > MAX_BLOCK_WEIGHT)
        return state.Invalid(BlockValidationResult::BLOCK_CONSENSUS, "bad-blk-length", "size limits failed");

    // First transaction must be coinbase, the rest must not be
    if (block.vtx.empty() || !block.vtx[0]->IsCoinBase())
        return state.Invalid(BlockValidationResult::BLOCK_CONSENSUS, "bad-cb-missing", "first tx is not coinbase");
    for (unsigned int i = 1; i < block.vtx.size(); i++)
        if (block.vtx[i]->IsCoinBase())
            return state.Invalid(BlockValidationResult::BLOCK_CONSENSUS, "bad-cb-multiple", "more than one coinbase");

    // Check transactions
    // Must check for duplicate inputs (see CVE-2018-17144)
    for (const auto& tx : block.vtx) {
        TxValidationState tx_state;
        if (!CheckTransaction(*tx, tx_state)) {
            // CheckBlock() does context-free validation checks. The only
            // possible failures are consensus failures.
            assert(tx_state.GetResult() == TxValidationResult::TX_CONSENSUS);
            return state.Invalid(BlockValidationResult::BLOCK_CONSENSUS, tx_state.GetRejectReason(),
                                 strprintf("Transaction check failed (tx hash %s) %s", tx->GetHash().ToString(), tx_state.GetDebugMessage()));
        }
    }
    unsigned int nSigOps = 0;
    for (const auto& tx : block.vtx)
    {
        nSigOps += GetLegacySigOpCount(*tx);
    }
    if (nSigOps * WITNESS_SCALE_FACTOR > MAX_BLOCK_SIGOPS_COST)
        return state.Invalid(BlockValidationResult::BLOCK_CONSENSUS, "bad-blk-sigops", "out-of-bounds SigOpCount");

    if (fCheckPOW && fCheckMerkleRoot)
        block.fChecked = true;

    return true;
}

bool IsWitnessEnabled(const CBlockIndex* pindexPrev, const Consensus::Params& params)
{
    int height = pindexPrev == nullptr ? 0 : pindexPrev->nHeight + 1;
    return (height >= params.SegwitHeight);
}

int GetWitnessCommitmentIndex(const CBlock& block)
{
    int commitpos = -1;
    if (!block.vtx.empty()) {
        for (size_t o = 0; o < block.vtx[0]->vout.size(); o++) {
            const CTxOut& vout = block.vtx[0]->vout[o];
            if (vout.scriptPubKey.size() >= MINIMUM_WITNESS_COMMITMENT &&
                vout.scriptPubKey[0] == OP_RETURN &&
                vout.scriptPubKey[1] == 0x24 &&
                vout.scriptPubKey[2] == 0xaa &&
                vout.scriptPubKey[3] == 0x21 &&
                vout.scriptPubKey[4] == 0xa9 &&
                vout.scriptPubKey[5] == 0xed) {
                commitpos = o;
            }
        }
    }
    return commitpos;
}

void UpdateUncommittedBlockStructures(CBlock& block, const CBlockIndex* pindexPrev, const Consensus::Params& consensusParams)
{
    int commitpos = GetWitnessCommitmentIndex(block);
    static const std::vector<unsigned char> nonce(32, 0x00);
    if (commitpos != -1 && IsWitnessEnabled(pindexPrev, consensusParams) && !block.vtx[0]->HasWitness()) {
        CMutableTransaction tx(*block.vtx[0]);
        tx.vin[0].scriptWitness.stack.resize(1);
        tx.vin[0].scriptWitness.stack[0] = nonce;
        block.vtx[0] = MakeTransactionRef(std::move(tx));
    }
}

std::vector<unsigned char> GenerateCoinbaseCommitment(CBlock& block, const CBlockIndex* pindexPrev, const Consensus::Params& consensusParams)
{
    std::vector<unsigned char> commitment;
    int commitpos = GetWitnessCommitmentIndex(block);
    std::vector<unsigned char> ret(32, 0x00);
    if (consensusParams.SegwitHeight != std::numeric_limits<int>::max()) {
        if (commitpos == -1) {
            uint256 witnessroot = BlockWitnessMerkleRoot(block, nullptr);
            CHash256().Write(witnessroot).Write(ret).Finalize(witnessroot);
            CTxOut out;
            out.nValue = 0;
            out.scriptPubKey.resize(MINIMUM_WITNESS_COMMITMENT);
            out.scriptPubKey[0] = OP_RETURN;
            out.scriptPubKey[1] = 0x24;
            out.scriptPubKey[2] = 0xaa;
            out.scriptPubKey[3] = 0x21;
            out.scriptPubKey[4] = 0xa9;
            out.scriptPubKey[5] = 0xed;
            memcpy(&out.scriptPubKey[6], witnessroot.begin(), 32);
            commitment = std::vector<unsigned char>(out.scriptPubKey.begin(), out.scriptPubKey.end());
            CMutableTransaction tx(*block.vtx[0]);
            tx.vout.push_back(out);
            block.vtx[0] = MakeTransactionRef(std::move(tx));
        }
    }
    UpdateUncommittedBlockStructures(block, pindexPrev, consensusParams);
    return commitment;
}

//! Returns last CBlockIndex* that is a checkpoint
static CBlockIndex* GetLastCheckpoint(const CCheckpointData& data) EXCLUSIVE_LOCKS_REQUIRED(cs_main)
{
    const MapCheckpoints& checkpoints = data.mapCheckpoints;

    for (const MapCheckpoints::value_type& i : reverse_iterate(checkpoints))
    {
        const uint256& hash = i.second;
        CBlockIndex* pindex = LookupBlockIndex(hash);
        if (pindex) {
            return pindex;
        }
    }
    return nullptr;
}

/** Context-dependent validity checks.
 *  By "context", we mean only the previous block headers, but not the UTXO
 *  set; UTXO-related validity checks are done in ConnectBlock().
 *  NOTE: This function is not currently invoked by ConnectBlock(), so we
 *  should consider upgrade issues if we change which consensus rules are
 *  enforced in this function (eg by adding a new consensus rule). See comment
 *  in ConnectBlock().
 *  Note that -reindex-chainstate skips the validation that happens here!
 */
static bool ContextualCheckBlockHeader(const CBlockHeader& block, BlockValidationState& state, const CChainParams& params, const CBlockIndex* pindexPrev, int64_t nAdjustedTime, const bool fCheckBits) EXCLUSIVE_LOCKS_REQUIRED(cs_main)
{
    assert(pindexPrev != nullptr);
    const int nHeight = pindexPrev->nHeight + 1;

    /* Verify Xaya's requirement that the main block header must have zero bits
       (the difficulty is in the powdata instead).  */
    if (block.nBits != 0)
        return state.Invalid(BlockValidationResult::BLOCK_INVALID_HEADER,
                             "nonzero-bits",
                             "block header has non-zero nonce");

    // Check proof of work
    const Consensus::Params& consensusParams = params.GetConsensus();
    if (fCheckBits && block.pow.getBits() != GetNextWorkRequired(block.pow.getCoreAlgo(), pindexPrev, consensusParams))
        return state.Invalid(BlockValidationResult::BLOCK_INVALID_HEADER, "bad-diffbits", "incorrect proof of work");

    // Check against checkpoints
    if (fCheckpointsEnabled) {
        // Don't accept any forks from the main chain prior to last checkpoint.
        // GetLastCheckpoint finds the last checkpoint in MapCheckpoints that's in our
        // BlockIndex().
        CBlockIndex* pcheckpoint = GetLastCheckpoint(params.Checkpoints());
        if (pcheckpoint && nHeight < pcheckpoint->nHeight) {
            LogPrintf("ERROR: %s: forked chain older than last checkpoint (height %d)\n", __func__, nHeight);
            return state.Invalid(BlockValidationResult::BLOCK_CHECKPOINT, "bad-fork-prior-to-checkpoint");
        }
    }

    // Check timestamp against prev
    if (block.GetBlockTime() <= pindexPrev->GetMedianTimePast())
        return state.Invalid(BlockValidationResult::BLOCK_INVALID_HEADER, "time-too-old", "block's timestamp is too early");

    // Check timestamp
    if (block.GetBlockTime() > nAdjustedTime + MAX_FUTURE_BLOCK_TIME)
        return state.Invalid(BlockValidationResult::BLOCK_TIME_FUTURE, "time-too-new", "block timestamp too far in the future");

    // Reject outdated version blocks when 95% (75% on testnet) of the network has upgraded:
    // check for version 2, 3 and 4 upgrades
    if((block.nVersion < 2 && nHeight >= consensusParams.BIP34Height) ||
       (block.nVersion < 3 && nHeight >= consensusParams.BIP66Height) ||
       (block.nVersion < 4 && nHeight >= consensusParams.BIP65Height))
            return state.Invalid(BlockValidationResult::BLOCK_INVALID_HEADER, strprintf("bad-version(0x%08x)", block.nVersion),
                                 strprintf("rejected nVersion=0x%08x block", block.nVersion));

    return true;
}

/** NOTE: This function is not currently invoked by ConnectBlock(), so we
 *  should consider upgrade issues if we change which consensus rules are
 *  enforced in this function (eg by adding a new consensus rule). See comment
 *  in ConnectBlock().
 *  Note that -reindex-chainstate skips the validation that happens here!
 */
static bool ContextualCheckBlock(const CBlock& block, BlockValidationState& state, const Consensus::Params& consensusParams, const CBlockIndex* pindexPrev)
{
    const int nHeight = pindexPrev == nullptr ? 0 : pindexPrev->nHeight + 1;

    // Start enforcing BIP113 (Median Time Past).
    int nLockTimeFlags = 0;
    if (nHeight >= consensusParams.CSVHeight) {
        assert(pindexPrev != nullptr);
        nLockTimeFlags |= LOCKTIME_MEDIAN_TIME_PAST;
    }

    int64_t nLockTimeCutoff = (nLockTimeFlags & LOCKTIME_MEDIAN_TIME_PAST)
                              ? pindexPrev->GetMedianTimePast()
                              : block.GetBlockTime();

    // Check that all transactions are finalized
    for (const auto& tx : block.vtx) {
        if (!IsFinalTx(*tx, nHeight, nLockTimeCutoff)) {
            return state.Invalid(BlockValidationResult::BLOCK_CONSENSUS, "bad-txns-nonfinal", "non-final transaction");
        }
    }

    // Enforce rule that the coinbase starts with serialized block height
    if (nHeight >= consensusParams.BIP34Height)
    {
        CScript expect = CScript() << nHeight;
        if (block.vtx[0]->vin[0].scriptSig.size() < expect.size() ||
            !std::equal(expect.begin(), expect.end(), block.vtx[0]->vin[0].scriptSig.begin())) {
            return state.Invalid(BlockValidationResult::BLOCK_CONSENSUS, "bad-cb-height", "block height mismatch in coinbase");
        }
    }

    // Validation for witness commitments.
    // * We compute the witness hash (which is the hash including witnesses) of all the block's transactions, except the
    //   coinbase (where 0x0000....0000 is used instead).
    // * The coinbase scriptWitness is a stack of a single 32-byte vector, containing a witness reserved value (unconstrained).
    // * We build a merkle tree with all those witness hashes as leaves (similar to the hashMerkleRoot in the block header).
    // * There must be at least one output whose scriptPubKey is a single 36-byte push, the first 4 bytes of which are
    //   {0xaa, 0x21, 0xa9, 0xed}, and the following 32 bytes are SHA256^2(witness root, witness reserved value). In case there are
    //   multiple, the last one is used.
    bool fHaveWitness = false;
    if (nHeight >= consensusParams.SegwitHeight) {
        int commitpos = GetWitnessCommitmentIndex(block);
        if (commitpos != -1) {
            bool malleated = false;
            uint256 hashWitness = BlockWitnessMerkleRoot(block, &malleated);
            // The malleation check is ignored; as the transaction tree itself
            // already does not permit it, it is impossible to trigger in the
            // witness tree.
            if (block.vtx[0]->vin[0].scriptWitness.stack.size() != 1 || block.vtx[0]->vin[0].scriptWitness.stack[0].size() != 32) {
                return state.Invalid(BlockValidationResult::BLOCK_MUTATED, "bad-witness-nonce-size", strprintf("%s : invalid witness reserved value size", __func__));
            }
            CHash256().Write(hashWitness).Write(block.vtx[0]->vin[0].scriptWitness.stack[0]).Finalize(hashWitness);
            if (memcmp(hashWitness.begin(), &block.vtx[0]->vout[commitpos].scriptPubKey[6], 32)) {
                return state.Invalid(BlockValidationResult::BLOCK_MUTATED, "bad-witness-merkle-match", strprintf("%s : witness merkle commitment mismatch", __func__));
            }
            fHaveWitness = true;
        }
    }

    // No witness data is allowed in blocks that don't commit to witness data, as this would otherwise leave room for spam
    if (!fHaveWitness) {
      for (const auto& tx : block.vtx) {
            if (tx->HasWitness()) {
                return state.Invalid(BlockValidationResult::BLOCK_MUTATED, "unexpected-witness", strprintf("%s : unexpected witness data found", __func__));
            }
        }
    }

    // After the coinbase witness reserved value and commitment are verified,
    // we can check if the block weight passes (before we've checked the
    // coinbase witness, it would be possible for the weight to be too
    // large by filling up the coinbase witness, which doesn't change
    // the block hash, so we couldn't mark the block as permanently
    // failed).
    if (GetBlockWeight(block) > MAX_BLOCK_WEIGHT) {
        return state.Invalid(BlockValidationResult::BLOCK_CONSENSUS, "bad-blk-weight", strprintf("%s : weight limit failed", __func__));
    }

    return true;
}

bool BlockManager::AcceptBlockHeader(const CBlockHeader& block, BlockValidationState& state, const CChainParams& chainparams, CBlockIndex** ppindex)
{
    AssertLockHeld(cs_main);
    // Check for duplicate
    uint256 hash = block.GetHash();
    BlockMap::iterator miSelf = m_block_index.find(hash);
    CBlockIndex *pindex = nullptr;
    if (hash != chainparams.GetConsensus().hashGenesisBlock) {
        if (miSelf != m_block_index.end()) {
            // Block header is already known.
            pindex = miSelf->second;
            if (ppindex)
                *ppindex = pindex;
            if (pindex->nStatus & BLOCK_FAILED_MASK) {
                LogPrintf("ERROR: %s: block %s is marked invalid\n", __func__, hash.ToString());
                return state.Invalid(BlockValidationResult::BLOCK_CACHED_INVALID, "duplicate");
            }
            return true;
        }

        if (!CheckBlockHeader(block, state, chainparams.GetConsensus())) {
            LogPrint(BCLog::VALIDATION, "%s: Consensus::CheckBlockHeader: %s, %s\n", __func__, hash.ToString(), state.ToString());
            return false;
        }

        // Get prev block index
        CBlockIndex* pindexPrev = nullptr;
        BlockMap::iterator mi = m_block_index.find(block.hashPrevBlock);
        if (mi == m_block_index.end()) {
            LogPrintf("ERROR: %s: prev block not found\n", __func__);
            return state.Invalid(BlockValidationResult::BLOCK_MISSING_PREV, "prev-blk-not-found");
        }
        pindexPrev = (*mi).second;
        if (pindexPrev->nStatus & BLOCK_FAILED_MASK) {
            LogPrintf("ERROR: %s: prev block invalid\n", __func__);
            return state.Invalid(BlockValidationResult::BLOCK_INVALID_PREV, "bad-prevblk");
        }
        if (!ContextualCheckBlockHeader(block, state, chainparams, pindexPrev, GetAdjustedTime(), true))
            return error("%s: Consensus::ContextualCheckBlockHeader: %s, %s", __func__, hash.ToString(), state.ToString());

        /* Determine if this block descends from any block which has been found
         * invalid (m_failed_blocks), then mark pindexPrev and any blocks between
         * them as failed. For example:
         *
         *                D3
         *              /
         *      B2 - C2
         *    /         \
         *  A             D2 - E2 - F2
         *    \
         *      B1 - C1 - D1 - E1
         *
         * In the case that we attempted to reorg from E1 to F2, only to find
         * C2 to be invalid, we would mark D2, E2, and F2 as BLOCK_FAILED_CHILD
         * but NOT D3 (it was not in any of our candidate sets at the time).
         *
         * In any case D3 will also be marked as BLOCK_FAILED_CHILD at restart
         * in LoadBlockIndex.
         */
        if (!pindexPrev->IsValid(BLOCK_VALID_SCRIPTS)) {
            // The above does not mean "invalid": it checks if the previous block
            // hasn't been validated up to BLOCK_VALID_SCRIPTS. This is a performance
            // optimization, in the common case of adding a new block to the tip,
            // we don't need to iterate over the failed blocks list.
            for (const CBlockIndex* failedit : m_failed_blocks) {
                if (pindexPrev->GetAncestor(failedit->nHeight) == failedit) {
                    assert(failedit->nStatus & BLOCK_FAILED_VALID);
                    CBlockIndex* invalid_walk = pindexPrev;
                    while (invalid_walk != failedit) {
                        invalid_walk->nStatus |= BLOCK_FAILED_CHILD;
                        setDirtyBlockIndex.insert(invalid_walk);
                        invalid_walk = invalid_walk->pprev;
                    }
                    LogPrintf("ERROR: %s: prev block invalid\n", __func__);
                    return state.Invalid(BlockValidationResult::BLOCK_INVALID_PREV, "bad-prevblk");
                }
            }
        }
    }
    if (pindex == nullptr)
        pindex = AddToBlockIndex(block);

    if (ppindex)
        *ppindex = pindex;

    return true;
}

// Exposed wrapper for AcceptBlockHeader
bool ChainstateManager::ProcessNewBlockHeaders(const std::vector<CBlockHeader>& headers, BlockValidationState& state, const CChainParams& chainparams, const CBlockIndex** ppindex)
{
    AssertLockNotHeld(cs_main);
    {
        LOCK(cs_main);
        for (const CBlockHeader& header : headers) {
            CBlockIndex *pindex = nullptr; // Use a temp pindex instead of ppindex to avoid a const_cast
            bool accepted = m_blockman.AcceptBlockHeader(
                header, state, chainparams, &pindex);
            ::ChainstateActive().CheckBlockIndex(chainparams.GetConsensus());

            if (!accepted) {
                return false;
            }
            if (ppindex) {
                *ppindex = pindex;
            }
        }
    }
    if (NotifyHeaderTip()) {
        if (::ChainstateActive().IsInitialBlockDownload() && ppindex && *ppindex) {
            LogPrintf("Synchronizing blockheaders, height: %d (~%.2f%%)\n", (*ppindex)->nHeight, 100.0/((*ppindex)->nHeight+(GetAdjustedTime() - (*ppindex)->GetBlockTime()) / AvgTargetSpacing(Params().GetConsensus(), (*ppindex)->nHeight)) * (*ppindex)->nHeight);
        }
    }
    return true;
}

/** Store block on disk. If dbp is non-nullptr, the file is known to already reside on disk */
static FlatFilePos SaveBlockToDisk(const CBlock& block, int nHeight, const CChainParams& chainparams, const FlatFilePos* dbp) {
    unsigned int nBlockSize = ::GetSerializeSize(block, CLIENT_VERSION);
    FlatFilePos blockPos;
    if (dbp != nullptr)
        blockPos = *dbp;
    if (!FindBlockPos(blockPos, nBlockSize+8, nHeight, block.GetBlockTime(), dbp != nullptr)) {
        error("%s: FindBlockPos failed", __func__);
        return FlatFilePos();
    }
    if (dbp == nullptr) {
        if (!WriteBlockToDisk(block, blockPos, chainparams.MessageStart())) {
            AbortNode("Failed to write block");
            return FlatFilePos();
        }
    }
    return blockPos;
}

/** Store block on disk. If dbp is non-nullptr, the file is known to already reside on disk */
bool CChainState::AcceptBlock(const std::shared_ptr<const CBlock>& pblock, BlockValidationState& state, const CChainParams& chainparams, CBlockIndex** ppindex, bool fRequested, const FlatFilePos* dbp, bool* fNewBlock)
{
    const CBlock& block = *pblock;

    if (fNewBlock) *fNewBlock = false;
    AssertLockHeld(cs_main);

    CBlockIndex *pindexDummy = nullptr;
    CBlockIndex *&pindex = ppindex ? *ppindex : pindexDummy;

    bool accepted_header = m_blockman.AcceptBlockHeader(block, state, chainparams, &pindex);
    CheckBlockIndex(chainparams.GetConsensus());

    if (!accepted_header)
        return false;

    // Try to process all requested blocks that we don't have, but only
    // process an unrequested block if it's new and has enough work to
    // advance our tip, and isn't too many blocks ahead.
    bool fAlreadyHave = pindex->nStatus & BLOCK_HAVE_DATA;
    bool fHasMoreOrSameWork = (m_chain.Tip() ? pindex->nChainWork >= m_chain.Tip()->nChainWork : true);
    // Blocks that are too out-of-order needlessly limit the effectiveness of
    // pruning, because pruning will not delete block files that contain any
    // blocks which are too close in height to the tip.  Apply this test
    // regardless of whether pruning is enabled; it should generally be safe to
    // not process unrequested blocks.
    bool fTooFarAhead = (pindex->nHeight > int(m_chain.Height() + MIN_BLOCKS_TO_KEEP));

    // TODO: Decouple this function from the block download logic by removing fRequested
    // This requires some new chain data structure to efficiently look up if a
    // block is in a chain leading to a candidate for best tip, despite not
    // being such a candidate itself.

    // TODO: deal better with return value and error conditions for duplicate
    // and unrequested blocks.
    if (fAlreadyHave) return true;
    if (!fRequested) {  // If we didn't ask for it:
        if (pindex->nTx != 0) return true;    // This is a previously-processed block that was pruned
        if (!fHasMoreOrSameWork) return true; // Don't process less-work chains
        if (fTooFarAhead) return true;        // Block height is too high

        // Protect against DoS attacks from low-work chains.
        // If our tip is behind, a peer could try to send us
        // low-work blocks on a fake chain that we would never
        // request; don't process these.
        if (pindex->nChainWork < nMinimumChainWork) return true;
    }

    if (!CheckBlock(block, state, chainparams.GetConsensus()) ||
        !ContextualCheckBlock(block, state, chainparams.GetConsensus(), pindex->pprev)) {
        if (state.IsInvalid() && state.GetResult() != BlockValidationResult::BLOCK_MUTATED) {
            pindex->nStatus |= BLOCK_FAILED_VALID;
            setDirtyBlockIndex.insert(pindex);
        }
        return error("%s: %s", __func__, state.ToString());
    }

    // Header is valid/has work, merkle tree and segwit merkle tree are good...RELAY NOW
    // (but if it does not build on our best tip, let the SendMessages loop relay it)
    if (!IsInitialBlockDownload() && m_chain.Tip() == pindex->pprev)
        GetMainSignals().NewPoWValidBlock(pindex, pblock);

    // Write block to history file
    if (fNewBlock) *fNewBlock = true;
    try {
        FlatFilePos blockPos = SaveBlockToDisk(block, pindex->nHeight, chainparams, dbp);
        if (blockPos.IsNull()) {
            state.Error(strprintf("%s: Failed to find position to write new block to disk", __func__));
            return false;
        }
        ReceivedBlockTransactions(block, pindex, blockPos, chainparams.GetConsensus());
    } catch (const std::runtime_error& e) {
        return AbortNode(state, std::string("System error: ") + e.what());
    }

    FlushStateToDisk(chainparams, state, FlushStateMode::NONE);

    CheckBlockIndex(chainparams.GetConsensus());

    return true;
}

bool ChainstateManager::ProcessNewBlock(const CChainParams& chainparams, const std::shared_ptr<const CBlock> pblock, bool fForceProcessing, bool* fNewBlock)
{
    AssertLockNotHeld(cs_main);

    {
        CBlockIndex *pindex = nullptr;
        if (fNewBlock) *fNewBlock = false;
        BlockValidationState state;

        // CheckBlock() does not support multi-threaded block validation because CBlock::fChecked can cause data race.
        // Therefore, the following critical section must include the CheckBlock() call as well.
        LOCK(cs_main);

        // Ensure that CheckBlock() passes before calling AcceptBlock, as
        // belt-and-suspenders.
        bool ret = CheckBlock(*pblock, state, chainparams.GetConsensus());
        if (ret) {
            // Store to disk
            ret = ::ChainstateActive().AcceptBlock(pblock, state, chainparams, &pindex, fForceProcessing, nullptr, fNewBlock);
        }
        if (!ret) {
            GetMainSignals().BlockChecked(*pblock, state);
            return error("%s: AcceptBlock FAILED (%s)", __func__, state.ToString());
        }
    }

    NotifyHeaderTip();

    BlockValidationState state; // Only used to report errors, not invalidity - ignore it
    if (!::ChainstateActive().ActivateBestChain(state, chainparams, pblock))
        return error("%s: ActivateBestChain failed (%s)", __func__, state.ToString());

    return true;
}

bool TestBlockValidity(BlockValidationState& state, const CChainParams& chainparams, const CBlock& block, CBlockIndex* pindexPrev, bool fCheckPOW, bool fCheckBits, bool fCheckMerkleRoot)
{
    AssertLockHeld(cs_main);
    assert(pindexPrev && pindexPrev == ::ChainActive().Tip());
    CCoinsViewCache viewNew(&::ChainstateActive().CoinsTip());
    uint256 block_hash(block.GetHash());
    CBlockIndex indexDummy(block);
    indexDummy.pprev = pindexPrev;
    indexDummy.nHeight = pindexPrev->nHeight + 1;
    indexDummy.phashBlock = &block_hash;

    // NOTE: CheckBlockHeader is called by CheckBlock
    if (!ContextualCheckBlockHeader(block, state, chainparams, pindexPrev, GetAdjustedTime(), fCheckBits))
        return error("%s: Consensus::ContextualCheckBlockHeader: %s", __func__, state.ToString());
    if (!CheckBlock(block, state, chainparams.GetConsensus(), fCheckPOW, fCheckMerkleRoot))
        return error("%s: Consensus::CheckBlock: %s", __func__, state.ToString());
    if (!ContextualCheckBlock(block, state, chainparams.GetConsensus(), pindexPrev))
        return error("%s: Consensus::ContextualCheckBlock: %s", __func__, state.ToString());
    if (!::ChainstateActive().ConnectBlock(block, state, &indexDummy, viewNew, chainparams, true))
        return false;
    assert(state.IsValid());

    return true;
}

/**
 * BLOCK PRUNING CODE
 */

/* Calculate the amount of disk space the block & undo files currently use */
uint64_t CalculateCurrentUsage()
{
    LOCK(cs_LastBlockFile);

    uint64_t retval = 0;
    for (const CBlockFileInfo &file : vinfoBlockFile) {
        retval += file.nSize + file.nUndoSize;
    }
    return retval;
}

void ChainstateManager::PruneOneBlockFile(const int fileNumber)
{
    AssertLockHeld(cs_main);
    LOCK(cs_LastBlockFile);

    for (const auto& entry : m_blockman.m_block_index) {
        CBlockIndex* pindex = entry.second;
        if (pindex->nFile == fileNumber) {
            pindex->nStatus &= ~BLOCK_HAVE_DATA;
            pindex->nStatus &= ~BLOCK_HAVE_UNDO;
            pindex->nFile = 0;
            pindex->nDataPos = 0;
            pindex->nUndoPos = 0;
            setDirtyBlockIndex.insert(pindex);

            // Prune from m_blocks_unlinked -- any block we prune would have
            // to be downloaded again in order to consider its chain, at which
            // point it would be considered as a candidate for
            // m_blocks_unlinked or setBlockIndexCandidates.
            auto range = m_blockman.m_blocks_unlinked.equal_range(pindex->pprev);
            while (range.first != range.second) {
                std::multimap<CBlockIndex *, CBlockIndex *>::iterator _it = range.first;
                range.first++;
                if (_it->second == pindex) {
                    m_blockman.m_blocks_unlinked.erase(_it);
                }
            }
        }
    }

    vinfoBlockFile[fileNumber].SetNull();
    setDirtyFileInfo.insert(fileNumber);
}


void UnlinkPrunedFiles(const std::set<int>& setFilesToPrune)
{
    for (std::set<int>::iterator it = setFilesToPrune.begin(); it != setFilesToPrune.end(); ++it) {
        FlatFilePos pos(*it, 0);
        fs::remove(BlockFileSeq().FileName(pos));
        fs::remove(UndoFileSeq().FileName(pos));
        LogPrintf("Prune: %s deleted blk/rev (%05u)\n", __func__, *it);
    }
}

/* Calculate the block/rev files to delete based on height specified by user with RPC command pruneblockchain */
static void FindFilesToPruneManual(ChainstateManager& chainman, std::set<int>& setFilesToPrune, int nManualPruneHeight)
{
    assert(fPruneMode && nManualPruneHeight > 0);

    LOCK2(cs_main, cs_LastBlockFile);
    if (::ChainActive().Tip() == nullptr)
        return;

    // last block to prune is the lesser of (user-specified height, MIN_BLOCKS_TO_KEEP from the tip)
    unsigned int nLastBlockWeCanPrune = std::min((unsigned)nManualPruneHeight, ::ChainActive().Tip()->nHeight - MIN_BLOCKS_TO_KEEP);
    int count=0;
    for (int fileNumber = 0; fileNumber < nLastBlockFile; fileNumber++) {
        if (vinfoBlockFile[fileNumber].nSize == 0 || vinfoBlockFile[fileNumber].nHeightLast > nLastBlockWeCanPrune)
            continue;
        chainman.PruneOneBlockFile(fileNumber);
        setFilesToPrune.insert(fileNumber);
        count++;
    }
    LogPrintf("Prune (Manual): prune_height=%d removed %d blk/rev pairs\n", nLastBlockWeCanPrune, count);
}

/* This function is called from the RPC code for pruneblockchain */
void PruneBlockFilesManual(int nManualPruneHeight)
{
    BlockValidationState state;
    const CChainParams& chainparams = Params();
    if (!::ChainstateActive().FlushStateToDisk(
            chainparams, state, FlushStateMode::NONE, nManualPruneHeight)) {
        LogPrintf("%s: failed to flush state (%s)\n", __func__, state.ToString());
    }
}

/**
 * Prune block and undo files (blk???.dat and undo???.dat) so that the disk space used is less than a user-defined target.
 * The user sets the target (in MB) on the command line or in config file.  This will be run on startup and whenever new
 * space is allocated in a block or undo file, staying below the target. Changing back to unpruned requires a reindex
 * (which in this case means the blockchain must be re-downloaded.)
 *
 * Pruning functions are called from FlushStateToDisk when the global fCheckForPruning flag has been set.
 * Block and undo files are deleted in lock-step (when blk00003.dat is deleted, so is rev00003.dat.)
 * Pruning cannot take place until the longest chain is at least a certain length (100000 on mainnet, 1000 on testnet, 1000 on regtest).
 * Pruning will never delete a block within a defined distance (currently 288) from the active chain's tip.
 * The block index is updated by unsetting HAVE_DATA and HAVE_UNDO for any blocks that were stored in the deleted files.
 * A db flag records the fact that at least some block files have been pruned.
 *
 * @param[out]   setFilesToPrune   The set of file indices that can be unlinked will be returned
 */
static void FindFilesToPrune(ChainstateManager& chainman, std::set<int>& setFilesToPrune, uint64_t nPruneAfterHeight)
{
    LOCK2(cs_main, cs_LastBlockFile);
    if (::ChainActive().Tip() == nullptr || nPruneTarget == 0) {
        return;
    }
    if ((uint64_t)::ChainActive().Tip()->nHeight <= nPruneAfterHeight) {
        return;
    }

    unsigned int nLastBlockWeCanPrune = ::ChainActive().Tip()->nHeight - MIN_BLOCKS_TO_KEEP;
    uint64_t nCurrentUsage = CalculateCurrentUsage();
    // We don't check to prune until after we've allocated new space for files
    // So we should leave a buffer under our target to account for another allocation
    // before the next pruning.
    uint64_t nBuffer = BLOCKFILE_CHUNK_SIZE + UNDOFILE_CHUNK_SIZE;
    uint64_t nBytesToPrune;
    int count=0;

    if (nCurrentUsage + nBuffer >= nPruneTarget) {
        // On a prune event, the chainstate DB is flushed.
        // To avoid excessive prune events negating the benefit of high dbcache
        // values, we should not prune too rapidly.
        // So when pruning in IBD, increase the buffer a bit to avoid a re-prune too soon.
        if (::ChainstateActive().IsInitialBlockDownload()) {
            // Since this is only relevant during IBD, we use a fixed 10%
            nBuffer += nPruneTarget / 10;
        }

        for (int fileNumber = 0; fileNumber < nLastBlockFile; fileNumber++) {
            nBytesToPrune = vinfoBlockFile[fileNumber].nSize + vinfoBlockFile[fileNumber].nUndoSize;

            if (vinfoBlockFile[fileNumber].nSize == 0)
                continue;

            if (nCurrentUsage + nBuffer < nPruneTarget)  // are we below our target?
                break;

            // don't prune files that could have a block within MIN_BLOCKS_TO_KEEP of the main chain's tip but keep scanning
            if (vinfoBlockFile[fileNumber].nHeightLast > nLastBlockWeCanPrune)
                continue;

            chainman.PruneOneBlockFile(fileNumber);
            // Queue up the files for removal
            setFilesToPrune.insert(fileNumber);
            nCurrentUsage -= nBytesToPrune;
            count++;
        }
    }

    LogPrint(BCLog::PRUNE, "Prune: target=%dMiB actual=%dMiB diff=%dMiB max_prune_height=%d removed %d blk/rev pairs\n",
           nPruneTarget/1024/1024, nCurrentUsage/1024/1024,
           ((int64_t)nPruneTarget - (int64_t)nCurrentUsage)/1024/1024,
           nLastBlockWeCanPrune, count);
}

static FlatFileSeq BlockFileSeq()
{
    return FlatFileSeq(GetBlocksDir(), "blk", BLOCKFILE_CHUNK_SIZE);
}

static FlatFileSeq UndoFileSeq()
{
    return FlatFileSeq(GetBlocksDir(), "rev", UNDOFILE_CHUNK_SIZE);
}

FILE* OpenBlockFile(const FlatFilePos &pos, bool fReadOnly) {
    return BlockFileSeq().Open(pos, fReadOnly);
}

/** Open an undo file (rev?????.dat) */
static FILE* OpenUndoFile(const FlatFilePos &pos, bool fReadOnly) {
    return UndoFileSeq().Open(pos, fReadOnly);
}

fs::path GetBlockPosFilename(const FlatFilePos &pos)
{
    return BlockFileSeq().FileName(pos);
}

CBlockIndex * BlockManager::InsertBlockIndex(const uint256& hash)
{
    AssertLockHeld(cs_main);

    if (hash.IsNull())
        return nullptr;

    // Return existing
    BlockMap::iterator mi = m_block_index.find(hash);
    if (mi != m_block_index.end())
        return (*mi).second;

    // Create new
    CBlockIndex* pindexNew = new CBlockIndex();
    mi = m_block_index.insert(std::make_pair(hash, pindexNew)).first;
    pindexNew->phashBlock = &((*mi).first);

    return pindexNew;
}

bool BlockManager::LoadBlockIndex(
    const Consensus::Params& consensus_params,
    CBlockTreeDB& blocktree,
    std::set<CBlockIndex*, CBlockIndexWorkComparator>& block_index_candidates)
{
    if (!blocktree.LoadBlockIndexGuts(consensus_params, [this](const uint256& hash) EXCLUSIVE_LOCKS_REQUIRED(cs_main) { return this->InsertBlockIndex(hash); }))
        return false;

    // Calculate nChainWork
    std::vector<std::pair<int, CBlockIndex*> > vSortedByHeight;
    vSortedByHeight.reserve(m_block_index.size());
    for (const std::pair<const uint256, CBlockIndex*>& item : m_block_index)
    {
        CBlockIndex* pindex = item.second;
        vSortedByHeight.push_back(std::make_pair(pindex->nHeight, pindex));
    }
    sort(vSortedByHeight.begin(), vSortedByHeight.end());
    for (const std::pair<int, CBlockIndex*>& item : vSortedByHeight)
    {
        if (ShutdownRequested()) return false;
        CBlockIndex* pindex = item.second;
        pindex->nChainWork = (pindex->pprev ? pindex->pprev->nChainWork : 0) + GetBlockProof(*pindex);
        pindex->nTimeMax = (pindex->pprev ? std::max(pindex->pprev->nTimeMax, pindex->nTime) : pindex->nTime);
        // We can link the chain of blocks for which we've received transactions at some point.
        // Pruned nodes may have deleted the block.
        if (pindex->nTx > 0) {
            if (pindex->pprev) {
                if (pindex->pprev->HaveTxsDownloaded()) {
                    pindex->nChainTx = pindex->pprev->nChainTx + pindex->nTx;
                } else {
                    pindex->nChainTx = 0;
                    m_blocks_unlinked.insert(std::make_pair(pindex->pprev, pindex));
                }
            } else {
                pindex->nChainTx = pindex->nTx;
            }
        }
        if (!(pindex->nStatus & BLOCK_FAILED_MASK) && pindex->pprev && (pindex->pprev->nStatus & BLOCK_FAILED_MASK)) {
            pindex->nStatus |= BLOCK_FAILED_CHILD;
            setDirtyBlockIndex.insert(pindex);
        }
        if (pindex->IsValid(BLOCK_VALID_TRANSACTIONS) && (pindex->HaveTxsDownloaded() || pindex->pprev == nullptr)) {
            block_index_candidates.insert(pindex);
        }
        if (pindex->nStatus & BLOCK_FAILED_MASK && (!pindexBestInvalid || pindex->nChainWork > pindexBestInvalid->nChainWork))
            pindexBestInvalid = pindex;
        if (pindex->pprev)
            pindex->BuildSkip();
        if (pindex->IsValid(BLOCK_VALID_TREE) && (pindexBestHeader == nullptr || CBlockIndexWorkComparator()(pindexBestHeader, pindex)))
            pindexBestHeader = pindex;
    }

    return true;
}

void BlockManager::Unload() {
    m_failed_blocks.clear();
    m_blocks_unlinked.clear();

    for (const BlockMap::value_type& entry : m_block_index) {
        delete entry.second;
    }

    m_block_index.clear();
}

bool static LoadBlockIndexDB(ChainstateManager& chainman, const CChainParams& chainparams) EXCLUSIVE_LOCKS_REQUIRED(cs_main)
{
    if (!chainman.m_blockman.LoadBlockIndex(
            chainparams.GetConsensus(), *pblocktree,
            ::ChainstateActive().setBlockIndexCandidates)) {
        return false;
    }

    // Load block file info
    pblocktree->ReadLastBlockFile(nLastBlockFile);
    vinfoBlockFile.resize(nLastBlockFile + 1);
    LogPrintf("%s: last block file = %i\n", __func__, nLastBlockFile);
    for (int nFile = 0; nFile <= nLastBlockFile; nFile++) {
        pblocktree->ReadBlockFileInfo(nFile, vinfoBlockFile[nFile]);
    }
    LogPrintf("%s: last block file info: %s\n", __func__, vinfoBlockFile[nLastBlockFile].ToString());
    for (int nFile = nLastBlockFile + 1; true; nFile++) {
        CBlockFileInfo info;
        if (pblocktree->ReadBlockFileInfo(nFile, info)) {
            vinfoBlockFile.push_back(info);
        } else {
            break;
        }
    }

    // Check presence of blk files
    LogPrintf("Checking all blk files are present...\n");
    std::set<int> setBlkDataFiles;
    for (const std::pair<const uint256, CBlockIndex*>& item : chainman.BlockIndex()) {
        CBlockIndex* pindex = item.second;
        if (pindex->nStatus & BLOCK_HAVE_DATA) {
            setBlkDataFiles.insert(pindex->nFile);
        }
    }
    for (std::set<int>::iterator it = setBlkDataFiles.begin(); it != setBlkDataFiles.end(); it++)
    {
        FlatFilePos pos(*it, 0);
        if (CAutoFile(OpenBlockFile(pos, true), SER_DISK, CLIENT_VERSION).IsNull()) {
            return false;
        }
    }

    // Check whether we have ever pruned block & undo files
    pblocktree->ReadFlag("prunedblockfiles", fHavePruned);
    if (fHavePruned)
        LogPrintf("LoadBlockIndexDB(): Block files have previously been pruned\n");

    // Check whether we need to continue reindexing
    bool fReindexing = false;
    pblocktree->ReadReindexing(fReindexing);
    if(fReindexing) fReindex = true;

    // Check whether we have the name history
    pblocktree->ReadFlag("namehistory", fNameHistory);
    LogPrintf("LoadBlockIndexDB(): name history %s\n", fNameHistory ? "enabled" : "disabled");

    return true;
}

void CChainState::LoadMempool(const ArgsManager& args)
{
    if (args.GetArg("-persistmempool", DEFAULT_PERSIST_MEMPOOL)) {
        ::LoadMempool(m_mempool);
    }
    m_mempool.SetIsLoaded(!ShutdownRequested());
}

bool CChainState::LoadChainTip(const CChainParams& chainparams)
{
    AssertLockHeld(cs_main);
    const CCoinsViewCache& coins_cache = CoinsTip();
    assert(!coins_cache.GetBestBlock().IsNull()); // Never called when the coins view is empty
    const CBlockIndex* tip = m_chain.Tip();

    if (tip && tip->GetBlockHash() == coins_cache.GetBestBlock()) {
        return true;
    }

    // Load pointer to end of best chain
    CBlockIndex* pindex = LookupBlockIndex(coins_cache.GetBestBlock());
    if (!pindex) {
        return false;
    }
    m_chain.SetTip(pindex);
    PruneBlockIndexCandidates();

    tip = m_chain.Tip();
    LogPrintf("Loaded best chain: hashBestChain=%s height=%d date=%s progress=%f\n",
        tip->GetBlockHash().ToString(),
        m_chain.Height(),
        FormatISO8601DateTime(tip->GetBlockTime()),
        GuessVerificationProgress(chainparams.TxData(), tip));
    return true;
}

CVerifyDB::CVerifyDB()
{
    uiInterface.ShowProgress(_("Verifying blocks...").translated, 0, false);
}

CVerifyDB::~CVerifyDB()
{
    uiInterface.ShowProgress("", 100, false);
}

bool CVerifyDB::VerifyDB(const CChainParams& chainparams, CCoinsView *coinsview, int nCheckLevel, int nCheckDepth)
{
    LOCK(cs_main);
    if (::ChainActive().Tip() == nullptr || ::ChainActive().Tip()->pprev == nullptr)
        return true;

    // Verify blocks in the best chain
    if (nCheckDepth <= 0 || nCheckDepth > ::ChainActive().Height())
        nCheckDepth = ::ChainActive().Height();
    nCheckLevel = std::max(0, std::min(4, nCheckLevel));
    LogPrintf("Verifying last %i blocks at level %i\n", nCheckDepth, nCheckLevel);
    CCoinsViewCache coins(coinsview);
    CBlockIndex* pindex;
    CBlockIndex* pindexFailure = nullptr;
    int nGoodTransactions = 0;
    BlockValidationState state;
    int reportDone = 0;
    LogPrintf("[0%%]..."); /* Continued */
    for (pindex = ::ChainActive().Tip(); pindex && pindex->pprev; pindex = pindex->pprev) {
        const int percentageDone = std::max(1, std::min(99, (int)(((double)(::ChainActive().Height() - pindex->nHeight)) / (double)nCheckDepth * (nCheckLevel >= 4 ? 50 : 100))));
        if (reportDone < percentageDone/10) {
            // report every 10% step
            LogPrintf("[%d%%]...", percentageDone); /* Continued */
            reportDone = percentageDone/10;
        }
        uiInterface.ShowProgress(_("Verifying blocks...").translated, percentageDone, false);
        if (pindex->nHeight <= ::ChainActive().Height()-nCheckDepth)
            break;
        if (fPruneMode && !(pindex->nStatus & BLOCK_HAVE_DATA)) {
            // If pruning, only go back as far as we have data.
            LogPrintf("VerifyDB(): block verification stopping at height %d (pruning, no data)\n", pindex->nHeight);
            break;
        }
        CBlock block;
        // check level 0: read from disk
        if (!ReadBlockFromDisk(block, pindex, chainparams.GetConsensus()))
            return error("VerifyDB(): *** ReadBlockFromDisk failed at %d, hash=%s", pindex->nHeight, pindex->GetBlockHash().ToString());
        // check level 1: verify block validity
        if (nCheckLevel >= 1 && !CheckBlock(block, state, chainparams.GetConsensus()))
            return error("%s: *** found bad block at %d, hash=%s (%s)\n", __func__,
                         pindex->nHeight, pindex->GetBlockHash().ToString(), state.ToString());
        // check level 2: verify undo validity
        if (nCheckLevel >= 2 && pindex) {
            CBlockUndo undo;
            if (!pindex->GetUndoPos().IsNull()) {
                if (!UndoReadFromDisk(undo, pindex)) {
                    return error("VerifyDB(): *** found bad undo data at %d, hash=%s\n", pindex->nHeight, pindex->GetBlockHash().ToString());
                }
            }
        }
        // check level 3: check for inconsistencies during memory-only disconnect of tip blocks
        if (nCheckLevel >= 3 && (coins.DynamicMemoryUsage() + ::ChainstateActive().CoinsTip().DynamicMemoryUsage()) <= ::ChainstateActive().m_coinstip_cache_size_bytes) {
            assert(coins.GetBestBlock() == pindex->GetBlockHash());
            DisconnectResult res = ::ChainstateActive().DisconnectBlock(block, pindex, coins);
            if (res == DISCONNECT_FAILED) {
                return error("VerifyDB(): *** irrecoverable inconsistency in block data at %d, hash=%s", pindex->nHeight, pindex->GetBlockHash().ToString());
            }
            if (res == DISCONNECT_UNCLEAN) {
                nGoodTransactions = 0;
                pindexFailure = pindex;
            } else {
                nGoodTransactions += block.vtx.size();
            }
        }
        if (ShutdownRequested()) return true;
    }
    if (pindexFailure)
        return error("VerifyDB(): *** coin database inconsistencies found (last %i blocks, %i good transactions before that)\n", ::ChainActive().Height() - pindexFailure->nHeight + 1, nGoodTransactions);

    // store block count as we move pindex at check level >= 4
    int block_count = ::ChainActive().Height() - pindex->nHeight;

    // check level 4: try reconnecting blocks
    if (nCheckLevel >= 4) {
        while (pindex != ::ChainActive().Tip()) {
            const int percentageDone = std::max(1, std::min(99, 100 - (int)(((double)(::ChainActive().Height() - pindex->nHeight)) / (double)nCheckDepth * 50)));
            if (reportDone < percentageDone/10) {
                // report every 10% step
                LogPrintf("[%d%%]...", percentageDone); /* Continued */
                reportDone = percentageDone/10;
            }
            uiInterface.ShowProgress(_("Verifying blocks...").translated, percentageDone, false);
            pindex = ::ChainActive().Next(pindex);
            CBlock block;
            if (!ReadBlockFromDisk(block, pindex, chainparams.GetConsensus()))
                return error("VerifyDB(): *** ReadBlockFromDisk failed at %d, hash=%s", pindex->nHeight, pindex->GetBlockHash().ToString());
            if (!::ChainstateActive().ConnectBlock(block, state, pindex, coins, chainparams))
                return error("VerifyDB(): *** found unconnectable block at %d, hash=%s (%s)", pindex->nHeight, pindex->GetBlockHash().ToString(), state.ToString());
            if (ShutdownRequested()) return true;
        }
    }

    LogPrintf("[DONE].\n");
    LogPrintf("No coin database inconsistencies in last %i blocks (%i transactions)\n", block_count, nGoodTransactions);

    return true;
}

/** Apply the effects of a block on the utxo cache, ignoring that it may already have been applied. */
bool CChainState::RollforwardBlock(const CBlockIndex* pindex, CCoinsViewCache& inputs, const CChainParams& params)
{
    // TODO: merge with ConnectBlock
    CBlock block;
    if (!ReadBlockFromDisk(block, pindex, params.GetConsensus())) {
        return error("ReplayBlock(): ReadBlockFromDisk failed at %d, hash=%s", pindex->nHeight, pindex->GetBlockHash().ToString());
    }

    for (const CTransactionRef& tx : block.vtx) {
        if (!tx->IsCoinBase()) {
            for (const CTxIn &txin : tx->vin) {
                inputs.SpendCoin(txin.prevout);
            }
        }
        // Pass check = true as every addition may be an overwrite.
        AddCoins(inputs, *tx, pindex->nHeight, true);
    }
    return true;
}

bool CChainState::ReplayBlocks(const CChainParams& params)
{
    LOCK(cs_main);

    CCoinsView& db = this->CoinsDB();
    CCoinsViewCache cache(&db);

    std::vector<uint256> hashHeads = db.GetHeadBlocks();
    if (hashHeads.empty()) return true; // We're already in a consistent state.
    if (hashHeads.size() != 2) return error("ReplayBlocks(): unknown inconsistent state");

    uiInterface.ShowProgress(_("Replaying blocks...").translated, 0, false);
    LogPrintf("Replaying blocks\n");

    const CBlockIndex* pindexOld = nullptr;  // Old tip during the interrupted flush.
    const CBlockIndex* pindexNew;            // New tip during the interrupted flush.
    const CBlockIndex* pindexFork = nullptr; // Latest block common to both the old and the new tip.

    if (m_blockman.m_block_index.count(hashHeads[0]) == 0) {
        return error("ReplayBlocks(): reorganization to unknown block requested");
    }
    pindexNew = m_blockman.m_block_index[hashHeads[0]];

    if (!hashHeads[1].IsNull()) { // The old tip is allowed to be 0, indicating it's the first flush.
        if (m_blockman.m_block_index.count(hashHeads[1]) == 0) {
            return error("ReplayBlocks(): reorganization from unknown block requested");
        }
        pindexOld = m_blockman.m_block_index[hashHeads[1]];
        pindexFork = LastCommonAncestor(pindexOld, pindexNew);
        assert(pindexFork != nullptr);
    }

    // Rollback along the old branch.
    while (pindexOld != pindexFork) {
        if (pindexOld->nHeight > 0) { // Never disconnect the genesis block.
            CBlock block;
            if (!ReadBlockFromDisk(block, pindexOld, params.GetConsensus())) {
                return error("RollbackBlock(): ReadBlockFromDisk() failed at %d, hash=%s", pindexOld->nHeight, pindexOld->GetBlockHash().ToString());
            }
            LogPrintf("Rolling back %s (%i)\n", pindexOld->GetBlockHash().ToString(), pindexOld->nHeight);
            DisconnectResult res = DisconnectBlock(block, pindexOld, cache);
            if (res == DISCONNECT_FAILED) {
                return error("RollbackBlock(): DisconnectBlock failed at %d, hash=%s", pindexOld->nHeight, pindexOld->GetBlockHash().ToString());
            }
            // If DISCONNECT_UNCLEAN is returned, it means a non-existing UTXO was deleted, or an existing UTXO was
            // overwritten. It corresponds to cases where the block-to-be-disconnect never had all its operations
            // applied to the UTXO set. However, as both writing a UTXO and deleting a UTXO are idempotent operations,
            // the result is still a version of the UTXO set with the effects of that block undone.
        }
        pindexOld = pindexOld->pprev;
    }

    // Roll forward from the forking point to the new tip.
    int nForkHeight = pindexFork ? pindexFork->nHeight : 0;
    for (int nHeight = nForkHeight + 1; nHeight <= pindexNew->nHeight; ++nHeight) {
        const CBlockIndex* pindex = pindexNew->GetAncestor(nHeight);
        LogPrintf("Rolling forward %s (%i)\n", pindex->GetBlockHash().ToString(), nHeight);
        uiInterface.ShowProgress(_("Replaying blocks...").translated, (int) ((nHeight - nForkHeight) * 100.0 / (pindexNew->nHeight - nForkHeight)) , false);
        if (!RollforwardBlock(pindex, cache, params)) return false;
    }

    cache.SetBestBlock(pindexNew->GetBlockHash());
    cache.Flush();
    uiInterface.ShowProgress("", 100, false);
    return true;
}

//! Helper for CChainState::RewindBlockIndex
void CChainState::EraseBlockData(CBlockIndex* index)
{
    AssertLockHeld(cs_main);
    assert(!m_chain.Contains(index)); // Make sure this block isn't active

    // Reduce validity
    index->nStatus = std::min<unsigned int>(index->nStatus & BLOCK_VALID_MASK, BLOCK_VALID_TREE) | (index->nStatus & ~BLOCK_VALID_MASK);
    // Remove have-data flags.
    index->nStatus &= ~(BLOCK_HAVE_DATA | BLOCK_HAVE_UNDO);
    // Remove storage location.
    index->nFile = 0;
    index->nDataPos = 0;
    index->nUndoPos = 0;
    // Remove various other things
    index->nTx = 0;
    index->nChainTx = 0;
    index->nSequenceId = 0;
    // Make sure it gets written.
    setDirtyBlockIndex.insert(index);
    // Update indexes
    setBlockIndexCandidates.erase(index);
    auto ret = m_blockman.m_blocks_unlinked.equal_range(index->pprev);
    while (ret.first != ret.second) {
        if (ret.first->second == index) {
            m_blockman.m_blocks_unlinked.erase(ret.first++);
        } else {
            ++ret.first;
        }
    }
    // Mark parent as eligible for main chain again
    if (index->pprev && index->pprev->IsValid(BLOCK_VALID_TRANSACTIONS) && index->pprev->HaveTxsDownloaded()) {
        setBlockIndexCandidates.insert(index->pprev);
    }
}

bool CChainState::RewindBlockIndex(const CChainParams& params)
{
    // Note that during -reindex-chainstate we are called with an empty m_chain!

    // First erase all post-segwit blocks without witness not in the main chain,
    // as this can we done without costly DisconnectTip calls. Active
    // blocks will be dealt with below (releasing cs_main in between).
    {
        LOCK(cs_main);
        for (const auto& entry : m_blockman.m_block_index) {
            if (IsWitnessEnabled(entry.second->pprev, params.GetConsensus()) && !(entry.second->nStatus & BLOCK_OPT_WITNESS) && !m_chain.Contains(entry.second)) {
                EraseBlockData(entry.second);
            }
        }
    }

    // Find what height we need to reorganize to.
    CBlockIndex *tip;
    int nHeight = 1;
    {
        LOCK(cs_main);
        while (nHeight <= m_chain.Height()) {
            // Although SCRIPT_VERIFY_WITNESS is now generally enforced on all
            // blocks in ConnectBlock, we don't need to go back and
            // re-download/re-verify blocks from before segwit actually activated.
            if (IsWitnessEnabled(m_chain[nHeight - 1], params.GetConsensus()) && !(m_chain[nHeight]->nStatus & BLOCK_OPT_WITNESS)) {
                break;
            }
            nHeight++;
        }

        tip = m_chain.Tip();
    }
    // nHeight is now the height of the first insufficiently-validated block, or tipheight + 1

    BlockValidationState state;
    // Loop until the tip is below nHeight, or we reach a pruned block.
    while (!ShutdownRequested()) {
        {
            LOCK(cs_main);
            LOCK(m_mempool.cs);
            // Make sure nothing changed from under us (this won't happen because RewindBlockIndex runs before importing/network are active)
            assert(tip == m_chain.Tip());
            if (tip == nullptr || tip->nHeight < nHeight) break;
            if (fPruneMode && !(tip->nStatus & BLOCK_HAVE_DATA)) {
                // If pruning, don't try rewinding past the HAVE_DATA point;
                // since older blocks can't be served anyway, there's
                // no need to walk further, and trying to DisconnectTip()
                // will fail (and require a needless reindex/redownload
                // of the blockchain).
                break;
            }

            // Disconnect block
            if (!DisconnectTip(state, params, nullptr)) {
                return error("RewindBlockIndex: unable to disconnect block at height %i (%s)", tip->nHeight, state.ToString());
            }

            // Reduce validity flag and have-data flags.
            // We do this after actual disconnecting, otherwise we'll end up writing the lack of data
            // to disk before writing the chainstate, resulting in a failure to continue if interrupted.
            // Note: If we encounter an insufficiently validated block that
            // is on m_chain, it must be because we are a pruning node, and
            // this block or some successor doesn't HAVE_DATA, so we were unable to
            // rewind all the way.  Blocks remaining on m_chain at this point
            // must not have their validity reduced.
            EraseBlockData(tip);

            tip = tip->pprev;
        }
        // Make sure the queue of validation callbacks doesn't grow unboundedly.
        LimitValidationInterfaceQueue();

        // Occasionally flush state to disk.
        if (!FlushStateToDisk(params, state, FlushStateMode::PERIODIC)) {
            LogPrintf("RewindBlockIndex: unable to flush state to disk (%s)\n", state.ToString());
            return false;
        }
    }

    {
        LOCK(cs_main);
        if (m_chain.Tip() != nullptr) {
            // We can't prune block index candidates based on our tip if we have
            // no tip due to m_chain being empty!
            PruneBlockIndexCandidates();

            CheckBlockIndex(params.GetConsensus());

            // FlushStateToDisk can possibly read ::ChainActive(). Be conservative
            // and skip it here, we're about to -reindex-chainstate anyway, so
            // it'll get called a bunch real soon.
            BlockValidationState state;
            if (!FlushStateToDisk(params, state, FlushStateMode::ALWAYS)) {
                LogPrintf("RewindBlockIndex: unable to flush state to disk (%s)\n", state.ToString());
                return false;
            }
        }
    }

    return true;
}

void CChainState::UnloadBlockIndex() {
    nBlockSequenceId = 1;
    setBlockIndexCandidates.clear();
}

// May NOT be used after any connections are up as much
// of the peer-processing logic assumes a consistent
// block index state
void UnloadBlockIndex(CTxMemPool* mempool)
{
    LOCK(cs_main);
    g_chainman.Unload();
    pindexBestInvalid = nullptr;
    pindexBestHeader = nullptr;
    if (mempool) mempool->clear();
    vinfoBlockFile.clear();
    nLastBlockFile = 0;
    setDirtyBlockIndex.clear();
    setDirtyFileInfo.clear();
    versionbitscache.Clear();
    for (int b = 0; b < VERSIONBITS_NUM_BITS; b++) {
        warningcache[b].clear();
    }
    fHavePruned = false;
}

bool ChainstateManager::LoadBlockIndex(const CChainParams& chainparams)
{
    AssertLockHeld(cs_main);
    // Load block index from databases
    bool needs_init = fReindex;
    if (!fReindex) {
        bool ret = LoadBlockIndexDB(*this, chainparams);
        if (!ret) return false;
        needs_init = m_blockman.m_block_index.empty();
    }

    if (needs_init) {
        // Everything here is for *new* reindex/DBs. Thus, though
        // LoadBlockIndexDB may have set fReindex if we shut down
        // mid-reindex previously, we don't check fReindex and
        // instead only check it prior to LoadBlockIndexDB to set
        // needs_init.

        LogPrintf("Initializing databases...\n");
        fNameHistory = gArgs.GetBoolArg("-namehistory", false);
        pblocktree->WriteFlag("namehistory", fNameHistory);
    }
    return true;
}

bool CChainState::LoadGenesisBlock(const CChainParams& chainparams)
{
    LOCK(cs_main);

    // Check whether we're already initialized by checking for genesis in
    // m_blockman.m_block_index. Note that we can't use m_chain here, since it is
    // set based on the coins db, not the block index db, which is the only
    // thing loaded at this point.
    if (m_blockman.m_block_index.count(chainparams.GenesisBlock().GetHash()))
        return true;

    try {
        const CBlock& block = chainparams.GenesisBlock();
        FlatFilePos blockPos = SaveBlockToDisk(block, 0, chainparams, nullptr);
        if (blockPos.IsNull())
            return error("%s: writing genesis block to disk failed", __func__);
        CBlockIndex *pindex = m_blockman.AddToBlockIndex(block);
        ReceivedBlockTransactions(block, pindex, blockPos, chainparams.GetConsensus());
    } catch (const std::runtime_error& e) {
        return error("%s: failed to write genesis block: %s", __func__, e.what());
    }

    return true;
}

bool LoadGenesisBlock(const CChainParams& chainparams)
{
    return ::ChainstateActive().LoadGenesisBlock(chainparams);
}

void LoadExternalBlockFile(const CChainParams& chainparams, FILE* fileIn, FlatFilePos* dbp)
{
    // Map of disk positions for blocks with unknown parent (only used for reindex)
    static std::multimap<uint256, FlatFilePos> mapBlocksUnknownParent;
    int64_t nStart = GetTimeMillis();

    int nLoaded = 0;
    try {
        // This takes over fileIn and calls fclose() on it in the CBufferedFile destructor
        CBufferedFile blkdat(fileIn, 2*MAX_BLOCK_SERIALIZED_SIZE, MAX_BLOCK_SERIALIZED_SIZE+8, SER_DISK, CLIENT_VERSION);
        uint64_t nRewind = blkdat.GetPos();
        while (!blkdat.eof()) {
            if (ShutdownRequested()) return;

            blkdat.SetPos(nRewind);
            nRewind++; // start one byte further next time, in case of failure
            blkdat.SetLimit(); // remove former limit
            unsigned int nSize = 0;
            try {
                // locate a header
                unsigned char buf[CMessageHeader::MESSAGE_START_SIZE];
                blkdat.FindByte(chainparams.MessageStart()[0]);
                nRewind = blkdat.GetPos()+1;
                blkdat >> buf;
                if (memcmp(buf, chainparams.MessageStart(), CMessageHeader::MESSAGE_START_SIZE))
                    continue;
                // read size
                blkdat >> nSize;
                if (nSize < 80 || nSize > MAX_BLOCK_SERIALIZED_SIZE)
                    continue;
            } catch (const std::exception&) {
                // no valid block header found; don't complain
                break;
            }
            try {
                // read block
                uint64_t nBlockPos = blkdat.GetPos();
                if (dbp)
                    dbp->nPos = nBlockPos;
                blkdat.SetLimit(nBlockPos + nSize);
                std::shared_ptr<CBlock> pblock = std::make_shared<CBlock>();
                CBlock& block = *pblock;
                blkdat >> block;
                nRewind = blkdat.GetPos();

                uint256 hash = block.GetHash();
                {
                    LOCK(cs_main);
                    // detect out of order blocks, and store them for later
                    if (hash != chainparams.GetConsensus().hashGenesisBlock && !LookupBlockIndex(block.hashPrevBlock)) {
                        LogPrint(BCLog::REINDEX, "%s: Out of order block %s, parent %s not known\n", __func__, hash.ToString(),
                                block.hashPrevBlock.ToString());
                        if (dbp)
                            mapBlocksUnknownParent.insert(std::make_pair(block.hashPrevBlock, *dbp));
                        continue;
                    }

                    // process in case the block isn't known yet
                    CBlockIndex* pindex = LookupBlockIndex(hash);
                    if (!pindex || (pindex->nStatus & BLOCK_HAVE_DATA) == 0) {
                      BlockValidationState state;
                      if (::ChainstateActive().AcceptBlock(pblock, state, chainparams, nullptr, true, dbp, nullptr)) {
                          nLoaded++;
                      }
                      if (state.IsError()) {
                          break;
                      }
                    } else if (hash != chainparams.GetConsensus().hashGenesisBlock && pindex->nHeight % 1000 == 0) {
                      LogPrint(BCLog::REINDEX, "Block Import: already had block %s at height %d\n", hash.ToString(), pindex->nHeight);
                    }
                }

                // Activate the genesis block so normal node progress can continue
                if (hash == chainparams.GetConsensus().hashGenesisBlock) {
                    BlockValidationState state;
                    if (!ActivateBestChain(state, chainparams, nullptr)) {
                        break;
                    }
                }

                NotifyHeaderTip();

                // Recursively process earlier encountered successors of this block
                std::deque<uint256> queue;
                queue.push_back(hash);
                while (!queue.empty()) {
                    uint256 head = queue.front();
                    queue.pop_front();
                    std::pair<std::multimap<uint256, FlatFilePos>::iterator, std::multimap<uint256, FlatFilePos>::iterator> range = mapBlocksUnknownParent.equal_range(head);
                    while (range.first != range.second) {
                        std::multimap<uint256, FlatFilePos>::iterator it = range.first;
                        std::shared_ptr<CBlock> pblockrecursive = std::make_shared<CBlock>();
                        if (ReadBlockFromDisk(*pblockrecursive, it->second, chainparams.GetConsensus()))
                        {
                            LogPrint(BCLog::REINDEX, "%s: Processing out of order child %s of %s\n", __func__, pblockrecursive->GetHash().ToString(),
                                    head.ToString());
                            LOCK(cs_main);
                            BlockValidationState dummy;
                            if (::ChainstateActive().AcceptBlock(pblockrecursive, dummy, chainparams, nullptr, true, &it->second, nullptr))
                            {
                                nLoaded++;
                                queue.push_back(pblockrecursive->GetHash());
                            }
                        }
                        range.first++;
                        mapBlocksUnknownParent.erase(it);
                        NotifyHeaderTip();
                    }
                }
            } catch (const std::exception& e) {
                LogPrintf("%s: Deserialize or I/O error - %s\n", __func__, e.what());
            }
        }
    } catch (const std::runtime_error& e) {
        AbortNode(std::string("System error: ") + e.what());
    }
    LogPrintf("Loaded %i blocks from external file in %dms\n", nLoaded, GetTimeMillis() - nStart);
}

void CChainState::CheckBlockIndex(const Consensus::Params& consensusParams)
{
    if (!fCheckBlockIndex) {
        return;
    }

    LOCK(cs_main);

    // During a reindex, we read the genesis block and call CheckBlockIndex before ActivateBestChain,
    // so we have the genesis block in m_blockman.m_block_index but no active chain. (A few of the
    // tests when iterating the block tree require that m_chain has been initialized.)
    if (m_chain.Height() < 0) {
        assert(m_blockman.m_block_index.size() <= 1);
        return;
    }

    // Build forward-pointing map of the entire block tree.
    std::multimap<CBlockIndex*,CBlockIndex*> forward;
    for (const std::pair<const uint256, CBlockIndex*>& entry : m_blockman.m_block_index) {
        forward.insert(std::make_pair(entry.second->pprev, entry.second));
    }

    assert(forward.size() == m_blockman.m_block_index.size());

    std::pair<std::multimap<CBlockIndex*,CBlockIndex*>::iterator,std::multimap<CBlockIndex*,CBlockIndex*>::iterator> rangeGenesis = forward.equal_range(nullptr);
    CBlockIndex *pindex = rangeGenesis.first->second;
    rangeGenesis.first++;
    assert(rangeGenesis.first == rangeGenesis.second); // There is only one index entry with parent nullptr.

    // Iterate over the entire block tree, using depth-first search.
    // Along the way, remember whether there are blocks on the path from genesis
    // block being explored which are the first to have certain properties.
    size_t nNodes = 0;
    int nHeight = 0;
    CBlockIndex* pindexFirstInvalid = nullptr; // Oldest ancestor of pindex which is invalid.
    CBlockIndex* pindexFirstMissing = nullptr; // Oldest ancestor of pindex which does not have BLOCK_HAVE_DATA.
    CBlockIndex* pindexFirstNeverProcessed = nullptr; // Oldest ancestor of pindex for which nTx == 0.
    CBlockIndex* pindexFirstNotTreeValid = nullptr; // Oldest ancestor of pindex which does not have BLOCK_VALID_TREE (regardless of being valid or not).
    CBlockIndex* pindexFirstNotTransactionsValid = nullptr; // Oldest ancestor of pindex which does not have BLOCK_VALID_TRANSACTIONS (regardless of being valid or not).
    CBlockIndex* pindexFirstNotChainValid = nullptr; // Oldest ancestor of pindex which does not have BLOCK_VALID_CHAIN (regardless of being valid or not).
    CBlockIndex* pindexFirstNotScriptsValid = nullptr; // Oldest ancestor of pindex which does not have BLOCK_VALID_SCRIPTS (regardless of being valid or not).
    while (pindex != nullptr) {
        nNodes++;
        if (pindexFirstInvalid == nullptr && pindex->nStatus & BLOCK_FAILED_VALID) pindexFirstInvalid = pindex;
        if (pindexFirstMissing == nullptr && !(pindex->nStatus & BLOCK_HAVE_DATA)) pindexFirstMissing = pindex;
        if (pindexFirstNeverProcessed == nullptr && pindex->nTx == 0) pindexFirstNeverProcessed = pindex;
        if (pindex->pprev != nullptr && pindexFirstNotTreeValid == nullptr && (pindex->nStatus & BLOCK_VALID_MASK) < BLOCK_VALID_TREE) pindexFirstNotTreeValid = pindex;
        if (pindex->pprev != nullptr && pindexFirstNotTransactionsValid == nullptr && (pindex->nStatus & BLOCK_VALID_MASK) < BLOCK_VALID_TRANSACTIONS) pindexFirstNotTransactionsValid = pindex;
        if (pindex->pprev != nullptr && pindexFirstNotChainValid == nullptr && (pindex->nStatus & BLOCK_VALID_MASK) < BLOCK_VALID_CHAIN) pindexFirstNotChainValid = pindex;
        if (pindex->pprev != nullptr && pindexFirstNotScriptsValid == nullptr && (pindex->nStatus & BLOCK_VALID_MASK) < BLOCK_VALID_SCRIPTS) pindexFirstNotScriptsValid = pindex;

        // Begin: actual consistency checks.
        if (pindex->pprev == nullptr) {
            // Genesis block checks.
            assert(pindex->GetBlockHash() == consensusParams.hashGenesisBlock); // Genesis block's hash must match.
            assert(pindex == m_chain.Genesis()); // The current active chain's genesis block must be this block.
        }
        if (!pindex->HaveTxsDownloaded()) assert(pindex->nSequenceId <= 0); // nSequenceId can't be set positive for blocks that aren't linked (negative is used for preciousblock)
        // VALID_TRANSACTIONS is equivalent to nTx > 0 for all nodes (whether or not pruning has occurred).
        // HAVE_DATA is only equivalent to nTx > 0 (or VALID_TRANSACTIONS) if no pruning has occurred.
        if (!fHavePruned) {
            // If we've never pruned, then HAVE_DATA should be equivalent to nTx > 0
            assert(!(pindex->nStatus & BLOCK_HAVE_DATA) == (pindex->nTx == 0));
            assert(pindexFirstMissing == pindexFirstNeverProcessed);
        } else {
            // If we have pruned, then we can only say that HAVE_DATA implies nTx > 0
            if (pindex->nStatus & BLOCK_HAVE_DATA) assert(pindex->nTx > 0);
        }
        if (pindex->nStatus & BLOCK_HAVE_UNDO) assert(pindex->nStatus & BLOCK_HAVE_DATA);
        assert(((pindex->nStatus & BLOCK_VALID_MASK) >= BLOCK_VALID_TRANSACTIONS) == (pindex->nTx > 0)); // This is pruning-independent.
        // All parents having had data (at some point) is equivalent to all parents being VALID_TRANSACTIONS, which is equivalent to HaveTxsDownloaded().
        assert((pindexFirstNeverProcessed == nullptr) == pindex->HaveTxsDownloaded());
        assert((pindexFirstNotTransactionsValid == nullptr) == pindex->HaveTxsDownloaded());
        assert(pindex->nHeight == nHeight); // nHeight must be consistent.
        assert(pindex->pprev == nullptr || pindex->nChainWork >= pindex->pprev->nChainWork); // For every block except the genesis block, the chainwork must be larger than the parent's.
        assert(nHeight < 2 || (pindex->pskip && (pindex->pskip->nHeight < nHeight))); // The pskip pointer must point back for all but the first 2 blocks.
        assert(pindexFirstNotTreeValid == nullptr); // All m_blockman.m_block_index entries must at least be TREE valid
        if ((pindex->nStatus & BLOCK_VALID_MASK) >= BLOCK_VALID_TREE) assert(pindexFirstNotTreeValid == nullptr); // TREE valid implies all parents are TREE valid
        if ((pindex->nStatus & BLOCK_VALID_MASK) >= BLOCK_VALID_CHAIN) assert(pindexFirstNotChainValid == nullptr); // CHAIN valid implies all parents are CHAIN valid
        if ((pindex->nStatus & BLOCK_VALID_MASK) >= BLOCK_VALID_SCRIPTS) assert(pindexFirstNotScriptsValid == nullptr); // SCRIPTS valid implies all parents are SCRIPTS valid
        if (pindexFirstInvalid == nullptr) {
            // Checks for not-invalid blocks.
            assert((pindex->nStatus & BLOCK_FAILED_MASK) == 0); // The failed mask cannot be set for blocks without invalid parents.
        }
        if (!CBlockIndexWorkComparator()(pindex, m_chain.Tip()) && pindexFirstNeverProcessed == nullptr) {
            if (pindexFirstInvalid == nullptr) {
                // If this block sorts at least as good as the current tip and
                // is valid and we have all data for its parents, it must be in
                // setBlockIndexCandidates.  m_chain.Tip() must also be there
                // even if some data has been pruned.
                if (pindexFirstMissing == nullptr || pindex == m_chain.Tip()) {
                    assert(setBlockIndexCandidates.count(pindex));
                }
                // If some parent is missing, then it could be that this block was in
                // setBlockIndexCandidates but had to be removed because of the missing data.
                // In this case it must be in m_blocks_unlinked -- see test below.
            }
        } else { // If this block sorts worse than the current tip or some ancestor's block has never been seen, it cannot be in setBlockIndexCandidates.
            assert(setBlockIndexCandidates.count(pindex) == 0);
        }
        // Check whether this block is in m_blocks_unlinked.
        std::pair<std::multimap<CBlockIndex*,CBlockIndex*>::iterator,std::multimap<CBlockIndex*,CBlockIndex*>::iterator> rangeUnlinked = m_blockman.m_blocks_unlinked.equal_range(pindex->pprev);
        bool foundInUnlinked = false;
        while (rangeUnlinked.first != rangeUnlinked.second) {
            assert(rangeUnlinked.first->first == pindex->pprev);
            if (rangeUnlinked.first->second == pindex) {
                foundInUnlinked = true;
                break;
            }
            rangeUnlinked.first++;
        }
        if (pindex->pprev && (pindex->nStatus & BLOCK_HAVE_DATA) && pindexFirstNeverProcessed != nullptr && pindexFirstInvalid == nullptr) {
            // If this block has block data available, some parent was never received, and has no invalid parents, it must be in m_blocks_unlinked.
            assert(foundInUnlinked);
        }
        if (!(pindex->nStatus & BLOCK_HAVE_DATA)) assert(!foundInUnlinked); // Can't be in m_blocks_unlinked if we don't HAVE_DATA
        if (pindexFirstMissing == nullptr) assert(!foundInUnlinked); // We aren't missing data for any parent -- cannot be in m_blocks_unlinked.
        if (pindex->pprev && (pindex->nStatus & BLOCK_HAVE_DATA) && pindexFirstNeverProcessed == nullptr && pindexFirstMissing != nullptr) {
            // We HAVE_DATA for this block, have received data for all parents at some point, but we're currently missing data for some parent.
            assert(fHavePruned); // We must have pruned.
            // This block may have entered m_blocks_unlinked if:
            //  - it has a descendant that at some point had more work than the
            //    tip, and
            //  - we tried switching to that descendant but were missing
            //    data for some intermediate block between m_chain and the
            //    tip.
            // So if this block is itself better than m_chain.Tip() and it wasn't in
            // setBlockIndexCandidates, then it must be in m_blocks_unlinked.
            if (!CBlockIndexWorkComparator()(pindex, m_chain.Tip()) && setBlockIndexCandidates.count(pindex) == 0) {
                if (pindexFirstInvalid == nullptr) {
                    assert(foundInUnlinked);
                }
            }
        }
        // assert(pindex->GetBlockHash() == pindex->GetBlockHeader().GetHash()); // Perhaps too slow
        // End: actual consistency checks.

        // Try descending into the first subnode.
        std::pair<std::multimap<CBlockIndex*,CBlockIndex*>::iterator,std::multimap<CBlockIndex*,CBlockIndex*>::iterator> range = forward.equal_range(pindex);
        if (range.first != range.second) {
            // A subnode was found.
            pindex = range.first->second;
            nHeight++;
            continue;
        }
        // This is a leaf node.
        // Move upwards until we reach a node of which we have not yet visited the last child.
        while (pindex) {
            // We are going to either move to a parent or a sibling of pindex.
            // If pindex was the first with a certain property, unset the corresponding variable.
            if (pindex == pindexFirstInvalid) pindexFirstInvalid = nullptr;
            if (pindex == pindexFirstMissing) pindexFirstMissing = nullptr;
            if (pindex == pindexFirstNeverProcessed) pindexFirstNeverProcessed = nullptr;
            if (pindex == pindexFirstNotTreeValid) pindexFirstNotTreeValid = nullptr;
            if (pindex == pindexFirstNotTransactionsValid) pindexFirstNotTransactionsValid = nullptr;
            if (pindex == pindexFirstNotChainValid) pindexFirstNotChainValid = nullptr;
            if (pindex == pindexFirstNotScriptsValid) pindexFirstNotScriptsValid = nullptr;
            // Find our parent.
            CBlockIndex* pindexPar = pindex->pprev;
            // Find which child we just visited.
            std::pair<std::multimap<CBlockIndex*,CBlockIndex*>::iterator,std::multimap<CBlockIndex*,CBlockIndex*>::iterator> rangePar = forward.equal_range(pindexPar);
            while (rangePar.first->second != pindex) {
                assert(rangePar.first != rangePar.second); // Our parent must have at least the node we're coming from as child.
                rangePar.first++;
            }
            // Proceed to the next one.
            rangePar.first++;
            if (rangePar.first != rangePar.second) {
                // Move to the sibling.
                pindex = rangePar.first->second;
                break;
            } else {
                // Move up further.
                pindex = pindexPar;
                nHeight--;
                continue;
            }
        }
    }

    // Check that we actually traversed the entire map.
    assert(nNodes == forward.size());
}

std::string CChainState::ToString()
{
    CBlockIndex* tip = m_chain.Tip();
    return strprintf("Chainstate [%s] @ height %d (%s)",
        m_from_snapshot_blockhash.IsNull() ? "ibd" : "snapshot",
        tip ? tip->nHeight : -1, tip ? tip->GetBlockHash().ToString() : "null");
}

bool CChainState::ResizeCoinsCaches(size_t coinstip_size, size_t coinsdb_size)
{
    if (coinstip_size == m_coinstip_cache_size_bytes &&
            coinsdb_size == m_coinsdb_cache_size_bytes) {
        // Cache sizes are unchanged, no need to continue.
        return true;
    }
    size_t old_coinstip_size = m_coinstip_cache_size_bytes;
    m_coinstip_cache_size_bytes = coinstip_size;
    m_coinsdb_cache_size_bytes = coinsdb_size;
    CoinsDB().ResizeCache(coinsdb_size);

    LogPrintf("[%s] resized coinsdb cache to %.1f MiB\n",
        this->ToString(), coinsdb_size * (1.0 / 1024 / 1024));
    LogPrintf("[%s] resized coinstip cache to %.1f MiB\n",
        this->ToString(), coinstip_size * (1.0 / 1024 / 1024));

    BlockValidationState state;
    const CChainParams& chainparams = Params();

    bool ret;

    if (coinstip_size > old_coinstip_size) {
        // Likely no need to flush if cache sizes have grown.
        ret = FlushStateToDisk(chainparams, state, FlushStateMode::IF_NEEDED);
    } else {
        // Otherwise, flush state to disk and deallocate the in-memory coins map.
        ret = FlushStateToDisk(chainparams, state, FlushStateMode::ALWAYS);
        CoinsTip().ReallocateCache();
    }
    return ret;
}

std::string CBlockFileInfo::ToString() const
{
    return strprintf("CBlockFileInfo(blocks=%u, size=%u, heights=%u...%u, time=%s...%s)", nBlocks, nSize, nHeightFirst, nHeightLast, FormatISO8601Date(nTimeFirst), FormatISO8601Date(nTimeLast));
}

CBlockFileInfo* GetBlockFileInfo(size_t n)
{
    LOCK(cs_LastBlockFile);

    return &vinfoBlockFile.at(n);
}

ThresholdState VersionBitsTipState(const Consensus::Params& params, Consensus::DeploymentPos pos)
{
    LOCK(cs_main);
    return VersionBitsState(::ChainActive().Tip(), params, pos, versionbitscache);
}

BIP9Stats VersionBitsTipStatistics(const Consensus::Params& params, Consensus::DeploymentPos pos)
{
    LOCK(cs_main);
    return VersionBitsStatistics(::ChainActive().Tip(), params, pos);
}

int VersionBitsTipStateSinceHeight(const Consensus::Params& params, Consensus::DeploymentPos pos)
{
    LOCK(cs_main);
    return VersionBitsStateSinceHeight(::ChainActive().Tip(), params, pos, versionbitscache);
}

static const uint64_t MEMPOOL_DUMP_VERSION = 1;

bool LoadMempool(CTxMemPool& pool)
{
    const CChainParams& chainparams = Params();
    int64_t nExpiryTimeout = gArgs.GetArg("-mempoolexpiry", DEFAULT_MEMPOOL_EXPIRY) * 60 * 60;
    FILE* filestr = fsbridge::fopen(GetDataDir() / "mempool.dat", "rb");
    CAutoFile file(filestr, SER_DISK, CLIENT_VERSION);
    if (file.IsNull()) {
        LogPrintf("Failed to open mempool file from disk. Continuing anyway.\n");
        return false;
    }

    int64_t count = 0;
    int64_t expired = 0;
    int64_t failed = 0;
    int64_t already_there = 0;
    int64_t unbroadcast = 0;
    int64_t nNow = GetTime();

    try {
        uint64_t version;
        file >> version;
        if (version != MEMPOOL_DUMP_VERSION) {
            return false;
        }
        uint64_t num;
        file >> num;
        while (num--) {
            CTransactionRef tx;
            int64_t nTime;
            int64_t nFeeDelta;
            file >> tx;
            file >> nTime;
            file >> nFeeDelta;

            CAmount amountdelta = nFeeDelta;
            if (amountdelta) {
                pool.PrioritiseTransaction(tx->GetHash(), amountdelta);
            }
            TxValidationState state;
            if (nTime + nExpiryTimeout > nNow) {
                LOCK(cs_main);
                AcceptToMemoryPoolWithTime(chainparams, pool, state, tx, nTime,
                                           nullptr /* plTxnReplaced */, false /* bypass_limits */, 0 /* nAbsurdFee */,
                                           false /* test_accept */);
                if (state.IsValid()) {
                    ++count;
                } else {
                    // mempool may contain the transaction already, e.g. from
                    // wallet(s) having loaded it while we were processing
                    // mempool transactions; consider these as valid, instead of
                    // failed, but mark them as 'already there'
                    if (pool.exists(tx->GetHash())) {
                        ++already_there;
                    } else {
                        ++failed;
                    }
                }
            } else {
                ++expired;
            }
            if (ShutdownRequested())
                return false;
        }
        std::map<uint256, CAmount> mapDeltas;
        file >> mapDeltas;

        for (const auto& i : mapDeltas) {
            pool.PrioritiseTransaction(i.first, i.second);
        }

        // TODO: remove this try except in v0.22
        std::map<uint256, uint256> unbroadcast_txids;
        try {
          file >> unbroadcast_txids;
          unbroadcast = unbroadcast_txids.size();
        } catch (const std::exception&) {
          // mempool.dat files created prior to v0.21 will not have an
          // unbroadcast set. No need to log a failure if parsing fails here.
        }
        for (const auto& elem : unbroadcast_txids) {
            // Don't add unbroadcast transactions that didn't get back into the
            // mempool.
            const CTransactionRef& added_tx = pool.get(elem.first);
            if (added_tx != nullptr) {
                pool.AddUnbroadcastTx(elem.first, added_tx->GetWitnessHash());
            }
        }
    } catch (const std::exception& e) {
        LogPrintf("Failed to deserialize mempool data on disk: %s. Continuing anyway.\n", e.what());
        return false;
    }

    LogPrintf("Imported mempool transactions from disk: %i succeeded, %i failed, %i expired, %i already there, %i waiting for initial broadcast\n", count, failed, expired, already_there, unbroadcast);
    return true;
}

bool DumpMempool(const CTxMemPool& pool)
{
    int64_t start = GetTimeMicros();

    std::map<uint256, CAmount> mapDeltas;
    std::vector<TxMempoolInfo> vinfo;
    std::map<uint256, uint256> unbroadcast_txids;

    static Mutex dump_mutex;
    LOCK(dump_mutex);

    {
        LOCK(pool.cs);
        for (const auto &i : pool.mapDeltas) {
            mapDeltas[i.first] = i.second;
        }
        vinfo = pool.infoAll();
        unbroadcast_txids = pool.GetUnbroadcastTxs();
    }

    int64_t mid = GetTimeMicros();

    try {
        FILE* filestr = fsbridge::fopen(GetDataDir() / "mempool.dat.new", "wb");
        if (!filestr) {
            return false;
        }

        CAutoFile file(filestr, SER_DISK, CLIENT_VERSION);

        uint64_t version = MEMPOOL_DUMP_VERSION;
        file << version;

        file << (uint64_t)vinfo.size();
        for (const auto& i : vinfo) {
            file << *(i.tx);
            file << int64_t{count_seconds(i.m_time)};
            file << int64_t{i.nFeeDelta};
            mapDeltas.erase(i.tx->GetHash());
        }

        file << mapDeltas;

        LogPrintf("Writing %d unbroadcast transactions to disk.\n", unbroadcast_txids.size());
        file << unbroadcast_txids;

        if (!FileCommit(file.Get()))
            throw std::runtime_error("FileCommit failed");
        file.fclose();
        RenameOver(GetDataDir() / "mempool.dat.new", GetDataDir() / "mempool.dat");
        int64_t last = GetTimeMicros();
        LogPrintf("Dumped mempool: %gs to copy, %gs to dump\n", (mid-start)*MICRO, (last-mid)*MICRO);
    } catch (const std::exception& e) {
        LogPrintf("Failed to dump mempool: %s. Continuing anyway.\n", e.what());
        return false;
    }
    return true;
}

//! Guess how far we are in the verification process at the given block index
//! require cs_main if pindex has not been validated yet (because nChainTx might be unset)
double GuessVerificationProgress(const ChainTxData& data, const CBlockIndex *pindex) {
    if (pindex == nullptr)
        return 0.0;

    int64_t nNow = time(nullptr);

    double fTxTotal;

    if (pindex->nChainTx <= data.nTxCount) {
        fTxTotal = data.nTxCount + (nNow - data.nTime) * data.dTxRate;
    } else {
        fTxTotal = pindex->nChainTx + (nNow - pindex->GetBlockTime()) * data.dTxRate;
    }

    return std::min<double>(pindex->nChainTx / fTxTotal, 1.0);
}

class CMainCleanup
{
public:
    CMainCleanup() {}
    ~CMainCleanup() {
        // block headers
        BlockMap::iterator it1 = g_chainman.BlockIndex().begin();
        for (; it1 != g_chainman.BlockIndex().end(); it1++)
            delete (*it1).second;
        g_chainman.BlockIndex().clear();
    }
};
static CMainCleanup instance_of_cmaincleanup;

Optional<uint256> ChainstateManager::SnapshotBlockhash() const {
    if (m_active_chainstate != nullptr) {
        // If a snapshot chainstate exists, it will always be our active.
        return m_active_chainstate->m_from_snapshot_blockhash;
    }
    return {};
}

std::vector<CChainState*> ChainstateManager::GetAll()
{
    std::vector<CChainState*> out;

    if (!IsSnapshotValidated() && m_ibd_chainstate) {
        out.push_back(m_ibd_chainstate.get());
    }

    if (m_snapshot_chainstate) {
        out.push_back(m_snapshot_chainstate.get());
    }

    return out;
}

CChainState& ChainstateManager::InitializeChainstate(CTxMemPool& mempool, const uint256& snapshot_blockhash)
{
    bool is_snapshot = !snapshot_blockhash.IsNull();
    std::unique_ptr<CChainState>& to_modify =
        is_snapshot ? m_snapshot_chainstate : m_ibd_chainstate;

    if (to_modify) {
        throw std::logic_error("should not be overwriting a chainstate");
    }
    to_modify.reset(new CChainState(mempool, m_blockman, snapshot_blockhash));

    // Snapshot chainstates and initial IBD chaintates always become active.
    if (is_snapshot || (!is_snapshot && !m_active_chainstate)) {
        LogPrintf("Switching active chainstate to %s\n", to_modify->ToString());
        m_active_chainstate = to_modify.get();
    } else {
        throw std::logic_error("unexpected chainstate activation");
    }

    return *to_modify;
}

CChainState& ChainstateManager::ActiveChainstate() const
{
    assert(m_active_chainstate);
    return *m_active_chainstate;
}

bool ChainstateManager::IsSnapshotActive() const
{
    return m_snapshot_chainstate && m_active_chainstate == m_snapshot_chainstate.get();
}

CChainState& ChainstateManager::ValidatedChainstate() const
{
    if (m_snapshot_chainstate && IsSnapshotValidated()) {
        return *m_snapshot_chainstate.get();
    }
    assert(m_ibd_chainstate);
    return *m_ibd_chainstate.get();
}

bool ChainstateManager::IsBackgroundIBD(CChainState* chainstate) const
{
    return (m_snapshot_chainstate && chainstate == m_ibd_chainstate.get());
}

void ChainstateManager::Unload()
{
    for (CChainState* chainstate : this->GetAll()) {
        chainstate->m_chain.SetTip(nullptr);
        chainstate->UnloadBlockIndex();
    }

    m_blockman.Unload();
}

void ChainstateManager::Reset()
{
    m_ibd_chainstate.reset();
    m_snapshot_chainstate.reset();
    m_active_chainstate = nullptr;
    m_snapshot_validated = false;
}

void ChainstateManager::MaybeRebalanceCaches()
{
    if (m_ibd_chainstate && !m_snapshot_chainstate) {
        LogPrintf("[snapshot] allocating all cache to the IBD chainstate\n");
        // Allocate everything to the IBD chainstate.
        m_ibd_chainstate->ResizeCoinsCaches(m_total_coinstip_cache, m_total_coinsdb_cache);
    }
    else if (m_snapshot_chainstate && !m_ibd_chainstate) {
        LogPrintf("[snapshot] allocating all cache to the snapshot chainstate\n");
        // Allocate everything to the snapshot chainstate.
        m_snapshot_chainstate->ResizeCoinsCaches(m_total_coinstip_cache, m_total_coinsdb_cache);
    }
    else if (m_ibd_chainstate && m_snapshot_chainstate) {
        // If both chainstates exist, determine who needs more cache based on IBD status.
        //
        // Note: shrink caches first so that we don't inadvertently overwhelm available memory.
        if (m_snapshot_chainstate->IsInitialBlockDownload()) {
            m_ibd_chainstate->ResizeCoinsCaches(
                m_total_coinstip_cache * 0.05, m_total_coinsdb_cache * 0.05);
            m_snapshot_chainstate->ResizeCoinsCaches(
                m_total_coinstip_cache * 0.95, m_total_coinsdb_cache * 0.95);
        } else {
            m_snapshot_chainstate->ResizeCoinsCaches(
                m_total_coinstip_cache * 0.05, m_total_coinsdb_cache * 0.05);
            m_ibd_chainstate->ResizeCoinsCaches(
                m_total_coinstip_cache * 0.95, m_total_coinsdb_cache * 0.95);
        }
    }
}<|MERGE_RESOLUTION|>--- conflicted
+++ resolved
@@ -2458,12 +2458,6 @@
 
     AssertLockHeld(cs_main);
 
-<<<<<<< HEAD
-=======
-    // Fix the memool for conflicts due to unexpired names.
-    m_mempool.removeUnexpireConflicts(unexpiredNames);
-
->>>>>>> 80988195
     if (disconnectpool) {
         // Save transactions to re-add to mempool at end of reorg
         for (auto it = block.vtx.rbegin(); it != block.vtx.rend(); ++it) {
