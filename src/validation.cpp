--- conflicted
+++ resolved
@@ -2912,114 +2912,6 @@
     }
 }
 
-<<<<<<< HEAD
-// TODO move to blockstorage
-bool FindBlockPos(FlatFilePos& pos, unsigned int nAddSize, unsigned int nHeight, CChain& active_chain, uint64_t nTime, bool fKnown = false)
-{
-    LOCK(cs_LastBlockFile);
-
-    unsigned int nFile = fKnown ? pos.nFile : nLastBlockFile;
-    if (vinfoBlockFile.size() <= nFile) {
-        vinfoBlockFile.resize(nFile + 1);
-    }
-
-    bool finalize_undo = false;
-    if (!fKnown) {
-        while (vinfoBlockFile[nFile].nSize + nAddSize >= (gArgs.GetBoolArg("-fastprune", false) ? 0x10000 /* 64kb */ : MAX_BLOCKFILE_SIZE)) {
-            // when the undo file is keeping up with the block file, we want to flush it explicitly
-            // when it is lagging behind (more blocks arrive than are being connected), we let the
-            // undo block write case handle it
-            assert(std::addressof(::ChainActive()) == std::addressof(active_chain));
-            finalize_undo = (vinfoBlockFile[nFile].nHeightLast == (unsigned int)active_chain.Tip()->nHeight);
-            nFile++;
-            if (vinfoBlockFile.size() <= nFile) {
-                vinfoBlockFile.resize(nFile + 1);
-            }
-        }
-        pos.nFile = nFile;
-        pos.nPos = vinfoBlockFile[nFile].nSize;
-    }
-
-    if ((int)nFile != nLastBlockFile) {
-        if (!fKnown) {
-            LogPrint(BCLog::VALIDATION, "Leaving block file %i: %s\n", nLastBlockFile, vinfoBlockFile[nLastBlockFile].ToString());
-        }
-        FlushBlockFile(!fKnown, finalize_undo);
-        nLastBlockFile = nFile;
-    }
-
-    vinfoBlockFile[nFile].AddBlock(nHeight, nTime);
-    if (fKnown)
-        vinfoBlockFile[nFile].nSize = std::max(pos.nPos + nAddSize, vinfoBlockFile[nFile].nSize);
-    else
-        vinfoBlockFile[nFile].nSize += nAddSize;
-
-    if (!fKnown) {
-        bool out_of_space;
-        size_t bytes_allocated = BlockFileSeq().Allocate(pos, nAddSize, out_of_space);
-        if (out_of_space) {
-            return AbortNode("Disk space is too low!", _("Disk space is too low!"));
-        }
-        if (bytes_allocated != 0 && fPruneMode) {
-            fCheckForPruning = true;
-        }
-    }
-
-    setDirtyFileInfo.insert(nFile);
-    return true;
-}
-
-static bool FindUndoPos(BlockValidationState &state, int nFile, FlatFilePos &pos, unsigned int nAddSize)
-{
-    pos.nFile = nFile;
-
-    LOCK(cs_LastBlockFile);
-
-    pos.nPos = vinfoBlockFile[nFile].nUndoSize;
-    vinfoBlockFile[nFile].nUndoSize += nAddSize;
-    setDirtyFileInfo.insert(nFile);
-
-    bool out_of_space;
-    size_t bytes_allocated = UndoFileSeq().Allocate(pos, nAddSize, out_of_space);
-    if (out_of_space) {
-        return AbortNode(state, "Disk space is too low!", _("Disk space is too low!"));
-    }
-    if (bytes_allocated != 0 && fPruneMode) {
-        fCheckForPruning = true;
-    }
-
-=======
-/* Temporary check that blocks are compatible with BDB's 10,000 lock limit.
-   This is based on Bitcoin's commit 8c222dca4f961ad13ec64d690134a40d09b20813.
-   Each "object" touched in the DB may cause two locks (one read and one
-   write lock).  Objects are transaction IDs and names.  Thus, count the
-   total number of transaction IDs (tx themselves plus all distinct inputs).
-   In addition, each Namecoin transaction could touch at most one name,
-   so add them as well.  */
-bool CheckDbLockLimit(const std::vector<CTransactionRef>& vtx)
-{
-    std::set<uint256> setTxIds;
-    unsigned nNames = 0;
-    for (const auto& tx : vtx)
-    {
-        setTxIds.insert(tx->GetHash());
-        if (tx->IsNamecoin())
-            ++nNames;
-
-        for (const auto& txIn : tx->vin)
-            setTxIds.insert(txIn.prevout.hash);
-    }
-
-    const unsigned nTotalIds = setTxIds.size() + nNames;
-    if (nTotalIds > 4500)
-        return error("%s : %u locks estimated, that is too much for BDB",
-                     __func__, nTotalIds);
-
-    //LogPrintf ("%s : need %u locks\n", __func__, nTotalIds);
->>>>>>> 041d115e
-    return true;
-}
-
 static bool CheckBlockHeader(const CBlockHeader& block, BlockValidationState& state, const Consensus::Params& consensusParams, bool fCheckPOW = true)
 {
     // Check proof of work matches claimed amount
