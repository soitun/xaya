--- conflicted
+++ resolved
@@ -210,13 +210,8 @@
 {
     if (!IsHex(strHex)) return false;
 
-<<<<<<< HEAD
     const std::vector<unsigned char> data(ParseHex(strHex));
-    CDataStream stream(data, SER_NETWORK, PROTOCOL_VERSION);
-=======
-    const std::vector<unsigned char> header_data{ParseHex(hex_header)};
-    DataStream ser_header{header_data};
->>>>>>> 9d67b1c4
+    DataStream stream{data};
     try {
         stream >> obj;
     } catch (const std::exception&) {
