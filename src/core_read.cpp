--- conflicted
+++ resolved
@@ -148,24 +148,20 @@
     return false;
 }
 
-<<<<<<< HEAD
+bool DecodeHexTx(CMutableTransaction& tx, const std::string& hex_tx, bool try_no_witness, bool try_witness)
+{
+    if (!IsHex(hex_tx)) {
+        return false;
+    }
+
+    std::vector<unsigned char> txData(ParseHex(hex_tx));
+    return DecodeTx(tx, txData, try_no_witness, try_witness);
+}
+
 namespace {
 
 template<typename T>
 bool DecodeHexObject(T& obj, const std::string& strHex)
-=======
-bool DecodeHexTx(CMutableTransaction& tx, const std::string& hex_tx, bool try_no_witness, bool try_witness)
-{
-    if (!IsHex(hex_tx)) {
-        return false;
-    }
-
-    std::vector<unsigned char> txData(ParseHex(hex_tx));
-    return DecodeTx(tx, txData, try_no_witness, try_witness);
-}
-
-bool DecodeHexBlockHeader(CBlockHeader& header, const std::string& hex_header)
->>>>>>> 4a08daac
 {
     if (!IsHex(strHex)) return false;
 
