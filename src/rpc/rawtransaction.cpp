--- conflicted
+++ resolved
@@ -326,14 +326,6 @@
     auto txid{Txid::FromUint256(ParseHashV(request.params[0], "parameter 1"))};
     const CBlockIndex* blockindex = nullptr;
 
-<<<<<<< HEAD
-=======
-    if (txid.ToUint256() == chainman.GetParams().GenesisBlock().hashMerkleRoot) {
-        // Special exception for the genesis block coinbase transaction
-        throw JSONRPCError(RPC_INVALID_ADDRESS_OR_KEY, "The genesis block coinbase is not considered an ordinary transaction and cannot be retrieved");
-    }
-
->>>>>>> 095937e7
     int verbosity{ParseVerbosity(request.params[1], /*default_verbosity=*/0, /*allow_bool=*/true)};
 
     if (!request.params[2].isNull()) {
