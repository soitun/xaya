// Copyright (c) 2010 Satoshi Nakamoto
// Copyright (c) 2009-2021 The Bitcoin Core developers
// Distributed under the MIT software license, see the accompanying
// file COPYING or http://www.opensource.org/licenses/mit-license.php.

#include <rpc/rawtransaction.h>

#include <base58.h>
#include <chain.h>
#include <coins.h>
#include <consensus/amount.h>
#include <consensus/validation.h>
#include <index/txindex.h>
#include <key_io.h>
#include <node/blockstorage.h>
#include <node/coin.h>
#include <node/context.h>
#include <node/psbt.h>
#include <node/transaction.h>
#include <policy/packages.h>
#include <policy/policy.h>
#include <policy/rbf.h>
#include <primitives/transaction.h>
#include <psbt.h>
#include <random.h>
#include <rpc/blockchain.h>
#include <rpc/names.h>
#include <rpc/rawtransaction_util.h>
#include <rpc/server.h>
#include <rpc/server_util.h>
#include <rpc/util.h>
#include <script/script.h>
#include <script/sign.h>
#include <script/signingprovider.h>
#include <script/standard.h>
#include <uint256.h>
#include <undo.h>
#include <util/bip32.h>
#include <util/check.h>
#include <util/strencodings.h>
#include <util/string.h>
#include <util/vector.h>
#include <validation.h>
#include <validationinterface.h>

#include <numeric>
#include <stdint.h>

#include <univalue.h>

using node::AnalyzePSBT;
using node::FindCoins;
using node::GetTransaction;
using node::NodeContext;
using node::PSBTAnalysis;
using node::ReadBlockFromDisk;
using node::UndoReadFromDisk;

void TxToJSON(const CTransaction& tx, const uint256 hashBlock, UniValue& entry, Chainstate& active_chainstate, const CTxUndo* txundo, TxVerbosity verbosity)
{
    // Call into TxToUniv() in bitcoin-common to decode the transaction hex.
    //
    // Blockchain contextual information (confirmations and blocktime) is not
    // available to code in bitcoin-common, so we query them here and push the
    // data into the returned UniValue.
    TxToUniv(tx, /*block_hash=*/uint256(), entry, /*include_hex=*/true, RPCSerializationFlags(), txundo, verbosity);

    if (!hashBlock.IsNull()) {
        LOCK(cs_main);

        entry.pushKV("blockhash", hashBlock.GetHex());
        const CBlockIndex* pindex = active_chainstate.m_blockman.LookupBlockIndex(hashBlock);
        if (pindex) {
            if (active_chainstate.m_chain.Contains(pindex)) {
                entry.pushKV("confirmations", 1 + active_chainstate.m_chain.Height() - pindex->nHeight);
                entry.pushKV("time", pindex->GetBlockTime());
                entry.pushKV("blocktime", pindex->GetBlockTime());
            }
            else
                entry.pushKV("confirmations", 0);
        }
    }
}

static std::vector<RPCResult> DecodeTxDoc(const std::string& txid_field_doc)
{
    return {
        {RPCResult::Type::STR_HEX, "txid", txid_field_doc},
        {RPCResult::Type::STR_HEX, "btxid", "bare txid (without signatures)"},
        {RPCResult::Type::STR_HEX, "hash", "The transaction hash (differs from txid for witness transactions)"},
        {RPCResult::Type::NUM, "size", "The serialized transaction size"},
        {RPCResult::Type::NUM, "vsize", "The virtual transaction size (differs from size for witness transactions)"},
        {RPCResult::Type::NUM, "weight", "The transaction's weight (between vsize*4-3 and vsize*4)"},
        {RPCResult::Type::NUM, "version", "The version"},
        {RPCResult::Type::NUM_TIME, "locktime", "The lock time"},
        {RPCResult::Type::ARR, "vin", "",
        {
            {RPCResult::Type::OBJ, "", "",
            {
                {RPCResult::Type::STR_HEX, "coinbase", /*optional=*/true, "The coinbase value (only if coinbase transaction)"},
                {RPCResult::Type::STR_HEX, "txid", /*optional=*/true, "The transaction id (if not coinbase transaction)"},
                {RPCResult::Type::NUM, "vout", /*optional=*/true, "The output number (if not coinbase transaction)"},
                {RPCResult::Type::OBJ, "scriptSig", /*optional=*/true, "The script (if not coinbase transaction)",
                {
                    {RPCResult::Type::STR, "asm", "Disassembly of the signature script"},
                    {RPCResult::Type::STR_HEX, "hex", "The raw signature script bytes, hex-encoded"},
                }},
                {RPCResult::Type::ARR, "txinwitness", /*optional=*/true, "",
                {
                    {RPCResult::Type::STR_HEX, "hex", "hex-encoded witness data (if any)"},
                }},
                {RPCResult::Type::NUM, "sequence", "The script sequence number"},
            }},
        }},
        {RPCResult::Type::ARR, "vout", "",
        {
            {RPCResult::Type::OBJ, "", "",
            {
                {RPCResult::Type::STR_AMOUNT, "value", "The value in " + CURRENCY_UNIT},
                {RPCResult::Type::NUM, "n", "index"},
                {RPCResult::Type::OBJ, "scriptPubKey", "",
                {
                    {RPCResult::Type::STR, "asm", "Disassembly of the public key script"},
                    {RPCResult::Type::STR, "desc", "Inferred descriptor for the output"},
                    {RPCResult::Type::STR_HEX, "hex", "The raw public key script bytes, hex-encoded"},
                    {RPCResult::Type::STR, "type", "The type, eg 'pubkeyhash'"},
                    {RPCResult::Type::STR, "address", /*optional=*/true, "The address (only if a well-defined address exists)"},
                    NameOpResult,
                    {RPCResult::Type::STR_HEX, "burn", /*optional=*/true, "Burn data, if any"},
                }},
            }},
        }},
    };
}

static std::vector<RPCArg> CreateTxDoc()
{
    return {
        {"inputs", RPCArg::Type::ARR, RPCArg::Optional::NO, "The inputs",
            {
                {"", RPCArg::Type::OBJ, RPCArg::Optional::OMITTED, "",
                    {
                        {"txid", RPCArg::Type::STR_HEX, RPCArg::Optional::NO, "The transaction id"},
                        {"vout", RPCArg::Type::NUM, RPCArg::Optional::NO, "The output number"},
                        {"sequence", RPCArg::Type::NUM, RPCArg::DefaultHint{"depends on the value of the 'replaceable' and 'locktime' arguments"}, "The sequence number"},
                    },
                },
            },
        },
        {"outputs", RPCArg::Type::ARR, RPCArg::Optional::NO, "The outputs (key-value pairs), where none of the keys are duplicated.\n"
                "That is, each address can only appear once and there can only be one 'data' object.\n"
                "For compatibility reasons, a dictionary, which holds the key-value pairs directly, is also\n"
                "                             accepted as second parameter.",
            {
                {"", RPCArg::Type::OBJ_USER_KEYS, RPCArg::Optional::OMITTED, "",
                    {
                        {"address", RPCArg::Type::AMOUNT, RPCArg::Optional::NO, "A key-value pair. The key (string) is the address, the value (float or string) is the amount in " + CURRENCY_UNIT},
                    },
                },
                {"", RPCArg::Type::OBJ, RPCArg::Optional::OMITTED, "",
                    {
                        {"data", RPCArg::Type::STR_HEX, RPCArg::Optional::NO, "A key-value pair. The key must be \"data\", the value is hex-encoded data"},
                    },
                },
            },
        },
        {"locktime", RPCArg::Type::NUM, RPCArg::Default{0}, "Raw locktime. Non-0 value also locktime-activates inputs"},
        {"replaceable", RPCArg::Type::BOOL, RPCArg::Default{true}, "Marks this transaction as BIP125-replaceable.\n"
                "Allows this transaction to be replaced by a transaction with higher fees. If provided, it is an error if explicit sequence numbers are incompatible."},
    };
}

static RPCHelpMan getrawtransaction()
{
    return RPCHelpMan{
                "getrawtransaction",

                "By default, this call only returns a transaction if it is in the mempool. If -txindex is enabled\n"
                "and no blockhash argument is passed, it will return the transaction if it is in the mempool or any block.\n"
                "If a blockhash argument is passed, it will return the transaction if\n"
                "the specified block is available and the transaction is in that block.\n\n"
                "Hint: Use gettransaction for wallet transactions.\n\n"

                "If verbosity is 0 or omitted, returns the serialized transaction as a hex-encoded string.\n"
                "If verbosity is 1, returns a JSON Object with information about transaction.\n"
                "If verbosity is 2, returns a JSON Object with information about transaction, including fee and prevout information.",
                {
                    {"txid", RPCArg::Type::STR_HEX, RPCArg::Optional::NO, "The transaction id"},
                    {"verbosity|verbose", RPCArg::Type::NUM, RPCArg::Default{0}, "0 for hex-encoded data, 1 for a JSON object, and 2 for JSON object with fee and prevout"},
                    {"blockhash", RPCArg::Type::STR_HEX, RPCArg::Optional::OMITTED_NAMED_ARG, "The block in which to look for the transaction"},
                },
                {
                    RPCResult{"if verbosity is not set or set to 0",
                         RPCResult::Type::STR, "data", "The serialized transaction as a hex-encoded string for 'txid'"
                     },
                     RPCResult{"if verbosity is set to 1",
                         // When updating this documentation, update `decoderawtransaction` in the same way.
                         RPCResult::Type::OBJ, "", "",
                         Cat<std::vector<RPCResult>>(
                         {
                             {RPCResult::Type::BOOL, "in_active_chain", /*optional=*/true, "Whether specified block is in the active chain or not (only present with explicit \"blockhash\" argument)"},
                             {RPCResult::Type::STR_HEX, "blockhash", /*optional=*/true, "the block hash"},
                             {RPCResult::Type::NUM, "confirmations", /*optional=*/true, "The confirmations"},
                             {RPCResult::Type::NUM_TIME, "blocktime", /*optional=*/true, "The block time expressed in " + UNIX_EPOCH_TIME},
                             {RPCResult::Type::NUM, "time", /*optional=*/true, "Same as \"blocktime\""},
                             {RPCResult::Type::STR_HEX, "hex", "The serialized, hex-encoded data for 'txid'"},
                         },
                         DecodeTxDoc(/*txid_field_doc=*/"The transaction id (same as provided)")),
                    },
                    RPCResult{"for verbosity = 2",
                        RPCResult::Type::OBJ, "", "",
                        {
                            {RPCResult::Type::ELISION, "", "Same output as verbosity = 1"},
                            {RPCResult::Type::NUM, "fee", /* optional */ true, "transaction fee in " + CURRENCY_UNIT + ", omitted if block undo data is not available"},
                            {RPCResult::Type::ARR, "vin", "",
                            {
                                {RPCResult::Type::OBJ, "", /* optional */ true, "utxo being spent, omitted if block undo data is not available",
                                {
                                    {RPCResult::Type::ELISION, "", "Same output as verbosity = 1"},
                                    {RPCResult::Type::OBJ, "prevout", "Only if undo information is available)",
                                    {
                                        {RPCResult::Type::BOOL, "generated", "Coinbase or not"},
                                        {RPCResult::Type::NUM, "height", "The height of the prevout"},
                                        {RPCResult::Type::STR_AMOUNT, "value", "The value in " + CURRENCY_UNIT},
                                        {RPCResult::Type::OBJ, "scriptPubKey", "",
                                        {
                                             {RPCResult::Type::STR, "asm", "Disassembly of the public key script"},
                                             {RPCResult::Type::STR, "desc", "Inferred descriptor for the output"},
                                             {RPCResult::Type::STR_HEX, "hex", "The raw public key script bytes, hex-encoded"},
                                             {RPCResult::Type::STR, "address", /*optional=*/true, "The Bitcoin address (only if a well-defined address exists)"},
                                             {RPCResult::Type::STR, "type", "The type (one of: " + GetAllOutputTypes() + ")"},
                                        }},
                                    }},
                                }},
                            }},
                        }},
                },
                RPCExamples{
                    HelpExampleCli("getrawtransaction", "\"mytxid\"")
            + HelpExampleCli("getrawtransaction", "\"mytxid\" 1")
            + HelpExampleRpc("getrawtransaction", "\"mytxid\", 1")
            + HelpExampleCli("getrawtransaction", "\"mytxid\" 0 \"myblockhash\"")
            + HelpExampleCli("getrawtransaction", "\"mytxid\" 1 \"myblockhash\"")
            + HelpExampleCli("getrawtransaction", "\"mytxid\" 2 \"myblockhash\"")
                },
        [&](const RPCHelpMan& self, const JSONRPCRequest& request) -> UniValue
{
    const NodeContext& node = EnsureAnyNodeContext(request.context);
    ChainstateManager& chainman = EnsureChainman(node);

    uint256 hash = ParseHashV(request.params[0], "parameter 1");
    const CBlockIndex* blockindex = nullptr;

<<<<<<< HEAD
    // Accept either a bool (true) or a num (>=1) to indicate verbose output.
    bool fVerbose = false;
=======
    if (hash == chainman.GetParams().GenesisBlock().hashMerkleRoot) {
        // Special exception for the genesis block coinbase transaction
        throw JSONRPCError(RPC_INVALID_ADDRESS_OR_KEY, "The genesis block coinbase is not considered an ordinary transaction and cannot be retrieved");
    }

    // Accept either a bool (true) or a num (>=0) to indicate verbosity.
    int verbosity{0};
>>>>>>> 812c4b0e
    if (!request.params[1].isNull()) {
        if (request.params[1].isBool()) {
            verbosity = request.params[1].get_bool();
        } else {
            verbosity = request.params[1].getInt<int>();
        }
    }

    if (!request.params[2].isNull()) {
        LOCK(cs_main);

        uint256 blockhash = ParseHashV(request.params[2], "parameter 3");
        blockindex = chainman.m_blockman.LookupBlockIndex(blockhash);
        if (!blockindex) {
            throw JSONRPCError(RPC_INVALID_ADDRESS_OR_KEY, "Block hash not found");
        }
    }

    bool f_txindex_ready = false;
    if (g_txindex && !blockindex) {
        f_txindex_ready = g_txindex->BlockUntilSyncedToCurrentChain();
    }

    uint256 hash_block;
    const CTransactionRef tx = GetTransaction(blockindex, node.mempool.get(), hash, chainman.GetConsensus(), hash_block);
    if (!tx) {
        std::string errmsg;
        if (blockindex) {
            const bool block_has_data = WITH_LOCK(::cs_main, return blockindex->nStatus & BLOCK_HAVE_DATA);
            if (!block_has_data) {
                throw JSONRPCError(RPC_MISC_ERROR, "Block not available");
            }
            errmsg = "No such transaction found in the provided block";
        } else if (!g_txindex) {
            errmsg = "No such mempool transaction. Use -txindex or provide a block hash to enable blockchain transaction queries";
        } else if (!f_txindex_ready) {
            errmsg = "No such mempool transaction. Blockchain transactions are still in the process of being indexed";
        } else {
            errmsg = "No such mempool or blockchain transaction";
        }
        throw JSONRPCError(RPC_INVALID_ADDRESS_OR_KEY, errmsg + ". Use gettransaction for wallet transactions.");
    }

    if (verbosity <= 0) {
        return EncodeHexTx(*tx, RPCSerializationFlags());
    }

    UniValue result(UniValue::VOBJ);
    if (blockindex) {
        LOCK(cs_main);
        result.pushKV("in_active_chain", chainman.ActiveChain().Contains(blockindex));
    }
    // If request is verbosity >= 1 but no blockhash was given, then look up the blockindex
    if (request.params[2].isNull()) {
        LOCK(cs_main);
        blockindex = chainman.m_blockman.LookupBlockIndex(hash_block);
    }
    if (verbosity == 1) {
        TxToJSON(*tx, hash_block, result, chainman.ActiveChainstate());
        return result;
    }

    CBlockUndo blockUndo;
    CBlock block;
    const bool is_block_pruned{WITH_LOCK(cs_main, return chainman.m_blockman.IsBlockPruned(blockindex))};

    if (tx->IsCoinBase() ||
        !blockindex || is_block_pruned ||
        !(UndoReadFromDisk(blockUndo, blockindex) && ReadBlockFromDisk(block, blockindex, Params().GetConsensus()))) {
        TxToJSON(*tx, hash_block, result, chainman.ActiveChainstate());
        return result;
    }

    CTxUndo* undoTX {nullptr};
    auto it = std::find_if(block.vtx.begin(), block.vtx.end(), [tx](CTransactionRef t){ return *t == *tx; });
    if (it != block.vtx.end()) {
        // -1 as blockundo does not have coinbase tx
        undoTX = &blockUndo.vtxundo.at(it - block.vtx.begin() - 1);
    }
    TxToJSON(*tx, hash_block, result, chainman.ActiveChainstate(), undoTX, TxVerbosity::SHOW_DETAILS_AND_PREVOUT);
    return result;
},
    };
}

static RPCHelpMan createrawtransaction()
{
    return RPCHelpMan{"createrawtransaction",
                "\nCreate a transaction spending the given inputs and creating new outputs.\n"
                "Outputs can be addresses or data.\n"
                "Returns hex-encoded raw transaction.\n"
                "Note that the transaction's inputs are not signed, and\n"
                "it is not stored in the wallet or transmitted to the network.\n",
                CreateTxDoc(),
                RPCResult{
                    RPCResult::Type::STR_HEX, "transaction", "hex string of the transaction"
                },
                RPCExamples{
                    HelpExampleCli("createrawtransaction", "\"[{\\\"txid\\\":\\\"myid\\\",\\\"vout\\\":0}]\" \"[{\\\"address\\\":0.01}]\"")
            + HelpExampleCli("createrawtransaction", "\"[{\\\"txid\\\":\\\"myid\\\",\\\"vout\\\":0}]\" \"[{\\\"data\\\":\\\"00010203\\\"}]\"")
            + HelpExampleRpc("createrawtransaction", "\"[{\\\"txid\\\":\\\"myid\\\",\\\"vout\\\":0}]\", \"[{\\\"address\\\":0.01}]\"")
            + HelpExampleRpc("createrawtransaction", "\"[{\\\"txid\\\":\\\"myid\\\",\\\"vout\\\":0}]\", \"[{\\\"data\\\":\\\"00010203\\\"}]\"")
                },
        [&](const RPCHelpMan& self, const JSONRPCRequest& request) -> UniValue
{
    RPCTypeCheck(request.params, {
        UniValue::VARR,
        UniValueType(), // ARR or OBJ, checked later
        UniValue::VNUM,
        UniValue::VBOOL
        }, true
    );

    std::optional<bool> rbf;
    if (!request.params[3].isNull()) {
        rbf = request.params[3].get_bool();
    }
    CMutableTransaction rawTx = ConstructTransaction(request.params[0], request.params[1], request.params[2], rbf);

    return EncodeHexTx(CTransaction(rawTx));
},
    };
}

static RPCHelpMan decoderawtransaction()
{
    return RPCHelpMan{"decoderawtransaction",
                "Return a JSON object representing the serialized, hex-encoded transaction.",
                {
                    {"hexstring", RPCArg::Type::STR_HEX, RPCArg::Optional::NO, "The transaction hex string"},
                    {"iswitness", RPCArg::Type::BOOL, RPCArg::DefaultHint{"depends on heuristic tests"}, "Whether the transaction hex is a serialized witness transaction.\n"
                        "If iswitness is not present, heuristic tests will be used in decoding.\n"
                        "If true, only witness deserialization will be tried.\n"
                        "If false, only non-witness deserialization will be tried.\n"
                        "This boolean should reflect whether the transaction has inputs\n"
                        "(e.g. fully valid, or on-chain transactions), if known by the caller."
                    },
                },
                RPCResult{
                    RPCResult::Type::OBJ, "", "",
                    DecodeTxDoc(/*txid_field_doc=*/"The transaction id"),
                },
                RPCExamples{
                    HelpExampleCli("decoderawtransaction", "\"hexstring\"")
            + HelpExampleRpc("decoderawtransaction", "\"hexstring\"")
                },
        [&](const RPCHelpMan& self, const JSONRPCRequest& request) -> UniValue
{
    RPCTypeCheck(request.params, {UniValue::VSTR, UniValue::VBOOL});

    CMutableTransaction mtx;

    bool try_witness = request.params[1].isNull() ? true : request.params[1].get_bool();
    bool try_no_witness = request.params[1].isNull() ? true : !request.params[1].get_bool();

    if (!DecodeHexTx(mtx, request.params[0].get_str(), try_no_witness, try_witness)) {
        throw JSONRPCError(RPC_DESERIALIZATION_ERROR, "TX decode failed");
    }

    UniValue result(UniValue::VOBJ);
    TxToUniv(CTransaction(std::move(mtx)), /*block_hash=*/uint256(), /*entry=*/result, /*include_hex=*/false);

    return result;
},
    };
}

static RPCHelpMan decodescript()
{
    return RPCHelpMan{
        "decodescript",
        "\nDecode a hex-encoded script.\n",
        {
            {"hexstring", RPCArg::Type::STR_HEX, RPCArg::Optional::NO, "the hex-encoded script"},
        },
        RPCResult{
            RPCResult::Type::OBJ, "", "",
            {
                {RPCResult::Type::STR, "asm", "Script public key"},
                {RPCResult::Type::STR, "desc", "Inferred descriptor for the script"},
                {RPCResult::Type::STR, "type", "The output type (e.g. " + GetAllOutputTypes() + ")"},
                {RPCResult::Type::STR, "address", /*optional=*/true, "The address (only if a well-defined address exists)"},
                NameOpResult,
                {RPCResult::Type::STR_HEX, "burn", /*optional=*/true, "Burn data, if any"},
                {RPCResult::Type::STR, "p2sh", /*optional=*/true,
                 "address of P2SH script wrapping this redeem script (not returned for types that should not be wrapped)"},
                {RPCResult::Type::OBJ, "segwit", /*optional=*/true,
                 "Result of a witness script public key wrapping this redeem script (not returned for types that should not be wrapped)",
                 {
                     {RPCResult::Type::STR, "asm", "String representation of the script public key"},
                     {RPCResult::Type::STR_HEX, "hex", "Hex string of the script public key"},
                     {RPCResult::Type::STR, "type", "The type of the script public key (e.g. witness_v0_keyhash or witness_v0_scripthash)"},
                     {RPCResult::Type::STR, "address", /*optional=*/true, "The address (only if a well-defined address exists)"},
                     {RPCResult::Type::STR, "desc", "Inferred descriptor for the script"},
                     {RPCResult::Type::STR, "p2sh-segwit", "address of the P2SH script wrapping this witness redeem script"},
                 }},
            },
        },
        RPCExamples{
            HelpExampleCli("decodescript", "\"hexstring\"")
          + HelpExampleRpc("decodescript", "\"hexstring\"")
        },
        [&](const RPCHelpMan& self, const JSONRPCRequest& request) -> UniValue
{
    RPCTypeCheck(request.params, {UniValue::VSTR});

    UniValue r(UniValue::VOBJ);
    CScript script;
    if (request.params[0].get_str().size() > 0){
        std::vector<unsigned char> scriptData(ParseHexV(request.params[0], "argument"));
        script = CScript(scriptData.begin(), scriptData.end());
    } else {
        // Empty scripts are valid
    }
    ScriptToUniv(script, /*out=*/r, /*include_hex=*/false, /*include_address=*/true);

    std::vector<std::vector<unsigned char>> solutions_data;
    const TxoutType which_type{Solver(script, solutions_data)};

    const bool can_wrap{[&] {
        switch (which_type) {
        case TxoutType::MULTISIG:
        case TxoutType::NONSTANDARD:
        case TxoutType::PUBKEY:
        case TxoutType::PUBKEYHASH:
        case TxoutType::WITNESS_V0_KEYHASH:
        case TxoutType::WITNESS_V0_SCRIPTHASH:
            // Can be wrapped if the checks below pass
            break;
        case TxoutType::NULL_DATA:
        case TxoutType::SCRIPTHASH:
        case TxoutType::WITNESS_UNKNOWN:
        case TxoutType::WITNESS_V1_TAPROOT:
            // Should not be wrapped
            return false;
        } // no default case, so the compiler can warn about missing cases
        if (!script.HasValidOps() || script.IsUnspendable()) {
            return false;
        }
        for (CScript::const_iterator it{script.begin()}; it != script.end();) {
            opcodetype op;
            CHECK_NONFATAL(script.GetOp(it, op));
            if (op == OP_CHECKSIGADD || IsOpSuccess(op)) {
                return false;
            }
        }
        return true;
    }()};

    if (can_wrap) {
        r.pushKV("p2sh", EncodeDestination(ScriptHash(script)));
        // P2SH and witness programs cannot be wrapped in P2WSH, if this script
        // is a witness program, don't return addresses for a segwit programs.
        const bool can_wrap_P2WSH{[&] {
            switch (which_type) {
            case TxoutType::MULTISIG:
            case TxoutType::PUBKEY:
            // Uncompressed pubkeys cannot be used with segwit checksigs.
            // If the script contains an uncompressed pubkey, skip encoding of a segwit program.
                for (const auto& solution : solutions_data) {
                    if ((solution.size() != 1) && !CPubKey(solution).IsCompressed()) {
                        return false;
                    }
                }
                return true;
            case TxoutType::NONSTANDARD:
            case TxoutType::PUBKEYHASH:
                // Can be P2WSH wrapped
                return true;
            case TxoutType::NULL_DATA:
            case TxoutType::SCRIPTHASH:
            case TxoutType::WITNESS_UNKNOWN:
            case TxoutType::WITNESS_V0_KEYHASH:
            case TxoutType::WITNESS_V0_SCRIPTHASH:
            case TxoutType::WITNESS_V1_TAPROOT:
                // Should not be wrapped
                return false;
            } // no default case, so the compiler can warn about missing cases
            NONFATAL_UNREACHABLE();
        }()};
        if (can_wrap_P2WSH) {
            UniValue sr(UniValue::VOBJ);
            CScript segwitScr;
            if (which_type == TxoutType::PUBKEY) {
                segwitScr = GetScriptForDestination(WitnessV0KeyHash(Hash160(solutions_data[0])));
            } else if (which_type == TxoutType::PUBKEYHASH) {
                segwitScr = GetScriptForDestination(WitnessV0KeyHash(uint160{solutions_data[0]}));
            } else {
                // Scripts that are not fit for P2WPKH are encoded as P2WSH.
                segwitScr = GetScriptForDestination(WitnessV0ScriptHash(script));
            }
            ScriptToUniv(segwitScr, /*out=*/sr, /*include_hex=*/true, /*include_address=*/true);
            sr.pushKV("p2sh-segwit", EncodeDestination(ScriptHash(segwitScr)));
            r.pushKV("segwit", sr);
        }
    }

    return r;
},
    };
}

static RPCHelpMan combinerawtransaction()
{
    return RPCHelpMan{"combinerawtransaction",
                "\nCombine multiple partially signed transactions into one transaction.\n"
                "The combined transaction may be another partially signed transaction or a \n"
                "fully signed transaction.",
                {
                    {"txs", RPCArg::Type::ARR, RPCArg::Optional::NO, "The hex strings of partially signed transactions",
                        {
                            {"hexstring", RPCArg::Type::STR_HEX, RPCArg::Optional::OMITTED, "A hex-encoded raw transaction"},
                        },
                        },
                },
                RPCResult{
                    RPCResult::Type::STR, "", "The hex-encoded raw transaction with signature(s)"
                },
                RPCExamples{
                    HelpExampleCli("combinerawtransaction", R"('["myhex1", "myhex2", "myhex3"]')")
                },
        [&](const RPCHelpMan& self, const JSONRPCRequest& request) -> UniValue
{

    UniValue txs = request.params[0].get_array();
    std::vector<CMutableTransaction> txVariants(txs.size());

    for (unsigned int idx = 0; idx < txs.size(); idx++) {
        if (!DecodeHexTx(txVariants[idx], txs[idx].get_str())) {
            throw JSONRPCError(RPC_DESERIALIZATION_ERROR, strprintf("TX decode failed for tx %d. Make sure the tx has at least one input.", idx));
        }
    }

    if (txVariants.empty()) {
        throw JSONRPCError(RPC_DESERIALIZATION_ERROR, "Missing transactions");
    }

    // mergedTx will end up with all the signatures; it
    // starts as a clone of the rawtx:
    CMutableTransaction mergedTx(txVariants[0]);

    // Fetch previous transactions (inputs):
    CCoinsView viewDummy;
    CCoinsViewCache view(&viewDummy);
    {
        NodeContext& node = EnsureAnyNodeContext(request.context);
        const CTxMemPool& mempool = EnsureMemPool(node);
        ChainstateManager& chainman = EnsureChainman(node);
        LOCK2(cs_main, mempool.cs);
        CCoinsViewCache &viewChain = chainman.ActiveChainstate().CoinsTip();
        CCoinsViewMemPool viewMempool(&viewChain, mempool);
        view.SetBackend(viewMempool); // temporarily switch cache backend to db+mempool view

        for (const CTxIn& txin : mergedTx.vin) {
            view.AccessCoin(txin.prevout); // Load entries from viewChain into view; can fail.
        }

        view.SetBackend(viewDummy); // switch back to avoid locking mempool for too long
    }

    // Use CTransaction for the constant parts of the
    // transaction to avoid rehashing.
    const CTransaction txConst(mergedTx);
    // Sign what we can:
    for (unsigned int i = 0; i < mergedTx.vin.size(); i++) {
        CTxIn& txin = mergedTx.vin[i];
        const Coin& coin = view.AccessCoin(txin.prevout);
        if (coin.IsSpent()) {
            throw JSONRPCError(RPC_VERIFY_ERROR, "Input not found or already spent");
        }
        SignatureData sigdata;

        // ... and merge in other signatures:
        for (const CMutableTransaction& txv : txVariants) {
            if (txv.vin.size() > i) {
                sigdata.MergeSignatureData(DataFromTransaction(txv, i, coin.out));
            }
        }
        ProduceSignature(DUMMY_SIGNING_PROVIDER, MutableTransactionSignatureCreator(mergedTx, i, coin.out.nValue, 1), coin.out.scriptPubKey, sigdata);

        UpdateInput(txin, sigdata);
    }

    return EncodeHexTx(CTransaction(mergedTx));
},
    };
}

static RPCHelpMan signrawtransactionwithkey()
{
    return RPCHelpMan{"signrawtransactionwithkey",
                "\nSign inputs for raw transaction (serialized, hex-encoded).\n"
                "The second argument is an array of base58-encoded private\n"
                "keys that will be the only keys used to sign the transaction.\n"
                "The third optional argument (may be null) is an array of previous transaction outputs that\n"
                "this transaction depends on but may not yet be in the block chain.\n",
                {
                    {"hexstring", RPCArg::Type::STR, RPCArg::Optional::NO, "The transaction hex string"},
                    {"privkeys", RPCArg::Type::ARR, RPCArg::Optional::NO, "The base58-encoded private keys for signing",
                        {
                            {"privatekey", RPCArg::Type::STR_HEX, RPCArg::Optional::OMITTED, "private key in base58-encoding"},
                        },
                        },
                    {"prevtxs", RPCArg::Type::ARR, RPCArg::Optional::OMITTED_NAMED_ARG, "The previous dependent transaction outputs",
                        {
                            {"", RPCArg::Type::OBJ, RPCArg::Optional::OMITTED, "",
                                {
                                    {"txid", RPCArg::Type::STR_HEX, RPCArg::Optional::NO, "The transaction id"},
                                    {"vout", RPCArg::Type::NUM, RPCArg::Optional::NO, "The output number"},
                                    {"scriptPubKey", RPCArg::Type::STR_HEX, RPCArg::Optional::NO, "script key"},
                                    {"redeemScript", RPCArg::Type::STR_HEX, RPCArg::Optional::OMITTED, "(required for P2SH) redeem script"},
                                    {"witnessScript", RPCArg::Type::STR_HEX, RPCArg::Optional::OMITTED, "(required for P2WSH or P2SH-P2WSH) witness script"},
                                    {"amount", RPCArg::Type::AMOUNT, RPCArg::Optional::OMITTED, "(required for Segwit inputs) the amount spent"},
                                },
                                },
                        },
                        },
                    {"sighashtype", RPCArg::Type::STR, RPCArg::Default{"DEFAULT for Taproot, ALL otherwise"}, "The signature hash type. Must be one of:\n"
            "       \"DEFAULT\"\n"
            "       \"ALL\"\n"
            "       \"NONE\"\n"
            "       \"SINGLE\"\n"
            "       \"ALL|ANYONECANPAY\"\n"
            "       \"NONE|ANYONECANPAY\"\n"
            "       \"SINGLE|ANYONECANPAY\"\n"
                    },
                },
                RPCResult{
                    RPCResult::Type::OBJ, "", "",
                    {
                        {RPCResult::Type::STR_HEX, "hex", "The hex-encoded raw transaction with signature(s)"},
                        {RPCResult::Type::BOOL, "complete", "If the transaction has a complete set of signatures"},
                        {RPCResult::Type::ARR, "errors", /*optional=*/true, "Script verification errors (if there are any)",
                        {
                            {RPCResult::Type::OBJ, "", "",
                            {
                                {RPCResult::Type::STR_HEX, "txid", "The hash of the referenced, previous transaction"},
                                {RPCResult::Type::NUM, "vout", "The index of the output to spent and used as input"},
                                {RPCResult::Type::ARR, "witness", "",
                                {
                                    {RPCResult::Type::STR_HEX, "witness", ""},
                                }},
                                {RPCResult::Type::STR_HEX, "scriptSig", "The hex-encoded signature script"},
                                {RPCResult::Type::NUM, "sequence", "Script sequence number"},
                                {RPCResult::Type::STR, "error", "Verification or signing error related to the input"},
                            }},
                        }},
                    }
                },
                RPCExamples{
                    HelpExampleCli("signrawtransactionwithkey", "\"myhex\" \"[\\\"key1\\\",\\\"key2\\\"]\"")
            + HelpExampleRpc("signrawtransactionwithkey", "\"myhex\", \"[\\\"key1\\\",\\\"key2\\\"]\"")
                },
        [&](const RPCHelpMan& self, const JSONRPCRequest& request) -> UniValue
{
    RPCTypeCheck(request.params, {UniValue::VSTR, UniValue::VARR, UniValue::VARR, UniValue::VSTR}, true);

    CMutableTransaction mtx;
    if (!DecodeHexTx(mtx, request.params[0].get_str())) {
        throw JSONRPCError(RPC_DESERIALIZATION_ERROR, "TX decode failed. Make sure the tx has at least one input.");
    }

    FillableSigningProvider keystore;
    const UniValue& keys = request.params[1].get_array();
    for (unsigned int idx = 0; idx < keys.size(); ++idx) {
        UniValue k = keys[idx];
        CKey key = DecodeSecret(k.get_str());
        if (!key.IsValid()) {
            throw JSONRPCError(RPC_INVALID_ADDRESS_OR_KEY, "Invalid private key");
        }
        keystore.AddKey(key);
    }

    // Fetch previous transactions (inputs):
    std::map<COutPoint, Coin> coins;
    for (const CTxIn& txin : mtx.vin) {
        coins[txin.prevout]; // Create empty map entry keyed by prevout.
    }
    NodeContext& node = EnsureAnyNodeContext(request.context);
    FindCoins(node, coins);

    // Parse the prevtxs array
    ParsePrevouts(request.params[2], &keystore, coins);

    UniValue result(UniValue::VOBJ);
    SignTransaction(mtx, &keystore, coins, request.params[3], result);
    return result;
},
    };
}

const RPCResult decodepsbt_inputs{
    RPCResult::Type::ARR, "inputs", "",
    {
        {RPCResult::Type::OBJ, "", "",
        {
            {RPCResult::Type::OBJ, "non_witness_utxo", /*optional=*/true, "Decoded network transaction for non-witness UTXOs",
            {
                {RPCResult::Type::ELISION, "",""},
            }},
            {RPCResult::Type::OBJ, "witness_utxo", /*optional=*/true, "Transaction output for witness UTXOs",
            {
                {RPCResult::Type::NUM, "amount", "The value in " + CURRENCY_UNIT},
                {RPCResult::Type::OBJ, "scriptPubKey", "",
                {
                    {RPCResult::Type::STR, "asm", "Disassembly of the public key script"},
                    {RPCResult::Type::STR, "desc", "Inferred descriptor for the output"},
                    {RPCResult::Type::STR_HEX, "hex", "The raw public key script bytes, hex-encoded"},
                    {RPCResult::Type::STR, "type", "The type, eg 'pubkeyhash'"},
                    {RPCResult::Type::STR, "address", /*optional=*/true, "The address (only if a well-defined address exists)"},
                }},
            }},
            {RPCResult::Type::OBJ_DYN, "partial_signatures", /*optional=*/true, "",
            {
                {RPCResult::Type::STR, "pubkey", "The public key and signature that corresponds to it."},
            }},
            {RPCResult::Type::STR, "sighash", /*optional=*/true, "The sighash type to be used"},
            {RPCResult::Type::OBJ, "redeem_script", /*optional=*/true, "",
            {
                {RPCResult::Type::STR, "asm", "Disassembly of the redeem script"},
                {RPCResult::Type::STR_HEX, "hex", "The raw redeem script bytes, hex-encoded"},
                {RPCResult::Type::STR, "type", "The type, eg 'pubkeyhash'"},
            }},
            {RPCResult::Type::OBJ, "witness_script", /*optional=*/true, "",
            {
                {RPCResult::Type::STR, "asm", "Disassembly of the witness script"},
                {RPCResult::Type::STR_HEX, "hex", "The raw witness script bytes, hex-encoded"},
                {RPCResult::Type::STR, "type", "The type, eg 'pubkeyhash'"},
            }},
            {RPCResult::Type::ARR, "bip32_derivs", /*optional=*/true, "",
            {
                {RPCResult::Type::OBJ, "", "",
                {
                    {RPCResult::Type::STR, "pubkey", "The public key with the derivation path as the value."},
                    {RPCResult::Type::STR, "master_fingerprint", "The fingerprint of the master key"},
                    {RPCResult::Type::STR, "path", "The path"},
                }},
            }},
            {RPCResult::Type::OBJ, "final_scriptSig", /*optional=*/true, "",
            {
                {RPCResult::Type::STR, "asm", "Disassembly of the final signature script"},
                {RPCResult::Type::STR_HEX, "hex", "The raw final signature script bytes, hex-encoded"},
            }},
            {RPCResult::Type::ARR, "final_scriptwitness", /*optional=*/true, "",
            {
                {RPCResult::Type::STR_HEX, "", "hex-encoded witness data (if any)"},
            }},
            {RPCResult::Type::OBJ_DYN, "ripemd160_preimages", /*optional=*/ true, "",
            {
                {RPCResult::Type::STR, "hash", "The hash and preimage that corresponds to it."},
            }},
            {RPCResult::Type::OBJ_DYN, "sha256_preimages", /*optional=*/ true, "",
            {
                {RPCResult::Type::STR, "hash", "The hash and preimage that corresponds to it."},
            }},
            {RPCResult::Type::OBJ_DYN, "hash160_preimages", /*optional=*/ true, "",
            {
                {RPCResult::Type::STR, "hash", "The hash and preimage that corresponds to it."},
            }},
            {RPCResult::Type::OBJ_DYN, "hash256_preimages", /*optional=*/ true, "",
            {
                {RPCResult::Type::STR, "hash", "The hash and preimage that corresponds to it."},
            }},
            {RPCResult::Type::STR_HEX, "taproot_key_path_sig", /*optional=*/ true, "hex-encoded signature for the Taproot key path spend"},
            {RPCResult::Type::ARR, "taproot_script_path_sigs", /*optional=*/ true, "",
            {
                {RPCResult::Type::OBJ, "signature", /*optional=*/ true, "The signature for the pubkey and leaf hash combination",
                {
                    {RPCResult::Type::STR, "pubkey", "The x-only pubkey for this signature"},
                    {RPCResult::Type::STR, "leaf_hash", "The leaf hash for this signature"},
                    {RPCResult::Type::STR, "sig", "The signature itself"},
                }},
            }},
            {RPCResult::Type::ARR, "taproot_scripts", /*optional=*/ true, "",
            {
                {RPCResult::Type::OBJ, "", "",
                {
                    {RPCResult::Type::STR_HEX, "script", "A leaf script"},
                    {RPCResult::Type::NUM, "leaf_ver", "The version number for the leaf script"},
                    {RPCResult::Type::ARR, "control_blocks", "The control blocks for this script",
                    {
                        {RPCResult::Type::STR_HEX, "control_block", "A hex-encoded control block for this script"},
                    }},
                }},
            }},
            {RPCResult::Type::ARR, "taproot_bip32_derivs", /*optional=*/ true, "",
            {
                {RPCResult::Type::OBJ, "", "",
                {
                    {RPCResult::Type::STR, "pubkey", "The x-only public key this path corresponds to"},
                    {RPCResult::Type::STR, "master_fingerprint", "The fingerprint of the master key"},
                    {RPCResult::Type::STR, "path", "The path"},
                    {RPCResult::Type::ARR, "leaf_hashes", "The hashes of the leaves this pubkey appears in",
                    {
                        {RPCResult::Type::STR_HEX, "hash", "The hash of a leaf this pubkey appears in"},
                    }},
                }},
            }},
            {RPCResult::Type::STR_HEX, "taproot_internal_key", /*optional=*/ true, "The hex-encoded Taproot x-only internal key"},
            {RPCResult::Type::STR_HEX, "taproot_merkle_root", /*optional=*/ true, "The hex-encoded Taproot merkle root"},
            {RPCResult::Type::OBJ_DYN, "unknown", /*optional=*/ true, "The unknown input fields",
            {
                {RPCResult::Type::STR_HEX, "key", "(key-value pair) An unknown key-value pair"},
            }},
            {RPCResult::Type::ARR, "proprietary", /*optional=*/true, "The input proprietary map",
            {
                {RPCResult::Type::OBJ, "", "",
                {
                    {RPCResult::Type::STR_HEX, "identifier", "The hex string for the proprietary identifier"},
                    {RPCResult::Type::NUM, "subtype", "The number for the subtype"},
                    {RPCResult::Type::STR_HEX, "key", "The hex for the key"},
                    {RPCResult::Type::STR_HEX, "value", "The hex for the value"},
                }},
            }},
        }},
    }
};

const RPCResult decodepsbt_outputs{
    RPCResult::Type::ARR, "outputs", "",
    {
        {RPCResult::Type::OBJ, "", "",
        {
            {RPCResult::Type::OBJ, "redeem_script", /*optional=*/true, "",
            {
                {RPCResult::Type::STR, "asm", "Disassembly of the redeem script"},
                {RPCResult::Type::STR_HEX, "hex", "The raw redeem script bytes, hex-encoded"},
                {RPCResult::Type::STR, "type", "The type, eg 'pubkeyhash'"},
            }},
            {RPCResult::Type::OBJ, "witness_script", /*optional=*/true, "",
            {
                {RPCResult::Type::STR, "asm", "Disassembly of the witness script"},
                {RPCResult::Type::STR_HEX, "hex", "The raw witness script bytes, hex-encoded"},
                {RPCResult::Type::STR, "type", "The type, eg 'pubkeyhash'"},
            }},
            {RPCResult::Type::ARR, "bip32_derivs", /*optional=*/true, "",
            {
                {RPCResult::Type::OBJ, "", "",
                {
                    {RPCResult::Type::STR, "pubkey", "The public key this path corresponds to"},
                    {RPCResult::Type::STR, "master_fingerprint", "The fingerprint of the master key"},
                    {RPCResult::Type::STR, "path", "The path"},
                }},
            }},
            {RPCResult::Type::STR_HEX, "taproot_internal_key", /*optional=*/ true, "The hex-encoded Taproot x-only internal key"},
            {RPCResult::Type::ARR, "taproot_tree", /*optional=*/ true, "The tuples that make up the Taproot tree, in depth first search order",
            {
                {RPCResult::Type::OBJ, "tuple", /*optional=*/ true, "A single leaf script in the taproot tree",
                {
                    {RPCResult::Type::NUM, "depth", "The depth of this element in the tree"},
                    {RPCResult::Type::NUM, "leaf_ver", "The version of this leaf"},
                    {RPCResult::Type::STR, "script", "The hex-encoded script itself"},
                }},
            }},
            {RPCResult::Type::ARR, "taproot_bip32_derivs", /*optional=*/ true, "",
            {
                {RPCResult::Type::OBJ, "", "",
                {
                    {RPCResult::Type::STR, "pubkey", "The x-only public key this path corresponds to"},
                    {RPCResult::Type::STR, "master_fingerprint", "The fingerprint of the master key"},
                    {RPCResult::Type::STR, "path", "The path"},
                    {RPCResult::Type::ARR, "leaf_hashes", "The hashes of the leaves this pubkey appears in",
                    {
                        {RPCResult::Type::STR_HEX, "hash", "The hash of a leaf this pubkey appears in"},
                    }},
                }},
            }},
            {RPCResult::Type::OBJ_DYN, "unknown", /*optional=*/true, "The unknown output fields",
            {
                {RPCResult::Type::STR_HEX, "key", "(key-value pair) An unknown key-value pair"},
            }},
            {RPCResult::Type::ARR, "proprietary", /*optional=*/true, "The output proprietary map",
            {
                {RPCResult::Type::OBJ, "", "",
                {
                    {RPCResult::Type::STR_HEX, "identifier", "The hex string for the proprietary identifier"},
                    {RPCResult::Type::NUM, "subtype", "The number for the subtype"},
                    {RPCResult::Type::STR_HEX, "key", "The hex for the key"},
                    {RPCResult::Type::STR_HEX, "value", "The hex for the value"},
                }},
            }},
        }},
    }
};

static RPCHelpMan decodepsbt()
{
    return RPCHelpMan{
        "decodepsbt",
        "Return a JSON object representing the serialized, base64-encoded partially signed transaction.",
                {
                    {"psbt", RPCArg::Type::STR, RPCArg::Optional::NO, "The PSBT base64 string"},
                },
                RPCResult{
                    RPCResult::Type::OBJ, "", "",
                    {
                        {RPCResult::Type::OBJ, "tx", "The decoded network-serialized unsigned transaction.",
                        {
                            {RPCResult::Type::ELISION, "", "The layout is the same as the output of decoderawtransaction."},
                        }},
                        {RPCResult::Type::ARR, "global_xpubs", "",
                        {
                            {RPCResult::Type::OBJ, "", "",
                            {
                                {RPCResult::Type::STR, "xpub", "The extended public key this path corresponds to"},
                                {RPCResult::Type::STR_HEX, "master_fingerprint", "The fingerprint of the master key"},
                                {RPCResult::Type::STR, "path", "The path"},
                            }},
                        }},
                        {RPCResult::Type::NUM, "psbt_version", "The PSBT version number. Not to be confused with the unsigned transaction version"},
                        {RPCResult::Type::ARR, "proprietary", "The global proprietary map",
                        {
                            {RPCResult::Type::OBJ, "", "",
                            {
                                {RPCResult::Type::STR_HEX, "identifier", "The hex string for the proprietary identifier"},
                                {RPCResult::Type::NUM, "subtype", "The number for the subtype"},
                                {RPCResult::Type::STR_HEX, "key", "The hex for the key"},
                                {RPCResult::Type::STR_HEX, "value", "The hex for the value"},
                            }},
                        }},
                        {RPCResult::Type::OBJ_DYN, "unknown", "The unknown global fields",
                        {
                             {RPCResult::Type::STR_HEX, "key", "(key-value pair) An unknown key-value pair"},
                        }},
                        decodepsbt_inputs,
                        decodepsbt_outputs,
                        {RPCResult::Type::STR_AMOUNT, "fee", /*optional=*/true, "The transaction fee paid if all UTXOs slots in the PSBT have been filled."},
                    }
                },
                RPCExamples{
                    HelpExampleCli("decodepsbt", "\"psbt\"")
                },
        [&](const RPCHelpMan& self, const JSONRPCRequest& request) -> UniValue
{
    RPCTypeCheck(request.params, {UniValue::VSTR});

    // Unserialize the transactions
    PartiallySignedTransaction psbtx;
    std::string error;
    if (!DecodeBase64PSBT(psbtx, request.params[0].get_str(), error)) {
        throw JSONRPCError(RPC_DESERIALIZATION_ERROR, strprintf("TX decode failed %s", error));
    }

    UniValue result(UniValue::VOBJ);

    // Add the decoded tx
    UniValue tx_univ(UniValue::VOBJ);
    TxToUniv(CTransaction(*psbtx.tx), /*block_hash=*/uint256(), /*entry=*/tx_univ, /*include_hex=*/false);
    result.pushKV("tx", tx_univ);

    // Add the global xpubs
    UniValue global_xpubs(UniValue::VARR);
    for (std::pair<KeyOriginInfo, std::set<CExtPubKey>> xpub_pair : psbtx.m_xpubs) {
        for (auto& xpub : xpub_pair.second) {
            std::vector<unsigned char> ser_xpub;
            ser_xpub.assign(BIP32_EXTKEY_WITH_VERSION_SIZE, 0);
            xpub.EncodeWithVersion(ser_xpub.data());

            UniValue keypath(UniValue::VOBJ);
            keypath.pushKV("xpub", EncodeBase58Check(ser_xpub));
            keypath.pushKV("master_fingerprint", HexStr(Span<unsigned char>(xpub_pair.first.fingerprint, xpub_pair.first.fingerprint + 4)));
            keypath.pushKV("path", WriteHDKeypath(xpub_pair.first.path));
            global_xpubs.push_back(keypath);
        }
    }
    result.pushKV("global_xpubs", global_xpubs);

    // PSBT version
    result.pushKV("psbt_version", static_cast<uint64_t>(psbtx.GetVersion()));

    // Proprietary
    UniValue proprietary(UniValue::VARR);
    for (const auto& entry : psbtx.m_proprietary) {
        UniValue this_prop(UniValue::VOBJ);
        this_prop.pushKV("identifier", HexStr(entry.identifier));
        this_prop.pushKV("subtype", entry.subtype);
        this_prop.pushKV("key", HexStr(entry.key));
        this_prop.pushKV("value", HexStr(entry.value));
        proprietary.push_back(this_prop);
    }
    result.pushKV("proprietary", proprietary);

    // Unknown data
    UniValue unknowns(UniValue::VOBJ);
    for (auto entry : psbtx.unknown) {
        unknowns.pushKV(HexStr(entry.first), HexStr(entry.second));
    }
    result.pushKV("unknown", unknowns);

    // inputs
    CAmount total_in = 0;
    bool have_all_utxos = true;
    UniValue inputs(UniValue::VARR);
    for (unsigned int i = 0; i < psbtx.inputs.size(); ++i) {
        const PSBTInput& input = psbtx.inputs[i];
        UniValue in(UniValue::VOBJ);
        // UTXOs
        bool have_a_utxo = false;
        CTxOut txout;
        if (!input.witness_utxo.IsNull()) {
            txout = input.witness_utxo;

            UniValue o(UniValue::VOBJ);
            ScriptToUniv(txout.scriptPubKey, /*out=*/o, /*include_hex=*/true, /*include_address=*/true);

            UniValue out(UniValue::VOBJ);
            out.pushKV("amount", ValueFromAmount(txout.nValue));
            out.pushKV("scriptPubKey", o);

            in.pushKV("witness_utxo", out);

            have_a_utxo = true;
        }
        if (input.non_witness_utxo) {
            txout = input.non_witness_utxo->vout[psbtx.tx->vin[i].prevout.n];

            UniValue non_wit(UniValue::VOBJ);
            TxToUniv(*input.non_witness_utxo, /*block_hash=*/uint256(), /*entry=*/non_wit, /*include_hex=*/false);
            in.pushKV("non_witness_utxo", non_wit);

            have_a_utxo = true;
        }
        if (have_a_utxo) {
            if (MoneyRange(txout.nValue) && MoneyRange(total_in + txout.nValue)) {
                total_in += txout.nValue;
            } else {
                // Hack to just not show fee later
                have_all_utxos = false;
            }
        } else {
            have_all_utxos = false;
        }

        // Partial sigs
        if (!input.partial_sigs.empty()) {
            UniValue partial_sigs(UniValue::VOBJ);
            for (const auto& sig : input.partial_sigs) {
                partial_sigs.pushKV(HexStr(sig.second.first), HexStr(sig.second.second));
            }
            in.pushKV("partial_signatures", partial_sigs);
        }

        // Sighash
        if (input.sighash_type != std::nullopt) {
            in.pushKV("sighash", SighashToStr((unsigned char)*input.sighash_type));
        }

        // Redeem script and witness script
        if (!input.redeem_script.empty()) {
            UniValue r(UniValue::VOBJ);
            ScriptToUniv(input.redeem_script, /*out=*/r);
            in.pushKV("redeem_script", r);
        }
        if (!input.witness_script.empty()) {
            UniValue r(UniValue::VOBJ);
            ScriptToUniv(input.witness_script, /*out=*/r);
            in.pushKV("witness_script", r);
        }

        // keypaths
        if (!input.hd_keypaths.empty()) {
            UniValue keypaths(UniValue::VARR);
            for (auto entry : input.hd_keypaths) {
                UniValue keypath(UniValue::VOBJ);
                keypath.pushKV("pubkey", HexStr(entry.first));

                keypath.pushKV("master_fingerprint", strprintf("%08x", ReadBE32(entry.second.fingerprint)));
                keypath.pushKV("path", WriteHDKeypath(entry.second.path));
                keypaths.push_back(keypath);
            }
            in.pushKV("bip32_derivs", keypaths);
        }

        // Final scriptSig and scriptwitness
        if (!input.final_script_sig.empty()) {
            UniValue scriptsig(UniValue::VOBJ);
            scriptsig.pushKV("asm", ScriptToAsmStr(input.final_script_sig, true));
            scriptsig.pushKV("hex", HexStr(input.final_script_sig));
            in.pushKV("final_scriptSig", scriptsig);
        }
        if (!input.final_script_witness.IsNull()) {
            UniValue txinwitness(UniValue::VARR);
            for (const auto& item : input.final_script_witness.stack) {
                txinwitness.push_back(HexStr(item));
            }
            in.pushKV("final_scriptwitness", txinwitness);
        }

        // Ripemd160 hash preimages
        if (!input.ripemd160_preimages.empty()) {
            UniValue ripemd160_preimages(UniValue::VOBJ);
            for (const auto& [hash, preimage] : input.ripemd160_preimages) {
                ripemd160_preimages.pushKV(HexStr(hash), HexStr(preimage));
            }
            in.pushKV("ripemd160_preimages", ripemd160_preimages);
        }

        // Sha256 hash preimages
        if (!input.sha256_preimages.empty()) {
            UniValue sha256_preimages(UniValue::VOBJ);
            for (const auto& [hash, preimage] : input.sha256_preimages) {
                sha256_preimages.pushKV(HexStr(hash), HexStr(preimage));
            }
            in.pushKV("sha256_preimages", sha256_preimages);
        }

        // Hash160 hash preimages
        if (!input.hash160_preimages.empty()) {
            UniValue hash160_preimages(UniValue::VOBJ);
            for (const auto& [hash, preimage] : input.hash160_preimages) {
                hash160_preimages.pushKV(HexStr(hash), HexStr(preimage));
            }
            in.pushKV("hash160_preimages", hash160_preimages);
        }

        // Hash256 hash preimages
        if (!input.hash256_preimages.empty()) {
            UniValue hash256_preimages(UniValue::VOBJ);
            for (const auto& [hash, preimage] : input.hash256_preimages) {
                hash256_preimages.pushKV(HexStr(hash), HexStr(preimage));
            }
            in.pushKV("hash256_preimages", hash256_preimages);
        }

        // Taproot key path signature
        if (!input.m_tap_key_sig.empty()) {
            in.pushKV("taproot_key_path_sig", HexStr(input.m_tap_key_sig));
        }

        // Taproot script path signatures
        if (!input.m_tap_script_sigs.empty()) {
            UniValue script_sigs(UniValue::VARR);
            for (const auto& [pubkey_leaf, sig] : input.m_tap_script_sigs) {
                const auto& [xonly, leaf_hash] = pubkey_leaf;
                UniValue sigobj(UniValue::VOBJ);
                sigobj.pushKV("pubkey", HexStr(xonly));
                sigobj.pushKV("leaf_hash", HexStr(leaf_hash));
                sigobj.pushKV("sig", HexStr(sig));
                script_sigs.push_back(sigobj);
            }
            in.pushKV("taproot_script_path_sigs", script_sigs);
        }

        // Taproot leaf scripts
        if (!input.m_tap_scripts.empty()) {
            UniValue tap_scripts(UniValue::VARR);
            for (const auto& [leaf, control_blocks] : input.m_tap_scripts) {
                const auto& [script, leaf_ver] = leaf;
                UniValue script_info(UniValue::VOBJ);
                script_info.pushKV("script", HexStr(script));
                script_info.pushKV("leaf_ver", leaf_ver);
                UniValue control_blocks_univ(UniValue::VARR);
                for (const auto& control_block : control_blocks) {
                    control_blocks_univ.push_back(HexStr(control_block));
                }
                script_info.pushKV("control_blocks", control_blocks_univ);
                tap_scripts.push_back(script_info);
            }
            in.pushKV("taproot_scripts", tap_scripts);
        }

        // Taproot bip32 keypaths
        if (!input.m_tap_bip32_paths.empty()) {
            UniValue keypaths(UniValue::VARR);
            for (const auto& [xonly, leaf_origin] : input.m_tap_bip32_paths) {
                const auto& [leaf_hashes, origin] = leaf_origin;
                UniValue path_obj(UniValue::VOBJ);
                path_obj.pushKV("pubkey", HexStr(xonly));
                path_obj.pushKV("master_fingerprint", strprintf("%08x", ReadBE32(origin.fingerprint)));
                path_obj.pushKV("path", WriteHDKeypath(origin.path));
                UniValue leaf_hashes_arr(UniValue::VARR);
                for (const auto& leaf_hash : leaf_hashes) {
                    leaf_hashes_arr.push_back(HexStr(leaf_hash));
                }
                path_obj.pushKV("leaf_hashes", leaf_hashes_arr);
                keypaths.push_back(path_obj);
            }
            in.pushKV("taproot_bip32_derivs", keypaths);
        }

        // Taproot internal key
        if (!input.m_tap_internal_key.IsNull()) {
            in.pushKV("taproot_internal_key", HexStr(input.m_tap_internal_key));
        }

        // Write taproot merkle root
        if (!input.m_tap_merkle_root.IsNull()) {
            in.pushKV("taproot_merkle_root", HexStr(input.m_tap_merkle_root));
        }

        // Proprietary
        if (!input.m_proprietary.empty()) {
            UniValue proprietary(UniValue::VARR);
            for (const auto& entry : input.m_proprietary) {
                UniValue this_prop(UniValue::VOBJ);
                this_prop.pushKV("identifier", HexStr(entry.identifier));
                this_prop.pushKV("subtype", entry.subtype);
                this_prop.pushKV("key", HexStr(entry.key));
                this_prop.pushKV("value", HexStr(entry.value));
                proprietary.push_back(this_prop);
            }
            in.pushKV("proprietary", proprietary);
        }

        // Unknown data
        if (input.unknown.size() > 0) {
            UniValue unknowns(UniValue::VOBJ);
            for (auto entry : input.unknown) {
                unknowns.pushKV(HexStr(entry.first), HexStr(entry.second));
            }
            in.pushKV("unknown", unknowns);
        }

        inputs.push_back(in);
    }
    result.pushKV("inputs", inputs);

    // outputs
    CAmount output_value = 0;
    UniValue outputs(UniValue::VARR);
    for (unsigned int i = 0; i < psbtx.outputs.size(); ++i) {
        const PSBTOutput& output = psbtx.outputs[i];
        UniValue out(UniValue::VOBJ);
        // Redeem script and witness script
        if (!output.redeem_script.empty()) {
            UniValue r(UniValue::VOBJ);
            ScriptToUniv(output.redeem_script, /*out=*/r);
            out.pushKV("redeem_script", r);
        }
        if (!output.witness_script.empty()) {
            UniValue r(UniValue::VOBJ);
            ScriptToUniv(output.witness_script, /*out=*/r);
            out.pushKV("witness_script", r);
        }

        // keypaths
        if (!output.hd_keypaths.empty()) {
            UniValue keypaths(UniValue::VARR);
            for (auto entry : output.hd_keypaths) {
                UniValue keypath(UniValue::VOBJ);
                keypath.pushKV("pubkey", HexStr(entry.first));
                keypath.pushKV("master_fingerprint", strprintf("%08x", ReadBE32(entry.second.fingerprint)));
                keypath.pushKV("path", WriteHDKeypath(entry.second.path));
                keypaths.push_back(keypath);
            }
            out.pushKV("bip32_derivs", keypaths);
        }

        // Taproot internal key
        if (!output.m_tap_internal_key.IsNull()) {
            out.pushKV("taproot_internal_key", HexStr(output.m_tap_internal_key));
        }

        // Taproot tree
        if (!output.m_tap_tree.empty()) {
            UniValue tree(UniValue::VARR);
            for (const auto& [depth, leaf_ver, script] : output.m_tap_tree) {
                UniValue elem(UniValue::VOBJ);
                elem.pushKV("depth", (int)depth);
                elem.pushKV("leaf_ver", (int)leaf_ver);
                elem.pushKV("script", HexStr(script));
                tree.push_back(elem);
            }
            out.pushKV("taproot_tree", tree);
        }

        // Taproot bip32 keypaths
        if (!output.m_tap_bip32_paths.empty()) {
            UniValue keypaths(UniValue::VARR);
            for (const auto& [xonly, leaf_origin] : output.m_tap_bip32_paths) {
                const auto& [leaf_hashes, origin] = leaf_origin;
                UniValue path_obj(UniValue::VOBJ);
                path_obj.pushKV("pubkey", HexStr(xonly));
                path_obj.pushKV("master_fingerprint", strprintf("%08x", ReadBE32(origin.fingerprint)));
                path_obj.pushKV("path", WriteHDKeypath(origin.path));
                UniValue leaf_hashes_arr(UniValue::VARR);
                for (const auto& leaf_hash : leaf_hashes) {
                    leaf_hashes_arr.push_back(HexStr(leaf_hash));
                }
                path_obj.pushKV("leaf_hashes", leaf_hashes_arr);
                keypaths.push_back(path_obj);
            }
            out.pushKV("taproot_bip32_derivs", keypaths);
        }

        // Proprietary
        if (!output.m_proprietary.empty()) {
            UniValue proprietary(UniValue::VARR);
            for (const auto& entry : output.m_proprietary) {
                UniValue this_prop(UniValue::VOBJ);
                this_prop.pushKV("identifier", HexStr(entry.identifier));
                this_prop.pushKV("subtype", entry.subtype);
                this_prop.pushKV("key", HexStr(entry.key));
                this_prop.pushKV("value", HexStr(entry.value));
                proprietary.push_back(this_prop);
            }
            out.pushKV("proprietary", proprietary);
        }

        // Unknown data
        if (output.unknown.size() > 0) {
            UniValue unknowns(UniValue::VOBJ);
            for (auto entry : output.unknown) {
                unknowns.pushKV(HexStr(entry.first), HexStr(entry.second));
            }
            out.pushKV("unknown", unknowns);
        }

        outputs.push_back(out);

        // Fee calculation
        if (MoneyRange(psbtx.tx->vout[i].nValue) && MoneyRange(output_value + psbtx.tx->vout[i].nValue)) {
            output_value += psbtx.tx->vout[i].nValue;
        } else {
            // Hack to just not show fee later
            have_all_utxos = false;
        }
    }
    result.pushKV("outputs", outputs);
    if (have_all_utxos) {
        result.pushKV("fee", ValueFromAmount(total_in - output_value));
    }

    return result;
},
    };
}

static RPCHelpMan combinepsbt()
{
    return RPCHelpMan{"combinepsbt",
                "\nCombine multiple partially signed transactions into one transaction.\n"
                "Implements the Combiner role.\n",
                {
                    {"txs", RPCArg::Type::ARR, RPCArg::Optional::NO, "The base64 strings of partially signed transactions",
                        {
                            {"psbt", RPCArg::Type::STR, RPCArg::Optional::OMITTED, "A base64 string of a PSBT"},
                        },
                        },
                },
                RPCResult{
                    RPCResult::Type::STR, "", "The base64-encoded partially signed transaction"
                },
                RPCExamples{
                    HelpExampleCli("combinepsbt", R"('["mybase64_1", "mybase64_2", "mybase64_3"]')")
                },
        [&](const RPCHelpMan& self, const JSONRPCRequest& request) -> UniValue
{
    RPCTypeCheck(request.params, {UniValue::VARR}, true);

    // Unserialize the transactions
    std::vector<PartiallySignedTransaction> psbtxs;
    UniValue txs = request.params[0].get_array();
    if (txs.empty()) {
        throw JSONRPCError(RPC_INVALID_PARAMETER, "Parameter 'txs' cannot be empty");
    }
    for (unsigned int i = 0; i < txs.size(); ++i) {
        PartiallySignedTransaction psbtx;
        std::string error;
        if (!DecodeBase64PSBT(psbtx, txs[i].get_str(), error)) {
            throw JSONRPCError(RPC_DESERIALIZATION_ERROR, strprintf("TX decode failed %s", error));
        }
        psbtxs.push_back(psbtx);
    }

    PartiallySignedTransaction merged_psbt;
    const TransactionError error = CombinePSBTs(merged_psbt, psbtxs);
    if (error != TransactionError::OK) {
        throw JSONRPCTransactionError(error);
    }

    CDataStream ssTx(SER_NETWORK, PROTOCOL_VERSION);
    ssTx << merged_psbt;
    return EncodeBase64(ssTx);
},
    };
}

static RPCHelpMan finalizepsbt()
{
    return RPCHelpMan{"finalizepsbt",
                "Finalize the inputs of a PSBT. If the transaction is fully signed, it will produce a\n"
                "network serialized transaction which can be broadcast with sendrawtransaction. Otherwise a PSBT will be\n"
                "created which has the final_scriptSig and final_scriptWitness fields filled for inputs that are complete.\n"
                "Implements the Finalizer and Extractor roles.\n",
                {
                    {"psbt", RPCArg::Type::STR, RPCArg::Optional::NO, "A base64 string of a PSBT"},
                    {"extract", RPCArg::Type::BOOL, RPCArg::Default{true}, "If true and the transaction is complete,\n"
            "                             extract and return the complete transaction in normal network serialization instead of the PSBT."},
                },
                RPCResult{
                    RPCResult::Type::OBJ, "", "",
                    {
                        {RPCResult::Type::STR, "psbt", /*optional=*/true, "The base64-encoded partially signed transaction if not extracted"},
                        {RPCResult::Type::STR_HEX, "hex", /*optional=*/true, "The hex-encoded network transaction if extracted"},
                        {RPCResult::Type::BOOL, "complete", "If the transaction has a complete set of signatures"},
                    }
                },
                RPCExamples{
                    HelpExampleCli("finalizepsbt", "\"psbt\"")
                },
        [&](const RPCHelpMan& self, const JSONRPCRequest& request) -> UniValue
{
    RPCTypeCheck(request.params, {UniValue::VSTR, UniValue::VBOOL}, true);

    // Unserialize the transactions
    PartiallySignedTransaction psbtx;
    std::string error;
    if (!DecodeBase64PSBT(psbtx, request.params[0].get_str(), error)) {
        throw JSONRPCError(RPC_DESERIALIZATION_ERROR, strprintf("TX decode failed %s", error));
    }

    bool extract = request.params[1].isNull() || (!request.params[1].isNull() && request.params[1].get_bool());

    CMutableTransaction mtx;
    bool complete = FinalizeAndExtractPSBT(psbtx, mtx);

    UniValue result(UniValue::VOBJ);
    CDataStream ssTx(SER_NETWORK, PROTOCOL_VERSION);
    std::string result_str;

    if (complete && extract) {
        ssTx << mtx;
        result_str = HexStr(ssTx);
        result.pushKV("hex", result_str);
    } else {
        ssTx << psbtx;
        result_str = EncodeBase64(ssTx.str());
        result.pushKV("psbt", result_str);
    }
    result.pushKV("complete", complete);

    return result;
},
    };
}

static RPCHelpMan createpsbt()
{
    return RPCHelpMan{"createpsbt",
                "\nCreates a transaction in the Partially Signed Transaction format.\n"
                "Implements the Creator role.\n",
                CreateTxDoc(),
                RPCResult{
                    RPCResult::Type::STR, "", "The resulting raw transaction (base64-encoded string)"
                },
                RPCExamples{
                    HelpExampleCli("createpsbt", "\"[{\\\"txid\\\":\\\"myid\\\",\\\"vout\\\":0}]\" \"[{\\\"data\\\":\\\"00010203\\\"}]\"")
                },
        [&](const RPCHelpMan& self, const JSONRPCRequest& request) -> UniValue
{

    RPCTypeCheck(request.params, {
        UniValue::VARR,
        UniValueType(), // ARR or OBJ, checked later
        UniValue::VNUM,
        UniValue::VBOOL,
        }, true
    );

    std::optional<bool> rbf;
    if (!request.params[3].isNull()) {
        rbf = request.params[3].get_bool();
    }
    CMutableTransaction rawTx = ConstructTransaction(request.params[0], request.params[1], request.params[2], rbf);

    // Make a blank psbt
    PartiallySignedTransaction psbtx;
    psbtx.tx = rawTx;
    for (unsigned int i = 0; i < rawTx.vin.size(); ++i) {
        psbtx.inputs.push_back(PSBTInput());
    }
    for (unsigned int i = 0; i < rawTx.vout.size(); ++i) {
        psbtx.outputs.push_back(PSBTOutput());
    }

    // Serialize the PSBT
    CDataStream ssTx(SER_NETWORK, PROTOCOL_VERSION);
    ssTx << psbtx;

    return EncodeBase64(ssTx);
},
    };
}

static RPCHelpMan converttopsbt()
{
    return RPCHelpMan{"converttopsbt",
                "\nConverts a network serialized transaction to a PSBT. This should be used only with createrawtransaction and fundrawtransaction\n"
                "createpsbt and walletcreatefundedpsbt should be used for new applications.\n",
                {
                    {"hexstring", RPCArg::Type::STR_HEX, RPCArg::Optional::NO, "The hex string of a raw transaction"},
                    {"permitsigdata", RPCArg::Type::BOOL, RPCArg::Default{false}, "If true, any signatures in the input will be discarded and conversion\n"
                            "                              will continue. If false, RPC will fail if any signatures are present."},
                    {"iswitness", RPCArg::Type::BOOL, RPCArg::DefaultHint{"depends on heuristic tests"}, "Whether the transaction hex is a serialized witness transaction.\n"
                        "If iswitness is not present, heuristic tests will be used in decoding.\n"
                        "If true, only witness deserialization will be tried.\n"
                        "If false, only non-witness deserialization will be tried.\n"
                        "This boolean should reflect whether the transaction has inputs\n"
                        "(e.g. fully valid, or on-chain transactions), if known by the caller."
                    },
                },
                RPCResult{
                    RPCResult::Type::STR, "", "The resulting raw transaction (base64-encoded string)"
                },
                RPCExamples{
                            "\nCreate a transaction\n"
                            + HelpExampleCli("createrawtransaction", "\"[{\\\"txid\\\":\\\"myid\\\",\\\"vout\\\":0}]\" \"[{\\\"data\\\":\\\"00010203\\\"}]\"") +
                            "\nConvert the transaction to a PSBT\n"
                            + HelpExampleCli("converttopsbt", "\"rawtransaction\"")
                },
        [&](const RPCHelpMan& self, const JSONRPCRequest& request) -> UniValue
{
    RPCTypeCheck(request.params, {UniValue::VSTR, UniValue::VBOOL, UniValue::VBOOL}, true);

    // parse hex string from parameter
    CMutableTransaction tx;
    bool permitsigdata = request.params[1].isNull() ? false : request.params[1].get_bool();
    bool witness_specified = !request.params[2].isNull();
    bool iswitness = witness_specified ? request.params[2].get_bool() : false;
    const bool try_witness = witness_specified ? iswitness : true;
    const bool try_no_witness = witness_specified ? !iswitness : true;
    if (!DecodeHexTx(tx, request.params[0].get_str(), try_no_witness, try_witness)) {
        throw JSONRPCError(RPC_DESERIALIZATION_ERROR, "TX decode failed");
    }

    // Remove all scriptSigs and scriptWitnesses from inputs
    for (CTxIn& input : tx.vin) {
        if ((!input.scriptSig.empty() || !input.scriptWitness.IsNull()) && !permitsigdata) {
            throw JSONRPCError(RPC_DESERIALIZATION_ERROR, "Inputs must not have scriptSigs and scriptWitnesses");
        }
        input.scriptSig.clear();
        input.scriptWitness.SetNull();
    }

    // Make a blank psbt
    PartiallySignedTransaction psbtx;
    psbtx.tx = tx;
    for (unsigned int i = 0; i < tx.vin.size(); ++i) {
        psbtx.inputs.push_back(PSBTInput());
    }
    for (unsigned int i = 0; i < tx.vout.size(); ++i) {
        psbtx.outputs.push_back(PSBTOutput());
    }

    // Serialize the PSBT
    CDataStream ssTx(SER_NETWORK, PROTOCOL_VERSION);
    ssTx << psbtx;

    return EncodeBase64(ssTx);
},
    };
}

static RPCHelpMan utxoupdatepsbt()
{
    return RPCHelpMan{"utxoupdatepsbt",
            "\nUpdates all segwit inputs and outputs in a PSBT with data from output descriptors, the UTXO set or the mempool.\n",
            {
                {"psbt", RPCArg::Type::STR, RPCArg::Optional::NO, "A base64 string of a PSBT"},
                {"descriptors", RPCArg::Type::ARR, RPCArg::Optional::OMITTED_NAMED_ARG, "An array of either strings or objects", {
                    {"", RPCArg::Type::STR, RPCArg::Optional::OMITTED, "An output descriptor"},
                    {"", RPCArg::Type::OBJ, RPCArg::Optional::OMITTED, "An object with an output descriptor and extra information", {
                         {"desc", RPCArg::Type::STR, RPCArg::Optional::NO, "An output descriptor"},
                         {"range", RPCArg::Type::RANGE, RPCArg::Default{1000}, "Up to what index HD chains should be explored (either end or [begin,end])"},
                    }},
                }},
            },
            RPCResult {
                    RPCResult::Type::STR, "", "The base64-encoded partially signed transaction with inputs updated"
            },
            RPCExamples {
                HelpExampleCli("utxoupdatepsbt", "\"psbt\"")
            },
        [&](const RPCHelpMan& self, const JSONRPCRequest& request) -> UniValue
{
    RPCTypeCheck(request.params, {UniValue::VSTR, UniValue::VARR}, true);

    // Unserialize the transactions
    PartiallySignedTransaction psbtx;
    std::string error;
    if (!DecodeBase64PSBT(psbtx, request.params[0].get_str(), error)) {
        throw JSONRPCError(RPC_DESERIALIZATION_ERROR, strprintf("TX decode failed %s", error));
    }

    // Parse descriptors, if any.
    FlatSigningProvider provider;
    if (!request.params[1].isNull()) {
        auto descs = request.params[1].get_array();
        for (size_t i = 0; i < descs.size(); ++i) {
            EvalDescriptorStringOrObject(descs[i], provider);
        }
    }
    // We don't actually need private keys further on; hide them as a precaution.
    HidingSigningProvider public_provider(&provider, /*hide_secret=*/true, /*hide_origin=*/false);

    // Fetch previous transactions (inputs):
    CCoinsView viewDummy;
    CCoinsViewCache view(&viewDummy);
    {
        NodeContext& node = EnsureAnyNodeContext(request.context);
        const CTxMemPool& mempool = EnsureMemPool(node);
        ChainstateManager& chainman = EnsureChainman(node);
        LOCK2(cs_main, mempool.cs);
        CCoinsViewCache &viewChain = chainman.ActiveChainstate().CoinsTip();
        CCoinsViewMemPool viewMempool(&viewChain, mempool);
        view.SetBackend(viewMempool); // temporarily switch cache backend to db+mempool view

        for (const CTxIn& txin : psbtx.tx->vin) {
            view.AccessCoin(txin.prevout); // Load entries from viewChain into view; can fail.
        }

        view.SetBackend(viewDummy); // switch back to avoid locking mempool for too long
    }

    // Fill the inputs
    const PrecomputedTransactionData txdata = PrecomputePSBTData(psbtx);
    for (unsigned int i = 0; i < psbtx.tx->vin.size(); ++i) {
        PSBTInput& input = psbtx.inputs.at(i);

        if (input.non_witness_utxo || !input.witness_utxo.IsNull()) {
            continue;
        }

        const Coin& coin = view.AccessCoin(psbtx.tx->vin[i].prevout);

        if (IsSegWitOutput(provider, coin.out.scriptPubKey)) {
            input.witness_utxo = coin.out;
        }

        // Update script/keypath information using descriptor data.
        // Note that SignPSBTInput does a lot more than just constructing ECDSA signatures
        // we don't actually care about those here, in fact.
        SignPSBTInput(public_provider, psbtx, i, &txdata, /*sighash=*/1);
    }

    // Update script/keypath information using descriptor data.
    for (unsigned int i = 0; i < psbtx.tx->vout.size(); ++i) {
        UpdatePSBTOutput(public_provider, psbtx, i);
    }

    CDataStream ssTx(SER_NETWORK, PROTOCOL_VERSION);
    ssTx << psbtx;
    return EncodeBase64(ssTx);
},
    };
}

static RPCHelpMan joinpsbts()
{
    return RPCHelpMan{"joinpsbts",
            "\nJoins multiple distinct PSBTs with different inputs and outputs into one PSBT with inputs and outputs from all of the PSBTs\n"
            "No input in any of the PSBTs can be in more than one of the PSBTs.\n",
            {
                {"txs", RPCArg::Type::ARR, RPCArg::Optional::NO, "The base64 strings of partially signed transactions",
                    {
                        {"psbt", RPCArg::Type::STR, RPCArg::Optional::NO, "A base64 string of a PSBT"}
                    }}
            },
            RPCResult {
                    RPCResult::Type::STR, "", "The base64-encoded partially signed transaction"
            },
            RPCExamples {
                HelpExampleCli("joinpsbts", "\"psbt\"")
            },
        [&](const RPCHelpMan& self, const JSONRPCRequest& request) -> UniValue
{
    RPCTypeCheck(request.params, {UniValue::VARR}, true);

    // Unserialize the transactions
    std::vector<PartiallySignedTransaction> psbtxs;
    UniValue txs = request.params[0].get_array();

    if (txs.size() <= 1) {
        throw JSONRPCError(RPC_INVALID_PARAMETER, "At least two PSBTs are required to join PSBTs.");
    }

    uint32_t best_version = 1;
    uint32_t best_locktime = 0xffffffff;
    for (unsigned int i = 0; i < txs.size(); ++i) {
        PartiallySignedTransaction psbtx;
        std::string error;
        if (!DecodeBase64PSBT(psbtx, txs[i].get_str(), error)) {
            throw JSONRPCError(RPC_DESERIALIZATION_ERROR, strprintf("TX decode failed %s", error));
        }
        psbtxs.push_back(psbtx);
        // Choose the highest version number
        if (static_cast<uint32_t>(psbtx.tx->nVersion) > best_version) {
            best_version = static_cast<uint32_t>(psbtx.tx->nVersion);
        }
        // Choose the lowest lock time
        if (psbtx.tx->nLockTime < best_locktime) {
            best_locktime = psbtx.tx->nLockTime;
        }
    }

    // Create a blank psbt where everything will be added
    PartiallySignedTransaction merged_psbt;
    merged_psbt.tx = CMutableTransaction();
    merged_psbt.tx->nVersion = static_cast<int32_t>(best_version);
    merged_psbt.tx->nLockTime = best_locktime;

    // Merge
    for (auto& psbt : psbtxs) {
        for (unsigned int i = 0; i < psbt.tx->vin.size(); ++i) {
            if (!merged_psbt.AddInput(psbt.tx->vin[i], psbt.inputs[i])) {
                throw JSONRPCError(RPC_INVALID_PARAMETER, strprintf("Input %s:%d exists in multiple PSBTs", psbt.tx->vin[i].prevout.hash.ToString(), psbt.tx->vin[i].prevout.n));
            }
        }
        for (unsigned int i = 0; i < psbt.tx->vout.size(); ++i) {
            merged_psbt.AddOutput(psbt.tx->vout[i], psbt.outputs[i]);
        }
        for (auto& xpub_pair : psbt.m_xpubs) {
            if (merged_psbt.m_xpubs.count(xpub_pair.first) == 0) {
                merged_psbt.m_xpubs[xpub_pair.first] = xpub_pair.second;
            } else {
                merged_psbt.m_xpubs[xpub_pair.first].insert(xpub_pair.second.begin(), xpub_pair.second.end());
            }
        }
        merged_psbt.unknown.insert(psbt.unknown.begin(), psbt.unknown.end());
    }

    // Generate list of shuffled indices for shuffling inputs and outputs of the merged PSBT
    std::vector<int> input_indices(merged_psbt.inputs.size());
    std::iota(input_indices.begin(), input_indices.end(), 0);
    std::vector<int> output_indices(merged_psbt.outputs.size());
    std::iota(output_indices.begin(), output_indices.end(), 0);

    // Shuffle input and output indices lists
    Shuffle(input_indices.begin(), input_indices.end(), FastRandomContext());
    Shuffle(output_indices.begin(), output_indices.end(), FastRandomContext());

    PartiallySignedTransaction shuffled_psbt;
    shuffled_psbt.tx = CMutableTransaction();
    shuffled_psbt.tx->nVersion = merged_psbt.tx->nVersion;
    shuffled_psbt.tx->nLockTime = merged_psbt.tx->nLockTime;
    for (int i : input_indices) {
        shuffled_psbt.AddInput(merged_psbt.tx->vin[i], merged_psbt.inputs[i]);
    }
    for (int i : output_indices) {
        shuffled_psbt.AddOutput(merged_psbt.tx->vout[i], merged_psbt.outputs[i]);
    }
    shuffled_psbt.unknown.insert(merged_psbt.unknown.begin(), merged_psbt.unknown.end());

    CDataStream ssTx(SER_NETWORK, PROTOCOL_VERSION);
    ssTx << shuffled_psbt;
    return EncodeBase64(ssTx);
},
    };
}

static RPCHelpMan analyzepsbt()
{
    return RPCHelpMan{"analyzepsbt",
            "\nAnalyzes and provides information about the current status of a PSBT and its inputs\n",
            {
                {"psbt", RPCArg::Type::STR, RPCArg::Optional::NO, "A base64 string of a PSBT"}
            },
            RPCResult {
                RPCResult::Type::OBJ, "", "",
                {
                    {RPCResult::Type::ARR, "inputs", /*optional=*/true, "",
                    {
                        {RPCResult::Type::OBJ, "", "",
                        {
                            {RPCResult::Type::BOOL, "has_utxo", "Whether a UTXO is provided"},
                            {RPCResult::Type::BOOL, "is_final", "Whether the input is finalized"},
                            {RPCResult::Type::OBJ, "missing", /*optional=*/true, "Things that are missing that are required to complete this input",
                            {
                                {RPCResult::Type::ARR, "pubkeys", /*optional=*/true, "",
                                {
                                    {RPCResult::Type::STR_HEX, "keyid", "Public key ID, hash160 of the public key, of a public key whose BIP 32 derivation path is missing"},
                                }},
                                {RPCResult::Type::ARR, "signatures", /*optional=*/true, "",
                                {
                                    {RPCResult::Type::STR_HEX, "keyid", "Public key ID, hash160 of the public key, of a public key whose signature is missing"},
                                }},
                                {RPCResult::Type::STR_HEX, "redeemscript", /*optional=*/true, "Hash160 of the redeemScript that is missing"},
                                {RPCResult::Type::STR_HEX, "witnessscript", /*optional=*/true, "SHA256 of the witnessScript that is missing"},
                            }},
                            {RPCResult::Type::STR, "next", /*optional=*/true, "Role of the next person that this input needs to go to"},
                        }},
                    }},
                    {RPCResult::Type::NUM, "estimated_vsize", /*optional=*/true, "Estimated vsize of the final signed transaction"},
                    {RPCResult::Type::STR_AMOUNT, "estimated_feerate", /*optional=*/true, "Estimated feerate of the final signed transaction in " + CURRENCY_UNIT + "/kvB. Shown only if all UTXO slots in the PSBT have been filled"},
                    {RPCResult::Type::STR_AMOUNT, "fee", /*optional=*/true, "The transaction fee paid. Shown only if all UTXO slots in the PSBT have been filled"},
                    {RPCResult::Type::STR, "next", "Role of the next person that this psbt needs to go to"},
                    {RPCResult::Type::STR, "error", /*optional=*/true, "Error message (if there is one)"},
                }
            },
            RPCExamples {
                HelpExampleCli("analyzepsbt", "\"psbt\"")
            },
        [&](const RPCHelpMan& self, const JSONRPCRequest& request) -> UniValue
{
    RPCTypeCheck(request.params, {UniValue::VSTR});

    // Unserialize the transaction
    PartiallySignedTransaction psbtx;
    std::string error;
    if (!DecodeBase64PSBT(psbtx, request.params[0].get_str(), error)) {
        throw JSONRPCError(RPC_DESERIALIZATION_ERROR, strprintf("TX decode failed %s", error));
    }

    PSBTAnalysis psbta = AnalyzePSBT(psbtx);

    UniValue result(UniValue::VOBJ);
    UniValue inputs_result(UniValue::VARR);
    for (const auto& input : psbta.inputs) {
        UniValue input_univ(UniValue::VOBJ);
        UniValue missing(UniValue::VOBJ);

        input_univ.pushKV("has_utxo", input.has_utxo);
        input_univ.pushKV("is_final", input.is_final);
        input_univ.pushKV("next", PSBTRoleName(input.next));

        if (!input.missing_pubkeys.empty()) {
            UniValue missing_pubkeys_univ(UniValue::VARR);
            for (const CKeyID& pubkey : input.missing_pubkeys) {
                missing_pubkeys_univ.push_back(HexStr(pubkey));
            }
            missing.pushKV("pubkeys", missing_pubkeys_univ);
        }
        if (!input.missing_redeem_script.IsNull()) {
            missing.pushKV("redeemscript", HexStr(input.missing_redeem_script));
        }
        if (!input.missing_witness_script.IsNull()) {
            missing.pushKV("witnessscript", HexStr(input.missing_witness_script));
        }
        if (!input.missing_sigs.empty()) {
            UniValue missing_sigs_univ(UniValue::VARR);
            for (const CKeyID& pubkey : input.missing_sigs) {
                missing_sigs_univ.push_back(HexStr(pubkey));
            }
            missing.pushKV("signatures", missing_sigs_univ);
        }
        if (!missing.getKeys().empty()) {
            input_univ.pushKV("missing", missing);
        }
        inputs_result.push_back(input_univ);
    }
    if (!inputs_result.empty()) result.pushKV("inputs", inputs_result);

    if (psbta.estimated_vsize != std::nullopt) {
        result.pushKV("estimated_vsize", (int)*psbta.estimated_vsize);
    }
    if (psbta.estimated_feerate != std::nullopt) {
        result.pushKV("estimated_feerate", ValueFromAmount(psbta.estimated_feerate->GetFeePerK()));
    }
    if (psbta.fee != std::nullopt) {
        result.pushKV("fee", ValueFromAmount(*psbta.fee));
    }
    result.pushKV("next", PSBTRoleName(psbta.next));
    if (!psbta.error.empty()) {
        result.pushKV("error", psbta.error);
    }

    return result;
},
    };
}

void RegisterRawTransactionRPCCommands(CRPCTable& t)
{
    static const CRPCCommand commands[]{
        {"rawtransactions", &getrawtransaction},
        {"rawtransactions", &createrawtransaction},
        {"rawtransactions", &decoderawtransaction},
        {"rawtransactions", &decodescript},
        {"rawtransactions", &combinerawtransaction},
        {"rawtransactions", &signrawtransactionwithkey},
        {"rawtransactions", &decodepsbt},
        {"rawtransactions", &combinepsbt},
        {"rawtransactions", &finalizepsbt},
        {"rawtransactions", &createpsbt},
        {"rawtransactions", &converttopsbt},
        {"rawtransactions", &utxoupdatepsbt},
        {"rawtransactions", &joinpsbts},
        {"rawtransactions", &analyzepsbt},
    };
    for (const auto& c : commands) {
        t.appendCommand(c.name, &c);
    }
}<|MERGE_RESOLUTION|>--- conflicted
+++ resolved
@@ -251,18 +251,8 @@
     uint256 hash = ParseHashV(request.params[0], "parameter 1");
     const CBlockIndex* blockindex = nullptr;
 
-<<<<<<< HEAD
-    // Accept either a bool (true) or a num (>=1) to indicate verbose output.
-    bool fVerbose = false;
-=======
-    if (hash == chainman.GetParams().GenesisBlock().hashMerkleRoot) {
-        // Special exception for the genesis block coinbase transaction
-        throw JSONRPCError(RPC_INVALID_ADDRESS_OR_KEY, "The genesis block coinbase is not considered an ordinary transaction and cannot be retrieved");
-    }
-
     // Accept either a bool (true) or a num (>=0) to indicate verbosity.
     int verbosity{0};
->>>>>>> 812c4b0e
     if (!request.params[1].isNull()) {
         if (request.params[1].isBool()) {
             verbosity = request.params[1].get_bool();
