// Copyright (c) 2010 Satoshi Nakamoto
// Copyright (c) 2009-2018 The Bitcoin Core developers
// Distributed under the MIT software license, see the accompanying
// file COPYING or http://www.opensource.org/licenses/mit-license.php.

#include <chain.h>
#include <clientversion.h>
#include <core_io.h>
#include <crypto/ripemd160.h>
#include <key_io.h>
#include <validation.h>
#include <httpserver.h>
#include <net.h>
#include <netbase.h>
#include <outputtype.h>
#include <rpc/blockchain.h>
#include <rpc/server.h>
#include <rpc/util.h>
#include <script/descriptor.h>
#include <timedata.h>
#include <util/system.h>
#include <util/strencodings.h>
#include <warnings.h>

#include <stdint.h>
#ifdef HAVE_MALLOC_INFO
#include <malloc.h>
#endif

#include <univalue.h>

static UniValue validateaddress(const JSONRPCRequest& request)
{
    if (request.fHelp || request.params.size() != 1)
        throw std::runtime_error(
            RPCHelpMan{"validateaddress",
<<<<<<< HEAD
                "\nReturn information about the given address.\n"
                "DEPRECATION WARNING: Parts of this command have been deprecated and moved to getaddressinfo. Clients must\n"
                "transition to using getaddressinfo to access this information before upgrading to v0.18. The following deprecated\n"
                "fields have moved to getaddressinfo and will only be shown here with -deprecatedrpc=validateaddress: ismine, iswatchonly,\n"
                "script, hex, pubkeys, sigsrequired, pubkey, addresses, embedded, iscompressed, account, timestamp, hdkeypath, kdmasterkeyid.\n",
=======
                "\nReturn information about the given bitcoin address.\n",
>>>>>>> 6d735626
                {
                    {"address", RPCArg::Type::STR, RPCArg::Optional::NO, "The address to validate"},
                },
                RPCResult{
            "{\n"
            "  \"isvalid\" : true|false,       (boolean) If the address is valid or not. If not, this is the only property returned.\n"
            "  \"address\" : \"address\",        (string) The address validated\n"
            "  \"scriptPubKey\" : \"hex\",       (string) The hex-encoded scriptPubKey generated by the address\n"
            "  \"isscript\" : true|false,      (boolean) If the key is a script\n"
            "  \"iswitness\" : true|false,     (boolean) If the address is a witness address\n"
            "  \"witness_version\" : version   (numeric, optional) The version number of the witness program\n"
            "  \"witness_program\" : \"hex\"     (string, optional) The hex value of the witness program\n"
            "}\n"
                },
                RPCExamples{
                    HelpExampleCli("validateaddress", "\"N2xHFZ8NWNkGuuXfDxv8iMXdQGMd3tjZfx\"")
            + HelpExampleRpc("validateaddress", "\"N2xHFZ8NWNkGuuXfDxv8iMXdQGMd3tjZfx\"")
                },
            }.ToString());

    CTxDestination dest = DecodeDestination(request.params[0].get_str());
    bool isValid = IsValidDestination(dest);

    UniValue ret(UniValue::VOBJ);
    ret.pushKV("isvalid", isValid);
    if (isValid)
    {
        std::string currentAddress = EncodeDestination(dest);
        ret.pushKV("address", currentAddress);

        CScript scriptPubKey = GetScriptForDestination(dest);
        ret.pushKV("scriptPubKey", HexStr(scriptPubKey.begin(), scriptPubKey.end()));

        UniValue detail = DescribeAddress(dest);
        ret.pushKVs(detail);
    }
    return ret;
}

static UniValue createmultisig(const JSONRPCRequest& request)
{
    if (request.fHelp || request.params.size() < 2 || request.params.size() > 3)
    {
        std::string msg =
            RPCHelpMan{"createmultisig",
                "\nCreates a multi-signature address with n signature of m keys required.\n"
                "It returns a json object with the address and redeemScript.\n",
                {
                    {"nrequired", RPCArg::Type::NUM, RPCArg::Optional::NO, "The number of required signatures out of the n keys."},
                    {"keys", RPCArg::Type::ARR, RPCArg::Optional::NO, "A json array of hex-encoded public keys.",
                        {
                            {"key", RPCArg::Type::STR_HEX, RPCArg::Optional::OMITTED, "The hex-encoded public key"},
                        }},
                    {"address_type", RPCArg::Type::STR, /* default */ "legacy", "The address type to use. Options are \"legacy\", \"p2sh-segwit\", and \"bech32\"."},
                },
                RPCResult{
            "{\n"
            "  \"address\":\"multisigaddress\",  (string) The value of the new multisig address.\n"
            "  \"redeemScript\":\"script\"       (string) The string value of the hex-encoded redemption script.\n"
            "}\n"
                },
                RPCExamples{
            "\nCreate a multisig address from 2 public keys\n"
            + HelpExampleCli("createmultisig", "2 \"[\\\"03789ed0bb717d88f7d321a368d905e7430207ebbd82bd342cf11ae157a7ace5fd\\\",\\\"03dbc6764b8884a92e871274b87583e6d5c2a58819473e17e107ef3f6aa5a61626\\\"]\"") +
            "\nAs a JSON-RPC call\n"
            + HelpExampleRpc("createmultisig", "2, \"[\\\"03789ed0bb717d88f7d321a368d905e7430207ebbd82bd342cf11ae157a7ace5fd\\\",\\\"03dbc6764b8884a92e871274b87583e6d5c2a58819473e17e107ef3f6aa5a61626\\\"]\"")
                },
            }.ToString();
        throw std::runtime_error(msg);
    }

    int required = request.params[0].get_int();

    // Get the public keys
    const UniValue& keys = request.params[1].get_array();
    std::vector<CPubKey> pubkeys;
    for (unsigned int i = 0; i < keys.size(); ++i) {
        if (IsHex(keys[i].get_str()) && (keys[i].get_str().length() == 66 || keys[i].get_str().length() == 130)) {
            pubkeys.push_back(HexToPubKey(keys[i].get_str()));
        } else {
            throw JSONRPCError(RPC_INVALID_ADDRESS_OR_KEY, strprintf("Invalid public key: %s\n.", keys[i].get_str()));
        }
    }

    // Get the output type
    OutputType output_type = OutputType::LEGACY;
    if (!request.params[2].isNull()) {
        if (!ParseOutputType(request.params[2].get_str(), output_type)) {
            throw JSONRPCError(RPC_INVALID_ADDRESS_OR_KEY, strprintf("Unknown address type '%s'", request.params[2].get_str()));
        }
    }

    // Construct using pay-to-script-hash:
    const CScript inner = CreateMultisigRedeemscript(required, pubkeys);
    CBasicKeyStore keystore;
    const CTxDestination dest = AddAndGetDestinationForScript(keystore, inner, output_type);

    UniValue result(UniValue::VOBJ);
    result.pushKV("address", EncodeDestination(dest));
    result.pushKV("redeemScript", HexStr(inner.begin(), inner.end()));

    return result;
}

UniValue getdescriptorinfo(const JSONRPCRequest& request)
{
    if (request.fHelp || request.params.size() != 1) {
        throw std::runtime_error(
            RPCHelpMan{"getdescriptorinfo",
            {"\nAnalyses a descriptor.\n"},
            {
                {"descriptor", RPCArg::Type::STR, RPCArg::Optional::NO, "The descriptor."},
            },
            RPCResult{
            "{\n"
            "  \"descriptor\" : \"desc\",         (string) The descriptor in canonical form, without private keys\n"
            "  \"isrange\" : true|false,        (boolean) Whether the descriptor is ranged\n"
            "  \"issolvable\" : true|false,     (boolean) Whether the descriptor is solvable\n"
            "  \"hasprivatekeys\" : true|false, (boolean) Whether the input descriptor contained at least one private key\n"
            "}\n"
            },
            RPCExamples{
                "Analyse a descriptor\n" +
                HelpExampleCli("getdescriptorinfo", "\"wpkh([d34db33f/84h/0h/0h]0279be667ef9dcbbac55a06295Ce870b07029Bfcdb2dce28d959f2815b16f81798)\"")
            }}.ToString()
        );
    }

    RPCTypeCheck(request.params, {UniValue::VSTR});

    FlatSigningProvider provider;
    auto desc = Parse(request.params[0].get_str(), provider);
    if (!desc) {
        throw JSONRPCError(RPC_INVALID_ADDRESS_OR_KEY, strprintf("Invalid descriptor"));
    }

    UniValue result(UniValue::VOBJ);
    result.pushKV("descriptor", desc->ToString());
    result.pushKV("isrange", desc->IsRange());
    result.pushKV("issolvable", desc->IsSolvable());
    result.pushKV("hasprivatekeys", provider.keys.size() > 0);
    return result;
}

UniValue deriveaddresses(const JSONRPCRequest& request)
{
    if (request.fHelp || request.params.empty() || request.params.size() > 2) {
        throw std::runtime_error(
            RPCHelpMan{"deriveaddresses",
            {"\nDerives one or more addresses corresponding to an output descriptor.\n"
            "Examples of output descriptors are:\n"
            "    pkh(<pubkey>)                        P2PKH outputs for the given pubkey\n"
            "    wpkh(<pubkey>)                       Native segwit P2PKH outputs for the given pubkey\n"
            "    sh(multi(<n>,<pubkey>,<pubkey>,...)) P2SH-multisig outputs for the given threshold and pubkeys\n"
            "    raw(<hex script>)                    Outputs whose scriptPubKey equals the specified hex scripts\n"
            "\nIn the above, <pubkey> either refers to a fixed public key in hexadecimal notation, or to an xpub/xprv optionally followed by one\n"
            "or more path elements separated by \"/\", where \"h\" represents a hardened child key.\n"
            "For more information on output descriptors, see the documentation in the doc/descriptors.md file.\n"},
            {
                {"descriptor", RPCArg::Type::STR, RPCArg::Optional::NO, "The descriptor."},
                {"range", RPCArg::Type::RANGE, RPCArg::Optional::OMITTED_NAMED_ARG, "If a ranged descriptor is used, this specifies the end or the range (in [begin,end] notation) to derive."},
            },
            RPCResult{
                "[ address ] (array) the derived addresses\n"
            },
            RPCExamples{
                "First three native segwit receive addresses\n" +
                HelpExampleCli("deriveaddresses", "\"wpkh([d34db33f/84h/0h/0h]xpub6DJ2dNUysrn5Vt36jH2KLBT2i1auw1tTSSomg8PhqNiUtx8QX2SvC9nrHu81fT41fvDUnhMjEzQgXnQjKEu3oaqMSzhSrHMxyyoEAmUHQbY/0/*)#trd0mf0l\" \"[0,2]\"")
            }}.ToString()
        );
    }

    RPCTypeCheck(request.params, {UniValue::VSTR, UniValueType()}); // Range argument is checked later
    const std::string desc_str = request.params[0].get_str();

    int64_t range_begin = 0;
    int64_t range_end = 0;

    if (request.params.size() >= 2 && !request.params[1].isNull()) {
        auto range = ParseRange(request.params[1]);
        if (range.first < 0) {
            throw JSONRPCError(RPC_INVALID_PARAMETER, "Range should be greater or equal than 0");
        }
        if ((range.second >> 31) != 0) {
            throw JSONRPCError(RPC_INVALID_PARAMETER, "End of range is too high");
        }
        if (range.second >= range.first + 1000000) {
            throw JSONRPCError(RPC_INVALID_PARAMETER, "Range is too large");
        }
        range_begin = range.first;
        range_end = range.second;
    }

    FlatSigningProvider provider;
    auto desc = Parse(desc_str, provider, /* require_checksum = */ true);
    if (!desc) {
        throw JSONRPCError(RPC_INVALID_ADDRESS_OR_KEY, strprintf("Invalid descriptor"));
    }

    if (!desc->IsRange() && request.params.size() > 1) {
        throw JSONRPCError(RPC_INVALID_PARAMETER, "Range should not be specified for an un-ranged descriptor");
    }

    if (desc->IsRange() && request.params.size() == 1) {
        throw JSONRPCError(RPC_INVALID_PARAMETER, "Range must be specified for a ranged descriptor");
    }

    UniValue addresses(UniValue::VARR);

    for (int i = range_begin; i <= range_end; ++i) {
        std::vector<CScript> scripts;
        if (!desc->Expand(i, provider, scripts, provider)) {
            throw JSONRPCError(RPC_INVALID_ADDRESS_OR_KEY, strprintf("Cannot derive script without private keys"));
        }

        for (const CScript &script : scripts) {
            CTxDestination dest;
            if (!ExtractDestination(script, dest)) {
                throw JSONRPCError(RPC_INVALID_ADDRESS_OR_KEY, strprintf("Descriptor does not have a corresponding address"));
            }

            addresses.push_back(EncodeDestination(dest));
        }
    }

    // This should not be possible, but an assert seems overkill:
    if (addresses.empty()) {
        throw JSONRPCError(RPC_MISC_ERROR, "Unexpected empty result");
    }

    return addresses;
}

static UniValue verifymessage(const JSONRPCRequest& request)
{
    if (request.fHelp || request.params.size() != 3)
        throw std::runtime_error(
            RPCHelpMan{"verifymessage",
                "\nVerify a signed message\n",
                {
                    {"address", RPCArg::Type::STR, RPCArg::Optional::NO, "The address to use for the signature."},
                    {"signature", RPCArg::Type::STR, RPCArg::Optional::NO, "The signature provided by the signer in base 64 encoding (see signmessage)."},
                    {"message", RPCArg::Type::STR, RPCArg::Optional::NO, "The message that was signed."},
                },
                RPCResult{
            "true|false   (boolean) If the signature is verified or not.\n"
                },
                RPCExamples{
            "\nUnlock the wallet for 30 seconds\n"
            + HelpExampleCli("walletpassphrase", "\"mypassphrase\" 30") +
            "\nCreate the signature\n"
            + HelpExampleCli("signmessage", "\"NDLTK7j8CzK5YAbpCdUxC3Gi1bXGDCdVXX\" \"my message\"") +
            "\nVerify the signature\n"
            + HelpExampleCli("verifymessage", "\"NDLTK7j8CzK5YAbpCdUxC3Gi1bXGDCdVXX\" \"signature\" \"my message\"") +
            "\nAs a JSON-RPC call\n"
            + HelpExampleRpc("verifymessage", "\"NDLTK7j8CzK5YAbpCdUxC3Gi1bXGDCdVXX\", \"signature\", \"my message\"")
                },
            }.ToString());

    LOCK(cs_main);

    std::string strAddress  = request.params[0].get_str();
    std::string strSign     = request.params[1].get_str();
    std::string strMessage  = request.params[2].get_str();

    CTxDestination destination = DecodeDestination(strAddress);
    if (!IsValidDestination(destination)) {
        throw JSONRPCError(RPC_TYPE_ERROR, "Invalid address");
    }

    const CKeyID *keyID = boost::get<CKeyID>(&destination);
    if (!keyID) {
        throw JSONRPCError(RPC_TYPE_ERROR, "Address does not refer to key");
    }

    bool fInvalid = false;
    std::vector<unsigned char> vchSig = DecodeBase64(strSign.c_str(), &fInvalid);

    if (fInvalid)
        throw JSONRPCError(RPC_INVALID_ADDRESS_OR_KEY, "Malformed base64 encoding");

    CHashWriter ss(SER_GETHASH, 0);
    ss << strMessageMagic;
    ss << strMessage;

    CPubKey pubkey;
    if (!pubkey.RecoverCompact(ss.GetHash(), vchSig))
        return false;

    return (pubkey.GetID() == *keyID);
}

static UniValue signmessagewithprivkey(const JSONRPCRequest& request)
{
    if (request.fHelp || request.params.size() != 2)
        throw std::runtime_error(
            RPCHelpMan{"signmessagewithprivkey",
                "\nSign a message with the private key of an address\n",
                {
                    {"privkey", RPCArg::Type::STR, RPCArg::Optional::NO, "The private key to sign the message with."},
                    {"message", RPCArg::Type::STR, RPCArg::Optional::NO, "The message to create a signature of."},
                },
                RPCResult{
            "\"signature\"          (string) The signature of the message encoded in base 64\n"
                },
                RPCExamples{
            "\nCreate the signature\n"
            + HelpExampleCli("signmessagewithprivkey", "\"privkey\" \"my message\"") +
            "\nVerify the signature\n"
            + HelpExampleCli("verifymessage", "\"NDLTK7j8CzK5YAbpCdUxC3Gi1bXGDCdVXX\" \"signature\" \"my message\"") +
            "\nAs a JSON-RPC call\n"
            + HelpExampleRpc("signmessagewithprivkey", "\"privkey\", \"my message\"")
                },
            }.ToString());

    std::string strPrivkey = request.params[0].get_str();
    std::string strMessage = request.params[1].get_str();

    CKey key = DecodeSecret(strPrivkey);
    if (!key.IsValid()) {
        throw JSONRPCError(RPC_INVALID_ADDRESS_OR_KEY, "Invalid private key");
    }

    CHashWriter ss(SER_GETHASH, 0);
    ss << strMessageMagic;
    ss << strMessage;

    std::vector<unsigned char> vchSig;
    if (!key.SignCompact(ss.GetHash(), vchSig))
        throw JSONRPCError(RPC_INVALID_ADDRESS_OR_KEY, "Sign failed");

    return EncodeBase64(vchSig.data(), vchSig.size());
}

static UniValue setmocktime(const JSONRPCRequest& request)
{
    if (request.fHelp || request.params.size() != 1)
        throw std::runtime_error(
            RPCHelpMan{"setmocktime",
                "\nSet the local time to given timestamp (-regtest only)\n",
                {
                    {"timestamp", RPCArg::Type::NUM, RPCArg::Optional::NO, "Unix seconds-since-epoch timestamp\n"
            "   Pass 0 to go back to using the system time."},
                },
                RPCResults{},
                RPCExamples{""},
            }.ToString()
        );

    if (!Params().MineBlocksOnDemand())
        throw std::runtime_error("setmocktime for regression testing (-regtest mode) only");

    // For now, don't change mocktime if we're in the middle of validation, as
    // this could have an effect on mempool time-based eviction, as well as
    // IsCurrentForFeeEstimation() and IsInitialBlockDownload().
    // TODO: figure out the right way to synchronize around mocktime, and
    // ensure all call sites of GetTime() are accessing this safely.
    LOCK(cs_main);

    RPCTypeCheck(request.params, {UniValue::VNUM});
    SetMockTime(request.params[0].get_int64());

    return NullUniValue;
}

static UniValue RPCLockedMemoryInfo()
{
    LockedPool::Stats stats = LockedPoolManager::Instance().stats();
    UniValue obj(UniValue::VOBJ);
    obj.pushKV("used", uint64_t(stats.used));
    obj.pushKV("free", uint64_t(stats.free));
    obj.pushKV("total", uint64_t(stats.total));
    obj.pushKV("locked", uint64_t(stats.locked));
    obj.pushKV("chunks_used", uint64_t(stats.chunks_used));
    obj.pushKV("chunks_free", uint64_t(stats.chunks_free));
    return obj;
}

#ifdef HAVE_MALLOC_INFO
static std::string RPCMallocInfo()
{
    char *ptr = nullptr;
    size_t size = 0;
    FILE *f = open_memstream(&ptr, &size);
    if (f) {
        malloc_info(0, f);
        fclose(f);
        if (ptr) {
            std::string rv(ptr, size);
            free(ptr);
            return rv;
        }
    }
    return "";
}
#endif

static UniValue getmemoryinfo(const JSONRPCRequest& request)
{
    /* Please, avoid using the word "pool" here in the RPC interface or help,
     * as users will undoubtedly confuse it with the other "memory pool"
     */
    if (request.fHelp || request.params.size() > 1)
        throw std::runtime_error(
            RPCHelpMan{"getmemoryinfo",
                "Returns an object containing information about memory usage.\n",
                {
                    {"mode", RPCArg::Type::STR, /* default */ "\"stats\"", "determines what kind of information is returned.\n"
            "  - \"stats\" returns general statistics about memory usage in the daemon.\n"
            "  - \"mallocinfo\" returns an XML string describing low-level heap state (only available if compiled with glibc 2.10+)."},
                },
                {
                    RPCResult{"mode \"stats\"",
            "{\n"
            "  \"locked\": {               (json object) Information about locked memory manager\n"
            "    \"used\": xxxxx,          (numeric) Number of bytes used\n"
            "    \"free\": xxxxx,          (numeric) Number of bytes available in current arenas\n"
            "    \"total\": xxxxxxx,       (numeric) Total number of bytes managed\n"
            "    \"locked\": xxxxxx,       (numeric) Amount of bytes that succeeded locking. If this number is smaller than total, locking pages failed at some point and key data could be swapped to disk.\n"
            "    \"chunks_used\": xxxxx,   (numeric) Number allocated chunks\n"
            "    \"chunks_free\": xxxxx,   (numeric) Number unused chunks\n"
            "  }\n"
            "}\n"
                    },
                    RPCResult{"mode \"mallocinfo\"",
            "\"<malloc version=\"1\">...\"\n"
                    },
                },
                RPCExamples{
                    HelpExampleCli("getmemoryinfo", "")
            + HelpExampleRpc("getmemoryinfo", "")
                },
            }.ToString());

    std::string mode = request.params[0].isNull() ? "stats" : request.params[0].get_str();
    if (mode == "stats") {
        UniValue obj(UniValue::VOBJ);
        obj.pushKV("locked", RPCLockedMemoryInfo());
        return obj;
    } else if (mode == "mallocinfo") {
#ifdef HAVE_MALLOC_INFO
        return RPCMallocInfo();
#else
        throw JSONRPCError(RPC_INVALID_PARAMETER, "mallocinfo is only available when compiled with glibc 2.10+");
#endif
    } else {
        throw JSONRPCError(RPC_INVALID_PARAMETER, "unknown mode " + mode);
    }
}

static void EnableOrDisableLogCategories(UniValue cats, bool enable) {
    cats = cats.get_array();
    for (unsigned int i = 0; i < cats.size(); ++i) {
        std::string cat = cats[i].get_str();

        bool success;
        if (enable) {
            success = LogInstance().EnableCategory(cat);
        } else {
            success = LogInstance().DisableCategory(cat);
        }

        if (!success) {
            throw JSONRPCError(RPC_INVALID_PARAMETER, "unknown logging category " + cat);
        }
    }
}

UniValue logging(const JSONRPCRequest& request)
{
    if (request.fHelp || request.params.size() > 2) {
        throw std::runtime_error(
            RPCHelpMan{"logging",
            "Gets and sets the logging configuration.\n"
            "When called without an argument, returns the list of categories with status that are currently being debug logged or not.\n"
            "When called with arguments, adds or removes categories from debug logging and return the lists above.\n"
            "The arguments are evaluated in order \"include\", \"exclude\".\n"
            "If an item is both included and excluded, it will thus end up being excluded.\n"
            "The valid logging categories are: " + ListLogCategories() + "\n"
            "In addition, the following are available as category names with special meanings:\n"
            "  - \"all\",  \"1\" : represent all logging categories.\n"
            "  - \"none\", \"0\" : even if other logging categories are specified, ignore all of them.\n"
            ,
                {
                    {"include", RPCArg::Type::ARR, RPCArg::Optional::OMITTED_NAMED_ARG, "A json array of categories to add debug logging",
                        {
                            {"include_category", RPCArg::Type::STR, RPCArg::Optional::OMITTED, "the valid logging category"},
                        }},
                    {"exclude", RPCArg::Type::ARR, RPCArg::Optional::OMITTED_NAMED_ARG, "A json array of categories to remove debug logging",
                        {
                            {"exclude_category", RPCArg::Type::STR, RPCArg::Optional::OMITTED, "the valid logging category"},
                        }},
                },
                RPCResult{
            "{                   (json object where keys are the logging categories, and values indicates its status\n"
            "  \"category\": true|false,  (bool) if being debug logged or not. false:inactive, true:active\n"
            "  ...\n"
            "}\n"
                },
                RPCExamples{
                    HelpExampleCli("logging", "\"[\\\"all\\\"]\" \"[\\\"http\\\"]\"")
            + HelpExampleRpc("logging", "[\"all\"], [\"libevent\"]")
                },
            }.ToString());
    }

    uint32_t original_log_categories = LogInstance().GetCategoryMask();
    if (request.params[0].isArray()) {
        EnableOrDisableLogCategories(request.params[0], true);
    }
    if (request.params[1].isArray()) {
        EnableOrDisableLogCategories(request.params[1], false);
    }
    uint32_t updated_log_categories = LogInstance().GetCategoryMask();
    uint32_t changed_log_categories = original_log_categories ^ updated_log_categories;

    // Update libevent logging if BCLog::LIBEVENT has changed.
    // If the library version doesn't allow it, UpdateHTTPServerLogging() returns false,
    // in which case we should clear the BCLog::LIBEVENT flag.
    // Throw an error if the user has explicitly asked to change only the libevent
    // flag and it failed.
    if (changed_log_categories & BCLog::LIBEVENT) {
        if (!UpdateHTTPServerLogging(LogInstance().WillLogCategory(BCLog::LIBEVENT))) {
            LogInstance().DisableCategory(BCLog::LIBEVENT);
            if (changed_log_categories == BCLog::LIBEVENT) {
            throw JSONRPCError(RPC_INVALID_PARAMETER, "libevent logging cannot be updated when using libevent before v2.1.1.");
            }
        }
    }

    UniValue result(UniValue::VOBJ);
    std::vector<CLogCategoryActive> vLogCatActive = ListActiveLogCategories();
    for (const auto& logCatActive : vLogCatActive) {
        result.pushKV(logCatActive.category, logCatActive.active);
    }

    return result;
}

static UniValue echo(const JSONRPCRequest& request)
{
    if (request.fHelp)
        throw std::runtime_error(
            RPCHelpMan{"echo|echojson ...",
                "\nSimply echo back the input arguments. This command is for testing.\n"
                "\nThe difference between echo and echojson is that echojson has argument conversion enabled in the client-side table in "
                "namecoin-cli and the GUI. There is no server-side difference.",
                {},
                RPCResults{},
                RPCExamples{""},
            }.ToString()
        );

    return request.params;
}

// clang-format off
static const CRPCCommand commands[] =
{ //  category              name                      actor (function)         argNames
  //  --------------------- ------------------------  -----------------------  ----------
    { "control",            "getmemoryinfo",          &getmemoryinfo,          {"mode"} },
    { "control",            "logging",                &logging,                {"include", "exclude"}},
    { "util",               "validateaddress",        &validateaddress,        {"address"} },
    { "util",               "createmultisig",         &createmultisig,         {"nrequired","keys","address_type"} },
    { "util",               "deriveaddresses",        &deriveaddresses,        {"descriptor", "range"} },
    { "util",               "getdescriptorinfo",      &getdescriptorinfo,      {"descriptor"} },
    { "util",               "verifymessage",          &verifymessage,          {"address","signature","message"} },
    { "util",               "signmessagewithprivkey", &signmessagewithprivkey, {"privkey","message"} },

    /* Not shown in help */
    { "hidden",             "setmocktime",            &setmocktime,            {"timestamp"}},
    { "hidden",             "echo",                   &echo,                   {"arg0","arg1","arg2","arg3","arg4","arg5","arg6","arg7","arg8","arg9"}},
    { "hidden",             "echojson",               &echo,                   {"arg0","arg1","arg2","arg3","arg4","arg5","arg6","arg7","arg8","arg9"}},
};
// clang-format on

void RegisterMiscRPCCommands(CRPCTable &t)
{
    for (unsigned int vcidx = 0; vcidx < ARRAYLEN(commands); vcidx++)
        t.appendCommand(commands[vcidx].name, &commands[vcidx]);
}<|MERGE_RESOLUTION|>--- conflicted
+++ resolved
@@ -34,15 +34,7 @@
     if (request.fHelp || request.params.size() != 1)
         throw std::runtime_error(
             RPCHelpMan{"validateaddress",
-<<<<<<< HEAD
-                "\nReturn information about the given address.\n"
-                "DEPRECATION WARNING: Parts of this command have been deprecated and moved to getaddressinfo. Clients must\n"
-                "transition to using getaddressinfo to access this information before upgrading to v0.18. The following deprecated\n"
-                "fields have moved to getaddressinfo and will only be shown here with -deprecatedrpc=validateaddress: ismine, iswatchonly,\n"
-                "script, hex, pubkeys, sigsrequired, pubkey, addresses, embedded, iscompressed, account, timestamp, hdkeypath, kdmasterkeyid.\n",
-=======
-                "\nReturn information about the given bitcoin address.\n",
->>>>>>> 6d735626
+                "\nReturn information about the given address.\n",
                 {
                     {"address", RPCArg::Type::STR, RPCArg::Optional::NO, "The address to validate"},
                 },
