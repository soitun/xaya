--- conflicted
+++ resolved
@@ -39,16 +39,9 @@
                 "fields have moved to getaddressinfo and will only be shown here with -deprecatedrpc=validateaddress: ismine, iswatchonly,\n"
                 "script, hex, pubkeys, sigsrequired, pubkey, addresses, embedded, iscompressed, account, timestamp, hdkeypath, kdmasterkeyid.\n",
                 {
-<<<<<<< HEAD
                     {"address", RPCArg::Type::STR, /* opt */ false, /* default_val */ "", "The address to validate"},
-                }}
-                .ToString() +
-            "\nResult:\n"
-=======
-                    {"address", RPCArg::Type::STR, /* opt */ false, /* default_val */ "", "The bitcoin address to validate"},
                 },
                 RPCResult{
->>>>>>> 3b2579f4
             "{\n"
             "  \"isvalid\" : true|false,       (boolean) If the address is valid or not. If not, this is the only property returned.\n"
             "  \"address\" : \"address\",        (string) The address validated\n"
@@ -58,19 +51,12 @@
             "  \"witness_version\" : version   (numeric, optional) The version number of the witness program\n"
             "  \"witness_program\" : \"hex\"     (string, optional) The hex value of the witness program\n"
             "}\n"
-<<<<<<< HEAD
-            "\nExamples:\n"
-            + HelpExampleCli("validateaddress", "\"N2xHFZ8NWNkGuuXfDxv8iMXdQGMd3tjZfx\"")
+                },
+                RPCExamples{
+                    HelpExampleCli("validateaddress", "\"N2xHFZ8NWNkGuuXfDxv8iMXdQGMd3tjZfx\"")
             + HelpExampleRpc("validateaddress", "\"N2xHFZ8NWNkGuuXfDxv8iMXdQGMd3tjZfx\"")
-        );
-=======
-                },
-                RPCExamples{
-                    HelpExampleCli("validateaddress", "\"1PSSGeFHDnKNxiEyFrD1wcEaHr9hrQDDWc\"")
-            + HelpExampleRpc("validateaddress", "\"1PSSGeFHDnKNxiEyFrD1wcEaHr9hrQDDWc\"")
                 },
             }.ToString());
->>>>>>> 3b2579f4
 
     CTxDestination dest = DecodeDestination(request.params[0].get_str());
     bool isValid = IsValidDestination(dest);
@@ -178,14 +164,9 @@
             "\nVerify the signature\n"
             + HelpExampleCli("verifymessage", "\"NDLTK7j8CzK5YAbpCdUxC3Gi1bXGDCdVXX\" \"signature\" \"my message\"") +
             "\nAs a JSON-RPC call\n"
-<<<<<<< HEAD
             + HelpExampleRpc("verifymessage", "\"NDLTK7j8CzK5YAbpCdUxC3Gi1bXGDCdVXX\", \"signature\", \"my message\"")
-        );
-=======
-            + HelpExampleRpc("verifymessage", "\"1D1ZrZNe3JUo7ZycKEYQQiQAWd9y54F4XX\", \"signature\", \"my message\"")
                 },
             }.ToString());
->>>>>>> 3b2579f4
 
     LOCK(cs_main);
 
@@ -237,7 +218,7 @@
             "\nCreate the signature\n"
             + HelpExampleCli("signmessagewithprivkey", "\"privkey\" \"my message\"") +
             "\nVerify the signature\n"
-            + HelpExampleCli("verifymessage", "\"1D1ZrZNe3JUo7ZycKEYQQiQAWd9y54F4XX\" \"signature\" \"my message\"") +
+            + HelpExampleCli("verifymessage", "\"NDLTK7j8CzK5YAbpCdUxC3Gi1bXGDCdVXX\" \"signature\" \"my message\"") +
             "\nAs a JSON-RPC call\n"
             + HelpExampleRpc("signmessagewithprivkey", "\"privkey\", \"my message\"")
                 },
@@ -474,19 +455,12 @@
             RPCHelpMan{"echo|echojson ...",
                 "\nSimply echo back the input arguments. This command is for testing.\n"
                 "\nThe difference between echo and echojson is that echojson has argument conversion enabled in the client-side table in "
-<<<<<<< HEAD
                 "namecoin-cli and the GUI. There is no server-side difference.",
-                {}}
-                .ToString() +
-            "");
-=======
-                "bitcoin-cli and the GUI. There is no server-side difference.",
                 {},
                 RPCResults{},
                 RPCExamples{""},
             }.ToString()
         );
->>>>>>> 3b2579f4
 
     return request.params;
 }
