// Copyright (c) 2014-2019 Daniel Kraft
// Distributed under the MIT/X11 software license, see the accompanying
// file COPYING or http://www.opensource.org/licenses/mit-license.php.

#include <base58.h>
#include <chainparams.h>
#include <core_io.h>
#include <init.h>
#include <key_io.h>
#include <names/common.h>
#include <names/main.h>
#include <primitives/transaction.h>
#include <rpc/names.h>
#include <rpc/server.h>
#include <script/names.h>
#include <txmempool.h>
#include <util/strencodings.h>
#include <validation.h>
#ifdef ENABLE_WALLET
# include <wallet/rpcwallet.h>
# include <wallet/wallet.h>
#endif

#include <univalue.h>

#include <boost/xpressive/xpressive_dynamic.hpp>

#include <algorithm>
#include <cassert>
#include <memory>
#include <stdexcept>

namespace
{

NameEncoding
EncodingFromOptionsJson (const UniValue& options, const std::string& field,
                         const NameEncoding defaultValue)
{
  NameEncoding res = defaultValue;
  RPCTypeCheckObj (options,
    {
      {field, UniValueType (UniValue::VSTR)},
    },
    true, false);
  if (options.exists (field))
    try
      {
        res = EncodingFromString (options[field].get_str ());
      }
    catch (const std::invalid_argument& exc)
      {
        LogPrintf ("Invalid value for %s in options: %s\n  using default %s\n",
                   field, exc.what (), EncodingToString (defaultValue));
      }

  return res;
}

} // anonymous namespace

/**
 * Utility routine to construct a "name info" object to return.  This is used
 * for name_show and also name_list.
 */
UniValue
getNameInfo (const UniValue& options,
             const valtype& name, const valtype& value,
             const COutPoint& outp, const CScript& addr)
{
  UniValue obj(UniValue::VOBJ);
  AddEncodedNameToUniv (obj, "name", name,
                        EncodingFromOptionsJson (options, "nameEncoding",
                                                 ConfiguredNameEncoding ()));
  AddEncodedNameToUniv (obj, "value", value,
                        EncodingFromOptionsJson (options, "valueEncoding",
                                                 ConfiguredValueEncoding ()));
  obj.pushKV ("txid", outp.hash.GetHex ());
  obj.pushKV ("vout", static_cast<int> (outp.n));

  /* Try to extract the address.  May fail if we can't parse the script
     as a "standard" script.  */
  CTxDestination dest;
  std::string addrStr;
  if (ExtractDestination (addr, dest))
    addrStr = EncodeDestination (dest);
  else
    addrStr = "<nonstandard>";
  obj.pushKV ("address", addrStr);

  return obj;
}

/**
 * Return name info object for a CNameData object.
 */
UniValue
getNameInfo (const UniValue& options,
             const valtype& name, const CNameData& data)
{
  UniValue result = getNameInfo (options,
                                 name, data.getValue (),
                                 data.getUpdateOutpoint (),
                                 data.getAddress ());
  addHeightInfo (data.getHeight (), result);
  return result;
}

void
<<<<<<< HEAD
addHeightInfo (const int height, UniValue& data)
{
=======
addExpirationInfo (const int height, UniValue& data)
{
  const int curHeight = ::ChainActive ().Height ();
  const Consensus::Params& params = Params ().GetConsensus ();
  const int expireDepth = params.rules->NameExpirationDepth (curHeight);
  const int expireHeight = height + expireDepth;
  const int expiresIn = expireHeight - curHeight;
  const bool expired = (expiresIn <= 0);
>>>>>>> bc7e710f
  data.pushKV ("height", height);
}

#ifdef ENABLE_WALLET
/**
 * Adds the "ismine" field giving ownership info to the JSON object.
 */
void
addOwnershipInfo (const CScript& addr, const CWallet* pwallet,
                  UniValue& data)
{
  if (pwallet == nullptr)
    return;

  AssertLockHeld (pwallet->cs_wallet);
  const isminetype mine = IsMine (*pwallet, addr);
  const bool isMine = (mine & ISMINE_SPENDABLE);
  data.pushKV ("ismine", isMine);
}
#endif

namespace
{

valtype
DecodeNameValueFromRPCOrThrow (const UniValue& val, const UniValue& opt,
                               const std::string& optKey,
                               const NameEncoding defaultEnc)
{
  const NameEncoding enc = EncodingFromOptionsJson (opt, optKey, defaultEnc);
  try
    {
      return DecodeName (val.get_str (), enc);
    }
  catch (const InvalidNameString& exc)
    {
      std::ostringstream msg;
      msg << "Name/value is invalid for encoding " << EncodingToString (enc);
      throw JSONRPCError (RPC_NAME_INVALID_ENCODING, msg.str ());
    }
}

} // anonymous namespace

valtype
DecodeNameFromRPCOrThrow (const UniValue& val, const UniValue& opt)
{
  return DecodeNameValueFromRPCOrThrow (val, opt, "nameEncoding",
                                        ConfiguredNameEncoding ());
}

valtype
DecodeValueFromRPCOrThrow (const UniValue& val, const UniValue& opt)
{
  return DecodeNameValueFromRPCOrThrow (val, opt, "valueEncoding",
                                        ConfiguredValueEncoding ());
}

namespace
{

/**
 * Helper class that extracts the wallet for the current RPC request, if any.
 * It handles the case of disabled wallet support or no wallet being present,
 * so that it is suitable for the non-wallet RPCs here where we just want to
 * provide optional extra features (like the "ismine" field).
 *
 * The main benefit of having this class is that we can easily LOCK2 with the
 * wallet and another lock we need, without having to care about the special
 * cases where no wallet is present or wallet support is disabled.
 */
class MaybeWalletForRequest
{

private:

#ifdef ENABLE_WALLET
  std::shared_ptr<CWallet> wallet;
#endif

public:

  explicit MaybeWalletForRequest (const JSONRPCRequest& request)
  {
#ifdef ENABLE_WALLET
    wallet = GetWalletForJSONRPCRequest (request);
#endif
  }

  CCriticalSection*
  getLock () const
  {
#ifdef ENABLE_WALLET
    return (wallet != nullptr ? &wallet->cs_wallet : nullptr);
#else
    return nullptr;
#endif
  }

#ifdef ENABLE_WALLET
  CWallet*
  getWallet ()
  {
    return wallet.get ();
  }

  const CWallet*
  getWallet () const
  {
    return wallet.get ();
  }
#endif

};

/**
 * Variant of addOwnershipInfo that uses a MaybeWalletForRequest.  This takes
 * care of disabled wallet support.
 */
void
addOwnershipInfo (const CScript& addr, const MaybeWalletForRequest& wallet,
                  UniValue& data)
{
#ifdef ENABLE_WALLET
  addOwnershipInfo (addr, wallet.getWallet (), data);
#endif
}

/**
 * Utility variant of getNameInfo that already includes ownership information.
 * This is the most common call for methods in this file.
 */
UniValue
getNameInfo (const UniValue& options,
             const valtype& name, const CNameData& data,
             const MaybeWalletForRequest& wallet)
{
  UniValue res = getNameInfo (options, name, data);
  addOwnershipInfo (data.getAddress (), wallet, res);
  return res;
}

} // anonymous namespace

/* ************************************************************************** */

HelpTextBuilder::HelpTextBuilder (const std::string& ind, const size_t col)
  : indent(ind), docColumn(col)
{
  result << indent << "{" << std::endl;
}

std::string
HelpTextBuilder::finish (const std::string& trailing)
{
  result << indent << "}" << trailing << std::endl;
  return result.str ();
}

HelpTextBuilder&
HelpTextBuilder::withLine (const std::string& line)
{
  result << indent << "  " << line << std::endl;
  return *this;
}

HelpTextBuilder&
HelpTextBuilder::withField (const std::string& field, const std::string& doc)
{
  return withField (field, ",", doc);
}

HelpTextBuilder&
HelpTextBuilder::withField (const std::string& field,
                            const std::string& delim, const std::string& doc)
{
  assert (field.size () < docColumn);

  result << indent << "  " << field << delim;
  result << std::string (docColumn - field.size (), ' ') << doc << std::endl;

  return *this;
}

NameInfoHelp::NameInfoHelp (const std::string& ind)
  : HelpTextBuilder(ind, 25)
{
  withField ("\"name\": xxxxx", "(string) the requested name");
  withField ("\"name_encoding\": xxxxx", "(string) the encoding of \"name\"");
  withField ("\"name_error\": xxxxx",
             "(string) replaces \"name\" in case there is an error");
  withField ("\"value\": xxxxx", "(string) the name's current value");
  withField ("\"value_encoding\": xxxxx", "(string) the encoding of \"value\"");
  withField ("\"value_error\": xxxxx",
             "(string) replaces \"value\" in case there is an error");

  withField ("\"txid\": xxxxx", "(string) the name's last update tx");
  withField ("\"vout\": xxxxx",
           "(numeric) the index of the name output in the last update");
  withField ("\"address\": xxxxx", "(string) the address holding the name");
#ifdef ENABLE_WALLET
  withField ("\"ismine\": xxxxx",
             "(boolean) whether the name is owned by the wallet");
#endif
}

NameInfoHelp&
NameInfoHelp::withHeight ()
{
  withField ("\"height\": xxxxx", "(numeric) the name's last update height");
  return *this;
}

NameOptionsHelp::NameOptionsHelp ()
{}

NameOptionsHelp&
NameOptionsHelp::withArg (const std::string& name, const RPCArg::Type type,
                          const std::string& doc)
{
  return withArg (name, type, "", doc);
}

NameOptionsHelp&
NameOptionsHelp::withArg (const std::string& name, const RPCArg::Type type,
                          const std::string& defaultValue,
                          const std::string& doc)
{
  if (defaultValue.empty ())
    innerArgs.push_back (RPCArg (name, type, RPCArg::Optional::OMITTED, doc));
  else
    innerArgs.push_back (RPCArg (name, type, defaultValue, doc));

  return *this;
}

NameOptionsHelp&
NameOptionsHelp::withWriteOptions ()
{
  withArg ("destAddress", RPCArg::Type::STR,
           "The address to send the name output to");

  withArg ("sendCoins", RPCArg::Type::OBJ_USER_KEYS,
           "Addresses to which coins should be sent additionally");

  return *this;
}

NameOptionsHelp&
NameOptionsHelp::withNameEncoding ()
{
  withArg ("nameEncoding", RPCArg::Type::STR,
           "Encoding (\"ascii\", \"utf8\" or \"hex\") of the name argument");
  return *this;
}

NameOptionsHelp&
NameOptionsHelp::withValueEncoding ()
{
  withArg ("valueEncoding", RPCArg::Type::STR,
           "Encoding (\"ascii\", \"utf8\" or \"hex\") of the value argument");
  return *this;
}

RPCArg
NameOptionsHelp::buildRpcArg () const
{
  return RPCArg ("options", RPCArg::Type::OBJ,
                 RPCArg::Optional::OMITTED_NAMED_ARG,
                 "Options for this RPC call",
                 innerArgs, "options");
}

/* ************************************************************************** */
namespace
{

UniValue
name_show (const JSONRPCRequest& request)
{
  NameOptionsHelp optHelp;
  optHelp
      .withNameEncoding ()
      .withValueEncoding ();

  if (request.fHelp || request.params.size () < 1 || request.params.size () > 2)
    throw std::runtime_error (
        RPCHelpMan ("name_show",
            "\nLooks up the current data for the given name.  Fails if the name doesn't exist.\n",
            {
                {"name", RPCArg::Type::STR, RPCArg::Optional::NO, "The name to query for"},
                optHelp.buildRpcArg (),
            },
            RPCResult {
              NameInfoHelp ("")
                .withHeight ()
                .finish (""),
            },
            RPCExamples {
                HelpExampleCli ("name_show", "\"myname\"")
              + HelpExampleRpc ("name_show", "\"myname\"")
            }
        ).ToString ());

  RPCTypeCheck (request.params, {UniValue::VSTR, UniValue::VOBJ});

  if (IsInitialBlockDownload ())
    throw JSONRPCError(RPC_CLIENT_IN_INITIAL_DOWNLOAD,
                       "Xaya is downloading blocks...");

  UniValue options(UniValue::VOBJ);
  if (request.params.size () >= 2)
    options = request.params[1].get_obj ();

  const valtype name
      = DecodeNameFromRPCOrThrow (request.params[0], options);

  CNameData data;
  {
    LOCK (cs_main);
    if (!pcoinsTip->GetName (name, data))
      {
        std::ostringstream msg;
        msg << "name not found: " << EncodeNameForMessage (name);
        throw JSONRPCError (RPC_WALLET_ERROR, msg.str ());
      }
  }

  MaybeWalletForRequest wallet(request);
  LOCK (wallet.getLock ());
  return getNameInfo (options, name, data, wallet);
}

/* ************************************************************************** */

UniValue
name_history (const JSONRPCRequest& request)
{
  NameOptionsHelp optHelp;
  optHelp
      .withNameEncoding ()
      .withValueEncoding ();

  if (request.fHelp || request.params.size () < 1 || request.params.size () > 2)
    throw std::runtime_error (
        RPCHelpMan ("name_history",
            "\nLooks up the current and all past data for the given name.  -namehistory must be enabled.\n",
            {
                {"name", RPCArg::Type::STR, RPCArg::Optional::NO, "The name to query for"},
                optHelp.buildRpcArg (),
            },
            RPCResult {
              "[\n"
              + NameInfoHelp ("  ")
                  .withHeight ()
                  .finish (",") +
              "  ...\n"
              "]\n"
            },
            RPCExamples {
                HelpExampleCli ("name_history", "\"myname\"")
              + HelpExampleRpc ("name_history", "\"myname\"")
            }
        ).ToString ());

  RPCTypeCheck (request.params, {UniValue::VSTR, UniValue::VOBJ});

  if (!fNameHistory)
    throw std::runtime_error ("-namehistory is not enabled");

  if (IsInitialBlockDownload ())
    throw JSONRPCError(RPC_CLIENT_IN_INITIAL_DOWNLOAD,
                       "Xaya is downloading blocks...");

  UniValue options(UniValue::VOBJ);
  if (request.params.size () >= 2)
    options = request.params[1].get_obj ();

  const valtype name
      = DecodeNameFromRPCOrThrow (request.params[0], options);

  CNameData data;
  CNameHistory history;

  {
    LOCK (cs_main);

    if (!pcoinsTip->GetName (name, data))
      {
        std::ostringstream msg;
        msg << "name not found: " << EncodeNameForMessage (name);
        throw JSONRPCError (RPC_WALLET_ERROR, msg.str ());
      }

    if (!pcoinsTip->GetNameHistory (name, history))
      assert (history.empty ());
  }

  MaybeWalletForRequest wallet(request);
  LOCK (wallet.getLock ());

  UniValue res(UniValue::VARR);
  for (const auto& entry : history.getData ())
    res.push_back (getNameInfo (options, name, entry, wallet));
  res.push_back (getNameInfo (options, name, data, wallet));

  return res;
}

/* ************************************************************************** */

UniValue
name_scan (const JSONRPCRequest& request)
{
  NameOptionsHelp optHelp;
  optHelp
      .withNameEncoding ()
      .withValueEncoding ()
      .withArg ("minConf", RPCArg::Type::NUM, "1",
                "Minimum number of confirmations")
      .withArg ("maxConf", RPCArg::Type::NUM,
                "Maximum number of confirmations")
      .withArg ("prefix", RPCArg::Type::STR,
                "Filter for names with the given prefix")
      .withArg ("regexp", RPCArg::Type::STR,
                "Filter for names matching the regexp");

  if (request.fHelp || request.params.size () > 3)
    throw std::runtime_error (
        RPCHelpMan ("name_scan",
            "\nLists names in the database.\n",
            {
                {"start", RPCArg::Type::STR, "", "Skip initially to this name"},
                {"count", RPCArg::Type::NUM, "500", "Stop after this many names"},
                optHelp.buildRpcArg (),
            },
            RPCResult {
              "[\n"
              + NameInfoHelp ("  ")
                  .withHeight ()
                  .finish (",") +
              "  ...\n"
              "]\n"
            },
            RPCExamples {
                HelpExampleCli ("name_scan", "")
              + HelpExampleCli ("name_scan", "\"d/abc\"")
              + HelpExampleCli ("name_scan", "\"d/abc\" 10")
              + HelpExampleRpc ("name_scan", "\"d/abc\"")
            }
        ).ToString ());

  RPCTypeCheck (request.params,
                {UniValue::VSTR, UniValue::VNUM, UniValue::VOBJ});

  if (IsInitialBlockDownload ())
    throw JSONRPCError(RPC_CLIENT_IN_INITIAL_DOWNLOAD,
                       "Xaya is downloading blocks...");

  UniValue options(UniValue::VOBJ);
  if (request.params.size () >= 3)
    options = request.params[2].get_obj ();

  valtype start;
  if (request.params.size () >= 1)
    start = DecodeNameFromRPCOrThrow (request.params[0], options);

  int count = 500;
  if (request.params.size () >= 2)
    count = request.params[1].get_int ();

  /* Parse and interpret the name_scan-specific options.  */
  RPCTypeCheckObj (options,
    {
      {"minConf", UniValueType (UniValue::VNUM)},
      {"maxConf", UniValueType (UniValue::VNUM)},
      {"prefix", UniValueType (UniValue::VSTR)},
      {"regexp", UniValueType (UniValue::VSTR)},
    },
    true, false);

  int minConf = 1;
  if (options.exists ("minConf"))
    minConf = options["minConf"].get_int ();
  if (minConf < 1)
    throw JSONRPCError (RPC_INVALID_PARAMETER, "minConf must be >= 1");

  int maxConf = -1;
  if (options.exists ("maxConf"))
    {
      maxConf = options["maxConf"].get_int ();
      if (maxConf < 0)
        throw JSONRPCError (RPC_INVALID_PARAMETER,
                            "maxConf must not be negative");
    }

  valtype prefix;
  if (options.exists ("prefix"))
    prefix = DecodeNameFromRPCOrThrow (options["prefix"], options);

  bool haveRegexp = false;
  boost::xpressive::sregex regexp;
  if (options.exists ("regexp"))
    {
      haveRegexp = true;
      regexp = boost::xpressive::sregex::compile (options["regexp"].get_str ());
    }

  /* Iterate over names and produce the result.  */
  UniValue res(UniValue::VARR);
  if (count <= 0)
    return res;

  MaybeWalletForRequest wallet(request);
  LOCK2 (cs_main, wallet.getLock ());

  const int maxHeight = ::ChainActive ().Height () - minConf + 1;
  int minHeight = -1;
  if (maxConf >= 0)
    minHeight = ::ChainActive ().Height () - maxConf + 1;

  valtype name;
  CNameData data;
  std::unique_ptr<CNameIterator> iter(pcoinsTip->IterateNames ());
  for (iter->seek (start); count > 0 && iter->next (name, data); )
    {
      const int height = data.getHeight ();
      if (height > maxHeight)
        continue;
      if (minHeight >= 0 && height < minHeight)
        continue;

      if (name.size () < prefix.size ())
        continue;
      if (!std::equal (prefix.begin (), prefix.end (), name.begin ()))
        continue;

      if (haveRegexp)
        {
          try
            {
              const std::string nameStr = EncodeName (name, NameEncoding::UTF8);
              boost::xpressive::smatch matches;
              if (!boost::xpressive::regex_search (nameStr, matches, regexp))
                continue;
            }
          catch (const InvalidNameString& exc)
            {
              continue;
            }
        }

      res.push_back (getNameInfo (options, name, data, wallet));
      --count;
    }

  return res;
}

/* ************************************************************************** */

UniValue
name_pending (const JSONRPCRequest& request)
{
  NameOptionsHelp optHelp;
  optHelp
      .withNameEncoding ()
      .withValueEncoding ();

  if (request.fHelp || request.params.size () > 2)
    throw std::runtime_error (
        RPCHelpMan ("name_pending",
            "\nLists unconfirmed name operations in the mempool.\n"
            "\nIf a name is given, only check for operations on this name.\n",
            {
                {"name", RPCArg::Type::STR, RPCArg::Optional::OMITTED_NAMED_ARG, "Only look for this name"},
                optHelp.buildRpcArg (),
            },
            RPCResult {
              "[\n"
              + NameInfoHelp ("  ")
                  .withField ("\"op\": xxxxx",
                              "(string) the operation being performed")
                  .finish (",") +
              "  ...\n"
              "]\n"
            },
            RPCExamples {
                HelpExampleCli ("name_pending", "")
              + HelpExampleCli ("name_pending", "\"d/domob\"")
              + HelpExampleRpc ("name_pending", "")
            }
        ).ToString ());

  RPCTypeCheck (request.params, {UniValue::VSTR, UniValue::VOBJ}, true);

  MaybeWalletForRequest wallet(request);
  LOCK2 (wallet.getLock (), mempool.cs);

  UniValue options(UniValue::VOBJ);
  if (request.params.size () >= 2)
    options = request.params[1].get_obj ();

  std::vector<uint256> txHashes;
  if (request.params.size () == 0 || request.params[0].isNull ())
    mempool.queryHashes (txHashes);
  else
    {
      const valtype name
          = DecodeNameFromRPCOrThrow (request.params[0], options);
      const uint256 txid = mempool.getTxForName (name);
      if (!txid.IsNull ())
        txHashes.push_back (txid);
    }

  UniValue arr(UniValue::VARR);
  for (const auto& txHash : txHashes)
    {
      std::shared_ptr<const CTransaction> tx = mempool.get (txHash);
      if (!tx)
        continue;

      for (size_t n = 0; n < tx->vout.size (); ++n)
        {
          const auto& txOut = tx->vout[n];
          const CNameScript op(txOut.scriptPubKey);
          if (!op.isNameOp () || !op.isAnyUpdate ())
            continue;

          UniValue obj = getNameInfo (options,
                                      op.getOpName (), op.getOpValue (),
                                      COutPoint (tx->GetHash (), n),
                                      op.getAddress ());
          addOwnershipInfo (op.getAddress (), wallet, obj);
          switch (op.getNameOp ())
            {
            case OP_NAME_REGISTER:
              obj.pushKV ("op", "name_register");
              break;
            case OP_NAME_UPDATE:
              obj.pushKV ("op", "name_update");
              break;
            default:
              assert (false);
            }

          arr.push_back (obj);
        }
    }

  return arr;
}

/* ************************************************************************** */

UniValue
namerawtransaction (const JSONRPCRequest& request)
{
  if (request.fHelp || request.params.size () != 3)
    throw std::runtime_error (
        RPCHelpMan ("namerawtransaction",
            "\nAdds a name operation to an existing raw transaction.\n"
            "\nUse createrawtransaction first to create the basic transaction, including the required inputs and outputs also for the name.\n",
            {
                {"hexstring", RPCArg::Type::STR_HEX, RPCArg::Optional::NO, "The transaction hex string"},
                {"vout", RPCArg::Type::NUM, RPCArg::Optional::NO, "The vout of the desired name output"},
                {"nameop", RPCArg::Type::OBJ, RPCArg::Optional::NO, "The name operation to create",
                    {
                        {"op", RPCArg::Type::STR, RPCArg::Optional::NO, "The operation to perform, can be \"name_new\", \"name_firstupdate\" and \"name_update\""},
                        {"name", RPCArg::Type::STR, RPCArg::Optional::NO, "The name to operate on"},
                        {"value", RPCArg::Type::STR, RPCArg::Optional::NO, "The new value for the name"},
                    },
                 "nameop"},
            },
            RPCResult {
              "{\n"
              "  \"hex\": xxx,        (string) Hex string of the updated transaction\n"
              "}\n"
            },
            RPCExamples {
                HelpExampleCli ("namerawtransaction", R"("raw tx hex" 1 "{\"op\":\"name_register\",\"name\":\"my-name\",\"value\":\"new value\")")
              + HelpExampleCli ("namerawtransaction", R"("raw tx hex" 1 "{\"op\":\"name_update\",\"name\":\"my-name\",\"value\":\"new value\")")
              + HelpExampleRpc ("namerawtransaction", R"("raw tx hex", 1, "{\"op\":\"name_update\",\"name\":\"my-name\",\"value\":\"new value\")")
            }
        ).ToString ());

  RPCTypeCheck (request.params,
                {UniValue::VSTR, UniValue::VNUM, UniValue::VOBJ});

  CMutableTransaction mtx;
  if (!DecodeHexTx (mtx, request.params[0].get_str (), true))
    throw JSONRPCError (RPC_DESERIALIZATION_ERROR, "TX decode failed");

  const size_t nOut = request.params[1].get_int ();
  if (nOut >= mtx.vout.size ())
    throw JSONRPCError (RPC_INVALID_PARAMETER, "vout is out of range");

  /* namerawtransaction does not have an options argument.  This would just
     make the already long list of arguments longer.  Instead of using
     namerawtransaction, namecoin-tx can be used anyway to create name
     operations with arbitrary hex data.  */
  const UniValue NO_OPTIONS(UniValue::VOBJ);

  const UniValue nameOp = request.params[2].get_obj ();
  RPCTypeCheckObj (nameOp,
    {
      {"op", UniValueType (UniValue::VSTR)},
      {"name", UniValueType (UniValue::VSTR)},
      {"value", UniValueType (UniValue::VSTR)},
    }
  );
  const std::string op = find_value (nameOp, "op").get_str ();
  const valtype name
    = DecodeNameFromRPCOrThrow (find_value (nameOp, "name"), NO_OPTIONS);
  const valtype value
    = DecodeValueFromRPCOrThrow (find_value (nameOp, "value"), NO_OPTIONS);

  UniValue result(UniValue::VOBJ);

  if (op == "name_register")
    mtx.vout[nOut].scriptPubKey
      = CNameScript::buildNameRegister (mtx.vout[nOut].scriptPubKey,
                                        name, value);
  else if (op == "name_update")
    mtx.vout[nOut].scriptPubKey
      = CNameScript::buildNameUpdate (mtx.vout[nOut].scriptPubKey,
                                      name, value);
  else
    throw JSONRPCError (RPC_INVALID_PARAMETER, "Invalid name operation");

  result.pushKV ("hex", EncodeHexTx (CTransaction (mtx)));
  return result;
}

/* ************************************************************************** */

UniValue
name_checkdb (const JSONRPCRequest& request)
{
  if (request.fHelp || request.params.size () != 0)
    throw std::runtime_error (
        RPCHelpMan ("name_checkdb",
            "\nValidates the name DB's consistency.\n"
            "\nRoughly between blocks 139,000 and 180,000, this call is expected to fail due to the historic 'name stealing' bug.\n",
            {},
            RPCResult {
              "xxxxx                        (boolean) whether the state is valid\n"
            },
            RPCExamples {
                HelpExampleCli ("name_checkdb", "")
              + HelpExampleRpc ("name_checkdb", "")
            }
        ).ToString ());

  LOCK (cs_main);
  pcoinsTip->Flush ();
  return pcoinsTip->ValidateNameDB ();
}

} // namespace
/* ************************************************************************** */

static const CRPCCommand commands[] =
{ //  category              name                      actor (function)         argNames
  //  --------------------- ------------------------  -----------------------  ----------
    { "names",              "name_show",              &name_show,              {"name","options"} },
    { "names",              "name_history",           &name_history,           {"name","options"} },
    { "names",              "name_scan",              &name_scan,              {"start","count","options"} },
    { "names",              "name_pending",           &name_pending,           {"name","options"} },
    { "names",              "name_checkdb",           &name_checkdb,           {} },
    { "rawtransactions",    "namerawtransaction",     &namerawtransaction,     {"hexstring","vout","nameop"} },
};

void RegisterNameRPCCommands(CRPCTable &t)
{
    for (unsigned int vcidx = 0; vcidx < ARRAYLEN(commands); vcidx++)
        t.appendCommand(commands[vcidx].name, &commands[vcidx]);
}<|MERGE_RESOLUTION|>--- conflicted
+++ resolved
@@ -107,19 +107,8 @@
 }
 
 void
-<<<<<<< HEAD
 addHeightInfo (const int height, UniValue& data)
 {
-=======
-addExpirationInfo (const int height, UniValue& data)
-{
-  const int curHeight = ::ChainActive ().Height ();
-  const Consensus::Params& params = Params ().GetConsensus ();
-  const int expireDepth = params.rules->NameExpirationDepth (curHeight);
-  const int expireHeight = height + expireDepth;
-  const int expiresIn = expireHeight - curHeight;
-  const bool expired = (expiresIn <= 0);
->>>>>>> bc7e710f
   data.pushKV ("height", height);
 }
 
