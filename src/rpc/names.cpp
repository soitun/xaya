// Copyright (c) 2014-2023 Daniel Kraft
// Copyright (c) 2020 yanmaani
// Distributed under the MIT/X11 software license, see the accompanying
// file COPYING or http://www.opensource.org/licenses/mit-license.php.

#include <base58.h>
#include <chainparams.h>
#include <common/args.h>
#include <core_io.h>
#include <init.h>
#include <index/namehash.h>
#include <key_io.h>
#include <names/common.h>
#include <names/main.h>
#include <node/context.h>
#include <primitives/transaction.h>
#include <psbt.h>
#include <rpc/blockchain.h>
#include <rpc/names.h>
#include <rpc/server.h>
#include <rpc/server_util.h>
#include <script/names.h>
#include <txmempool.h>
#include <util/strencodings.h>
#include <util/system.h>
#include <validation.h>
#ifdef ENABLE_WALLET
# include <wallet/rpc/util.h>
# include <wallet/wallet.h>
#endif

#include <univalue.h>

#include <boost/xpressive/xpressive_dynamic.hpp>

#include <algorithm>
#include <cassert>
#include <memory>
#include <stdexcept>

namespace
{

NameEncoding
EncodingFromOptionsJson (const UniValue& options, const std::string& field,
                         const NameEncoding defaultValue)
{
  NameEncoding res = defaultValue;
  RPCTypeCheckObj (options,
    {
      {field, UniValueType (UniValue::VSTR)},
    },
    true, false);
  if (options.exists (field))
    try
      {
        res = EncodingFromString (options[field].get_str ());
      }
    catch (const std::invalid_argument& exc)
      {
        LogPrintf ("Invalid value for %s in options: %s\n  using default %s\n",
                   field, exc.what (), EncodingToString (defaultValue));
      }

  return res;
}

} // anonymous namespace

/**
 * Utility routine to construct a "name info" object to return.  This is used
 * for name_show and also name_list.
 */
UniValue
getNameInfo (const UniValue& options,
             const valtype& name, const valtype& value,
             const COutPoint& outp, const CScript& addr)
{
  UniValue obj(UniValue::VOBJ);
  AddEncodedNameToUniv (obj, "name", name,
                        EncodingFromOptionsJson (options, "nameEncoding",
                                                 ConfiguredNameEncoding ()));
  AddEncodedNameToUniv (obj, "value", value,
                        EncodingFromOptionsJson (options, "valueEncoding",
                                                 ConfiguredValueEncoding ()));
  obj.pushKV ("txid", outp.hash.GetHex ());
  obj.pushKV ("vout", static_cast<int> (outp.n));

  /* Try to extract the address.  May fail if we can't parse the script
     as a "standard" script.  */
  CTxDestination dest;
  std::string addrStr;
  if (ExtractDestination (addr, dest))
    addrStr = EncodeDestination (dest);
  else
    addrStr = "<nonstandard>";
  obj.pushKV ("address", addrStr);

  return obj;
}

/**
 * Return name info object for a CNameData object.
 */
UniValue
getNameInfo (const UniValue& options,
             const valtype& name, const CNameData& data)
{
  UniValue result = getNameInfo (options,
                                 name, data.getValue (),
                                 data.getUpdateOutpoint (),
                                 data.getAddress ());
  addHeightInfo (data.getHeight (), result);
  return result;
}

void
addHeightInfo (const int height, UniValue& data)
{
  data.pushKV ("height", height);
}

#ifdef ENABLE_WALLET
/**
 * Adds the "ismine" field giving ownership info to the JSON object.
 */
void
addOwnershipInfo (const CScript& addr, const wallet::CWallet* pwallet,
                  UniValue& data)
{
  if (pwallet == nullptr)
    return;

  AssertLockHeld (pwallet->cs_wallet);
  const wallet::isminetype mine = pwallet->IsMine (addr);
  const bool isMine = (mine & wallet::ISMINE_SPENDABLE);
  data.pushKV ("ismine", isMine);
}
#endif

namespace
{

valtype
DecodeNameValueFromRPCOrThrow (const UniValue& val, const UniValue& opt,
                               const std::string& optKey,
                               const NameEncoding defaultEnc)
{
  const NameEncoding enc = EncodingFromOptionsJson (opt, optKey, defaultEnc);
  try
    {
      return DecodeName (val.get_str (), enc);
    }
  catch (const InvalidNameString& exc)
    {
      std::ostringstream msg;
      msg << "Name/value is invalid for encoding " << EncodingToString (enc);
      throw JSONRPCError (RPC_NAME_INVALID_ENCODING, msg.str ());
    }
}

} // anonymous namespace

valtype
DecodeNameFromRPCOrThrow (const UniValue& val, const UniValue& opt)
{
  return DecodeNameValueFromRPCOrThrow (val, opt, "nameEncoding",
                                        ConfiguredNameEncoding ());
}

valtype
DecodeValueFromRPCOrThrow (const UniValue& val, const UniValue& opt)
{
  return DecodeNameValueFromRPCOrThrow (val, opt, "valueEncoding",
                                        ConfiguredValueEncoding ());
}

namespace
{

/**
 * Decodes the identifier for a name lookup according to the nameEncoding,
 * and also looks up the preimage if we look up by hash.
 */
valtype
GetNameForLookup (const UniValue& val, const UniValue& opt)
{
  const valtype identifier = DecodeNameFromRPCOrThrow (val, opt);

  RPCTypeCheckObj (opt,
    {
      {"byHash", UniValueType (UniValue::VSTR)},
    },
    true, false);

  if (!opt.exists ("byHash"))
    return identifier;

  const std::string byHashType = opt["byHash"].get_str ();
  if (byHashType == "direct")
    return identifier;

  if (g_name_hash_index == nullptr)
    throw std::runtime_error ("-namehashindex is not enabled");
  if (!g_name_hash_index->BlockUntilSyncedToCurrentChain ())
    throw std::runtime_error ("The name-hash index is not caught up yet");

  if (byHashType != "sha256d")
    {
      std::ostringstream msg;
      msg << "Invalid value for byHash: " << byHashType;
      throw JSONRPCError (RPC_INVALID_PARAMETER, msg.str ());
    }

  if (identifier.size () != 32)
    throw JSONRPCError (RPC_INVALID_PARAMETER,
                        "SHA-256d hash must be 32 bytes long");

  const uint256 hash(identifier);
  valtype name;
  if (!g_name_hash_index->FindNamePreimage (hash, name))
    {
      std::ostringstream msg;
      msg << "name hash not found: " << hash.GetHex ();
      throw JSONRPCError (RPC_WALLET_ERROR, msg.str ());
    }

  return name;
}

/**
 * Helper class that extracts the wallet for the current RPC request, if any.
 * It handles the case of disabled wallet support or no wallet being present,
 * so that it is suitable for the non-wallet RPCs here where we just want to
 * provide optional extra features (like the "ismine" field).
 *
 * The main benefit of having this class is that we can easily LOCK2 with the
 * wallet and another lock we need, without having to care about the special
 * cases where no wallet is present or wallet support is disabled.
 */
class MaybeWalletForRequest
{

private:

#ifdef ENABLE_WALLET
  std::shared_ptr<wallet::CWallet> wallet;
#endif

public:

  explicit MaybeWalletForRequest (const JSONRPCRequest& request)
  {
#ifdef ENABLE_WALLET
    try
      {
        /* GetWalletForJSONRPCRequest throws an internal error if there
           is no wallet context.  We want to handle this situation gracefully
           and just fall back to not having a wallet in this case.  */
        if (util::AnyPtr<wallet::WalletContext> (request.context))
          {
            wallet = wallet::GetWalletForJSONRPCRequest (request);
            return;
          }
      }
    catch (const UniValue& exc)
      {
        const auto& code = exc["code"];
        if (!code.isNum () || code.getInt<int> () != RPC_WALLET_NOT_SPECIFIED)
          throw;

      }

    /* If the wallet is not set, that's fine, and we just indicate it to
       other code (by having a null wallet).  */
    wallet = nullptr;
#endif
  }

  RecursiveMutex*
  getLock () const
  {
#ifdef ENABLE_WALLET
    return (wallet != nullptr ? &wallet->cs_wallet : nullptr);
#else
    return nullptr;
#endif
  }

#ifdef ENABLE_WALLET
  wallet::CWallet*
  getWallet ()
  {
    return wallet.get ();
  }

  const wallet::CWallet*
  getWallet () const
  {
    return wallet.get ();
  }
#endif

};

/**
 * Variant of addOwnershipInfo that uses a MaybeWalletForRequest.  This takes
 * care of disabled wallet support.
 */
void
addOwnershipInfo (const CScript& addr, const MaybeWalletForRequest& wallet,
                  UniValue& data)
{
#ifdef ENABLE_WALLET
  addOwnershipInfo (addr, wallet.getWallet (), data);
#endif
}

/**
 * Utility variant of getNameInfo that already includes ownership information.
 * This is the most common call for methods in this file.
 */
UniValue
getNameInfo (const ChainstateManager& chainman, const UniValue& options,
             const valtype& name, const CNameData& data,
             const MaybeWalletForRequest& wallet)
{
  UniValue res = getNameInfo (options, name, data);
  addOwnershipInfo (data.getAddress (), wallet, res);
  return res;
}

/** Named constant for optional RPCResult fields.  */
constexpr bool optional = true;

} // anonymous namespace

const RPCResult NameOpResult{RPCResult::Type::OBJ, "nameOp", optional,
    "The encoded name-operation (if the script has one)",
    {
      {RPCResult::Type::STR, "op", "The type of operation"},
      {RPCResult::Type::STR_HEX, "hash", optional, "Hash value for name_new"},
      {RPCResult::Type::STR_HEX, "rand", optional, "Seed value for name_firstupdate"},
      {RPCResult::Type::STR, "name", optional, "Name for updates"},
      {RPCResult::Type::STR, "name_error", optional, "Encoding error for the name, if any"},
      {RPCResult::Type::STR, "name_encoding", optional, "Encoding of the name"},
      {RPCResult::Type::STR, "value", optional, "Value for updates"},
      {RPCResult::Type::STR, "value_error", optional, "Encoding error for the value, if any"},
      {RPCResult::Type::STR, "value_encoding", optional, "Encoding of the value"},
    }};

/* ************************************************************************** */

NameInfoHelp::NameInfoHelp ()
{
  withField ({RPCResult::Type::STR, "name", optional, "the requested name"});
  withField ({RPCResult::Type::STR, "name_encoding", "the encoding of \"name\""});
  withField ({RPCResult::Type::STR, "name_error", optional,
              "replaces \"name\" in case there is an error"});
  withField ({RPCResult::Type::STR, "value", optional, "the name's current value"});
  withField ({RPCResult::Type::STR, "value_encoding", "the encoding of \"value\""});
  withField ({RPCResult::Type::STR, "value_error", optional,
              "replaces \"value\" in case there is an error"});

  withField ({RPCResult::Type::STR_HEX, "txid", "the name's last update tx"});
  withField ({RPCResult::Type::NUM, "vout",
              "the index of the name output in the last update"});
  withField ({RPCResult::Type::STR, "address", "the address holding the name"});
#ifdef ENABLE_WALLET
  withField ({RPCResult::Type::BOOL, "ismine", optional,
              "whether the name is owned by the wallet"});
#endif
}

NameInfoHelp&
NameInfoHelp::withHeight ()
{
  withField ({RPCResult::Type::NUM, "height", "the name's last update height"});
  return *this;
}

NameOptionsHelp::NameOptionsHelp ()
{}

NameOptionsHelp&
NameOptionsHelp::withArg (const std::string& name, const RPCArg::Type type,
                          const std::string& doc)
{
  return withArg (name, type, "", doc, {});
}

NameOptionsHelp&
NameOptionsHelp::withArg (const std::string& name, const RPCArg::Type type,
                          const std::string& doc,
                          const std::vector<RPCArg> inner)
{
  return withArg (name, type, "", doc, std::move (inner));
}

NameOptionsHelp&
NameOptionsHelp::withArg (const std::string& name, const RPCArg::Type type,
                          const std::string& defaultValue,
                          const std::string& doc)
{
  return withArg (name, type, defaultValue, doc, {});
}

NameOptionsHelp&
NameOptionsHelp::withArg (const std::string& name, const RPCArg::Type type,
                          const std::string& defaultValue,
                          const std::string& doc,
                          const std::vector<RPCArg> inner)
{
  RPCArg::Fallback fb;
  if (defaultValue.empty ())
    fb = RPCArg::Optional::OMITTED;
  else
    fb = defaultValue;

  if (inner.empty ())
    innerArgs.emplace_back (name, type, fb, doc);
  else
    innerArgs.emplace_back (name, type, fb, doc, std::move (inner));

  return *this;
}

NameOptionsHelp&
NameOptionsHelp::withWriteOptions ()
{
  withArg ("destAddress", RPCArg::Type::STR,
           "The address to send the name output to");

  withArg ("sendCoins", RPCArg::Type::OBJ_USER_KEYS,
           "Addresses to which coins should be sent additionally",
           {
              {"address", RPCArg::Type::AMOUNT, RPCArg::Optional::NO,
               "A key-value pair. The key (string) is the address,"
               " the value (float or string) is the amount in " + CURRENCY_UNIT}
           });

  withArg ("burn", RPCArg::Type::OBJ_USER_KEYS,
           "Data and amounts of CHI to burn in the transaction",
           {
              {"data", RPCArg::Type::AMOUNT, RPCArg::Optional::NO,
               "A key-value pair. The key (string) is the burn data,"
               " the value (float or string) is the amount in " + CURRENCY_UNIT}
           });

  return *this;
}

NameOptionsHelp&
NameOptionsHelp::withNameEncoding ()
{
  withArg ("nameEncoding", RPCArg::Type::STR,
           "Encoding (\"ascii\", \"utf8\" or \"hex\") of the name argument");
  return *this;
}

NameOptionsHelp&
NameOptionsHelp::withValueEncoding ()
{
  withArg ("valueEncoding", RPCArg::Type::STR,
           "Encoding (\"ascii\", \"utf8\" or \"hex\") of the value argument");
  return *this;
}

NameOptionsHelp&
NameOptionsHelp::withByHash ()
{
  withArg ("byHash", RPCArg::Type::STR,
           "Interpret \"name\" as hash (\"direct\" or \"sha256d\")");
  return *this;
}

RPCArg
NameOptionsHelp::buildRpcArg () const
{
  return RPCArg ("options", RPCArg::Type::OBJ,
                 RPCArg::Optional::OMITTED,
                 "Options for this RPC call", innerArgs);
}

/* ************************************************************************** */
namespace
{

RPCHelpMan
name_show ()
{
  NameOptionsHelp optHelp;
  optHelp
      .withNameEncoding ()
      .withValueEncoding ()
      .withByHash ();

  return RPCHelpMan ("name_show",
      "\nLooks up the current data for the given name.  Fails if the name doesn't exist.\n",
      {
          {"name", RPCArg::Type::STR, RPCArg::Optional::NO, "The name to query for"},
          optHelp.buildRpcArg (),
      },
      NameInfoHelp ()
        .withHeight ()
        .finish (),
      RPCExamples {
          HelpExampleCli ("name_show", "\"myname\"")
        + HelpExampleRpc ("name_show", "\"myname\"")
      },
      [&] (const RPCHelpMan& self, const JSONRPCRequest& request) -> UniValue
{
  auto& chainman = EnsureChainman (EnsureAnyNodeContext (request));

  if (chainman.ActiveChainstate ().IsInitialBlockDownload ())
    throw JSONRPCError(RPC_CLIENT_IN_INITIAL_DOWNLOAD,
                       "Xaya is downloading blocks...");

  UniValue options(UniValue::VOBJ);
  if (request.params.size () >= 2)
    options = request.params[1].get_obj ();

  const valtype name = GetNameForLookup (request.params[0], options);

  CNameData data;
  {
    LOCK (cs_main);
    if (!chainman.ActiveChainstate ().CoinsTip ().GetName (name, data))
      {
        std::ostringstream msg;
        msg << "name never existed: " << EncodeNameForMessage (name);
        throw JSONRPCError (RPC_WALLET_ERROR, msg.str ());
      }
  }

  MaybeWalletForRequest wallet(request);
  LOCK2 (wallet.getLock (), cs_main);
  return getNameInfo (chainman, options, name, data, wallet);
}
  );
}

/* ************************************************************************** */

RPCHelpMan
name_history ()
{
  NameOptionsHelp optHelp;
  optHelp
      .withNameEncoding ()
      .withValueEncoding ()
      .withByHash ();

  return RPCHelpMan ("name_history",
      "\nLooks up the current and all past data for the given name.  -namehistory must be enabled.\n",
      {
          {"name", RPCArg::Type::STR, RPCArg::Optional::NO, "The name to query for"},
          optHelp.buildRpcArg (),
      },
      RPCResult {RPCResult::Type::ARR, "", "",
          {
              NameInfoHelp ()
                .withHeight ()
                .finish ()
          }
      },
      RPCExamples {
          HelpExampleCli ("name_history", "\"myname\"")
        + HelpExampleRpc ("name_history", "\"myname\"")
      },
      [&] (const RPCHelpMan& self, const JSONRPCRequest& request) -> UniValue
{
  auto& chainman = EnsureChainman (EnsureAnyNodeContext (request));

  if (!fNameHistory)
    throw std::runtime_error ("-namehistory is not enabled");

  if (chainman.ActiveChainstate ().IsInitialBlockDownload ())
    throw JSONRPCError(RPC_CLIENT_IN_INITIAL_DOWNLOAD,
                       "Xaya is downloading blocks...");

  UniValue options(UniValue::VOBJ);
  if (request.params.size () >= 2)
    options = request.params[1].get_obj ();

  const valtype name = GetNameForLookup (request.params[0], options);

  CNameData data;
  CNameHistory history;

  {
    LOCK (cs_main);

    const auto& coinsTip = chainman.ActiveChainstate ().CoinsTip ();
    if (!coinsTip.GetName (name, data))
      {
        std::ostringstream msg;
        msg << "name not found: " << EncodeNameForMessage (name);
        throw JSONRPCError (RPC_WALLET_ERROR, msg.str ());
      }

    if (!coinsTip.GetNameHistory (name, history))
      assert (history.empty ());
  }

  MaybeWalletForRequest wallet(request);
  LOCK2 (wallet.getLock (), cs_main);

  UniValue res(UniValue::VARR);
  for (const auto& entry : history.getData ())
    res.push_back (getNameInfo (chainman, options, name, entry, wallet));
  res.push_back (getNameInfo (chainman, options, name, data, wallet));

  return res;
}
  );
}

/* ************************************************************************** */

RPCHelpMan
name_scan ()
{
  NameOptionsHelp optHelp;
  optHelp
      .withNameEncoding ()
      .withValueEncoding ()
      .withArg ("minConf", RPCArg::Type::NUM, "1",
                "Minimum number of confirmations")
      .withArg ("maxConf", RPCArg::Type::NUM,
                "Maximum number of confirmations")
      .withArg ("prefix", RPCArg::Type::STR,
                "Filter for names with the given prefix")
      .withArg ("regexp", RPCArg::Type::STR,
                "Filter for names matching the regexp");

  return RPCHelpMan ("name_scan",
      "\nLists names in the database.\n",
      {
          {"start", RPCArg::Type::STR, RPCArg::Default{""}, "Skip initially to this name"},
          {"count", RPCArg::Type::NUM, RPCArg::Default{500}, "Stop after this many names"},
          optHelp.buildRpcArg (),
      },
      RPCResult {RPCResult::Type::ARR, "", "",
          {
              NameInfoHelp ()
                .withHeight ()
                .finish ()
          }
      },
      RPCExamples {
          HelpExampleCli ("name_scan", "")
        + HelpExampleCli ("name_scan", "\"d/abc\"")
        + HelpExampleCli ("name_scan", "\"d/abc\" 10")
        + HelpExampleRpc ("name_scan", "\"d/abc\"")
      },
      [&] (const RPCHelpMan& self, const JSONRPCRequest& request) -> UniValue
{
  auto& chainman = EnsureChainman (EnsureAnyNodeContext (request));

  if (chainman.ActiveChainstate ().IsInitialBlockDownload ())
    throw JSONRPCError(RPC_CLIENT_IN_INITIAL_DOWNLOAD,
                       "Xaya is downloading blocks...");

  UniValue options(UniValue::VOBJ);
  if (request.params.size () >= 3)
    options = request.params[2].get_obj ();

  valtype start;
  if (!request.params[0].isNull ())
    start = DecodeNameFromRPCOrThrow (request.params[0], options);

  int count = 500;
  if (!request.params[1].isNull ())
    count = request.params[1].getInt<int> ();

  /* Parse and interpret the name_scan-specific options.  */
  RPCTypeCheckObj (options,
    {
      {"minConf", UniValueType (UniValue::VNUM)},
      {"maxConf", UniValueType (UniValue::VNUM)},
      {"prefix", UniValueType (UniValue::VSTR)},
      {"regexp", UniValueType (UniValue::VSTR)},
    },
    true, false);

  int minConf = 1;
  if (options.exists ("minConf"))
    minConf = options["minConf"].getInt<int> ();
  if (minConf < 1)
    throw JSONRPCError (RPC_INVALID_PARAMETER, "minConf must be >= 1");

  int maxConf = -1;
  if (options.exists ("maxConf"))
    {
      maxConf = options["maxConf"].getInt<int> ();
      if (maxConf < 0)
        throw JSONRPCError (RPC_INVALID_PARAMETER,
                            "maxConf must not be negative");
    }

  valtype prefix;
  if (options.exists ("prefix"))
    prefix = DecodeNameFromRPCOrThrow (options["prefix"], options);

  bool haveRegexp = false;
  boost::xpressive::sregex regexp;
  if (options.exists ("regexp"))
    {
      haveRegexp = true;
      regexp = boost::xpressive::sregex::compile (options["regexp"].get_str ());
    }

  /* Iterate over names and produce the result.  */
  UniValue res(UniValue::VARR);
  if (count <= 0)
    return res;

  MaybeWalletForRequest wallet(request);
  LOCK2 (wallet.getLock (), cs_main);

  const int maxHeight = chainman.ActiveHeight () - minConf + 1;
  int minHeight = -1;
  if (maxConf >= 0)
    minHeight = chainman.ActiveHeight () - maxConf + 1;

  valtype name;
  CNameData data;
  const auto& coinsTip = chainman.ActiveChainstate ().CoinsTip ();
  std::unique_ptr<CNameIterator> iter(coinsTip.IterateNames ());
  for (iter->seek (start); count > 0 && iter->next (name, data); )
    {
      const int height = data.getHeight ();
      if (height > maxHeight)
        continue;
      if (minHeight >= 0 && height < minHeight)
        continue;

      if (name.size () < prefix.size ())
        continue;
      if (!std::equal (prefix.begin (), prefix.end (), name.begin ()))
        continue;

      if (haveRegexp)
        {
          try
            {
              const std::string nameStr = EncodeName (name, NameEncoding::UTF8);
              boost::xpressive::smatch matches;
              if (!boost::xpressive::regex_search (nameStr, matches, regexp))
                continue;
            }
          catch (const InvalidNameString& exc)
            {
              continue;
            }
        }

      res.push_back (getNameInfo (chainman, options, name, data, wallet));
      --count;
    }

  return res;
}
  );
}

/* ************************************************************************** */

RPCHelpMan
name_pending ()
{
  NameOptionsHelp optHelp;
  optHelp
      .withNameEncoding ()
      .withValueEncoding ();

  return RPCHelpMan ("name_pending",
      "\nLists unconfirmed name operations in the mempool.\n"
      "\nIf a name is given, only check for operations on this name.\n",
      {
          {"name", RPCArg::Type::STR, RPCArg::Optional::OMITTED, "Only look for this name"},
          optHelp.buildRpcArg (),
      },
      RPCResult {RPCResult::Type::ARR, "", "",
          {
              NameInfoHelp ()
                .withField ({RPCResult::Type::STR, "op", "the operation being performed"})
                .finish ()
          }
      },
      RPCExamples {
          HelpExampleCli ("name_pending", "")
        + HelpExampleCli ("name_pending", "\"d/domob\"")
        + HelpExampleRpc ("name_pending", "")
      },
      [&] (const RPCHelpMan& self, const JSONRPCRequest& request) -> UniValue
{
  MaybeWalletForRequest wallet(request);
  auto& mempool = EnsureMemPool (EnsureAnyNodeContext (request));
  LOCK2 (wallet.getLock (), mempool.cs);

  UniValue options(UniValue::VOBJ);
  if (request.params.size () >= 2)
    options = request.params[1].get_obj ();

  std::vector<uint256> txHashes;
  mempool.queryHashes (txHashes);

  const bool hasNameFilter = !request.params[0].isNull ();
  valtype nameFilter;
  if (hasNameFilter)
    nameFilter = DecodeNameFromRPCOrThrow (request.params[0], options);

  UniValue arr(UniValue::VARR);
  for (const auto& txHash : txHashes)
    {
      std::shared_ptr<const CTransaction> tx = mempool.get (txHash);
      if (!tx)
        continue;

      for (size_t n = 0; n < tx->vout.size (); ++n)
        {
          const auto& txOut = tx->vout[n];
          const CNameScript op(txOut.scriptPubKey);
          if (!op.isNameOp () || !op.isAnyUpdate ())
            continue;
          if (hasNameFilter && op.getOpName () != nameFilter)
            continue;

          UniValue obj = getNameInfo (options,
                                      op.getOpName (), op.getOpValue (),
                                      COutPoint (tx->GetHash (), n),
                                      op.getAddress ());
          addOwnershipInfo (op.getAddress (), wallet, obj);
          switch (op.getNameOp ())
            {
            case OP_NAME_REGISTER:
              obj.pushKV ("op", "name_register");
              break;
            case OP_NAME_UPDATE:
              obj.pushKV ("op", "name_update");
              break;
            default:
              assert (false);
            }

          arr.push_back (obj);
        }
    }

  return arr;
}
  );
}

/* ************************************************************************** */

namespace
{

/**
 * Performs the action of namerawtransaction and namepsbt on a given
 * CMutableTransaction.  This is used to share the code between the two
 * RPC methods.
 */
void
PerformNameRawtx (const unsigned nOut, const UniValue& nameOp,
                  CMutableTransaction& mtx)
{
  if (nOut >= mtx.vout.size ())
    throw JSONRPCError (RPC_INVALID_PARAMETER, "vout is out of range");
  auto& script = mtx.vout[nOut].scriptPubKey;

<<<<<<< HEAD
=======
  RPCTypeCheckObj (nameOp,
    {
      {"op", UniValueType (UniValue::VSTR)},
    }
  );
  const std::string op = nameOp.find_value ("op").get_str ();

>>>>>>> 94804261
  /* namerawtransaction does not have an options argument.  This would just
     make the already long list of arguments longer.  Instead of using
     namerawtransaction, namecoin-tx can be used anyway to create name
     operations with arbitrary hex data.  */
  const UniValue NO_OPTIONS(UniValue::VOBJ);

  RPCTypeCheckObj (nameOp,
    {
<<<<<<< HEAD
      {"op", UniValueType (UniValue::VSTR)},
      {"name", UniValueType (UniValue::VSTR)},
      {"value", UniValueType (UniValue::VSTR)},
    }
  );

  const std::string op = find_value (nameOp, "op").get_str ();
  const valtype name
    = DecodeNameFromRPCOrThrow (find_value (nameOp, "name"), NO_OPTIONS);
  const valtype value
    = DecodeValueFromRPCOrThrow (find_value (nameOp, "value"), NO_OPTIONS);
=======
      RPCTypeCheckObj (nameOp,
        {
          {"name", UniValueType (UniValue::VSTR)},
          {"rand", UniValueType (UniValue::VSTR)},
        },
        true);

      valtype rand;
      if (nameOp.exists ("rand"))
        {
          const std::string randStr = nameOp.find_value ("rand").get_str ();
          if (!IsHex (randStr))
            throw JSONRPCError (RPC_DESERIALIZATION_ERROR, "rand must be hex");
          rand = ParseHex (randStr);
        }
      else
        {
          rand.resize (20);
          GetRandBytes (rand);
        }

      const valtype name
          = DecodeNameFromRPCOrThrow (nameOp.find_value ("name"), NO_OPTIONS);

      script = CNameScript::buildNameNew (script, name, rand);
      result.pushKV ("rand", HexStr (rand));
    }
  else if (op == "name_firstupdate")
    {
      RPCTypeCheckObj (nameOp,
        {
          {"name", UniValueType (UniValue::VSTR)},
          {"value", UniValueType (UniValue::VSTR)},
          {"rand", UniValueType (UniValue::VSTR)},
        }
      );

      const std::string randStr = nameOp.find_value ("rand").get_str ();
      if (!IsHex (randStr))
        throw JSONRPCError (RPC_DESERIALIZATION_ERROR, "rand must be hex");
      const valtype rand = ParseHex (randStr);

      const valtype name
          = DecodeNameFromRPCOrThrow (nameOp.find_value ("name"), NO_OPTIONS);
      const valtype value
          = DecodeValueFromRPCOrThrow (nameOp.find_value ("value"),
                                       NO_OPTIONS);
>>>>>>> 94804261

  if (op == "name_register")
    script = CNameScript::buildNameRegister (script, name, value);
  else if (op == "name_update")
<<<<<<< HEAD
    script = CNameScript::buildNameUpdate (script, name, value);
=======
    {
      RPCTypeCheckObj (nameOp,
        {
          {"name", UniValueType (UniValue::VSTR)},
          {"value", UniValueType (UniValue::VSTR)},
        }
      );

      const valtype name
          = DecodeNameFromRPCOrThrow (nameOp.find_value ("name"), NO_OPTIONS);
      const valtype value
          = DecodeValueFromRPCOrThrow (nameOp.find_value ("value"),
                                       NO_OPTIONS);

      script = CNameScript::buildNameUpdate (script, name, value);
    }
>>>>>>> 94804261
  else
    throw JSONRPCError (RPC_INVALID_PARAMETER, "Invalid name operation");
}

} // anonymous namespace

RPCHelpMan
namerawtransaction ()
{
  return RPCHelpMan ("namerawtransaction",
      "\nAdds a name operation to an existing raw transaction.\n"
      "\nUse createrawtransaction first to create the basic transaction, including the required inputs and outputs also for the name.\n",
      {
          {"hexstring", RPCArg::Type::STR_HEX, RPCArg::Optional::NO, "The transaction hex string"},
          {"vout", RPCArg::Type::NUM, RPCArg::Optional::NO, "The vout of the desired name output"},
          {"nameop", RPCArg::Type::OBJ, RPCArg::Optional::NO, "The name operation to create",
              {
                  {"op", RPCArg::Type::STR, RPCArg::Optional::NO, "The operation to perform, can be \"name_register\" and \"name_update\""},
                  {"name", RPCArg::Type::STR, RPCArg::Optional::NO, "The name to operate on"},
                  {"value", RPCArg::Type::STR, RPCArg::Optional::NO, "The new value for the name"},
              },
          },
      },
      RPCResult {RPCResult::Type::OBJ, "", "",
          {
              {RPCResult::Type::STR_HEX, "hex", "Hex string of the updated transaction"},
          },
      },
      RPCExamples {
          HelpExampleCli ("namerawtransaction", R"("raw tx hex" 1 "{\"op\":\"name_register\",\"name\":\"my-name\",\"value\":\"first value\")")
        + HelpExampleCli ("namerawtransaction", R"("raw tx hex" 1 "{\"op\":\"name_update\",\"name\":\"my-name\",\"value\":\"new value\")")
        + HelpExampleRpc ("namerawtransaction", R"("raw tx hex", 1, "{\"op\":\"name_update\",\"name\":\"my-name\",\"value\":\"new value\")")
      },
      [&] (const RPCHelpMan& self, const JSONRPCRequest& request) -> UniValue
{
  CMutableTransaction mtx;
  if (!DecodeHexTx (mtx, request.params[0].get_str (), true))
    throw JSONRPCError (RPC_DESERIALIZATION_ERROR, "TX decode failed");

  UniValue result(UniValue::VOBJ);

  PerformNameRawtx (request.params[1].getInt<int> (),
                    request.params[2].get_obj (), mtx);

  result.pushKV ("hex", EncodeHexTx (CTransaction (mtx)));
  return result;
}
  );
}

RPCHelpMan
namepsbt ()
{
  return RPCHelpMan ("namepsbt",
      "\nAdds a name operation to an existing PSBT.\n"
      "\nUse createpsbt first to create the basic transaction, including the required inputs and outputs also for the name.\n",
      {
          {"psbt", RPCArg::Type::STR, RPCArg::Optional::NO, "A base64 string of a PSBT"},
          {"vout", RPCArg::Type::NUM, RPCArg::Optional::NO, "The vout of the desired name output"},
          {"nameop", RPCArg::Type::OBJ, RPCArg::Optional::NO, "The name operation to create",
              {
                  {"op", RPCArg::Type::STR, RPCArg::Optional::NO, "The operation to perform, can be \"name_register\" and \"name_update\""},
                  {"name", RPCArg::Type::STR, RPCArg::Optional::NO, "The name to operate on"},
                  {"value", RPCArg::Type::STR, RPCArg::Optional::NO, "The new value for the name"},
              },
          },
      },
      RPCResult {RPCResult::Type::OBJ, "", "",
          {
              {RPCResult::Type::STR_HEX, "psbt", "The serialised, updated PSBT"},
          },
      },
      RPCExamples {
          HelpExampleCli ("namepsbt", R"("psbt" 1 "{\"op\":\"name_register\",\"name\":\"my-name\",\"value\":\"first value\")")
        + HelpExampleCli ("namepsbt", R"("psbt" 1 "{\"op\":\"name_update\",\"name\":\"my-name\",\"value\":\"new value\")")
        + HelpExampleRpc ("namepsbt", R"("psbt", 1, "{\"op\":\"name_update\",\"name\":\"my-name\",\"value\":\"new value\")")
      },
      [&] (const RPCHelpMan& self, const JSONRPCRequest& request) -> UniValue
{
  PartiallySignedTransaction psbtx;
  std::string error;
  if (!DecodeBase64PSBT (psbtx, request.params[0].get_str (), error))
    throw JSONRPCError (RPC_DESERIALIZATION_ERROR,
                        strprintf ("TX decode failed %s", error));

  UniValue result(UniValue::VOBJ);

  PerformNameRawtx (request.params[1].getInt<int> (),
                    request.params[2].get_obj (), *psbtx.tx);

  CDataStream ssTx(SER_NETWORK, PROTOCOL_VERSION);
  ssTx << psbtx;
  result.pushKV ("psbt", EncodeBase64 (MakeUCharSpan (ssTx)));

  return result;
}
  );
}

/* ************************************************************************** */

RPCHelpMan
name_checkdb ()
{
  return RPCHelpMan ("name_checkdb",
      "\nValidates the name DB's consistency.\n"
      "\nRoughly between blocks 139,000 and 180,000, this call is expected to fail due to the historic 'name stealing' bug.\n",
      {},
      RPCResult {RPCResult::Type::BOOL, "", "whether the state is valid"},
      RPCExamples {
          HelpExampleCli ("name_checkdb", "")
        + HelpExampleRpc ("name_checkdb", "")
      },
      [&] (const RPCHelpMan& self, const JSONRPCRequest& request) -> UniValue
{
  node::NodeContext& node = EnsureAnyNodeContext (request);
  ChainstateManager& chainman = EnsureChainman (node);

  LOCK (cs_main);
  auto& coinsTip = chainman.ActiveChainstate ().CoinsTip ();
  coinsTip.Flush ();
  return coinsTip.ValidateNameDB (chainman.ActiveChainstate (),
                                  node.rpc_interruption_point);
}
  );
}

} // namespace
/* ************************************************************************** */

Span<const CRPCCommand> GetNameRPCCommands()
{
static const CRPCCommand commands[] =
{ //  category               actor (function)
  //  ---------------------  -----------------------
    { "names",               &name_show,               },
    { "names",               &name_history,            },
    { "names",               &name_scan,               },
    { "names",               &name_pending,            },
    { "names",               &name_checkdb,            },
    { "rawtransactions",     &namerawtransaction,      },
    { "rawtransactions",     &namepsbt,                },
};

  return Span {commands};
}

void RegisterNameRPCCommands(CRPCTable &t)
{
  for (const auto& c : GetNameRPCCommands ())
    t.appendCommand(c.name, &c);
}<|MERGE_RESOLUTION|>--- conflicted
+++ resolved
@@ -872,16 +872,6 @@
     throw JSONRPCError (RPC_INVALID_PARAMETER, "vout is out of range");
   auto& script = mtx.vout[nOut].scriptPubKey;
 
-<<<<<<< HEAD
-=======
-  RPCTypeCheckObj (nameOp,
-    {
-      {"op", UniValueType (UniValue::VSTR)},
-    }
-  );
-  const std::string op = nameOp.find_value ("op").get_str ();
-
->>>>>>> 94804261
   /* namerawtransaction does not have an options argument.  This would just
      make the already long list of arguments longer.  Instead of using
      namerawtransaction, namecoin-tx can be used anyway to create name
@@ -890,91 +880,22 @@
 
   RPCTypeCheckObj (nameOp,
     {
-<<<<<<< HEAD
       {"op", UniValueType (UniValue::VSTR)},
       {"name", UniValueType (UniValue::VSTR)},
       {"value", UniValueType (UniValue::VSTR)},
     }
   );
 
-  const std::string op = find_value (nameOp, "op").get_str ();
+  const std::string op = nameOp.find_value ("op").get_str ();
   const valtype name
-    = DecodeNameFromRPCOrThrow (find_value (nameOp, "name"), NO_OPTIONS);
+    = DecodeNameFromRPCOrThrow (nameOp.find_value ("name"), NO_OPTIONS);
   const valtype value
-    = DecodeValueFromRPCOrThrow (find_value (nameOp, "value"), NO_OPTIONS);
-=======
-      RPCTypeCheckObj (nameOp,
-        {
-          {"name", UniValueType (UniValue::VSTR)},
-          {"rand", UniValueType (UniValue::VSTR)},
-        },
-        true);
-
-      valtype rand;
-      if (nameOp.exists ("rand"))
-        {
-          const std::string randStr = nameOp.find_value ("rand").get_str ();
-          if (!IsHex (randStr))
-            throw JSONRPCError (RPC_DESERIALIZATION_ERROR, "rand must be hex");
-          rand = ParseHex (randStr);
-        }
-      else
-        {
-          rand.resize (20);
-          GetRandBytes (rand);
-        }
-
-      const valtype name
-          = DecodeNameFromRPCOrThrow (nameOp.find_value ("name"), NO_OPTIONS);
-
-      script = CNameScript::buildNameNew (script, name, rand);
-      result.pushKV ("rand", HexStr (rand));
-    }
-  else if (op == "name_firstupdate")
-    {
-      RPCTypeCheckObj (nameOp,
-        {
-          {"name", UniValueType (UniValue::VSTR)},
-          {"value", UniValueType (UniValue::VSTR)},
-          {"rand", UniValueType (UniValue::VSTR)},
-        }
-      );
-
-      const std::string randStr = nameOp.find_value ("rand").get_str ();
-      if (!IsHex (randStr))
-        throw JSONRPCError (RPC_DESERIALIZATION_ERROR, "rand must be hex");
-      const valtype rand = ParseHex (randStr);
-
-      const valtype name
-          = DecodeNameFromRPCOrThrow (nameOp.find_value ("name"), NO_OPTIONS);
-      const valtype value
-          = DecodeValueFromRPCOrThrow (nameOp.find_value ("value"),
-                                       NO_OPTIONS);
->>>>>>> 94804261
+    = DecodeValueFromRPCOrThrow (nameOp.find_value ("value"), NO_OPTIONS);
 
   if (op == "name_register")
     script = CNameScript::buildNameRegister (script, name, value);
   else if (op == "name_update")
-<<<<<<< HEAD
     script = CNameScript::buildNameUpdate (script, name, value);
-=======
-    {
-      RPCTypeCheckObj (nameOp,
-        {
-          {"name", UniValueType (UniValue::VSTR)},
-          {"value", UniValueType (UniValue::VSTR)},
-        }
-      );
-
-      const valtype name
-          = DecodeNameFromRPCOrThrow (nameOp.find_value ("name"), NO_OPTIONS);
-      const valtype value
-          = DecodeValueFromRPCOrThrow (nameOp.find_value ("value"),
-                                       NO_OPTIONS);
-
-      script = CNameScript::buildNameUpdate (script, name, value);
-    }
->>>>>>> 94804261
   else
     throw JSONRPCError (RPC_INVALID_PARAMETER, "Invalid name operation");
 }
