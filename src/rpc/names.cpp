--- conflicted
+++ resolved
@@ -279,13 +279,7 @@
 NameInfoHelp&
 NameInfoHelp::withHeight ()
 {
-<<<<<<< HEAD
-  withField ("\"height\": xxxxx", "(numeric) the name's last update height");
-=======
   withField ({RPCResult::Type::NUM, "height", "the name's last update height"});
-  withField ({RPCResult::Type::NUM, "expires_in", "expire counter for the name"});
-  withField ({RPCResult::Type::BOOL, "expired", "whether the name is expired"});
->>>>>>> c667dc1b
   return *this;
 }
 
@@ -370,17 +364,9 @@
           {"name", RPCArg::Type::STR, RPCArg::Optional::NO, "The name to query for"},
           optHelp.buildRpcArg (),
       },
-<<<<<<< HEAD
-      RPCResult {
-        NameInfoHelp ("")
-          .withHeight ()
-          .finish (""),
-      },
-=======
       NameInfoHelp ()
-        .withExpiration ()
+        .withHeight ()
         .finish (),
->>>>>>> c667dc1b
       RPCExamples {
           HelpExampleCli ("name_show", "\"myname\"")
         + HelpExampleRpc ("name_show", "\"myname\"")
@@ -432,22 +418,12 @@
           {"name", RPCArg::Type::STR, RPCArg::Optional::NO, "The name to query for"},
           optHelp.buildRpcArg (),
       },
-<<<<<<< HEAD
-      RPCResult {
-        "[\n"
-        + NameInfoHelp ("  ")
-            .withHeight ()
-            .finish (",") +
-        "  ...\n"
-        "]\n"
-=======
       RPCResult {RPCResult::Type::ARR, "", "",
           {
               NameInfoHelp ()
-                .withExpiration ()
+                .withHeight ()
                 .finish ()
           }
->>>>>>> c667dc1b
       },
       RPCExamples {
           HelpExampleCli ("name_history", "\"myname\"")
@@ -525,22 +501,12 @@
           {"count", RPCArg::Type::NUM, "500", "Stop after this many names"},
           optHelp.buildRpcArg (),
       },
-<<<<<<< HEAD
-      RPCResult {
-        "[\n"
-        + NameInfoHelp ("  ")
-            .withHeight ()
-            .finish (",") +
-        "  ...\n"
-        "]\n"
-=======
       RPCResult {RPCResult::Type::ARR, "", "",
           {
               NameInfoHelp ()
-                .withExpiration ()
+                .withHeight ()
                 .finish ()
           }
->>>>>>> c667dc1b
       },
       RPCExamples {
           HelpExampleCli ("name_scan", "")
@@ -679,7 +645,7 @@
           {
               NameInfoHelp ()
                 .withField ({RPCResult::Type::STR, "op", "the operation being performed"})
-                .withExpiration ()
+                .withHeight ()
                 .finish ()
           }
       },
@@ -766,18 +732,10 @@
               },
            "nameop"},
       },
-<<<<<<< HEAD
-      RPCResult {
-        "{\n"
-        "  \"hex\": xxx,        (string) Hex string of the updated transaction\n"
-        "}\n"
-=======
       RPCResult {RPCResult::Type::OBJ, "", "",
           {
               {RPCResult::Type::STR_HEX, "hex", "Hex string of the updated transaction"},
-              {RPCResult::Type::STR_HEX, "rand", /* optional */ true, "If this is a name_new, the nonce used to create it"},
           },
->>>>>>> c667dc1b
       },
       RPCExamples {
           HelpExampleCli ("namerawtransaction", R"("raw tx hex" 1 "{\"op\":\"name_register\",\"name\":\"my-name\",\"value\":\"new value\")")
