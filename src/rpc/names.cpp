// Copyright (c) 2014-2021 Daniel Kraft
// Copyright (c) 2020 yanmaani
// Distributed under the MIT/X11 software license, see the accompanying
// file COPYING or http://www.opensource.org/licenses/mit-license.php.

#include <base58.h>
#include <chainparams.h>
#include <core_io.h>
#include <init.h>
#include <index/namehash.h>
#include <key_io.h>
#include <names/common.h>
#include <names/main.h>
#include <node/context.h>
#include <primitives/transaction.h>
#include <psbt.h>
#include <rpc/blockchain.h>
#include <rpc/names.h>
#include <rpc/server.h>
#include <script/names.h>
#include <txmempool.h>
#include <util/strencodings.h>
#include <validation.h>
#ifdef ENABLE_WALLET
# include <wallet/rpcwallet.h>
# include <wallet/wallet.h>
#endif

#include <univalue.h>

#include <boost/xpressive/xpressive_dynamic.hpp>

#include <algorithm>
#include <cassert>
#include <memory>
#include <stdexcept>

namespace
{

NameEncoding
EncodingFromOptionsJson (const UniValue& options, const std::string& field,
                         const NameEncoding defaultValue)
{
  NameEncoding res = defaultValue;
  RPCTypeCheckObj (options,
    {
      {field, UniValueType (UniValue::VSTR)},
    },
    true, false);
  if (options.exists (field))
    try
      {
        res = EncodingFromString (options[field].get_str ());
      }
    catch (const std::invalid_argument& exc)
      {
        LogPrintf ("Invalid value for %s in options: %s\n  using default %s\n",
                   field, exc.what (), EncodingToString (defaultValue));
      }

  return res;
}

} // anonymous namespace

/**
 * Utility routine to construct a "name info" object to return.  This is used
 * for name_show and also name_list.
 */
UniValue
getNameInfo (const UniValue& options,
             const valtype& name, const valtype& value,
             const COutPoint& outp, const CScript& addr)
{
  UniValue obj(UniValue::VOBJ);
  AddEncodedNameToUniv (obj, "name", name,
                        EncodingFromOptionsJson (options, "nameEncoding",
                                                 ConfiguredNameEncoding ()));
  AddEncodedNameToUniv (obj, "value", value,
                        EncodingFromOptionsJson (options, "valueEncoding",
                                                 ConfiguredValueEncoding ()));
  obj.pushKV ("txid", outp.hash.GetHex ());
  obj.pushKV ("vout", static_cast<int> (outp.n));

  /* Try to extract the address.  May fail if we can't parse the script
     as a "standard" script.  */
  CTxDestination dest;
  std::string addrStr;
  if (ExtractDestination (addr, dest))
    addrStr = EncodeDestination (dest);
  else
    addrStr = "<nonstandard>";
  obj.pushKV ("address", addrStr);

  return obj;
}

/**
 * Return name info object for a CNameData object.
 */
UniValue
getNameInfo (const UniValue& options,
             const valtype& name, const CNameData& data)
{
  UniValue result = getNameInfo (options,
                                 name, data.getValue (),
                                 data.getUpdateOutpoint (),
                                 data.getAddress ());
  addHeightInfo (data.getHeight (), result);
  return result;
}

void
addHeightInfo (const int height, UniValue& data)
{
  data.pushKV ("height", height);
}

#ifdef ENABLE_WALLET
/**
 * Adds the "ismine" field giving ownership info to the JSON object.
 */
void
addOwnershipInfo (const CScript& addr, const CWallet* pwallet,
                  UniValue& data)
{
  if (pwallet == nullptr)
    return;

  AssertLockHeld (pwallet->cs_wallet);
  const isminetype mine = pwallet->IsMine (addr);
  const bool isMine = (mine & ISMINE_SPENDABLE);
  data.pushKV ("ismine", isMine);
}
#endif

namespace
{

valtype
DecodeNameValueFromRPCOrThrow (const UniValue& val, const UniValue& opt,
                               const std::string& optKey,
                               const NameEncoding defaultEnc)
{
  const NameEncoding enc = EncodingFromOptionsJson (opt, optKey, defaultEnc);
  try
    {
      return DecodeName (val.get_str (), enc);
    }
  catch (const InvalidNameString& exc)
    {
      std::ostringstream msg;
      msg << "Name/value is invalid for encoding " << EncodingToString (enc);
      throw JSONRPCError (RPC_NAME_INVALID_ENCODING, msg.str ());
    }
}

} // anonymous namespace

valtype
DecodeNameFromRPCOrThrow (const UniValue& val, const UniValue& opt)
{
  return DecodeNameValueFromRPCOrThrow (val, opt, "nameEncoding",
                                        ConfiguredNameEncoding ());
}

valtype
DecodeValueFromRPCOrThrow (const UniValue& val, const UniValue& opt)
{
  return DecodeNameValueFromRPCOrThrow (val, opt, "valueEncoding",
                                        ConfiguredValueEncoding ());
}

namespace
{

/**
 * Decodes the identifier for a name lookup according to the nameEncoding,
 * and also looks up the preimage if we look up by hash.
 */
valtype
GetNameForLookup (const UniValue& val, const UniValue& opt)
{
  const valtype identifier = DecodeNameFromRPCOrThrow (val, opt);

  RPCTypeCheckObj (opt,
    {
      {"byHash", UniValueType (UniValue::VSTR)},
    },
    true, false);

  if (!opt.exists ("byHash"))
    return identifier;

  const std::string byHashType = opt["byHash"].get_str ();
  if (byHashType == "direct")
    return identifier;

  if (g_name_hash_index == nullptr)
    throw std::runtime_error ("-namehashindex is not enabled");
  if (!g_name_hash_index->BlockUntilSyncedToCurrentChain ())
    throw std::runtime_error ("The name-hash index is not caught up yet");

  if (byHashType != "sha256d")
    {
      std::ostringstream msg;
      msg << "Invalid value for byHash: " << byHashType;
      throw JSONRPCError (RPC_INVALID_PARAMETER, msg.str ());
    }

  if (identifier.size () != 32)
    throw JSONRPCError (RPC_INVALID_PARAMETER,
                        "SHA-256d hash must be 32 bytes long");

  const uint256 hash(identifier);
  valtype name;
  if (!g_name_hash_index->FindNamePreimage (hash, name))
    {
      std::ostringstream msg;
      msg << "name hash not found: " << hash.GetHex ();
      throw JSONRPCError (RPC_WALLET_ERROR, msg.str ());
    }

  return name;
}

/**
 * Helper class that extracts the wallet for the current RPC request, if any.
 * It handles the case of disabled wallet support or no wallet being present,
 * so that it is suitable for the non-wallet RPCs here where we just want to
 * provide optional extra features (like the "ismine" field).
 *
 * The main benefit of having this class is that we can easily LOCK2 with the
 * wallet and another lock we need, without having to care about the special
 * cases where no wallet is present or wallet support is disabled.
 */
class MaybeWalletForRequest
{

private:

#ifdef ENABLE_WALLET
  std::shared_ptr<CWallet> wallet;
#endif

public:

  explicit MaybeWalletForRequest (const JSONRPCRequest& request)
  {
#ifdef ENABLE_WALLET
    try
      {
        wallet = GetWalletForJSONRPCRequest (request);
      }
    catch (const UniValue& exc)
      {
        const auto& code = exc["code"];
        if (!code.isNum () || code.get_int () != RPC_WALLET_NOT_SPECIFIED)
          throw;

        /* If the wallet is not set, that's fine, and we just indicate it to
           other code (by having a null wallet).  */
        wallet = nullptr;
      }
#endif
  }

  RecursiveMutex*
  getLock () const
  {
#ifdef ENABLE_WALLET
    return (wallet != nullptr ? &wallet->cs_wallet : nullptr);
#else
    return nullptr;
#endif
  }

#ifdef ENABLE_WALLET
  CWallet*
  getWallet ()
  {
    return wallet.get ();
  }

  const CWallet*
  getWallet () const
  {
    return wallet.get ();
  }
#endif

};

/**
 * Variant of addOwnershipInfo that uses a MaybeWalletForRequest.  This takes
 * care of disabled wallet support.
 */
void
addOwnershipInfo (const CScript& addr, const MaybeWalletForRequest& wallet,
                  UniValue& data)
{
#ifdef ENABLE_WALLET
  addOwnershipInfo (addr, wallet.getWallet (), data);
#endif
}

/**
 * Utility variant of getNameInfo that already includes ownership information.
 * This is the most common call for methods in this file.
 */
UniValue
getNameInfo (const ChainstateManager& chainman, const UniValue& options,
             const valtype& name, const CNameData& data,
             const MaybeWalletForRequest& wallet)
{
  UniValue res = getNameInfo (options, name, data);
  addOwnershipInfo (data.getAddress (), wallet, res);
  return res;
}

} // anonymous namespace

/* ************************************************************************** */

NameInfoHelp::NameInfoHelp ()
{
  withField ({RPCResult::Type::STR, "name", "the requested name"});
  withField ({RPCResult::Type::STR, "name_encoding", "the encoding of \"name\""});
  withField ({RPCResult::Type::STR, "name_error",
              "replaces \"name\" in case there is an error"});
  withField ({RPCResult::Type::STR, "value", "the name's current value"});
  withField ({RPCResult::Type::STR, "value_encoding", "the encoding of \"value\""});
  withField ({RPCResult::Type::STR, "value_error",
              "replaces \"value\" in case there is an error"});

  withField ({RPCResult::Type::STR_HEX, "txid", "the name's last update tx"});
  withField ({RPCResult::Type::NUM, "vout",
              "the index of the name output in the last update"});
  withField ({RPCResult::Type::STR, "address", "the address holding the name"});
#ifdef ENABLE_WALLET
  withField ({RPCResult::Type::BOOL, "ismine",
              "whether the name is owned by the wallet"});
#endif
}

NameInfoHelp&
NameInfoHelp::withHeight ()
{
  withField ({RPCResult::Type::NUM, "height", "the name's last update height"});
  return *this;
}

NameOptionsHelp::NameOptionsHelp ()
{}

NameOptionsHelp&
NameOptionsHelp::withArg (const std::string& name, const RPCArg::Type type,
                          const std::string& doc)
{
  return withArg (name, type, "", doc);
}

NameOptionsHelp&
NameOptionsHelp::withArg (const std::string& name, const RPCArg::Type type,
                          const std::string& defaultValue,
                          const std::string& doc)
{
  if (defaultValue.empty ())
    innerArgs.push_back (RPCArg (name, type, RPCArg::Optional::OMITTED, doc));
  else
    innerArgs.push_back (RPCArg (name, type, defaultValue, doc));

  return *this;
}

NameOptionsHelp&
NameOptionsHelp::withWriteOptions ()
{
  withArg ("destAddress", RPCArg::Type::STR,
           "The address to send the name output to");

  withArg ("sendCoins", RPCArg::Type::OBJ_USER_KEYS,
           "Addresses to which coins should be sent additionally");

  withArg ("burn", RPCArg::Type::OBJ_USER_KEYS,
           "Data and amounts of CHI to burn in the transaction");

  return *this;
}

NameOptionsHelp&
NameOptionsHelp::withNameEncoding ()
{
  withArg ("nameEncoding", RPCArg::Type::STR,
           "Encoding (\"ascii\", \"utf8\" or \"hex\") of the name argument");
  return *this;
}

NameOptionsHelp&
NameOptionsHelp::withValueEncoding ()
{
  withArg ("valueEncoding", RPCArg::Type::STR,
           "Encoding (\"ascii\", \"utf8\" or \"hex\") of the value argument");
  return *this;
}

NameOptionsHelp&
NameOptionsHelp::withByHash ()
{
  withArg ("byHash", RPCArg::Type::STR,
           "Interpret \"name\" as hash (\"direct\" or \"sha256d\")");
  return *this;
}

RPCArg
NameOptionsHelp::buildRpcArg () const
{
  return RPCArg ("options", RPCArg::Type::OBJ,
                 RPCArg::Optional::OMITTED_NAMED_ARG,
                 "Options for this RPC call",
                 innerArgs, "options");
}

/* ************************************************************************** */
namespace
{

RPCHelpMan
name_show ()
{
  NameOptionsHelp optHelp;
  optHelp
      .withNameEncoding ()
      .withValueEncoding ()
      .withByHash ();

  return RPCHelpMan ("name_show",
      "\nLooks up the current data for the given name.  Fails if the name doesn't exist.\n",
      {
          {"name", RPCArg::Type::STR, RPCArg::Optional::NO, "The name to query for"},
          optHelp.buildRpcArg (),
      },
      NameInfoHelp ()
        .withHeight ()
        .finish (),
      RPCExamples {
          HelpExampleCli ("name_show", "\"myname\"")
        + HelpExampleRpc ("name_show", "\"myname\"")
      },
      [&] (const RPCHelpMan& self, const JSONRPCRequest& request) -> UniValue
{
  RPCTypeCheck (request.params, {UniValue::VSTR, UniValue::VOBJ});
  auto& chainman = EnsureAnyChainman (request.context);

  if (chainman.ActiveChainstate ().IsInitialBlockDownload ())
    throw JSONRPCError(RPC_CLIENT_IN_INITIAL_DOWNLOAD,
                       "Xaya is downloading blocks...");

  UniValue options(UniValue::VOBJ);
  if (request.params.size () >= 2)
    options = request.params[1].get_obj ();

  const valtype name = GetNameForLookup (request.params[0], options);

  CNameData data;
  {
    LOCK (cs_main);
    if (!::ChainstateActive ().CoinsTip ().GetName (name, data))
      {
        std::ostringstream msg;
        msg << "name not found: " << EncodeNameForMessage (name);
        throw JSONRPCError (RPC_WALLET_ERROR, msg.str ());
      }
  }

  MaybeWalletForRequest wallet(request);
  LOCK2 (wallet.getLock (), cs_main);
  return getNameInfo (chainman, options, name, data, wallet);
}
  );
}

/* ************************************************************************** */

RPCHelpMan
name_history ()
{
  NameOptionsHelp optHelp;
  optHelp
      .withNameEncoding ()
      .withValueEncoding ()
      .withByHash ();

  return RPCHelpMan ("name_history",
      "\nLooks up the current and all past data for the given name.  -namehistory must be enabled.\n",
      {
          {"name", RPCArg::Type::STR, RPCArg::Optional::NO, "The name to query for"},
          optHelp.buildRpcArg (),
      },
      RPCResult {RPCResult::Type::ARR, "", "",
          {
              NameInfoHelp ()
                .withHeight ()
                .finish ()
          }
      },
      RPCExamples {
          HelpExampleCli ("name_history", "\"myname\"")
        + HelpExampleRpc ("name_history", "\"myname\"")
      },
      [&] (const RPCHelpMan& self, const JSONRPCRequest& request) -> UniValue
{
  RPCTypeCheck (request.params, {UniValue::VSTR, UniValue::VOBJ});
  auto& chainman = EnsureAnyChainman (request.context);

  if (!fNameHistory)
    throw std::runtime_error ("-namehistory is not enabled");

  if (chainman.ActiveChainstate ().IsInitialBlockDownload ())
    throw JSONRPCError(RPC_CLIENT_IN_INITIAL_DOWNLOAD,
                       "Xaya is downloading blocks...");

  UniValue options(UniValue::VOBJ);
  if (request.params.size () >= 2)
    options = request.params[1].get_obj ();

  const valtype name = GetNameForLookup (request.params[0], options);

  CNameData data;
  CNameHistory history;

  {
    LOCK (cs_main);

    const auto& coinsTip = chainman.ActiveChainstate ().CoinsTip ();
    if (!coinsTip.GetName (name, data))
      {
        std::ostringstream msg;
        msg << "name not found: " << EncodeNameForMessage (name);
        throw JSONRPCError (RPC_WALLET_ERROR, msg.str ());
      }

    if (!coinsTip.GetNameHistory (name, history))
      assert (history.empty ());
  }

  MaybeWalletForRequest wallet(request);
  LOCK2 (wallet.getLock (), cs_main);

  UniValue res(UniValue::VARR);
  for (const auto& entry : history.getData ())
    res.push_back (getNameInfo (chainman, options, name, entry, wallet));
  res.push_back (getNameInfo (chainman, options, name, data, wallet));

  return res;
}
  );
}

/* ************************************************************************** */

RPCHelpMan
name_scan ()
{
  NameOptionsHelp optHelp;
  optHelp
      .withNameEncoding ()
      .withValueEncoding ()
      .withArg ("minConf", RPCArg::Type::NUM, "1",
                "Minimum number of confirmations")
      .withArg ("maxConf", RPCArg::Type::NUM,
                "Maximum number of confirmations")
      .withArg ("prefix", RPCArg::Type::STR,
                "Filter for names with the given prefix")
      .withArg ("regexp", RPCArg::Type::STR,
                "Filter for names matching the regexp");

  return RPCHelpMan ("name_scan",
      "\nLists names in the database.\n",
      {
          {"start", RPCArg::Type::STR, RPCArg::Default{""}, "Skip initially to this name"},
          {"count", RPCArg::Type::NUM, RPCArg::Default{500}, "Stop after this many names"},
          optHelp.buildRpcArg (),
      },
      RPCResult {RPCResult::Type::ARR, "", "",
          {
              NameInfoHelp ()
                .withHeight ()
                .finish ()
          }
      },
      RPCExamples {
          HelpExampleCli ("name_scan", "")
        + HelpExampleCli ("name_scan", "\"d/abc\"")
        + HelpExampleCli ("name_scan", "\"d/abc\" 10")
        + HelpExampleRpc ("name_scan", "\"d/abc\"")
      },
      [&] (const RPCHelpMan& self, const JSONRPCRequest& request) -> UniValue
{
  RPCTypeCheck (request.params,
                {UniValue::VSTR, UniValue::VNUM, UniValue::VOBJ});
  auto& chainman = EnsureAnyChainman (request.context);

  if (chainman.ActiveChainstate ().IsInitialBlockDownload ())
    throw JSONRPCError(RPC_CLIENT_IN_INITIAL_DOWNLOAD,
                       "Xaya is downloading blocks...");

  UniValue options(UniValue::VOBJ);
  if (request.params.size () >= 3)
    options = request.params[2].get_obj ();

  valtype start;
  if (!request.params[0].isNull ())
    start = DecodeNameFromRPCOrThrow (request.params[0], options);

  int count = 500;
  if (!request.params[1].isNull ())
    count = request.params[1].get_int ();

  /* Parse and interpret the name_scan-specific options.  */
  RPCTypeCheckObj (options,
    {
      {"minConf", UniValueType (UniValue::VNUM)},
      {"maxConf", UniValueType (UniValue::VNUM)},
      {"prefix", UniValueType (UniValue::VSTR)},
      {"regexp", UniValueType (UniValue::VSTR)},
    },
    true, false);

  int minConf = 1;
  if (options.exists ("minConf"))
    minConf = options["minConf"].get_int ();
  if (minConf < 1)
    throw JSONRPCError (RPC_INVALID_PARAMETER, "minConf must be >= 1");

  int maxConf = -1;
  if (options.exists ("maxConf"))
    {
      maxConf = options["maxConf"].get_int ();
      if (maxConf < 0)
        throw JSONRPCError (RPC_INVALID_PARAMETER,
                            "maxConf must not be negative");
    }

  valtype prefix;
  if (options.exists ("prefix"))
    prefix = DecodeNameFromRPCOrThrow (options["prefix"], options);

  bool haveRegexp = false;
  boost::xpressive::sregex regexp;
  if (options.exists ("regexp"))
    {
      haveRegexp = true;
      regexp = boost::xpressive::sregex::compile (options["regexp"].get_str ());
    }

  /* Iterate over names and produce the result.  */
  UniValue res(UniValue::VARR);
  if (count <= 0)
    return res;

  MaybeWalletForRequest wallet(request);
  LOCK2 (wallet.getLock (), cs_main);

  const int maxHeight = chainman.ActiveHeight () - minConf + 1;
  int minHeight = -1;
  if (maxConf >= 0)
    minHeight = chainman.ActiveHeight () - maxConf + 1;

  valtype name;
  CNameData data;
  const auto& coinsTip = chainman.ActiveChainstate ().CoinsTip ();
  std::unique_ptr<CNameIterator> iter(coinsTip.IterateNames ());
  for (iter->seek (start); count > 0 && iter->next (name, data); )
    {
      const int height = data.getHeight ();
      if (height > maxHeight)
        continue;
      if (minHeight >= 0 && height < minHeight)
        continue;

      if (name.size () < prefix.size ())
        continue;
      if (!std::equal (prefix.begin (), prefix.end (), name.begin ()))
        continue;

      if (haveRegexp)
        {
          try
            {
              const std::string nameStr = EncodeName (name, NameEncoding::UTF8);
              boost::xpressive::smatch matches;
              if (!boost::xpressive::regex_search (nameStr, matches, regexp))
                continue;
            }
          catch (const InvalidNameString& exc)
            {
              continue;
            }
        }

      res.push_back (getNameInfo (chainman, options, name, data, wallet));
      --count;
    }

  return res;
}
  );
}

/* ************************************************************************** */

RPCHelpMan
name_pending ()
{
  NameOptionsHelp optHelp;
  optHelp
      .withNameEncoding ()
      .withValueEncoding ();

  return RPCHelpMan ("name_pending",
      "\nLists unconfirmed name operations in the mempool.\n"
      "\nIf a name is given, only check for operations on this name.\n",
      {
          {"name", RPCArg::Type::STR, RPCArg::Optional::OMITTED_NAMED_ARG, "Only look for this name"},
          optHelp.buildRpcArg (),
      },
      RPCResult {RPCResult::Type::ARR, "", "",
          {
              NameInfoHelp ()
                .withField ({RPCResult::Type::STR, "op", "the operation being performed"})
                .withHeight ()
                .finish ()
          }
      },
      RPCExamples {
          HelpExampleCli ("name_pending", "")
        + HelpExampleCli ("name_pending", "\"d/domob\"")
        + HelpExampleRpc ("name_pending", "")
      },
      [&] (const RPCHelpMan& self, const JSONRPCRequest& request) -> UniValue
{
  RPCTypeCheck (request.params, {UniValue::VSTR, UniValue::VOBJ}, true);

  MaybeWalletForRequest wallet(request);
  auto& mempool = EnsureAnyMemPool (request.context);
  LOCK2 (wallet.getLock (), mempool.cs);

  UniValue options(UniValue::VOBJ);
  if (request.params.size () >= 2)
    options = request.params[1].get_obj ();

  std::vector<uint256> txHashes;
  mempool.queryHashes (txHashes);

  const bool hasNameFilter = !request.params[0].isNull ();
  valtype nameFilter;
  if (hasNameFilter)
    nameFilter = DecodeNameFromRPCOrThrow (request.params[0], options);

  UniValue arr(UniValue::VARR);
  for (const auto& txHash : txHashes)
    {
      std::shared_ptr<const CTransaction> tx = mempool.get (txHash);
      if (!tx)
        continue;

      for (size_t n = 0; n < tx->vout.size (); ++n)
        {
          const auto& txOut = tx->vout[n];
          const CNameScript op(txOut.scriptPubKey);
          if (!op.isNameOp () || !op.isAnyUpdate ())
            continue;
          if (hasNameFilter && op.getOpName () != nameFilter)
            continue;

          UniValue obj = getNameInfo (options,
                                      op.getOpName (), op.getOpValue (),
                                      COutPoint (tx->GetHash (), n),
                                      op.getAddress ());
          addOwnershipInfo (op.getAddress (), wallet, obj);
          switch (op.getNameOp ())
            {
            case OP_NAME_REGISTER:
              obj.pushKV ("op", "name_register");
              break;
            case OP_NAME_UPDATE:
              obj.pushKV ("op", "name_update");
              break;
            default:
              assert (false);
            }

          arr.push_back (obj);
        }
    }

  return arr;
}
  );
}

/* ************************************************************************** */

namespace
{

/**
 * Performs the action of namerawtransaction and namepsbt on a given
 * CMutableTransaction.  This is used to share the code between the two
 * RPC methods.
 */
void
PerformNameRawtx (const unsigned nOut, const UniValue& nameOp,
                  CMutableTransaction& mtx)
{
<<<<<<< HEAD
  if (nOut < 0 || nOut >= mtx.vout.size ())
=======
  mtx.SetNamecoin ();

  if (nOut >= mtx.vout.size ())
>>>>>>> 041d115e
    throw JSONRPCError (RPC_INVALID_PARAMETER, "vout is out of range");
  auto& script = mtx.vout[nOut].scriptPubKey;

  /* namerawtransaction does not have an options argument.  This would just
     make the already long list of arguments longer.  Instead of using
     namerawtransaction, namecoin-tx can be used anyway to create name
     operations with arbitrary hex data.  */
  const UniValue NO_OPTIONS(UniValue::VOBJ);

  RPCTypeCheckObj (nameOp,
    {
      {"op", UniValueType (UniValue::VSTR)},
      {"name", UniValueType (UniValue::VSTR)},
      {"value", UniValueType (UniValue::VSTR)},
    }
  );

  const std::string op = find_value (nameOp, "op").get_str ();
  const valtype name
    = DecodeNameFromRPCOrThrow (find_value (nameOp, "name"), NO_OPTIONS);
  const valtype value
    = DecodeValueFromRPCOrThrow (find_value (nameOp, "value"), NO_OPTIONS);

  if (op == "name_register")
    script = CNameScript::buildNameRegister (script, name, value);
  else if (op == "name_update")
    script = CNameScript::buildNameUpdate (script, name, value);
  else
    throw JSONRPCError (RPC_INVALID_PARAMETER, "Invalid name operation");
}

} // anonymous namespace

RPCHelpMan
namerawtransaction ()
{
  return RPCHelpMan ("namerawtransaction",
      "\nAdds a name operation to an existing raw transaction.\n"
      "\nUse createrawtransaction first to create the basic transaction, including the required inputs and outputs also for the name.\n",
      {
          {"hexstring", RPCArg::Type::STR_HEX, RPCArg::Optional::NO, "The transaction hex string"},
          {"vout", RPCArg::Type::NUM, RPCArg::Optional::NO, "The vout of the desired name output"},
          {"nameop", RPCArg::Type::OBJ, RPCArg::Optional::NO, "The name operation to create",
              {
                  {"op", RPCArg::Type::STR, RPCArg::Optional::NO, "The operation to perform, can be \"name_register\" and \"name_update\""},
                  {"name", RPCArg::Type::STR, RPCArg::Optional::NO, "The name to operate on"},
                  {"value", RPCArg::Type::STR, RPCArg::Optional::NO, "The new value for the name"},
              },
           "nameop"},
      },
      RPCResult {RPCResult::Type::OBJ, "", "",
          {
              {RPCResult::Type::STR_HEX, "hex", "Hex string of the updated transaction"},
          },
      },
      RPCExamples {
          HelpExampleCli ("namerawtransaction", R"("raw tx hex" 1 "{\"op\":\"name_register\",\"name\":\"my-name\",\"value\":\"first value\")")
        + HelpExampleCli ("namerawtransaction", R"("raw tx hex" 1 "{\"op\":\"name_update\",\"name\":\"my-name\",\"value\":\"new value\")")
        + HelpExampleRpc ("namerawtransaction", R"("raw tx hex", 1, "{\"op\":\"name_update\",\"name\":\"my-name\",\"value\":\"new value\")")
      },
      [&] (const RPCHelpMan& self, const JSONRPCRequest& request) -> UniValue
{
  RPCTypeCheck (request.params,
                {UniValue::VSTR, UniValue::VNUM, UniValue::VOBJ});

  CMutableTransaction mtx;
  if (!DecodeHexTx (mtx, request.params[0].get_str (), true))
    throw JSONRPCError (RPC_DESERIALIZATION_ERROR, "TX decode failed");

  UniValue result(UniValue::VOBJ);

  PerformNameRawtx (request.params[1].get_int (), request.params[2].get_obj (),
                    mtx);

  result.pushKV ("hex", EncodeHexTx (CTransaction (mtx)));
  return result;
}
  );
}

RPCHelpMan
namepsbt ()
{
  return RPCHelpMan ("namepsbt",
      "\nAdds a name operation to an existing PSBT.\n"
      "\nUse createpsbt first to create the basic transaction, including the required inputs and outputs also for the name.\n",
      {
          {"psbt", RPCArg::Type::STR, RPCArg::Optional::NO, "A base64 string of a PSBT"},
          {"vout", RPCArg::Type::NUM, RPCArg::Optional::NO, "The vout of the desired name output"},
          {"nameop", RPCArg::Type::OBJ, RPCArg::Optional::NO, "The name operation to create",
              {
                  {"op", RPCArg::Type::STR, RPCArg::Optional::NO, "The operation to perform, can be \"name_register\" and \"name_update\""},
                  {"name", RPCArg::Type::STR, RPCArg::Optional::NO, "The name to operate on"},
                  {"value", RPCArg::Type::STR, RPCArg::Optional::NO, "The new value for the name"},
              },
           "nameop"},
      },
      RPCResult {RPCResult::Type::OBJ, "", "",
          {
              {RPCResult::Type::STR_HEX, "psbt", "The serialised, updated PSBT"},
          },
      },
      RPCExamples {
          HelpExampleCli ("namepsbt", R"("psbt" 1 "{\"op\":\"name_register\",\"name\":\"my-name\",\"value\":\"first value\")")
        + HelpExampleCli ("namepsbt", R"("psbt" 1 "{\"op\":\"name_update\",\"name\":\"my-name\",\"value\":\"new value\")")
        + HelpExampleRpc ("namepsbt", R"("psbt", 1, "{\"op\":\"name_update\",\"name\":\"my-name\",\"value\":\"new value\")")
      },
      [&] (const RPCHelpMan& self, const JSONRPCRequest& request) -> UniValue
{
  RPCTypeCheck (request.params,
                {UniValue::VSTR, UniValue::VNUM, UniValue::VOBJ});

  PartiallySignedTransaction psbtx;
  std::string error;
  if (!DecodeBase64PSBT (psbtx, request.params[0].get_str (), error))
    throw JSONRPCError (RPC_DESERIALIZATION_ERROR,
                        strprintf ("TX decode failed %s", error));

  UniValue result(UniValue::VOBJ);

  PerformNameRawtx (request.params[1].get_int (), request.params[2].get_obj (),
                    *psbtx.tx);

  CDataStream ssTx(SER_NETWORK, PROTOCOL_VERSION);
  ssTx << psbtx;
  result.pushKV ("psbt", EncodeBase64 (MakeUCharSpan (ssTx)));

  return result;
}
  );
}

/* ************************************************************************** */

RPCHelpMan
name_checkdb ()
{
  return RPCHelpMan ("name_checkdb",
      "\nValidates the name DB's consistency.\n"
      "\nRoughly between blocks 139,000 and 180,000, this call is expected to fail due to the historic 'name stealing' bug.\n",
      {},
      RPCResult {RPCResult::Type::BOOL, "", "whether the state is valid"},
      RPCExamples {
          HelpExampleCli ("name_checkdb", "")
        + HelpExampleRpc ("name_checkdb", "")
      },
      [&] (const RPCHelpMan& self, const JSONRPCRequest& request) -> UniValue
{
  NodeContext& node = EnsureAnyNodeContext (request.context);
  ChainstateManager& chainman = EnsureChainman (node);

  LOCK (cs_main);
  auto& coinsTip = chainman.ActiveChainstate ().CoinsTip ();
  coinsTip.Flush ();
  return coinsTip.ValidateNameDB (chainman, node.rpc_interruption_point);
}
  );
}

} // namespace
/* ************************************************************************** */

void RegisterNameRPCCommands(CRPCTable &t)
{
static const CRPCCommand commands[] =
{ //  category               actor (function)
  //  ---------------------  -----------------------
    { "names",               &name_show,               },
    { "names",               &name_history,            },
    { "names",               &name_scan,               },
    { "names",               &name_pending,            },
    { "names",               &name_checkdb,            },
    { "rawtransactions",     &namerawtransaction,      },
    { "rawtransactions",     &namepsbt,                },
};

    for (const auto& c : commands)
        t.appendCommand(c.name, &c);
}<|MERGE_RESOLUTION|>--- conflicted
+++ resolved
@@ -815,13 +815,7 @@
 PerformNameRawtx (const unsigned nOut, const UniValue& nameOp,
                   CMutableTransaction& mtx)
 {
-<<<<<<< HEAD
-  if (nOut < 0 || nOut >= mtx.vout.size ())
-=======
-  mtx.SetNamecoin ();
-
   if (nOut >= mtx.vout.size ())
->>>>>>> 041d115e
     throw JSONRPCError (RPC_INVALID_PARAMETER, "vout is out of range");
   auto& script = mtx.vout[nOut].scriptPubKey;
 
