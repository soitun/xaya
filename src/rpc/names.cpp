// Copyright (c) 2014-2023 Daniel Kraft
// Copyright (c) 2020 yanmaani
// Distributed under the MIT/X11 software license, see the accompanying
// file COPYING or http://www.opensource.org/licenses/mit-license.php.

#include <base58.h>
#include <chainparams.h>
#include <core_io.h>
#include <init.h>
#include <index/namehash.h>
#include <key_io.h>
#include <names/common.h>
#include <names/main.h>
#include <node/context.h>
#include <primitives/transaction.h>
#include <psbt.h>
#include <rpc/blockchain.h>
#include <rpc/names.h>
#include <rpc/server.h>
#include <rpc/server_util.h>
#include <script/names.h>
#include <txmempool.h>
#include <util/strencodings.h>
#include <validation.h>
#ifdef ENABLE_WALLET
# include <wallet/rpc/util.h>
# include <wallet/wallet.h>
#endif

#include <univalue.h>

#include <boost/xpressive/xpressive_dynamic.hpp>

#include <algorithm>
#include <cassert>
#include <memory>
#include <stdexcept>

namespace
{

NameEncoding
EncodingFromOptionsJson (const UniValue& options, const std::string& field,
                         const NameEncoding defaultValue)
{
  NameEncoding res = defaultValue;
  RPCTypeCheckObj (options,
    {
      {field, UniValueType (UniValue::VSTR)},
    },
    true, false);
  if (options.exists (field))
    try
      {
        res = EncodingFromString (options[field].get_str ());
      }
    catch (const std::invalid_argument& exc)
      {
        LogPrintf ("Invalid value for %s in options: %s\n  using default %s\n",
                   field, exc.what (), EncodingToString (defaultValue));
      }

  return res;
}

} // anonymous namespace

/**
 * Utility routine to construct a "name info" object to return.  This is used
 * for name_show and also name_list.
 */
UniValue
getNameInfo (const UniValue& options,
             const valtype& name, const valtype& value,
             const COutPoint& outp, const CScript& addr)
{
  UniValue obj(UniValue::VOBJ);
  AddEncodedNameToUniv (obj, "name", name,
                        EncodingFromOptionsJson (options, "nameEncoding",
                                                 ConfiguredNameEncoding ()));
  AddEncodedNameToUniv (obj, "value", value,
                        EncodingFromOptionsJson (options, "valueEncoding",
                                                 ConfiguredValueEncoding ()));
  obj.pushKV ("txid", outp.hash.GetHex ());
  obj.pushKV ("vout", static_cast<int> (outp.n));

  /* Try to extract the address.  May fail if we can't parse the script
     as a "standard" script.  */
  CTxDestination dest;
  std::string addrStr;
  if (ExtractDestination (addr, dest))
    addrStr = EncodeDestination (dest);
  else
    addrStr = "<nonstandard>";
  obj.pushKV ("address", addrStr);

  return obj;
}

/**
 * Return name info object for a CNameData object.
 */
UniValue
getNameInfo (const UniValue& options,
             const valtype& name, const CNameData& data)
{
  UniValue result = getNameInfo (options,
                                 name, data.getValue (),
                                 data.getUpdateOutpoint (),
                                 data.getAddress ());
  addHeightInfo (data.getHeight (), result);
  return result;
}

void
addHeightInfo (const int height, UniValue& data)
{
  data.pushKV ("height", height);
}

#ifdef ENABLE_WALLET
/**
 * Adds the "ismine" field giving ownership info to the JSON object.
 */
void
addOwnershipInfo (const CScript& addr, const wallet::CWallet* pwallet,
                  UniValue& data)
{
  if (pwallet == nullptr)
    return;

  AssertLockHeld (pwallet->cs_wallet);
  const wallet::isminetype mine = pwallet->IsMine (addr);
  const bool isMine = (mine & wallet::ISMINE_SPENDABLE);
  data.pushKV ("ismine", isMine);
}
#endif

namespace
{

valtype
DecodeNameValueFromRPCOrThrow (const UniValue& val, const UniValue& opt,
                               const std::string& optKey,
                               const NameEncoding defaultEnc)
{
  const NameEncoding enc = EncodingFromOptionsJson (opt, optKey, defaultEnc);
  try
    {
      return DecodeName (val.get_str (), enc);
    }
  catch (const InvalidNameString& exc)
    {
      std::ostringstream msg;
      msg << "Name/value is invalid for encoding " << EncodingToString (enc);
      throw JSONRPCError (RPC_NAME_INVALID_ENCODING, msg.str ());
    }
}

} // anonymous namespace

valtype
DecodeNameFromRPCOrThrow (const UniValue& val, const UniValue& opt)
{
  return DecodeNameValueFromRPCOrThrow (val, opt, "nameEncoding",
                                        ConfiguredNameEncoding ());
}

valtype
DecodeValueFromRPCOrThrow (const UniValue& val, const UniValue& opt)
{
  return DecodeNameValueFromRPCOrThrow (val, opt, "valueEncoding",
                                        ConfiguredValueEncoding ());
}

namespace
{

/**
 * Decodes the identifier for a name lookup according to the nameEncoding,
 * and also looks up the preimage if we look up by hash.
 */
valtype
GetNameForLookup (const UniValue& val, const UniValue& opt)
{
  const valtype identifier = DecodeNameFromRPCOrThrow (val, opt);

  RPCTypeCheckObj (opt,
    {
      {"byHash", UniValueType (UniValue::VSTR)},
    },
    true, false);

  if (!opt.exists ("byHash"))
    return identifier;

  const std::string byHashType = opt["byHash"].get_str ();
  if (byHashType == "direct")
    return identifier;

  if (g_name_hash_index == nullptr)
    throw std::runtime_error ("-namehashindex is not enabled");
  if (!g_name_hash_index->BlockUntilSyncedToCurrentChain ())
    throw std::runtime_error ("The name-hash index is not caught up yet");

  if (byHashType != "sha256d")
    {
      std::ostringstream msg;
      msg << "Invalid value for byHash: " << byHashType;
      throw JSONRPCError (RPC_INVALID_PARAMETER, msg.str ());
    }

  if (identifier.size () != 32)
    throw JSONRPCError (RPC_INVALID_PARAMETER,
                        "SHA-256d hash must be 32 bytes long");

  const uint256 hash(identifier);
  valtype name;
  if (!g_name_hash_index->FindNamePreimage (hash, name))
    {
      std::ostringstream msg;
      msg << "name hash not found: " << hash.GetHex ();
      throw JSONRPCError (RPC_WALLET_ERROR, msg.str ());
    }

  return name;
}

/**
 * Helper class that extracts the wallet for the current RPC request, if any.
 * It handles the case of disabled wallet support or no wallet being present,
 * so that it is suitable for the non-wallet RPCs here where we just want to
 * provide optional extra features (like the "ismine" field).
 *
 * The main benefit of having this class is that we can easily LOCK2 with the
 * wallet and another lock we need, without having to care about the special
 * cases where no wallet is present or wallet support is disabled.
 */
class MaybeWalletForRequest
{

private:

#ifdef ENABLE_WALLET
  std::shared_ptr<wallet::CWallet> wallet;
#endif

public:

  explicit MaybeWalletForRequest (const JSONRPCRequest& request)
  {
#ifdef ENABLE_WALLET
    try
      {
        /* GetWalletForJSONRPCRequest throws an internal error if there
           is no wallet context.  We want to handle this situation gracefully
           and just fall back to not having a wallet in this case.  */
        if (util::AnyPtr<wallet::WalletContext> (request.context))
          {
            wallet = wallet::GetWalletForJSONRPCRequest (request);
            return;
          }
      }
    catch (const UniValue& exc)
      {
        const auto& code = exc["code"];
        if (!code.isNum () || code.getInt<int> () != RPC_WALLET_NOT_SPECIFIED)
          throw;

      }

    /* If the wallet is not set, that's fine, and we just indicate it to
       other code (by having a null wallet).  */
    wallet = nullptr;
#endif
  }

  RecursiveMutex*
  getLock () const
  {
#ifdef ENABLE_WALLET
    return (wallet != nullptr ? &wallet->cs_wallet : nullptr);
#else
    return nullptr;
#endif
  }

#ifdef ENABLE_WALLET
  wallet::CWallet*
  getWallet ()
  {
    return wallet.get ();
  }

  const wallet::CWallet*
  getWallet () const
  {
    return wallet.get ();
  }
#endif

};

/**
 * Variant of addOwnershipInfo that uses a MaybeWalletForRequest.  This takes
 * care of disabled wallet support.
 */
void
addOwnershipInfo (const CScript& addr, const MaybeWalletForRequest& wallet,
                  UniValue& data)
{
#ifdef ENABLE_WALLET
  addOwnershipInfo (addr, wallet.getWallet (), data);
#endif
}

/**
 * Utility variant of getNameInfo that already includes ownership information.
 * This is the most common call for methods in this file.
 */
UniValue
getNameInfo (const ChainstateManager& chainman, const UniValue& options,
             const valtype& name, const CNameData& data,
             const MaybeWalletForRequest& wallet)
{
  UniValue res = getNameInfo (options, name, data);
  addOwnershipInfo (data.getAddress (), wallet, res);
  return res;
}

/** Named constant for optional RPCResult fields.  */
constexpr bool optional = true;

} // anonymous namespace

const RPCResult NameOpResult{RPCResult::Type::OBJ, "nameOp", optional,
    "The encoded name-operation (if the script has one)",
    {
      {RPCResult::Type::STR, "op", "The type of operation"},
      {RPCResult::Type::STR_HEX, "hash", optional, "Hash value for name_new"},
      {RPCResult::Type::STR_HEX, "rand", optional, "Seed value for name_firstupdate"},
      {RPCResult::Type::STR, "name", optional, "Name for updates"},
      {RPCResult::Type::STR, "name_error", optional, "Encoding error for the name, if any"},
      {RPCResult::Type::STR, "name_encoding", optional, "Encoding of the name"},
      {RPCResult::Type::STR, "value", optional, "Value for updates"},
      {RPCResult::Type::STR, "value_error", optional, "Encoding error for the value, if any"},
      {RPCResult::Type::STR, "value_encoding", optional, "Encoding of the value"},
    }};

/* ************************************************************************** */

NameInfoHelp::NameInfoHelp ()
{
  withField ({RPCResult::Type::STR, "name", optional, "the requested name"});
  withField ({RPCResult::Type::STR, "name_encoding", "the encoding of \"name\""});
  withField ({RPCResult::Type::STR, "name_error", optional,
              "replaces \"name\" in case there is an error"});
  withField ({RPCResult::Type::STR, "value", optional, "the name's current value"});
  withField ({RPCResult::Type::STR, "value_encoding", "the encoding of \"value\""});
  withField ({RPCResult::Type::STR, "value_error", optional,
              "replaces \"value\" in case there is an error"});

  withField ({RPCResult::Type::STR_HEX, "txid", "the name's last update tx"});
  withField ({RPCResult::Type::NUM, "vout",
              "the index of the name output in the last update"});
  withField ({RPCResult::Type::STR, "address", "the address holding the name"});
#ifdef ENABLE_WALLET
  withField ({RPCResult::Type::BOOL, "ismine", optional,
              "whether the name is owned by the wallet"});
#endif
}

NameInfoHelp&
NameInfoHelp::withHeight ()
{
  withField ({RPCResult::Type::NUM, "height", "the name's last update height"});
  return *this;
}

NameOptionsHelp::NameOptionsHelp ()
{}

NameOptionsHelp&
NameOptionsHelp::withArg (const std::string& name, const RPCArg::Type type,
                          const std::string& doc)
{
  return withArg (name, type, "", doc, {});
}

NameOptionsHelp&
NameOptionsHelp::withArg (const std::string& name, const RPCArg::Type type,
                          const std::string& doc,
                          const std::vector<RPCArg> inner)
{
  return withArg (name, type, "", doc, std::move (inner));
}

NameOptionsHelp&
NameOptionsHelp::withArg (const std::string& name, const RPCArg::Type type,
                          const std::string& defaultValue,
                          const std::string& doc)
{
  return withArg (name, type, defaultValue, doc, {});
}

NameOptionsHelp&
NameOptionsHelp::withArg (const std::string& name, const RPCArg::Type type,
                          const std::string& defaultValue,
                          const std::string& doc,
                          const std::vector<RPCArg> inner)
{
  RPCArg::Fallback fb;
  if (defaultValue.empty ())
    fb = RPCArg::Optional::OMITTED;
  else
    fb = defaultValue;

  if (inner.empty ())
    innerArgs.emplace_back (name, type, fb, doc);
  else
    innerArgs.emplace_back (name, type, fb, doc, std::move (inner));

  return *this;
}

NameOptionsHelp&
NameOptionsHelp::withWriteOptions ()
{
  withArg ("destAddress", RPCArg::Type::STR,
           "The address to send the name output to");

  withArg ("sendCoins", RPCArg::Type::OBJ_USER_KEYS,
           "Addresses to which coins should be sent additionally",
           {
              {"address", RPCArg::Type::AMOUNT, RPCArg::Optional::NO,
               "A key-value pair. The key (string) is the address,"
               " the value (float or string) is the amount in " + CURRENCY_UNIT}
           });

  withArg ("burn", RPCArg::Type::OBJ_USER_KEYS,
           "Data and amounts of CHI to burn in the transaction",
           {
              {"data", RPCArg::Type::AMOUNT, RPCArg::Optional::NO,
               "A key-value pair. The key (string) is the burn data,"
               " the value (float or string) is the amount in " + CURRENCY_UNIT}
           });

  return *this;
}

NameOptionsHelp&
NameOptionsHelp::withNameEncoding ()
{
  withArg ("nameEncoding", RPCArg::Type::STR,
           "Encoding (\"ascii\", \"utf8\" or \"hex\") of the name argument");
  return *this;
}

NameOptionsHelp&
NameOptionsHelp::withValueEncoding ()
{
  withArg ("valueEncoding", RPCArg::Type::STR,
           "Encoding (\"ascii\", \"utf8\" or \"hex\") of the value argument");
  return *this;
}

NameOptionsHelp&
NameOptionsHelp::withByHash ()
{
  withArg ("byHash", RPCArg::Type::STR,
           "Interpret \"name\" as hash (\"direct\" or \"sha256d\")");
  return *this;
}

RPCArg
NameOptionsHelp::buildRpcArg () const
{
  return RPCArg ("options", RPCArg::Type::OBJ,
                 RPCArg::Optional::OMITTED_NAMED_ARG,
                 "Options for this RPC call", innerArgs);
}

/* ************************************************************************** */
namespace
{

RPCHelpMan
name_show ()
{
  NameOptionsHelp optHelp;
  optHelp
      .withNameEncoding ()
      .withValueEncoding ()
      .withByHash ();

  return RPCHelpMan ("name_show",
      "\nLooks up the current data for the given name.  Fails if the name doesn't exist.\n",
      {
          {"name", RPCArg::Type::STR, RPCArg::Optional::NO, "The name to query for"},
          optHelp.buildRpcArg (),
      },
      NameInfoHelp ()
        .withHeight ()
        .finish (),
      RPCExamples {
          HelpExampleCli ("name_show", "\"myname\"")
        + HelpExampleRpc ("name_show", "\"myname\"")
      },
      [&] (const RPCHelpMan& self, const JSONRPCRequest& request) -> UniValue
{
  auto& chainman = EnsureChainman (EnsureAnyNodeContext (request));

  if (chainman.ActiveChainstate ().IsInitialBlockDownload ())
    throw JSONRPCError(RPC_CLIENT_IN_INITIAL_DOWNLOAD,
                       "Xaya is downloading blocks...");

  UniValue options(UniValue::VOBJ);
  if (request.params.size () >= 2)
    options = request.params[1].get_obj ();

<<<<<<< HEAD
=======
  /* Parse and interpret the name_show-specific options.  */
  RPCTypeCheckObj(options,
    {
      {"allowExpired", UniValueType(UniValue::VBOOL)},
    },
    true, false);

  bool allow_expired = gArgs.GetBoolArg("-allowexpired", DEFAULT_ALLOWEXPIRED);
  if (options.exists("allowExpired"))
    allow_expired = options["allowExpired"].get_bool();

>>>>>>> ba0f0f45
  const valtype name = GetNameForLookup (request.params[0], options);

  CNameData data;
  {
    LOCK (cs_main);
    if (!chainman.ActiveChainstate ().CoinsTip ().GetName (name, data))
      {
        std::ostringstream msg;
        msg << "name never existed: " << EncodeNameForMessage (name);
        throw JSONRPCError (RPC_WALLET_ERROR, msg.str ());
      }
  }

  MaybeWalletForRequest wallet(request);
  LOCK2 (wallet.getLock (), cs_main);
  return getNameInfo (chainman, options, name, data, wallet);
}
  );
}

/* ************************************************************************** */

RPCHelpMan
name_history ()
{
  NameOptionsHelp optHelp;
  optHelp
      .withNameEncoding ()
      .withValueEncoding ()
      .withByHash ();

  return RPCHelpMan ("name_history",
      "\nLooks up the current and all past data for the given name.  -namehistory must be enabled.\n",
      {
          {"name", RPCArg::Type::STR, RPCArg::Optional::NO, "The name to query for"},
          optHelp.buildRpcArg (),
      },
      RPCResult {RPCResult::Type::ARR, "", "",
          {
              NameInfoHelp ()
                .withHeight ()
                .finish ()
          }
      },
      RPCExamples {
          HelpExampleCli ("name_history", "\"myname\"")
        + HelpExampleRpc ("name_history", "\"myname\"")
      },
      [&] (const RPCHelpMan& self, const JSONRPCRequest& request) -> UniValue
{
  auto& chainman = EnsureChainman (EnsureAnyNodeContext (request));

  if (!fNameHistory)
    throw std::runtime_error ("-namehistory is not enabled");

  if (chainman.ActiveChainstate ().IsInitialBlockDownload ())
    throw JSONRPCError(RPC_CLIENT_IN_INITIAL_DOWNLOAD,
                       "Xaya is downloading blocks...");

  UniValue options(UniValue::VOBJ);
  if (request.params.size () >= 2)
    options = request.params[1].get_obj ();

  const valtype name = GetNameForLookup (request.params[0], options);

  CNameData data;
  CNameHistory history;

  {
    LOCK (cs_main);

    const auto& coinsTip = chainman.ActiveChainstate ().CoinsTip ();
    if (!coinsTip.GetName (name, data))
      {
        std::ostringstream msg;
        msg << "name not found: " << EncodeNameForMessage (name);
        throw JSONRPCError (RPC_WALLET_ERROR, msg.str ());
      }

    if (!coinsTip.GetNameHistory (name, history))
      assert (history.empty ());
  }

  MaybeWalletForRequest wallet(request);
  LOCK2 (wallet.getLock (), cs_main);

  UniValue res(UniValue::VARR);
  for (const auto& entry : history.getData ())
    res.push_back (getNameInfo (chainman, options, name, entry, wallet));
  res.push_back (getNameInfo (chainman, options, name, data, wallet));

  return res;
}
  );
}

/* ************************************************************************** */

RPCHelpMan
name_scan ()
{
  NameOptionsHelp optHelp;
  optHelp
      .withNameEncoding ()
      .withValueEncoding ()
      .withArg ("minConf", RPCArg::Type::NUM, "1",
                "Minimum number of confirmations")
      .withArg ("maxConf", RPCArg::Type::NUM,
                "Maximum number of confirmations")
      .withArg ("prefix", RPCArg::Type::STR,
                "Filter for names with the given prefix")
      .withArg ("regexp", RPCArg::Type::STR,
                "Filter for names matching the regexp");

  return RPCHelpMan ("name_scan",
      "\nLists names in the database.\n",
      {
          {"start", RPCArg::Type::STR, RPCArg::Default{""}, "Skip initially to this name"},
          {"count", RPCArg::Type::NUM, RPCArg::Default{500}, "Stop after this many names"},
          optHelp.buildRpcArg (),
      },
      RPCResult {RPCResult::Type::ARR, "", "",
          {
              NameInfoHelp ()
                .withHeight ()
                .finish ()
          }
      },
      RPCExamples {
          HelpExampleCli ("name_scan", "")
        + HelpExampleCli ("name_scan", "\"d/abc\"")
        + HelpExampleCli ("name_scan", "\"d/abc\" 10")
        + HelpExampleRpc ("name_scan", "\"d/abc\"")
      },
      [&] (const RPCHelpMan& self, const JSONRPCRequest& request) -> UniValue
{
  auto& chainman = EnsureChainman (EnsureAnyNodeContext (request));

  if (chainman.ActiveChainstate ().IsInitialBlockDownload ())
    throw JSONRPCError(RPC_CLIENT_IN_INITIAL_DOWNLOAD,
                       "Xaya is downloading blocks...");

  UniValue options(UniValue::VOBJ);
  if (request.params.size () >= 3)
    options = request.params[2].get_obj ();

  valtype start;
  if (!request.params[0].isNull ())
    start = DecodeNameFromRPCOrThrow (request.params[0], options);

  int count = 500;
  if (!request.params[1].isNull ())
    count = request.params[1].getInt<int> ();

  /* Parse and interpret the name_scan-specific options.  */
  RPCTypeCheckObj (options,
    {
      {"minConf", UniValueType (UniValue::VNUM)},
      {"maxConf", UniValueType (UniValue::VNUM)},
      {"prefix", UniValueType (UniValue::VSTR)},
      {"regexp", UniValueType (UniValue::VSTR)},
    },
    true, false);

  int minConf = 1;
  if (options.exists ("minConf"))
    minConf = options["minConf"].getInt<int> ();
  if (minConf < 1)
    throw JSONRPCError (RPC_INVALID_PARAMETER, "minConf must be >= 1");

  int maxConf = -1;
  if (options.exists ("maxConf"))
    {
      maxConf = options["maxConf"].getInt<int> ();
      if (maxConf < 0)
        throw JSONRPCError (RPC_INVALID_PARAMETER,
                            "maxConf must not be negative");
    }

  valtype prefix;
  if (options.exists ("prefix"))
    prefix = DecodeNameFromRPCOrThrow (options["prefix"], options);

  bool haveRegexp = false;
  boost::xpressive::sregex regexp;
  if (options.exists ("regexp"))
    {
      haveRegexp = true;
      regexp = boost::xpressive::sregex::compile (options["regexp"].get_str ());
    }

  /* Iterate over names and produce the result.  */
  UniValue res(UniValue::VARR);
  if (count <= 0)
    return res;

  MaybeWalletForRequest wallet(request);
  LOCK2 (wallet.getLock (), cs_main);

  const int maxHeight = chainman.ActiveHeight () - minConf + 1;
  int minHeight = -1;
  if (maxConf >= 0)
    minHeight = chainman.ActiveHeight () - maxConf + 1;

  valtype name;
  CNameData data;
  const auto& coinsTip = chainman.ActiveChainstate ().CoinsTip ();
  std::unique_ptr<CNameIterator> iter(coinsTip.IterateNames ());
  for (iter->seek (start); count > 0 && iter->next (name, data); )
    {
      const int height = data.getHeight ();
      if (height > maxHeight)
        continue;
      if (minHeight >= 0 && height < minHeight)
        continue;

      if (name.size () < prefix.size ())
        continue;
      if (!std::equal (prefix.begin (), prefix.end (), name.begin ()))
        continue;

      if (haveRegexp)
        {
          try
            {
              const std::string nameStr = EncodeName (name, NameEncoding::UTF8);
              boost::xpressive::smatch matches;
              if (!boost::xpressive::regex_search (nameStr, matches, regexp))
                continue;
            }
          catch (const InvalidNameString& exc)
            {
              continue;
            }
        }

      res.push_back (getNameInfo (chainman, options, name, data, wallet));
      --count;
    }

  return res;
}
  );
}

/* ************************************************************************** */

RPCHelpMan
name_pending ()
{
  NameOptionsHelp optHelp;
  optHelp
      .withNameEncoding ()
      .withValueEncoding ();

  return RPCHelpMan ("name_pending",
      "\nLists unconfirmed name operations in the mempool.\n"
      "\nIf a name is given, only check for operations on this name.\n",
      {
          {"name", RPCArg::Type::STR, RPCArg::Optional::OMITTED_NAMED_ARG, "Only look for this name"},
          optHelp.buildRpcArg (),
      },
      RPCResult {RPCResult::Type::ARR, "", "",
          {
              NameInfoHelp ()
                .withField ({RPCResult::Type::STR, "op", "the operation being performed"})
                .finish ()
          }
      },
      RPCExamples {
          HelpExampleCli ("name_pending", "")
        + HelpExampleCli ("name_pending", "\"d/domob\"")
        + HelpExampleRpc ("name_pending", "")
      },
      [&] (const RPCHelpMan& self, const JSONRPCRequest& request) -> UniValue
{
  MaybeWalletForRequest wallet(request);
  auto& mempool = EnsureMemPool (EnsureAnyNodeContext (request));
  LOCK2 (wallet.getLock (), mempool.cs);

  UniValue options(UniValue::VOBJ);
  if (request.params.size () >= 2)
    options = request.params[1].get_obj ();

  std::vector<uint256> txHashes;
  mempool.queryHashes (txHashes);

  const bool hasNameFilter = !request.params[0].isNull ();
  valtype nameFilter;
  if (hasNameFilter)
    nameFilter = DecodeNameFromRPCOrThrow (request.params[0], options);

  UniValue arr(UniValue::VARR);
  for (const auto& txHash : txHashes)
    {
      std::shared_ptr<const CTransaction> tx = mempool.get (txHash);
      if (!tx)
        continue;

      for (size_t n = 0; n < tx->vout.size (); ++n)
        {
          const auto& txOut = tx->vout[n];
          const CNameScript op(txOut.scriptPubKey);
          if (!op.isNameOp () || !op.isAnyUpdate ())
            continue;
          if (hasNameFilter && op.getOpName () != nameFilter)
            continue;

          UniValue obj = getNameInfo (options,
                                      op.getOpName (), op.getOpValue (),
                                      COutPoint (tx->GetHash (), n),
                                      op.getAddress ());
          addOwnershipInfo (op.getAddress (), wallet, obj);
          switch (op.getNameOp ())
            {
            case OP_NAME_REGISTER:
              obj.pushKV ("op", "name_register");
              break;
            case OP_NAME_UPDATE:
              obj.pushKV ("op", "name_update");
              break;
            default:
              assert (false);
            }

          arr.push_back (obj);
        }
    }

  return arr;
}
  );
}

/* ************************************************************************** */

namespace
{

/**
 * Performs the action of namerawtransaction and namepsbt on a given
 * CMutableTransaction.  This is used to share the code between the two
 * RPC methods.
 */
void
PerformNameRawtx (const unsigned nOut, const UniValue& nameOp,
                  CMutableTransaction& mtx)
{
  if (nOut >= mtx.vout.size ())
    throw JSONRPCError (RPC_INVALID_PARAMETER, "vout is out of range");
  auto& script = mtx.vout[nOut].scriptPubKey;

<<<<<<< HEAD
=======
  RPCTypeCheckObj (nameOp,
    {
      {"op", UniValueType (UniValue::VSTR)},
    }
  );
  const std::string op = find_value (nameOp, "op").get_str ();

>>>>>>> ba0f0f45
  /* namerawtransaction does not have an options argument.  This would just
     make the already long list of arguments longer.  Instead of using
     namerawtransaction, namecoin-tx can be used anyway to create name
     operations with arbitrary hex data.  */
  const UniValue NO_OPTIONS(UniValue::VOBJ);

<<<<<<< HEAD
  const std::string op = find_value (nameOp, "op").get_str ();
  const valtype name
    = DecodeNameFromRPCOrThrow (find_value (nameOp, "name"), NO_OPTIONS);
  const valtype value
    = DecodeValueFromRPCOrThrow (find_value (nameOp, "value"), NO_OPTIONS);

  if (op == "name_register")
    script = CNameScript::buildNameRegister (script, name, value);
  else if (op == "name_update")
    script = CNameScript::buildNameUpdate (script, name, value);
=======
  if (op == "name_new")
    {
      RPCTypeCheckObj (nameOp,
        {
          {"name", UniValueType (UniValue::VSTR)},
          {"rand", UniValueType (UniValue::VSTR)},
        },
        true);

      valtype rand;
      if (nameOp.exists ("rand"))
        {
          const std::string randStr = find_value (nameOp, "rand").get_str ();
          if (!IsHex (randStr))
            throw JSONRPCError (RPC_DESERIALIZATION_ERROR, "rand must be hex");
          rand = ParseHex (randStr);
        }
      else
        {
          rand.resize (20);
          GetRandBytes (rand);
        }

      const valtype name
          = DecodeNameFromRPCOrThrow (find_value (nameOp, "name"), NO_OPTIONS);

      script = CNameScript::buildNameNew (script, name, rand);
      result.pushKV ("rand", HexStr (rand));
    }
  else if (op == "name_firstupdate")
    {
      RPCTypeCheckObj (nameOp,
        {
          {"name", UniValueType (UniValue::VSTR)},
          {"value", UniValueType (UniValue::VSTR)},
          {"rand", UniValueType (UniValue::VSTR)},
        }
      );

      const std::string randStr = find_value (nameOp, "rand").get_str ();
      if (!IsHex (randStr))
        throw JSONRPCError (RPC_DESERIALIZATION_ERROR, "rand must be hex");
      const valtype rand = ParseHex (randStr);

      const valtype name
          = DecodeNameFromRPCOrThrow (find_value (nameOp, "name"), NO_OPTIONS);
      const valtype value
          = DecodeValueFromRPCOrThrow (find_value (nameOp, "value"),
                                       NO_OPTIONS);

      script = CNameScript::buildNameFirstupdate (script, name, value, rand);
    }
  else if (op == "name_update")
    {
      RPCTypeCheckObj (nameOp,
        {
          {"name", UniValueType (UniValue::VSTR)},
          {"value", UniValueType (UniValue::VSTR)},
        }
      );

      const valtype name
          = DecodeNameFromRPCOrThrow (find_value (nameOp, "name"), NO_OPTIONS);
      const valtype value
          = DecodeValueFromRPCOrThrow (find_value (nameOp, "value"),
                                       NO_OPTIONS);

      script = CNameScript::buildNameUpdate (script, name, value);
    }
>>>>>>> ba0f0f45
  else
    throw JSONRPCError (RPC_INVALID_PARAMETER, "Invalid name operation");
}

} // anonymous namespace

RPCHelpMan
namerawtransaction ()
{
  return RPCHelpMan ("namerawtransaction",
      "\nAdds a name operation to an existing raw transaction.\n"
      "\nUse createrawtransaction first to create the basic transaction, including the required inputs and outputs also for the name.\n",
      {
          {"hexstring", RPCArg::Type::STR_HEX, RPCArg::Optional::NO, "The transaction hex string"},
          {"vout", RPCArg::Type::NUM, RPCArg::Optional::NO, "The vout of the desired name output"},
          {"nameop", RPCArg::Type::OBJ, RPCArg::Optional::NO, "The name operation to create",
              {
                  {"op", RPCArg::Type::STR, RPCArg::Optional::NO, "The operation to perform, can be \"name_register\" and \"name_update\""},
                  {"name", RPCArg::Type::STR, RPCArg::Optional::NO, "The name to operate on"},
                  {"value", RPCArg::Type::STR, RPCArg::Optional::NO, "The new value for the name"},
              },
          },
      },
      RPCResult {RPCResult::Type::OBJ, "", "",
          {
              {RPCResult::Type::STR_HEX, "hex", "Hex string of the updated transaction"},
          },
      },
      RPCExamples {
          HelpExampleCli ("namerawtransaction", R"("raw tx hex" 1 "{\"op\":\"name_register\",\"name\":\"my-name\",\"value\":\"first value\")")
        + HelpExampleCli ("namerawtransaction", R"("raw tx hex" 1 "{\"op\":\"name_update\",\"name\":\"my-name\",\"value\":\"new value\")")
        + HelpExampleRpc ("namerawtransaction", R"("raw tx hex", 1, "{\"op\":\"name_update\",\"name\":\"my-name\",\"value\":\"new value\")")
      },
      [&] (const RPCHelpMan& self, const JSONRPCRequest& request) -> UniValue
{
  CMutableTransaction mtx;
  if (!DecodeHexTx (mtx, request.params[0].get_str (), true))
    throw JSONRPCError (RPC_DESERIALIZATION_ERROR, "TX decode failed");

  UniValue result(UniValue::VOBJ);

  PerformNameRawtx (request.params[1].getInt<int> (),
                    request.params[2].get_obj (), mtx);

  result.pushKV ("hex", EncodeHexTx (CTransaction (mtx)));
  return result;
}
  );
}

RPCHelpMan
namepsbt ()
{
  return RPCHelpMan ("namepsbt",
      "\nAdds a name operation to an existing PSBT.\n"
      "\nUse createpsbt first to create the basic transaction, including the required inputs and outputs also for the name.\n",
      {
          {"psbt", RPCArg::Type::STR, RPCArg::Optional::NO, "A base64 string of a PSBT"},
          {"vout", RPCArg::Type::NUM, RPCArg::Optional::NO, "The vout of the desired name output"},
          {"nameop", RPCArg::Type::OBJ, RPCArg::Optional::NO, "The name operation to create",
              {
                  {"op", RPCArg::Type::STR, RPCArg::Optional::NO, "The operation to perform, can be \"name_register\" and \"name_update\""},
                  {"name", RPCArg::Type::STR, RPCArg::Optional::NO, "The name to operate on"},
                  {"value", RPCArg::Type::STR, RPCArg::Optional::NO, "The new value for the name"},
              },
          },
      },
      RPCResult {RPCResult::Type::OBJ, "", "",
          {
              {RPCResult::Type::STR_HEX, "psbt", "The serialised, updated PSBT"},
          },
      },
      RPCExamples {
          HelpExampleCli ("namepsbt", R"("psbt" 1 "{\"op\":\"name_register\",\"name\":\"my-name\",\"value\":\"first value\")")
        + HelpExampleCli ("namepsbt", R"("psbt" 1 "{\"op\":\"name_update\",\"name\":\"my-name\",\"value\":\"new value\")")
        + HelpExampleRpc ("namepsbt", R"("psbt", 1, "{\"op\":\"name_update\",\"name\":\"my-name\",\"value\":\"new value\")")
      },
      [&] (const RPCHelpMan& self, const JSONRPCRequest& request) -> UniValue
{
  PartiallySignedTransaction psbtx;
  std::string error;
  if (!DecodeBase64PSBT (psbtx, request.params[0].get_str (), error))
    throw JSONRPCError (RPC_DESERIALIZATION_ERROR,
                        strprintf ("TX decode failed %s", error));

  UniValue result(UniValue::VOBJ);

  PerformNameRawtx (request.params[1].getInt<int> (),
                    request.params[2].get_obj (), *psbtx.tx);

  CDataStream ssTx(SER_NETWORK, PROTOCOL_VERSION);
  ssTx << psbtx;
  result.pushKV ("psbt", EncodeBase64 (MakeUCharSpan (ssTx)));

  return result;
}
  );
}

/* ************************************************************************** */

RPCHelpMan
name_checkdb ()
{
  return RPCHelpMan ("name_checkdb",
      "\nValidates the name DB's consistency.\n"
      "\nRoughly between blocks 139,000 and 180,000, this call is expected to fail due to the historic 'name stealing' bug.\n",
      {},
      RPCResult {RPCResult::Type::BOOL, "", "whether the state is valid"},
      RPCExamples {
          HelpExampleCli ("name_checkdb", "")
        + HelpExampleRpc ("name_checkdb", "")
      },
      [&] (const RPCHelpMan& self, const JSONRPCRequest& request) -> UniValue
{
  node::NodeContext& node = EnsureAnyNodeContext (request);
  ChainstateManager& chainman = EnsureChainman (node);

  LOCK (cs_main);
  auto& coinsTip = chainman.ActiveChainstate ().CoinsTip ();
  coinsTip.Flush ();
  return coinsTip.ValidateNameDB (chainman.ActiveChainstate (),
                                  node.rpc_interruption_point);
}
  );
}

} // namespace
/* ************************************************************************** */

Span<const CRPCCommand> GetNameRPCCommands()
{
static const CRPCCommand commands[] =
{ //  category               actor (function)
  //  ---------------------  -----------------------
    { "names",               &name_show,               },
    { "names",               &name_history,            },
    { "names",               &name_scan,               },
    { "names",               &name_pending,            },
    { "names",               &name_checkdb,            },
    { "rawtransactions",     &namerawtransaction,      },
    { "rawtransactions",     &namepsbt,                },
};

  return Span {commands};
}

void RegisterNameRPCCommands(CRPCTable &t)
{
  for (const auto& c : GetNameRPCCommands ())
    t.appendCommand(c.name, &c);
}<|MERGE_RESOLUTION|>--- conflicted
+++ resolved
@@ -518,20 +518,6 @@
   if (request.params.size () >= 2)
     options = request.params[1].get_obj ();
 
-<<<<<<< HEAD
-=======
-  /* Parse and interpret the name_show-specific options.  */
-  RPCTypeCheckObj(options,
-    {
-      {"allowExpired", UniValueType(UniValue::VBOOL)},
-    },
-    true, false);
-
-  bool allow_expired = gArgs.GetBoolArg("-allowexpired", DEFAULT_ALLOWEXPIRED);
-  if (options.exists("allowExpired"))
-    allow_expired = options["allowExpired"].get_bool();
-
->>>>>>> ba0f0f45
   const valtype name = GetNameForLookup (request.params[0], options);
 
   CNameData data;
@@ -884,23 +870,20 @@
     throw JSONRPCError (RPC_INVALID_PARAMETER, "vout is out of range");
   auto& script = mtx.vout[nOut].scriptPubKey;
 
-<<<<<<< HEAD
-=======
-  RPCTypeCheckObj (nameOp,
-    {
-      {"op", UniValueType (UniValue::VSTR)},
-    }
-  );
-  const std::string op = find_value (nameOp, "op").get_str ();
-
->>>>>>> ba0f0f45
   /* namerawtransaction does not have an options argument.  This would just
      make the already long list of arguments longer.  Instead of using
      namerawtransaction, namecoin-tx can be used anyway to create name
      operations with arbitrary hex data.  */
   const UniValue NO_OPTIONS(UniValue::VOBJ);
 
-<<<<<<< HEAD
+  RPCTypeCheckObj (nameOp,
+    {
+      {"op", UniValueType (UniValue::VSTR)},
+      {"name", UniValueType (UniValue::VSTR)},
+      {"value", UniValueType (UniValue::VSTR)},
+    }
+  );
+
   const std::string op = find_value (nameOp, "op").get_str ();
   const valtype name
     = DecodeNameFromRPCOrThrow (find_value (nameOp, "name"), NO_OPTIONS);
@@ -911,77 +894,6 @@
     script = CNameScript::buildNameRegister (script, name, value);
   else if (op == "name_update")
     script = CNameScript::buildNameUpdate (script, name, value);
-=======
-  if (op == "name_new")
-    {
-      RPCTypeCheckObj (nameOp,
-        {
-          {"name", UniValueType (UniValue::VSTR)},
-          {"rand", UniValueType (UniValue::VSTR)},
-        },
-        true);
-
-      valtype rand;
-      if (nameOp.exists ("rand"))
-        {
-          const std::string randStr = find_value (nameOp, "rand").get_str ();
-          if (!IsHex (randStr))
-            throw JSONRPCError (RPC_DESERIALIZATION_ERROR, "rand must be hex");
-          rand = ParseHex (randStr);
-        }
-      else
-        {
-          rand.resize (20);
-          GetRandBytes (rand);
-        }
-
-      const valtype name
-          = DecodeNameFromRPCOrThrow (find_value (nameOp, "name"), NO_OPTIONS);
-
-      script = CNameScript::buildNameNew (script, name, rand);
-      result.pushKV ("rand", HexStr (rand));
-    }
-  else if (op == "name_firstupdate")
-    {
-      RPCTypeCheckObj (nameOp,
-        {
-          {"name", UniValueType (UniValue::VSTR)},
-          {"value", UniValueType (UniValue::VSTR)},
-          {"rand", UniValueType (UniValue::VSTR)},
-        }
-      );
-
-      const std::string randStr = find_value (nameOp, "rand").get_str ();
-      if (!IsHex (randStr))
-        throw JSONRPCError (RPC_DESERIALIZATION_ERROR, "rand must be hex");
-      const valtype rand = ParseHex (randStr);
-
-      const valtype name
-          = DecodeNameFromRPCOrThrow (find_value (nameOp, "name"), NO_OPTIONS);
-      const valtype value
-          = DecodeValueFromRPCOrThrow (find_value (nameOp, "value"),
-                                       NO_OPTIONS);
-
-      script = CNameScript::buildNameFirstupdate (script, name, value, rand);
-    }
-  else if (op == "name_update")
-    {
-      RPCTypeCheckObj (nameOp,
-        {
-          {"name", UniValueType (UniValue::VSTR)},
-          {"value", UniValueType (UniValue::VSTR)},
-        }
-      );
-
-      const valtype name
-          = DecodeNameFromRPCOrThrow (find_value (nameOp, "name"), NO_OPTIONS);
-      const valtype value
-          = DecodeValueFromRPCOrThrow (find_value (nameOp, "value"),
-                                       NO_OPTIONS);
-
-      script = CNameScript::buildNameUpdate (script, name, value);
-    }
->>>>>>> ba0f0f45
   else
     throw JSONRPCError (RPC_INVALID_PARAMETER, "Invalid name operation");
 }
