--- conflicted
+++ resolved
@@ -809,13 +809,8 @@
  * RPC methods.
  */
 void
-<<<<<<< HEAD
-PerformNameRawtx (const int nOut, const UniValue& nameOp,
+PerformNameRawtx (const unsigned nOut, const UniValue& nameOp,
                   CMutableTransaction& mtx)
-=======
-PerformNameRawtx (const unsigned nOut, const UniValue& nameOp,
-                  CMutableTransaction& mtx, UniValue& result)
->>>>>>> c145682b
 {
   if (nOut < 0 || nOut >= mtx.vout.size ())
     throw JSONRPCError (RPC_INVALID_PARAMETER, "vout is out of range");
