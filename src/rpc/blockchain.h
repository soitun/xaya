--- conflicted
+++ resolved
@@ -61,14 +61,12 @@
 ChainstateManager& EnsureChainman(const util::Ref& context);
 CBlockPolicyEstimator& EnsureFeeEstimator(const util::Ref& context);
 
-<<<<<<< HEAD
-UniValue GetDifficultyJson();
-=======
 /**
  * Helper to create UTXO snapshots given a chainstate and a file handle.
  * @return a UniValue map containing metadata about the snapshot.
  */
 UniValue CreateUTXOSnapshot(NodeContext& node, CChainState& chainstate, CAutoFile& afile);
->>>>>>> ea3d84fb
+
+UniValue GetDifficultyJson();
 
 #endif