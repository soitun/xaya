--- conflicted
+++ resolved
@@ -5,13 +5,9 @@
 #ifndef BITCOIN_RPC_BLOCKCHAIN_H
 #define BITCOIN_RPC_BLOCKCHAIN_H
 
-<<<<<<< HEAD
-#include <cstdint>
-=======
 #include <vector>
 #include <stdint.h>
 #include <amount.h>
->>>>>>> 3ad782a2
 
 class CBlock;
 class CBlockIndex;
@@ -40,11 +36,9 @@
 /** Block header to JSON */
 UniValue blockheaderToJSON(const CBlockIndex* blockindex);
 
-<<<<<<< HEAD
-UniValue getdifficulty(const JSONRPCRequest& request);
-=======
 /** Used by getblockstats to get feerates at different percentiles by weight  */
 void CalculatePercentilesByWeight(CAmount result[NUM_GETBLOCKSTATS_PERCENTILES], std::vector<std::pair<CAmount, int64_t>>& scores, int64_t total_weight);
->>>>>>> 3ad782a2
+
+UniValue getdifficulty(const JSONRPCRequest& request);
 
 #endif