--- conflicted
+++ resolved
@@ -74,15 +74,9 @@
           }
 
         /* Create new block with nonce = 0 and extraNonce = 1.  */
-<<<<<<< HEAD
-        std::unique_ptr<node::CBlockTemplate> newBlock
+        std::unique_ptr<interfaces::BlockTemplate> newTemplate
             = miner.createNewBlock (algo, scriptPubKey);
-        if (newBlock == nullptr)
-=======
-        std::unique_ptr<interfaces::BlockTemplate> newTemplate
-            = miner.createNewBlock (scriptPubKey);
         if (newTemplate == nullptr)
->>>>>>> 1b283f67
           throw JSONRPCError (RPC_OUT_OF_MEMORY, "out of memory");
         blocks.push_back (std::make_unique<CBlock> (newTemplate->getBlock ()));
         CBlock& newBlock = *blocks.back ();
@@ -92,25 +86,13 @@
         pindexPrev = chainman.ActiveTip ();
         startTime = GetTime ();
 
-<<<<<<< HEAD
         /* Finalise it by building the merkle root.  */
-        newBlock->block.hashMerkleRoot = BlockMerkleRoot (newBlock->block);
-
-        /* Save in our map of constructed blocks.  */
-        pblockCur = &newBlock->block;
-        curBlocks.emplace (std::make_pair (algo, scriptID), pblockCur);
-        blocks[pblockCur->GetHash ()] = pblockCur;
-        templates.push_back (std::move (newBlock));
-=======
-        /* Finalise it by setting the version and building the merkle root.  */
         newBlock.hashMerkleRoot = BlockMerkleRoot (newBlock);
-        newBlock.SetAuxpowVersion (true);
 
         /* Save in our map of constructed blocks.  */
         pblockCur = &newBlock;
-        curBlocks.emplace(scriptID, pblockCur);
+        curBlocks.emplace(std::make_pair (algo, scriptID), pblockCur);
         mapBlocks[pblockCur->GetHash ()] = pblockCur;
->>>>>>> 1b283f67
       }
   }
 
