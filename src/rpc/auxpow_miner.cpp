// Copyright (c) 2018-2021 Daniel Kraft
// Distributed under the MIT software license, see the accompanying
// file COPYING or http://www.opensource.org/licenses/mit-license.php.

#include <rpc/auxpow_miner.h>

#include <arith_uint256.h>
#include <auxpow.h>
#include <chainparams.h>
#include <net.h>
#include <node/context.h>
#include <primitives/pureheader.h>
#include <rpc/blockchain.h>
#include <rpc/protocol.h>
#include <rpc/request.h>
#include <streams.h>
#include <util/strencodings.h>
#include <util/time.h>
#include <validation.h>

#include <cassert>

namespace
{

void auxMiningCheck(const JSONRPCRequest& request)
{
  NodeContext& node = EnsureNodeContext (request.context);
  if (!node.connman)
    throw JSONRPCError (RPC_CLIENT_P2P_DISABLED,
                        "Error: Peer-to-peer functionality missing or"
                        " disabled");

  if (node.connman->GetNodeCount (ConnectionDirection::Both) == 0
        && !Params ().MineBlocksOnDemand ())
    throw JSONRPCError (RPC_CLIENT_NOT_CONNECTED,
                        "Xaya is not connected!");

  if (::ChainstateActive ().IsInitialBlockDownload ()
        && !Params ().MineBlocksOnDemand ())
    throw JSONRPCError (RPC_CLIENT_IN_INITIAL_DOWNLOAD,
                        "Xaya is downloading blocks...");
}

}  // anonymous namespace

const CBlock*
AuxpowMiner::getCurrentBlock (const PowAlgo algo, const CTxMemPool& mempool,
                              const CScript& scriptPubKey, uint256& target)
{
  AssertLockHeld (cs);
  const CBlock* pblockCur = nullptr;

  {
    LOCK (cs_main);
    CScriptID scriptID (scriptPubKey);
    auto iter = curBlocks.find (std::make_pair(algo, scriptID));
    if (iter != curBlocks.end())
      pblockCur = iter->second;

    if (pblockCur == nullptr
        || pindexPrev != ::ChainActive ().Tip ()
        || (mempool.GetTransactionsUpdated () != txUpdatedLast
            && GetTime () - startTime > 60))
      {
        if (pindexPrev != ::ChainActive ().Tip ())
          {
            /* Clear old blocks since they're obsolete now.  */
            blocks.clear ();
            templates.clear ();
            curBlocks.clear ();
          }

        /* Create new block with nonce = 0 and extraNonce = 1.  */
        std::unique_ptr<CBlockTemplate> newBlock
            = BlockAssembler (mempool, Params ())
<<<<<<< HEAD
                  .CreateNewBlock (algo, scriptPubKey);
=======
                .CreateNewBlock (::ChainstateActive (), scriptPubKey);
>>>>>>> b75666c1
        if (newBlock == nullptr)
          throw JSONRPCError (RPC_OUT_OF_MEMORY, "out of memory");

        /* Update state only when CreateNewBlock succeeded.  */
        txUpdatedLast = mempool.GetTransactionsUpdated ();
        pindexPrev = ::ChainActive ().Tip ();
        startTime = GetTime ();

        /* Finalise it by building the merkle root.  */
        IncrementExtraNonce (&newBlock->block, pindexPrev, extraNonce);

        /* Save in our map of constructed blocks.  */
        pblockCur = &newBlock->block;
        curBlocks.emplace (std::make_pair (algo, scriptID), pblockCur);
        blocks[pblockCur->GetHash ()] = pblockCur;
        templates.push_back (std::move (newBlock));
      }
  }

  /* At this point, pblockCur is always initialised:  If we make it here
     without creating a new block above, it means that, in particular,
     pindexPrev == ::ChainActive ().Tip().  But for that to happen, we must
     already have created a pblockCur in a previous call, as pindexPrev is
     initialised only when pblockCur is.  */
  assert (pblockCur);

  arith_uint256 arithTarget;
  bool fNegative, fOverflow;
  arithTarget.SetCompact (pblockCur->pow.getBits (), &fNegative, &fOverflow);
  if (fNegative || fOverflow || arithTarget == 0)
    throw std::runtime_error ("invalid difficulty bits in block");
  target = ArithToUint256 (arithTarget);

  return pblockCur;
}

const CBlock*
AuxpowMiner::lookupSavedBlock (const std::string& hashHex) const
{
  AssertLockHeld (cs);

  uint256 hash;
  hash.SetHex (hashHex);

  const auto iter = blocks.find (hash);
  if (iter == blocks.end ())
    throw JSONRPCError (RPC_INVALID_PARAMETER, "block hash unknown");

  return iter->second;
}

UniValue
AuxpowMiner::createAuxBlock (const JSONRPCRequest& request,
                             const CScript& scriptPubKey)
{
  auxMiningCheck (request);
  LOCK (cs);

  const auto& mempool = EnsureMemPool (request.context);

  uint256 target;
  const CBlock* pblock = getCurrentBlock (PowAlgo::SHA256D, mempool,
                                          scriptPubKey, target);

  UniValue result(UniValue::VOBJ);
  result.pushKV ("hash", pblock->GetHash ().GetHex ());
  result.pushKV ("algo", PowAlgoToString (pblock->pow.getCoreAlgo ()));
  result.pushKV ("chainid", Params ().GetConsensus ().nAuxpowChainId);
  result.pushKV ("previousblockhash", pblock->hashPrevBlock.GetHex ());
  result.pushKV ("coinbasevalue",
                 static_cast<int64_t> (pblock->vtx[0]->vout[0].nValue));
  result.pushKV ("bits", strprintf ("%08x", pblock->pow.getBits ()));
  result.pushKV ("height", static_cast<int64_t> (pindexPrev->nHeight + 1));
  result.pushKV ("_target", HexStr (target));

  return result;
}

namespace
{

// Copied from the diff in https://github.com/bitcoin/bitcoin/pull/4100.
int
FormatHashBlocks(void* pbuffer, unsigned int len)
{
    unsigned char* pdata = (unsigned char*)pbuffer;
    unsigned int blocks = 1 + ((len + 8) / 64);
    unsigned char* pend = pdata + 64 * blocks;
    memset(pdata + len, 0, 64 * blocks - len);
    pdata[len] = 0x80;
    unsigned int bits = len * 8;
    pend[-1] = (bits >> 0) & 0xff;
    pend[-2] = (bits >> 8) & 0xff;
    pend[-3] = (bits >> 16) & 0xff;
    pend[-4] = (bits >> 24) & 0xff;
    return blocks;
}

}  // anonymous namespace

UniValue
AuxpowMiner::createWork (const JSONRPCRequest& request,
                         const CScript& scriptPubKey)
{
  auxMiningCheck (request);
  LOCK (cs);

  const auto& mempool = EnsureMemPool (request.context);

  uint256 target;
  const CBlock* pblock = getCurrentBlock (PowAlgo::NEOSCRYPT, mempool,
                                          scriptPubKey, target);

  CPureBlockHeader fakeHeader;
  fakeHeader.SetNull ();
  fakeHeader.hashMerkleRoot = pblock->GetHash ();

  /* To construct the data result, we first have to serialise the template
     fake header of the PoW data.  Then perform the byte-order swapping and
     add zero-padding up to 128 bytes.  */
  std::vector<unsigned char> data;
  CVectorWriter writer(SER_GETHASH, PROTOCOL_VERSION, data, 0);
  writer << fakeHeader;
  const size_t len = data.size ();
  data.resize (128, 0);
  FormatHashBlocks (&data[0], len);
  SwapGetWorkEndianness (data);

  UniValue result(UniValue::VOBJ);
  result.pushKV ("hash", pblock->GetHash ().GetHex ());
  result.pushKV ("data", HexStr (data));
  result.pushKV ("algo", PowAlgoToString (pblock->pow.getCoreAlgo ()));
  result.pushKV ("previousblockhash", pblock->hashPrevBlock.GetHex ());
  result.pushKV ("coinbasevalue",
                 static_cast<int64_t> (pblock->vtx[0]->vout[0].nValue));
  result.pushKV ("bits", strprintf ("%08x", pblock->pow.getBits ()));
  result.pushKV ("height", static_cast<int64_t> (pindexPrev->nHeight + 1));
  result.pushKV ("target", HexStr (target));

  return result;
}

bool
AuxpowMiner::submitAuxBlock (const JSONRPCRequest& request,
                             const std::string& hashHex,
                             const std::string& auxpowHex) const
{
  auxMiningCheck (request);
  auto& chainman = EnsureChainman (request.context);

  std::shared_ptr<CBlock> shared_block;
  {
    LOCK (cs);
    const CBlock* pblock = lookupSavedBlock (hashHex);
    shared_block = std::make_shared<CBlock> (*pblock);
  }

  const std::vector<unsigned char> vchAuxPow = ParseHex (auxpowHex);
  CDataStream ss(vchAuxPow, SER_GETHASH, PROTOCOL_VERSION);
  std::unique_ptr<CAuxPow> pow(new CAuxPow ());
  ss >> *pow;

  shared_block->pow.setAuxpow (std::move (pow));
  assert (shared_block->GetHash ().GetHex () == hashHex);

  return chainman.ProcessNewBlock (Params (), shared_block, true, nullptr);
}

bool
AuxpowMiner::submitWork (const JSONRPCRequest& request,
                         const std::string& hashHex,
                         const std::string& dataHex) const
{
  auxMiningCheck (request);
  auto& chainman = EnsureChainman (request.context);

  std::vector<unsigned char> vchData = ParseHex (dataHex);
  if (vchData.size () < 80)
    throw JSONRPCError (RPC_INVALID_PARAMETER, "invalid size of data");
  vchData.resize (80);
  SwapGetWorkEndianness (vchData);

  CDataStream ss(vchData, SER_GETHASH, PROTOCOL_VERSION);
  std::unique_ptr<CPureBlockHeader> fakeHeader(new CPureBlockHeader ());
  ss >> *fakeHeader;

  /* If hashHex is not given (old form of getwork), then we use the fake
     header's hashMerkleRoot, since that must contain the block hash.  */
  std::string hashForLookup = hashHex;
  if (hashForLookup.empty ())
    hashForLookup = fakeHeader->hashMerkleRoot.GetHex ();

  std::shared_ptr<CBlock> shared_block;
  {
    LOCK (cs);
    const CBlock* pblock = lookupSavedBlock (hashForLookup);
    shared_block = std::make_shared<CBlock> (*pblock);
  }

  shared_block->pow.setFakeHeader (std::move (fakeHeader));
  assert (shared_block->GetHash ().GetHex () == hashForLookup);

  return chainman.ProcessNewBlock (Params (), shared_block, true, nullptr);
}

AuxpowMiner&
AuxpowMiner::get ()
{
  static AuxpowMiner* instance = nullptr;
  static RecursiveMutex lock;

  LOCK (lock);
  if (instance == nullptr)
    instance = new AuxpowMiner ();

  return *instance;
}<|MERGE_RESOLUTION|>--- conflicted
+++ resolved
@@ -74,11 +74,7 @@
         /* Create new block with nonce = 0 and extraNonce = 1.  */
         std::unique_ptr<CBlockTemplate> newBlock
             = BlockAssembler (mempool, Params ())
-<<<<<<< HEAD
-                  .CreateNewBlock (algo, scriptPubKey);
-=======
-                .CreateNewBlock (::ChainstateActive (), scriptPubKey);
->>>>>>> b75666c1
+                  .CreateNewBlock (algo, ::ChainstateActive (), scriptPubKey);
         if (newBlock == nullptr)
           throw JSONRPCError (RPC_OUT_OF_MEMORY, "out of memory");
 
