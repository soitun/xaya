// Copyright (c) 2009-2018 The Bitcoin Core developers
// Distributed under the MIT software license, see the accompanying
// file COPYING or http://www.opensource.org/licenses/mit-license.php.

#ifndef BITCOIN_RPC_REGISTER_H
#define BITCOIN_RPC_REGISTER_H

/** These are in one header file to avoid creating tons of single-function
 * headers for everything under src/rpc/ */
class CRPCTable;

/** Register block chain RPC commands */
void RegisterBlockchainRPCCommands(CRPCTable &tableRPC);
/** Register P2P networking RPC commands */
void RegisterNetRPCCommands(CRPCTable &tableRPC);
/** Register miscellaneous RPC commands */
void RegisterMiscRPCCommands(CRPCTable &tableRPC);
/** Register mining RPC commands */
void RegisterMiningRPCCommands(CRPCTable &tableRPC);
/** Register raw transaction RPC commands */
void RegisterRawTransactionRPCCommands(CRPCTable &tableRPC);
/** Register raw transaction RPC commands */
void RegisterSignerRPCCommands(CRPCTable &tableRPC);
/** Register Namecoin RPC commands */
void RegisterNameRPCCommands(CRPCTable &tableRPC);
/** Register Xaya game RPC commands */
void RegisterGameRPCCommands(CRPCTable &tableRPC);

static inline void RegisterAllCoreRPCCommands(CRPCTable &t)
{
    RegisterBlockchainRPCCommands(t);
    RegisterNetRPCCommands(t);
    RegisterMiscRPCCommands(t);
    RegisterMiningRPCCommands(t);
    RegisterRawTransactionRPCCommands(t);
#ifdef ENABLE_EXTERNAL_SIGNER
    RegisterSignerRPCCommands(t);
#endif // ENABLE_EXTERNAL_SIGNER
<<<<<<< HEAD
    RegisterNameRPCCommands(t);
    RegisterGameRPCCommands(t);
=======
>>>>>>> ace278bb
}

#endif // BITCOIN_RPC_REGISTER_H<|MERGE_RESOLUTION|>--- conflicted
+++ resolved
@@ -36,11 +36,7 @@
 #ifdef ENABLE_EXTERNAL_SIGNER
     RegisterSignerRPCCommands(t);
 #endif // ENABLE_EXTERNAL_SIGNER
-<<<<<<< HEAD
-    RegisterNameRPCCommands(t);
     RegisterGameRPCCommands(t);
-=======
->>>>>>> ace278bb
 }
 
 #endif // BITCOIN_RPC_REGISTER_H