// Copyright (c) 2009-2018 The Bitcoin Core developers
// Distributed under the MIT software license, see the accompanying
// file COPYING or http://www.opensource.org/licenses/mit-license.php.

#ifndef BITCOIN_RPC_REGISTER_H
#define BITCOIN_RPC_REGISTER_H

/** These are in one header file to avoid creating tons of single-function
 * headers for everything under src/rpc/ */
class CRPCTable;

/** Register block chain RPC commands */
void RegisterBlockchainRPCCommands(CRPCTable &tableRPC);
/** Register P2P networking RPC commands */
void RegisterNetRPCCommands(CRPCTable &tableRPC);
/** Register miscellaneous RPC commands */
void RegisterMiscRPCCommands(CRPCTable &tableRPC);
/** Register mining RPC commands */
void RegisterMiningRPCCommands(CRPCTable &tableRPC);
/** Register raw transaction RPC commands */
void RegisterRawTransactionRPCCommands(CRPCTable &tableRPC);
<<<<<<< HEAD
/** Register Namecoin RPC commands */
void RegisterNameRPCCommands(CRPCTable &tableRPC);
=======
/** Register raw transaction RPC commands */
void RegisterSignerRPCCommands(CRPCTable &tableRPC);
>>>>>>> e9e467b9

static inline void RegisterAllCoreRPCCommands(CRPCTable &t)
{
    RegisterBlockchainRPCCommands(t);
    RegisterNetRPCCommands(t);
    RegisterMiscRPCCommands(t);
    RegisterMiningRPCCommands(t);
    RegisterRawTransactionRPCCommands(t);
<<<<<<< HEAD
    RegisterNameRPCCommands(t);
=======
#ifdef ENABLE_EXTERNAL_SIGNER
    RegisterSignerRPCCommands(t);
#endif // ENABLE_EXTERNAL_SIGNER
>>>>>>> e9e467b9
}

#endif // BITCOIN_RPC_REGISTER_H<|MERGE_RESOLUTION|>--- conflicted
+++ resolved
@@ -19,13 +19,10 @@
 void RegisterMiningRPCCommands(CRPCTable &tableRPC);
 /** Register raw transaction RPC commands */
 void RegisterRawTransactionRPCCommands(CRPCTable &tableRPC);
-<<<<<<< HEAD
+/** Register raw transaction RPC commands */
+void RegisterSignerRPCCommands(CRPCTable &tableRPC);
 /** Register Namecoin RPC commands */
 void RegisterNameRPCCommands(CRPCTable &tableRPC);
-=======
-/** Register raw transaction RPC commands */
-void RegisterSignerRPCCommands(CRPCTable &tableRPC);
->>>>>>> e9e467b9
 
 static inline void RegisterAllCoreRPCCommands(CRPCTable &t)
 {
@@ -34,13 +31,10 @@
     RegisterMiscRPCCommands(t);
     RegisterMiningRPCCommands(t);
     RegisterRawTransactionRPCCommands(t);
-<<<<<<< HEAD
-    RegisterNameRPCCommands(t);
-=======
 #ifdef ENABLE_EXTERNAL_SIGNER
     RegisterSignerRPCCommands(t);
 #endif // ENABLE_EXTERNAL_SIGNER
->>>>>>> e9e467b9
+    RegisterNameRPCCommands(t);
 }
 
 #endif // BITCOIN_RPC_REGISTER_H