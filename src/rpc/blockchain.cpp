--- conflicted
+++ resolved
@@ -1021,13 +1021,9 @@
                     {RPCResult::Type::NUM, "nonce", "The nonce"},
                     {RPCResult::Type::STR_HEX, "chainwork", "Expected number of hashes required to produce the chain up to this block (in hex)"},
                     {RPCResult::Type::NUM, "nTx", "The number of transactions in the block"},
-<<<<<<< HEAD
-                    {RPCResult::Type::OBJ, "powdata", "The block's attached PoW data",
-=======
                     {RPCResult::Type::STR_HEX, "previousblockhash", /* optional */ true, "The hash of the previous block (if available)"},
                     {RPCResult::Type::STR_HEX, "nextblockhash", /* optional */ true, "The hash of the next block (if available)"},
-                    {RPCResult::Type::OBJ, "auxpow", "The auxpow object attached to this block",
->>>>>>> 78df8fed
+                    {RPCResult::Type::OBJ, "powdata", "The block's attached PoW data",
                         {
                             {RPCResult::Type::STR, "algo", "Mining algorithm used for this block"},
                             {RPCResult::Type::BOOL, "mergemined", "Whether this block is merge mined"},
