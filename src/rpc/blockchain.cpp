// Copyright (c) 2010 Satoshi Nakamoto
// Copyright (c) 2009-2020 The Bitcoin Core developers
// Distributed under the MIT software license, see the accompanying
// file COPYING or http://www.opensource.org/licenses/mit-license.php.

#include <rpc/blockchain.h>

#include <amount.h>
#include <blockfilter.h>
#include <chain.h>
#include <chainparams.h>
#include <coins.h>
#include <consensus/validation.h>
#include <core_io.h>
#include <hash.h>
#include <index/blockfilterindex.h>
#include <node/coinstats.h>
#include <node/context.h>
#include <node/utxo_snapshot.h>
#include <policy/fees.h>
#include <policy/feerate.h>
#include <policy/policy.h>
#include <policy/rbf.h>
#include <pow.h>
#include <powdata.h>
#include <primitives/transaction.h>
#include <rpc/rawtransaction.h>
#include <rpc/server.h>
#include <rpc/util.h>
#include <script/descriptor.h>
#include <script/names.h>
#include <streams.h>
#include <sync.h>
#include <txdb.h>
#include <txmempool.h>
#include <undo.h>
#include <util/ref.h>
#include <util/strencodings.h>
#include <util/system.h>
#include <util/translation.h>
#include <validation.h>
#include <validationinterface.h>
#include <wallet/context.h>
#include <warnings.h>

#include <stdint.h>

#include <univalue.h>

#include <condition_variable>
#include <memory>
#include <mutex>

struct CUpdatedBlock
{
    uint256 hash;
    int height;
};

static Mutex cs_blockchange;
static std::condition_variable cond_blockchange;
static CUpdatedBlock latestblock GUARDED_BY(cs_blockchange);

NodeContext& EnsureNodeContext(const util::Ref& context)
{
    if (context.Has<WalletContext>()) {
        const auto& wctx = context.Get<WalletContext>();
        if (wctx.nodeContext != nullptr)
            return *wctx.nodeContext;
    }

    if (!context.Has<NodeContext>()) {
        throw JSONRPCError(RPC_INTERNAL_ERROR, "Node context not found");
    }
    return context.Get<NodeContext>();
}

CTxMemPool& EnsureMemPool(const util::Ref& context)
{
    const NodeContext& node = EnsureNodeContext(context);
    if (!node.mempool) {
        throw JSONRPCError(RPC_CLIENT_MEMPOOL_DISABLED, "Mempool disabled or instance not found");
    }
    return *node.mempool;
}

ChainstateManager& EnsureChainman(const util::Ref& context)
{
    const NodeContext& node = EnsureNodeContext(context);
    if (!node.chainman) {
        throw JSONRPCError(RPC_INTERNAL_ERROR, "Node chainman not found");
    }
    return *node.chainman;
}

CBlockPolicyEstimator& EnsureFeeEstimator(const util::Ref& context)
{
    NodeContext& node = EnsureNodeContext(context);
    if (!node.fee_estimator) {
        throw JSONRPCError(RPC_INTERNAL_ERROR, "Fee estimation disabled");
    }
    return *node.fee_estimator;
}

<<<<<<< HEAD
double GetDifficultyForBits(const uint32_t nBits)
{
    int nShift = (nBits >> 24) & 0xff;
    double dDiff =
        (double)0x0000ffff / (double)(nBits & 0x00ffffff);
=======
/* Calculate the difficulty for the given bits.
 */
double GetDifficultyForBits(const uint32_t nBits)
{
    const uint32_t mantissa = nBits & 0x00ffffff;
    if (mantissa == 0)
        return 0.0;

    int nShift = (nBits >> 24) & 0xff;
    double dDiff = (double)0x0000ffff / (double)mantissa;
>>>>>>> 6270844d

    while (nShift < 29)
    {
        dDiff *= 256.0;
        nShift++;
    }
    while (nShift > 29)
    {
        dDiff /= 256.0;
        nShift--;
    }

    return dDiff;
}

static int ComputeNextBlockAndDepth(const CBlockIndex* tip, const CBlockIndex* blockindex, const CBlockIndex*& next)
{
    next = tip->GetAncestor(blockindex->nHeight + 1);
    if (next && next->pprev == blockindex) {
        return tip->nHeight - blockindex->nHeight + 1;
    }
    next = nullptr;
    return blockindex == tip ? 1 : -1;
}

/** Converts the base data, excluding any contextual information,
 * in a block header to JSON.  */
static UniValue blockheaderToJSON(const CPureBlockHeader& header)
{
    UniValue result(UniValue::VOBJ);
    result.pushKV("hash", header.GetHash().GetHex());
    result.pushKV("version", header.nVersion);
    result.pushKV("versionHex", strprintf("%08x", header.nVersion));
    result.pushKV("merkleroot", header.hashMerkleRoot.GetHex());
    result.pushKV("time", (int64_t)header.nTime);
    result.pushKV("nonce", (uint64_t)header.nNonce);
    result.pushKV("bits", strprintf("%08x", header.nBits));
    result.pushKV("difficulty", GetDifficultyForBits(header.nBits));

    if (!header.hashPrevBlock.IsNull())
        result.pushKV("previousblockhash", header.hashPrevBlock.GetHex());

    return result;
}

namespace
{

UniValue
PowDataToJSON (const PowData& pow)
{
  UniValue result(UniValue::VOBJ);
  result.pushKV ("algo", PowAlgoToString (pow.getCoreAlgo ()));
  result.pushKV ("mergemined", pow.isMergeMined ());
  result.pushKV ("bits", strprintf ("%08x", pow.getBits ()));
  result.pushKV ("difficulty", GetDifficultyForBits (pow.getBits ()));

  if (pow.isMergeMined ())
    result.pushKV ("auxpow", AuxpowToJSON (pow.getAuxpow ()));
  else
    {
      CDataStream ss(SER_GETHASH, PROTOCOL_VERSION);
      ss << pow.getFakeHeader ();
      result.pushKV ("fakeheader", HexStr (ss));
    }

  return result;
}

} // anonymous namespace

UniValue blockheaderToJSON(const CBlockIndex* tip, const CBlockIndex* blockindex)
{
    // Serialize passed information without accessing chain state of the active chain!
    AssertLockNotHeld(cs_main); // For performance reasons

    auto result = blockheaderToJSON(blockindex->GetBlockHeader(Params().GetConsensus()));

    const CBlockIndex* pnext;
    int confirmations = ComputeNextBlockAndDepth(tip, blockindex, pnext);
    result.pushKV("confirmations", confirmations);
    result.pushKV("height", blockindex->nHeight);
    result.pushKV("mediantime", (int64_t)blockindex->GetMedianTimePast());
<<<<<<< HEAD
    result.pushKV("nonce", (uint64_t)blockindex->nNonce);
=======
>>>>>>> 6270844d
    result.pushKV("chainwork", blockindex->nChainWork.GetHex());
    result.pushKV("nTx", (uint64_t)blockindex->nTx);

    if (pnext)
        result.pushKV("nextblockhash", pnext->GetBlockHash().GetHex());
    return result;
}

UniValue blockToJSON(const CBlock& block, const CBlockIndex* tip, const CBlockIndex* blockindex, bool txDetails)
{
    // Serialize passed information without accessing chain state of the active chain!
    AssertLockNotHeld(cs_main); // For performance reasons

    auto result = blockheaderToJSON(tip, blockindex);

    result.pushKV("strippedsize", (int)::GetSerializeSize(block, PROTOCOL_VERSION | SERIALIZE_TRANSACTION_NO_WITNESS));
    result.pushKV("size", (int)::GetSerializeSize(block, PROTOCOL_VERSION));
    result.pushKV("weight", (int)::GetBlockWeight(block));
    UniValue txs(UniValue::VARR);
    if (txDetails) {
        CBlockUndo blockUndo;
        const bool have_undo = !IsBlockPruned(blockindex) && UndoReadFromDisk(blockUndo, blockindex);
        for (size_t i = 0; i < block.vtx.size(); ++i) {
            const CTransactionRef& tx = block.vtx.at(i);
            // coinbase transaction (i == 0) doesn't have undo data
            const CTxUndo* txundo = (have_undo && i) ? &blockUndo.vtxundo.at(i - 1) : nullptr;
            UniValue objTx(UniValue::VOBJ);
            TxToUniv(*tx, uint256(), objTx, true, RPCSerializationFlags(), txundo);
            txs.push_back(objTx);
        }
    } else {
        for (const CTransactionRef& tx : block.vtx) {
            txs.push_back(tx->GetHash().GetHex());
        }
    }
    result.pushKV("tx", txs);
<<<<<<< HEAD
    result.pushKV("time", block.GetBlockTime());
    result.pushKV("mediantime", (int64_t)blockindex->GetMedianTimePast());
    result.pushKV("nonce", (uint64_t)block.nNonce);
    result.pushKV("chainwork", blockindex->nChainWork.GetHex());
    result.pushKV("nTx", (uint64_t)blockindex->nTx);

    result.pushKV("powdata", PowDataToJSON(block.pow));
    result.pushKV("rngseed", block.GetRngSeed().GetHex());
=======

    return result;
}

UniValue AuxpowToJSON(const CAuxPow& auxpow, const bool verbose)
{
    UniValue result(UniValue::VOBJ);

    {
        UniValue tx(UniValue::VOBJ);
        tx.pushKV("hex", EncodeHexTx(*auxpow.coinbaseTx));
        TxToJSON(*auxpow.coinbaseTx, auxpow.parentBlock.GetHash(), tx);
        result.pushKV("tx", tx);
    }

    result.pushKV("chainindex", auxpow.nChainIndex);

    {
        UniValue branch(UniValue::VARR);
        for (const auto& node : auxpow.vMerkleBranch)
            branch.push_back(node.GetHex());
        result.pushKV("merklebranch", branch);
    }

    {
        UniValue branch(UniValue::VARR);
        for (const auto& node : auxpow.vChainMerkleBranch)
            branch.push_back(node.GetHex());
        result.pushKV("chainmerklebranch", branch);
    }

    if (verbose)
        result.pushKV("parentblock", blockheaderToJSON(auxpow.parentBlock));
    else
    {
        CDataStream ssParent(SER_NETWORK, PROTOCOL_VERSION);
        ssParent << auxpow.parentBlock;
        const std::string strHex = HexStr(ssParent);
        result.pushKV("parentblock", strHex);
    }
>>>>>>> 6270844d

    return result;
}

static RPCHelpMan getblockcount()
{
    return RPCHelpMan{"getblockcount",
                "\nReturns the height of the most-work fully-validated chain.\n"
                "The genesis block has height 0.\n",
                {},
                RPCResult{
                    RPCResult::Type::NUM, "", "The current block count"},
                RPCExamples{
                    HelpExampleCli("getblockcount", "")
            + HelpExampleRpc("getblockcount", "")
                },
        [&](const RPCHelpMan& self, const JSONRPCRequest& request) -> UniValue
{
    LOCK(cs_main);
    return ::ChainActive().Height();
},
    };
}

static RPCHelpMan getbestblockhash()
{
    return RPCHelpMan{"getbestblockhash",
                "\nReturns the hash of the best (tip) block in the most-work fully-validated chain.\n",
                {},
                RPCResult{
                    RPCResult::Type::STR_HEX, "", "the block hash, hex-encoded"},
                RPCExamples{
                    HelpExampleCli("getbestblockhash", "")
            + HelpExampleRpc("getbestblockhash", "")
                },
        [&](const RPCHelpMan& self, const JSONRPCRequest& request) -> UniValue
{
    LOCK(cs_main);
    return ::ChainActive().Tip()->GetBlockHash().GetHex();
},
    };
}

void RPCNotifyBlockChange(const CBlockIndex* pindex)
{
    if(pindex) {
        LOCK(cs_blockchange);
        latestblock.hash = pindex->GetBlockHash();
        latestblock.height = pindex->nHeight;
    }
    cond_blockchange.notify_all();
}

static RPCHelpMan waitfornewblock()
{
    return RPCHelpMan{"waitfornewblock",
                "\nWaits for a specific new block and returns useful info about it.\n"
                "\nReturns the current block on timeout or exit.\n",
                {
                    {"timeout", RPCArg::Type::NUM, /* default */ "0", "Time in milliseconds to wait for a response. 0 indicates no timeout."},
                },
                RPCResult{
                    RPCResult::Type::OBJ, "", "",
                    {
                        {RPCResult::Type::STR_HEX, "hash", "The blockhash"},
                        {RPCResult::Type::NUM, "height", "Block height"},
                    }},
                RPCExamples{
                    HelpExampleCli("waitfornewblock", "1000")
            + HelpExampleRpc("waitfornewblock", "1000")
                },
        [&](const RPCHelpMan& self, const JSONRPCRequest& request) -> UniValue
{
    int timeout = 0;
    if (!request.params[0].isNull())
        timeout = request.params[0].get_int();

    CUpdatedBlock block;
    {
        WAIT_LOCK(cs_blockchange, lock);
        block = latestblock;
        if(timeout)
            cond_blockchange.wait_for(lock, std::chrono::milliseconds(timeout), [&block]() EXCLUSIVE_LOCKS_REQUIRED(cs_blockchange) {return latestblock.height != block.height || latestblock.hash != block.hash || !IsRPCRunning(); });
        else
            cond_blockchange.wait(lock, [&block]() EXCLUSIVE_LOCKS_REQUIRED(cs_blockchange) {return latestblock.height != block.height || latestblock.hash != block.hash || !IsRPCRunning(); });
        block = latestblock;
    }
    UniValue ret(UniValue::VOBJ);
    ret.pushKV("hash", block.hash.GetHex());
    ret.pushKV("height", block.height);
    return ret;
},
    };
}

static RPCHelpMan waitforblock()
{
    return RPCHelpMan{"waitforblock",
                "\nWaits for a specific new block and returns useful info about it.\n"
                "\nReturns the current block on timeout or exit.\n",
                {
                    {"blockhash", RPCArg::Type::STR_HEX, RPCArg::Optional::NO, "Block hash to wait for."},
                    {"timeout", RPCArg::Type::NUM, /* default */ "0", "Time in milliseconds to wait for a response. 0 indicates no timeout."},
                },
                RPCResult{
                    RPCResult::Type::OBJ, "", "",
                    {
                        {RPCResult::Type::STR_HEX, "hash", "The blockhash"},
                        {RPCResult::Type::NUM, "height", "Block height"},
                    }},
                RPCExamples{
                    HelpExampleCli("waitforblock", "\"0000000000079f8ef3d2c688c244eb7a4570b24c9ed7b4a8c619eb02596f8862\" 1000")
            + HelpExampleRpc("waitforblock", "\"0000000000079f8ef3d2c688c244eb7a4570b24c9ed7b4a8c619eb02596f8862\", 1000")
                },
        [&](const RPCHelpMan& self, const JSONRPCRequest& request) -> UniValue
{
    int timeout = 0;

    uint256 hash(ParseHashV(request.params[0], "blockhash"));

    if (!request.params[1].isNull())
        timeout = request.params[1].get_int();

    CUpdatedBlock block;
    {
        WAIT_LOCK(cs_blockchange, lock);
        if(timeout)
            cond_blockchange.wait_for(lock, std::chrono::milliseconds(timeout), [&hash]() EXCLUSIVE_LOCKS_REQUIRED(cs_blockchange) {return latestblock.hash == hash || !IsRPCRunning();});
        else
            cond_blockchange.wait(lock, [&hash]() EXCLUSIVE_LOCKS_REQUIRED(cs_blockchange) {return latestblock.hash == hash || !IsRPCRunning(); });
        block = latestblock;
    }

    UniValue ret(UniValue::VOBJ);
    ret.pushKV("hash", block.hash.GetHex());
    ret.pushKV("height", block.height);
    return ret;
},
    };
}

static RPCHelpMan waitforblockheight()
{
    return RPCHelpMan{"waitforblockheight",
                "\nWaits for (at least) block height and returns the height and hash\n"
                "of the current tip.\n"
                "\nReturns the current block on timeout or exit.\n",
                {
                    {"height", RPCArg::Type::NUM, RPCArg::Optional::NO, "Block height to wait for."},
                    {"timeout", RPCArg::Type::NUM, /* default */ "0", "Time in milliseconds to wait for a response. 0 indicates no timeout."},
                },
                RPCResult{
                    RPCResult::Type::OBJ, "", "",
                    {
                        {RPCResult::Type::STR_HEX, "hash", "The blockhash"},
                        {RPCResult::Type::NUM, "height", "Block height"},
                    }},
                RPCExamples{
                    HelpExampleCli("waitforblockheight", "100 1000")
            + HelpExampleRpc("waitforblockheight", "100, 1000")
                },
        [&](const RPCHelpMan& self, const JSONRPCRequest& request) -> UniValue
{
    int timeout = 0;

    int height = request.params[0].get_int();

    if (!request.params[1].isNull())
        timeout = request.params[1].get_int();

    CUpdatedBlock block;
    {
        WAIT_LOCK(cs_blockchange, lock);
        if(timeout)
            cond_blockchange.wait_for(lock, std::chrono::milliseconds(timeout), [&height]() EXCLUSIVE_LOCKS_REQUIRED(cs_blockchange) {return latestblock.height >= height || !IsRPCRunning();});
        else
            cond_blockchange.wait(lock, [&height]() EXCLUSIVE_LOCKS_REQUIRED(cs_blockchange) {return latestblock.height >= height || !IsRPCRunning(); });
        block = latestblock;
    }
    UniValue ret(UniValue::VOBJ);
    ret.pushKV("hash", block.hash.GetHex());
    ret.pushKV("height", block.height);
    return ret;
},
    };
}

static RPCHelpMan syncwithvalidationinterfacequeue()
{
    return RPCHelpMan{"syncwithvalidationinterfacequeue",
                "\nWaits for the validation interface queue to catch up on everything that was there when we entered this function.\n",
                {},
                RPCResult{RPCResult::Type::NONE, "", ""},
                RPCExamples{
                    HelpExampleCli("syncwithvalidationinterfacequeue","")
            + HelpExampleRpc("syncwithvalidationinterfacequeue","")
                },
        [&](const RPCHelpMan& self, const JSONRPCRequest& request) -> UniValue
{
    SyncWithValidationInterfaceQueue();
    return NullUniValue;
},
    };
}

UniValue GetDifficultyJson()
{
    LOCK(cs_main);

    UniValue result(UniValue::VOBJ);
    for (const PowAlgo algo : {PowAlgo::SHA256D, PowAlgo::NEOSCRYPT})
      {
        const uint32_t nextWork
            = GetNextWorkRequired (algo, ::ChainActive().Tip (),
                                   Params ().GetConsensus ());
        result.pushKV (PowAlgoToString (algo), GetDifficultyForBits (nextWork));
      }

    return result;
}

static RPCHelpMan getdifficulty()
{
    return RPCHelpMan{"getdifficulty",
                "\nReturns the proof-of-work difficulty as a multiple of the minimum difficulty.\n",
                {},
                RPCResult{
                    RPCResult::Type::OBJ, "", "",
                    {
                        {RPCResult::Type::NUM, "sha256d", "Difficulty for SHA-256d"},
                        {RPCResult::Type::NUM, "neoscrypt", "Difficulty for Neoscrypt"},
                    },
                },
                RPCExamples{
                    HelpExampleCli("getdifficulty", "")
            + HelpExampleRpc("getdifficulty", "")
                },
        [&](const RPCHelpMan& self, const JSONRPCRequest& request) -> UniValue
{
<<<<<<< HEAD
    return GetDifficultyJson ();
=======
    LOCK(cs_main);
    return GetDifficultyForBits(::ChainActive().Tip()->nBits);
>>>>>>> 6270844d
},
    };
}

static std::vector<RPCResult> MempoolEntryDescription() { return {
    RPCResult{RPCResult::Type::NUM, "vsize", "virtual transaction size as defined in BIP 141. This is different from actual serialized size for witness transactions as witness data is discounted."},
    RPCResult{RPCResult::Type::NUM, "weight", "transaction weight as defined in BIP 141."},
    RPCResult{RPCResult::Type::STR_AMOUNT, "fee", "transaction fee in " + CURRENCY_UNIT + " (DEPRECATED)"},
    RPCResult{RPCResult::Type::STR_AMOUNT, "modifiedfee", "transaction fee with fee deltas used for mining priority (DEPRECATED)"},
    RPCResult{RPCResult::Type::NUM_TIME, "time", "local time transaction entered pool in seconds since 1 Jan 1970 GMT"},
    RPCResult{RPCResult::Type::NUM, "height", "block height when transaction entered pool"},
    RPCResult{RPCResult::Type::NUM, "descendantcount", "number of in-mempool descendant transactions (including this one)"},
    RPCResult{RPCResult::Type::NUM, "descendantsize", "virtual transaction size of in-mempool descendants (including this one)"},
    RPCResult{RPCResult::Type::STR_AMOUNT, "descendantfees", "modified fees (see above) of in-mempool descendants (including this one) (DEPRECATED)"},
    RPCResult{RPCResult::Type::NUM, "ancestorcount", "number of in-mempool ancestor transactions (including this one)"},
    RPCResult{RPCResult::Type::NUM, "ancestorsize", "virtual transaction size of in-mempool ancestors (including this one)"},
    RPCResult{RPCResult::Type::STR_AMOUNT, "ancestorfees", "modified fees (see above) of in-mempool ancestors (including this one) (DEPRECATED)"},
    RPCResult{RPCResult::Type::STR_HEX, "wtxid", "hash of serialized transaction, including witness data"},
    RPCResult{RPCResult::Type::OBJ, "fees", "",
        {
            RPCResult{RPCResult::Type::STR_AMOUNT, "base", "transaction fee in " + CURRENCY_UNIT},
            RPCResult{RPCResult::Type::STR_AMOUNT, "modified", "transaction fee with fee deltas used for mining priority in " + CURRENCY_UNIT},
            RPCResult{RPCResult::Type::STR_AMOUNT, "ancestor", "modified fees (see above) of in-mempool ancestors (including this one) in " + CURRENCY_UNIT},
            RPCResult{RPCResult::Type::STR_AMOUNT, "descendant", "modified fees (see above) of in-mempool descendants (including this one) in " + CURRENCY_UNIT},
        }},
    RPCResult{RPCResult::Type::ARR, "depends", "unconfirmed transactions used as inputs for this transaction",
        {RPCResult{RPCResult::Type::STR_HEX, "transactionid", "parent transaction id"}}},
    RPCResult{RPCResult::Type::ARR, "spentby", "unconfirmed transactions spending outputs from this transaction",
        {RPCResult{RPCResult::Type::STR_HEX, "transactionid", "child transaction id"}}},
    RPCResult{RPCResult::Type::BOOL, "bip125-replaceable", "Whether this transaction could be replaced due to BIP125 (replace-by-fee)"},
    RPCResult{RPCResult::Type::BOOL, "unbroadcast", "Whether this transaction is currently unbroadcast (initial broadcast not yet acknowledged by any peers)"},
};}

static void entryToJSON(const CTxMemPool& pool, UniValue& info, const CTxMemPoolEntry& e) EXCLUSIVE_LOCKS_REQUIRED(pool.cs)
{
    AssertLockHeld(pool.cs);

    UniValue fees(UniValue::VOBJ);
    fees.pushKV("base", ValueFromAmount(e.GetFee()));
    fees.pushKV("modified", ValueFromAmount(e.GetModifiedFee()));
    fees.pushKV("ancestor", ValueFromAmount(e.GetModFeesWithAncestors()));
    fees.pushKV("descendant", ValueFromAmount(e.GetModFeesWithDescendants()));
    info.pushKV("fees", fees);

    info.pushKV("vsize", (int)e.GetTxSize());
    info.pushKV("weight", (int)e.GetTxWeight());
    info.pushKV("fee", ValueFromAmount(e.GetFee()));
    info.pushKV("modifiedfee", ValueFromAmount(e.GetModifiedFee()));
    info.pushKV("time", count_seconds(e.GetTime()));
    info.pushKV("height", (int)e.GetHeight());
    info.pushKV("descendantcount", e.GetCountWithDescendants());
    info.pushKV("descendantsize", e.GetSizeWithDescendants());
    info.pushKV("descendantfees", e.GetModFeesWithDescendants());
    info.pushKV("ancestorcount", e.GetCountWithAncestors());
    info.pushKV("ancestorsize", e.GetSizeWithAncestors());
    info.pushKV("ancestorfees", e.GetModFeesWithAncestors());
    info.pushKV("wtxid", pool.vTxHashes[e.vTxHashesIdx].first.ToString());
    const CTransaction& tx = e.GetTx();
    std::set<std::string> setDepends;
    for (const CTxIn& txin : tx.vin)
    {
        if (pool.exists(txin.prevout.hash))
            setDepends.insert(txin.prevout.hash.ToString());
    }

    UniValue depends(UniValue::VARR);
    for (const std::string& dep : setDepends)
    {
        depends.push_back(dep);
    }

    info.pushKV("depends", depends);

    UniValue spent(UniValue::VARR);
    const CTxMemPool::txiter& it = pool.mapTx.find(tx.GetHash());
    const CTxMemPoolEntry::Children& children = it->GetMemPoolChildrenConst();
    for (const CTxMemPoolEntry& child : children) {
        spent.push_back(child.GetTx().GetHash().ToString());
    }

    info.pushKV("spentby", spent);

    // Add opt-in RBF status
    bool rbfStatus = false;
    RBFTransactionState rbfState = IsRBFOptIn(tx, pool);
    if (rbfState == RBFTransactionState::UNKNOWN) {
        throw JSONRPCError(RPC_MISC_ERROR, "Transaction is not in mempool");
    } else if (rbfState == RBFTransactionState::REPLACEABLE_BIP125) {
        rbfStatus = true;
    }

    info.pushKV("bip125-replaceable", rbfStatus);
    info.pushKV("unbroadcast", pool.IsUnbroadcastTx(tx.GetHash()));
}

UniValue MempoolToJSON(const CTxMemPool& pool, bool verbose, bool include_mempool_sequence)
{
    if (verbose) {
        if (include_mempool_sequence) {
            throw JSONRPCError(RPC_INVALID_PARAMETER, "Verbose results cannot contain mempool sequence values.");
        }
        LOCK(pool.cs);
        UniValue o(UniValue::VOBJ);
        for (const CTxMemPoolEntry& e : pool.mapTx) {
            const uint256& hash = e.GetTx().GetHash();
            UniValue info(UniValue::VOBJ);
            entryToJSON(pool, info, e);
            // Mempool has unique entries so there is no advantage in using
            // UniValue::pushKV, which checks if the key already exists in O(N).
            // UniValue::__pushKV is used instead which currently is O(1).
            o.__pushKV(hash.ToString(), info);
        }
        return o;
    } else {
        uint64_t mempool_sequence;
        std::vector<uint256> vtxid;
        {
            LOCK(pool.cs);
            pool.queryHashes(vtxid);
            mempool_sequence = pool.GetSequence();
        }
        UniValue a(UniValue::VARR);
        for (const uint256& hash : vtxid)
            a.push_back(hash.ToString());

        if (!include_mempool_sequence) {
            return a;
        } else {
            UniValue o(UniValue::VOBJ);
            o.pushKV("txids", a);
            o.pushKV("mempool_sequence", mempool_sequence);
            return o;
        }
    }
}

static RPCHelpMan getrawmempool()
{
    return RPCHelpMan{"getrawmempool",
                "\nReturns all transaction ids in memory pool as a json array of string transaction ids.\n"
                "\nHint: use getmempoolentry to fetch a specific transaction from the mempool.\n",
                {
                    {"verbose", RPCArg::Type::BOOL, /* default */ "false", "True for a json object, false for array of transaction ids"},
                    {"mempool_sequence", RPCArg::Type::BOOL, /* default */ "false", "If verbose=false, returns a json object with transaction list and mempool sequence number attached."},
                },
                {
                    RPCResult{"for verbose = false",
                        RPCResult::Type::ARR, "", "",
                        {
                            {RPCResult::Type::STR_HEX, "", "The transaction id"},
                        }},
                    RPCResult{"for verbose = true",
                        RPCResult::Type::OBJ_DYN, "", "",
                        {
                            {RPCResult::Type::OBJ, "transactionid", "", MempoolEntryDescription()},
                        }},
                    RPCResult{"for verbose = false and mempool_sequence = true",
                        RPCResult::Type::OBJ, "", "",
                        {
                            {RPCResult::Type::ARR, "txids", "",
                            {
                                {RPCResult::Type::STR_HEX, "", "The transaction id"},
                            }},
                            {RPCResult::Type::NUM, "mempool_sequence", "The mempool sequence value."},
                        }},
                },
                RPCExamples{
                    HelpExampleCli("getrawmempool", "true")
            + HelpExampleRpc("getrawmempool", "true")
                },
        [&](const RPCHelpMan& self, const JSONRPCRequest& request) -> UniValue
{
    bool fVerbose = false;
    if (!request.params[0].isNull())
        fVerbose = request.params[0].get_bool();

    bool include_mempool_sequence = false;
    if (!request.params[1].isNull()) {
        include_mempool_sequence = request.params[1].get_bool();
    }

    return MempoolToJSON(EnsureMemPool(request.context), fVerbose, include_mempool_sequence);
},
    };
}

static RPCHelpMan getmempoolancestors()
{
    return RPCHelpMan{"getmempoolancestors",
                "\nIf txid is in the mempool, returns all in-mempool ancestors.\n",
                {
                    {"txid", RPCArg::Type::STR_HEX, RPCArg::Optional::NO, "The transaction id (must be in mempool)"},
                    {"verbose", RPCArg::Type::BOOL, /* default */ "false", "True for a json object, false for array of transaction ids"},
                },
                {
                    RPCResult{"for verbose = false",
                        RPCResult::Type::ARR, "", "",
                        {{RPCResult::Type::STR_HEX, "", "The transaction id of an in-mempool ancestor transaction"}}},
                    RPCResult{"for verbose = true",
                        RPCResult::Type::OBJ_DYN, "", "",
                        {
                            {RPCResult::Type::OBJ, "transactionid", "", MempoolEntryDescription()},
                        }},
                },
                RPCExamples{
                    HelpExampleCli("getmempoolancestors", "\"mytxid\"")
            + HelpExampleRpc("getmempoolancestors", "\"mytxid\"")
                },
        [&](const RPCHelpMan& self, const JSONRPCRequest& request) -> UniValue
{
    bool fVerbose = false;
    if (!request.params[1].isNull())
        fVerbose = request.params[1].get_bool();

    uint256 hash = ParseHashV(request.params[0], "parameter 1");

    const CTxMemPool& mempool = EnsureMemPool(request.context);
    LOCK(mempool.cs);

    CTxMemPool::txiter it = mempool.mapTx.find(hash);
    if (it == mempool.mapTx.end()) {
        throw JSONRPCError(RPC_INVALID_ADDRESS_OR_KEY, "Transaction not in mempool");
    }

    CTxMemPool::setEntries setAncestors;
    uint64_t noLimit = std::numeric_limits<uint64_t>::max();
    std::string dummy;
    mempool.CalculateMemPoolAncestors(*it, setAncestors, noLimit, noLimit, noLimit, noLimit, dummy, false);

    if (!fVerbose) {
        UniValue o(UniValue::VARR);
        for (CTxMemPool::txiter ancestorIt : setAncestors) {
            o.push_back(ancestorIt->GetTx().GetHash().ToString());
        }
        return o;
    } else {
        UniValue o(UniValue::VOBJ);
        for (CTxMemPool::txiter ancestorIt : setAncestors) {
            const CTxMemPoolEntry &e = *ancestorIt;
            const uint256& _hash = e.GetTx().GetHash();
            UniValue info(UniValue::VOBJ);
            entryToJSON(mempool, info, e);
            o.pushKV(_hash.ToString(), info);
        }
        return o;
    }
},
    };
}

static RPCHelpMan getmempooldescendants()
{
    return RPCHelpMan{"getmempooldescendants",
                "\nIf txid is in the mempool, returns all in-mempool descendants.\n",
                {
                    {"txid", RPCArg::Type::STR_HEX, RPCArg::Optional::NO, "The transaction id (must be in mempool)"},
                    {"verbose", RPCArg::Type::BOOL, /* default */ "false", "True for a json object, false for array of transaction ids"},
                },
                {
                    RPCResult{"for verbose = false",
                        RPCResult::Type::ARR, "", "",
                        {{RPCResult::Type::STR_HEX, "", "The transaction id of an in-mempool descendant transaction"}}},
                    RPCResult{"for verbose = true",
                        RPCResult::Type::OBJ_DYN, "", "",
                        {
                            {RPCResult::Type::OBJ, "transactionid", "", MempoolEntryDescription()},
                        }},
                },
                RPCExamples{
                    HelpExampleCli("getmempooldescendants", "\"mytxid\"")
            + HelpExampleRpc("getmempooldescendants", "\"mytxid\"")
                },
        [&](const RPCHelpMan& self, const JSONRPCRequest& request) -> UniValue
{
    bool fVerbose = false;
    if (!request.params[1].isNull())
        fVerbose = request.params[1].get_bool();

    uint256 hash = ParseHashV(request.params[0], "parameter 1");

    const CTxMemPool& mempool = EnsureMemPool(request.context);
    LOCK(mempool.cs);

    CTxMemPool::txiter it = mempool.mapTx.find(hash);
    if (it == mempool.mapTx.end()) {
        throw JSONRPCError(RPC_INVALID_ADDRESS_OR_KEY, "Transaction not in mempool");
    }

    CTxMemPool::setEntries setDescendants;
    mempool.CalculateDescendants(it, setDescendants);
    // CTxMemPool::CalculateDescendants will include the given tx
    setDescendants.erase(it);

    if (!fVerbose) {
        UniValue o(UniValue::VARR);
        for (CTxMemPool::txiter descendantIt : setDescendants) {
            o.push_back(descendantIt->GetTx().GetHash().ToString());
        }

        return o;
    } else {
        UniValue o(UniValue::VOBJ);
        for (CTxMemPool::txiter descendantIt : setDescendants) {
            const CTxMemPoolEntry &e = *descendantIt;
            const uint256& _hash = e.GetTx().GetHash();
            UniValue info(UniValue::VOBJ);
            entryToJSON(mempool, info, e);
            o.pushKV(_hash.ToString(), info);
        }
        return o;
    }
},
    };
}

static RPCHelpMan getmempoolentry()
{
    return RPCHelpMan{"getmempoolentry",
                "\nReturns mempool data for given transaction\n",
                {
                    {"txid", RPCArg::Type::STR_HEX, RPCArg::Optional::NO, "The transaction id (must be in mempool)"},
                },
                RPCResult{
                    RPCResult::Type::OBJ, "", "", MempoolEntryDescription()},
                RPCExamples{
                    HelpExampleCli("getmempoolentry", "\"mytxid\"")
            + HelpExampleRpc("getmempoolentry", "\"mytxid\"")
                },
        [&](const RPCHelpMan& self, const JSONRPCRequest& request) -> UniValue
{
    uint256 hash = ParseHashV(request.params[0], "parameter 1");

    const CTxMemPool& mempool = EnsureMemPool(request.context);
    LOCK(mempool.cs);

    CTxMemPool::txiter it = mempool.mapTx.find(hash);
    if (it == mempool.mapTx.end()) {
        throw JSONRPCError(RPC_INVALID_ADDRESS_OR_KEY, "Transaction not in mempool");
    }

    const CTxMemPoolEntry &e = *it;
    UniValue info(UniValue::VOBJ);
    entryToJSON(mempool, info, e);
    return info;
},
    };
}

static RPCHelpMan getblockhash()
{
    return RPCHelpMan{"getblockhash",
                "\nReturns hash of block in best-block-chain at height provided.\n",
                {
                    {"height", RPCArg::Type::NUM, RPCArg::Optional::NO, "The height index"},
                },
                RPCResult{
                    RPCResult::Type::STR_HEX, "", "The block hash"},
                RPCExamples{
                    HelpExampleCli("getblockhash", "1000")
            + HelpExampleRpc("getblockhash", "1000")
                },
        [&](const RPCHelpMan& self, const JSONRPCRequest& request) -> UniValue
{
    LOCK(cs_main);

    int nHeight = request.params[0].get_int();
    if (nHeight < 0 || nHeight > ::ChainActive().Height())
        throw JSONRPCError(RPC_INVALID_PARAMETER, "Block height out of range");

    CBlockIndex* pblockindex = ::ChainActive()[nHeight];
    return pblockindex->GetBlockHash().GetHex();
},
    };
}

static RPCHelpMan getblockheader()
{
    return RPCHelpMan{"getblockheader",
                "\nIf verbose is false, returns a string that is serialized, hex-encoded data for blockheader 'hash'.\n"
                "If verbose is true, returns an Object with information about blockheader <hash>.\n",
                {
                    {"blockhash", RPCArg::Type::STR_HEX, RPCArg::Optional::NO, "The block hash"},
                    {"verbose", RPCArg::Type::BOOL, /* default */ "true", "true for a json object, false for the hex-encoded data"},
                },
                {
                    RPCResult{"for verbose = true",
                        RPCResult::Type::OBJ, "", "",
                        {
                            {RPCResult::Type::STR_HEX, "hash", "the block hash (same as provided)"},
                            {RPCResult::Type::NUM, "confirmations", "The number of confirmations, or -1 if the block is not on the main chain"},
                            {RPCResult::Type::NUM, "height", "The block height or index"},
                            {RPCResult::Type::NUM, "version", "The block version"},
                            {RPCResult::Type::STR_HEX, "versionHex", "The block version formatted in hexadecimal"},
                            {RPCResult::Type::STR_HEX, "merkleroot", "The merkle root"},
                            {RPCResult::Type::NUM_TIME, "time", "The block time expressed in " + UNIX_EPOCH_TIME},
                            {RPCResult::Type::NUM_TIME, "mediantime", "The median block time expressed in " + UNIX_EPOCH_TIME},
                            {RPCResult::Type::NUM, "nonce", "The nonce"},
                            {RPCResult::Type::STR_HEX, "chainwork", "Expected number of hashes required to produce the current chain"},
                            {RPCResult::Type::NUM, "nTx", "The number of transactions in the block"},
                            {RPCResult::Type::STR_HEX, "previousblockhash", "The hash of the previous block"},
                            {RPCResult::Type::STR_HEX, "nextblockhash", "The hash of the next block"},
                        }},
                    RPCResult{"for verbose=false",
                        RPCResult::Type::STR_HEX, "", "A string that is serialized, hex-encoded data for block 'hash'"},
                },
                RPCExamples{
                    HelpExampleCli("getblockheader", "\"00000000c937983704a73af28acdec37b049d214adbda81d7e2a3dd146f6ed09\"")
            + HelpExampleRpc("getblockheader", "\"00000000c937983704a73af28acdec37b049d214adbda81d7e2a3dd146f6ed09\"")
                },
        [&](const RPCHelpMan& self, const JSONRPCRequest& request) -> UniValue
{
    uint256 hash(ParseHashV(request.params[0], "hash"));

    bool fVerbose = true;
    if (!request.params[1].isNull())
        fVerbose = request.params[1].get_bool();

    const CBlockIndex* pblockindex;
    const CBlockIndex* tip;
    {
        LOCK(cs_main);
        pblockindex = g_chainman.m_blockman.LookupBlockIndex(hash);
        tip = ::ChainActive().Tip();
    }

    if (!pblockindex) {
        throw JSONRPCError(RPC_INVALID_ADDRESS_OR_KEY, "Block not found");
    }

    const auto header = pblockindex->GetBlockHeader(Params().GetConsensus());

    if (!fVerbose)
    {
        CDataStream ssBlock(SER_NETWORK, PROTOCOL_VERSION);
        ssBlock << header;
        std::string strHex = HexStr(ssBlock);
        return strHex;
    }

    auto result = blockheaderToJSON(tip, pblockindex);
    if (header.auxpow)
        result.pushKV("auxpow", AuxpowToJSON(*header.auxpow, fVerbose));

    return blockheaderToJSON(tip, pblockindex);
},
    };
}

static CBlock GetBlockChecked(const CBlockIndex* pblockindex)
{
    CBlock block;
    if (IsBlockPruned(pblockindex)) {
        throw JSONRPCError(RPC_MISC_ERROR, "Block not available (pruned data)");
    }

    if (!ReadBlockFromDisk(block, pblockindex, Params().GetConsensus())) {
        // Block not found on disk. This could be because we have the block
        // header in our index but not yet have the block or did not accept the
        // block.
        throw JSONRPCError(RPC_MISC_ERROR, "Block not found on disk");
    }

    return block;
}

static CBlockUndo GetUndoChecked(const CBlockIndex* pblockindex)
{
    CBlockUndo blockUndo;
    if (IsBlockPruned(pblockindex)) {
        throw JSONRPCError(RPC_MISC_ERROR, "Undo data not available (pruned data)");
    }

    if (!UndoReadFromDisk(blockUndo, pblockindex)) {
        throw JSONRPCError(RPC_MISC_ERROR, "Can't read undo data from disk");
    }

    return blockUndo;
}

static RPCHelpMan getblock()
{
    return RPCHelpMan{"getblock",
                "\nIf verbosity is 0, returns a string that is serialized, hex-encoded data for block 'hash'.\n"
                "If verbosity is 1, returns an Object with information about block <hash>.\n"
                "If verbosity is 2, returns an Object with information about block <hash> and information about each transaction. \n",
                {
                    {"blockhash", RPCArg::Type::STR_HEX, RPCArg::Optional::NO, "The block hash"},
                    {"verbosity|verbose", RPCArg::Type::NUM, /* default */ "1", "0 for hex-encoded data, 1 for a json object, and 2 for json object with transaction data"},
                },
                {
                    RPCResult{"for verbosity = 0",
                RPCResult::Type::STR_HEX, "", "A string that is serialized, hex-encoded data for block 'hash'"},
                    RPCResult{"for verbosity = 1",
                RPCResult::Type::OBJ, "", "",
                {
                    {RPCResult::Type::STR_HEX, "hash", "the block hash (same as provided)"},
                    {RPCResult::Type::NUM, "confirmations", "The number of confirmations, or -1 if the block is not on the main chain"},
                    {RPCResult::Type::NUM, "size", "The block size"},
                    {RPCResult::Type::NUM, "strippedsize", "The block size excluding witness data"},
                    {RPCResult::Type::NUM, "weight", "The block weight as defined in BIP 141"},
                    {RPCResult::Type::NUM, "height", "The block height or index"},
                    {RPCResult::Type::NUM, "version", "The block version"},
                    {RPCResult::Type::STR_HEX, "versionHex", "The block version formatted in hexadecimal"},
                    {RPCResult::Type::STR_HEX, "merkleroot", "The merkle root"},
                    {RPCResult::Type::ARR, "tx", "The transaction ids",
                        {{RPCResult::Type::STR_HEX, "", "The transaction id"}}},
                    {RPCResult::Type::NUM_TIME, "time",       "The block time expressed in " + UNIX_EPOCH_TIME},
                    {RPCResult::Type::NUM_TIME, "mediantime", "The median block time expressed in " + UNIX_EPOCH_TIME},
                    {RPCResult::Type::NUM, "nonce", "The nonce"},
                    {RPCResult::Type::STR_HEX, "chainwork", "Expected number of hashes required to produce the chain up to this block (in hex)"},
                    {RPCResult::Type::NUM, "nTx", "The number of transactions in the block"},
                    {RPCResult::Type::OBJ, "powdata", "The block's attached PoW data",
                        {
                            {RPCResult::Type::STR, "algo", "Mining algorithm used for this block"},
                            {RPCResult::Type::BOOL, "mergemined", "Whether this block is merge mined"},
                            {RPCResult::Type::STR_HEX, "bits", "The bits"},
                            {RPCResult::Type::NUM, "difficulty", "The difficulty"},
                            {RPCResult::Type::STR_HEX, "fakeheader", /* optional */ true, "Serialised fake header if not merge mined"},
                            {RPCResult::Type::OBJ, "auxpow", "The auxpow object if merge mined",
                                {
                                    {RPCResult::Type::OBJ, "tx", "The parent chain coinbase tx of this auxpow",
                                        {{RPCResult::Type::ELISION, "", "Same format as for decoded raw transactions"}}},
                                    {RPCResult::Type::NUM, "index", "Merkle index of the parent coinbase"},
                                    {RPCResult::Type::ARR, "merklebranch", "Merkle branch of the parent coinbase",
                                        {{RPCResult::Type::STR_HEX, "", "The Merkle branch hash"}}},
                                    {RPCResult::Type::NUM, "chainindex", "Index in the auxpow Merkle tree"},
                                    {RPCResult::Type::ARR, "chainmerklebranch", "Branch in the auxpow Merkle tree",
                                        {{RPCResult::Type::STR_HEX, "", "The Merkle branch hash"}}},
                                    {RPCResult::Type::STR_HEX, "parentblock", "The parent block serialised as hex string"},
                                }},
                        }},
                    {RPCResult::Type::STR_HEX, "rngseed", "Seed value that may be used for (not fully secure) random numbers in games"},
                    {RPCResult::Type::STR_HEX, "previousblockhash", "The hash of the previous block"},
                    {RPCResult::Type::STR_HEX, "nextblockhash", "The hash of the next block"},
                }},
                    RPCResult{"for verbosity = 2",
                RPCResult::Type::OBJ, "", "",
                {
                    {RPCResult::Type::ELISION, "", "Same output as verbosity = 1"},
                    {RPCResult::Type::ARR, "tx", "",
                    {
                        {RPCResult::Type::OBJ, "", "",
                        {
                            {RPCResult::Type::ELISION, "", "The transactions in the format of the getrawtransaction RPC. Different from verbosity = 1 \"tx\" result"},
                            {RPCResult::Type::NUM, "fee", "The transaction fee in " + CURRENCY_UNIT + ", omitted if block undo data is not available"},
                        }},
                    }},
                }},
        },
                RPCExamples{
                    HelpExampleCli("getblock", "\"00000000c937983704a73af28acdec37b049d214adbda81d7e2a3dd146f6ed09\"")
            + HelpExampleRpc("getblock", "\"00000000c937983704a73af28acdec37b049d214adbda81d7e2a3dd146f6ed09\"")
                },
        [&](const RPCHelpMan& self, const JSONRPCRequest& request) -> UniValue
{
    uint256 hash(ParseHashV(request.params[0], "blockhash"));

    int verbosity = 1;
    if (!request.params[1].isNull()) {
        if(request.params[1].isNum())
            verbosity = request.params[1].get_int();
        else
            verbosity = request.params[1].get_bool() ? 1 : 0;
    }

    CBlock block;
    const CBlockIndex* pblockindex;
    const CBlockIndex* tip;
    {
        LOCK(cs_main);
        pblockindex = g_chainman.m_blockman.LookupBlockIndex(hash);
        tip = ::ChainActive().Tip();

        if (!pblockindex) {
            throw JSONRPCError(RPC_INVALID_ADDRESS_OR_KEY, "Block not found");
        }

        block = GetBlockChecked(pblockindex);
    }

    if (verbosity <= 0)
    {
        CDataStream ssBlock(SER_NETWORK, PROTOCOL_VERSION | RPCSerializationFlags());
        ssBlock << block;
        std::string strHex = HexStr(ssBlock);
        return strHex;
    }

    auto result = blockToJSON(block, tip, pblockindex, verbosity >= 2);

    if (block.auxpow)
        result.pushKV("auxpow", AuxpowToJSON(*block.auxpow, verbosity >= 1));

    return result;
},
    };
}

static RPCHelpMan pruneblockchain()
{
    return RPCHelpMan{"pruneblockchain", "",
                {
                    {"height", RPCArg::Type::NUM, RPCArg::Optional::NO, "The block height to prune up to. May be set to a discrete height, or to a " + UNIX_EPOCH_TIME + "\n"
            "                  to prune blocks whose block time is at least 2 hours older than the provided timestamp."},
                },
                RPCResult{
                    RPCResult::Type::NUM, "", "Height of the last block pruned"},
                RPCExamples{
                    HelpExampleCli("pruneblockchain", "1000")
            + HelpExampleRpc("pruneblockchain", "1000")
                },
        [&](const RPCHelpMan& self, const JSONRPCRequest& request) -> UniValue
{
    if (!fPruneMode)
        throw JSONRPCError(RPC_MISC_ERROR, "Cannot prune blocks because node is not in prune mode.");

    LOCK(cs_main);

    int heightParam = request.params[0].get_int();
    if (heightParam < 0)
        throw JSONRPCError(RPC_INVALID_PARAMETER, "Negative block height.");

    // Height value more than a billion is too high to be a block height, and
    // too low to be a block time (corresponds to timestamp from Sep 2001).
    if (heightParam > 1000000000) {
        // Add a 2 hour buffer to include blocks which might have had old timestamps
        CBlockIndex* pindex = ::ChainActive().FindEarliestAtLeast(heightParam - TIMESTAMP_WINDOW, 0);
        if (!pindex) {
            throw JSONRPCError(RPC_INVALID_PARAMETER, "Could not find block with at least the specified timestamp.");
        }
        heightParam = pindex->nHeight;
    }

    unsigned int height = (unsigned int) heightParam;
    unsigned int chainHeight = (unsigned int) ::ChainActive().Height();
    if (chainHeight < Params().PruneAfterHeight())
        throw JSONRPCError(RPC_MISC_ERROR, "Blockchain is too short for pruning.");
    else if (height > chainHeight)
        throw JSONRPCError(RPC_INVALID_PARAMETER, "Blockchain is shorter than the attempted prune height.");
    else if (height > chainHeight - MIN_BLOCKS_TO_KEEP) {
        LogPrint(BCLog::RPC, "Attempt to prune blocks close to the tip.  Retaining the minimum number of blocks.\n");
        height = chainHeight - MIN_BLOCKS_TO_KEEP;
    }

    PruneBlockFilesManual(height);
    const CBlockIndex* block = ::ChainActive().Tip();
    CHECK_NONFATAL(block);
    while (block->pprev && (block->pprev->nStatus & BLOCK_HAVE_DATA)) {
        block = block->pprev;
    }
    return uint64_t(block->nHeight);
},
    };
}

static RPCHelpMan gettxoutsetinfo()
{
    return RPCHelpMan{"gettxoutsetinfo",
                "\nReturns statistics about the unspent transaction output set.\n"
                "Note this call may take some time.\n",
                {
                    {"hash_type", RPCArg::Type::STR, /* default */ "hash_serialized_2", "Which UTXO set hash should be calculated. Options: 'hash_serialized_2' (the legacy algorithm), 'none'."},
                },
                RPCResult{
                    RPCResult::Type::OBJ, "", "",
                    {
                        {RPCResult::Type::NUM, "height", "The current block height (index)"},
                        {RPCResult::Type::STR_HEX, "bestblock", "The hash of the block at the tip of the chain"},
                        {RPCResult::Type::NUM, "transactions", "The number of transactions with unspent outputs"},
                        {RPCResult::Type::NUM, "txouts", "The number of unspent transaction outputs"},
                        {RPCResult::Type::NUM, "bogosize", "A meaningless metric for UTXO set size"},
                        {RPCResult::Type::STR_HEX, "hash_serialized_2", "The serialized hash (only present if 'hash_serialized_2' hash_type is chosen)"},
                        {RPCResult::Type::NUM, "disk_size", "The estimated size of the chainstate on disk"},
                        {
                            RPCResult::Type::OBJ, "total_amount", "Data about the money supply",
                            {
                                {RPCResult::Type::STR_AMOUNT, "coins", "Total amount of coins"},
                                {RPCResult::Type::STR_AMOUNT, "names", "Amount locked in active names"},
                                {RPCResult::Type::STR_AMOUNT, "total", "Total amount in coins and names"},
                            }
                        },
                    }},
                RPCExamples{
                    HelpExampleCli("gettxoutsetinfo", "")
            + HelpExampleRpc("gettxoutsetinfo", "")
                },
        [&](const RPCHelpMan& self, const JSONRPCRequest& request) -> UniValue
{
    UniValue ret(UniValue::VOBJ);

    CCoinsStats stats;
    ::ChainstateActive().ForceFlushStateToDisk();

    const CoinStatsHashType hash_type = ParseHashType(request.params[0], CoinStatsHashType::HASH_SERIALIZED);

    CCoinsView* coins_view = WITH_LOCK(cs_main, return &ChainstateActive().CoinsDB());
    NodeContext& node = EnsureNodeContext(request.context);
    if (GetUTXOStats(coins_view, stats, hash_type, node.rpc_interruption_point)) {
        ret.pushKV("height", (int64_t)stats.nHeight);
        ret.pushKV("bestblock", stats.hashBlock.GetHex());
        ret.pushKV("transactions", (int64_t)stats.nTransactions);
        ret.pushKV("txouts", (int64_t)stats.nTransactionOutputs);
        ret.pushKV("bogosize", (int64_t)stats.nBogoSize);
        if (hash_type == CoinStatsHashType::HASH_SERIALIZED) {
            ret.pushKV("hash_serialized_2", stats.hashSerialized.GetHex());
        }
        ret.pushKV("disk_size", stats.nDiskSize);

        UniValue amount(UniValue::VOBJ);
        amount.pushKV("coins", ValueFromAmount(stats.nCoinAmount));
        amount.pushKV("names", ValueFromAmount(stats.nNameAmount));
        amount.pushKV("total", ValueFromAmount(stats.nCoinAmount + stats.nNameAmount));
        ret.pushKV("amount", amount);
    } else {
        throw JSONRPCError(RPC_INTERNAL_ERROR, "Unable to read UTXO set");
    }
    return ret;
},
    };
}

static RPCHelpMan gettxout()
{
    return RPCHelpMan{"gettxout",
                "\nReturns details about an unspent transaction output.\n",
                {
                    {"txid", RPCArg::Type::STR, RPCArg::Optional::NO, "The transaction id"},
                    {"n", RPCArg::Type::NUM, RPCArg::Optional::NO, "vout number"},
                    {"include_mempool", RPCArg::Type::BOOL, /* default */ "true", "Whether to include the mempool. Note that an unspent output that is spent in the mempool won't appear."},
                },
                RPCResult{
                    RPCResult::Type::OBJ, "", "",
                    {
                        {RPCResult::Type::STR_HEX, "bestblock", "The hash of the block at the tip of the chain"},
                        {RPCResult::Type::NUM, "confirmations", "The number of confirmations"},
                        {RPCResult::Type::STR_AMOUNT, "value", "The transaction value in " + CURRENCY_UNIT},
                        {RPCResult::Type::OBJ, "scriptPubKey", "",
                            {
                                {RPCResult::Type::STR_HEX, "asm", ""},
                                {RPCResult::Type::STR_HEX, "hex", ""},
                                {RPCResult::Type::NUM, "reqSigs", "Number of required signatures"},
                                {RPCResult::Type::STR_HEX, "type", "The type, eg pubkeyhash"},
                                {RPCResult::Type::ARR, "addresses", "array of addresses",
                                    {{RPCResult::Type::STR, "address", "address"}}},
                            }},
                        {RPCResult::Type::BOOL, "coinbase", "Coinbase or not"},
                    }},
                RPCExamples{
            "\nGet unspent transactions\n"
            + HelpExampleCli("listunspent", "") +
            "\nView the details\n"
            + HelpExampleCli("gettxout", "\"txid\" 1") +
            "\nAs a JSON-RPC call\n"
            + HelpExampleRpc("gettxout", "\"txid\", 1")
                },
        [&](const RPCHelpMan& self, const JSONRPCRequest& request) -> UniValue
{
    LOCK(cs_main);

    UniValue ret(UniValue::VOBJ);

    uint256 hash(ParseHashV(request.params[0], "txid"));
    int n = request.params[1].get_int();
    COutPoint out(hash, n);
    bool fMempool = true;
    if (!request.params[2].isNull())
        fMempool = request.params[2].get_bool();

    Coin coin;
    CCoinsViewCache* coins_view = &::ChainstateActive().CoinsTip();

    if (fMempool) {
        const CTxMemPool& mempool = EnsureMemPool(request.context);
        LOCK(mempool.cs);
        CCoinsViewMemPool view(coins_view, mempool);
        if (!view.GetCoin(out, coin) || mempool.isSpent(out)) {
            return NullUniValue;
        }
    } else {
        if (!coins_view->GetCoin(out, coin)) {
            return NullUniValue;
        }
    }

    const CBlockIndex* pindex = g_chainman.m_blockman.LookupBlockIndex(coins_view->GetBestBlock());
    ret.pushKV("bestblock", pindex->GetBlockHash().GetHex());
    if (coin.nHeight == MEMPOOL_HEIGHT) {
        ret.pushKV("confirmations", 0);
    } else {
        ret.pushKV("confirmations", (int64_t)(pindex->nHeight - coin.nHeight + 1));
    }
    ret.pushKV("value", ValueFromAmount(coin.out.nValue));
    UniValue o(UniValue::VOBJ);
    ScriptPubKeyToUniv(coin.out.scriptPubKey, o, true);
    ret.pushKV("scriptPubKey", o);
    ret.pushKV("coinbase", (bool)coin.fCoinBase);

    return ret;
},
    };
}

static RPCHelpMan verifychain()
{
    return RPCHelpMan{"verifychain",
                "\nVerifies blockchain database.\n",
                {
                    {"checklevel", RPCArg::Type::NUM, /* default */ strprintf("%d, range=0-4", DEFAULT_CHECKLEVEL),
                        strprintf("How thorough the block verification is:\n - %s", Join(CHECKLEVEL_DOC, "\n- "))},
                    {"nblocks", RPCArg::Type::NUM, /* default */ strprintf("%d, 0=all", DEFAULT_CHECKBLOCKS), "The number of blocks to check."},
                },
                RPCResult{
                    RPCResult::Type::BOOL, "", "Verified or not"},
                RPCExamples{
                    HelpExampleCli("verifychain", "")
            + HelpExampleRpc("verifychain", "")
                },
        [&](const RPCHelpMan& self, const JSONRPCRequest& request) -> UniValue
{
    const int check_level(request.params[0].isNull() ? DEFAULT_CHECKLEVEL : request.params[0].get_int());
    const int check_depth{request.params[1].isNull() ? DEFAULT_CHECKBLOCKS : request.params[1].get_int()};

    LOCK(cs_main);

    return CVerifyDB().VerifyDB(Params(), &::ChainstateActive().CoinsTip(), check_level, check_depth);
},
    };
}

static void BuriedForkDescPushBack(UniValue& softforks, const std::string &name, int height) EXCLUSIVE_LOCKS_REQUIRED(cs_main)
{
    // For buried deployments.
    // A buried deployment is one where the height of the activation has been hardcoded into
    // the client implementation long after the consensus change has activated. See BIP 90.
    // Buried deployments with activation height value of
    // std::numeric_limits<int>::max() are disabled and thus hidden.
    if (height == std::numeric_limits<int>::max()) return;

    UniValue rv(UniValue::VOBJ);
    rv.pushKV("type", "buried");
    // getblockchaininfo reports the softfork as active from when the chain height is
    // one below the activation height
    rv.pushKV("active", ::ChainActive().Tip()->nHeight + 1 >= height);
    rv.pushKV("height", height);
    softforks.pushKV(name, rv);
}

static void BIP9SoftForkDescPushBack(UniValue& softforks, const std::string &name, const Consensus::Params& consensusParams, Consensus::DeploymentPos id) EXCLUSIVE_LOCKS_REQUIRED(cs_main)
{
    // For BIP9 deployments.
    // Deployments (e.g. testdummy) with timeout value before Jan 1, 2009 are hidden.
    // A timeout value of 0 guarantees a softfork will never be activated.
    // This is used when merging logic to implement a proposed softfork without a specified deployment schedule.
    if (consensusParams.vDeployments[id].nTimeout <= 1230768000) return;

    UniValue bip9(UniValue::VOBJ);
    const ThresholdState thresholdState = VersionBitsTipState(consensusParams, id);
    switch (thresholdState) {
    case ThresholdState::DEFINED: bip9.pushKV("status", "defined"); break;
    case ThresholdState::STARTED: bip9.pushKV("status", "started"); break;
    case ThresholdState::LOCKED_IN: bip9.pushKV("status", "locked_in"); break;
    case ThresholdState::ACTIVE: bip9.pushKV("status", "active"); break;
    case ThresholdState::FAILED: bip9.pushKV("status", "failed"); break;
    }
    if (ThresholdState::STARTED == thresholdState)
    {
        bip9.pushKV("bit", consensusParams.vDeployments[id].bit);
    }
    bip9.pushKV("start_time", consensusParams.vDeployments[id].nStartTime);
    bip9.pushKV("timeout", consensusParams.vDeployments[id].nTimeout);
    int64_t since_height = VersionBitsTipStateSinceHeight(consensusParams, id);
    bip9.pushKV("since", since_height);
    if (ThresholdState::STARTED == thresholdState)
    {
        UniValue statsUV(UniValue::VOBJ);
        BIP9Stats statsStruct = VersionBitsTipStatistics(consensusParams, id);
        statsUV.pushKV("period", statsStruct.period);
        statsUV.pushKV("threshold", statsStruct.threshold);
        statsUV.pushKV("elapsed", statsStruct.elapsed);
        statsUV.pushKV("count", statsStruct.count);
        statsUV.pushKV("possible", statsStruct.possible);
        bip9.pushKV("statistics", statsUV);
    }

    UniValue rv(UniValue::VOBJ);
    rv.pushKV("type", "bip9");
    rv.pushKV("bip9", bip9);
    if (ThresholdState::ACTIVE == thresholdState) {
        rv.pushKV("height", since_height);
    }
    rv.pushKV("active", ThresholdState::ACTIVE == thresholdState);

    softforks.pushKV(name, rv);
}

RPCHelpMan getblockchaininfo()
{
    return RPCHelpMan{"getblockchaininfo",
                "Returns an object containing various state info regarding blockchain processing.\n",
                {},
                RPCResult{
                    RPCResult::Type::OBJ, "", "",
                    {
                        {RPCResult::Type::STR, "chain", "current network name (main, test, signet, regtest)"},
                        {RPCResult::Type::NUM, "blocks", "the height of the most-work fully-validated chain. The genesis block has height 0"},
                        {RPCResult::Type::NUM, "headers", "the current number of headers we have validated"},
                        {RPCResult::Type::STR, "bestblockhash", "the hash of the currently best block"},
                        {RPCResult::Type::NUM, "mediantime", "median time for the current best block"},
                        {RPCResult::Type::NUM, "verificationprogress", "estimate of verification progress [0..1]"},
                        {RPCResult::Type::BOOL, "initialblockdownload", "(debug information) estimate of whether this node is in Initial Block Download mode"},
                        {RPCResult::Type::STR_HEX, "chainwork", "total amount of work in active chain, in hexadecimal"},
                        {RPCResult::Type::NUM, "size_on_disk", "the estimated size of the block and undo files on disk"},
                        {RPCResult::Type::BOOL, "pruned", "if the blocks are subject to pruning"},
                        {RPCResult::Type::NUM, "pruneheight", "lowest-height complete block stored (only present if pruning is enabled)"},
                        {RPCResult::Type::BOOL, "automatic_pruning", "whether automatic pruning is enabled (only present if pruning is enabled)"},
                        {RPCResult::Type::NUM, "prune_target_size", "the target size used by pruning (only present if automatic pruning is enabled)"},
                        {RPCResult::Type::OBJ_DYN, "softforks", "status of softforks",
                        {
                            {RPCResult::Type::OBJ, "xxxx", "name of the softfork",
                            {
                                {RPCResult::Type::STR, "type", "one of \"buried\", \"bip9\""},
                                {RPCResult::Type::OBJ, "bip9", "status of bip9 softforks (only for \"bip9\" type)",
                                {
                                    {RPCResult::Type::STR, "status", "one of \"defined\", \"started\", \"locked_in\", \"active\", \"failed\""},
                                    {RPCResult::Type::NUM, "bit", "the bit (0-28) in the block version field used to signal this softfork (only for \"started\" status)"},
                                    {RPCResult::Type::NUM_TIME, "start_time", "the minimum median time past of a block at which the bit gains its meaning"},
                                    {RPCResult::Type::NUM_TIME, "timeout", "the median time past of a block at which the deployment is considered failed if not yet locked in"},
                                    {RPCResult::Type::NUM, "since", "height of the first block to which the status applies"},
                                    {RPCResult::Type::OBJ, "statistics", "numeric statistics about BIP9 signalling for a softfork (only for \"started\" status)",
                                    {
                                        {RPCResult::Type::NUM, "period", "the length in blocks of the BIP9 signalling period"},
                                        {RPCResult::Type::NUM, "threshold", "the number of blocks with the version bit set required to activate the feature"},
                                        {RPCResult::Type::NUM, "elapsed", "the number of blocks elapsed since the beginning of the current period"},
                                        {RPCResult::Type::NUM, "count", "the number of blocks with the version bit set in the current period"},
                                        {RPCResult::Type::BOOL, "possible", "returns false if there are not enough blocks left in this period to pass activation threshold"},
                                    }},
                                }},
                                {RPCResult::Type::NUM, "height", "height of the first block which the rules are or will be enforced (only for \"buried\" type, or \"bip9\" type with \"active\" status)"},
                                {RPCResult::Type::BOOL, "active", "true if the rules are enforced for the mempool and the next block"},
                            }},
                        }},
                        {RPCResult::Type::STR, "warnings", "any network and blockchain warnings"},
                    }},
                RPCExamples{
                    HelpExampleCli("getblockchaininfo", "")
            + HelpExampleRpc("getblockchaininfo", "")
                },
        [&](const RPCHelpMan& self, const JSONRPCRequest& request) -> UniValue
{
    LOCK(cs_main);

    const CBlockIndex* tip = ::ChainActive().Tip();
    UniValue obj(UniValue::VOBJ);
    obj.pushKV("chain",                 Params().NetworkIDString());
    obj.pushKV("blocks",                (int)::ChainActive().Height());
    obj.pushKV("headers",               pindexBestHeader ? pindexBestHeader->nHeight : -1);
    obj.pushKV("bestblockhash",         tip->GetBlockHash().GetHex());
<<<<<<< HEAD
=======
    obj.pushKV("difficulty",            (double)GetDifficultyForBits(tip->nBits));
>>>>>>> 6270844d
    obj.pushKV("mediantime",            (int64_t)tip->GetMedianTimePast());
    obj.pushKV("verificationprogress",  GuessVerificationProgress(Params().TxData(), tip));
    obj.pushKV("initialblockdownload",  ::ChainstateActive().IsInitialBlockDownload());
    obj.pushKV("chainwork",             tip->nChainWork.GetHex());
    obj.pushKV("size_on_disk",          CalculateCurrentUsage());
    obj.pushKV("pruned",                fPruneMode);
    if (fPruneMode) {
        const CBlockIndex* block = tip;
        CHECK_NONFATAL(block);
        while (block->pprev && (block->pprev->nStatus & BLOCK_HAVE_DATA)) {
            block = block->pprev;
        }

        obj.pushKV("pruneheight",        block->nHeight);

        // if 0, execution bypasses the whole if block.
        bool automatic_pruning = (gArgs.GetArg("-prune", 0) != 1);
        obj.pushKV("automatic_pruning",  automatic_pruning);
        if (automatic_pruning) {
            obj.pushKV("prune_target_size",  nPruneTarget);
        }
    }

    const Consensus::Params& consensusParams = Params().GetConsensus();
    UniValue softforks(UniValue::VOBJ);
    BuriedForkDescPushBack(softforks, "bip16", consensusParams.BIP16Height);
    BuriedForkDescPushBack(softforks, "bip34", consensusParams.BIP34Height);
    BuriedForkDescPushBack(softforks, "bip66", consensusParams.BIP66Height);
    BuriedForkDescPushBack(softforks, "bip65", consensusParams.BIP65Height);
    BuriedForkDescPushBack(softforks, "csv", consensusParams.CSVHeight);
    BuriedForkDescPushBack(softforks, "segwit", consensusParams.SegwitHeight);
    // FIXME: Real BIP9 deployment (not yet buried) are not supported until we
    // do the always-auxpow fork.
    //BIP9SoftForkDescPushBack(softforks, "testdummy", consensusParams, Consensus::DEPLOYMENT_TESTDUMMY);
    //BIP9SoftForkDescPushBack(softforks, "taproot", consensusParams, Consensus::DEPLOYMENT_TAPROOT);
    obj.pushKV("softforks",             softforks);

    obj.pushKV("warnings", GetWarnings(false).original);
    return obj;
},
    };
}

/** Comparison function for sorting the getchaintips heads.  */
struct CompareBlocksByHeight
{
    bool operator()(const CBlockIndex* a, const CBlockIndex* b) const
    {
        /* Make sure that unequal blocks with the same height do not compare
           equal. Use the pointers themselves to make a distinction. */

        if (a->nHeight != b->nHeight)
          return (a->nHeight > b->nHeight);

        return a < b;
    }
};

static RPCHelpMan getchaintips()
{
    return RPCHelpMan{"getchaintips",
                "Return information about all known tips in the block tree,"
                " including the main chain as well as orphaned branches.\n",
                {},
                RPCResult{
                    RPCResult::Type::ARR, "", "",
                    {{RPCResult::Type::OBJ, "", "",
                        {
                            {RPCResult::Type::NUM, "height", "height of the chain tip"},
                            {RPCResult::Type::STR_HEX, "hash", "block hash of the tip"},
                            {RPCResult::Type::NUM, "branchlen", "zero for main chain, otherwise length of branch connecting the tip to the main chain"},
                            {RPCResult::Type::STR, "status", "status of the chain, \"active\" for the main chain\n"
            "Possible values for status:\n"
            "1.  \"invalid\"               This branch contains at least one invalid block\n"
            "2.  \"headers-only\"          Not all blocks for this branch are available, but the headers are valid\n"
            "3.  \"valid-headers\"         All blocks are available for this branch, but they were never fully validated\n"
            "4.  \"valid-fork\"            This branch is not part of the active chain, but is fully validated\n"
            "5.  \"active\"                This is the tip of the active main chain, which is certainly valid"},
                        }}}},
                RPCExamples{
                    HelpExampleCli("getchaintips", "")
            + HelpExampleRpc("getchaintips", "")
                },
        [&](const RPCHelpMan& self, const JSONRPCRequest& request) -> UniValue
{
    ChainstateManager& chainman = EnsureChainman(request.context);
    LOCK(cs_main);

    /*
     * Idea: The set of chain tips is the active chain tip, plus orphan blocks which do not have another orphan building off of them.
     * Algorithm:
     *  - Make one pass through BlockIndex(), picking out the orphan blocks, and also storing a set of the orphan block's pprev pointers.
     *  - Iterate through the orphan blocks. If the block isn't pointed to by another orphan, it is a chain tip.
     *  - Add the active chain tip
     */
    std::set<const CBlockIndex*, CompareBlocksByHeight> setTips;
    std::set<const CBlockIndex*> setOrphans;
    std::set<const CBlockIndex*> setPrevs;

    for (const std::pair<const uint256, CBlockIndex*>& item : chainman.BlockIndex()) {
        if (!chainman.ActiveChain().Contains(item.second)) {
            setOrphans.insert(item.second);
            setPrevs.insert(item.second->pprev);
        }
    }

    for (std::set<const CBlockIndex*>::iterator it = setOrphans.begin(); it != setOrphans.end(); ++it) {
        if (setPrevs.erase(*it) == 0) {
            setTips.insert(*it);
        }
    }

    // Always report the currently active tip.
    setTips.insert(chainman.ActiveChain().Tip());

    /* Construct the output array.  */
    UniValue res(UniValue::VARR);
    for (const CBlockIndex* block : setTips) {
        UniValue obj(UniValue::VOBJ);
        obj.pushKV("height", block->nHeight);
        obj.pushKV("hash", block->phashBlock->GetHex());

        const int branchLen = block->nHeight - chainman.ActiveChain().FindFork(block)->nHeight;
        obj.pushKV("branchlen", branchLen);

        std::string status;
        if (chainman.ActiveChain().Contains(block)) {
            // This block is part of the currently active chain.
            status = "active";
        } else if (block->nStatus & BLOCK_FAILED_MASK) {
            // This block or one of its ancestors is invalid.
            status = "invalid";
        } else if (!block->HaveTxsDownloaded()) {
            // This block cannot be connected because full block data for it or one of its parents is missing.
            status = "headers-only";
        } else if (block->IsValid(BLOCK_VALID_SCRIPTS)) {
            // This block is fully validated, but no longer part of the active chain. It was probably the active block once, but was reorganized.
            status = "valid-fork";
        } else if (block->IsValid(BLOCK_VALID_TREE)) {
            // The headers for this block are valid, but it has not been validated. It was probably never part of the most-work chain.
            status = "valid-headers";
        } else {
            // No clue.
            status = "unknown";
        }
        obj.pushKV("status", status);

        res.push_back(obj);
    }

    return res;
},
    };
}

UniValue MempoolInfoToJSON(const CTxMemPool& pool)
{
    // Make sure this call is atomic in the pool.
    LOCK(pool.cs);
    UniValue ret(UniValue::VOBJ);
    ret.pushKV("loaded", pool.IsLoaded());
    ret.pushKV("size", (int64_t)pool.size());
    ret.pushKV("bytes", (int64_t)pool.GetTotalTxSize());
    ret.pushKV("usage", (int64_t)pool.DynamicMemoryUsage());
    size_t maxmempool = gArgs.GetArg("-maxmempool", DEFAULT_MAX_MEMPOOL_SIZE) * 1000000;
    ret.pushKV("maxmempool", (int64_t) maxmempool);
    ret.pushKV("mempoolminfee", ValueFromAmount(std::max(pool.GetMinFee(maxmempool), ::minRelayTxFee).GetFeePerK()));
    ret.pushKV("minrelaytxfee", ValueFromAmount(::minRelayTxFee.GetFeePerK()));
    ret.pushKV("unbroadcastcount", uint64_t{pool.GetUnbroadcastTxs().size()});
    return ret;
}

static RPCHelpMan getmempoolinfo()
{
    return RPCHelpMan{"getmempoolinfo",
                "\nReturns details on the active state of the TX memory pool.\n",
                {},
                RPCResult{
                    RPCResult::Type::OBJ, "", "",
                    {
                        {RPCResult::Type::BOOL, "loaded", "True if the mempool is fully loaded"},
                        {RPCResult::Type::NUM, "size", "Current tx count"},
                        {RPCResult::Type::NUM, "bytes", "Sum of all virtual transaction sizes as defined in BIP 141. Differs from actual serialized size because witness data is discounted"},
                        {RPCResult::Type::NUM, "usage", "Total memory usage for the mempool"},
                        {RPCResult::Type::NUM, "maxmempool", "Maximum memory usage for the mempool"},
                        {RPCResult::Type::STR_AMOUNT, "mempoolminfee", "Minimum fee rate in " + CURRENCY_UNIT + "/kB for tx to be accepted. Is the maximum of minrelaytxfee and minimum mempool fee"},
                        {RPCResult::Type::STR_AMOUNT, "minrelaytxfee", "Current minimum relay fee for transactions"},
                        {RPCResult::Type::NUM, "unbroadcastcount", "Current number of transactions that haven't passed initial broadcast yet"}
                    }},
                RPCExamples{
                    HelpExampleCli("getmempoolinfo", "")
            + HelpExampleRpc("getmempoolinfo", "")
                },
        [&](const RPCHelpMan& self, const JSONRPCRequest& request) -> UniValue
{
    return MempoolInfoToJSON(EnsureMemPool(request.context));
},
    };
}

static RPCHelpMan preciousblock()
{
    return RPCHelpMan{"preciousblock",
                "\nTreats a block as if it were received before others with the same work.\n"
                "\nA later preciousblock call can override the effect of an earlier one.\n"
                "\nThe effects of preciousblock are not retained across restarts.\n",
                {
                    {"blockhash", RPCArg::Type::STR_HEX, RPCArg::Optional::NO, "the hash of the block to mark as precious"},
                },
                RPCResult{RPCResult::Type::NONE, "", ""},
                RPCExamples{
                    HelpExampleCli("preciousblock", "\"blockhash\"")
            + HelpExampleRpc("preciousblock", "\"blockhash\"")
                },
        [&](const RPCHelpMan& self, const JSONRPCRequest& request) -> UniValue
{
    uint256 hash(ParseHashV(request.params[0], "blockhash"));
    CBlockIndex* pblockindex;

    {
        LOCK(cs_main);
        pblockindex = g_chainman.m_blockman.LookupBlockIndex(hash);
        if (!pblockindex) {
            throw JSONRPCError(RPC_INVALID_ADDRESS_OR_KEY, "Block not found");
        }
    }

    BlockValidationState state;
    PreciousBlock(state, Params(), pblockindex);

    if (!state.IsValid()) {
        throw JSONRPCError(RPC_DATABASE_ERROR, state.ToString());
    }

    return NullUniValue;
},
    };
}

static RPCHelpMan invalidateblock()
{
    return RPCHelpMan{"invalidateblock",
                "\nPermanently marks a block as invalid, as if it violated a consensus rule.\n",
                {
                    {"blockhash", RPCArg::Type::STR_HEX, RPCArg::Optional::NO, "the hash of the block to mark as invalid"},
                },
                RPCResult{RPCResult::Type::NONE, "", ""},
                RPCExamples{
                    HelpExampleCli("invalidateblock", "\"blockhash\"")
            + HelpExampleRpc("invalidateblock", "\"blockhash\"")
                },
        [&](const RPCHelpMan& self, const JSONRPCRequest& request) -> UniValue
{
    uint256 hash(ParseHashV(request.params[0], "blockhash"));
    BlockValidationState state;

    CBlockIndex* pblockindex;
    {
        LOCK(cs_main);
        pblockindex = g_chainman.m_blockman.LookupBlockIndex(hash);
        if (!pblockindex) {
            throw JSONRPCError(RPC_INVALID_ADDRESS_OR_KEY, "Block not found");
        }
    }
    InvalidateBlock(state, Params(), pblockindex);

    if (state.IsValid()) {
        ::ChainstateActive().ActivateBestChain(state, Params());
    }

    if (!state.IsValid()) {
        throw JSONRPCError(RPC_DATABASE_ERROR, state.ToString());
    }

    return NullUniValue;
},
    };
}

static RPCHelpMan reconsiderblock()
{
    return RPCHelpMan{"reconsiderblock",
                "\nRemoves invalidity status of a block, its ancestors and its descendants, reconsider them for activation.\n"
                "This can be used to undo the effects of invalidateblock.\n",
                {
                    {"blockhash", RPCArg::Type::STR_HEX, RPCArg::Optional::NO, "the hash of the block to reconsider"},
                },
                RPCResult{RPCResult::Type::NONE, "", ""},
                RPCExamples{
                    HelpExampleCli("reconsiderblock", "\"blockhash\"")
            + HelpExampleRpc("reconsiderblock", "\"blockhash\"")
                },
        [&](const RPCHelpMan& self, const JSONRPCRequest& request) -> UniValue
{
    uint256 hash(ParseHashV(request.params[0], "blockhash"));

    {
        LOCK(cs_main);
        CBlockIndex* pblockindex = g_chainman.m_blockman.LookupBlockIndex(hash);
        if (!pblockindex) {
            throw JSONRPCError(RPC_INVALID_ADDRESS_OR_KEY, "Block not found");
        }

        ResetBlockFailureFlags(pblockindex);
    }

    BlockValidationState state;
    ::ChainstateActive().ActivateBestChain(state, Params());

    if (!state.IsValid()) {
        throw JSONRPCError(RPC_DATABASE_ERROR, state.ToString());
    }

    return NullUniValue;
},
    };
}

static RPCHelpMan getchaintxstats()
{
    return RPCHelpMan{"getchaintxstats",
                "\nCompute statistics about the total number and rate of transactions in the chain.\n",
                {
                    {"nblocks", RPCArg::Type::NUM, /* default */ "one month", "Size of the window in number of blocks"},
                    {"blockhash", RPCArg::Type::STR_HEX, /* default */ "chain tip", "The hash of the block that ends the window."},
                },
                RPCResult{
                    RPCResult::Type::OBJ, "", "",
                    {
                        {RPCResult::Type::NUM_TIME, "time", "The timestamp for the final block in the window, expressed in " + UNIX_EPOCH_TIME},
                        {RPCResult::Type::NUM, "txcount", "The total number of transactions in the chain up to that point"},
                        {RPCResult::Type::STR_HEX, "window_final_block_hash", "The hash of the final block in the window"},
                        {RPCResult::Type::NUM, "window_final_block_height", "The height of the final block in the window."},
                        {RPCResult::Type::NUM, "window_block_count", "Size of the window in number of blocks"},
                        {RPCResult::Type::NUM, "window_tx_count", "The number of transactions in the window. Only returned if \"window_block_count\" is > 0"},
                        {RPCResult::Type::NUM, "window_interval", "The elapsed time in the window in seconds. Only returned if \"window_block_count\" is > 0"},
                        {RPCResult::Type::NUM, "txrate", "The average rate of transactions per second in the window. Only returned if \"window_interval\" is > 0"},
                    }},
                RPCExamples{
                    HelpExampleCli("getchaintxstats", "")
            + HelpExampleRpc("getchaintxstats", "2016")
                },
        [&](const RPCHelpMan& self, const JSONRPCRequest& request) -> UniValue
{
    const CBlockIndex* pindex;
    if (request.params[1].isNull()) {
        LOCK(cs_main);
        pindex = ::ChainActive().Tip();
    } else {
        uint256 hash(ParseHashV(request.params[1], "blockhash"));
        LOCK(cs_main);
        pindex = g_chainman.m_blockman.LookupBlockIndex(hash);
        if (!pindex) {
            throw JSONRPCError(RPC_INVALID_ADDRESS_OR_KEY, "Block not found");
        }
        if (!::ChainActive().Contains(pindex)) {
            throw JSONRPCError(RPC_INVALID_PARAMETER, "Block is not in main chain");
        }
    }

    CHECK_NONFATAL(pindex != nullptr);

    int blockcount = 30 * 24 * 60 * 60 / AvgTargetSpacing(Params().GetConsensus(), pindex->nHeight); // By default: 1 month

    if (request.params[0].isNull()) {
        blockcount = std::max(0, std::min(blockcount, pindex->nHeight - 1));
    } else {
        blockcount = request.params[0].get_int();

        if (blockcount < 0 || (blockcount > 0 && blockcount >= pindex->nHeight)) {
            throw JSONRPCError(RPC_INVALID_PARAMETER, "Invalid block count: should be between 0 and the block's height - 1");
        }
    }

    const CBlockIndex* pindexPast = pindex->GetAncestor(pindex->nHeight - blockcount);
    int nTimeDiff = pindex->GetMedianTimePast() - pindexPast->GetMedianTimePast();
    int nTxDiff = pindex->nChainTx - pindexPast->nChainTx;

    UniValue ret(UniValue::VOBJ);
    ret.pushKV("time", (int64_t)pindex->nTime);
    ret.pushKV("txcount", (int64_t)pindex->nChainTx);
    ret.pushKV("window_final_block_hash", pindex->GetBlockHash().GetHex());
    ret.pushKV("window_final_block_height", pindex->nHeight);
    ret.pushKV("window_block_count", blockcount);
    if (blockcount > 0) {
        ret.pushKV("window_tx_count", nTxDiff);
        ret.pushKV("window_interval", nTimeDiff);
        if (nTimeDiff > 0) {
            ret.pushKV("txrate", ((double)nTxDiff) / nTimeDiff);
        }
    }

    return ret;
},
    };
}

template<typename T>
static T CalculateTruncatedMedian(std::vector<T>& scores)
{
    size_t size = scores.size();
    if (size == 0) {
        return 0;
    }

    std::sort(scores.begin(), scores.end());
    if (size % 2 == 0) {
        return (scores[size / 2 - 1] + scores[size / 2]) / 2;
    } else {
        return scores[size / 2];
    }
}

void CalculatePercentilesByWeight(CAmount result[NUM_GETBLOCKSTATS_PERCENTILES], std::vector<std::pair<CAmount, int64_t>>& scores, int64_t total_weight)
{
    if (scores.empty()) {
        return;
    }

    std::sort(scores.begin(), scores.end());

    // 10th, 25th, 50th, 75th, and 90th percentile weight units.
    const double weights[NUM_GETBLOCKSTATS_PERCENTILES] = {
        total_weight / 10.0, total_weight / 4.0, total_weight / 2.0, (total_weight * 3.0) / 4.0, (total_weight * 9.0) / 10.0
    };

    int64_t next_percentile_index = 0;
    int64_t cumulative_weight = 0;
    for (const auto& element : scores) {
        cumulative_weight += element.second;
        while (next_percentile_index < NUM_GETBLOCKSTATS_PERCENTILES && cumulative_weight >= weights[next_percentile_index]) {
            result[next_percentile_index] = element.first;
            ++next_percentile_index;
        }
    }

    // Fill any remaining percentiles with the last value.
    for (int64_t i = next_percentile_index; i < NUM_GETBLOCKSTATS_PERCENTILES; i++) {
        result[i] = scores.back().first;
    }
}

template<typename T>
static inline bool SetHasKeys(const std::set<T>& set) {return false;}
template<typename T, typename Tk, typename... Args>
static inline bool SetHasKeys(const std::set<T>& set, const Tk& key, const Args&... args)
{
    return (set.count(key) != 0) || SetHasKeys(set, args...);
}

// outpoint (needed for the utxo index) + nHeight + fCoinBase
static constexpr size_t PER_UTXO_OVERHEAD = sizeof(COutPoint) + sizeof(uint32_t) + sizeof(bool);

static RPCHelpMan getblockstats()
{
    return RPCHelpMan{"getblockstats",
                "\nCompute per block statistics for a given window. All amounts are in satoshis.\n"
                "It won't work for some heights with pruning.\n",
                {
                    {"hash_or_height", RPCArg::Type::NUM, RPCArg::Optional::NO, "The block hash or height of the target block", "", {"", "string or numeric"}},
                    {"stats", RPCArg::Type::ARR, /* default */ "all values", "Values to plot (see result below)",
                        {
                            {"height", RPCArg::Type::STR, RPCArg::Optional::OMITTED, "Selected statistic"},
                            {"time", RPCArg::Type::STR, RPCArg::Optional::OMITTED, "Selected statistic"},
                        },
                        "stats"},
                },
                RPCResult{
            RPCResult::Type::OBJ, "", "",
            {
                {RPCResult::Type::NUM, "avgfee", "Average fee in the block"},
                {RPCResult::Type::NUM, "avgfeerate", "Average feerate (in satoshis per virtual byte)"},
                {RPCResult::Type::NUM, "avgtxsize", "Average transaction size"},
                {RPCResult::Type::STR_HEX, "blockhash", "The block hash (to check for potential reorgs)"},
                {RPCResult::Type::ARR_FIXED, "feerate_percentiles", "Feerates at the 10th, 25th, 50th, 75th, and 90th percentile weight unit (in satoshis per virtual byte)",
                {
                    {RPCResult::Type::NUM, "10th_percentile_feerate", "The 10th percentile feerate"},
                    {RPCResult::Type::NUM, "25th_percentile_feerate", "The 25th percentile feerate"},
                    {RPCResult::Type::NUM, "50th_percentile_feerate", "The 50th percentile feerate"},
                    {RPCResult::Type::NUM, "75th_percentile_feerate", "The 75th percentile feerate"},
                    {RPCResult::Type::NUM, "90th_percentile_feerate", "The 90th percentile feerate"},
                }},
                {RPCResult::Type::NUM, "height", "The height of the block"},
                {RPCResult::Type::NUM, "ins", "The number of inputs (excluding coinbase)"},
                {RPCResult::Type::NUM, "maxfee", "Maximum fee in the block"},
                {RPCResult::Type::NUM, "maxfeerate", "Maximum feerate (in satoshis per virtual byte)"},
                {RPCResult::Type::NUM, "maxtxsize", "Maximum transaction size"},
                {RPCResult::Type::NUM, "medianfee", "Truncated median fee in the block"},
                {RPCResult::Type::NUM, "mediantime", "The block median time past"},
                {RPCResult::Type::NUM, "mediantxsize", "Truncated median transaction size"},
                {RPCResult::Type::NUM, "minfee", "Minimum fee in the block"},
                {RPCResult::Type::NUM, "minfeerate", "Minimum feerate (in satoshis per virtual byte)"},
                {RPCResult::Type::NUM, "mintxsize", "Minimum transaction size"},
                {RPCResult::Type::NUM, "outs", "The number of outputs"},
                {RPCResult::Type::NUM, "subsidy", "The block subsidy"},
                {RPCResult::Type::NUM, "swtotal_size", "Total size of all segwit transactions"},
                {RPCResult::Type::NUM, "swtotal_weight", "Total weight of all segwit transactions"},
                {RPCResult::Type::NUM, "swtxs", "The number of segwit transactions"},
                {RPCResult::Type::NUM, "time", "The block time"},
                {RPCResult::Type::NUM, "total_out", "Total amount in all outputs (excluding coinbase and thus reward [ie subsidy + totalfee])"},
                {RPCResult::Type::NUM, "total_size", "Total size of all non-coinbase transactions"},
                {RPCResult::Type::NUM, "total_weight", "Total weight of all non-coinbase transactions"},
                {RPCResult::Type::NUM, "totalfee", "The fee total"},
                {RPCResult::Type::NUM, "txs", "The number of transactions (including coinbase)"},
                {RPCResult::Type::NUM, "utxo_increase", "The increase/decrease in the number of unspent outputs"},
                {RPCResult::Type::NUM, "utxo_size_inc", "The increase/decrease in size for the utxo index (not discounting op_return and similar)"},
            }},
                RPCExamples{
                    HelpExampleCli("getblockstats", R"('"00000000c937983704a73af28acdec37b049d214adbda81d7e2a3dd146f6ed09"' '["minfeerate","avgfeerate"]')") +
                    HelpExampleCli("getblockstats", R"(1000 '["minfeerate","avgfeerate"]')") +
                    HelpExampleRpc("getblockstats", R"("00000000c937983704a73af28acdec37b049d214adbda81d7e2a3dd146f6ed09", ["minfeerate","avgfeerate"])") +
                    HelpExampleRpc("getblockstats", R"(1000, ["minfeerate","avgfeerate"])")
                },
        [&](const RPCHelpMan& self, const JSONRPCRequest& request) -> UniValue
{
    LOCK(cs_main);

    CBlockIndex* pindex;
    if (request.params[0].isNum()) {
        const int height = request.params[0].get_int();
        const int current_tip = ::ChainActive().Height();
        if (height < 0) {
            throw JSONRPCError(RPC_INVALID_PARAMETER, strprintf("Target block height %d is negative", height));
        }
        if (height > current_tip) {
            throw JSONRPCError(RPC_INVALID_PARAMETER, strprintf("Target block height %d after current tip %d", height, current_tip));
        }

        pindex = ::ChainActive()[height];
    } else {
        const uint256 hash(ParseHashV(request.params[0], "hash_or_height"));
        pindex = g_chainman.m_blockman.LookupBlockIndex(hash);
        if (!pindex) {
            throw JSONRPCError(RPC_INVALID_ADDRESS_OR_KEY, "Block not found");
        }
        if (!::ChainActive().Contains(pindex)) {
            throw JSONRPCError(RPC_INVALID_PARAMETER, strprintf("Block is not in chain %s", Params().NetworkIDString()));
        }
    }

    CHECK_NONFATAL(pindex != nullptr);

    std::set<std::string> stats;
    if (!request.params[1].isNull()) {
        const UniValue stats_univalue = request.params[1].get_array();
        for (unsigned int i = 0; i < stats_univalue.size(); i++) {
            const std::string stat = stats_univalue[i].get_str();
            stats.insert(stat);
        }
    }

    const CBlock block = GetBlockChecked(pindex);
    const CBlockUndo blockUndo = GetUndoChecked(pindex);

    const bool do_all = stats.size() == 0; // Calculate everything if nothing selected (default)
    const bool do_mediantxsize = do_all || stats.count("mediantxsize") != 0;
    const bool do_medianfee = do_all || stats.count("medianfee") != 0;
    const bool do_feerate_percentiles = do_all || stats.count("feerate_percentiles") != 0;
    const bool loop_inputs = do_all || do_medianfee || do_feerate_percentiles ||
        SetHasKeys(stats, "utxo_size_inc", "totalfee", "avgfee", "avgfeerate", "minfee", "maxfee", "minfeerate", "maxfeerate");
    const bool loop_outputs = do_all || loop_inputs || stats.count("total_out");
    const bool do_calculate_size = do_mediantxsize ||
        SetHasKeys(stats, "total_size", "avgtxsize", "mintxsize", "maxtxsize", "swtotal_size");
    const bool do_calculate_weight = do_all || SetHasKeys(stats, "total_weight", "avgfeerate", "swtotal_weight", "avgfeerate", "feerate_percentiles", "minfeerate", "maxfeerate");
    const bool do_calculate_sw = do_all || SetHasKeys(stats, "swtxs", "swtotal_size", "swtotal_weight");

    CAmount maxfee = 0;
    CAmount maxfeerate = 0;
    CAmount minfee = MAX_MONEY;
    CAmount minfeerate = MAX_MONEY;
    CAmount total_out = 0;
    CAmount totalfee = 0;
    int64_t inputs = 0;
    int64_t maxtxsize = 0;
    int64_t mintxsize = MAX_BLOCK_SERIALIZED_SIZE;
    int64_t outputs = 0;
    int64_t swtotal_size = 0;
    int64_t swtotal_weight = 0;
    int64_t swtxs = 0;
    int64_t total_size = 0;
    int64_t total_weight = 0;
    int64_t utxo_size_inc = 0;
    std::vector<CAmount> fee_array;
    std::vector<std::pair<CAmount, int64_t>> feerate_array;
    std::vector<int64_t> txsize_array;

    for (size_t i = 0; i < block.vtx.size(); ++i) {
        const auto& tx = block.vtx.at(i);
        outputs += tx->vout.size();

        CAmount tx_total_out = 0;
        if (loop_outputs) {
            for (const CTxOut& out : tx->vout) {
                tx_total_out += out.nValue;
                utxo_size_inc += GetSerializeSize(out, PROTOCOL_VERSION) + PER_UTXO_OVERHEAD;
            }
        }

        if (tx->IsCoinBase()) {
            continue;
        }

        inputs += tx->vin.size(); // Don't count coinbase's fake input
        total_out += tx_total_out; // Don't count coinbase reward

        int64_t tx_size = 0;
        if (do_calculate_size) {

            tx_size = tx->GetTotalSize();
            if (do_mediantxsize) {
                txsize_array.push_back(tx_size);
            }
            maxtxsize = std::max(maxtxsize, tx_size);
            mintxsize = std::min(mintxsize, tx_size);
            total_size += tx_size;
        }

        int64_t weight = 0;
        if (do_calculate_weight) {
            weight = GetTransactionWeight(*tx);
            total_weight += weight;
        }

        if (do_calculate_sw && tx->HasWitness()) {
            ++swtxs;
            swtotal_size += tx_size;
            swtotal_weight += weight;
        }

        if (loop_inputs) {
            CAmount tx_total_in = 0;
            const auto& txundo = blockUndo.vtxundo.at(i - 1);
            for (const Coin& coin: txundo.vprevout) {
                const CTxOut& prevoutput = coin.out;

                tx_total_in += prevoutput.nValue;
                utxo_size_inc -= GetSerializeSize(prevoutput, PROTOCOL_VERSION) + PER_UTXO_OVERHEAD;
            }

            CAmount txfee = tx_total_in - tx_total_out;
            CHECK_NONFATAL(MoneyRange(txfee));
            if (do_medianfee) {
                fee_array.push_back(txfee);
            }
            maxfee = std::max(maxfee, txfee);
            minfee = std::min(minfee, txfee);
            totalfee += txfee;

            // New feerate uses satoshis per virtual byte instead of per serialized byte
            CAmount feerate = weight ? (txfee * WITNESS_SCALE_FACTOR) / weight : 0;
            if (do_feerate_percentiles) {
                feerate_array.emplace_back(std::make_pair(feerate, weight));
            }
            maxfeerate = std::max(maxfeerate, feerate);
            minfeerate = std::min(minfeerate, feerate);
        }
    }

    CAmount feerate_percentiles[NUM_GETBLOCKSTATS_PERCENTILES] = { 0 };
    CalculatePercentilesByWeight(feerate_percentiles, feerate_array, total_weight);

    UniValue feerates_res(UniValue::VARR);
    for (int64_t i = 0; i < NUM_GETBLOCKSTATS_PERCENTILES; i++) {
        feerates_res.push_back(feerate_percentiles[i]);
    }

    UniValue ret_all(UniValue::VOBJ);
    ret_all.pushKV("avgfee", (block.vtx.size() > 1) ? totalfee / (block.vtx.size() - 1) : 0);
    ret_all.pushKV("avgfeerate", total_weight ? (totalfee * WITNESS_SCALE_FACTOR) / total_weight : 0); // Unit: sat/vbyte
    ret_all.pushKV("avgtxsize", (block.vtx.size() > 1) ? total_size / (block.vtx.size() - 1) : 0);
    ret_all.pushKV("blockhash", pindex->GetBlockHash().GetHex());
    ret_all.pushKV("feerate_percentiles", feerates_res);
    ret_all.pushKV("height", (int64_t)pindex->nHeight);
    ret_all.pushKV("ins", inputs);
    ret_all.pushKV("maxfee", maxfee);
    ret_all.pushKV("maxfeerate", maxfeerate);
    ret_all.pushKV("maxtxsize", maxtxsize);
    ret_all.pushKV("medianfee", CalculateTruncatedMedian(fee_array));
    ret_all.pushKV("mediantime", pindex->GetMedianTimePast());
    ret_all.pushKV("mediantxsize", CalculateTruncatedMedian(txsize_array));
    ret_all.pushKV("minfee", (minfee == MAX_MONEY) ? 0 : minfee);
    ret_all.pushKV("minfeerate", (minfeerate == MAX_MONEY) ? 0 : minfeerate);
    ret_all.pushKV("mintxsize", mintxsize == MAX_BLOCK_SERIALIZED_SIZE ? 0 : mintxsize);
    ret_all.pushKV("outs", outputs);
    ret_all.pushKV("subsidy", GetBlockSubsidy(pindex->nHeight, Params().GetConsensus()));
    ret_all.pushKV("swtotal_size", swtotal_size);
    ret_all.pushKV("swtotal_weight", swtotal_weight);
    ret_all.pushKV("swtxs", swtxs);
    ret_all.pushKV("time", pindex->GetBlockTime());
    ret_all.pushKV("total_out", total_out);
    ret_all.pushKV("total_size", total_size);
    ret_all.pushKV("total_weight", total_weight);
    ret_all.pushKV("totalfee", totalfee);
    ret_all.pushKV("txs", (int64_t)block.vtx.size());
    ret_all.pushKV("utxo_increase", outputs - inputs);
    ret_all.pushKV("utxo_size_inc", utxo_size_inc);

    if (do_all) {
        return ret_all;
    }

    UniValue ret(UniValue::VOBJ);
    for (const std::string& stat : stats) {
        const UniValue& value = ret_all[stat];
        if (value.isNull()) {
            throw JSONRPCError(RPC_INVALID_PARAMETER, strprintf("Invalid selected statistic %s", stat));
        }
        ret.pushKV(stat, value);
    }
    return ret;
},
    };
}

static RPCHelpMan savemempool()
{
    return RPCHelpMan{"savemempool",
                "\nDumps the mempool to disk. It will fail until the previous dump is fully loaded.\n",
                {},
                RPCResult{RPCResult::Type::NONE, "", ""},
                RPCExamples{
                    HelpExampleCli("savemempool", "")
            + HelpExampleRpc("savemempool", "")
                },
        [&](const RPCHelpMan& self, const JSONRPCRequest& request) -> UniValue
{
    const CTxMemPool& mempool = EnsureMemPool(request.context);

    if (!mempool.IsLoaded()) {
        throw JSONRPCError(RPC_MISC_ERROR, "The mempool was not loaded yet");
    }

    if (!DumpMempool(mempool)) {
        throw JSONRPCError(RPC_MISC_ERROR, "Unable to dump mempool to disk");
    }

    return NullUniValue;
},
    };
}

namespace {
//! Search for a given set of pubkey scripts
bool FindScriptPubKey(std::atomic<int>& scan_progress, const std::atomic<bool>& should_abort, int64_t& count, CCoinsViewCursor* cursor, const std::set<CScript>& needles, std::map<COutPoint, Coin>& out_results, std::function<void()>& interruption_point)
{
    scan_progress = 0;
    count = 0;
    while (cursor->Valid()) {
        COutPoint key;
        Coin coin;
        if (!cursor->GetKey(key) || !cursor->GetValue(coin)) return false;
        if (++count % 8192 == 0) {
            interruption_point();
            if (should_abort) {
                // allow to abort the scan via the abort reference
                return false;
            }
        }
        if (count % 256 == 0) {
            // update progress reference every 256 item
            uint32_t high = 0x100 * *key.hash.begin() + *(key.hash.begin() + 1);
            scan_progress = (int)(high * 100.0 / 65536.0 + 0.5);
        }
        if (needles.count(coin.out.scriptPubKey)) {
            out_results.emplace(key, coin);
        }
        cursor->Next();
    }
    scan_progress = 100;
    return true;
}
} // namespace

/** RAII object to prevent concurrency issue when scanning the txout set */
static std::atomic<int> g_scan_progress;
static std::atomic<bool> g_scan_in_progress;
static std::atomic<bool> g_should_abort_scan;
class CoinsViewScanReserver
{
private:
    bool m_could_reserve;
public:
    explicit CoinsViewScanReserver() : m_could_reserve(false) {}

    bool reserve() {
        CHECK_NONFATAL(!m_could_reserve);
        if (g_scan_in_progress.exchange(true)) {
            return false;
        }
        m_could_reserve = true;
        return true;
    }

    ~CoinsViewScanReserver() {
        if (m_could_reserve) {
            g_scan_in_progress = false;
        }
    }
};

static RPCHelpMan scantxoutset()
{
    return RPCHelpMan{"scantxoutset",
                "\nEXPERIMENTAL warning: this call may be removed or changed in future releases.\n"
                "\nScans the unspent transaction output set for entries that match certain output descriptors.\n"
                "Examples of output descriptors are:\n"
                "    addr(<address>)                      Outputs whose scriptPubKey corresponds to the specified address (does not include P2PK)\n"
                "    raw(<hex script>)                    Outputs whose scriptPubKey equals the specified hex scripts\n"
                "    combo(<pubkey>)                      P2PK, P2PKH, P2WPKH, and P2SH-P2WPKH outputs for the given pubkey\n"
                "    pkh(<pubkey>)                        P2PKH outputs for the given pubkey\n"
                "    sh(multi(<n>,<pubkey>,<pubkey>,...)) P2SH-multisig outputs for the given threshold and pubkeys\n"
                "\nIn the above, <pubkey> either refers to a fixed public key in hexadecimal notation, or to an xpub/xprv optionally followed by one\n"
                "or more path elements separated by \"/\", and optionally ending in \"/*\" (unhardened), or \"/*'\" or \"/*h\" (hardened) to specify all\n"
                "unhardened or hardened child keys.\n"
                "In the latter case, a range needs to be specified by below if different from 1000.\n"
                "For more information on output descriptors, see the documentation in the doc/descriptors.md file.\n",
                {
                    {"action", RPCArg::Type::STR, RPCArg::Optional::NO, "The action to execute\n"
            "                                      \"start\" for starting a scan\n"
            "                                      \"abort\" for aborting the current scan (returns true when abort was successful)\n"
            "                                      \"status\" for progress report (in %) of the current scan"},
                    {"scanobjects", RPCArg::Type::ARR, RPCArg::Optional::OMITTED, "Array of scan objects. Required for \"start\" action\n"
            "                                  Every scan object is either a string descriptor or an object:",
                        {
                            {"descriptor", RPCArg::Type::STR, RPCArg::Optional::OMITTED, "An output descriptor"},
                            {"", RPCArg::Type::OBJ, RPCArg::Optional::OMITTED, "An object with output descriptor and metadata",
                                {
                                    {"desc", RPCArg::Type::STR, RPCArg::Optional::NO, "An output descriptor"},
                                    {"range", RPCArg::Type::RANGE, /* default */ "1000", "The range of HD chain indexes to explore (either end or [begin,end])"},
                                },
                            },
                        },
                        "[scanobjects,...]"},
                },
                RPCResult{
                    RPCResult::Type::OBJ, "", "",
                    {
                        {RPCResult::Type::BOOL, "success", "Whether the scan was completed"},
                        {RPCResult::Type::NUM, "txouts", "The number of unspent transaction outputs scanned"},
                        {RPCResult::Type::NUM, "height", "The current block height (index)"},
                        {RPCResult::Type::STR_HEX, "bestblock", "The hash of the block at the tip of the chain"},
                        {RPCResult::Type::ARR, "unspents", "",
                            {
                                {RPCResult::Type::OBJ, "", "",
                                    {
                                        {RPCResult::Type::STR_HEX, "txid", "The transaction id"},
                                        {RPCResult::Type::NUM, "vout", "The vout value"},
                                        {RPCResult::Type::STR_HEX, "scriptPubKey", "The script key"},
                                        {RPCResult::Type::STR, "desc", "A specialized descriptor for the matched scriptPubKey"},
                                        {RPCResult::Type::STR_AMOUNT, "amount", "The total amount in " + CURRENCY_UNIT + " of the unspent output"},
                                        {RPCResult::Type::NUM, "height", "Height of the unspent transaction output"},
                                    }},
                            }},
                        {RPCResult::Type::STR_AMOUNT, "total_amount", "The total amount of all found unspent outputs in " + CURRENCY_UNIT},
                    }},
                RPCExamples{""},
        [&](const RPCHelpMan& self, const JSONRPCRequest& request) -> UniValue
{
    RPCTypeCheck(request.params, {UniValue::VSTR, UniValue::VARR});

    UniValue result(UniValue::VOBJ);
    if (request.params[0].get_str() == "status") {
        CoinsViewScanReserver reserver;
        if (reserver.reserve()) {
            // no scan in progress
            return NullUniValue;
        }
        result.pushKV("progress", g_scan_progress);
        return result;
    } else if (request.params[0].get_str() == "abort") {
        CoinsViewScanReserver reserver;
        if (reserver.reserve()) {
            // reserve was possible which means no scan was running
            return false;
        }
        // set the abort flag
        g_should_abort_scan = true;
        return true;
    } else if (request.params[0].get_str() == "start") {
        CoinsViewScanReserver reserver;
        if (!reserver.reserve()) {
            throw JSONRPCError(RPC_INVALID_PARAMETER, "Scan already in progress, use action \"abort\" or \"status\"");
        }

        if (request.params.size() < 2) {
            throw JSONRPCError(RPC_MISC_ERROR, "scanobjects argument is required for the start action");
        }

        std::set<CScript> needles;
        std::map<CScript, std::string> descriptors;
        CAmount total_in = 0;

        // loop through the scan objects
        for (const UniValue& scanobject : request.params[1].get_array().getValues()) {
            FlatSigningProvider provider;
            auto scripts = EvalDescriptorStringOrObject(scanobject, provider);
            for (const auto& script : scripts) {
                std::string inferred = InferDescriptor(script, provider)->ToString();
                needles.emplace(script);
                descriptors.emplace(std::move(script), std::move(inferred));
            }
        }

        // Scan the unspent transaction output set for inputs
        UniValue unspents(UniValue::VARR);
        std::vector<CTxOut> input_txos;
        std::map<COutPoint, Coin> coins;
        g_should_abort_scan = false;
        g_scan_progress = 0;
        int64_t count = 0;
        std::unique_ptr<CCoinsViewCursor> pcursor;
        CBlockIndex* tip;
        {
            LOCK(cs_main);
            ::ChainstateActive().ForceFlushStateToDisk();
            pcursor = std::unique_ptr<CCoinsViewCursor>(::ChainstateActive().CoinsDB().Cursor());
            CHECK_NONFATAL(pcursor);
            tip = ::ChainActive().Tip();
            CHECK_NONFATAL(tip);
        }
        NodeContext& node = EnsureNodeContext(request.context);
        bool res = FindScriptPubKey(g_scan_progress, g_should_abort_scan, count, pcursor.get(), needles, coins, node.rpc_interruption_point);
        result.pushKV("success", res);
        result.pushKV("txouts", count);
        result.pushKV("height", tip->nHeight);
        result.pushKV("bestblock", tip->GetBlockHash().GetHex());

        for (const auto& it : coins) {
            const COutPoint& outpoint = it.first;
            const Coin& coin = it.second;
            const CTxOut& txo = coin.out;
            input_txos.push_back(txo);
            total_in += txo.nValue;

            UniValue unspent(UniValue::VOBJ);
            unspent.pushKV("txid", outpoint.hash.GetHex());
            unspent.pushKV("vout", (int32_t)outpoint.n);
            unspent.pushKV("scriptPubKey", HexStr(txo.scriptPubKey));
            unspent.pushKV("desc", descriptors[txo.scriptPubKey]);
            unspent.pushKV("amount", ValueFromAmount(txo.nValue));
            unspent.pushKV("height", (int32_t)coin.nHeight);

            unspents.push_back(unspent);
        }
        result.pushKV("unspents", unspents);
        result.pushKV("total_amount", ValueFromAmount(total_in));
    } else {
        throw JSONRPCError(RPC_INVALID_PARAMETER, "Invalid command");
    }
    return result;
},
    };
}

static RPCHelpMan getblockfilter()
{
    return RPCHelpMan{"getblockfilter",
                "\nRetrieve a BIP 157 content filter for a particular block.\n",
                {
                    {"blockhash", RPCArg::Type::STR_HEX, RPCArg::Optional::NO, "The hash of the block"},
                    {"filtertype", RPCArg::Type::STR, /*default*/ "basic", "The type name of the filter"},
                },
                RPCResult{
                    RPCResult::Type::OBJ, "", "",
                    {
                        {RPCResult::Type::STR_HEX, "filter", "the hex-encoded filter data"},
                        {RPCResult::Type::STR_HEX, "header", "the hex-encoded filter header"},
                    }},
                RPCExamples{
                    HelpExampleCli("getblockfilter", "\"00000000c937983704a73af28acdec37b049d214adbda81d7e2a3dd146f6ed09\" \"basic\"") +
                    HelpExampleRpc("getblockfilter", "\"00000000c937983704a73af28acdec37b049d214adbda81d7e2a3dd146f6ed09\", \"basic\"")
                },
        [&](const RPCHelpMan& self, const JSONRPCRequest& request) -> UniValue
{
    uint256 block_hash = ParseHashV(request.params[0], "blockhash");
    std::string filtertype_name = "basic";
    if (!request.params[1].isNull()) {
        filtertype_name = request.params[1].get_str();
    }

    BlockFilterType filtertype;
    if (!BlockFilterTypeByName(filtertype_name, filtertype)) {
        throw JSONRPCError(RPC_INVALID_ADDRESS_OR_KEY, "Unknown filtertype");
    }

    BlockFilterIndex* index = GetBlockFilterIndex(filtertype);
    if (!index) {
        throw JSONRPCError(RPC_MISC_ERROR, "Index is not enabled for filtertype " + filtertype_name);
    }

    const CBlockIndex* block_index;
    bool block_was_connected;
    {
        LOCK(cs_main);
        block_index = g_chainman.m_blockman.LookupBlockIndex(block_hash);
        if (!block_index) {
            throw JSONRPCError(RPC_INVALID_ADDRESS_OR_KEY, "Block not found");
        }
        block_was_connected = block_index->IsValid(BLOCK_VALID_SCRIPTS);
    }

    bool index_ready = index->BlockUntilSyncedToCurrentChain();

    BlockFilter filter;
    uint256 filter_header;
    if (!index->LookupFilter(block_index, filter) ||
        !index->LookupFilterHeader(block_index, filter_header)) {
        int err_code;
        std::string errmsg = "Filter not found.";

        if (!block_was_connected) {
            err_code = RPC_INVALID_ADDRESS_OR_KEY;
            errmsg += " Block was not connected to active chain.";
        } else if (!index_ready) {
            err_code = RPC_MISC_ERROR;
            errmsg += " Block filters are still in the process of being indexed.";
        } else {
            err_code = RPC_INTERNAL_ERROR;
            errmsg += " This error is unexpected and indicates index corruption.";
        }

        throw JSONRPCError(err_code, errmsg);
    }

    UniValue ret(UniValue::VOBJ);
    ret.pushKV("filter", HexStr(filter.GetEncodedFilter()));
    ret.pushKV("header", filter_header.GetHex());
    return ret;
},
    };
}

/**
 * Serialize the UTXO set to a file for loading elsewhere.
 *
 * @see SnapshotMetadata
 */
static RPCHelpMan dumptxoutset()
{
    return RPCHelpMan{
        "dumptxoutset",
        "\nWrite the serialized UTXO set to disk.\n",
        {
            {"path",
                RPCArg::Type::STR,
                RPCArg::Optional::NO,
                /* default_val */ "",
                "path to the output file. If relative, will be prefixed by datadir."},
        },
        RPCResult{
            RPCResult::Type::OBJ, "", "",
                {
                    {RPCResult::Type::NUM, "coins_written", "the number of coins written in the snapshot"},
                    {RPCResult::Type::STR_HEX, "base_hash", "the hash of the base of the snapshot"},
                    {RPCResult::Type::NUM, "base_height", "the height of the base of the snapshot"},
                    {RPCResult::Type::STR, "path", "the absolute path that the snapshot was written to"},
                }
        },
        RPCExamples{
            HelpExampleCli("dumptxoutset", "utxo.dat")
        },
        [&](const RPCHelpMan& self, const JSONRPCRequest& request) -> UniValue
{
    const fs::path path = fsbridge::AbsPathJoin(GetDataDir(), request.params[0].get_str());
    // Write to a temporary path and then move into `path` on completion
    // to avoid confusion due to an interruption.
    const fs::path temppath = fsbridge::AbsPathJoin(GetDataDir(), request.params[0].get_str() + ".incomplete");

    if (fs::exists(path)) {
        throw JSONRPCError(
            RPC_INVALID_PARAMETER,
            path.string() + " already exists. If you are sure this is what you want, "
            "move it out of the way first");
    }

    FILE* file{fsbridge::fopen(temppath, "wb")};
    CAutoFile afile{file, SER_DISK, CLIENT_VERSION};
    std::unique_ptr<CCoinsViewCursor> pcursor;
    CCoinsStats stats;
    CBlockIndex* tip;
    NodeContext& node = EnsureNodeContext(request.context);

    {
        // We need to lock cs_main to ensure that the coinsdb isn't written to
        // between (i) flushing coins cache to disk (coinsdb), (ii) getting stats
        // based upon the coinsdb, and (iii) constructing a cursor to the
        // coinsdb for use below this block.
        //
        // Cursors returned by leveldb iterate over snapshots, so the contents
        // of the pcursor will not be affected by simultaneous writes during
        // use below this block.
        //
        // See discussion here:
        //   https://github.com/bitcoin/bitcoin/pull/15606#discussion_r274479369
        //
        LOCK(::cs_main);

        ::ChainstateActive().ForceFlushStateToDisk();

        if (!GetUTXOStats(&::ChainstateActive().CoinsDB(), stats, CoinStatsHashType::NONE, node.rpc_interruption_point)) {
            throw JSONRPCError(RPC_INTERNAL_ERROR, "Unable to read UTXO set");
        }

        pcursor = std::unique_ptr<CCoinsViewCursor>(::ChainstateActive().CoinsDB().Cursor());
        tip = g_chainman.m_blockman.LookupBlockIndex(stats.hashBlock);
        CHECK_NONFATAL(tip);
    }

    SnapshotMetadata metadata{tip->GetBlockHash(), stats.coins_count, tip->nChainTx};

    afile << metadata;

    COutPoint key;
    Coin coin;
    unsigned int iter{0};

    while (pcursor->Valid()) {
        if (iter % 5000 == 0) node.rpc_interruption_point();
        ++iter;
        if (pcursor->GetKey(key) && pcursor->GetValue(coin)) {
            afile << key;
            afile << coin;
        }

        pcursor->Next();
    }

    afile.fclose();
    fs::rename(temppath, path);

    UniValue result(UniValue::VOBJ);
    result.pushKV("coins_written", stats.coins_count);
    result.pushKV("base_hash", tip->GetBlockHash().ToString());
    result.pushKV("base_height", tip->nHeight);
    result.pushKV("path", path.string());
    return result;
},
    };
}

void RegisterBlockchainRPCCommands(CRPCTable &t)
{
// clang-format off
static const CRPCCommand commands[] =
{ //  category              actor (function)
  //  --------------------- ------------------------
    { "blockchain",         &getblockchaininfo,                  },
    { "blockchain",         &getchaintxstats,                    },
    { "blockchain",         &getblockstats,                      },
    { "blockchain",         &getbestblockhash,                   },
    { "blockchain",         &getblockcount,                      },
    { "blockchain",         &getblock,                           },
    { "blockchain",         &getblockhash,                       },
    { "blockchain",         &getblockheader,                     },
    { "blockchain",         &getchaintips,                       },
    { "blockchain",         &getdifficulty,                      },
    { "blockchain",         &getmempoolancestors,                },
    { "blockchain",         &getmempooldescendants,              },
    { "blockchain",         &getmempoolentry,                    },
    { "blockchain",         &getmempoolinfo,                     },
    { "blockchain",         &getrawmempool,                      },
    { "blockchain",         &gettxout,                           },
    { "blockchain",         &gettxoutsetinfo,                    },
    { "blockchain",         &pruneblockchain,                    },
    { "blockchain",         &savemempool,                        },
    { "blockchain",         &verifychain,                        },

    { "blockchain",         &preciousblock,                      },
    { "blockchain",         &scantxoutset,                       },
    { "blockchain",         &getblockfilter,                     },

    /* Not shown in help */
    { "hidden",              &invalidateblock,                   },
    { "hidden",              &reconsiderblock,                   },
    { "hidden",              &waitfornewblock,                   },
    { "hidden",              &waitforblock,                      },
    { "hidden",              &waitforblockheight,                },
    { "hidden",              &syncwithvalidationinterfacequeue,  },
    { "hidden",              &dumptxoutset,                      },
};
// clang-format on
    for (const auto& c : commands) {
        t.appendCommand(c.name, &c);
    }
}<|MERGE_RESOLUTION|>--- conflicted
+++ resolved
@@ -102,13 +102,6 @@
     return *node.fee_estimator;
 }
 
-<<<<<<< HEAD
-double GetDifficultyForBits(const uint32_t nBits)
-{
-    int nShift = (nBits >> 24) & 0xff;
-    double dDiff =
-        (double)0x0000ffff / (double)(nBits & 0x00ffffff);
-=======
 /* Calculate the difficulty for the given bits.
  */
 double GetDifficultyForBits(const uint32_t nBits)
@@ -119,7 +112,6 @@
 
     int nShift = (nBits >> 24) & 0xff;
     double dDiff = (double)0x0000ffff / (double)mantissa;
->>>>>>> 6270844d
 
     while (nShift < 29)
     {
@@ -169,7 +161,7 @@
 {
 
 UniValue
-PowDataToJSON (const PowData& pow)
+PowDataToJSON (const PowData& pow, const bool verbose)
 {
   UniValue result(UniValue::VOBJ);
   result.pushKV ("algo", PowAlgoToString (pow.getCoreAlgo ()));
@@ -178,7 +170,7 @@
   result.pushKV ("difficulty", GetDifficultyForBits (pow.getBits ()));
 
   if (pow.isMergeMined ())
-    result.pushKV ("auxpow", AuxpowToJSON (pow.getAuxpow ()));
+    result.pushKV ("auxpow", AuxpowToJSON (pow.getAuxpow (), verbose));
   else
     {
       CDataStream ss(SER_GETHASH, PROTOCOL_VERSION);
@@ -203,10 +195,7 @@
     result.pushKV("confirmations", confirmations);
     result.pushKV("height", blockindex->nHeight);
     result.pushKV("mediantime", (int64_t)blockindex->GetMedianTimePast());
-<<<<<<< HEAD
     result.pushKV("nonce", (uint64_t)blockindex->nNonce);
-=======
->>>>>>> 6270844d
     result.pushKV("chainwork", blockindex->nChainWork.GetHex());
     result.pushKV("nTx", (uint64_t)blockindex->nTx);
 
@@ -243,16 +232,8 @@
         }
     }
     result.pushKV("tx", txs);
-<<<<<<< HEAD
-    result.pushKV("time", block.GetBlockTime());
-    result.pushKV("mediantime", (int64_t)blockindex->GetMedianTimePast());
-    result.pushKV("nonce", (uint64_t)block.nNonce);
-    result.pushKV("chainwork", blockindex->nChainWork.GetHex());
-    result.pushKV("nTx", (uint64_t)blockindex->nTx);
-
-    result.pushKV("powdata", PowDataToJSON(block.pow));
+
     result.pushKV("rngseed", block.GetRngSeed().GetHex());
-=======
 
     return result;
 }
@@ -293,7 +274,6 @@
         const std::string strHex = HexStr(ssParent);
         result.pushKV("parentblock", strHex);
     }
->>>>>>> 6270844d
 
     return result;
 }
@@ -533,12 +513,7 @@
                 },
         [&](const RPCHelpMan& self, const JSONRPCRequest& request) -> UniValue
 {
-<<<<<<< HEAD
     return GetDifficultyJson ();
-=======
-    LOCK(cs_main);
-    return GetDifficultyForBits(::ChainActive().Tip()->nBits);
->>>>>>> 6270844d
 },
     };
 }
@@ -979,8 +954,7 @@
     }
 
     auto result = blockheaderToJSON(tip, pblockindex);
-    if (header.auxpow)
-        result.pushKV("auxpow", AuxpowToJSON(*header.auxpow, fVerbose));
+    result.pushKV("powdata", PowDataToJSON(header.pow, fVerbose));
 
     return blockheaderToJSON(tip, pblockindex);
 },
@@ -1128,9 +1102,7 @@
     }
 
     auto result = blockToJSON(block, tip, pblockindex, verbosity >= 2);
-
-    if (block.auxpow)
-        result.pushKV("auxpow", AuxpowToJSON(*block.auxpow, verbosity >= 1));
+    result.pushKV("powdata", PowDataToJSON(block.pow, verbosity >= 1));
 
     return result;
 },
@@ -1496,10 +1468,6 @@
     obj.pushKV("blocks",                (int)::ChainActive().Height());
     obj.pushKV("headers",               pindexBestHeader ? pindexBestHeader->nHeight : -1);
     obj.pushKV("bestblockhash",         tip->GetBlockHash().GetHex());
-<<<<<<< HEAD
-=======
-    obj.pushKV("difficulty",            (double)GetDifficultyForBits(tip->nBits));
->>>>>>> 6270844d
     obj.pushKV("mediantime",            (int64_t)tip->GetMedianTimePast());
     obj.pushKV("verificationprogress",  GuessVerificationProgress(Params().TxData(), tip));
     obj.pushKV("initialblockdownload",  ::ChainstateActive().IsInitialBlockDownload());
