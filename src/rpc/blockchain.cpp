--- conflicted
+++ resolved
@@ -1411,14 +1411,10 @@
     BuriedForkDescPushBack(softforks, "bip65", consensusParams.BIP65Height);
     BuriedForkDescPushBack(softforks, "csv", consensusParams.CSVHeight);
     BuriedForkDescPushBack(softforks, "segwit", consensusParams.SegwitHeight);
-<<<<<<< HEAD
     // FIXME: Real BIP9 deployment (not yet buried) are not supported until we
     // do the always-auxpow fork.
     //BIP9SoftForkDescPushBack(softforks, "testdummy", consensusParams, Consensus::DEPLOYMENT_TESTDUMMY);
-=======
-    BIP9SoftForkDescPushBack(softforks, "testdummy", consensusParams, Consensus::DEPLOYMENT_TESTDUMMY);
-    BIP9SoftForkDescPushBack(softforks, "taproot", consensusParams, Consensus::DEPLOYMENT_TAPROOT);
->>>>>>> a1e03596
+    //BIP9SoftForkDescPushBack(softforks, "taproot", consensusParams, Consensus::DEPLOYMENT_TAPROOT);
     obj.pushKV("softforks",             softforks);
 
     obj.pushKV("warnings", GetWarnings(false).original);
