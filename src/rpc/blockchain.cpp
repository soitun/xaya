// Copyright (c) 2010 Satoshi Nakamoto
// Copyright (c) 2009-2019 The Bitcoin Core developers
// Distributed under the MIT software license, see the accompanying
// file COPYING or http://www.opensource.org/licenses/mit-license.php.

#include <rpc/blockchain.h>

#include <amount.h>
#include <base58.h>
#include <blockfilter.h>
#include <chain.h>
#include <chainparams.h>
#include <coins.h>
#include <consensus/validation.h>
#include <core_io.h>
#include <hash.h>
#include <index/blockfilterindex.h>
#include <index/txindex.h>
#include <key_io.h>
#include <policy/feerate.h>
#include <policy/policy.h>
#include <policy/rbf.h>
#include <pow.h>
#include <powdata.h>
#include <primitives/transaction.h>
#include <rpc/rawtransaction.h>
#include <rpc/server.h>
#include <rpc/util.h>
#include <script/descriptor.h>
#include <script/names.h>
#include <streams.h>
#include <sync.h>
#include <txdb.h>
#include <txmempool.h>
#include <undo.h>
#include <util/strencodings.h>
#include <util/system.h>
#include <util/validation.h>
#include <validation.h>
#include <validationinterface.h>
#include <versionbitsinfo.h>
#include <warnings.h>

#include <univalue.h>

#include <boost/thread/thread.hpp> // boost::thread::interrupt

#include <memory>
#include <mutex>
#include <condition_variable>

struct CUpdatedBlock
{
    uint256 hash;
    int height;
};

static Mutex cs_blockchange;
static std::condition_variable cond_blockchange;
static CUpdatedBlock latestblock;

double GetDifficultyForBits(const uint32_t nBits)
{
    int nShift = (nBits >> 24) & 0xff;
    double dDiff =
        (double)0x0000ffff / (double)(nBits & 0x00ffffff);

    while (nShift < 29)
    {
        dDiff *= 256.0;
        nShift++;
    }
    while (nShift > 29)
    {
        dDiff /= 256.0;
        nShift--;
    }

    return dDiff;
}

static int ComputeNextBlockAndDepth(const CBlockIndex* tip, const CBlockIndex* blockindex, const CBlockIndex*& next)
{
    next = tip->GetAncestor(blockindex->nHeight + 1);
    if (next && next->pprev == blockindex) {
        return tip->nHeight - blockindex->nHeight + 1;
    }
    next = nullptr;
    return blockindex == tip ? 1 : -1;
}

UniValue AuxpowToJSON(const CAuxPow& auxpow)
{
    UniValue result(UniValue::VOBJ);

    {
        UniValue tx(UniValue::VOBJ);
        tx.pushKV("hex", EncodeHexTx(*auxpow.coinbaseTx));
        TxToJSON(*auxpow.coinbaseTx, auxpow.parentBlock.GetHash(), tx);
        result.pushKV("tx", tx);
    }

    result.pushKV("chainindex", auxpow.nChainIndex);

    {
        UniValue branch(UniValue::VARR);
        for (const auto& node : auxpow.vMerkleBranch)
            branch.push_back(node.GetHex());
        result.pushKV("merklebranch", branch);
    }

    {
        UniValue branch(UniValue::VARR);
        for (const auto& node : auxpow.vChainMerkleBranch)
            branch.push_back(node.GetHex());
        result.pushKV("chainmerklebranch", branch);
    }

    CDataStream ssParent(SER_NETWORK, PROTOCOL_VERSION);
    ssParent << auxpow.parentBlock;
    const std::string strHex = HexStr(ssParent.begin(), ssParent.end());
    result.pushKV("parentblock", strHex);

    return result;
}

namespace
{

UniValue
PowDataToJSON (const PowData& pow)
{
  UniValue result(UniValue::VOBJ);
  result.pushKV ("algo", PowAlgoToString (pow.getCoreAlgo ()));
  result.pushKV ("mergemined", pow.isMergeMined ());
  result.pushKV ("bits", strprintf ("%08x", pow.getBits ()));
  result.pushKV ("difficulty", GetDifficultyForBits (pow.getBits ()));

  if (pow.isMergeMined ())
    result.pushKV ("auxpow", AuxpowToJSON (pow.getAuxpow ()));
  else
    {
      CDataStream ss(SER_GETHASH, PROTOCOL_VERSION);
      ss << pow.getFakeHeader ();
      result.pushKV ("fakeheader", HexStr (ss.begin (), ss.end ()));
    }

  return result;
}

} // anonymous namespace

UniValue blockheaderToJSON(const CBlockIndex* tip, const CBlockIndex* blockindex)
{
    // Serialize passed information without accessing chain state of the active chain!
    AssertLockNotHeld(cs_main); // For performance reasons

    UniValue result(UniValue::VOBJ);
    result.pushKV("hash", blockindex->GetBlockHash().GetHex());
    const CBlockIndex* pnext;
    int confirmations = ComputeNextBlockAndDepth(tip, blockindex, pnext);
    result.pushKV("confirmations", confirmations);
    result.pushKV("height", blockindex->nHeight);
    result.pushKV("version", blockindex->nVersion);
    result.pushKV("versionHex", strprintf("%08x", blockindex->nVersion));
    result.pushKV("merkleroot", blockindex->hashMerkleRoot.GetHex());
    result.pushKV("time", (int64_t)blockindex->nTime);
    result.pushKV("mediantime", (int64_t)blockindex->GetMedianTimePast());
    result.pushKV("nonce", (uint64_t)blockindex->nNonce);
    result.pushKV("chainwork", blockindex->nChainWork.GetHex());
    result.pushKV("nTx", (uint64_t)blockindex->nTx);

    if (blockindex->pprev)
        result.pushKV("previousblockhash", blockindex->pprev->GetBlockHash().GetHex());
    if (pnext)
        result.pushKV("nextblockhash", pnext->GetBlockHash().GetHex());
    return result;
}

UniValue blockToJSON(const CBlock& block, const CBlockIndex* tip, const CBlockIndex* blockindex, bool txDetails)
{
    // Serialize passed information without accessing chain state of the active chain!
    AssertLockNotHeld(cs_main); // For performance reasons

    UniValue result(UniValue::VOBJ);
    result.pushKV("hash", blockindex->GetBlockHash().GetHex());
    const CBlockIndex* pnext;
    int confirmations = ComputeNextBlockAndDepth(tip, blockindex, pnext);
    result.pushKV("confirmations", confirmations);
    result.pushKV("strippedsize", (int)::GetSerializeSize(block, PROTOCOL_VERSION | SERIALIZE_TRANSACTION_NO_WITNESS));
    result.pushKV("size", (int)::GetSerializeSize(block, PROTOCOL_VERSION));
    result.pushKV("weight", (int)::GetBlockWeight(block));
    result.pushKV("height", blockindex->nHeight);
    result.pushKV("version", block.nVersion);
    result.pushKV("versionHex", strprintf("%08x", block.nVersion));
    result.pushKV("merkleroot", block.hashMerkleRoot.GetHex());
    UniValue txs(UniValue::VARR);
    for(const auto& tx : block.vtx)
    {
        if(txDetails)
        {
            UniValue objTx(UniValue::VOBJ);
            TxToUniv(*tx, uint256(), objTx, true, RPCSerializationFlags());
            txs.push_back(objTx);
        }
        else
            txs.push_back(tx->GetHash().GetHex());
    }
    result.pushKV("tx", txs);
    result.pushKV("time", block.GetBlockTime());
    result.pushKV("mediantime", (int64_t)blockindex->GetMedianTimePast());
    result.pushKV("nonce", (uint64_t)block.nNonce);
    result.pushKV("chainwork", blockindex->nChainWork.GetHex());
    result.pushKV("nTx", (uint64_t)blockindex->nTx);

    result.pushKV("powdata", PowDataToJSON(block.pow));
    result.pushKV("rngseed", block.GetRngSeed().GetHex());

    if (blockindex->pprev)
        result.pushKV("previousblockhash", blockindex->pprev->GetBlockHash().GetHex());
    if (pnext)
        result.pushKV("nextblockhash", pnext->GetBlockHash().GetHex());
    return result;
}

static UniValue getblockcount(const JSONRPCRequest& request)
{
    if (request.fHelp || request.params.size() != 0)
        throw std::runtime_error(
            RPCHelpMan{"getblockcount",
                "\nReturns the number of blocks in the longest blockchain.\n",
                {},
                RPCResult{
            "n    (numeric) The current block count\n"
                },
                RPCExamples{
                    HelpExampleCli("getblockcount", "")
            + HelpExampleRpc("getblockcount", "")
                },
            }.ToString());

    LOCK(cs_main);
    return ::ChainActive().Height();
}

static UniValue getbestblockhash(const JSONRPCRequest& request)
{
    if (request.fHelp || request.params.size() != 0)
        throw std::runtime_error(
            RPCHelpMan{"getbestblockhash",
                "\nReturns the hash of the best (tip) block in the longest blockchain.\n",
                {},
                RPCResult{
            "\"hex\"      (string) the block hash, hex-encoded\n"
                },
                RPCExamples{
                    HelpExampleCli("getbestblockhash", "")
            + HelpExampleRpc("getbestblockhash", "")
                },
            }.ToString());

    LOCK(cs_main);
    return ::ChainActive().Tip()->GetBlockHash().GetHex();
}

void RPCNotifyBlockChange(bool ibd, const CBlockIndex * pindex)
{
    if(pindex) {
        std::lock_guard<std::mutex> lock(cs_blockchange);
        latestblock.hash = pindex->GetBlockHash();
        latestblock.height = pindex->nHeight;
    }
    cond_blockchange.notify_all();
}

static UniValue waitfornewblock(const JSONRPCRequest& request)
{
    if (request.fHelp || request.params.size() > 1)
        throw std::runtime_error(
            RPCHelpMan{"waitfornewblock",
                "\nWaits for a specific new block and returns useful info about it.\n"
                "\nReturns the current block on timeout or exit.\n",
                {
                    {"timeout", RPCArg::Type::NUM, /* default */ "0", "Time in milliseconds to wait for a response. 0 indicates no timeout."},
                },
                RPCResult{
            "{                           (json object)\n"
            "  \"hash\" : {       (string) The blockhash\n"
            "  \"height\" : {     (int) Block height\n"
            "}\n"
                },
                RPCExamples{
                    HelpExampleCli("waitfornewblock", "1000")
            + HelpExampleRpc("waitfornewblock", "1000")
                },
            }.ToString());
    int timeout = 0;
    if (!request.params[0].isNull())
        timeout = request.params[0].get_int();

    CUpdatedBlock block;
    {
        WAIT_LOCK(cs_blockchange, lock);
        block = latestblock;
        if(timeout)
            cond_blockchange.wait_for(lock, std::chrono::milliseconds(timeout), [&block]{return latestblock.height != block.height || latestblock.hash != block.hash || !IsRPCRunning(); });
        else
            cond_blockchange.wait(lock, [&block]{return latestblock.height != block.height || latestblock.hash != block.hash || !IsRPCRunning(); });
        block = latestblock;
    }
    UniValue ret(UniValue::VOBJ);
    ret.pushKV("hash", block.hash.GetHex());
    ret.pushKV("height", block.height);
    return ret;
}

static UniValue waitforblock(const JSONRPCRequest& request)
{
    if (request.fHelp || request.params.size() < 1 || request.params.size() > 2)
        throw std::runtime_error(
            RPCHelpMan{"waitforblock",
                "\nWaits for a specific new block and returns useful info about it.\n"
                "\nReturns the current block on timeout or exit.\n",
                {
                    {"blockhash", RPCArg::Type::STR_HEX, RPCArg::Optional::NO, "Block hash to wait for."},
                    {"timeout", RPCArg::Type::NUM, /* default */ "0", "Time in milliseconds to wait for a response. 0 indicates no timeout."},
                },
                RPCResult{
            "{                           (json object)\n"
            "  \"hash\" : {       (string) The blockhash\n"
            "  \"height\" : {     (int) Block height\n"
            "}\n"
                },
                RPCExamples{
                    HelpExampleCli("waitforblock", "\"0000000000079f8ef3d2c688c244eb7a4570b24c9ed7b4a8c619eb02596f8862\", 1000")
            + HelpExampleRpc("waitforblock", "\"0000000000079f8ef3d2c688c244eb7a4570b24c9ed7b4a8c619eb02596f8862\", 1000")
                },
            }.ToString());
    int timeout = 0;

    uint256 hash(ParseHashV(request.params[0], "blockhash"));

    if (!request.params[1].isNull())
        timeout = request.params[1].get_int();

    CUpdatedBlock block;
    {
        WAIT_LOCK(cs_blockchange, lock);
        if(timeout)
            cond_blockchange.wait_for(lock, std::chrono::milliseconds(timeout), [&hash]{return latestblock.hash == hash || !IsRPCRunning();});
        else
            cond_blockchange.wait(lock, [&hash]{return latestblock.hash == hash || !IsRPCRunning(); });
        block = latestblock;
    }

    UniValue ret(UniValue::VOBJ);
    ret.pushKV("hash", block.hash.GetHex());
    ret.pushKV("height", block.height);
    return ret;
}

static UniValue waitforblockheight(const JSONRPCRequest& request)
{
    if (request.fHelp || request.params.size() < 1 || request.params.size() > 2)
        throw std::runtime_error(
            RPCHelpMan{"waitforblockheight",
                "\nWaits for (at least) block height and returns the height and hash\n"
                "of the current tip.\n"
                "\nReturns the current block on timeout or exit.\n",
                {
                    {"height", RPCArg::Type::NUM, RPCArg::Optional::NO, "Block height to wait for."},
                    {"timeout", RPCArg::Type::NUM, /* default */ "0", "Time in milliseconds to wait for a response. 0 indicates no timeout."},
                },
                RPCResult{
            "{                           (json object)\n"
            "  \"hash\" : {       (string) The blockhash\n"
            "  \"height\" : {     (int) Block height\n"
            "}\n"
                },
                RPCExamples{
                    HelpExampleCli("waitforblockheight", "\"100\", 1000")
            + HelpExampleRpc("waitforblockheight", "\"100\", 1000")
                },
            }.ToString());
    int timeout = 0;

    int height = request.params[0].get_int();

    if (!request.params[1].isNull())
        timeout = request.params[1].get_int();

    CUpdatedBlock block;
    {
        WAIT_LOCK(cs_blockchange, lock);
        if(timeout)
            cond_blockchange.wait_for(lock, std::chrono::milliseconds(timeout), [&height]{return latestblock.height >= height || !IsRPCRunning();});
        else
            cond_blockchange.wait(lock, [&height]{return latestblock.height >= height || !IsRPCRunning(); });
        block = latestblock;
    }
    UniValue ret(UniValue::VOBJ);
    ret.pushKV("hash", block.hash.GetHex());
    ret.pushKV("height", block.height);
    return ret;
}

static UniValue syncwithvalidationinterfacequeue(const JSONRPCRequest& request)
{
    if (request.fHelp || request.params.size() > 0) {
        throw std::runtime_error(
            RPCHelpMan{"syncwithvalidationinterfacequeue",
                "\nWaits for the validation interface queue to catch up on everything that was there when we entered this function.\n",
                {},
                RPCResults{},
                RPCExamples{
                    HelpExampleCli("syncwithvalidationinterfacequeue","")
            + HelpExampleRpc("syncwithvalidationinterfacequeue","")
                },
            }.ToString());
    }
    SyncWithValidationInterfaceQueue();
    return NullUniValue;
}

UniValue getdifficulty(const JSONRPCRequest& request)
{
    if (request.fHelp || request.params.size() != 0)
        throw std::runtime_error(
            RPCHelpMan{"getdifficulty",
                "\nReturns the proof-of-work difficulty as a multiple of the minimum difficulty.\n",
                {},
                RPCResult{
            "{\n"
            "  \"sha256d\": x,              (numeric) Difficulty for SHA256D\n"
            "  \"neoscrypt\": x,            (numeric) Difficulty for Neoscrypt\n"
            "}\n"
                },
                RPCExamples{
                    HelpExampleCli("getdifficulty", "")
            + HelpExampleRpc("getdifficulty", "")
                },
            }.ToString());

    LOCK(cs_main);
<<<<<<< HEAD

    UniValue result(UniValue::VOBJ);
    for (const PowAlgo algo : {PowAlgo::SHA256D, PowAlgo::NEOSCRYPT})
      {
        const uint32_t nextWork
            = GetNextWorkRequired (algo, chainActive.Tip (),
                                   Params ().GetConsensus ());
        result.pushKV (PowAlgoToString (algo), GetDifficultyForBits (nextWork));
      }

    return result;
=======
    return GetDifficulty(::ChainActive().Tip());
>>>>>>> bc7e710f
}

static std::string EntryDescriptionString()
{
    return "    \"vsize\" : n,            (numeric) virtual transaction size as defined in BIP 141. This is different from actual serialized size for witness transactions as witness data is discounted.\n"
           "    \"size\" : n,             (numeric) (DEPRECATED) same as vsize. Only returned if bitcoind is started with -deprecatedrpc=size\n"
           "                              size will be completely removed in v0.20.\n"
           "    \"fee\" : n,              (numeric) transaction fee in " + CURRENCY_UNIT + " (DEPRECATED)\n"
           "    \"modifiedfee\" : n,      (numeric) transaction fee with fee deltas used for mining priority (DEPRECATED)\n"
           "    \"time\" : n,             (numeric) local time transaction entered pool in seconds since 1 Jan 1970 GMT\n"
           "    \"height\" : n,           (numeric) block height when transaction entered pool\n"
           "    \"descendantcount\" : n,  (numeric) number of in-mempool descendant transactions (including this one)\n"
           "    \"descendantsize\" : n,   (numeric) virtual transaction size of in-mempool descendants (including this one)\n"
           "    \"descendantfees\" : n,   (numeric) modified fees (see above) of in-mempool descendants (including this one) (DEPRECATED)\n"
           "    \"ancestorcount\" : n,    (numeric) number of in-mempool ancestor transactions (including this one)\n"
           "    \"ancestorsize\" : n,     (numeric) virtual transaction size of in-mempool ancestors (including this one)\n"
           "    \"ancestorfees\" : n,     (numeric) modified fees (see above) of in-mempool ancestors (including this one) (DEPRECATED)\n"
           "    \"wtxid\" : hash,         (string) hash of serialized transaction, including witness data\n"
           "    \"fees\" : {\n"
           "        \"base\" : n,         (numeric) transaction fee in " + CURRENCY_UNIT + "\n"
           "        \"modified\" : n,     (numeric) transaction fee with fee deltas used for mining priority in " + CURRENCY_UNIT + "\n"
           "        \"ancestor\" : n,     (numeric) modified fees (see above) of in-mempool ancestors (including this one) in " + CURRENCY_UNIT + "\n"
           "        \"descendant\" : n,   (numeric) modified fees (see above) of in-mempool descendants (including this one) in " + CURRENCY_UNIT + "\n"
           "    }\n"
           "    \"depends\" : [           (array) unconfirmed transactions used as inputs for this transaction\n"
           "        \"transactionid\",    (string) parent transaction id\n"
           "       ... ]\n"
           "    \"spentby\" : [           (array) unconfirmed transactions spending outputs from this transaction\n"
           "        \"transactionid\",    (string) child transaction id\n"
           "       ... ]\n"
           "    \"bip125-replaceable\" : true|false,  (boolean) Whether this transaction could be replaced due to BIP125 (replace-by-fee)\n";
}

static void entryToJSON(const CTxMemPool& pool, UniValue& info, const CTxMemPoolEntry& e) EXCLUSIVE_LOCKS_REQUIRED(pool.cs)
{
    AssertLockHeld(pool.cs);

    UniValue fees(UniValue::VOBJ);
    fees.pushKV("base", ValueFromAmount(e.GetFee()));
    fees.pushKV("modified", ValueFromAmount(e.GetModifiedFee()));
    fees.pushKV("ancestor", ValueFromAmount(e.GetModFeesWithAncestors()));
    fees.pushKV("descendant", ValueFromAmount(e.GetModFeesWithDescendants()));
    info.pushKV("fees", fees);

    info.pushKV("vsize", (int)e.GetTxSize());
    if (IsDeprecatedRPCEnabled("size")) info.pushKV("size", (int)e.GetTxSize());
    info.pushKV("fee", ValueFromAmount(e.GetFee()));
    info.pushKV("modifiedfee", ValueFromAmount(e.GetModifiedFee()));
    info.pushKV("time", e.GetTime());
    info.pushKV("height", (int)e.GetHeight());
    info.pushKV("descendantcount", e.GetCountWithDescendants());
    info.pushKV("descendantsize", e.GetSizeWithDescendants());
    info.pushKV("descendantfees", e.GetModFeesWithDescendants());
    info.pushKV("ancestorcount", e.GetCountWithAncestors());
    info.pushKV("ancestorsize", e.GetSizeWithAncestors());
    info.pushKV("ancestorfees", e.GetModFeesWithAncestors());
    info.pushKV("wtxid", pool.vTxHashes[e.vTxHashesIdx].first.ToString());
    const CTransaction& tx = e.GetTx();
    std::set<std::string> setDepends;
    for (const CTxIn& txin : tx.vin)
    {
        if (pool.exists(txin.prevout.hash))
            setDepends.insert(txin.prevout.hash.ToString());
    }

    UniValue depends(UniValue::VARR);
    for (const std::string& dep : setDepends)
    {
        depends.push_back(dep);
    }

    info.pushKV("depends", depends);

    UniValue spent(UniValue::VARR);
    const CTxMemPool::txiter& it = pool.mapTx.find(tx.GetHash());
    const CTxMemPool::setEntries& setChildren = pool.GetMemPoolChildren(it);
    for (CTxMemPool::txiter childiter : setChildren) {
        spent.push_back(childiter->GetTx().GetHash().ToString());
    }

    info.pushKV("spentby", spent);

    // Add opt-in RBF status
    bool rbfStatus = false;
    RBFTransactionState rbfState = IsRBFOptIn(tx, pool);
    if (rbfState == RBFTransactionState::UNKNOWN) {
        throw JSONRPCError(RPC_MISC_ERROR, "Transaction is not in mempool");
    } else if (rbfState == RBFTransactionState::REPLACEABLE_BIP125) {
        rbfStatus = true;
    }

    info.pushKV("bip125-replaceable", rbfStatus);
}

UniValue MempoolToJSON(const CTxMemPool& pool, bool verbose)
{
    if (verbose) {
        LOCK(pool.cs);
        UniValue o(UniValue::VOBJ);
        for (const CTxMemPoolEntry& e : pool.mapTx) {
            const uint256& hash = e.GetTx().GetHash();
            UniValue info(UniValue::VOBJ);
            entryToJSON(pool, info, e);
            o.pushKV(hash.ToString(), info);
        }
        return o;
    } else {
        std::vector<uint256> vtxid;
        pool.queryHashes(vtxid);

        UniValue a(UniValue::VARR);
        for (const uint256& hash : vtxid)
            a.push_back(hash.ToString());

        return a;
    }
}

static UniValue getrawmempool(const JSONRPCRequest& request)
{
    if (request.fHelp || request.params.size() > 1)
        throw std::runtime_error(
            RPCHelpMan{"getrawmempool",
                "\nReturns all transaction ids in memory pool as a json array of string transaction ids.\n"
                "\nHint: use getmempoolentry to fetch a specific transaction from the mempool.\n",
                {
                    {"verbose", RPCArg::Type::BOOL, /* default */ "false", "True for a json object, false for array of transaction ids"},
                },
                RPCResult{"for verbose = false",
            "[                     (json array of string)\n"
            "  \"transactionid\"     (string) The transaction id\n"
            "  ,...\n"
            "]\n"
            "\nResult: (for verbose = true):\n"
            "{                           (json object)\n"
            "  \"transactionid\" : {       (json object)\n"
            + EntryDescriptionString()
            + "  }, ...\n"
            "}\n"
                },
                RPCExamples{
                    HelpExampleCli("getrawmempool", "true")
            + HelpExampleRpc("getrawmempool", "true")
                },
            }.ToString());

    bool fVerbose = false;
    if (!request.params[0].isNull())
        fVerbose = request.params[0].get_bool();

    return MempoolToJSON(::mempool, fVerbose);
}

static UniValue getmempoolancestors(const JSONRPCRequest& request)
{
    if (request.fHelp || request.params.size() < 1 || request.params.size() > 2) {
        throw std::runtime_error(
            RPCHelpMan{"getmempoolancestors",
                "\nIf txid is in the mempool, returns all in-mempool ancestors.\n",
                {
                    {"txid", RPCArg::Type::STR_HEX, RPCArg::Optional::NO, "The transaction id (must be in mempool)"},
                    {"verbose", RPCArg::Type::BOOL, /* default */ "false", "True for a json object, false for array of transaction ids"},
                },
                {
                    RPCResult{"for verbose = false",
            "[                       (json array of strings)\n"
            "  \"transactionid\"           (string) The transaction id of an in-mempool ancestor transaction\n"
            "  ,...\n"
            "]\n"
                    },
                    RPCResult{"for verbose = true",
            "{                           (json object)\n"
            "  \"transactionid\" : {       (json object)\n"
            + EntryDescriptionString()
            + "  }, ...\n"
            "}\n"
                    },
                },
                RPCExamples{
                    HelpExampleCli("getmempoolancestors", "\"mytxid\"")
            + HelpExampleRpc("getmempoolancestors", "\"mytxid\"")
                },
            }.ToString());
    }

    bool fVerbose = false;
    if (!request.params[1].isNull())
        fVerbose = request.params[1].get_bool();

    uint256 hash = ParseHashV(request.params[0], "parameter 1");

    LOCK(mempool.cs);

    CTxMemPool::txiter it = mempool.mapTx.find(hash);
    if (it == mempool.mapTx.end()) {
        throw JSONRPCError(RPC_INVALID_ADDRESS_OR_KEY, "Transaction not in mempool");
    }

    CTxMemPool::setEntries setAncestors;
    uint64_t noLimit = std::numeric_limits<uint64_t>::max();
    std::string dummy;
    mempool.CalculateMemPoolAncestors(*it, setAncestors, noLimit, noLimit, noLimit, noLimit, dummy, false);

    if (!fVerbose) {
        UniValue o(UniValue::VARR);
        for (CTxMemPool::txiter ancestorIt : setAncestors) {
            o.push_back(ancestorIt->GetTx().GetHash().ToString());
        }

        return o;
    } else {
        UniValue o(UniValue::VOBJ);
        for (CTxMemPool::txiter ancestorIt : setAncestors) {
            const CTxMemPoolEntry &e = *ancestorIt;
            const uint256& _hash = e.GetTx().GetHash();
            UniValue info(UniValue::VOBJ);
            entryToJSON(::mempool, info, e);
            o.pushKV(_hash.ToString(), info);
        }
        return o;
    }
}

static UniValue getmempooldescendants(const JSONRPCRequest& request)
{
    if (request.fHelp || request.params.size() < 1 || request.params.size() > 2) {
        throw std::runtime_error(
            RPCHelpMan{"getmempooldescendants",
                "\nIf txid is in the mempool, returns all in-mempool descendants.\n",
                {
                    {"txid", RPCArg::Type::STR_HEX, RPCArg::Optional::NO, "The transaction id (must be in mempool)"},
                    {"verbose", RPCArg::Type::BOOL, /* default */ "false", "True for a json object, false for array of transaction ids"},
                },
                {
                    RPCResult{"for verbose = false",
            "[                       (json array of strings)\n"
            "  \"transactionid\"           (string) The transaction id of an in-mempool descendant transaction\n"
            "  ,...\n"
            "]\n"
                    },
                    RPCResult{"for verbose = true",
            "{                           (json object)\n"
            "  \"transactionid\" : {       (json object)\n"
            + EntryDescriptionString()
            + "  }, ...\n"
            "}\n"
                    },
                },
                RPCExamples{
                    HelpExampleCli("getmempooldescendants", "\"mytxid\"")
            + HelpExampleRpc("getmempooldescendants", "\"mytxid\"")
                },
            }.ToString());
    }

    bool fVerbose = false;
    if (!request.params[1].isNull())
        fVerbose = request.params[1].get_bool();

    uint256 hash = ParseHashV(request.params[0], "parameter 1");

    LOCK(mempool.cs);

    CTxMemPool::txiter it = mempool.mapTx.find(hash);
    if (it == mempool.mapTx.end()) {
        throw JSONRPCError(RPC_INVALID_ADDRESS_OR_KEY, "Transaction not in mempool");
    }

    CTxMemPool::setEntries setDescendants;
    mempool.CalculateDescendants(it, setDescendants);
    // CTxMemPool::CalculateDescendants will include the given tx
    setDescendants.erase(it);

    if (!fVerbose) {
        UniValue o(UniValue::VARR);
        for (CTxMemPool::txiter descendantIt : setDescendants) {
            o.push_back(descendantIt->GetTx().GetHash().ToString());
        }

        return o;
    } else {
        UniValue o(UniValue::VOBJ);
        for (CTxMemPool::txiter descendantIt : setDescendants) {
            const CTxMemPoolEntry &e = *descendantIt;
            const uint256& _hash = e.GetTx().GetHash();
            UniValue info(UniValue::VOBJ);
            entryToJSON(::mempool, info, e);
            o.pushKV(_hash.ToString(), info);
        }
        return o;
    }
}

static UniValue getmempoolentry(const JSONRPCRequest& request)
{
    if (request.fHelp || request.params.size() != 1) {
        throw std::runtime_error(
            RPCHelpMan{"getmempoolentry",
                "\nReturns mempool data for given transaction\n",
                {
                    {"txid", RPCArg::Type::STR_HEX, RPCArg::Optional::NO, "The transaction id (must be in mempool)"},
                },
                RPCResult{
            "{                           (json object)\n"
            + EntryDescriptionString()
            + "}\n"
                },
                RPCExamples{
                    HelpExampleCli("getmempoolentry", "\"mytxid\"")
            + HelpExampleRpc("getmempoolentry", "\"mytxid\"")
                },
            }.ToString());
    }

    uint256 hash = ParseHashV(request.params[0], "parameter 1");

    LOCK(mempool.cs);

    CTxMemPool::txiter it = mempool.mapTx.find(hash);
    if (it == mempool.mapTx.end()) {
        throw JSONRPCError(RPC_INVALID_ADDRESS_OR_KEY, "Transaction not in mempool");
    }

    const CTxMemPoolEntry &e = *it;
    UniValue info(UniValue::VOBJ);
    entryToJSON(::mempool, info, e);
    return info;
}

static UniValue getblockhash(const JSONRPCRequest& request)
{
    if (request.fHelp || request.params.size() != 1)
        throw std::runtime_error(
            RPCHelpMan{"getblockhash",
                "\nReturns hash of block in best-block-chain at height provided.\n",
                {
                    {"height", RPCArg::Type::NUM, RPCArg::Optional::NO, "The height index"},
                },
                RPCResult{
            "\"hash\"         (string) The block hash\n"
                },
                RPCExamples{
                    HelpExampleCli("getblockhash", "1000")
            + HelpExampleRpc("getblockhash", "1000")
                },
            }.ToString());

    LOCK(cs_main);

    int nHeight = request.params[0].get_int();
    if (nHeight < 0 || nHeight > ::ChainActive().Height())
        throw JSONRPCError(RPC_INVALID_PARAMETER, "Block height out of range");

    CBlockIndex* pblockindex = ::ChainActive()[nHeight];
    return pblockindex->GetBlockHash().GetHex();
}

static UniValue getblockheader(const JSONRPCRequest& request)
{
    if (request.fHelp || request.params.size() < 1 || request.params.size() > 2)
        throw std::runtime_error(
            RPCHelpMan{"getblockheader",
                "\nIf verbose is false, returns a string that is serialized, hex-encoded data for blockheader 'hash'.\n"
                "If verbose is true, returns an Object with information about blockheader <hash>.\n",
                {
                    {"blockhash", RPCArg::Type::STR_HEX, RPCArg::Optional::NO, "The block hash"},
                    {"verbose", RPCArg::Type::BOOL, /* default */ "true", "true for a json object, false for the hex-encoded data"},
                },
                {
                    RPCResult{"for verbose = true",
            "{\n"
            "  \"hash\" : \"hash\",     (string) the block hash (same as provided)\n"
            "  \"confirmations\" : n,   (numeric) The number of confirmations, or -1 if the block is not on the main chain\n"
            "  \"height\" : n,          (numeric) The block height or index\n"
            "  \"version\" : n,         (numeric) The block version\n"
            "  \"versionHex\" : \"00000000\", (string) The block version formatted in hexadecimal\n"
            "  \"merkleroot\" : \"xxxx\", (string) The merkle root\n"
            "  \"time\" : ttt,          (numeric) The block time in seconds since epoch (Jan 1 1970 GMT)\n"
            "  \"mediantime\" : ttt,    (numeric) The median block time in seconds since epoch (Jan 1 1970 GMT)\n"
            "  \"nonce\" : n,           (numeric) The nonce\n"
            "  \"chainwork\" : \"0000...1f3\"     (string) Expected number of hashes required to produce the current chain (in hex)\n"
            "  \"nTx\" : n,             (numeric) The number of transactions in the block.\n"
            "  \"previousblockhash\" : \"hash\",  (string) The hash of the previous block\n"
            "  \"nextblockhash\" : \"hash\",      (string) The hash of the next block\n"
            "}\n"
                    },
                    RPCResult{"for verbose=false",
            "\"data\"             (string) A string that is serialized, hex-encoded data for block 'hash'.\n"
                    },
                },
                RPCExamples{
                    HelpExampleCli("getblockheader", "\"00000000c937983704a73af28acdec37b049d214adbda81d7e2a3dd146f6ed09\"")
            + HelpExampleRpc("getblockheader", "\"00000000c937983704a73af28acdec37b049d214adbda81d7e2a3dd146f6ed09\"")
                },
            }.ToString());

    uint256 hash(ParseHashV(request.params[0], "hash"));

    bool fVerbose = true;
    if (!request.params[1].isNull())
        fVerbose = request.params[1].get_bool();

    const CBlockIndex* pblockindex;
    const CBlockIndex* tip;
    {
        LOCK(cs_main);
        pblockindex = LookupBlockIndex(hash);
        tip = ::ChainActive().Tip();
    }

    if (!pblockindex) {
        throw JSONRPCError(RPC_INVALID_ADDRESS_OR_KEY, "Block not found");
    }

    if (!fVerbose)
    {
        CDataStream ssBlock(SER_NETWORK, PROTOCOL_VERSION);
        ssBlock << pblockindex->GetBlockHeader(Params().GetConsensus());
        std::string strHex = HexStr(ssBlock.begin(), ssBlock.end());
        return strHex;
    }

    return blockheaderToJSON(tip, pblockindex);
}

static CBlock GetBlockChecked(const CBlockIndex* pblockindex)
{
    CBlock block;
    if (IsBlockPruned(pblockindex)) {
        throw JSONRPCError(RPC_MISC_ERROR, "Block not available (pruned data)");
    }

    if (!ReadBlockFromDisk(block, pblockindex, Params().GetConsensus())) {
        // Block not found on disk. This could be because we have the block
        // header in our index but don't have the block (for example if a
        // non-whitelisted node sends us an unrequested long chain of valid
        // blocks, we add the headers to our index, but don't accept the
        // block).
        throw JSONRPCError(RPC_MISC_ERROR, "Block not found on disk");
    }

    return block;
}

static CBlockUndo GetUndoChecked(const CBlockIndex* pblockindex)
{
    CBlockUndo blockUndo;
    if (IsBlockPruned(pblockindex)) {
        throw JSONRPCError(RPC_MISC_ERROR, "Undo data not available (pruned data)");
    }

    if (!UndoReadFromDisk(blockUndo, pblockindex)) {
        throw JSONRPCError(RPC_MISC_ERROR, "Can't read undo data from disk");
    }

    return blockUndo;
}

static UniValue getblock(const JSONRPCRequest& request)
{
    const RPCHelpMan help{"getblock",
                "\nIf verbosity is 0, returns a string that is serialized, hex-encoded data for block 'hash'.\n"
                "If verbosity is 1, returns an Object with information about block <hash>.\n"
                "If verbosity is 2, returns an Object with information about block <hash> and information about each transaction. \n",
                {
                    {"blockhash", RPCArg::Type::STR_HEX, RPCArg::Optional::NO, "The block hash"},
                    {"verbosity", RPCArg::Type::NUM, /* default */ "1", "0 for hex-encoded data, 1 for a json object, and 2 for json object with transaction data"},
                },
                {
                    RPCResult{"for verbosity = 0",
            "\"data\"             (string) A string that is serialized, hex-encoded data for block 'hash'.\n"
                    },
                    RPCResult{"for verbosity = 1",
            "{\n"
            "  \"hash\" : \"hash\",     (string) the block hash (same as provided)\n"
            "  \"confirmations\" : n,   (numeric) The number of confirmations, or -1 if the block is not on the main chain\n"
            "  \"size\" : n,            (numeric) The block size\n"
            "  \"strippedsize\" : n,    (numeric) The block size excluding witness data\n"
            "  \"weight\" : n           (numeric) The block weight as defined in BIP 141\n"
            "  \"height\" : n,          (numeric) The block height or index\n"
            "  \"version\" : n,         (numeric) The block version\n"
            "  \"versionHex\" : \"00000000\", (string) The block version formatted in hexadecimal\n"
            "  \"merkleroot\" : \"xxxx\", (string) The merkle root\n"
            "  \"tx\" : [               (array of string) The transaction ids\n"
            "     \"transactionid\"     (string) The transaction id\n"
            "     ,...\n"
            "  ],\n"
            "  \"time\" : ttt,          (numeric) The block time in seconds since epoch (Jan 1 1970 GMT)\n"
            "  \"mediantime\" : ttt,    (numeric) The median block time in seconds since epoch (Jan 1 1970 GMT)\n"
            "  \"nonce\" : n,           (numeric) The nonce\n"
            "  \"chainwork\" : \"xxxx\",  (string) Expected number of hashes required to produce the chain up to this block (in hex)\n"
            "  \"nTx\" : n,             (numeric) The number of transactions in the block.\n"
            "  \"powdata\" : {...},     (json object) The block's attached PoW data\n"
            "  \"rngseed\" : \"xxx\",     (string) Hex-encoded seed that may be used for (not fully secure) random numbers in games\n"
            "  \"previousblockhash\" : \"hash\",  (string) The hash of the previous block\n"
            "  \"nextblockhash\" : \"hash\"       (string) The hash of the next block\n"
            "  \"auxpow\" : {           (object) The auxpow object attached to this block\n"
            "    \"tx\" : {...},        (object) The parent chain coinbase tx of this auxpow\n"
            "    \"index\" : 0,         (numeric) Merkle index of the parent coinbase\n"
            "    \"merklebranch\" : [...], (array) Merke branch of the parent coinbase\n"
            "    \"chainindex\" : n,    (numeric) Index in the auxpow Merkle tree\n"
            "    \"chainmerklebranch\" : [...], (array) Branch in the auxpow Merkle tree\n"
            "    \"parentblock\" : \"xx\" (string) The parent block serialised as hex string\n"
            "  }\n"
            "}\n"
                    },
                    RPCResult{"for verbosity = 2",
            "{\n"
            "  ...,                     Same output as verbosity = 1.\n"
            "  \"tx\" : [               (array of Objects) The transactions in the format of the getrawtransaction RPC. Different from verbosity = 1 \"tx\" result.\n"
            "         ,...\n"
            "  ],\n"
            "  ,...                     Same output as verbosity = 1.\n"
            "}\n"
                    },
                },
                RPCExamples{
                    HelpExampleCli("getblock", "\"00000000c937983704a73af28acdec37b049d214adbda81d7e2a3dd146f6ed09\"")
            + HelpExampleRpc("getblock", "\"00000000c937983704a73af28acdec37b049d214adbda81d7e2a3dd146f6ed09\"")
                },
    };

    if (request.fHelp || !help.IsValidNumArgs(request.params.size())) {
        throw std::runtime_error(help.ToString());
    }

    uint256 hash(ParseHashV(request.params[0], "blockhash"));

    int verbosity = 1;
    if (!request.params[1].isNull()) {
        if(request.params[1].isNum())
            verbosity = request.params[1].get_int();
        else
            verbosity = request.params[1].get_bool() ? 1 : 0;
    }

    CBlock block;
    const CBlockIndex* pblockindex;
    const CBlockIndex* tip;
    {
        LOCK(cs_main);
        pblockindex = LookupBlockIndex(hash);
        tip = ::ChainActive().Tip();

        if (!pblockindex) {
            throw JSONRPCError(RPC_INVALID_ADDRESS_OR_KEY, "Block not found");
        }

        block = GetBlockChecked(pblockindex);
    }

    if (verbosity <= 0)
    {
        CDataStream ssBlock(SER_NETWORK, PROTOCOL_VERSION | RPCSerializationFlags());
        ssBlock << block;
        std::string strHex = HexStr(ssBlock.begin(), ssBlock.end());
        return strHex;
    }

    return blockToJSON(block, tip, pblockindex, verbosity >= 2);
}

struct CCoinsStats
{
    int nHeight;
    uint256 hashBlock;
    uint64_t nTransactions;
    uint64_t nTransactionOutputs;
    uint64_t nBogoSize;
    uint256 hashSerialized;
    uint64_t nDiskSize;
    CAmount nCoinAmount;
    CAmount nNameAmount;

    CCoinsStats() : nHeight(0), nTransactions(0), nTransactionOutputs(0), nBogoSize(0), nDiskSize(0), nCoinAmount(0), nNameAmount(0) {}
};

static void ApplyStats(CCoinsStats &stats, CHashWriter& ss, const uint256& hash, const std::map<uint32_t, Coin>& outputs)
{
    assert(!outputs.empty());
    ss << hash;
    ss << VARINT(outputs.begin()->second.nHeight * 2 + outputs.begin()->second.fCoinBase ? 1u : 0u);
    stats.nTransactions++;
    for (const auto& output : outputs) {
        ss << VARINT(output.first + 1);
        ss << output.second.out.scriptPubKey;
        ss << VARINT(output.second.out.nValue, VarIntMode::NONNEGATIVE_SIGNED);
        stats.nTransactionOutputs++;

        const CNameScript nameOp(output.second.out.scriptPubKey);
        if (nameOp.isNameOp()) {
            stats.nNameAmount += output.second.out.nValue;
        } else {
            stats.nCoinAmount += output.second.out.nValue;
        }

        stats.nBogoSize += 32 /* txid */ + 4 /* vout index */ + 4 /* height + coinbase */ + 8 /* amount */ +
                           2 /* scriptPubKey len */ + output.second.out.scriptPubKey.size() /* scriptPubKey */;
    }
    ss << VARINT(0u);
}

//! Calculate statistics about the unspent transaction output set
static bool GetUTXOStats(CCoinsView *view, CCoinsStats &stats)
{
    std::unique_ptr<CCoinsViewCursor> pcursor(view->Cursor());
    assert(pcursor);

    CHashWriter ss(SER_GETHASH, PROTOCOL_VERSION);
    stats.hashBlock = pcursor->GetBestBlock();
    {
        LOCK(cs_main);
        stats.nHeight = LookupBlockIndex(stats.hashBlock)->nHeight;
    }
    ss << stats.hashBlock;
    uint256 prevkey;
    std::map<uint32_t, Coin> outputs;
    while (pcursor->Valid()) {
        boost::this_thread::interruption_point();
        COutPoint key;
        Coin coin;
        if (pcursor->GetKey(key) && pcursor->GetValue(coin)) {
            if (!outputs.empty() && key.hash != prevkey) {
                ApplyStats(stats, ss, prevkey, outputs);
                outputs.clear();
            }
            prevkey = key.hash;
            outputs[key.n] = std::move(coin);
        } else {
            return error("%s: unable to read value", __func__);
        }
        pcursor->Next();
    }
    if (!outputs.empty()) {
        ApplyStats(stats, ss, prevkey, outputs);
    }
    stats.hashSerialized = ss.GetHash();
    stats.nDiskSize = view->EstimateSize();
    return true;
}

static UniValue pruneblockchain(const JSONRPCRequest& request)
{
    if (request.fHelp || request.params.size() != 1)
        throw std::runtime_error(
            RPCHelpMan{"pruneblockchain", "",
                {
                    {"height", RPCArg::Type::NUM, RPCArg::Optional::NO, "The block height to prune up to. May be set to a discrete height, or a unix timestamp\n"
            "                  to prune blocks whose block time is at least 2 hours older than the provided timestamp."},
                },
                RPCResult{
            "n    (numeric) Height of the last block pruned.\n"
                },
                RPCExamples{
                    HelpExampleCli("pruneblockchain", "1000")
            + HelpExampleRpc("pruneblockchain", "1000")
                },
            }.ToString());

    if (!fPruneMode)
        throw JSONRPCError(RPC_MISC_ERROR, "Cannot prune blocks because node is not in prune mode.");

    LOCK(cs_main);

    int heightParam = request.params[0].get_int();
    if (heightParam < 0)
        throw JSONRPCError(RPC_INVALID_PARAMETER, "Negative block height.");

    // Height value more than a billion is too high to be a block height, and
    // too low to be a block time (corresponds to timestamp from Sep 2001).
    if (heightParam > 1000000000) {
        // Add a 2 hour buffer to include blocks which might have had old timestamps
        CBlockIndex* pindex = ::ChainActive().FindEarliestAtLeast(heightParam - TIMESTAMP_WINDOW, 0);
        if (!pindex) {
            throw JSONRPCError(RPC_INVALID_PARAMETER, "Could not find block with at least the specified timestamp.");
        }
        heightParam = pindex->nHeight;
    }

    unsigned int height = (unsigned int) heightParam;
    unsigned int chainHeight = (unsigned int) ::ChainActive().Height();
    if (chainHeight < Params().PruneAfterHeight())
        throw JSONRPCError(RPC_MISC_ERROR, "Blockchain is too short for pruning.");
    else if (height > chainHeight)
        throw JSONRPCError(RPC_INVALID_PARAMETER, "Blockchain is shorter than the attempted prune height.");
    else if (height > chainHeight - MIN_BLOCKS_TO_KEEP) {
        LogPrint(BCLog::RPC, "Attempt to prune blocks close to the tip.  Retaining the minimum number of blocks.\n");
        height = chainHeight - MIN_BLOCKS_TO_KEEP;
    }

    PruneBlockFilesManual(height);
    return uint64_t(height);
}

static UniValue gettxoutsetinfo(const JSONRPCRequest& request)
{
    if (request.fHelp || request.params.size() != 0)
        throw std::runtime_error(
            RPCHelpMan{"gettxoutsetinfo",
                "\nReturns statistics about the unspent transaction output set.\n"
                "Note this call may take some time.\n",
                {},
                RPCResult{
            "{\n"
            "  \"height\":n,     (numeric) The current block height (index)\n"
            "  \"bestblock\": \"hex\",   (string) The hash of the block at the tip of the chain\n"
            "  \"transactions\": n,      (numeric) The number of transactions with unspent outputs\n"
            "  \"txouts\": n,            (numeric) The number of unspent transaction outputs\n"
            "  \"bogosize\": n,          (numeric) A meaningless metric for UTXO set size\n"
            "  \"hash_serialized_2\": \"hash\", (string) The serialized hash\n"
            "  \"disk_size\": n,         (numeric) The estimated size of the chainstate on disk\n"
            "  \"total_amount\": {       (json object)\n"
            "    \"coins\": x.xxx,       (numeric) Total amount of coins\n"
            "    \"names\": x.xxx,       (numeric) Amount locked in active names\n"
            "    \"total\": x.xxx        (numeric) Total amount in coins and names\n"
            "  }\n"
            "}\n"
                },
                RPCExamples{
                    HelpExampleCli("gettxoutsetinfo", "")
            + HelpExampleRpc("gettxoutsetinfo", "")
                },
            }.ToString());

    UniValue ret(UniValue::VOBJ);

    CCoinsStats stats;
    FlushStateToDisk();
    if (GetUTXOStats(pcoinsdbview.get(), stats)) {
        ret.pushKV("height", (int64_t)stats.nHeight);
        ret.pushKV("bestblock", stats.hashBlock.GetHex());
        ret.pushKV("transactions", (int64_t)stats.nTransactions);
        ret.pushKV("txouts", (int64_t)stats.nTransactionOutputs);
        ret.pushKV("bogosize", (int64_t)stats.nBogoSize);
        ret.pushKV("hash_serialized_2", stats.hashSerialized.GetHex());
        ret.pushKV("disk_size", stats.nDiskSize);

        UniValue amount(UniValue::VOBJ);
        amount.pushKV("coins", ValueFromAmount(stats.nCoinAmount));
        amount.pushKV("names", ValueFromAmount(stats.nNameAmount));
        amount.pushKV("total", ValueFromAmount(stats.nCoinAmount + stats.nNameAmount));
        ret.pushKV("amount", amount);
    } else {
        throw JSONRPCError(RPC_INTERNAL_ERROR, "Unable to read UTXO set");
    }
    return ret;
}

UniValue gettxout(const JSONRPCRequest& request)
{
    if (request.fHelp || request.params.size() < 2 || request.params.size() > 3)
        throw std::runtime_error(
            RPCHelpMan{"gettxout",
                "\nReturns details about an unspent transaction output.\n",
                {
                    {"txid", RPCArg::Type::STR, RPCArg::Optional::NO, "The transaction id"},
                    {"n", RPCArg::Type::NUM, RPCArg::Optional::NO, "vout number"},
                    {"include_mempool", RPCArg::Type::BOOL, /* default */ "true", "Whether to include the mempool. Note that an unspent output that is spent in the mempool won't appear."},
                },
                RPCResult{
            "{\n"
            "  \"bestblock\":  \"hash\",    (string) The hash of the block at the tip of the chain\n"
            "  \"confirmations\" : n,       (numeric) The number of confirmations\n"
            "  \"value\" : x.xxx,           (numeric) The transaction value in " + CURRENCY_UNIT + "\n"
            "  \"scriptPubKey\" : {         (json object)\n"
            "     \"asm\" : \"code\",       (string) \n"
            "     \"hex\" : \"hex\",        (string) \n"
            "     \"reqSigs\" : n,          (numeric) Number of required signatures\n"
            "     \"type\" : \"pubkeyhash\", (string) The type, eg pubkeyhash\n"
            "     \"addresses\" : [          (array of string) array of xaya addresses\n"
            "        \"address\"     (string) xaya address\n"
            "        ,...\n"
            "     ]\n"
            "  },\n"
            "  \"coinbase\" : true|false   (boolean) Coinbase or not\n"
            "}\n"
                },
                RPCExamples{
            "\nGet unspent transactions\n"
            + HelpExampleCli("listunspent", "") +
            "\nView the details\n"
            + HelpExampleCli("gettxout", "\"txid\" 1") +
            "\nAs a JSON-RPC call\n"
            + HelpExampleRpc("gettxout", "\"txid\", 1")
                },
            }.ToString());

    LOCK(cs_main);

    UniValue ret(UniValue::VOBJ);

    uint256 hash(ParseHashV(request.params[0], "txid"));
    int n = request.params[1].get_int();
    COutPoint out(hash, n);
    bool fMempool = true;
    if (!request.params[2].isNull())
        fMempool = request.params[2].get_bool();

    Coin coin;
    if (fMempool) {
        LOCK(mempool.cs);
        CCoinsViewMemPool view(pcoinsTip.get(), mempool);
        if (!view.GetCoin(out, coin) || mempool.isSpent(out)) {
            return NullUniValue;
        }
    } else {
        if (!pcoinsTip->GetCoin(out, coin)) {
            return NullUniValue;
        }
    }

    const CBlockIndex* pindex = LookupBlockIndex(pcoinsTip->GetBestBlock());
    ret.pushKV("bestblock", pindex->GetBlockHash().GetHex());
    if (coin.nHeight == MEMPOOL_HEIGHT) {
        ret.pushKV("confirmations", 0);
    } else {
        ret.pushKV("confirmations", (int64_t)(pindex->nHeight - coin.nHeight + 1));
    }
    ret.pushKV("value", ValueFromAmount(coin.out.nValue));
    UniValue o(UniValue::VOBJ);
    ScriptPubKeyToUniv(coin.out.scriptPubKey, o, true);
    ret.pushKV("scriptPubKey", o);
    ret.pushKV("coinbase", (bool)coin.fCoinBase);

    return ret;
}

static UniValue verifychain(const JSONRPCRequest& request)
{
    int nCheckLevel = gArgs.GetArg("-checklevel", DEFAULT_CHECKLEVEL);
    int nCheckDepth = gArgs.GetArg("-checkblocks", DEFAULT_CHECKBLOCKS);
    if (request.fHelp || request.params.size() > 2)
        throw std::runtime_error(
            RPCHelpMan{"verifychain",
                "\nVerifies blockchain database.\n",
                {
                    {"checklevel", RPCArg::Type::NUM, /* default */ strprintf("%d, range=0-4", nCheckLevel), "How thorough the block verification is."},
                    {"nblocks", RPCArg::Type::NUM, /* default */ strprintf("%d, 0=all", nCheckDepth), "The number of blocks to check."},
                },
                RPCResult{
            "true|false       (boolean) Verified or not\n"
                },
                RPCExamples{
                    HelpExampleCli("verifychain", "")
            + HelpExampleRpc("verifychain", "")
                },
            }.ToString());

    LOCK(cs_main);

    if (!request.params[0].isNull())
        nCheckLevel = request.params[0].get_int();
    if (!request.params[1].isNull())
        nCheckDepth = request.params[1].get_int();

    return CVerifyDB().VerifyDB(Params(), pcoinsTip.get(), nCheckLevel, nCheckDepth);
}

/** Implementation of IsSuperMajority with better feedback */
static UniValue SoftForkMajorityDesc(int version, const CBlockIndex* pindex, const Consensus::Params& consensusParams)
{
    UniValue rv(UniValue::VOBJ);
    bool activated = false;
    switch(version)
    {
        case 2:
            activated = pindex->nHeight >= consensusParams.BIP34Height;
            break;
        case 3:
            activated = pindex->nHeight >= consensusParams.BIP66Height;
            break;
        case 4:
            activated = pindex->nHeight >= consensusParams.BIP65Height;
            break;
    }
    rv.pushKV("status", activated);
    return rv;
}

static UniValue SoftForkDesc(const std::string &name, int version, const CBlockIndex* pindex, const Consensus::Params& consensusParams)
{
    UniValue rv(UniValue::VOBJ);
    rv.pushKV("id", name);
    rv.pushKV("version", version);
    rv.pushKV("reject", SoftForkMajorityDesc(version, pindex, consensusParams));
    return rv;
}

static UniValue BIP9SoftForkDesc(const Consensus::Params& consensusParams, Consensus::DeploymentPos id)
{
    UniValue rv(UniValue::VOBJ);
    const ThresholdState thresholdState = VersionBitsTipState(consensusParams, id);
    switch (thresholdState) {
    case ThresholdState::DEFINED: rv.pushKV("status", "defined"); break;
    case ThresholdState::STARTED: rv.pushKV("status", "started"); break;
    case ThresholdState::LOCKED_IN: rv.pushKV("status", "locked_in"); break;
    case ThresholdState::ACTIVE: rv.pushKV("status", "active"); break;
    case ThresholdState::FAILED: rv.pushKV("status", "failed"); break;
    }
    if (ThresholdState::STARTED == thresholdState)
    {
        rv.pushKV("bit", consensusParams.vDeployments[id].bit);
    }
    rv.pushKV("startTime", consensusParams.vDeployments[id].nStartTime);
    rv.pushKV("timeout", consensusParams.vDeployments[id].nTimeout);
    rv.pushKV("since", VersionBitsTipStateSinceHeight(consensusParams, id));
    if (ThresholdState::STARTED == thresholdState)
    {
        UniValue statsUV(UniValue::VOBJ);
        BIP9Stats statsStruct = VersionBitsTipStatistics(consensusParams, id);
        statsUV.pushKV("period", statsStruct.period);
        statsUV.pushKV("threshold", statsStruct.threshold);
        statsUV.pushKV("elapsed", statsStruct.elapsed);
        statsUV.pushKV("count", statsStruct.count);
        statsUV.pushKV("possible", statsStruct.possible);
        rv.pushKV("statistics", statsUV);
    }
    return rv;
}

static void BIP9SoftForkDescPushBack(UniValue& bip9_softforks, const Consensus::Params& consensusParams, Consensus::DeploymentPos id)
{
    // Deployments with timeout value of 0 are hidden.
    // A timeout value of 0 guarantees a softfork will never be activated.
    // This is used when softfork codes are merged without specifying the deployment schedule.
    if (consensusParams.vDeployments[id].nTimeout > 0)
        bip9_softforks.pushKV(VersionBitsDeploymentInfo[id].name, BIP9SoftForkDesc(consensusParams, id));
}

UniValue getblockchaininfo(const JSONRPCRequest& request)
{
    if (request.fHelp || request.params.size() != 0)
        throw std::runtime_error(
            RPCHelpMan{"getblockchaininfo",
                "Returns an object containing various state info regarding blockchain processing.\n",
                {},
                RPCResult{
            "{\n"
            "  \"chain\": \"xxxx\",              (string) current network name as defined in BIP70 (main, test, regtest)\n"
            "  \"blocks\": xxxxxx,             (numeric) the current number of blocks processed in the server\n"
            "  \"headers\": xxxxxx,            (numeric) the current number of headers we have validated\n"
            "  \"bestblockhash\": \"...\",       (string) the hash of the currently best block\n"
            "  \"mediantime\": xxxxxx,         (numeric) median time for the current best block\n"
            "  \"verificationprogress\": xxxx, (numeric) estimate of verification progress [0..1]\n"
            "  \"initialblockdownload\": xxxx, (bool) (debug information) estimate of whether this node is in Initial Block Download mode.\n"
            "  \"chainwork\": \"xxxx\"           (string) total amount of work in active chain, in hexadecimal\n"
            "  \"size_on_disk\": xxxxxx,       (numeric) the estimated size of the block and undo files on disk\n"
            "  \"pruned\": xx,                 (boolean) if the blocks are subject to pruning\n"
            "  \"pruneheight\": xxxxxx,        (numeric) lowest-height complete block stored (only present if pruning is enabled)\n"
            "  \"automatic_pruning\": xx,      (boolean) whether automatic pruning is enabled (only present if pruning is enabled)\n"
            "  \"prune_target_size\": xxxxxx,  (numeric) the target size used by pruning (only present if automatic pruning is enabled)\n"
            "  \"softforks\": [                (array) status of softforks in progress\n"
            "     {\n"
            "        \"id\": \"xxxx\",           (string) name of softfork\n"
            "        \"version\": xx,          (numeric) block version\n"
            "        \"reject\": {             (object) progress toward rejecting pre-softfork blocks\n"
            "           \"status\": xx,        (boolean) true if threshold reached\n"
            "        },\n"
            "     }, ...\n"
            "  ],\n"
            "  \"bip9_softforks\": {           (object) status of BIP9 softforks in progress\n"
            "     \"xxxx\" : {                 (string) name of the softfork\n"
            "        \"status\": \"xxxx\",       (string) one of \"defined\", \"started\", \"locked_in\", \"active\", \"failed\"\n"
            "        \"bit\": xx,              (numeric) the bit (0-28) in the block version field used to signal this softfork (only for \"started\" status)\n"
            "        \"startTime\": xx,        (numeric) the minimum median time past of a block at which the bit gains its meaning\n"
            "        \"timeout\": xx,          (numeric) the median time past of a block at which the deployment is considered failed if not yet locked in\n"
            "        \"since\": xx,            (numeric) height of the first block to which the status applies\n"
            "        \"statistics\": {         (object) numeric statistics about BIP9 signalling for a softfork (only for \"started\" status)\n"
            "           \"period\": xx,        (numeric) the length in blocks of the BIP9 signalling period \n"
            "           \"threshold\": xx,     (numeric) the number of blocks with the version bit set required to activate the feature \n"
            "           \"elapsed\": xx,       (numeric) the number of blocks elapsed since the beginning of the current period \n"
            "           \"count\": xx,         (numeric) the number of blocks with the version bit set in the current period \n"
            "           \"possible\": xx       (boolean) returns false if there are not enough blocks left in this period to pass activation threshold \n"
            "        }\n"
            "     }\n"
            "  }\n"
            "  \"warnings\" : \"...\",           (string) any network and blockchain warnings.\n"
            "}\n"
                },
                RPCExamples{
                    HelpExampleCli("getblockchaininfo", "")
            + HelpExampleRpc("getblockchaininfo", "")
                },
            }.ToString());

    LOCK(cs_main);

    const CBlockIndex* tip = ::ChainActive().Tip();
    UniValue obj(UniValue::VOBJ);
    obj.pushKV("chain",                 Params().NetworkIDString());
    obj.pushKV("blocks",                (int)::ChainActive().Height());
    obj.pushKV("headers",               pindexBestHeader ? pindexBestHeader->nHeight : -1);
    obj.pushKV("bestblockhash",         tip->GetBlockHash().GetHex());
    obj.pushKV("mediantime",            (int64_t)tip->GetMedianTimePast());
    obj.pushKV("verificationprogress",  GuessVerificationProgress(Params().TxData(), tip));
    obj.pushKV("initialblockdownload",  IsInitialBlockDownload());
    obj.pushKV("chainwork",             tip->nChainWork.GetHex());
    obj.pushKV("size_on_disk",          CalculateCurrentUsage());
    obj.pushKV("pruned",                fPruneMode);
    if (fPruneMode) {
        const CBlockIndex* block = tip;
        assert(block);
        while (block->pprev && (block->pprev->nStatus & BLOCK_HAVE_DATA)) {
            block = block->pprev;
        }

        obj.pushKV("pruneheight",        block->nHeight);

        // if 0, execution bypasses the whole if block.
        bool automatic_pruning = (gArgs.GetArg("-prune", 0) != 1);
        obj.pushKV("automatic_pruning",  automatic_pruning);
        if (automatic_pruning) {
            obj.pushKV("prune_target_size",  nPruneTarget);
        }
    }

    const Consensus::Params& consensusParams = Params().GetConsensus();
    UniValue softforks(UniValue::VARR);
    UniValue bip9_softforks(UniValue::VOBJ);
    softforks.push_back(SoftForkDesc("bip34", 2, tip, consensusParams));
    softforks.push_back(SoftForkDesc("bip66", 3, tip, consensusParams));
    softforks.push_back(SoftForkDesc("bip65", 4, tip, consensusParams));
    for (int pos = Consensus::DEPLOYMENT_TESTDUMMY + 1; pos != Consensus::MAX_VERSION_BITS_DEPLOYMENTS; ++pos) {
        BIP9SoftForkDescPushBack(bip9_softforks, consensusParams, static_cast<Consensus::DeploymentPos>(pos));
    }
    obj.pushKV("softforks",             softforks);
    obj.pushKV("bip9_softforks", bip9_softforks);

    obj.pushKV("warnings", GetWarnings("statusbar"));
    return obj;
}

/** Comparison function for sorting the getchaintips heads.  */
struct CompareBlocksByHeight
{
    bool operator()(const CBlockIndex* a, const CBlockIndex* b) const
    {
        /* Make sure that unequal blocks with the same height do not compare
           equal. Use the pointers themselves to make a distinction. */

        if (a->nHeight != b->nHeight)
          return (a->nHeight > b->nHeight);

        return a < b;
    }
};

static UniValue getchaintips(const JSONRPCRequest& request)
{
    if (request.fHelp || request.params.size() != 0)
        throw std::runtime_error(
            RPCHelpMan{"getchaintips",
                "Return information about all known tips in the block tree,"
                " including the main chain as well as orphaned branches.\n",
                {},
                RPCResult{
            "[\n"
            "  {\n"
            "    \"height\": xxxx,         (numeric) height of the chain tip\n"
            "    \"hash\": \"xxxx\",         (string) block hash of the tip\n"
            "    \"branchlen\": 0          (numeric) zero for main chain\n"
            "    \"status\": \"active\"      (string) \"active\" for the main chain\n"
            "  },\n"
            "  {\n"
            "    \"height\": xxxx,\n"
            "    \"hash\": \"xxxx\",\n"
            "    \"branchlen\": 1          (numeric) length of branch connecting the tip to the main chain\n"
            "    \"status\": \"xxxx\"        (string) status of the chain (active, valid-fork, valid-headers, headers-only, invalid)\n"
            "  }\n"
            "]\n"
            "Possible values for status:\n"
            "1.  \"invalid\"               This branch contains at least one invalid block\n"
            "2.  \"headers-only\"          Not all blocks for this branch are available, but the headers are valid\n"
            "3.  \"valid-headers\"         All blocks are available for this branch, but they were never fully validated\n"
            "4.  \"valid-fork\"            This branch is not part of the active chain, but is fully validated\n"
            "5.  \"active\"                This is the tip of the active main chain, which is certainly valid\n"
                },
                RPCExamples{
                    HelpExampleCli("getchaintips", "")
            + HelpExampleRpc("getchaintips", "")
                },
            }.ToString());

    LOCK(cs_main);

    /*
     * Idea:  the set of chain tips is ::ChainActive().tip, plus orphan blocks which do not have another orphan building off of them.
     * Algorithm:
     *  - Make one pass through mapBlockIndex, picking out the orphan blocks, and also storing a set of the orphan block's pprev pointers.
     *  - Iterate through the orphan blocks. If the block isn't pointed to by another orphan, it is a chain tip.
     *  - add ::ChainActive().Tip()
     */
    std::set<const CBlockIndex*, CompareBlocksByHeight> setTips;
    std::set<const CBlockIndex*> setOrphans;
    std::set<const CBlockIndex*> setPrevs;

    for (const std::pair<const uint256, CBlockIndex*>& item : mapBlockIndex)
    {
        if (!::ChainActive().Contains(item.second)) {
            setOrphans.insert(item.second);
            setPrevs.insert(item.second->pprev);
        }
    }

    for (std::set<const CBlockIndex*>::iterator it = setOrphans.begin(); it != setOrphans.end(); ++it)
    {
        if (setPrevs.erase(*it) == 0) {
            setTips.insert(*it);
        }
    }

    // Always report the currently active tip.
    setTips.insert(::ChainActive().Tip());

    /* Construct the output array.  */
    UniValue res(UniValue::VARR);
    for (const CBlockIndex* block : setTips)
    {
        UniValue obj(UniValue::VOBJ);
        obj.pushKV("height", block->nHeight);
        obj.pushKV("hash", block->phashBlock->GetHex());

        const int branchLen = block->nHeight - ::ChainActive().FindFork(block)->nHeight;
        obj.pushKV("branchlen", branchLen);

        std::string status;
        if (::ChainActive().Contains(block)) {
            // This block is part of the currently active chain.
            status = "active";
        } else if (block->nStatus & BLOCK_FAILED_MASK) {
            // This block or one of its ancestors is invalid.
            status = "invalid";
        } else if (!block->HaveTxsDownloaded()) {
            // This block cannot be connected because full block data for it or one of its parents is missing.
            status = "headers-only";
        } else if (block->IsValid(BLOCK_VALID_SCRIPTS)) {
            // This block is fully validated, but no longer part of the active chain. It was probably the active block once, but was reorganized.
            status = "valid-fork";
        } else if (block->IsValid(BLOCK_VALID_TREE)) {
            // The headers for this block are valid, but it has not been validated. It was probably never part of the most-work chain.
            status = "valid-headers";
        } else {
            // No clue.
            status = "unknown";
        }
        obj.pushKV("status", status);

        res.push_back(obj);
    }

    return res;
}

UniValue MempoolInfoToJSON(const CTxMemPool& pool)
{
    // Make sure this call is atomic in the pool.
    LOCK(pool.cs);
    UniValue ret(UniValue::VOBJ);
    ret.pushKV("loaded", pool.IsLoaded());
    ret.pushKV("size", (int64_t)pool.size());
    ret.pushKV("bytes", (int64_t)pool.GetTotalTxSize());
    ret.pushKV("usage", (int64_t)pool.DynamicMemoryUsage());
    size_t maxmempool = gArgs.GetArg("-maxmempool", DEFAULT_MAX_MEMPOOL_SIZE) * 1000000;
    ret.pushKV("maxmempool", (int64_t) maxmempool);
    ret.pushKV("mempoolminfee", ValueFromAmount(std::max(pool.GetMinFee(maxmempool), ::minRelayTxFee).GetFeePerK()));
    ret.pushKV("minrelaytxfee", ValueFromAmount(::minRelayTxFee.GetFeePerK()));

    return ret;
}

static UniValue getmempoolinfo(const JSONRPCRequest& request)
{
    if (request.fHelp || request.params.size() != 0)
        throw std::runtime_error(
            RPCHelpMan{"getmempoolinfo",
                "\nReturns details on the active state of the TX memory pool.\n",
                {},
                RPCResult{
            "{\n"
            "  \"loaded\": true|false         (boolean) True if the mempool is fully loaded\n"
            "  \"size\": xxxxx,               (numeric) Current tx count\n"
            "  \"bytes\": xxxxx,              (numeric) Sum of all virtual transaction sizes as defined in BIP 141. Differs from actual serialized size because witness data is discounted\n"
            "  \"usage\": xxxxx,              (numeric) Total memory usage for the mempool\n"
            "  \"maxmempool\": xxxxx,         (numeric) Maximum memory usage for the mempool\n"
            "  \"mempoolminfee\": xxxxx       (numeric) Minimum fee rate in " + CURRENCY_UNIT + "/kB for tx to be accepted. Is the maximum of minrelaytxfee and minimum mempool fee\n"
            "  \"minrelaytxfee\": xxxxx       (numeric) Current minimum relay fee for transactions\n"
            "}\n"
                },
                RPCExamples{
                    HelpExampleCli("getmempoolinfo", "")
            + HelpExampleRpc("getmempoolinfo", "")
                },
            }.ToString());

    return MempoolInfoToJSON(::mempool);
}

static UniValue preciousblock(const JSONRPCRequest& request)
{
    if (request.fHelp || request.params.size() != 1)
        throw std::runtime_error(
            RPCHelpMan{"preciousblock",
                "\nTreats a block as if it were received before others with the same work.\n"
                "\nA later preciousblock call can override the effect of an earlier one.\n"
                "\nThe effects of preciousblock are not retained across restarts.\n",
                {
                    {"blockhash", RPCArg::Type::STR_HEX, RPCArg::Optional::NO, "the hash of the block to mark as precious"},
                },
                RPCResults{},
                RPCExamples{
                    HelpExampleCli("preciousblock", "\"blockhash\"")
            + HelpExampleRpc("preciousblock", "\"blockhash\"")
                },
            }.ToString());

    uint256 hash(ParseHashV(request.params[0], "blockhash"));
    CBlockIndex* pblockindex;

    {
        LOCK(cs_main);
        pblockindex = LookupBlockIndex(hash);
        if (!pblockindex) {
            throw JSONRPCError(RPC_INVALID_ADDRESS_OR_KEY, "Block not found");
        }
    }

    CValidationState state;
    PreciousBlock(state, Params(), pblockindex);

    if (!state.IsValid()) {
        throw JSONRPCError(RPC_DATABASE_ERROR, FormatStateMessage(state));
    }

    return NullUniValue;
}

static UniValue invalidateblock(const JSONRPCRequest& request)
{
    if (request.fHelp || request.params.size() != 1)
        throw std::runtime_error(
            RPCHelpMan{"invalidateblock",
                "\nPermanently marks a block as invalid, as if it violated a consensus rule.\n",
                {
                    {"blockhash", RPCArg::Type::STR_HEX, RPCArg::Optional::NO, "the hash of the block to mark as invalid"},
                },
                RPCResults{},
                RPCExamples{
                    HelpExampleCli("invalidateblock", "\"blockhash\"")
            + HelpExampleRpc("invalidateblock", "\"blockhash\"")
                },
            }.ToString());

    uint256 hash(ParseHashV(request.params[0], "blockhash"));
    CValidationState state;

    CBlockIndex* pblockindex;
    {
        LOCK(cs_main);
        pblockindex = LookupBlockIndex(hash);
        if (!pblockindex) {
            throw JSONRPCError(RPC_INVALID_ADDRESS_OR_KEY, "Block not found");
        }
    }
    InvalidateBlock(state, Params(), pblockindex);

    if (state.IsValid()) {
        ActivateBestChain(state, Params());
    }

    if (!state.IsValid()) {
        throw JSONRPCError(RPC_DATABASE_ERROR, FormatStateMessage(state));
    }

    return NullUniValue;
}

static UniValue reconsiderblock(const JSONRPCRequest& request)
{
    if (request.fHelp || request.params.size() != 1)
        throw std::runtime_error(
            RPCHelpMan{"reconsiderblock",
                "\nRemoves invalidity status of a block, its ancestors and its descendants, reconsider them for activation.\n"
                "This can be used to undo the effects of invalidateblock.\n",
                {
                    {"blockhash", RPCArg::Type::STR_HEX, RPCArg::Optional::NO, "the hash of the block to reconsider"},
                },
                RPCResults{},
                RPCExamples{
                    HelpExampleCli("reconsiderblock", "\"blockhash\"")
            + HelpExampleRpc("reconsiderblock", "\"blockhash\"")
                },
            }.ToString());

    uint256 hash(ParseHashV(request.params[0], "blockhash"));

    {
        LOCK(cs_main);
        CBlockIndex* pblockindex = LookupBlockIndex(hash);
        if (!pblockindex) {
            throw JSONRPCError(RPC_INVALID_ADDRESS_OR_KEY, "Block not found");
        }

        ResetBlockFailureFlags(pblockindex);
    }

    CValidationState state;
    ActivateBestChain(state, Params());

    if (!state.IsValid()) {
        throw JSONRPCError(RPC_DATABASE_ERROR, FormatStateMessage(state));
    }

    return NullUniValue;
}

static UniValue getchaintxstats(const JSONRPCRequest& request)
{
    if (request.fHelp || request.params.size() > 2)
        throw std::runtime_error(
            RPCHelpMan{"getchaintxstats",
                "\nCompute statistics about the total number and rate of transactions in the chain.\n",
                {
                    {"nblocks", RPCArg::Type::NUM, /* default */ "one month", "Size of the window in number of blocks"},
                    {"blockhash", RPCArg::Type::STR_HEX, /* default */ "chain tip", "The hash of the block that ends the window."},
                },
                RPCResult{
            "{\n"
            "  \"time\": xxxxx,                         (numeric) The timestamp for the final block in the window in UNIX format.\n"
            "  \"txcount\": xxxxx,                      (numeric) The total number of transactions in the chain up to that point.\n"
            "  \"window_final_block_hash\": \"...\",      (string) The hash of the final block in the window.\n"
            "  \"window_block_count\": xxxxx,           (numeric) Size of the window in number of blocks.\n"
            "  \"window_tx_count\": xxxxx,              (numeric) The number of transactions in the window. Only returned if \"window_block_count\" is > 0.\n"
            "  \"window_interval\": xxxxx,              (numeric) The elapsed time in the window in seconds. Only returned if \"window_block_count\" is > 0.\n"
            "  \"txrate\": x.xx,                        (numeric) The average rate of transactions per second in the window. Only returned if \"window_interval\" is > 0.\n"
            "}\n"
                },
                RPCExamples{
                    HelpExampleCli("getchaintxstats", "")
            + HelpExampleRpc("getchaintxstats", "2016")
                },
            }.ToString());

    const CBlockIndex* pindex;
    if (request.params[1].isNull()) {
        LOCK(cs_main);
        pindex = ::ChainActive().Tip();
    } else {
        uint256 hash(ParseHashV(request.params[1], "blockhash"));
        LOCK(cs_main);
        pindex = LookupBlockIndex(hash);
        if (!pindex) {
            throw JSONRPCError(RPC_INVALID_ADDRESS_OR_KEY, "Block not found");
        }
        if (!::ChainActive().Contains(pindex)) {
            throw JSONRPCError(RPC_INVALID_PARAMETER, "Block is not in main chain");
        }
    }

    assert(pindex != nullptr);

    int blockcount = 30 * 24 * 60 * 60 / AvgTargetSpacing(Params().GetConsensus(), pindex->nHeight); // By default: 1 month

    if (request.params[0].isNull()) {
        blockcount = std::max(0, std::min(blockcount, pindex->nHeight - 1));
    } else {
        blockcount = request.params[0].get_int();

        if (blockcount < 0 || (blockcount > 0 && blockcount >= pindex->nHeight)) {
            throw JSONRPCError(RPC_INVALID_PARAMETER, "Invalid block count: should be between 0 and the block's height - 1");
        }
    }

    const CBlockIndex* pindexPast = pindex->GetAncestor(pindex->nHeight - blockcount);
    int nTimeDiff = pindex->GetMedianTimePast() - pindexPast->GetMedianTimePast();
    int nTxDiff = pindex->nChainTx - pindexPast->nChainTx;

    UniValue ret(UniValue::VOBJ);
    ret.pushKV("time", (int64_t)pindex->nTime);
    ret.pushKV("txcount", (int64_t)pindex->nChainTx);
    ret.pushKV("window_final_block_hash", pindex->GetBlockHash().GetHex());
    ret.pushKV("window_block_count", blockcount);
    if (blockcount > 0) {
        ret.pushKV("window_tx_count", nTxDiff);
        ret.pushKV("window_interval", nTimeDiff);
        if (nTimeDiff > 0) {
            ret.pushKV("txrate", ((double)nTxDiff) / nTimeDiff);
        }
    }

    return ret;
}

template<typename T>
static T CalculateTruncatedMedian(std::vector<T>& scores)
{
    size_t size = scores.size();
    if (size == 0) {
        return 0;
    }

    std::sort(scores.begin(), scores.end());
    if (size % 2 == 0) {
        return (scores[size / 2 - 1] + scores[size / 2]) / 2;
    } else {
        return scores[size / 2];
    }
}

void CalculatePercentilesByWeight(CAmount result[NUM_GETBLOCKSTATS_PERCENTILES], std::vector<std::pair<CAmount, int64_t>>& scores, int64_t total_weight)
{
    if (scores.empty()) {
        return;
    }

    std::sort(scores.begin(), scores.end());

    // 10th, 25th, 50th, 75th, and 90th percentile weight units.
    const double weights[NUM_GETBLOCKSTATS_PERCENTILES] = {
        total_weight / 10.0, total_weight / 4.0, total_weight / 2.0, (total_weight * 3.0) / 4.0, (total_weight * 9.0) / 10.0
    };

    int64_t next_percentile_index = 0;
    int64_t cumulative_weight = 0;
    for (const auto& element : scores) {
        cumulative_weight += element.second;
        while (next_percentile_index < NUM_GETBLOCKSTATS_PERCENTILES && cumulative_weight >= weights[next_percentile_index]) {
            result[next_percentile_index] = element.first;
            ++next_percentile_index;
        }
    }

    // Fill any remaining percentiles with the last value.
    for (int64_t i = next_percentile_index; i < NUM_GETBLOCKSTATS_PERCENTILES; i++) {
        result[i] = scores.back().first;
    }
}

template<typename T>
static inline bool SetHasKeys(const std::set<T>& set) {return false;}
template<typename T, typename Tk, typename... Args>
static inline bool SetHasKeys(const std::set<T>& set, const Tk& key, const Args&... args)
{
    return (set.count(key) != 0) || SetHasKeys(set, args...);
}

// outpoint (needed for the utxo index) + nHeight + fCoinBase
static constexpr size_t PER_UTXO_OVERHEAD = sizeof(COutPoint) + sizeof(uint32_t) + sizeof(bool);

static UniValue getblockstats(const JSONRPCRequest& request)
{
    const RPCHelpMan help{"getblockstats",
                "\nCompute per block statistics for a given window. All amounts are in satoshis.\n"
                "It won't work for some heights with pruning.\n",
                {
                    {"hash_or_height", RPCArg::Type::NUM, RPCArg::Optional::NO, "The block hash or height of the target block", "", {"", "string or numeric"}},
                    {"stats", RPCArg::Type::ARR, /* default */ "all values", "Values to plot (see result below)",
                        {
                            {"height", RPCArg::Type::STR, RPCArg::Optional::OMITTED, "Selected statistic"},
                            {"time", RPCArg::Type::STR, RPCArg::Optional::OMITTED, "Selected statistic"},
                        },
                        "stats"},
                },
                RPCResult{
            "{                           (json object)\n"
            "  \"avgfee\": xxxxx,          (numeric) Average fee in the block\n"
            "  \"avgfeerate\": xxxxx,      (numeric) Average feerate (in satoshis per virtual byte)\n"
            "  \"avgtxsize\": xxxxx,       (numeric) Average transaction size\n"
            "  \"blockhash\": xxxxx,       (string) The block hash (to check for potential reorgs)\n"
            "  \"feerate_percentiles\": [  (array of numeric) Feerates at the 10th, 25th, 50th, 75th, and 90th percentile weight unit (in satoshis per virtual byte)\n"
            "      \"10th_percentile_feerate\",      (numeric) The 10th percentile feerate\n"
            "      \"25th_percentile_feerate\",      (numeric) The 25th percentile feerate\n"
            "      \"50th_percentile_feerate\",      (numeric) The 50th percentile feerate\n"
            "      \"75th_percentile_feerate\",      (numeric) The 75th percentile feerate\n"
            "      \"90th_percentile_feerate\",      (numeric) The 90th percentile feerate\n"
            "  ],\n"
            "  \"height\": xxxxx,          (numeric) The height of the block\n"
            "  \"ins\": xxxxx,             (numeric) The number of inputs (excluding coinbase)\n"
            "  \"maxfee\": xxxxx,          (numeric) Maximum fee in the block\n"
            "  \"maxfeerate\": xxxxx,      (numeric) Maximum feerate (in satoshis per virtual byte)\n"
            "  \"maxtxsize\": xxxxx,       (numeric) Maximum transaction size\n"
            "  \"medianfee\": xxxxx,       (numeric) Truncated median fee in the block\n"
            "  \"mediantime\": xxxxx,      (numeric) The block median time past\n"
            "  \"mediantxsize\": xxxxx,    (numeric) Truncated median transaction size\n"
            "  \"minfee\": xxxxx,          (numeric) Minimum fee in the block\n"
            "  \"minfeerate\": xxxxx,      (numeric) Minimum feerate (in satoshis per virtual byte)\n"
            "  \"mintxsize\": xxxxx,       (numeric) Minimum transaction size\n"
            "  \"outs\": xxxxx,            (numeric) The number of outputs\n"
            "  \"subsidy\": xxxxx,         (numeric) The block subsidy\n"
            "  \"swtotal_size\": xxxxx,    (numeric) Total size of all segwit transactions\n"
            "  \"swtotal_weight\": xxxxx,  (numeric) Total weight of all segwit transactions divided by segwit scale factor (4)\n"
            "  \"swtxs\": xxxxx,           (numeric) The number of segwit transactions\n"
            "  \"time\": xxxxx,            (numeric) The block time\n"
            "  \"total_out\": xxxxx,       (numeric) Total amount in all outputs (excluding coinbase and thus reward [ie subsidy + totalfee])\n"
            "  \"total_size\": xxxxx,      (numeric) Total size of all non-coinbase transactions\n"
            "  \"total_weight\": xxxxx,    (numeric) Total weight of all non-coinbase transactions divided by segwit scale factor (4)\n"
            "  \"totalfee\": xxxxx,        (numeric) The fee total\n"
            "  \"txs\": xxxxx,             (numeric) The number of transactions (excluding coinbase)\n"
            "  \"utxo_increase\": xxxxx,   (numeric) The increase/decrease in the number of unspent outputs\n"
            "  \"utxo_size_inc\": xxxxx,   (numeric) The increase/decrease in size for the utxo index (not discounting op_return and similar)\n"
            "}\n"
                },
                RPCExamples{
                    HelpExampleCli("getblockstats", "1000 '[\"minfeerate\",\"avgfeerate\"]'")
            + HelpExampleRpc("getblockstats", "1000 '[\"minfeerate\",\"avgfeerate\"]'")
                },
    };
    if (request.fHelp || !help.IsValidNumArgs(request.params.size())) {
        throw std::runtime_error(help.ToString());
    }

    LOCK(cs_main);

    CBlockIndex* pindex;
    if (request.params[0].isNum()) {
        const int height = request.params[0].get_int();
        const int current_tip = ::ChainActive().Height();
        if (height < 0) {
            throw JSONRPCError(RPC_INVALID_PARAMETER, strprintf("Target block height %d is negative", height));
        }
        if (height > current_tip) {
            throw JSONRPCError(RPC_INVALID_PARAMETER, strprintf("Target block height %d after current tip %d", height, current_tip));
        }

        pindex = ::ChainActive()[height];
    } else {
        const uint256 hash(ParseHashV(request.params[0], "hash_or_height"));
        pindex = LookupBlockIndex(hash);
        if (!pindex) {
            throw JSONRPCError(RPC_INVALID_ADDRESS_OR_KEY, "Block not found");
        }
        if (!::ChainActive().Contains(pindex)) {
            throw JSONRPCError(RPC_INVALID_PARAMETER, strprintf("Block is not in chain %s", Params().NetworkIDString()));
        }
    }

    assert(pindex != nullptr);

    std::set<std::string> stats;
    if (!request.params[1].isNull()) {
        const UniValue stats_univalue = request.params[1].get_array();
        for (unsigned int i = 0; i < stats_univalue.size(); i++) {
            const std::string stat = stats_univalue[i].get_str();
            stats.insert(stat);
        }
    }

    const CBlock block = GetBlockChecked(pindex);
    const CBlockUndo blockUndo = GetUndoChecked(pindex);

    const bool do_all = stats.size() == 0; // Calculate everything if nothing selected (default)
    const bool do_mediantxsize = do_all || stats.count("mediantxsize") != 0;
    const bool do_medianfee = do_all || stats.count("medianfee") != 0;
    const bool do_feerate_percentiles = do_all || stats.count("feerate_percentiles") != 0;
    const bool loop_inputs = do_all || do_medianfee || do_feerate_percentiles ||
        SetHasKeys(stats, "utxo_size_inc", "totalfee", "avgfee", "avgfeerate", "minfee", "maxfee", "minfeerate", "maxfeerate");
    const bool loop_outputs = do_all || loop_inputs || stats.count("total_out");
    const bool do_calculate_size = do_mediantxsize ||
        SetHasKeys(stats, "total_size", "avgtxsize", "mintxsize", "maxtxsize", "swtotal_size");
    const bool do_calculate_weight = do_all || SetHasKeys(stats, "total_weight", "avgfeerate", "swtotal_weight", "avgfeerate", "feerate_percentiles", "minfeerate", "maxfeerate");
    const bool do_calculate_sw = do_all || SetHasKeys(stats, "swtxs", "swtotal_size", "swtotal_weight");

    CAmount maxfee = 0;
    CAmount maxfeerate = 0;
    CAmount minfee = MAX_MONEY;
    CAmount minfeerate = MAX_MONEY;
    CAmount total_out = 0;
    CAmount totalfee = 0;
    int64_t inputs = 0;
    int64_t maxtxsize = 0;
    int64_t mintxsize = MAX_BLOCK_SERIALIZED_SIZE;
    int64_t outputs = 0;
    int64_t swtotal_size = 0;
    int64_t swtotal_weight = 0;
    int64_t swtxs = 0;
    int64_t total_size = 0;
    int64_t total_weight = 0;
    int64_t utxo_size_inc = 0;
    std::vector<CAmount> fee_array;
    std::vector<std::pair<CAmount, int64_t>> feerate_array;
    std::vector<int64_t> txsize_array;

    for (size_t i = 0; i < block.vtx.size(); ++i) {
        const auto& tx = block.vtx.at(i);
        outputs += tx->vout.size();

        CAmount tx_total_out = 0;
        if (loop_outputs) {
            for (const CTxOut& out : tx->vout) {
                tx_total_out += out.nValue;
                utxo_size_inc += GetSerializeSize(out, PROTOCOL_VERSION) + PER_UTXO_OVERHEAD;
            }
        }

        if (tx->IsCoinBase()) {
            continue;
        }

        inputs += tx->vin.size(); // Don't count coinbase's fake input
        total_out += tx_total_out; // Don't count coinbase reward

        int64_t tx_size = 0;
        if (do_calculate_size) {

            tx_size = tx->GetTotalSize();
            if (do_mediantxsize) {
                txsize_array.push_back(tx_size);
            }
            maxtxsize = std::max(maxtxsize, tx_size);
            mintxsize = std::min(mintxsize, tx_size);
            total_size += tx_size;
        }

        int64_t weight = 0;
        if (do_calculate_weight) {
            weight = GetTransactionWeight(*tx);
            total_weight += weight;
        }

        if (do_calculate_sw && tx->HasWitness()) {
            ++swtxs;
            swtotal_size += tx_size;
            swtotal_weight += weight;
        }

        if (loop_inputs) {
            CAmount tx_total_in = 0;
            const auto& txundo = blockUndo.vtxundo.at(i - 1);
            for (const Coin& coin: txundo.vprevout) {
                const CTxOut& prevoutput = coin.out;

                tx_total_in += prevoutput.nValue;
                utxo_size_inc -= GetSerializeSize(prevoutput, PROTOCOL_VERSION) + PER_UTXO_OVERHEAD;
            }

            CAmount txfee = tx_total_in - tx_total_out;
            assert(MoneyRange(txfee));
            if (do_medianfee) {
                fee_array.push_back(txfee);
            }
            maxfee = std::max(maxfee, txfee);
            minfee = std::min(minfee, txfee);
            totalfee += txfee;

            // New feerate uses satoshis per virtual byte instead of per serialized byte
            CAmount feerate = weight ? (txfee * WITNESS_SCALE_FACTOR) / weight : 0;
            if (do_feerate_percentiles) {
                feerate_array.emplace_back(std::make_pair(feerate, weight));
            }
            maxfeerate = std::max(maxfeerate, feerate);
            minfeerate = std::min(minfeerate, feerate);
        }
    }

    CAmount feerate_percentiles[NUM_GETBLOCKSTATS_PERCENTILES] = { 0 };
    CalculatePercentilesByWeight(feerate_percentiles, feerate_array, total_weight);

    UniValue feerates_res(UniValue::VARR);
    for (int64_t i = 0; i < NUM_GETBLOCKSTATS_PERCENTILES; i++) {
        feerates_res.push_back(feerate_percentiles[i]);
    }

    UniValue ret_all(UniValue::VOBJ);
    ret_all.pushKV("avgfee", (block.vtx.size() > 1) ? totalfee / (block.vtx.size() - 1) : 0);
    ret_all.pushKV("avgfeerate", total_weight ? (totalfee * WITNESS_SCALE_FACTOR) / total_weight : 0); // Unit: sat/vbyte
    ret_all.pushKV("avgtxsize", (block.vtx.size() > 1) ? total_size / (block.vtx.size() - 1) : 0);
    ret_all.pushKV("blockhash", pindex->GetBlockHash().GetHex());
    ret_all.pushKV("feerate_percentiles", feerates_res);
    ret_all.pushKV("height", (int64_t)pindex->nHeight);
    ret_all.pushKV("ins", inputs);
    ret_all.pushKV("maxfee", maxfee);
    ret_all.pushKV("maxfeerate", maxfeerate);
    ret_all.pushKV("maxtxsize", maxtxsize);
    ret_all.pushKV("medianfee", CalculateTruncatedMedian(fee_array));
    ret_all.pushKV("mediantime", pindex->GetMedianTimePast());
    ret_all.pushKV("mediantxsize", CalculateTruncatedMedian(txsize_array));
    ret_all.pushKV("minfee", (minfee == MAX_MONEY) ? 0 : minfee);
    ret_all.pushKV("minfeerate", (minfeerate == MAX_MONEY) ? 0 : minfeerate);
    ret_all.pushKV("mintxsize", mintxsize == MAX_BLOCK_SERIALIZED_SIZE ? 0 : mintxsize);
    ret_all.pushKV("outs", outputs);
    ret_all.pushKV("subsidy", GetBlockSubsidy(pindex->nHeight, Params().GetConsensus()));
    ret_all.pushKV("swtotal_size", swtotal_size);
    ret_all.pushKV("swtotal_weight", swtotal_weight);
    ret_all.pushKV("swtxs", swtxs);
    ret_all.pushKV("time", pindex->GetBlockTime());
    ret_all.pushKV("total_out", total_out);
    ret_all.pushKV("total_size", total_size);
    ret_all.pushKV("total_weight", total_weight);
    ret_all.pushKV("totalfee", totalfee);
    ret_all.pushKV("txs", (int64_t)block.vtx.size());
    ret_all.pushKV("utxo_increase", outputs - inputs);
    ret_all.pushKV("utxo_size_inc", utxo_size_inc);

    if (do_all) {
        return ret_all;
    }

    UniValue ret(UniValue::VOBJ);
    for (const std::string& stat : stats) {
        const UniValue& value = ret_all[stat];
        if (value.isNull()) {
            throw JSONRPCError(RPC_INVALID_PARAMETER, strprintf("Invalid selected statistic %s", stat));
        }
        ret.pushKV(stat, value);
    }
    return ret;
}

static UniValue savemempool(const JSONRPCRequest& request)
{
    if (request.fHelp || request.params.size() != 0) {
        throw std::runtime_error(
            RPCHelpMan{"savemempool",
                "\nDumps the mempool to disk. It will fail until the previous dump is fully loaded.\n",
                {},
                RPCResults{},
                RPCExamples{
                    HelpExampleCli("savemempool", "")
            + HelpExampleRpc("savemempool", "")
                },
            }.ToString());
    }

    if (!::mempool.IsLoaded()) {
        throw JSONRPCError(RPC_MISC_ERROR, "The mempool was not loaded yet");
    }

    if (!DumpMempool(::mempool)) {
        throw JSONRPCError(RPC_MISC_ERROR, "Unable to dump mempool to disk");
    }

    return NullUniValue;
}

//! Search for a given set of pubkey scripts
bool FindScriptPubKey(std::atomic<int>& scan_progress, const std::atomic<bool>& should_abort, int64_t& count, CCoinsViewCursor* cursor, const std::set<CScript>& needles, std::map<COutPoint, Coin>& out_results) {
    scan_progress = 0;
    count = 0;
    while (cursor->Valid()) {
        COutPoint key;
        Coin coin;
        if (!cursor->GetKey(key) || !cursor->GetValue(coin)) return false;
        if (++count % 8192 == 0) {
            boost::this_thread::interruption_point();
            if (should_abort) {
                // allow to abort the scan via the abort reference
                return false;
            }
        }
        if (count % 256 == 0) {
            // update progress reference every 256 item
            uint32_t high = 0x100 * *key.hash.begin() + *(key.hash.begin() + 1);
            scan_progress = (int)(high * 100.0 / 65536.0 + 0.5);
        }
        if (needles.count(coin.out.scriptPubKey)) {
            out_results.emplace(key, coin);
        }
        cursor->Next();
    }
    scan_progress = 100;
    return true;
}

/** RAII object to prevent concurrency issue when scanning the txout set */
static std::mutex g_utxosetscan;
static std::atomic<int> g_scan_progress;
static std::atomic<bool> g_scan_in_progress;
static std::atomic<bool> g_should_abort_scan;
class CoinsViewScanReserver
{
private:
    bool m_could_reserve;
public:
    explicit CoinsViewScanReserver() : m_could_reserve(false) {}

    bool reserve() {
        assert (!m_could_reserve);
        std::lock_guard<std::mutex> lock(g_utxosetscan);
        if (g_scan_in_progress) {
            return false;
        }
        g_scan_in_progress = true;
        m_could_reserve = true;
        return true;
    }

    ~CoinsViewScanReserver() {
        if (m_could_reserve) {
            std::lock_guard<std::mutex> lock(g_utxosetscan);
            g_scan_in_progress = false;
        }
    }
};

UniValue scantxoutset(const JSONRPCRequest& request)
{
    if (request.fHelp || request.params.size() < 1 || request.params.size() > 2)
        throw std::runtime_error(
            RPCHelpMan{"scantxoutset",
                "\nEXPERIMENTAL warning: this call may be removed or changed in future releases.\n"
                "\nScans the unspent transaction output set for entries that match certain output descriptors.\n"
                "Examples of output descriptors are:\n"
                "    addr(<address>)                      Outputs whose scriptPubKey corresponds to the specified address (does not include P2PK)\n"
                "    raw(<hex script>)                    Outputs whose scriptPubKey equals the specified hex scripts\n"
                "    combo(<pubkey>)                      P2PK, P2PKH, P2WPKH, and P2SH-P2WPKH outputs for the given pubkey\n"
                "    pkh(<pubkey>)                        P2PKH outputs for the given pubkey\n"
                "    sh(multi(<n>,<pubkey>,<pubkey>,...)) P2SH-multisig outputs for the given threshold and pubkeys\n"
                "\nIn the above, <pubkey> either refers to a fixed public key in hexadecimal notation, or to an xpub/xprv optionally followed by one\n"
                "or more path elements separated by \"/\", and optionally ending in \"/*\" (unhardened), or \"/*'\" or \"/*h\" (hardened) to specify all\n"
                "unhardened or hardened child keys.\n"
                "In the latter case, a range needs to be specified by below if different from 1000.\n"
                "For more information on output descriptors, see the documentation in the doc/descriptors.md file.\n",
                {
                    {"action", RPCArg::Type::STR, RPCArg::Optional::NO, "The action to execute\n"
            "                                      \"start\" for starting a scan\n"
            "                                      \"abort\" for aborting the current scan (returns true when abort was successful)\n"
            "                                      \"status\" for progress report (in %) of the current scan"},
                    {"scanobjects", RPCArg::Type::ARR, RPCArg::Optional::NO, "Array of scan objects\n"
            "                                  Every scan object is either a string descriptor or an object:",
                        {
                            {"descriptor", RPCArg::Type::STR, RPCArg::Optional::OMITTED, "An output descriptor"},
                            {"", RPCArg::Type::OBJ, RPCArg::Optional::OMITTED, "An object with output descriptor and metadata",
                                {
                                    {"desc", RPCArg::Type::STR, RPCArg::Optional::NO, "An output descriptor"},
                                    {"range", RPCArg::Type::RANGE, /* default */ "1000", "The range of HD chain indexes to explore (either end or [begin,end])"},
                                },
                            },
                        },
                        "[scanobjects,...]"},
                },
                RPCResult{
            "{\n"
            "  \"unspents\": [\n"
            "    {\n"
            "    \"txid\" : \"transactionid\",     (string) The transaction id\n"
            "    \"vout\": n,                    (numeric) the vout value\n"
            "    \"scriptPubKey\" : \"script\",    (string) the script key\n"
            "    \"desc\" : \"descriptor\",        (string) A specialized descriptor for the matched scriptPubKey\n"
            "    \"amount\" : x.xxx,             (numeric) The total amount in " + CURRENCY_UNIT + " of the unspent output\n"
            "    \"height\" : n,                 (numeric) Height of the unspent transaction output\n"
            "   }\n"
            "   ,...], \n"
            " \"total_amount\" : x.xxx,          (numeric) The total amount of all found unspent outputs in " + CURRENCY_UNIT + "\n"
            "]\n"
                },
                RPCExamples{""},
            }.ToString()
        );

    RPCTypeCheck(request.params, {UniValue::VSTR, UniValue::VARR});

    UniValue result(UniValue::VOBJ);
    if (request.params[0].get_str() == "status") {
        CoinsViewScanReserver reserver;
        if (reserver.reserve()) {
            // no scan in progress
            return NullUniValue;
        }
        result.pushKV("progress", g_scan_progress);
        return result;
    } else if (request.params[0].get_str() == "abort") {
        CoinsViewScanReserver reserver;
        if (reserver.reserve()) {
            // reserve was possible which means no scan was running
            return false;
        }
        // set the abort flag
        g_should_abort_scan = true;
        return true;
    } else if (request.params[0].get_str() == "start") {
        CoinsViewScanReserver reserver;
        if (!reserver.reserve()) {
            throw JSONRPCError(RPC_INVALID_PARAMETER, "Scan already in progress, use action \"abort\" or \"status\"");
        }
        std::set<CScript> needles;
        std::map<CScript, std::string> descriptors;
        CAmount total_in = 0;

        // loop through the scan objects
        for (const UniValue& scanobject : request.params[1].get_array().getValues()) {
            std::string desc_str;
            std::pair<int64_t, int64_t> range = {0, 1000};
            if (scanobject.isStr()) {
                desc_str = scanobject.get_str();
            } else if (scanobject.isObject()) {
                UniValue desc_uni = find_value(scanobject, "desc");
                if (desc_uni.isNull()) throw JSONRPCError(RPC_INVALID_PARAMETER, "Descriptor needs to be provided in scan object");
                desc_str = desc_uni.get_str();
                UniValue range_uni = find_value(scanobject, "range");
                if (!range_uni.isNull()) {
                    range = ParseDescriptorRange(range_uni);
                }
            } else {
                throw JSONRPCError(RPC_INVALID_PARAMETER, "Scan object needs to be either a string or an object");
            }

            FlatSigningProvider provider;
            auto desc = Parse(desc_str, provider);
            if (!desc) {
                throw JSONRPCError(RPC_INVALID_ADDRESS_OR_KEY, strprintf("Invalid descriptor '%s'", desc_str));
            }
            if (!desc->IsRange()) {
                range.first = 0;
                range.second = 0;
            }
            for (int i = range.first; i <= range.second; ++i) {
                std::vector<CScript> scripts;
                if (!desc->Expand(i, provider, scripts, provider)) {
                    throw JSONRPCError(RPC_INVALID_ADDRESS_OR_KEY, strprintf("Cannot derive script without private keys: '%s'", desc_str));
                }
                for (const auto& script : scripts) {
                    std::string inferred = InferDescriptor(script, provider)->ToString();
                    needles.emplace(script);
                    descriptors.emplace(std::move(script), std::move(inferred));
                }
            }
        }

        // Scan the unspent transaction output set for inputs
        UniValue unspents(UniValue::VARR);
        std::vector<CTxOut> input_txos;
        std::map<COutPoint, Coin> coins;
        g_should_abort_scan = false;
        g_scan_progress = 0;
        int64_t count = 0;
        std::unique_ptr<CCoinsViewCursor> pcursor;
        {
            LOCK(cs_main);
            FlushStateToDisk();
            pcursor = std::unique_ptr<CCoinsViewCursor>(pcoinsdbview->Cursor());
            assert(pcursor);
        }
        bool res = FindScriptPubKey(g_scan_progress, g_should_abort_scan, count, pcursor.get(), needles, coins);
        result.pushKV("success", res);
        result.pushKV("searched_items", count);

        for (const auto& it : coins) {
            const COutPoint& outpoint = it.first;
            const Coin& coin = it.second;
            const CTxOut& txo = coin.out;
            input_txos.push_back(txo);
            total_in += txo.nValue;

            UniValue unspent(UniValue::VOBJ);
            unspent.pushKV("txid", outpoint.hash.GetHex());
            unspent.pushKV("vout", (int32_t)outpoint.n);
            unspent.pushKV("scriptPubKey", HexStr(txo.scriptPubKey.begin(), txo.scriptPubKey.end()));
            unspent.pushKV("desc", descriptors[txo.scriptPubKey]);
            unspent.pushKV("amount", ValueFromAmount(txo.nValue));
            unspent.pushKV("height", (int32_t)coin.nHeight);

            unspents.push_back(unspent);
        }
        result.pushKV("unspents", unspents);
        result.pushKV("total_amount", ValueFromAmount(total_in));
    } else {
        throw JSONRPCError(RPC_INVALID_PARAMETER, "Invalid command");
    }
    return result;
}

static UniValue getblockfilter(const JSONRPCRequest& request)
{
    if (request.fHelp || request.params.size() < 1 || request.params.size() > 2) {
        throw std::runtime_error(
            RPCHelpMan{"getblockfilter",
                "\nRetrieve a BIP 157 content filter for a particular block.\n",
                {
                    {"blockhash", RPCArg::Type::STR_HEX, RPCArg::Optional::NO, "The hash of the block"},
                    {"filtertype", RPCArg::Type::STR, /*default*/ "basic", "The type name of the filter"},
                },
                RPCResult{
                    "{\n"
                    "  \"filter\" : (string) the hex-encoded filter data\n"
                    "  \"header\" : (string) the hex-encoded filter header\n"
                    "}\n"
                },
                RPCExamples{
                    HelpExampleCli("getblockfilter", "\"00000000c937983704a73af28acdec37b049d214adbda81d7e2a3dd146f6ed09\" \"basic\"")
                }
            }.ToString()
        );
    }

    uint256 block_hash = ParseHashV(request.params[0], "blockhash");
    std::string filtertype_name = "basic";
    if (!request.params[1].isNull()) {
        filtertype_name = request.params[1].get_str();
    }

    BlockFilterType filtertype;
    if (!BlockFilterTypeByName(filtertype_name, filtertype)) {
        throw JSONRPCError(RPC_INVALID_ADDRESS_OR_KEY, "Unknown filtertype");
    }

    BlockFilterIndex* index = GetBlockFilterIndex(filtertype);
    if (!index) {
        throw JSONRPCError(RPC_MISC_ERROR, "Index is not enabled for filtertype " + filtertype_name);
    }

    const CBlockIndex* block_index;
    bool block_was_connected;
    {
        LOCK(cs_main);
        block_index = LookupBlockIndex(block_hash);
        if (!block_index) {
            throw JSONRPCError(RPC_INVALID_ADDRESS_OR_KEY, "Block not found");
        }
        block_was_connected = block_index->IsValid(BLOCK_VALID_SCRIPTS);
    }

    bool index_ready = index->BlockUntilSyncedToCurrentChain();

    BlockFilter filter;
    uint256 filter_header;
    if (!index->LookupFilter(block_index, filter) ||
        !index->LookupFilterHeader(block_index, filter_header)) {
        int err_code;
        std::string errmsg = "Filter not found.";

        if (!block_was_connected) {
            err_code = RPC_INVALID_ADDRESS_OR_KEY;
            errmsg += " Block was not connected to active chain.";
        } else if (!index_ready) {
            err_code = RPC_MISC_ERROR;
            errmsg += " Block filters are still in the process of being indexed.";
        } else {
            err_code = RPC_INTERNAL_ERROR;
            errmsg += " This error is unexpected and indicates index corruption.";
        }

        throw JSONRPCError(err_code, errmsg);
    }

    UniValue ret(UniValue::VOBJ);
    ret.pushKV("filter", HexStr(filter.GetEncodedFilter()));
    ret.pushKV("header", filter_header.GetHex());
    return ret;
}

// clang-format off
static const CRPCCommand commands[] =
{ //  category              name                      actor (function)         argNames
  //  --------------------- ------------------------  -----------------------  ----------
    { "blockchain",         "getblockchaininfo",      &getblockchaininfo,      {} },
    { "blockchain",         "getchaintxstats",        &getchaintxstats,        {"nblocks", "blockhash"} },
    { "blockchain",         "getblockstats",          &getblockstats,          {"hash_or_height", "stats"} },
    { "blockchain",         "getbestblockhash",       &getbestblockhash,       {} },
    { "blockchain",         "getblockcount",          &getblockcount,          {} },
    { "blockchain",         "getblock",               &getblock,               {"blockhash","verbosity|verbose"} },
    { "blockchain",         "getblockhash",           &getblockhash,           {"height"} },
    { "blockchain",         "getblockheader",         &getblockheader,         {"blockhash","verbose"} },
    { "blockchain",         "getchaintips",           &getchaintips,           {} },
    { "blockchain",         "getdifficulty",          &getdifficulty,          {} },
    { "blockchain",         "getmempoolancestors",    &getmempoolancestors,    {"txid","verbose"} },
    { "blockchain",         "getmempooldescendants",  &getmempooldescendants,  {"txid","verbose"} },
    { "blockchain",         "getmempoolentry",        &getmempoolentry,        {"txid"} },
    { "blockchain",         "getmempoolinfo",         &getmempoolinfo,         {} },
    { "blockchain",         "getrawmempool",          &getrawmempool,          {"verbose"} },
    { "blockchain",         "gettxout",               &gettxout,               {"txid","n","include_mempool"} },
    { "blockchain",         "gettxoutsetinfo",        &gettxoutsetinfo,        {} },
    { "blockchain",         "pruneblockchain",        &pruneblockchain,        {"height"} },
    { "blockchain",         "savemempool",            &savemempool,            {} },
    { "blockchain",         "verifychain",            &verifychain,            {"checklevel","nblocks"} },

    { "blockchain",         "preciousblock",          &preciousblock,          {"blockhash"} },
    { "blockchain",         "scantxoutset",           &scantxoutset,           {"action", "scanobjects"} },
    { "blockchain",         "getblockfilter",         &getblockfilter,         {"blockhash", "filtertype"} },

    /* Not shown in help */
    { "hidden",             "invalidateblock",        &invalidateblock,        {"blockhash"} },
    { "hidden",             "reconsiderblock",        &reconsiderblock,        {"blockhash"} },
    { "hidden",             "waitfornewblock",        &waitfornewblock,        {"timeout"} },
    { "hidden",             "waitforblock",           &waitforblock,           {"blockhash","timeout"} },
    { "hidden",             "waitforblockheight",     &waitforblockheight,     {"height","timeout"} },
    { "hidden",             "syncwithvalidationinterfacequeue", &syncwithvalidationinterfacequeue, {} },
};
// clang-format on

void RegisterBlockchainRPCCommands(CRPCTable &t)
{
    for (unsigned int vcidx = 0; vcidx < ARRAYLEN(commands); vcidx++)
        t.appendCommand(commands[vcidx].name, &commands[vcidx]);
}<|MERGE_RESOLUTION|>--- conflicted
+++ resolved
@@ -442,21 +442,17 @@
             }.ToString());
 
     LOCK(cs_main);
-<<<<<<< HEAD
 
     UniValue result(UniValue::VOBJ);
     for (const PowAlgo algo : {PowAlgo::SHA256D, PowAlgo::NEOSCRYPT})
       {
         const uint32_t nextWork
-            = GetNextWorkRequired (algo, chainActive.Tip (),
+            = GetNextWorkRequired (algo, ::ChainActive().Tip (),
                                    Params ().GetConsensus ());
         result.pushKV (PowAlgoToString (algo), GetDifficultyForBits (nextWork));
       }
 
     return result;
-=======
-    return GetDifficulty(::ChainActive().Tip());
->>>>>>> bc7e710f
 }
 
 static std::string EntryDescriptionString()
