--- conflicted
+++ resolved
@@ -183,7 +183,6 @@
     return result;
 }
 
-<<<<<<< HEAD
 namespace
 {
 
@@ -210,10 +209,7 @@
 
 } // anonymous namespace
 
-UniValue blockheaderToJSON(const BlockManager& blockman, const CBlockIndex* tip, const CBlockIndex* blockindex)
-=======
 UniValue blockheaderToJSON(const BlockManager& blockman, const CBlockIndex& tip, const CBlockIndex& blockindex)
->>>>>>> 6baefbe1
 {
     // Serialize passed information without accessing chain state of the active chain!
     AssertLockNotHeld(cs_main); // For performance reasons
@@ -223,18 +219,11 @@
     const CBlockIndex* pnext;
     int confirmations = ComputeNextBlockAndDepth(tip, blockindex, pnext);
     result.pushKV("confirmations", confirmations);
-<<<<<<< HEAD
-    result.pushKV("height", blockindex->nHeight);
-    result.pushKV("mediantime", (int64_t)blockindex->GetMedianTimePast());
-    result.pushKV("nonce", (uint64_t)blockindex->nNonce);
-    result.pushKV("chainwork", blockindex->nChainWork.GetHex());
-    result.pushKV("nTx", (uint64_t)blockindex->nTx);
-=======
     result.pushKV("height", blockindex.nHeight);
     result.pushKV("mediantime", (int64_t)blockindex.GetMedianTimePast());
+    result.pushKV("nonce", (uint64_t)blockindex.nNonce);
     result.pushKV("chainwork", blockindex.nChainWork.GetHex());
     result.pushKV("nTx", (uint64_t)blockindex.nTx);
->>>>>>> 6baefbe1
 
     if (pnext)
         result.pushKV("nextblockhash", pnext->GetBlockHash().GetHex());
@@ -560,13 +549,9 @@
 {
     ChainstateManager& chainman = EnsureAnyChainman(request.context);
     LOCK(cs_main);
-<<<<<<< HEAD
     const CChain& active_chain = chainman.ActiveChain();
 
     return GetDifficultyJson (active_chain);
-=======
-    return GetDifficultyForBits(CHECK_NONFATAL(chainman.ActiveChain().Tip())->nBits);
->>>>>>> 6baefbe1
 },
     };
 }
@@ -723,14 +708,8 @@
         return strHex;
     }
 
-<<<<<<< HEAD
-    auto result = blockheaderToJSON(chainman.m_blockman, tip, pblockindex);
+    auto result = blockheaderToJSON(chainman.m_blockman, *tip, *pblockindex);
     result.pushKV("powdata", PowDataToJSON(header.pow, fVerbose, chainman.ActiveChainstate()));
-=======
-    auto result = blockheaderToJSON(chainman.m_blockman, *tip, *pblockindex);
-    if (header.auxpow)
-        result.pushKV("auxpow", AuxpowToJSON(*header.auxpow, fVerbose, chainman.ActiveChainstate()));
->>>>>>> 6baefbe1
 
     return result;
 },
@@ -920,15 +899,8 @@
         tx_verbosity = TxVerbosity::SHOW_DETAILS_AND_PREVOUT;
     }
 
-<<<<<<< HEAD
-    auto result = blockToJSON(chainman.m_blockman, block, tip, pblockindex, tx_verbosity);
+    auto result = blockToJSON(chainman.m_blockman, block, *tip, *pblockindex, tx_verbosity);
     result.pushKV("powdata", PowDataToJSON(block.pow, verbosity >= 1, chainman.ActiveChainstate()));
-=======
-    auto result = blockToJSON(chainman.m_blockman, block, *tip, *pblockindex, tx_verbosity);
-
-    if (block.auxpow)
-        result.pushKV("auxpow", AuxpowToJSON(*block.auxpow, verbosity >= 1, chainman.ActiveChainstate()));
->>>>>>> 6baefbe1
 
     return result;
 },
