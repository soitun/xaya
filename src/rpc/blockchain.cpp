// Copyright (c) 2010 Satoshi Nakamoto
// Copyright (c) 2009-2020 The Bitcoin Core developers
// Distributed under the MIT software license, see the accompanying
// file COPYING or http://www.opensource.org/licenses/mit-license.php.

#include <rpc/blockchain.h>

#include <amount.h>
#include <blockfilter.h>
#include <chain.h>
#include <chainparams.h>
#include <coins.h>
#include <consensus/validation.h>
#include <core_io.h>
#include <hash.h>
#include <index/blockfilterindex.h>
#include <node/coinstats.h>
#include <node/context.h>
#include <node/utxo_snapshot.h>
#include <policy/feerate.h>
#include <policy/policy.h>
#include <policy/rbf.h>
#include <pow.h>
#include <powdata.h>
#include <primitives/transaction.h>
#include <rpc/rawtransaction.h>
#include <rpc/server.h>
#include <rpc/util.h>
#include <script/descriptor.h>
#include <script/names.h>
#include <streams.h>
#include <sync.h>
#include <txdb.h>
#include <txmempool.h>
#include <undo.h>
#include <util/ref.h>
#include <util/strencodings.h>
#include <util/system.h>
#include <util/translation.h>
#include <validation.h>
#include <validationinterface.h>
#include <wallet/context.h>
#include <warnings.h>

#include <stdint.h>

#include <univalue.h>

#include <condition_variable>
#include <memory>
#include <mutex>

struct CUpdatedBlock
{
    uint256 hash;
    int height;
};

static Mutex cs_blockchange;
static std::condition_variable cond_blockchange;
static CUpdatedBlock latestblock GUARDED_BY(cs_blockchange);

NodeContext& EnsureNodeContext(const util::Ref& context)
{
    if (context.Has<WalletContext>()) {
        const auto& wctx = context.Get<WalletContext>();
        if (wctx.nodeContext != nullptr)
            return *wctx.nodeContext;
    }

    if (!context.Has<NodeContext>()) {
        throw JSONRPCError(RPC_INTERNAL_ERROR, "Node context not found");
    }
    return context.Get<NodeContext>();
}

CTxMemPool& EnsureMemPool(const util::Ref& context)
{
    NodeContext& node = EnsureNodeContext(context);
    if (!node.mempool) {
        throw JSONRPCError(RPC_CLIENT_MEMPOOL_DISABLED, "Mempool disabled or instance not found");
    }
    return *node.mempool;
}

ChainstateManager& EnsureChainman(const util::Ref& context)
{
    NodeContext& node = EnsureNodeContext(context);
    if (!node.chainman) {
        throw JSONRPCError(RPC_INTERNAL_ERROR, "Node chainman not found");
    }
    return *node.chainman;
}

double GetDifficultyForBits(const uint32_t nBits)
{
    int nShift = (nBits >> 24) & 0xff;
    double dDiff =
        (double)0x0000ffff / (double)(nBits & 0x00ffffff);

    while (nShift < 29)
    {
        dDiff *= 256.0;
        nShift++;
    }
    while (nShift > 29)
    {
        dDiff /= 256.0;
        nShift--;
    }

    return dDiff;
}

static int ComputeNextBlockAndDepth(const CBlockIndex* tip, const CBlockIndex* blockindex, const CBlockIndex*& next)
{
    next = tip->GetAncestor(blockindex->nHeight + 1);
    if (next && next->pprev == blockindex) {
        return tip->nHeight - blockindex->nHeight + 1;
    }
    next = nullptr;
    return blockindex == tip ? 1 : -1;
}

UniValue AuxpowToJSON(const CAuxPow& auxpow)
{
    UniValue result(UniValue::VOBJ);

    {
        UniValue tx(UniValue::VOBJ);
        tx.pushKV("hex", EncodeHexTx(*auxpow.coinbaseTx));
        TxToJSON(*auxpow.coinbaseTx, auxpow.parentBlock.GetHash(), tx);
        result.pushKV("tx", tx);
    }

    result.pushKV("chainindex", auxpow.nChainIndex);

    {
        UniValue branch(UniValue::VARR);
        for (const auto& node : auxpow.vMerkleBranch)
            branch.push_back(node.GetHex());
        result.pushKV("merklebranch", branch);
    }

    {
        UniValue branch(UniValue::VARR);
        for (const auto& node : auxpow.vChainMerkleBranch)
            branch.push_back(node.GetHex());
        result.pushKV("chainmerklebranch", branch);
    }

    CDataStream ssParent(SER_NETWORK, PROTOCOL_VERSION);
    ssParent << auxpow.parentBlock;
    const std::string strHex = HexStr(ssParent);
    result.pushKV("parentblock", strHex);

    return result;
}

namespace
{

UniValue
PowDataToJSON (const PowData& pow)
{
  UniValue result(UniValue::VOBJ);
  result.pushKV ("algo", PowAlgoToString (pow.getCoreAlgo ()));
  result.pushKV ("mergemined", pow.isMergeMined ());
  result.pushKV ("bits", strprintf ("%08x", pow.getBits ()));
  result.pushKV ("difficulty", GetDifficultyForBits (pow.getBits ()));

  if (pow.isMergeMined ())
    result.pushKV ("auxpow", AuxpowToJSON (pow.getAuxpow ()));
  else
    {
      CDataStream ss(SER_GETHASH, PROTOCOL_VERSION);
      ss << pow.getFakeHeader ();
      result.pushKV ("fakeheader", HexStr (ss));
    }

  return result;
}

} // anonymous namespace

UniValue blockheaderToJSON(const CBlockIndex* tip, const CBlockIndex* blockindex)
{
    // Serialize passed information without accessing chain state of the active chain!
    AssertLockNotHeld(cs_main); // For performance reasons

    UniValue result(UniValue::VOBJ);
    result.pushKV("hash", blockindex->GetBlockHash().GetHex());
    const CBlockIndex* pnext;
    int confirmations = ComputeNextBlockAndDepth(tip, blockindex, pnext);
    result.pushKV("confirmations", confirmations);
    result.pushKV("height", blockindex->nHeight);
    result.pushKV("version", blockindex->nVersion);
    result.pushKV("versionHex", strprintf("%08x", blockindex->nVersion));
    result.pushKV("merkleroot", blockindex->hashMerkleRoot.GetHex());
    result.pushKV("time", (int64_t)blockindex->nTime);
    result.pushKV("mediantime", (int64_t)blockindex->GetMedianTimePast());
    result.pushKV("nonce", (uint64_t)blockindex->nNonce);
    result.pushKV("chainwork", blockindex->nChainWork.GetHex());
    result.pushKV("nTx", (uint64_t)blockindex->nTx);

    if (blockindex->pprev)
        result.pushKV("previousblockhash", blockindex->pprev->GetBlockHash().GetHex());
    if (pnext)
        result.pushKV("nextblockhash", pnext->GetBlockHash().GetHex());
    return result;
}

UniValue blockToJSON(const CBlock& block, const CBlockIndex* tip, const CBlockIndex* blockindex, bool txDetails)
{
    // Serialize passed information without accessing chain state of the active chain!
    AssertLockNotHeld(cs_main); // For performance reasons

    UniValue result(UniValue::VOBJ);
    result.pushKV("hash", blockindex->GetBlockHash().GetHex());
    const CBlockIndex* pnext;
    int confirmations = ComputeNextBlockAndDepth(tip, blockindex, pnext);
    result.pushKV("confirmations", confirmations);
    result.pushKV("strippedsize", (int)::GetSerializeSize(block, PROTOCOL_VERSION | SERIALIZE_TRANSACTION_NO_WITNESS));
    result.pushKV("size", (int)::GetSerializeSize(block, PROTOCOL_VERSION));
    result.pushKV("weight", (int)::GetBlockWeight(block));
    result.pushKV("height", blockindex->nHeight);
    result.pushKV("version", block.nVersion);
    result.pushKV("versionHex", strprintf("%08x", block.nVersion));
    result.pushKV("merkleroot", block.hashMerkleRoot.GetHex());
    UniValue txs(UniValue::VARR);
    for(const auto& tx : block.vtx)
    {
        if(txDetails)
        {
            UniValue objTx(UniValue::VOBJ);
            TxToUniv(*tx, uint256(), objTx, true, RPCSerializationFlags());
            txs.push_back(objTx);
        }
        else
            txs.push_back(tx->GetHash().GetHex());
    }
    result.pushKV("tx", txs);
    result.pushKV("time", block.GetBlockTime());
    result.pushKV("mediantime", (int64_t)blockindex->GetMedianTimePast());
    result.pushKV("nonce", (uint64_t)block.nNonce);
    result.pushKV("chainwork", blockindex->nChainWork.GetHex());
    result.pushKV("nTx", (uint64_t)blockindex->nTx);

    result.pushKV("powdata", PowDataToJSON(block.pow));
    result.pushKV("rngseed", block.GetRngSeed().GetHex());

    if (blockindex->pprev)
        result.pushKV("previousblockhash", blockindex->pprev->GetBlockHash().GetHex());
    if (pnext)
        result.pushKV("nextblockhash", pnext->GetBlockHash().GetHex());
    return result;
}

static RPCHelpMan getblockcount()
{
    return RPCHelpMan{"getblockcount",
                "\nReturns the height of the most-work fully-validated chain.\n"
                "The genesis block has height 0.\n",
                {},
                RPCResult{
                    RPCResult::Type::NUM, "", "The current block count"},
                RPCExamples{
                    HelpExampleCli("getblockcount", "")
            + HelpExampleRpc("getblockcount", "")
                },
        [&](const RPCHelpMan& self, const JSONRPCRequest& request) -> UniValue
{
    LOCK(cs_main);
    return ::ChainActive().Height();
},
    };
}

static RPCHelpMan getbestblockhash()
{
    return RPCHelpMan{"getbestblockhash",
                "\nReturns the hash of the best (tip) block in the most-work fully-validated chain.\n",
                {},
                RPCResult{
                    RPCResult::Type::STR_HEX, "", "the block hash, hex-encoded"},
                RPCExamples{
                    HelpExampleCli("getbestblockhash", "")
            + HelpExampleRpc("getbestblockhash", "")
                },
        [&](const RPCHelpMan& self, const JSONRPCRequest& request) -> UniValue
{
    LOCK(cs_main);
    return ::ChainActive().Tip()->GetBlockHash().GetHex();
},
    };
}

void RPCNotifyBlockChange(const CBlockIndex* pindex)
{
    if(pindex) {
        LOCK(cs_blockchange);
        latestblock.hash = pindex->GetBlockHash();
        latestblock.height = pindex->nHeight;
    }
    cond_blockchange.notify_all();
}

static RPCHelpMan waitfornewblock()
{
    return RPCHelpMan{"waitfornewblock",
                "\nWaits for a specific new block and returns useful info about it.\n"
                "\nReturns the current block on timeout or exit.\n",
                {
                    {"timeout", RPCArg::Type::NUM, /* default */ "0", "Time in milliseconds to wait for a response. 0 indicates no timeout."},
                },
                RPCResult{
                    RPCResult::Type::OBJ, "", "",
                    {
                        {RPCResult::Type::STR_HEX, "hash", "The blockhash"},
                        {RPCResult::Type::NUM, "height", "Block height"},
                    }},
                RPCExamples{
                    HelpExampleCli("waitfornewblock", "1000")
            + HelpExampleRpc("waitfornewblock", "1000")
                },
        [&](const RPCHelpMan& self, const JSONRPCRequest& request) -> UniValue
{
    int timeout = 0;
    if (!request.params[0].isNull())
        timeout = request.params[0].get_int();

    CUpdatedBlock block;
    {
        WAIT_LOCK(cs_blockchange, lock);
        block = latestblock;
        if(timeout)
            cond_blockchange.wait_for(lock, std::chrono::milliseconds(timeout), [&block]() EXCLUSIVE_LOCKS_REQUIRED(cs_blockchange) {return latestblock.height != block.height || latestblock.hash != block.hash || !IsRPCRunning(); });
        else
            cond_blockchange.wait(lock, [&block]() EXCLUSIVE_LOCKS_REQUIRED(cs_blockchange) {return latestblock.height != block.height || latestblock.hash != block.hash || !IsRPCRunning(); });
        block = latestblock;
    }
    UniValue ret(UniValue::VOBJ);
    ret.pushKV("hash", block.hash.GetHex());
    ret.pushKV("height", block.height);
    return ret;
},
    };
}

static RPCHelpMan waitforblock()
{
    return RPCHelpMan{"waitforblock",
                "\nWaits for a specific new block and returns useful info about it.\n"
                "\nReturns the current block on timeout or exit.\n",
                {
                    {"blockhash", RPCArg::Type::STR_HEX, RPCArg::Optional::NO, "Block hash to wait for."},
                    {"timeout", RPCArg::Type::NUM, /* default */ "0", "Time in milliseconds to wait for a response. 0 indicates no timeout."},
                },
                RPCResult{
                    RPCResult::Type::OBJ, "", "",
                    {
                        {RPCResult::Type::STR_HEX, "hash", "The blockhash"},
                        {RPCResult::Type::NUM, "height", "Block height"},
                    }},
                RPCExamples{
                    HelpExampleCli("waitforblock", "\"0000000000079f8ef3d2c688c244eb7a4570b24c9ed7b4a8c619eb02596f8862\" 1000")
            + HelpExampleRpc("waitforblock", "\"0000000000079f8ef3d2c688c244eb7a4570b24c9ed7b4a8c619eb02596f8862\", 1000")
                },
        [&](const RPCHelpMan& self, const JSONRPCRequest& request) -> UniValue
{
    int timeout = 0;

    uint256 hash(ParseHashV(request.params[0], "blockhash"));

    if (!request.params[1].isNull())
        timeout = request.params[1].get_int();

    CUpdatedBlock block;
    {
        WAIT_LOCK(cs_blockchange, lock);
        if(timeout)
            cond_blockchange.wait_for(lock, std::chrono::milliseconds(timeout), [&hash]() EXCLUSIVE_LOCKS_REQUIRED(cs_blockchange) {return latestblock.hash == hash || !IsRPCRunning();});
        else
            cond_blockchange.wait(lock, [&hash]() EXCLUSIVE_LOCKS_REQUIRED(cs_blockchange) {return latestblock.hash == hash || !IsRPCRunning(); });
        block = latestblock;
    }

    UniValue ret(UniValue::VOBJ);
    ret.pushKV("hash", block.hash.GetHex());
    ret.pushKV("height", block.height);
    return ret;
},
    };
}

static RPCHelpMan waitforblockheight()
{
    return RPCHelpMan{"waitforblockheight",
                "\nWaits for (at least) block height and returns the height and hash\n"
                "of the current tip.\n"
                "\nReturns the current block on timeout or exit.\n",
                {
                    {"height", RPCArg::Type::NUM, RPCArg::Optional::NO, "Block height to wait for."},
                    {"timeout", RPCArg::Type::NUM, /* default */ "0", "Time in milliseconds to wait for a response. 0 indicates no timeout."},
                },
                RPCResult{
                    RPCResult::Type::OBJ, "", "",
                    {
                        {RPCResult::Type::STR_HEX, "hash", "The blockhash"},
                        {RPCResult::Type::NUM, "height", "Block height"},
                    }},
                RPCExamples{
                    HelpExampleCli("waitforblockheight", "100 1000")
            + HelpExampleRpc("waitforblockheight", "100, 1000")
                },
        [&](const RPCHelpMan& self, const JSONRPCRequest& request) -> UniValue
{
    int timeout = 0;

    int height = request.params[0].get_int();

    if (!request.params[1].isNull())
        timeout = request.params[1].get_int();

    CUpdatedBlock block;
    {
        WAIT_LOCK(cs_blockchange, lock);
        if(timeout)
            cond_blockchange.wait_for(lock, std::chrono::milliseconds(timeout), [&height]() EXCLUSIVE_LOCKS_REQUIRED(cs_blockchange) {return latestblock.height >= height || !IsRPCRunning();});
        else
            cond_blockchange.wait(lock, [&height]() EXCLUSIVE_LOCKS_REQUIRED(cs_blockchange) {return latestblock.height >= height || !IsRPCRunning(); });
        block = latestblock;
    }
    UniValue ret(UniValue::VOBJ);
    ret.pushKV("hash", block.hash.GetHex());
    ret.pushKV("height", block.height);
    return ret;
},
    };
}

static RPCHelpMan syncwithvalidationinterfacequeue()
{
    return RPCHelpMan{"syncwithvalidationinterfacequeue",
                "\nWaits for the validation interface queue to catch up on everything that was there when we entered this function.\n",
                {},
                RPCResult{RPCResult::Type::NONE, "", ""},
                RPCExamples{
                    HelpExampleCli("syncwithvalidationinterfacequeue","")
            + HelpExampleRpc("syncwithvalidationinterfacequeue","")
                },
        [&](const RPCHelpMan& self, const JSONRPCRequest& request) -> UniValue
{
    SyncWithValidationInterfaceQueue();
    return NullUniValue;
},
    };
}

<<<<<<< HEAD
UniValue getdifficulty(const JSONRPCRequest& request)
=======
static RPCHelpMan getdifficulty()
>>>>>>> a373be5e
{
    return RPCHelpMan{"getdifficulty",
                "\nReturns the proof-of-work difficulty as a multiple of the minimum difficulty.\n",
                {},
                RPCResult{
                    RPCResult::Type::OBJ, "", "",
                    {
                        {RPCResult::Type::NUM, "sha256d", "Difficulty for SHA-256d"},
                        {RPCResult::Type::NUM, "neoscrypt", "Difficulty for Neoscrypt"},
                    },
                },
                RPCExamples{
                    HelpExampleCli("getdifficulty", "")
            + HelpExampleRpc("getdifficulty", "")
                },
        [&](const RPCHelpMan& self, const JSONRPCRequest& request) -> UniValue
{
    LOCK(cs_main);
<<<<<<< HEAD

    UniValue result(UniValue::VOBJ);
    for (const PowAlgo algo : {PowAlgo::SHA256D, PowAlgo::NEOSCRYPT})
      {
        const uint32_t nextWork
            = GetNextWorkRequired (algo, ::ChainActive().Tip (),
                                   Params ().GetConsensus ());
        result.pushKV (PowAlgoToString (algo), GetDifficultyForBits (nextWork));
      }

    return result;
=======
    return GetDifficulty(::ChainActive().Tip());
},
    };
>>>>>>> a373be5e
}

static std::vector<RPCResult> MempoolEntryDescription() { return {
    RPCResult{RPCResult::Type::NUM, "vsize", "virtual transaction size as defined in BIP 141. This is different from actual serialized size for witness transactions as witness data is discounted."},
    RPCResult{RPCResult::Type::NUM, "weight", "transaction weight as defined in BIP 141."},
    RPCResult{RPCResult::Type::STR_AMOUNT, "fee", "transaction fee in " + CURRENCY_UNIT + " (DEPRECATED)"},
    RPCResult{RPCResult::Type::STR_AMOUNT, "modifiedfee", "transaction fee with fee deltas used for mining priority (DEPRECATED)"},
    RPCResult{RPCResult::Type::NUM_TIME, "time", "local time transaction entered pool in seconds since 1 Jan 1970 GMT"},
    RPCResult{RPCResult::Type::NUM, "height", "block height when transaction entered pool"},
    RPCResult{RPCResult::Type::NUM, "descendantcount", "number of in-mempool descendant transactions (including this one)"},
    RPCResult{RPCResult::Type::NUM, "descendantsize", "virtual transaction size of in-mempool descendants (including this one)"},
    RPCResult{RPCResult::Type::STR_AMOUNT, "descendantfees", "modified fees (see above) of in-mempool descendants (including this one) (DEPRECATED)"},
    RPCResult{RPCResult::Type::NUM, "ancestorcount", "number of in-mempool ancestor transactions (including this one)"},
    RPCResult{RPCResult::Type::NUM, "ancestorsize", "virtual transaction size of in-mempool ancestors (including this one)"},
    RPCResult{RPCResult::Type::STR_AMOUNT, "ancestorfees", "modified fees (see above) of in-mempool ancestors (including this one) (DEPRECATED)"},
    RPCResult{RPCResult::Type::STR_HEX, "wtxid", "hash of serialized transaction, including witness data"},
    RPCResult{RPCResult::Type::OBJ, "fees", "",
        {
            RPCResult{RPCResult::Type::STR_AMOUNT, "base", "transaction fee in " + CURRENCY_UNIT},
            RPCResult{RPCResult::Type::STR_AMOUNT, "modified", "transaction fee with fee deltas used for mining priority in " + CURRENCY_UNIT},
            RPCResult{RPCResult::Type::STR_AMOUNT, "ancestor", "modified fees (see above) of in-mempool ancestors (including this one) in " + CURRENCY_UNIT},
            RPCResult{RPCResult::Type::STR_AMOUNT, "descendant", "modified fees (see above) of in-mempool descendants (including this one) in " + CURRENCY_UNIT},
        }},
    RPCResult{RPCResult::Type::ARR, "depends", "unconfirmed transactions used as inputs for this transaction",
        {RPCResult{RPCResult::Type::STR_HEX, "transactionid", "parent transaction id"}}},
    RPCResult{RPCResult::Type::ARR, "spentby", "unconfirmed transactions spending outputs from this transaction",
        {RPCResult{RPCResult::Type::STR_HEX, "transactionid", "child transaction id"}}},
    RPCResult{RPCResult::Type::BOOL, "bip125-replaceable", "Whether this transaction could be replaced due to BIP125 (replace-by-fee)"},
    RPCResult{RPCResult::Type::BOOL, "unbroadcast", "Whether this transaction is currently unbroadcast (initial broadcast not yet acknowledged by any peers)"},
};}

static void entryToJSON(const CTxMemPool& pool, UniValue& info, const CTxMemPoolEntry& e) EXCLUSIVE_LOCKS_REQUIRED(pool.cs)
{
    AssertLockHeld(pool.cs);

    UniValue fees(UniValue::VOBJ);
    fees.pushKV("base", ValueFromAmount(e.GetFee()));
    fees.pushKV("modified", ValueFromAmount(e.GetModifiedFee()));
    fees.pushKV("ancestor", ValueFromAmount(e.GetModFeesWithAncestors()));
    fees.pushKV("descendant", ValueFromAmount(e.GetModFeesWithDescendants()));
    info.pushKV("fees", fees);

    info.pushKV("vsize", (int)e.GetTxSize());
    info.pushKV("weight", (int)e.GetTxWeight());
    info.pushKV("fee", ValueFromAmount(e.GetFee()));
    info.pushKV("modifiedfee", ValueFromAmount(e.GetModifiedFee()));
    info.pushKV("time", count_seconds(e.GetTime()));
    info.pushKV("height", (int)e.GetHeight());
    info.pushKV("descendantcount", e.GetCountWithDescendants());
    info.pushKV("descendantsize", e.GetSizeWithDescendants());
    info.pushKV("descendantfees", e.GetModFeesWithDescendants());
    info.pushKV("ancestorcount", e.GetCountWithAncestors());
    info.pushKV("ancestorsize", e.GetSizeWithAncestors());
    info.pushKV("ancestorfees", e.GetModFeesWithAncestors());
    info.pushKV("wtxid", pool.vTxHashes[e.vTxHashesIdx].first.ToString());
    const CTransaction& tx = e.GetTx();
    std::set<std::string> setDepends;
    for (const CTxIn& txin : tx.vin)
    {
        if (pool.exists(txin.prevout.hash))
            setDepends.insert(txin.prevout.hash.ToString());
    }

    UniValue depends(UniValue::VARR);
    for (const std::string& dep : setDepends)
    {
        depends.push_back(dep);
    }

    info.pushKV("depends", depends);

    UniValue spent(UniValue::VARR);
    const CTxMemPool::txiter& it = pool.mapTx.find(tx.GetHash());
    const CTxMemPoolEntry::Children& children = it->GetMemPoolChildrenConst();
    for (const CTxMemPoolEntry& child : children) {
        spent.push_back(child.GetTx().GetHash().ToString());
    }

    info.pushKV("spentby", spent);

    // Add opt-in RBF status
    bool rbfStatus = false;
    RBFTransactionState rbfState = IsRBFOptIn(tx, pool);
    if (rbfState == RBFTransactionState::UNKNOWN) {
        throw JSONRPCError(RPC_MISC_ERROR, "Transaction is not in mempool");
    } else if (rbfState == RBFTransactionState::REPLACEABLE_BIP125) {
        rbfStatus = true;
    }

    info.pushKV("bip125-replaceable", rbfStatus);
    info.pushKV("unbroadcast", pool.IsUnbroadcastTx(tx.GetHash()));
}

UniValue MempoolToJSON(const CTxMemPool& pool, bool verbose, bool include_mempool_sequence)
{
    if (verbose) {
        if (include_mempool_sequence) {
            throw JSONRPCError(RPC_INVALID_PARAMETER, "Verbose results cannot contain mempool sequence values.");
        }
        LOCK(pool.cs);
        UniValue o(UniValue::VOBJ);
        for (const CTxMemPoolEntry& e : pool.mapTx) {
            const uint256& hash = e.GetTx().GetHash();
            UniValue info(UniValue::VOBJ);
            entryToJSON(pool, info, e);
            // Mempool has unique entries so there is no advantage in using
            // UniValue::pushKV, which checks if the key already exists in O(N).
            // UniValue::__pushKV is used instead which currently is O(1).
            o.__pushKV(hash.ToString(), info);
        }
        return o;
    } else {
        uint64_t mempool_sequence;
        std::vector<uint256> vtxid;
        {
            LOCK(pool.cs);
            pool.queryHashes(vtxid);
            mempool_sequence = pool.GetSequence();
        }
        UniValue a(UniValue::VARR);
        for (const uint256& hash : vtxid)
            a.push_back(hash.ToString());

        if (!include_mempool_sequence) {
            return a;
        } else {
            UniValue o(UniValue::VOBJ);
            o.pushKV("txids", a);
            o.pushKV("mempool_sequence", mempool_sequence);
            return o;
        }
    }
}

static RPCHelpMan getrawmempool()
{
    return RPCHelpMan{"getrawmempool",
                "\nReturns all transaction ids in memory pool as a json array of string transaction ids.\n"
                "\nHint: use getmempoolentry to fetch a specific transaction from the mempool.\n",
                {
                    {"verbose", RPCArg::Type::BOOL, /* default */ "false", "True for a json object, false for array of transaction ids"},
                    {"mempool_sequence", RPCArg::Type::BOOL, /* default */ "false", "If verbose=false, returns a json object with transaction list and mempool sequence number attached."},
                },
                {
                    RPCResult{"for verbose = false",
                        RPCResult::Type::ARR, "", "",
                        {
                            {RPCResult::Type::STR_HEX, "", "The transaction id"},
                        }},
                    RPCResult{"for verbose = true",
                        RPCResult::Type::OBJ_DYN, "", "",
                        {
                            {RPCResult::Type::OBJ, "transactionid", "", MempoolEntryDescription()},
                        }},
                    RPCResult{"for verbose = false and mempool_sequence = true",
                        RPCResult::Type::OBJ, "", "",
                        {
                            {RPCResult::Type::ARR, "txids", "",
                            {
                                {RPCResult::Type::STR_HEX, "", "The transaction id"},
                            }},
                            {RPCResult::Type::NUM, "mempool_sequence", "The mempool sequence value."},
                        }},
                },
                RPCExamples{
                    HelpExampleCli("getrawmempool", "true")
            + HelpExampleRpc("getrawmempool", "true")
                },
        [&](const RPCHelpMan& self, const JSONRPCRequest& request) -> UniValue
{
    bool fVerbose = false;
    if (!request.params[0].isNull())
        fVerbose = request.params[0].get_bool();

    bool include_mempool_sequence = false;
    if (!request.params[1].isNull()) {
        include_mempool_sequence = request.params[1].get_bool();
    }

    return MempoolToJSON(EnsureMemPool(request.context), fVerbose, include_mempool_sequence);
},
    };
}

static RPCHelpMan getmempoolancestors()
{
    return RPCHelpMan{"getmempoolancestors",
                "\nIf txid is in the mempool, returns all in-mempool ancestors.\n",
                {
                    {"txid", RPCArg::Type::STR_HEX, RPCArg::Optional::NO, "The transaction id (must be in mempool)"},
                    {"verbose", RPCArg::Type::BOOL, /* default */ "false", "True for a json object, false for array of transaction ids"},
                },
                {
                    RPCResult{"for verbose = false",
                        RPCResult::Type::ARR, "", "",
                        {{RPCResult::Type::STR_HEX, "", "The transaction id of an in-mempool ancestor transaction"}}},
                    RPCResult{"for verbose = true",
                        RPCResult::Type::OBJ_DYN, "", "",
                        {
                            {RPCResult::Type::OBJ, "transactionid", "", MempoolEntryDescription()},
                        }},
                },
                RPCExamples{
                    HelpExampleCli("getmempoolancestors", "\"mytxid\"")
            + HelpExampleRpc("getmempoolancestors", "\"mytxid\"")
                },
        [&](const RPCHelpMan& self, const JSONRPCRequest& request) -> UniValue
{
    bool fVerbose = false;
    if (!request.params[1].isNull())
        fVerbose = request.params[1].get_bool();

    uint256 hash = ParseHashV(request.params[0], "parameter 1");

    const CTxMemPool& mempool = EnsureMemPool(request.context);
    LOCK(mempool.cs);

    CTxMemPool::txiter it = mempool.mapTx.find(hash);
    if (it == mempool.mapTx.end()) {
        throw JSONRPCError(RPC_INVALID_ADDRESS_OR_KEY, "Transaction not in mempool");
    }

    CTxMemPool::setEntries setAncestors;
    uint64_t noLimit = std::numeric_limits<uint64_t>::max();
    std::string dummy;
    mempool.CalculateMemPoolAncestors(*it, setAncestors, noLimit, noLimit, noLimit, noLimit, dummy, false);

    if (!fVerbose) {
        UniValue o(UniValue::VARR);
        for (CTxMemPool::txiter ancestorIt : setAncestors) {
            o.push_back(ancestorIt->GetTx().GetHash().ToString());
        }
        return o;
    } else {
        UniValue o(UniValue::VOBJ);
        for (CTxMemPool::txiter ancestorIt : setAncestors) {
            const CTxMemPoolEntry &e = *ancestorIt;
            const uint256& _hash = e.GetTx().GetHash();
            UniValue info(UniValue::VOBJ);
            entryToJSON(mempool, info, e);
            o.pushKV(_hash.ToString(), info);
        }
        return o;
    }
},
    };
}

static RPCHelpMan getmempooldescendants()
{
    return RPCHelpMan{"getmempooldescendants",
                "\nIf txid is in the mempool, returns all in-mempool descendants.\n",
                {
                    {"txid", RPCArg::Type::STR_HEX, RPCArg::Optional::NO, "The transaction id (must be in mempool)"},
                    {"verbose", RPCArg::Type::BOOL, /* default */ "false", "True for a json object, false for array of transaction ids"},
                },
                {
                    RPCResult{"for verbose = false",
                        RPCResult::Type::ARR, "", "",
                        {{RPCResult::Type::STR_HEX, "", "The transaction id of an in-mempool descendant transaction"}}},
                    RPCResult{"for verbose = true",
                        RPCResult::Type::OBJ_DYN, "", "",
                        {
                            {RPCResult::Type::OBJ, "transactionid", "", MempoolEntryDescription()},
                        }},
                },
                RPCExamples{
                    HelpExampleCli("getmempooldescendants", "\"mytxid\"")
            + HelpExampleRpc("getmempooldescendants", "\"mytxid\"")
                },
        [&](const RPCHelpMan& self, const JSONRPCRequest& request) -> UniValue
{
    bool fVerbose = false;
    if (!request.params[1].isNull())
        fVerbose = request.params[1].get_bool();

    uint256 hash = ParseHashV(request.params[0], "parameter 1");

    const CTxMemPool& mempool = EnsureMemPool(request.context);
    LOCK(mempool.cs);

    CTxMemPool::txiter it = mempool.mapTx.find(hash);
    if (it == mempool.mapTx.end()) {
        throw JSONRPCError(RPC_INVALID_ADDRESS_OR_KEY, "Transaction not in mempool");
    }

    CTxMemPool::setEntries setDescendants;
    mempool.CalculateDescendants(it, setDescendants);
    // CTxMemPool::CalculateDescendants will include the given tx
    setDescendants.erase(it);

    if (!fVerbose) {
        UniValue o(UniValue::VARR);
        for (CTxMemPool::txiter descendantIt : setDescendants) {
            o.push_back(descendantIt->GetTx().GetHash().ToString());
        }

        return o;
    } else {
        UniValue o(UniValue::VOBJ);
        for (CTxMemPool::txiter descendantIt : setDescendants) {
            const CTxMemPoolEntry &e = *descendantIt;
            const uint256& _hash = e.GetTx().GetHash();
            UniValue info(UniValue::VOBJ);
            entryToJSON(mempool, info, e);
            o.pushKV(_hash.ToString(), info);
        }
        return o;
    }
},
    };
}

static RPCHelpMan getmempoolentry()
{
    return RPCHelpMan{"getmempoolentry",
                "\nReturns mempool data for given transaction\n",
                {
                    {"txid", RPCArg::Type::STR_HEX, RPCArg::Optional::NO, "The transaction id (must be in mempool)"},
                },
                RPCResult{
                    RPCResult::Type::OBJ, "", "", MempoolEntryDescription()},
                RPCExamples{
                    HelpExampleCli("getmempoolentry", "\"mytxid\"")
            + HelpExampleRpc("getmempoolentry", "\"mytxid\"")
                },
        [&](const RPCHelpMan& self, const JSONRPCRequest& request) -> UniValue
{
    uint256 hash = ParseHashV(request.params[0], "parameter 1");

    const CTxMemPool& mempool = EnsureMemPool(request.context);
    LOCK(mempool.cs);

    CTxMemPool::txiter it = mempool.mapTx.find(hash);
    if (it == mempool.mapTx.end()) {
        throw JSONRPCError(RPC_INVALID_ADDRESS_OR_KEY, "Transaction not in mempool");
    }

    const CTxMemPoolEntry &e = *it;
    UniValue info(UniValue::VOBJ);
    entryToJSON(mempool, info, e);
    return info;
},
    };
}

static RPCHelpMan getblockhash()
{
    return RPCHelpMan{"getblockhash",
                "\nReturns hash of block in best-block-chain at height provided.\n",
                {
                    {"height", RPCArg::Type::NUM, RPCArg::Optional::NO, "The height index"},
                },
                RPCResult{
                    RPCResult::Type::STR_HEX, "", "The block hash"},
                RPCExamples{
                    HelpExampleCli("getblockhash", "1000")
            + HelpExampleRpc("getblockhash", "1000")
                },
        [&](const RPCHelpMan& self, const JSONRPCRequest& request) -> UniValue
{
    LOCK(cs_main);

    int nHeight = request.params[0].get_int();
    if (nHeight < 0 || nHeight > ::ChainActive().Height())
        throw JSONRPCError(RPC_INVALID_PARAMETER, "Block height out of range");

    CBlockIndex* pblockindex = ::ChainActive()[nHeight];
    return pblockindex->GetBlockHash().GetHex();
},
    };
}

static RPCHelpMan getblockheader()
{
    return RPCHelpMan{"getblockheader",
                "\nIf verbose is false, returns a string that is serialized, hex-encoded data for blockheader 'hash'.\n"
                "If verbose is true, returns an Object with information about blockheader <hash>.\n",
                {
                    {"blockhash", RPCArg::Type::STR_HEX, RPCArg::Optional::NO, "The block hash"},
                    {"verbose", RPCArg::Type::BOOL, /* default */ "true", "true for a json object, false for the hex-encoded data"},
                },
                {
                    RPCResult{"for verbose = true",
                        RPCResult::Type::OBJ, "", "",
                        {
                            {RPCResult::Type::STR_HEX, "hash", "the block hash (same as provided)"},
                            {RPCResult::Type::NUM, "confirmations", "The number of confirmations, or -1 if the block is not on the main chain"},
                            {RPCResult::Type::NUM, "height", "The block height or index"},
                            {RPCResult::Type::NUM, "version", "The block version"},
                            {RPCResult::Type::STR_HEX, "versionHex", "The block version formatted in hexadecimal"},
                            {RPCResult::Type::STR_HEX, "merkleroot", "The merkle root"},
                            {RPCResult::Type::NUM_TIME, "time", "The block time expressed in " + UNIX_EPOCH_TIME},
                            {RPCResult::Type::NUM_TIME, "mediantime", "The median block time expressed in " + UNIX_EPOCH_TIME},
                            {RPCResult::Type::NUM, "nonce", "The nonce"},
                            {RPCResult::Type::STR_HEX, "chainwork", "Expected number of hashes required to produce the current chain"},
                            {RPCResult::Type::NUM, "nTx", "The number of transactions in the block"},
                            {RPCResult::Type::STR_HEX, "previousblockhash", "The hash of the previous block"},
                            {RPCResult::Type::STR_HEX, "nextblockhash", "The hash of the next block"},
                        }},
                    RPCResult{"for verbose=false",
                        RPCResult::Type::STR_HEX, "", "A string that is serialized, hex-encoded data for block 'hash'"},
                },
                RPCExamples{
                    HelpExampleCli("getblockheader", "\"00000000c937983704a73af28acdec37b049d214adbda81d7e2a3dd146f6ed09\"")
            + HelpExampleRpc("getblockheader", "\"00000000c937983704a73af28acdec37b049d214adbda81d7e2a3dd146f6ed09\"")
                },
        [&](const RPCHelpMan& self, const JSONRPCRequest& request) -> UniValue
{
    uint256 hash(ParseHashV(request.params[0], "hash"));

    bool fVerbose = true;
    if (!request.params[1].isNull())
        fVerbose = request.params[1].get_bool();

    const CBlockIndex* pblockindex;
    const CBlockIndex* tip;
    {
        LOCK(cs_main);
        pblockindex = LookupBlockIndex(hash);
        tip = ::ChainActive().Tip();
    }

    if (!pblockindex) {
        throw JSONRPCError(RPC_INVALID_ADDRESS_OR_KEY, "Block not found");
    }

    if (!fVerbose)
    {
        CDataStream ssBlock(SER_NETWORK, PROTOCOL_VERSION);
        ssBlock << pblockindex->GetBlockHeader(Params().GetConsensus());
        std::string strHex = HexStr(ssBlock);
        return strHex;
    }

    return blockheaderToJSON(tip, pblockindex);
},
    };
}

static CBlock GetBlockChecked(const CBlockIndex* pblockindex)
{
    CBlock block;
    if (IsBlockPruned(pblockindex)) {
        throw JSONRPCError(RPC_MISC_ERROR, "Block not available (pruned data)");
    }

    if (!ReadBlockFromDisk(block, pblockindex, Params().GetConsensus())) {
        // Block not found on disk. This could be because we have the block
        // header in our index but not yet have the block or did not accept the
        // block.
        throw JSONRPCError(RPC_MISC_ERROR, "Block not found on disk");
    }

    return block;
}

static CBlockUndo GetUndoChecked(const CBlockIndex* pblockindex)
{
    CBlockUndo blockUndo;
    if (IsBlockPruned(pblockindex)) {
        throw JSONRPCError(RPC_MISC_ERROR, "Undo data not available (pruned data)");
    }

    if (!UndoReadFromDisk(blockUndo, pblockindex)) {
        throw JSONRPCError(RPC_MISC_ERROR, "Can't read undo data from disk");
    }

    return blockUndo;
}

static RPCHelpMan getblock()
{
    return RPCHelpMan{"getblock",
                "\nIf verbosity is 0, returns a string that is serialized, hex-encoded data for block 'hash'.\n"
                "If verbosity is 1, returns an Object with information about block <hash>.\n"
                "If verbosity is 2, returns an Object with information about block <hash> and information about each transaction. \n",
                {
                    {"blockhash", RPCArg::Type::STR_HEX, RPCArg::Optional::NO, "The block hash"},
                    {"verbosity|verbose", RPCArg::Type::NUM, /* default */ "1", "0 for hex-encoded data, 1 for a json object, and 2 for json object with transaction data"},
                },
                {
                    RPCResult{"for verbosity = 0",
                RPCResult::Type::STR_HEX, "", "A string that is serialized, hex-encoded data for block 'hash'"},
                    RPCResult{"for verbosity = 1",
                RPCResult::Type::OBJ, "", "",
                {
                    {RPCResult::Type::STR_HEX, "hash", "the block hash (same as provided)"},
                    {RPCResult::Type::NUM, "confirmations", "The number of confirmations, or -1 if the block is not on the main chain"},
                    {RPCResult::Type::NUM, "size", "The block size"},
                    {RPCResult::Type::NUM, "strippedsize", "The block size excluding witness data"},
                    {RPCResult::Type::NUM, "weight", "The block weight as defined in BIP 141"},
                    {RPCResult::Type::NUM, "height", "The block height or index"},
                    {RPCResult::Type::NUM, "version", "The block version"},
                    {RPCResult::Type::STR_HEX, "versionHex", "The block version formatted in hexadecimal"},
                    {RPCResult::Type::STR_HEX, "merkleroot", "The merkle root"},
                    {RPCResult::Type::ARR, "tx", "The transaction ids",
                        {{RPCResult::Type::STR_HEX, "", "The transaction id"}}},
                    {RPCResult::Type::NUM_TIME, "time",       "The block time expressed in " + UNIX_EPOCH_TIME},
                    {RPCResult::Type::NUM_TIME, "mediantime", "The median block time expressed in " + UNIX_EPOCH_TIME},
                    {RPCResult::Type::NUM, "nonce", "The nonce"},
                    {RPCResult::Type::STR_HEX, "chainwork", "Expected number of hashes required to produce the chain up to this block (in hex)"},
                    {RPCResult::Type::NUM, "nTx", "The number of transactions in the block"},
                    {RPCResult::Type::OBJ, "powdata", "The block's attached PoW data",
                        {
                            {RPCResult::Type::STR, "algo", "Mining algorithm used for this block"},
                            {RPCResult::Type::BOOL, "mergemined", "Whether this block is merge mined"},
                            {RPCResult::Type::STR_HEX, "bits", "The bits"},
                            {RPCResult::Type::NUM, "difficulty", "The difficulty"},
                            {RPCResult::Type::STR_HEX, "fakeheader", /* optional */ true, "Serialised fake header if not merge mined"},
                            {RPCResult::Type::OBJ, "auxpow", "The auxpow object if merge mined",
                                {
                                    {RPCResult::Type::OBJ, "tx", "The parent chain coinbase tx of this auxpow",
                                        {{RPCResult::Type::ELISION, "", "Same format as for decoded raw transactions"}}},
                                    {RPCResult::Type::NUM, "index", "Merkle index of the parent coinbase"},
                                    {RPCResult::Type::ARR, "merklebranch", "Merkle branch of the parent coinbase",
                                        {{RPCResult::Type::STR_HEX, "", "The Merkle branch hash"}}},
                                    {RPCResult::Type::NUM, "chainindex", "Index in the auxpow Merkle tree"},
                                    {RPCResult::Type::ARR, "chainmerklebranch", "Branch in the auxpow Merkle tree",
                                        {{RPCResult::Type::STR_HEX, "", "The Merkle branch hash"}}},
                                    {RPCResult::Type::STR_HEX, "parentblock", "The parent block serialised as hex string"},
                                }},
                        }},
                    {RPCResult::Type::STR_HEX, "rngseed", "Seed value that may be used for (not fully secure) random numbers in games"},
                    {RPCResult::Type::STR_HEX, "previousblockhash", "The hash of the previous block"},
                    {RPCResult::Type::STR_HEX, "nextblockhash", "The hash of the next block"},
                }},
                    RPCResult{"for verbosity = 2",
                RPCResult::Type::OBJ, "", "",
                {
                    {RPCResult::Type::ELISION, "", "Same output as verbosity = 1"},
                    {RPCResult::Type::ARR, "tx", "",
                    {
                        {RPCResult::Type::OBJ, "", "",
                        {
                            {RPCResult::Type::ELISION, "", "The transactions in the format of the getrawtransaction RPC. Different from verbosity = 1 \"tx\" result"},
                        }},
                    }},
                    {RPCResult::Type::ELISION, "", "Same output as verbosity = 1"},
                }},
        },
                RPCExamples{
                    HelpExampleCli("getblock", "\"00000000c937983704a73af28acdec37b049d214adbda81d7e2a3dd146f6ed09\"")
            + HelpExampleRpc("getblock", "\"00000000c937983704a73af28acdec37b049d214adbda81d7e2a3dd146f6ed09\"")
                },
        [&](const RPCHelpMan& self, const JSONRPCRequest& request) -> UniValue
{
    uint256 hash(ParseHashV(request.params[0], "blockhash"));

    int verbosity = 1;
    if (!request.params[1].isNull()) {
        if(request.params[1].isNum())
            verbosity = request.params[1].get_int();
        else
            verbosity = request.params[1].get_bool() ? 1 : 0;
    }

    CBlock block;
    const CBlockIndex* pblockindex;
    const CBlockIndex* tip;
    {
        LOCK(cs_main);
        pblockindex = LookupBlockIndex(hash);
        tip = ::ChainActive().Tip();

        if (!pblockindex) {
            throw JSONRPCError(RPC_INVALID_ADDRESS_OR_KEY, "Block not found");
        }

        block = GetBlockChecked(pblockindex);
    }

    if (verbosity <= 0)
    {
        CDataStream ssBlock(SER_NETWORK, PROTOCOL_VERSION | RPCSerializationFlags());
        ssBlock << block;
        std::string strHex = HexStr(ssBlock);
        return strHex;
    }

    return blockToJSON(block, tip, pblockindex, verbosity >= 2);
},
    };
}

static RPCHelpMan pruneblockchain()
{
    return RPCHelpMan{"pruneblockchain", "",
                {
                    {"height", RPCArg::Type::NUM, RPCArg::Optional::NO, "The block height to prune up to. May be set to a discrete height, or to a " + UNIX_EPOCH_TIME + "\n"
            "                  to prune blocks whose block time is at least 2 hours older than the provided timestamp."},
                },
                RPCResult{
                    RPCResult::Type::NUM, "", "Height of the last block pruned"},
                RPCExamples{
                    HelpExampleCli("pruneblockchain", "1000")
            + HelpExampleRpc("pruneblockchain", "1000")
                },
        [&](const RPCHelpMan& self, const JSONRPCRequest& request) -> UniValue
{
    if (!fPruneMode)
        throw JSONRPCError(RPC_MISC_ERROR, "Cannot prune blocks because node is not in prune mode.");

    LOCK(cs_main);

    int heightParam = request.params[0].get_int();
    if (heightParam < 0)
        throw JSONRPCError(RPC_INVALID_PARAMETER, "Negative block height.");

    // Height value more than a billion is too high to be a block height, and
    // too low to be a block time (corresponds to timestamp from Sep 2001).
    if (heightParam > 1000000000) {
        // Add a 2 hour buffer to include blocks which might have had old timestamps
        CBlockIndex* pindex = ::ChainActive().FindEarliestAtLeast(heightParam - TIMESTAMP_WINDOW, 0);
        if (!pindex) {
            throw JSONRPCError(RPC_INVALID_PARAMETER, "Could not find block with at least the specified timestamp.");
        }
        heightParam = pindex->nHeight;
    }

    unsigned int height = (unsigned int) heightParam;
    unsigned int chainHeight = (unsigned int) ::ChainActive().Height();
    if (chainHeight < Params().PruneAfterHeight())
        throw JSONRPCError(RPC_MISC_ERROR, "Blockchain is too short for pruning.");
    else if (height > chainHeight)
        throw JSONRPCError(RPC_INVALID_PARAMETER, "Blockchain is shorter than the attempted prune height.");
    else if (height > chainHeight - MIN_BLOCKS_TO_KEEP) {
        LogPrint(BCLog::RPC, "Attempt to prune blocks close to the tip.  Retaining the minimum number of blocks.\n");
        height = chainHeight - MIN_BLOCKS_TO_KEEP;
    }

    PruneBlockFilesManual(height);
    const CBlockIndex* block = ::ChainActive().Tip();
    CHECK_NONFATAL(block);
    while (block->pprev && (block->pprev->nStatus & BLOCK_HAVE_DATA)) {
        block = block->pprev;
    }
    return uint64_t(block->nHeight);
},
    };
}

static RPCHelpMan gettxoutsetinfo()
{
    return RPCHelpMan{"gettxoutsetinfo",
                "\nReturns statistics about the unspent transaction output set.\n"
                "Note this call may take some time.\n",
                {
                    {"hash_type", RPCArg::Type::STR, /* default */ "hash_serialized_2", "Which UTXO set hash should be calculated. Options: 'hash_serialized_2' (the legacy algorithm), 'none'."},
                },
                RPCResult{
                    RPCResult::Type::OBJ, "", "",
                    {
                        {RPCResult::Type::NUM, "height", "The current block height (index)"},
                        {RPCResult::Type::STR_HEX, "bestblock", "The hash of the block at the tip of the chain"},
                        {RPCResult::Type::NUM, "transactions", "The number of transactions with unspent outputs"},
                        {RPCResult::Type::NUM, "txouts", "The number of unspent transaction outputs"},
                        {RPCResult::Type::NUM, "bogosize", "A meaningless metric for UTXO set size"},
                        {RPCResult::Type::STR_HEX, "hash_serialized_2", "The serialized hash (only present if 'hash_serialized_2' hash_type is chosen)"},
                        {RPCResult::Type::NUM, "disk_size", "The estimated size of the chainstate on disk"},
                        {
                            RPCResult::Type::OBJ, "total_amount", "Data about the money supply",
                            {
                                {RPCResult::Type::STR_AMOUNT, "coins", "Total amount of coins"},
                                {RPCResult::Type::STR_AMOUNT, "names", "Amount locked in active names"},
                                {RPCResult::Type::STR_AMOUNT, "total", "Total amount in coins and names"},
                            }
                        },
                    }},
                RPCExamples{
                    HelpExampleCli("gettxoutsetinfo", "")
            + HelpExampleRpc("gettxoutsetinfo", "")
                },
        [&](const RPCHelpMan& self, const JSONRPCRequest& request) -> UniValue
{
    UniValue ret(UniValue::VOBJ);

    CCoinsStats stats;
    ::ChainstateActive().ForceFlushStateToDisk();

    const CoinStatsHashType hash_type = ParseHashType(request.params[0], CoinStatsHashType::HASH_SERIALIZED);

    CCoinsView* coins_view = WITH_LOCK(cs_main, return &ChainstateActive().CoinsDB());
    NodeContext& node = EnsureNodeContext(request.context);
    if (GetUTXOStats(coins_view, stats, hash_type, node.rpc_interruption_point)) {
        ret.pushKV("height", (int64_t)stats.nHeight);
        ret.pushKV("bestblock", stats.hashBlock.GetHex());
        ret.pushKV("transactions", (int64_t)stats.nTransactions);
        ret.pushKV("txouts", (int64_t)stats.nTransactionOutputs);
        ret.pushKV("bogosize", (int64_t)stats.nBogoSize);
        if (hash_type == CoinStatsHashType::HASH_SERIALIZED) {
            ret.pushKV("hash_serialized_2", stats.hashSerialized.GetHex());
        }
        ret.pushKV("disk_size", stats.nDiskSize);

        UniValue amount(UniValue::VOBJ);
        amount.pushKV("coins", ValueFromAmount(stats.nCoinAmount));
        amount.pushKV("names", ValueFromAmount(stats.nNameAmount));
        amount.pushKV("total", ValueFromAmount(stats.nCoinAmount + stats.nNameAmount));
        ret.pushKV("amount", amount);
    } else {
        throw JSONRPCError(RPC_INTERNAL_ERROR, "Unable to read UTXO set");
    }
    return ret;
},
    };
}

static RPCHelpMan gettxout()
{
    return RPCHelpMan{"gettxout",
                "\nReturns details about an unspent transaction output.\n",
                {
                    {"txid", RPCArg::Type::STR, RPCArg::Optional::NO, "The transaction id"},
                    {"n", RPCArg::Type::NUM, RPCArg::Optional::NO, "vout number"},
                    {"include_mempool", RPCArg::Type::BOOL, /* default */ "true", "Whether to include the mempool. Note that an unspent output that is spent in the mempool won't appear."},
                },
                RPCResult{
                    RPCResult::Type::OBJ, "", "",
                    {
                        {RPCResult::Type::STR_HEX, "bestblock", "The hash of the block at the tip of the chain"},
                        {RPCResult::Type::NUM, "confirmations", "The number of confirmations"},
                        {RPCResult::Type::STR_AMOUNT, "value", "The transaction value in " + CURRENCY_UNIT},
                        {RPCResult::Type::OBJ, "scriptPubKey", "",
                            {
                                {RPCResult::Type::STR_HEX, "asm", ""},
                                {RPCResult::Type::STR_HEX, "hex", ""},
                                {RPCResult::Type::NUM, "reqSigs", "Number of required signatures"},
                                {RPCResult::Type::STR_HEX, "type", "The type, eg pubkeyhash"},
                                {RPCResult::Type::ARR, "addresses", "array of addresses",
                                    {{RPCResult::Type::STR, "address", "address"}}},
                            }},
                        {RPCResult::Type::BOOL, "coinbase", "Coinbase or not"},
                    }},
                RPCExamples{
            "\nGet unspent transactions\n"
            + HelpExampleCli("listunspent", "") +
            "\nView the details\n"
            + HelpExampleCli("gettxout", "\"txid\" 1") +
            "\nAs a JSON-RPC call\n"
            + HelpExampleRpc("gettxout", "\"txid\", 1")
                },
        [&](const RPCHelpMan& self, const JSONRPCRequest& request) -> UniValue
{
    LOCK(cs_main);

    UniValue ret(UniValue::VOBJ);

    uint256 hash(ParseHashV(request.params[0], "txid"));
    int n = request.params[1].get_int();
    COutPoint out(hash, n);
    bool fMempool = true;
    if (!request.params[2].isNull())
        fMempool = request.params[2].get_bool();

    Coin coin;
    CCoinsViewCache* coins_view = &::ChainstateActive().CoinsTip();

    if (fMempool) {
        const CTxMemPool& mempool = EnsureMemPool(request.context);
        LOCK(mempool.cs);
        CCoinsViewMemPool view(coins_view, mempool);
        if (!view.GetCoin(out, coin) || mempool.isSpent(out)) {
            return NullUniValue;
        }
    } else {
        if (!coins_view->GetCoin(out, coin)) {
            return NullUniValue;
        }
    }

    const CBlockIndex* pindex = LookupBlockIndex(coins_view->GetBestBlock());
    ret.pushKV("bestblock", pindex->GetBlockHash().GetHex());
    if (coin.nHeight == MEMPOOL_HEIGHT) {
        ret.pushKV("confirmations", 0);
    } else {
        ret.pushKV("confirmations", (int64_t)(pindex->nHeight - coin.nHeight + 1));
    }
    ret.pushKV("value", ValueFromAmount(coin.out.nValue));
    UniValue o(UniValue::VOBJ);
    ScriptPubKeyToUniv(coin.out.scriptPubKey, o, true);
    ret.pushKV("scriptPubKey", o);
    ret.pushKV("coinbase", (bool)coin.fCoinBase);

    return ret;
},
    };
}

static RPCHelpMan verifychain()
{
    return RPCHelpMan{"verifychain",
                "\nVerifies blockchain database.\n",
                {
                    {"checklevel", RPCArg::Type::NUM, /* default */ strprintf("%d, range=0-4", DEFAULT_CHECKLEVEL),
                        strprintf("How thorough the block verification is:\n - %s", Join(CHECKLEVEL_DOC, "\n- "))},
                    {"nblocks", RPCArg::Type::NUM, /* default */ strprintf("%d, 0=all", DEFAULT_CHECKBLOCKS), "The number of blocks to check."},
                },
                RPCResult{
                    RPCResult::Type::BOOL, "", "Verified or not"},
                RPCExamples{
                    HelpExampleCli("verifychain", "")
            + HelpExampleRpc("verifychain", "")
                },
        [&](const RPCHelpMan& self, const JSONRPCRequest& request) -> UniValue
{
    const int check_level(request.params[0].isNull() ? DEFAULT_CHECKLEVEL : request.params[0].get_int());
    const int check_depth{request.params[1].isNull() ? DEFAULT_CHECKBLOCKS : request.params[1].get_int()};

    LOCK(cs_main);

    return CVerifyDB().VerifyDB(Params(), &::ChainstateActive().CoinsTip(), check_level, check_depth);
},
    };
}

static void BuriedForkDescPushBack(UniValue& softforks, const std::string &name, int height) EXCLUSIVE_LOCKS_REQUIRED(cs_main)
{
    // For buried deployments.
    // A buried deployment is one where the height of the activation has been hardcoded into
    // the client implementation long after the consensus change has activated. See BIP 90.
    // Buried deployments with activation height value of
    // std::numeric_limits<int>::max() are disabled and thus hidden.
    if (height == std::numeric_limits<int>::max()) return;

    UniValue rv(UniValue::VOBJ);
    rv.pushKV("type", "buried");
    // getblockchaininfo reports the softfork as active from when the chain height is
    // one below the activation height
    rv.pushKV("active", ::ChainActive().Tip()->nHeight + 1 >= height);
    rv.pushKV("height", height);
    softforks.pushKV(name, rv);
}

static void BIP9SoftForkDescPushBack(UniValue& softforks, const std::string &name, const Consensus::Params& consensusParams, Consensus::DeploymentPos id) EXCLUSIVE_LOCKS_REQUIRED(cs_main)
{
    // For BIP9 deployments.
    // Deployments (e.g. testdummy) with timeout value before Jan 1, 2009 are hidden.
    // A timeout value of 0 guarantees a softfork will never be activated.
    // This is used when merging logic to implement a proposed softfork without a specified deployment schedule.
    if (consensusParams.vDeployments[id].nTimeout <= 1230768000) return;

    UniValue bip9(UniValue::VOBJ);
    const ThresholdState thresholdState = VersionBitsTipState(consensusParams, id);
    switch (thresholdState) {
    case ThresholdState::DEFINED: bip9.pushKV("status", "defined"); break;
    case ThresholdState::STARTED: bip9.pushKV("status", "started"); break;
    case ThresholdState::LOCKED_IN: bip9.pushKV("status", "locked_in"); break;
    case ThresholdState::ACTIVE: bip9.pushKV("status", "active"); break;
    case ThresholdState::FAILED: bip9.pushKV("status", "failed"); break;
    }
    if (ThresholdState::STARTED == thresholdState)
    {
        bip9.pushKV("bit", consensusParams.vDeployments[id].bit);
    }
    bip9.pushKV("start_time", consensusParams.vDeployments[id].nStartTime);
    bip9.pushKV("timeout", consensusParams.vDeployments[id].nTimeout);
    int64_t since_height = VersionBitsTipStateSinceHeight(consensusParams, id);
    bip9.pushKV("since", since_height);
    if (ThresholdState::STARTED == thresholdState)
    {
        UniValue statsUV(UniValue::VOBJ);
        BIP9Stats statsStruct = VersionBitsTipStatistics(consensusParams, id);
        statsUV.pushKV("period", statsStruct.period);
        statsUV.pushKV("threshold", statsStruct.threshold);
        statsUV.pushKV("elapsed", statsStruct.elapsed);
        statsUV.pushKV("count", statsStruct.count);
        statsUV.pushKV("possible", statsStruct.possible);
        bip9.pushKV("statistics", statsUV);
    }

    UniValue rv(UniValue::VOBJ);
    rv.pushKV("type", "bip9");
    rv.pushKV("bip9", bip9);
    if (ThresholdState::ACTIVE == thresholdState) {
        rv.pushKV("height", since_height);
    }
    rv.pushKV("active", ThresholdState::ACTIVE == thresholdState);

    softforks.pushKV(name, rv);
}

RPCHelpMan getblockchaininfo()
{
    return RPCHelpMan{"getblockchaininfo",
                "Returns an object containing various state info regarding blockchain processing.\n",
                {},
                RPCResult{
                    RPCResult::Type::OBJ, "", "",
                    {
                        {RPCResult::Type::STR, "chain", "current network name (main, test, regtest)"},
                        {RPCResult::Type::NUM, "blocks", "the height of the most-work fully-validated chain. The genesis block has height 0"},
                        {RPCResult::Type::NUM, "headers", "the current number of headers we have validated"},
                        {RPCResult::Type::STR, "bestblockhash", "the hash of the currently best block"},
                        {RPCResult::Type::NUM, "mediantime", "median time for the current best block"},
                        {RPCResult::Type::NUM, "verificationprogress", "estimate of verification progress [0..1]"},
                        {RPCResult::Type::BOOL, "initialblockdownload", "(debug information) estimate of whether this node is in Initial Block Download mode"},
                        {RPCResult::Type::STR_HEX, "chainwork", "total amount of work in active chain, in hexadecimal"},
                        {RPCResult::Type::NUM, "size_on_disk", "the estimated size of the block and undo files on disk"},
                        {RPCResult::Type::BOOL, "pruned", "if the blocks are subject to pruning"},
                        {RPCResult::Type::NUM, "pruneheight", "lowest-height complete block stored (only present if pruning is enabled)"},
                        {RPCResult::Type::BOOL, "automatic_pruning", "whether automatic pruning is enabled (only present if pruning is enabled)"},
                        {RPCResult::Type::NUM, "prune_target_size", "the target size used by pruning (only present if automatic pruning is enabled)"},
                        {RPCResult::Type::OBJ_DYN, "softforks", "status of softforks",
                        {
                            {RPCResult::Type::OBJ, "xxxx", "name of the softfork",
                            {
                                {RPCResult::Type::STR, "type", "one of \"buried\", \"bip9\""},
                                {RPCResult::Type::OBJ, "bip9", "status of bip9 softforks (only for \"bip9\" type)",
                                {
                                    {RPCResult::Type::STR, "status", "one of \"defined\", \"started\", \"locked_in\", \"active\", \"failed\""},
                                    {RPCResult::Type::NUM, "bit", "the bit (0-28) in the block version field used to signal this softfork (only for \"started\" status)"},
                                    {RPCResult::Type::NUM_TIME, "start_time", "the minimum median time past of a block at which the bit gains its meaning"},
                                    {RPCResult::Type::NUM_TIME, "timeout", "the median time past of a block at which the deployment is considered failed if not yet locked in"},
                                    {RPCResult::Type::NUM, "since", "height of the first block to which the status applies"},
                                    {RPCResult::Type::OBJ, "statistics", "numeric statistics about BIP9 signalling for a softfork (only for \"started\" status)",
                                    {
                                        {RPCResult::Type::NUM, "period", "the length in blocks of the BIP9 signalling period"},
                                        {RPCResult::Type::NUM, "threshold", "the number of blocks with the version bit set required to activate the feature"},
                                        {RPCResult::Type::NUM, "elapsed", "the number of blocks elapsed since the beginning of the current period"},
                                        {RPCResult::Type::NUM, "count", "the number of blocks with the version bit set in the current period"},
                                        {RPCResult::Type::BOOL, "possible", "returns false if there are not enough blocks left in this period to pass activation threshold"},
                                    }},
                                }},
                                {RPCResult::Type::NUM, "height", "height of the first block which the rules are or will be enforced (only for \"buried\" type, or \"bip9\" type with \"active\" status)"},
                                {RPCResult::Type::BOOL, "active", "true if the rules are enforced for the mempool and the next block"},
                            }},
                        }},
                        {RPCResult::Type::STR, "warnings", "any network and blockchain warnings"},
                    }},
                RPCExamples{
                    HelpExampleCli("getblockchaininfo", "")
            + HelpExampleRpc("getblockchaininfo", "")
                },
        [&](const RPCHelpMan& self, const JSONRPCRequest& request) -> UniValue
{
    LOCK(cs_main);

    const CBlockIndex* tip = ::ChainActive().Tip();
    UniValue obj(UniValue::VOBJ);
    obj.pushKV("chain",                 Params().NetworkIDString());
    obj.pushKV("blocks",                (int)::ChainActive().Height());
    obj.pushKV("headers",               pindexBestHeader ? pindexBestHeader->nHeight : -1);
    obj.pushKV("bestblockhash",         tip->GetBlockHash().GetHex());
    obj.pushKV("mediantime",            (int64_t)tip->GetMedianTimePast());
    obj.pushKV("verificationprogress",  GuessVerificationProgress(Params().TxData(), tip));
    obj.pushKV("initialblockdownload",  ::ChainstateActive().IsInitialBlockDownload());
    obj.pushKV("chainwork",             tip->nChainWork.GetHex());
    obj.pushKV("size_on_disk",          CalculateCurrentUsage());
    obj.pushKV("pruned",                fPruneMode);
    if (fPruneMode) {
        const CBlockIndex* block = tip;
        CHECK_NONFATAL(block);
        while (block->pprev && (block->pprev->nStatus & BLOCK_HAVE_DATA)) {
            block = block->pprev;
        }

        obj.pushKV("pruneheight",        block->nHeight);

        // if 0, execution bypasses the whole if block.
        bool automatic_pruning = (gArgs.GetArg("-prune", 0) != 1);
        obj.pushKV("automatic_pruning",  automatic_pruning);
        if (automatic_pruning) {
            obj.pushKV("prune_target_size",  nPruneTarget);
        }
    }

    const Consensus::Params& consensusParams = Params().GetConsensus();
    UniValue softforks(UniValue::VOBJ);
    BuriedForkDescPushBack(softforks, "bip16", consensusParams.BIP16Height);
    BuriedForkDescPushBack(softforks, "bip34", consensusParams.BIP34Height);
    BuriedForkDescPushBack(softforks, "bip66", consensusParams.BIP66Height);
    BuriedForkDescPushBack(softforks, "bip65", consensusParams.BIP65Height);
    BuriedForkDescPushBack(softforks, "csv", consensusParams.CSVHeight);
    BuriedForkDescPushBack(softforks, "segwit", consensusParams.SegwitHeight);
    // FIXME: Real BIP9 deployment (not yet buried) are not supported until we
    // do the always-auxpow fork.
    //BIP9SoftForkDescPushBack(softforks, "testdummy", consensusParams, Consensus::DEPLOYMENT_TESTDUMMY);
    obj.pushKV("softforks",             softforks);

    obj.pushKV("warnings", GetWarnings(false).original);
    return obj;
},
    };
}

/** Comparison function for sorting the getchaintips heads.  */
struct CompareBlocksByHeight
{
    bool operator()(const CBlockIndex* a, const CBlockIndex* b) const
    {
        /* Make sure that unequal blocks with the same height do not compare
           equal. Use the pointers themselves to make a distinction. */

        if (a->nHeight != b->nHeight)
          return (a->nHeight > b->nHeight);

        return a < b;
    }
};

static RPCHelpMan getchaintips()
{
    return RPCHelpMan{"getchaintips",
                "Return information about all known tips in the block tree,"
                " including the main chain as well as orphaned branches.\n",
                {},
                RPCResult{
                    RPCResult::Type::ARR, "", "",
                    {{RPCResult::Type::OBJ, "", "",
                        {
                            {RPCResult::Type::NUM, "height", "height of the chain tip"},
                            {RPCResult::Type::STR_HEX, "hash", "block hash of the tip"},
                            {RPCResult::Type::NUM, "branchlen", "zero for main chain, otherwise length of branch connecting the tip to the main chain"},
                            {RPCResult::Type::STR, "status", "status of the chain, \"active\" for the main chain\n"
            "Possible values for status:\n"
            "1.  \"invalid\"               This branch contains at least one invalid block\n"
            "2.  \"headers-only\"          Not all blocks for this branch are available, but the headers are valid\n"
            "3.  \"valid-headers\"         All blocks are available for this branch, but they were never fully validated\n"
            "4.  \"valid-fork\"            This branch is not part of the active chain, but is fully validated\n"
            "5.  \"active\"                This is the tip of the active main chain, which is certainly valid"},
                        }}}},
                RPCExamples{
                    HelpExampleCli("getchaintips", "")
            + HelpExampleRpc("getchaintips", "")
                },
        [&](const RPCHelpMan& self, const JSONRPCRequest& request) -> UniValue
{
    ChainstateManager& chainman = EnsureChainman(request.context);
    LOCK(cs_main);

    /*
     * Idea: The set of chain tips is the active chain tip, plus orphan blocks which do not have another orphan building off of them.
     * Algorithm:
     *  - Make one pass through BlockIndex(), picking out the orphan blocks, and also storing a set of the orphan block's pprev pointers.
     *  - Iterate through the orphan blocks. If the block isn't pointed to by another orphan, it is a chain tip.
     *  - Add the active chain tip
     */
    std::set<const CBlockIndex*, CompareBlocksByHeight> setTips;
    std::set<const CBlockIndex*> setOrphans;
    std::set<const CBlockIndex*> setPrevs;

    for (const std::pair<const uint256, CBlockIndex*>& item : chainman.BlockIndex()) {
        if (!chainman.ActiveChain().Contains(item.second)) {
            setOrphans.insert(item.second);
            setPrevs.insert(item.second->pprev);
        }
    }

    for (std::set<const CBlockIndex*>::iterator it = setOrphans.begin(); it != setOrphans.end(); ++it) {
        if (setPrevs.erase(*it) == 0) {
            setTips.insert(*it);
        }
    }

    // Always report the currently active tip.
    setTips.insert(chainman.ActiveChain().Tip());

    /* Construct the output array.  */
    UniValue res(UniValue::VARR);
    for (const CBlockIndex* block : setTips) {
        UniValue obj(UniValue::VOBJ);
        obj.pushKV("height", block->nHeight);
        obj.pushKV("hash", block->phashBlock->GetHex());

        const int branchLen = block->nHeight - chainman.ActiveChain().FindFork(block)->nHeight;
        obj.pushKV("branchlen", branchLen);

        std::string status;
        if (chainman.ActiveChain().Contains(block)) {
            // This block is part of the currently active chain.
            status = "active";
        } else if (block->nStatus & BLOCK_FAILED_MASK) {
            // This block or one of its ancestors is invalid.
            status = "invalid";
        } else if (!block->HaveTxsDownloaded()) {
            // This block cannot be connected because full block data for it or one of its parents is missing.
            status = "headers-only";
        } else if (block->IsValid(BLOCK_VALID_SCRIPTS)) {
            // This block is fully validated, but no longer part of the active chain. It was probably the active block once, but was reorganized.
            status = "valid-fork";
        } else if (block->IsValid(BLOCK_VALID_TREE)) {
            // The headers for this block are valid, but it has not been validated. It was probably never part of the most-work chain.
            status = "valid-headers";
        } else {
            // No clue.
            status = "unknown";
        }
        obj.pushKV("status", status);

        res.push_back(obj);
    }

    return res;
},
    };
}

UniValue MempoolInfoToJSON(const CTxMemPool& pool)
{
    // Make sure this call is atomic in the pool.
    LOCK(pool.cs);
    UniValue ret(UniValue::VOBJ);
    ret.pushKV("loaded", pool.IsLoaded());
    ret.pushKV("size", (int64_t)pool.size());
    ret.pushKV("bytes", (int64_t)pool.GetTotalTxSize());
    ret.pushKV("usage", (int64_t)pool.DynamicMemoryUsage());
    size_t maxmempool = gArgs.GetArg("-maxmempool", DEFAULT_MAX_MEMPOOL_SIZE) * 1000000;
    ret.pushKV("maxmempool", (int64_t) maxmempool);
    ret.pushKV("mempoolminfee", ValueFromAmount(std::max(pool.GetMinFee(maxmempool), ::minRelayTxFee).GetFeePerK()));
    ret.pushKV("minrelaytxfee", ValueFromAmount(::minRelayTxFee.GetFeePerK()));
    ret.pushKV("unbroadcastcount", uint64_t{pool.GetUnbroadcastTxs().size()});
    return ret;
}

static RPCHelpMan getmempoolinfo()
{
    return RPCHelpMan{"getmempoolinfo",
                "\nReturns details on the active state of the TX memory pool.\n",
                {},
                RPCResult{
                    RPCResult::Type::OBJ, "", "",
                    {
                        {RPCResult::Type::BOOL, "loaded", "True if the mempool is fully loaded"},
                        {RPCResult::Type::NUM, "size", "Current tx count"},
                        {RPCResult::Type::NUM, "bytes", "Sum of all virtual transaction sizes as defined in BIP 141. Differs from actual serialized size because witness data is discounted"},
                        {RPCResult::Type::NUM, "usage", "Total memory usage for the mempool"},
                        {RPCResult::Type::NUM, "maxmempool", "Maximum memory usage for the mempool"},
                        {RPCResult::Type::STR_AMOUNT, "mempoolminfee", "Minimum fee rate in " + CURRENCY_UNIT + "/kB for tx to be accepted. Is the maximum of minrelaytxfee and minimum mempool fee"},
                        {RPCResult::Type::STR_AMOUNT, "minrelaytxfee", "Current minimum relay fee for transactions"},
                        {RPCResult::Type::NUM, "unbroadcastcount", "Current number of transactions that haven't passed initial broadcast yet"}
                    }},
                RPCExamples{
                    HelpExampleCli("getmempoolinfo", "")
            + HelpExampleRpc("getmempoolinfo", "")
                },
        [&](const RPCHelpMan& self, const JSONRPCRequest& request) -> UniValue
{
    return MempoolInfoToJSON(EnsureMemPool(request.context));
},
    };
}

static RPCHelpMan preciousblock()
{
    return RPCHelpMan{"preciousblock",
                "\nTreats a block as if it were received before others with the same work.\n"
                "\nA later preciousblock call can override the effect of an earlier one.\n"
                "\nThe effects of preciousblock are not retained across restarts.\n",
                {
                    {"blockhash", RPCArg::Type::STR_HEX, RPCArg::Optional::NO, "the hash of the block to mark as precious"},
                },
                RPCResult{RPCResult::Type::NONE, "", ""},
                RPCExamples{
                    HelpExampleCli("preciousblock", "\"blockhash\"")
            + HelpExampleRpc("preciousblock", "\"blockhash\"")
                },
        [&](const RPCHelpMan& self, const JSONRPCRequest& request) -> UniValue
{
    uint256 hash(ParseHashV(request.params[0], "blockhash"));
    CBlockIndex* pblockindex;

    {
        LOCK(cs_main);
        pblockindex = LookupBlockIndex(hash);
        if (!pblockindex) {
            throw JSONRPCError(RPC_INVALID_ADDRESS_OR_KEY, "Block not found");
        }
    }

    BlockValidationState state;
    PreciousBlock(state, Params(), pblockindex);

    if (!state.IsValid()) {
        throw JSONRPCError(RPC_DATABASE_ERROR, state.ToString());
    }

    return NullUniValue;
},
    };
}

static RPCHelpMan invalidateblock()
{
    return RPCHelpMan{"invalidateblock",
                "\nPermanently marks a block as invalid, as if it violated a consensus rule.\n",
                {
                    {"blockhash", RPCArg::Type::STR_HEX, RPCArg::Optional::NO, "the hash of the block to mark as invalid"},
                },
                RPCResult{RPCResult::Type::NONE, "", ""},
                RPCExamples{
                    HelpExampleCli("invalidateblock", "\"blockhash\"")
            + HelpExampleRpc("invalidateblock", "\"blockhash\"")
                },
        [&](const RPCHelpMan& self, const JSONRPCRequest& request) -> UniValue
{
    uint256 hash(ParseHashV(request.params[0], "blockhash"));
    BlockValidationState state;

    CBlockIndex* pblockindex;
    {
        LOCK(cs_main);
        pblockindex = LookupBlockIndex(hash);
        if (!pblockindex) {
            throw JSONRPCError(RPC_INVALID_ADDRESS_OR_KEY, "Block not found");
        }
    }
    InvalidateBlock(state, Params(), pblockindex);

    if (state.IsValid()) {
        ActivateBestChain(state, Params());
    }

    if (!state.IsValid()) {
        throw JSONRPCError(RPC_DATABASE_ERROR, state.ToString());
    }

    return NullUniValue;
},
    };
}

static RPCHelpMan reconsiderblock()
{
    return RPCHelpMan{"reconsiderblock",
                "\nRemoves invalidity status of a block, its ancestors and its descendants, reconsider them for activation.\n"
                "This can be used to undo the effects of invalidateblock.\n",
                {
                    {"blockhash", RPCArg::Type::STR_HEX, RPCArg::Optional::NO, "the hash of the block to reconsider"},
                },
                RPCResult{RPCResult::Type::NONE, "", ""},
                RPCExamples{
                    HelpExampleCli("reconsiderblock", "\"blockhash\"")
            + HelpExampleRpc("reconsiderblock", "\"blockhash\"")
                },
        [&](const RPCHelpMan& self, const JSONRPCRequest& request) -> UniValue
{
    uint256 hash(ParseHashV(request.params[0], "blockhash"));

    {
        LOCK(cs_main);
        CBlockIndex* pblockindex = LookupBlockIndex(hash);
        if (!pblockindex) {
            throw JSONRPCError(RPC_INVALID_ADDRESS_OR_KEY, "Block not found");
        }

        ResetBlockFailureFlags(pblockindex);
    }

    BlockValidationState state;
    ActivateBestChain(state, Params());

    if (!state.IsValid()) {
        throw JSONRPCError(RPC_DATABASE_ERROR, state.ToString());
    }

    return NullUniValue;
},
    };
}

static RPCHelpMan getchaintxstats()
{
    return RPCHelpMan{"getchaintxstats",
                "\nCompute statistics about the total number and rate of transactions in the chain.\n",
                {
                    {"nblocks", RPCArg::Type::NUM, /* default */ "one month", "Size of the window in number of blocks"},
                    {"blockhash", RPCArg::Type::STR_HEX, /* default */ "chain tip", "The hash of the block that ends the window."},
                },
                RPCResult{
                    RPCResult::Type::OBJ, "", "",
                    {
                        {RPCResult::Type::NUM_TIME, "time", "The timestamp for the final block in the window, expressed in " + UNIX_EPOCH_TIME},
                        {RPCResult::Type::NUM, "txcount", "The total number of transactions in the chain up to that point"},
                        {RPCResult::Type::STR_HEX, "window_final_block_hash", "The hash of the final block in the window"},
                        {RPCResult::Type::NUM, "window_final_block_height", "The height of the final block in the window."},
                        {RPCResult::Type::NUM, "window_block_count", "Size of the window in number of blocks"},
                        {RPCResult::Type::NUM, "window_tx_count", "The number of transactions in the window. Only returned if \"window_block_count\" is > 0"},
                        {RPCResult::Type::NUM, "window_interval", "The elapsed time in the window in seconds. Only returned if \"window_block_count\" is > 0"},
                        {RPCResult::Type::NUM, "txrate", "The average rate of transactions per second in the window. Only returned if \"window_interval\" is > 0"},
                    }},
                RPCExamples{
                    HelpExampleCli("getchaintxstats", "")
            + HelpExampleRpc("getchaintxstats", "2016")
                },
        [&](const RPCHelpMan& self, const JSONRPCRequest& request) -> UniValue
{
    const CBlockIndex* pindex;
    if (request.params[1].isNull()) {
        LOCK(cs_main);
        pindex = ::ChainActive().Tip();
    } else {
        uint256 hash(ParseHashV(request.params[1], "blockhash"));
        LOCK(cs_main);
        pindex = LookupBlockIndex(hash);
        if (!pindex) {
            throw JSONRPCError(RPC_INVALID_ADDRESS_OR_KEY, "Block not found");
        }
        if (!::ChainActive().Contains(pindex)) {
            throw JSONRPCError(RPC_INVALID_PARAMETER, "Block is not in main chain");
        }
    }

    CHECK_NONFATAL(pindex != nullptr);

    int blockcount = 30 * 24 * 60 * 60 / AvgTargetSpacing(Params().GetConsensus(), pindex->nHeight); // By default: 1 month

    if (request.params[0].isNull()) {
        blockcount = std::max(0, std::min(blockcount, pindex->nHeight - 1));
    } else {
        blockcount = request.params[0].get_int();

        if (blockcount < 0 || (blockcount > 0 && blockcount >= pindex->nHeight)) {
            throw JSONRPCError(RPC_INVALID_PARAMETER, "Invalid block count: should be between 0 and the block's height - 1");
        }
    }

    const CBlockIndex* pindexPast = pindex->GetAncestor(pindex->nHeight - blockcount);
    int nTimeDiff = pindex->GetMedianTimePast() - pindexPast->GetMedianTimePast();
    int nTxDiff = pindex->nChainTx - pindexPast->nChainTx;

    UniValue ret(UniValue::VOBJ);
    ret.pushKV("time", (int64_t)pindex->nTime);
    ret.pushKV("txcount", (int64_t)pindex->nChainTx);
    ret.pushKV("window_final_block_hash", pindex->GetBlockHash().GetHex());
    ret.pushKV("window_final_block_height", pindex->nHeight);
    ret.pushKV("window_block_count", blockcount);
    if (blockcount > 0) {
        ret.pushKV("window_tx_count", nTxDiff);
        ret.pushKV("window_interval", nTimeDiff);
        if (nTimeDiff > 0) {
            ret.pushKV("txrate", ((double)nTxDiff) / nTimeDiff);
        }
    }

    return ret;
},
    };
}

template<typename T>
static T CalculateTruncatedMedian(std::vector<T>& scores)
{
    size_t size = scores.size();
    if (size == 0) {
        return 0;
    }

    std::sort(scores.begin(), scores.end());
    if (size % 2 == 0) {
        return (scores[size / 2 - 1] + scores[size / 2]) / 2;
    } else {
        return scores[size / 2];
    }
}

void CalculatePercentilesByWeight(CAmount result[NUM_GETBLOCKSTATS_PERCENTILES], std::vector<std::pair<CAmount, int64_t>>& scores, int64_t total_weight)
{
    if (scores.empty()) {
        return;
    }

    std::sort(scores.begin(), scores.end());

    // 10th, 25th, 50th, 75th, and 90th percentile weight units.
    const double weights[NUM_GETBLOCKSTATS_PERCENTILES] = {
        total_weight / 10.0, total_weight / 4.0, total_weight / 2.0, (total_weight * 3.0) / 4.0, (total_weight * 9.0) / 10.0
    };

    int64_t next_percentile_index = 0;
    int64_t cumulative_weight = 0;
    for (const auto& element : scores) {
        cumulative_weight += element.second;
        while (next_percentile_index < NUM_GETBLOCKSTATS_PERCENTILES && cumulative_weight >= weights[next_percentile_index]) {
            result[next_percentile_index] = element.first;
            ++next_percentile_index;
        }
    }

    // Fill any remaining percentiles with the last value.
    for (int64_t i = next_percentile_index; i < NUM_GETBLOCKSTATS_PERCENTILES; i++) {
        result[i] = scores.back().first;
    }
}

template<typename T>
static inline bool SetHasKeys(const std::set<T>& set) {return false;}
template<typename T, typename Tk, typename... Args>
static inline bool SetHasKeys(const std::set<T>& set, const Tk& key, const Args&... args)
{
    return (set.count(key) != 0) || SetHasKeys(set, args...);
}

// outpoint (needed for the utxo index) + nHeight + fCoinBase
static constexpr size_t PER_UTXO_OVERHEAD = sizeof(COutPoint) + sizeof(uint32_t) + sizeof(bool);

static RPCHelpMan getblockstats()
{
    return RPCHelpMan{"getblockstats",
                "\nCompute per block statistics for a given window. All amounts are in satoshis.\n"
                "It won't work for some heights with pruning.\n",
                {
                    {"hash_or_height", RPCArg::Type::NUM, RPCArg::Optional::NO, "The block hash or height of the target block", "", {"", "string or numeric"}},
                    {"stats", RPCArg::Type::ARR, /* default */ "all values", "Values to plot (see result below)",
                        {
                            {"height", RPCArg::Type::STR, RPCArg::Optional::OMITTED, "Selected statistic"},
                            {"time", RPCArg::Type::STR, RPCArg::Optional::OMITTED, "Selected statistic"},
                        },
                        "stats"},
                },
                RPCResult{
            RPCResult::Type::OBJ, "", "",
            {
                {RPCResult::Type::NUM, "avgfee", "Average fee in the block"},
                {RPCResult::Type::NUM, "avgfeerate", "Average feerate (in satoshis per virtual byte)"},
                {RPCResult::Type::NUM, "avgtxsize", "Average transaction size"},
                {RPCResult::Type::STR_HEX, "blockhash", "The block hash (to check for potential reorgs)"},
                {RPCResult::Type::ARR_FIXED, "feerate_percentiles", "Feerates at the 10th, 25th, 50th, 75th, and 90th percentile weight unit (in satoshis per virtual byte)",
                {
                    {RPCResult::Type::NUM, "10th_percentile_feerate", "The 10th percentile feerate"},
                    {RPCResult::Type::NUM, "25th_percentile_feerate", "The 25th percentile feerate"},
                    {RPCResult::Type::NUM, "50th_percentile_feerate", "The 50th percentile feerate"},
                    {RPCResult::Type::NUM, "75th_percentile_feerate", "The 75th percentile feerate"},
                    {RPCResult::Type::NUM, "90th_percentile_feerate", "The 90th percentile feerate"},
                }},
                {RPCResult::Type::NUM, "height", "The height of the block"},
                {RPCResult::Type::NUM, "ins", "The number of inputs (excluding coinbase)"},
                {RPCResult::Type::NUM, "maxfee", "Maximum fee in the block"},
                {RPCResult::Type::NUM, "maxfeerate", "Maximum feerate (in satoshis per virtual byte)"},
                {RPCResult::Type::NUM, "maxtxsize", "Maximum transaction size"},
                {RPCResult::Type::NUM, "medianfee", "Truncated median fee in the block"},
                {RPCResult::Type::NUM, "mediantime", "The block median time past"},
                {RPCResult::Type::NUM, "mediantxsize", "Truncated median transaction size"},
                {RPCResult::Type::NUM, "minfee", "Minimum fee in the block"},
                {RPCResult::Type::NUM, "minfeerate", "Minimum feerate (in satoshis per virtual byte)"},
                {RPCResult::Type::NUM, "mintxsize", "Minimum transaction size"},
                {RPCResult::Type::NUM, "outs", "The number of outputs"},
                {RPCResult::Type::NUM, "subsidy", "The block subsidy"},
                {RPCResult::Type::NUM, "swtotal_size", "Total size of all segwit transactions"},
                {RPCResult::Type::NUM, "swtotal_weight", "Total weight of all segwit transactions divided by segwit scale factor (4)"},
                {RPCResult::Type::NUM, "swtxs", "The number of segwit transactions"},
                {RPCResult::Type::NUM, "time", "The block time"},
                {RPCResult::Type::NUM, "total_out", "Total amount in all outputs (excluding coinbase and thus reward [ie subsidy + totalfee])"},
                {RPCResult::Type::NUM, "total_size", "Total size of all non-coinbase transactions"},
                {RPCResult::Type::NUM, "total_weight", "Total weight of all non-coinbase transactions divided by segwit scale factor (4)"},
                {RPCResult::Type::NUM, "totalfee", "The fee total"},
                {RPCResult::Type::NUM, "txs", "The number of transactions (including coinbase)"},
                {RPCResult::Type::NUM, "utxo_increase", "The increase/decrease in the number of unspent outputs"},
                {RPCResult::Type::NUM, "utxo_size_inc", "The increase/decrease in size for the utxo index (not discounting op_return and similar)"},
            }},
                RPCExamples{
                    HelpExampleCli("getblockstats", R"('"00000000c937983704a73af28acdec37b049d214adbda81d7e2a3dd146f6ed09"' '["minfeerate","avgfeerate"]')") +
                    HelpExampleCli("getblockstats", R"(1000 '["minfeerate","avgfeerate"]')") +
                    HelpExampleRpc("getblockstats", R"("00000000c937983704a73af28acdec37b049d214adbda81d7e2a3dd146f6ed09", ["minfeerate","avgfeerate"])") +
                    HelpExampleRpc("getblockstats", R"(1000, ["minfeerate","avgfeerate"])")
                },
        [&](const RPCHelpMan& self, const JSONRPCRequest& request) -> UniValue
{
    LOCK(cs_main);

    CBlockIndex* pindex;
    if (request.params[0].isNum()) {
        const int height = request.params[0].get_int();
        const int current_tip = ::ChainActive().Height();
        if (height < 0) {
            throw JSONRPCError(RPC_INVALID_PARAMETER, strprintf("Target block height %d is negative", height));
        }
        if (height > current_tip) {
            throw JSONRPCError(RPC_INVALID_PARAMETER, strprintf("Target block height %d after current tip %d", height, current_tip));
        }

        pindex = ::ChainActive()[height];
    } else {
        const uint256 hash(ParseHashV(request.params[0], "hash_or_height"));
        pindex = LookupBlockIndex(hash);
        if (!pindex) {
            throw JSONRPCError(RPC_INVALID_ADDRESS_OR_KEY, "Block not found");
        }
        if (!::ChainActive().Contains(pindex)) {
            throw JSONRPCError(RPC_INVALID_PARAMETER, strprintf("Block is not in chain %s", Params().NetworkIDString()));
        }
    }

    CHECK_NONFATAL(pindex != nullptr);

    std::set<std::string> stats;
    if (!request.params[1].isNull()) {
        const UniValue stats_univalue = request.params[1].get_array();
        for (unsigned int i = 0; i < stats_univalue.size(); i++) {
            const std::string stat = stats_univalue[i].get_str();
            stats.insert(stat);
        }
    }

    const CBlock block = GetBlockChecked(pindex);
    const CBlockUndo blockUndo = GetUndoChecked(pindex);

    const bool do_all = stats.size() == 0; // Calculate everything if nothing selected (default)
    const bool do_mediantxsize = do_all || stats.count("mediantxsize") != 0;
    const bool do_medianfee = do_all || stats.count("medianfee") != 0;
    const bool do_feerate_percentiles = do_all || stats.count("feerate_percentiles") != 0;
    const bool loop_inputs = do_all || do_medianfee || do_feerate_percentiles ||
        SetHasKeys(stats, "utxo_size_inc", "totalfee", "avgfee", "avgfeerate", "minfee", "maxfee", "minfeerate", "maxfeerate");
    const bool loop_outputs = do_all || loop_inputs || stats.count("total_out");
    const bool do_calculate_size = do_mediantxsize ||
        SetHasKeys(stats, "total_size", "avgtxsize", "mintxsize", "maxtxsize", "swtotal_size");
    const bool do_calculate_weight = do_all || SetHasKeys(stats, "total_weight", "avgfeerate", "swtotal_weight", "avgfeerate", "feerate_percentiles", "minfeerate", "maxfeerate");
    const bool do_calculate_sw = do_all || SetHasKeys(stats, "swtxs", "swtotal_size", "swtotal_weight");

    CAmount maxfee = 0;
    CAmount maxfeerate = 0;
    CAmount minfee = MAX_MONEY;
    CAmount minfeerate = MAX_MONEY;
    CAmount total_out = 0;
    CAmount totalfee = 0;
    int64_t inputs = 0;
    int64_t maxtxsize = 0;
    int64_t mintxsize = MAX_BLOCK_SERIALIZED_SIZE;
    int64_t outputs = 0;
    int64_t swtotal_size = 0;
    int64_t swtotal_weight = 0;
    int64_t swtxs = 0;
    int64_t total_size = 0;
    int64_t total_weight = 0;
    int64_t utxo_size_inc = 0;
    std::vector<CAmount> fee_array;
    std::vector<std::pair<CAmount, int64_t>> feerate_array;
    std::vector<int64_t> txsize_array;

    for (size_t i = 0; i < block.vtx.size(); ++i) {
        const auto& tx = block.vtx.at(i);
        outputs += tx->vout.size();

        CAmount tx_total_out = 0;
        if (loop_outputs) {
            for (const CTxOut& out : tx->vout) {
                tx_total_out += out.nValue;
                utxo_size_inc += GetSerializeSize(out, PROTOCOL_VERSION) + PER_UTXO_OVERHEAD;
            }
        }

        if (tx->IsCoinBase()) {
            continue;
        }

        inputs += tx->vin.size(); // Don't count coinbase's fake input
        total_out += tx_total_out; // Don't count coinbase reward

        int64_t tx_size = 0;
        if (do_calculate_size) {

            tx_size = tx->GetTotalSize();
            if (do_mediantxsize) {
                txsize_array.push_back(tx_size);
            }
            maxtxsize = std::max(maxtxsize, tx_size);
            mintxsize = std::min(mintxsize, tx_size);
            total_size += tx_size;
        }

        int64_t weight = 0;
        if (do_calculate_weight) {
            weight = GetTransactionWeight(*tx);
            total_weight += weight;
        }

        if (do_calculate_sw && tx->HasWitness()) {
            ++swtxs;
            swtotal_size += tx_size;
            swtotal_weight += weight;
        }

        if (loop_inputs) {
            CAmount tx_total_in = 0;
            const auto& txundo = blockUndo.vtxundo.at(i - 1);
            for (const Coin& coin: txundo.vprevout) {
                const CTxOut& prevoutput = coin.out;

                tx_total_in += prevoutput.nValue;
                utxo_size_inc -= GetSerializeSize(prevoutput, PROTOCOL_VERSION) + PER_UTXO_OVERHEAD;
            }

            CAmount txfee = tx_total_in - tx_total_out;
            CHECK_NONFATAL(MoneyRange(txfee));
            if (do_medianfee) {
                fee_array.push_back(txfee);
            }
            maxfee = std::max(maxfee, txfee);
            minfee = std::min(minfee, txfee);
            totalfee += txfee;

            // New feerate uses satoshis per virtual byte instead of per serialized byte
            CAmount feerate = weight ? (txfee * WITNESS_SCALE_FACTOR) / weight : 0;
            if (do_feerate_percentiles) {
                feerate_array.emplace_back(std::make_pair(feerate, weight));
            }
            maxfeerate = std::max(maxfeerate, feerate);
            minfeerate = std::min(minfeerate, feerate);
        }
    }

    CAmount feerate_percentiles[NUM_GETBLOCKSTATS_PERCENTILES] = { 0 };
    CalculatePercentilesByWeight(feerate_percentiles, feerate_array, total_weight);

    UniValue feerates_res(UniValue::VARR);
    for (int64_t i = 0; i < NUM_GETBLOCKSTATS_PERCENTILES; i++) {
        feerates_res.push_back(feerate_percentiles[i]);
    }

    UniValue ret_all(UniValue::VOBJ);
    ret_all.pushKV("avgfee", (block.vtx.size() > 1) ? totalfee / (block.vtx.size() - 1) : 0);
    ret_all.pushKV("avgfeerate", total_weight ? (totalfee * WITNESS_SCALE_FACTOR) / total_weight : 0); // Unit: sat/vbyte
    ret_all.pushKV("avgtxsize", (block.vtx.size() > 1) ? total_size / (block.vtx.size() - 1) : 0);
    ret_all.pushKV("blockhash", pindex->GetBlockHash().GetHex());
    ret_all.pushKV("feerate_percentiles", feerates_res);
    ret_all.pushKV("height", (int64_t)pindex->nHeight);
    ret_all.pushKV("ins", inputs);
    ret_all.pushKV("maxfee", maxfee);
    ret_all.pushKV("maxfeerate", maxfeerate);
    ret_all.pushKV("maxtxsize", maxtxsize);
    ret_all.pushKV("medianfee", CalculateTruncatedMedian(fee_array));
    ret_all.pushKV("mediantime", pindex->GetMedianTimePast());
    ret_all.pushKV("mediantxsize", CalculateTruncatedMedian(txsize_array));
    ret_all.pushKV("minfee", (minfee == MAX_MONEY) ? 0 : minfee);
    ret_all.pushKV("minfeerate", (minfeerate == MAX_MONEY) ? 0 : minfeerate);
    ret_all.pushKV("mintxsize", mintxsize == MAX_BLOCK_SERIALIZED_SIZE ? 0 : mintxsize);
    ret_all.pushKV("outs", outputs);
    ret_all.pushKV("subsidy", GetBlockSubsidy(pindex->nHeight, Params().GetConsensus()));
    ret_all.pushKV("swtotal_size", swtotal_size);
    ret_all.pushKV("swtotal_weight", swtotal_weight);
    ret_all.pushKV("swtxs", swtxs);
    ret_all.pushKV("time", pindex->GetBlockTime());
    ret_all.pushKV("total_out", total_out);
    ret_all.pushKV("total_size", total_size);
    ret_all.pushKV("total_weight", total_weight);
    ret_all.pushKV("totalfee", totalfee);
    ret_all.pushKV("txs", (int64_t)block.vtx.size());
    ret_all.pushKV("utxo_increase", outputs - inputs);
    ret_all.pushKV("utxo_size_inc", utxo_size_inc);

    if (do_all) {
        return ret_all;
    }

    UniValue ret(UniValue::VOBJ);
    for (const std::string& stat : stats) {
        const UniValue& value = ret_all[stat];
        if (value.isNull()) {
            throw JSONRPCError(RPC_INVALID_PARAMETER, strprintf("Invalid selected statistic %s", stat));
        }
        ret.pushKV(stat, value);
    }
    return ret;
},
    };
}

static RPCHelpMan savemempool()
{
    return RPCHelpMan{"savemempool",
                "\nDumps the mempool to disk. It will fail until the previous dump is fully loaded.\n",
                {},
                RPCResult{RPCResult::Type::NONE, "", ""},
                RPCExamples{
                    HelpExampleCli("savemempool", "")
            + HelpExampleRpc("savemempool", "")
                },
        [&](const RPCHelpMan& self, const JSONRPCRequest& request) -> UniValue
{
    const CTxMemPool& mempool = EnsureMemPool(request.context);

    if (!mempool.IsLoaded()) {
        throw JSONRPCError(RPC_MISC_ERROR, "The mempool was not loaded yet");
    }

    if (!DumpMempool(mempool)) {
        throw JSONRPCError(RPC_MISC_ERROR, "Unable to dump mempool to disk");
    }

    return NullUniValue;
},
    };
}

namespace {
//! Search for a given set of pubkey scripts
bool FindScriptPubKey(std::atomic<int>& scan_progress, const std::atomic<bool>& should_abort, int64_t& count, CCoinsViewCursor* cursor, const std::set<CScript>& needles, std::map<COutPoint, Coin>& out_results, std::function<void()>& interruption_point)
{
    scan_progress = 0;
    count = 0;
    while (cursor->Valid()) {
        COutPoint key;
        Coin coin;
        if (!cursor->GetKey(key) || !cursor->GetValue(coin)) return false;
        if (++count % 8192 == 0) {
            interruption_point();
            if (should_abort) {
                // allow to abort the scan via the abort reference
                return false;
            }
        }
        if (count % 256 == 0) {
            // update progress reference every 256 item
            uint32_t high = 0x100 * *key.hash.begin() + *(key.hash.begin() + 1);
            scan_progress = (int)(high * 100.0 / 65536.0 + 0.5);
        }
        if (needles.count(coin.out.scriptPubKey)) {
            out_results.emplace(key, coin);
        }
        cursor->Next();
    }
    scan_progress = 100;
    return true;
}
} // namespace

/** RAII object to prevent concurrency issue when scanning the txout set */
static std::atomic<int> g_scan_progress;
static std::atomic<bool> g_scan_in_progress;
static std::atomic<bool> g_should_abort_scan;
class CoinsViewScanReserver
{
private:
    bool m_could_reserve;
public:
    explicit CoinsViewScanReserver() : m_could_reserve(false) {}

    bool reserve() {
        CHECK_NONFATAL(!m_could_reserve);
        if (g_scan_in_progress.exchange(true)) {
            return false;
        }
        m_could_reserve = true;
        return true;
    }

    ~CoinsViewScanReserver() {
        if (m_could_reserve) {
            g_scan_in_progress = false;
        }
    }
};

static RPCHelpMan scantxoutset()
{
    return RPCHelpMan{"scantxoutset",
                "\nEXPERIMENTAL warning: this call may be removed or changed in future releases.\n"
                "\nScans the unspent transaction output set for entries that match certain output descriptors.\n"
                "Examples of output descriptors are:\n"
                "    addr(<address>)                      Outputs whose scriptPubKey corresponds to the specified address (does not include P2PK)\n"
                "    raw(<hex script>)                    Outputs whose scriptPubKey equals the specified hex scripts\n"
                "    combo(<pubkey>)                      P2PK, P2PKH, P2WPKH, and P2SH-P2WPKH outputs for the given pubkey\n"
                "    pkh(<pubkey>)                        P2PKH outputs for the given pubkey\n"
                "    sh(multi(<n>,<pubkey>,<pubkey>,...)) P2SH-multisig outputs for the given threshold and pubkeys\n"
                "\nIn the above, <pubkey> either refers to a fixed public key in hexadecimal notation, or to an xpub/xprv optionally followed by one\n"
                "or more path elements separated by \"/\", and optionally ending in \"/*\" (unhardened), or \"/*'\" or \"/*h\" (hardened) to specify all\n"
                "unhardened or hardened child keys.\n"
                "In the latter case, a range needs to be specified by below if different from 1000.\n"
                "For more information on output descriptors, see the documentation in the doc/descriptors.md file.\n",
                {
                    {"action", RPCArg::Type::STR, RPCArg::Optional::NO, "The action to execute\n"
            "                                      \"start\" for starting a scan\n"
            "                                      \"abort\" for aborting the current scan (returns true when abort was successful)\n"
            "                                      \"status\" for progress report (in %) of the current scan"},
                    {"scanobjects", RPCArg::Type::ARR, RPCArg::Optional::OMITTED, "Array of scan objects. Required for \"start\" action\n"
            "                                  Every scan object is either a string descriptor or an object:",
                        {
                            {"descriptor", RPCArg::Type::STR, RPCArg::Optional::OMITTED, "An output descriptor"},
                            {"", RPCArg::Type::OBJ, RPCArg::Optional::OMITTED, "An object with output descriptor and metadata",
                                {
                                    {"desc", RPCArg::Type::STR, RPCArg::Optional::NO, "An output descriptor"},
                                    {"range", RPCArg::Type::RANGE, /* default */ "1000", "The range of HD chain indexes to explore (either end or [begin,end])"},
                                },
                            },
                        },
                        "[scanobjects,...]"},
                },
                RPCResult{
                    RPCResult::Type::OBJ, "", "",
                    {
                        {RPCResult::Type::BOOL, "success", "Whether the scan was completed"},
                        {RPCResult::Type::NUM, "txouts", "The number of unspent transaction outputs scanned"},
                        {RPCResult::Type::NUM, "height", "The current block height (index)"},
                        {RPCResult::Type::STR_HEX, "bestblock", "The hash of the block at the tip of the chain"},
                        {RPCResult::Type::ARR, "unspents", "",
                            {
                                {RPCResult::Type::OBJ, "", "",
                                    {
                                        {RPCResult::Type::STR_HEX, "txid", "The transaction id"},
                                        {RPCResult::Type::NUM, "vout", "The vout value"},
                                        {RPCResult::Type::STR_HEX, "scriptPubKey", "The script key"},
                                        {RPCResult::Type::STR, "desc", "A specialized descriptor for the matched scriptPubKey"},
                                        {RPCResult::Type::STR_AMOUNT, "amount", "The total amount in " + CURRENCY_UNIT + " of the unspent output"},
                                        {RPCResult::Type::NUM, "height", "Height of the unspent transaction output"},
                                    }},
                            }},
                        {RPCResult::Type::STR_AMOUNT, "total_amount", "The total amount of all found unspent outputs in " + CURRENCY_UNIT},
                    }},
                RPCExamples{""},
        [&](const RPCHelpMan& self, const JSONRPCRequest& request) -> UniValue
{
    RPCTypeCheck(request.params, {UniValue::VSTR, UniValue::VARR});

    UniValue result(UniValue::VOBJ);
    if (request.params[0].get_str() == "status") {
        CoinsViewScanReserver reserver;
        if (reserver.reserve()) {
            // no scan in progress
            return NullUniValue;
        }
        result.pushKV("progress", g_scan_progress);
        return result;
    } else if (request.params[0].get_str() == "abort") {
        CoinsViewScanReserver reserver;
        if (reserver.reserve()) {
            // reserve was possible which means no scan was running
            return false;
        }
        // set the abort flag
        g_should_abort_scan = true;
        return true;
    } else if (request.params[0].get_str() == "start") {
        CoinsViewScanReserver reserver;
        if (!reserver.reserve()) {
            throw JSONRPCError(RPC_INVALID_PARAMETER, "Scan already in progress, use action \"abort\" or \"status\"");
        }

        if (request.params.size() < 2) {
            throw JSONRPCError(RPC_MISC_ERROR, "scanobjects argument is required for the start action");
        }

        std::set<CScript> needles;
        std::map<CScript, std::string> descriptors;
        CAmount total_in = 0;

        // loop through the scan objects
        for (const UniValue& scanobject : request.params[1].get_array().getValues()) {
            FlatSigningProvider provider;
            auto scripts = EvalDescriptorStringOrObject(scanobject, provider);
            for (const auto& script : scripts) {
                std::string inferred = InferDescriptor(script, provider)->ToString();
                needles.emplace(script);
                descriptors.emplace(std::move(script), std::move(inferred));
            }
        }

        // Scan the unspent transaction output set for inputs
        UniValue unspents(UniValue::VARR);
        std::vector<CTxOut> input_txos;
        std::map<COutPoint, Coin> coins;
        g_should_abort_scan = false;
        g_scan_progress = 0;
        int64_t count = 0;
        std::unique_ptr<CCoinsViewCursor> pcursor;
        CBlockIndex* tip;
        {
            LOCK(cs_main);
            ::ChainstateActive().ForceFlushStateToDisk();
            pcursor = std::unique_ptr<CCoinsViewCursor>(::ChainstateActive().CoinsDB().Cursor());
            CHECK_NONFATAL(pcursor);
            tip = ::ChainActive().Tip();
            CHECK_NONFATAL(tip);
        }
        NodeContext& node = EnsureNodeContext(request.context);
        bool res = FindScriptPubKey(g_scan_progress, g_should_abort_scan, count, pcursor.get(), needles, coins, node.rpc_interruption_point);
        result.pushKV("success", res);
        result.pushKV("txouts", count);
        result.pushKV("height", tip->nHeight);
        result.pushKV("bestblock", tip->GetBlockHash().GetHex());

        for (const auto& it : coins) {
            const COutPoint& outpoint = it.first;
            const Coin& coin = it.second;
            const CTxOut& txo = coin.out;
            input_txos.push_back(txo);
            total_in += txo.nValue;

            UniValue unspent(UniValue::VOBJ);
            unspent.pushKV("txid", outpoint.hash.GetHex());
            unspent.pushKV("vout", (int32_t)outpoint.n);
            unspent.pushKV("scriptPubKey", HexStr(txo.scriptPubKey));
            unspent.pushKV("desc", descriptors[txo.scriptPubKey]);
            unspent.pushKV("amount", ValueFromAmount(txo.nValue));
            unspent.pushKV("height", (int32_t)coin.nHeight);

            unspents.push_back(unspent);
        }
        result.pushKV("unspents", unspents);
        result.pushKV("total_amount", ValueFromAmount(total_in));
    } else {
        throw JSONRPCError(RPC_INVALID_PARAMETER, "Invalid command");
    }
    return result;
},
    };
}

static RPCHelpMan getblockfilter()
{
    return RPCHelpMan{"getblockfilter",
                "\nRetrieve a BIP 157 content filter for a particular block.\n",
                {
                    {"blockhash", RPCArg::Type::STR_HEX, RPCArg::Optional::NO, "The hash of the block"},
                    {"filtertype", RPCArg::Type::STR, /*default*/ "basic", "The type name of the filter"},
                },
                RPCResult{
                    RPCResult::Type::OBJ, "", "",
                    {
                        {RPCResult::Type::STR_HEX, "filter", "the hex-encoded filter data"},
                        {RPCResult::Type::STR_HEX, "header", "the hex-encoded filter header"},
                    }},
                RPCExamples{
                    HelpExampleCli("getblockfilter", "\"00000000c937983704a73af28acdec37b049d214adbda81d7e2a3dd146f6ed09\" \"basic\"") +
                    HelpExampleRpc("getblockfilter", "\"00000000c937983704a73af28acdec37b049d214adbda81d7e2a3dd146f6ed09\", \"basic\"")
                },
        [&](const RPCHelpMan& self, const JSONRPCRequest& request) -> UniValue
{
    uint256 block_hash = ParseHashV(request.params[0], "blockhash");
    std::string filtertype_name = "basic";
    if (!request.params[1].isNull()) {
        filtertype_name = request.params[1].get_str();
    }

    BlockFilterType filtertype;
    if (!BlockFilterTypeByName(filtertype_name, filtertype)) {
        throw JSONRPCError(RPC_INVALID_ADDRESS_OR_KEY, "Unknown filtertype");
    }

    BlockFilterIndex* index = GetBlockFilterIndex(filtertype);
    if (!index) {
        throw JSONRPCError(RPC_MISC_ERROR, "Index is not enabled for filtertype " + filtertype_name);
    }

    const CBlockIndex* block_index;
    bool block_was_connected;
    {
        LOCK(cs_main);
        block_index = LookupBlockIndex(block_hash);
        if (!block_index) {
            throw JSONRPCError(RPC_INVALID_ADDRESS_OR_KEY, "Block not found");
        }
        block_was_connected = block_index->IsValid(BLOCK_VALID_SCRIPTS);
    }

    bool index_ready = index->BlockUntilSyncedToCurrentChain();

    BlockFilter filter;
    uint256 filter_header;
    if (!index->LookupFilter(block_index, filter) ||
        !index->LookupFilterHeader(block_index, filter_header)) {
        int err_code;
        std::string errmsg = "Filter not found.";

        if (!block_was_connected) {
            err_code = RPC_INVALID_ADDRESS_OR_KEY;
            errmsg += " Block was not connected to active chain.";
        } else if (!index_ready) {
            err_code = RPC_MISC_ERROR;
            errmsg += " Block filters are still in the process of being indexed.";
        } else {
            err_code = RPC_INTERNAL_ERROR;
            errmsg += " This error is unexpected and indicates index corruption.";
        }

        throw JSONRPCError(err_code, errmsg);
    }

    UniValue ret(UniValue::VOBJ);
    ret.pushKV("filter", HexStr(filter.GetEncodedFilter()));
    ret.pushKV("header", filter_header.GetHex());
    return ret;
},
    };
}

/**
 * Serialize the UTXO set to a file for loading elsewhere.
 *
 * @see SnapshotMetadata
 */
static RPCHelpMan dumptxoutset()
{
    return RPCHelpMan{
        "dumptxoutset",
        "\nWrite the serialized UTXO set to disk.\n",
        {
            {"path",
                RPCArg::Type::STR,
                RPCArg::Optional::NO,
                /* default_val */ "",
                "path to the output file. If relative, will be prefixed by datadir."},
        },
        RPCResult{
            RPCResult::Type::OBJ, "", "",
                {
                    {RPCResult::Type::NUM, "coins_written", "the number of coins written in the snapshot"},
                    {RPCResult::Type::STR_HEX, "base_hash", "the hash of the base of the snapshot"},
                    {RPCResult::Type::NUM, "base_height", "the height of the base of the snapshot"},
                    {RPCResult::Type::STR, "path", "the absolute path that the snapshot was written to"},
                }
        },
        RPCExamples{
            HelpExampleCli("dumptxoutset", "utxo.dat")
        },
        [&](const RPCHelpMan& self, const JSONRPCRequest& request) -> UniValue
{
    fs::path path = fs::absolute(request.params[0].get_str(), GetDataDir());
    // Write to a temporary path and then move into `path` on completion
    // to avoid confusion due to an interruption.
    fs::path temppath = fs::absolute(request.params[0].get_str() + ".incomplete", GetDataDir());

    if (fs::exists(path)) {
        throw JSONRPCError(
            RPC_INVALID_PARAMETER,
            path.string() + " already exists. If you are sure this is what you want, "
            "move it out of the way first");
    }

    FILE* file{fsbridge::fopen(temppath, "wb")};
    CAutoFile afile{file, SER_DISK, CLIENT_VERSION};
    std::unique_ptr<CCoinsViewCursor> pcursor;
    CCoinsStats stats;
    CBlockIndex* tip;
    NodeContext& node = EnsureNodeContext(request.context);

    {
        // We need to lock cs_main to ensure that the coinsdb isn't written to
        // between (i) flushing coins cache to disk (coinsdb), (ii) getting stats
        // based upon the coinsdb, and (iii) constructing a cursor to the
        // coinsdb for use below this block.
        //
        // Cursors returned by leveldb iterate over snapshots, so the contents
        // of the pcursor will not be affected by simultaneous writes during
        // use below this block.
        //
        // See discussion here:
        //   https://github.com/bitcoin/bitcoin/pull/15606#discussion_r274479369
        //
        LOCK(::cs_main);

        ::ChainstateActive().ForceFlushStateToDisk();

        if (!GetUTXOStats(&::ChainstateActive().CoinsDB(), stats, CoinStatsHashType::NONE, node.rpc_interruption_point)) {
            throw JSONRPCError(RPC_INTERNAL_ERROR, "Unable to read UTXO set");
        }

        pcursor = std::unique_ptr<CCoinsViewCursor>(::ChainstateActive().CoinsDB().Cursor());
        tip = LookupBlockIndex(stats.hashBlock);
        CHECK_NONFATAL(tip);
    }

    SnapshotMetadata metadata{tip->GetBlockHash(), stats.coins_count, tip->nChainTx};

    afile << metadata;

    COutPoint key;
    Coin coin;
    unsigned int iter{0};

    while (pcursor->Valid()) {
        if (iter % 5000 == 0) node.rpc_interruption_point();
        ++iter;
        if (pcursor->GetKey(key) && pcursor->GetValue(coin)) {
            afile << key;
            afile << coin;
        }

        pcursor->Next();
    }

    afile.fclose();
    fs::rename(temppath, path);

    UniValue result(UniValue::VOBJ);
    result.pushKV("coins_written", stats.coins_count);
    result.pushKV("base_hash", tip->GetBlockHash().ToString());
    result.pushKV("base_height", tip->nHeight);
    result.pushKV("path", path.string());
    return result;
},
    };
}

void RegisterBlockchainRPCCommands(CRPCTable &t)
{
// clang-format off
static const CRPCCommand commands[] =
{ //  category              name                      actor (function)         argNames
  //  --------------------- ------------------------  -----------------------  ----------
    { "blockchain",         "getblockchaininfo",      &getblockchaininfo,      {} },
    { "blockchain",         "getchaintxstats",        &getchaintxstats,        {"nblocks", "blockhash"} },
    { "blockchain",         "getblockstats",          &getblockstats,          {"hash_or_height", "stats"} },
    { "blockchain",         "getbestblockhash",       &getbestblockhash,       {} },
    { "blockchain",         "getblockcount",          &getblockcount,          {} },
    { "blockchain",         "getblock",               &getblock,               {"blockhash","verbosity|verbose"} },
    { "blockchain",         "getblockhash",           &getblockhash,           {"height"} },
    { "blockchain",         "getblockheader",         &getblockheader,         {"blockhash","verbose"} },
    { "blockchain",         "getchaintips",           &getchaintips,           {} },
    { "blockchain",         "getdifficulty",          &getdifficulty,          {} },
    { "blockchain",         "getmempoolancestors",    &getmempoolancestors,    {"txid","verbose"} },
    { "blockchain",         "getmempooldescendants",  &getmempooldescendants,  {"txid","verbose"} },
    { "blockchain",         "getmempoolentry",        &getmempoolentry,        {"txid"} },
    { "blockchain",         "getmempoolinfo",         &getmempoolinfo,         {} },
    { "blockchain",         "getrawmempool",          &getrawmempool,          {"verbose", "mempool_sequence"} },
    { "blockchain",         "gettxout",               &gettxout,               {"txid","n","include_mempool"} },
    { "blockchain",         "gettxoutsetinfo",        &gettxoutsetinfo,        {"hash_type"} },
    { "blockchain",         "pruneblockchain",        &pruneblockchain,        {"height"} },
    { "blockchain",         "savemempool",            &savemempool,            {} },
    { "blockchain",         "verifychain",            &verifychain,            {"checklevel","nblocks"} },

    { "blockchain",         "preciousblock",          &preciousblock,          {"blockhash"} },
    { "blockchain",         "scantxoutset",           &scantxoutset,           {"action", "scanobjects"} },
    { "blockchain",         "getblockfilter",         &getblockfilter,         {"blockhash", "filtertype"} },

    /* Not shown in help */
    { "hidden",             "invalidateblock",        &invalidateblock,        {"blockhash"} },
    { "hidden",             "reconsiderblock",        &reconsiderblock,        {"blockhash"} },
    { "hidden",             "waitfornewblock",        &waitfornewblock,        {"timeout"} },
    { "hidden",             "waitforblock",           &waitforblock,           {"blockhash","timeout"} },
    { "hidden",             "waitforblockheight",     &waitforblockheight,     {"height","timeout"} },
    { "hidden",             "syncwithvalidationinterfacequeue", &syncwithvalidationinterfacequeue, {} },
    { "hidden",             "dumptxoutset",           &dumptxoutset,           {"path"} },
};
// clang-format on
    for (const auto& c : commands) {
        t.appendCommand(c.name, &c);
    }
}<|MERGE_RESOLUTION|>--- conflicted
+++ resolved
@@ -457,11 +457,23 @@
     };
 }
 
-<<<<<<< HEAD
-UniValue getdifficulty(const JSONRPCRequest& request)
-=======
+UniValue GetDifficultyJson()
+{
+    LOCK(cs_main);
+
+    UniValue result(UniValue::VOBJ);
+    for (const PowAlgo algo : {PowAlgo::SHA256D, PowAlgo::NEOSCRYPT})
+      {
+        const uint32_t nextWork
+            = GetNextWorkRequired (algo, ::ChainActive().Tip (),
+                                   Params ().GetConsensus ());
+        result.pushKV (PowAlgoToString (algo), GetDifficultyForBits (nextWork));
+      }
+
+    return result;
+}
+
 static RPCHelpMan getdifficulty()
->>>>>>> a373be5e
 {
     return RPCHelpMan{"getdifficulty",
                 "\nReturns the proof-of-work difficulty as a multiple of the minimum difficulty.\n",
@@ -479,24 +491,9 @@
                 },
         [&](const RPCHelpMan& self, const JSONRPCRequest& request) -> UniValue
 {
-    LOCK(cs_main);
-<<<<<<< HEAD
-
-    UniValue result(UniValue::VOBJ);
-    for (const PowAlgo algo : {PowAlgo::SHA256D, PowAlgo::NEOSCRYPT})
-      {
-        const uint32_t nextWork
-            = GetNextWorkRequired (algo, ::ChainActive().Tip (),
-                                   Params ().GetConsensus ());
-        result.pushKV (PowAlgoToString (algo), GetDifficultyForBits (nextWork));
-      }
-
-    return result;
-=======
-    return GetDifficulty(::ChainActive().Tip());
-},
-    };
->>>>>>> a373be5e
+    return GetDifficultyJson ();
+},
+    };
 }
 
 static std::vector<RPCResult> MempoolEntryDescription() { return {
