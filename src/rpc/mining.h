--- conflicted
+++ resolved
@@ -19,10 +19,4 @@
 /** Check bounds on a command line confirm target */
 unsigned int ParseConfirmTarget(const UniValue& value);
 
-<<<<<<< HEAD
-=======
-/** Singleton instance of the AuxpowMiner, created during startup.  */
-extern std::unique_ptr<AuxpowMiner> g_auxpow_miner;
-
->>>>>>> 19d707a8
 #endif