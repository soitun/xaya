--- conflicted
+++ resolved
@@ -20,6 +20,8 @@
 
 static const unsigned int DEFAULT_RPC_SERIALIZE_VERSION = 1;
 
+class CMutableTransaction;
+class COutPoint;
 class CRPCCommand;
 
 namespace RPCServer
@@ -29,17 +31,8 @@
     void OnPreCommand(std::function<void (const CRPCCommand&)> slot);
 }
 
-<<<<<<< HEAD
-class CBlockIndex;
-class CMutableTransaction;
 class CNameData;
-class CNetAddr;
-class COutPoint;
-class CTxIn;
-class CWalletTx;
-
-=======
->>>>>>> f1132eb6
+
 /** Wrapper for UniValue::VType, which includes typeAny:
  * Used to denote don't care type. Only used by RPCTypeCheckObj */
 struct UniValueType {
