--- conflicted
+++ resolved
@@ -273,12 +273,8 @@
         {
             {"num_blocks", RPCArg::Type::NUM, RPCArg::Optional::NO, "How many blocks are generated immediately."},
             {"descriptor", RPCArg::Type::STR, RPCArg::Optional::NO, "The descriptor to send the newly generated bitcoin to."},
-<<<<<<< HEAD
-            {"maxtries", RPCArg::Type::NUM, /* default */ ToString(DEFAULT_MAX_TRIES), "How many iterations to try."},
-            {"algo", RPCArg::Type::STR, /* default */ "neoscrypt", "Which mining algorithm to use."},
-=======
             {"maxtries", RPCArg::Type::NUM, RPCArg::Default{DEFAULT_MAX_TRIES}, "How many iterations to try."},
->>>>>>> c1c0ef13
+            {"algo", RPCArg::Type::STR, RPCArg::Default{"neoscrypt"}, "Which mining algorithm to use."},
         },
         RPCResult{
             RPCResult::Type::ARR, "", "hashes of blocks generated",
@@ -322,12 +318,8 @@
                 {
                     {"nblocks", RPCArg::Type::NUM, RPCArg::Optional::NO, "How many blocks are generated immediately."},
                     {"address", RPCArg::Type::STR, RPCArg::Optional::NO, "The address to send the newly generated bitcoin to."},
-<<<<<<< HEAD
-                    {"maxtries", RPCArg::Type::NUM, /* default */ ToString(DEFAULT_MAX_TRIES), "How many iterations to try."},
-                    {"algo", RPCArg::Type::STR, /* default */ "neoscrypt", "Which mining algorithm to use."},
-=======
                     {"maxtries", RPCArg::Type::NUM, RPCArg::Default{DEFAULT_MAX_TRIES}, "How many iterations to try."},
->>>>>>> c1c0ef13
+                    {"algo", RPCArg::Type::STR, RPCArg::Default{"neoscrypt"}, "Which mining algorithm to use."},
                 },
                 RPCResult{
                     RPCResult::Type::ARR, "", "hashes of blocks generated",
@@ -601,7 +593,7 @@
             {"template_request", RPCArg::Type::OBJ, RPCArg::Default{UniValue::VOBJ}, "Format of the template",
             {
                 {"mode", RPCArg::Type::STR, /* treat as named arg */ RPCArg::Optional::OMITTED_NAMED_ARG, "This must be set to \"template\", \"proposal\" (see BIP 23), or omitted"},
-                {"algo", RPCArg::Type::STR, /* default */ "neoscrypt", "The PoW algo to use"},
+                {"algo", RPCArg::Type::STR, RPCArg::Default{"neoscrypt"}, "The PoW algo to use"},
                 {"capabilities", RPCArg::Type::ARR, /* treat as named arg */ RPCArg::Optional::OMITTED_NAMED_ARG, "A list of strings",
                 {
                     {"str", RPCArg::Type::STR, RPCArg::Optional::OMITTED, "client side supported feature, 'longpoll', 'coinbasevalue', 'proposal', 'serverlist', 'workid'"},
