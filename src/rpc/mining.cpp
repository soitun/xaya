--- conflicted
+++ resolved
@@ -925,8 +925,8 @@
             "required to merge-mine it.  With arguments, submit a solved\n"
             "auxpow for a previously returned block.\n"
             "\nArguments:\n"
-            "1. \"hash\"    (string, optional) hash of the block to submit\n"
-            "2. \"auxpow\"  (string, optional) serialised auxpow found\n"
+            "1. hash      (string, optional) hash of the block to submit\n"
+            "2. auxpow    (string, optional) serialised auxpow found\n"
             "\nResult (without arguments):\n"
             "{\n"
             "  \"hash\"               (string) hash of the created block\n"
@@ -1083,27 +1083,12 @@
 static const CRPCCommand commands[] =
 { //  category              name                      actor (function)         okSafeMode
   //  --------------------- ------------------------  -----------------------  ----------
-<<<<<<< HEAD
-    { "mining",             "getnetworkhashps",       &getnetworkhashps,       true  },
-    { "mining",             "getmininginfo",          &getmininginfo,          true  },
-    { "mining",             "prioritisetransaction",  &prioritisetransaction,  true  },
-    { "mining",             "getblocktemplate",       &getblocktemplate,       true  },
-    { "mining",             "submitblock",            &submitblock,            true  },
-    { "mining",             "getauxblock",            &getauxblock,            true  },
-
-    { "generating",         "generate",               &generate,               true  },
-    { "generating",         "generatetoaddress",      &generatetoaddress,      true  },
-
-    { "util",               "estimatefee",            &estimatefee,            true  },
-    { "util",               "estimatepriority",       &estimatepriority,       true  },
-    { "util",               "estimatesmartfee",       &estimatesmartfee,       true  },
-    { "util",               "estimatesmartpriority",  &estimatesmartpriority,  true  },
-=======
     { "mining",             "getnetworkhashps",       &getnetworkhashps,       true,  {"nblocks","height"} },
     { "mining",             "getmininginfo",          &getmininginfo,          true,  {} },
     { "mining",             "prioritisetransaction",  &prioritisetransaction,  true,  {"txid","priority_delta","fee_delta"} },
     { "mining",             "getblocktemplate",       &getblocktemplate,       true,  {"template_request"} },
     { "mining",             "submitblock",            &submitblock,            true,  {"hexdata","parameters"} },
+    { "mining",             "getauxblock",            &getauxblock,            true,  {"hash", "auxpow"} },
 
     { "generating",         "generate",               &generate,               true,  {"nblocks","maxtries"} },
     { "generating",         "generatetoaddress",      &generatetoaddress,      true,  {"nblocks","address","maxtries"} },
@@ -1112,7 +1097,6 @@
     { "util",               "estimatepriority",       &estimatepriority,       true,  {"nblocks"} },
     { "util",               "estimatesmartfee",       &estimatesmartfee,       true,  {"nblocks"} },
     { "util",               "estimatesmartpriority",  &estimatesmartpriority,  true,  {"nblocks"} },
->>>>>>> 23281a4d
 };
 
 void RegisterMiningRPCCommands(CRPCTable &t)
