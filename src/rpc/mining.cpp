--- conflicted
+++ resolved
@@ -667,12 +667,8 @@
     std::string strMode = "template";
     UniValue lpval = NullUniValue;
     std::set<std::string> setClientRules;
-<<<<<<< HEAD
     PowAlgo algo = PowAlgo::NEOSCRYPT;
-    CChainState& active_chainstate = chainman.ActiveChainstate();
-=======
     Chainstate& active_chainstate = chainman.ActiveChainstate();
->>>>>>> 8d285ca2
     CChain& active_chain = active_chainstate.m_chain;
     if (!request.params[0].isNull())
     {
