--- conflicted
+++ resolved
@@ -144,7 +144,6 @@
     };
 }
 
-<<<<<<< HEAD
 static PowAlgo
 powAlgoFromJson (const UniValue& algoJson)
 {
@@ -161,10 +160,7 @@
     }
 }
 
-static bool GenerateBlock(ChainstateManager& chainman, CBlock& block, uint64_t& max_tries, unsigned int& extra_nonce, uint256& block_hash, const PowAlgo algo)
-=======
-static bool GenerateBlock(ChainstateManager& chainman, CBlock& block, uint64_t& max_tries, uint256& block_hash)
->>>>>>> 37ffc4e0
+static bool GenerateBlock(ChainstateManager& chainman, CBlock& block, uint64_t& max_tries, uint256& block_hash, const PowAlgo algo)
 {
     block_hash.SetNull();
     block.hashMerkleRoot = BlockMerkleRoot(block);
@@ -205,37 +201,17 @@
 
 static UniValue generateBlocks(ChainstateManager& chainman, const CTxMemPool& mempool, const CScript& coinbase_script, int nGenerate, uint64_t nMaxTries, const UniValue& algoJson)
 {
-<<<<<<< HEAD
-    int nHeightEnd = 0;
-    int nHeight = 0;
-
     const PowAlgo algo = powAlgoFromJson(algoJson);
 
-    {   // Don't keep cs_main locked
-        LOCK(cs_main);
-        nHeight = chainman.ActiveChain().Height();
-        nHeightEnd = nHeight+nGenerate;
-    }
-    unsigned int nExtraNonce = 0;
-    UniValue blockHashes(UniValue::VARR);
-    while (nHeight < nHeightEnd && !ShutdownRequested())
-    {
-        std::unique_ptr<CBlockTemplate> pblocktemplate(BlockAssembler(chainman.ActiveChainstate(), mempool, Params()).CreateNewBlock(algo, coinbase_script));
-=======
     UniValue blockHashes(UniValue::VARR);
     while (nGenerate > 0 && !ShutdownRequested()) {
-        std::unique_ptr<CBlockTemplate> pblocktemplate(BlockAssembler(chainman.ActiveChainstate(), mempool, Params()).CreateNewBlock(coinbase_script));
->>>>>>> 37ffc4e0
+        std::unique_ptr<CBlockTemplate> pblocktemplate(BlockAssembler(chainman.ActiveChainstate(), mempool, Params()).CreateNewBlock(algo, coinbase_script));
         if (!pblocktemplate.get())
             throw JSONRPCError(RPC_INTERNAL_ERROR, "Couldn't create new block");
         CBlock *pblock = &pblocktemplate->block;
 
         uint256 block_hash;
-<<<<<<< HEAD
-        if (!GenerateBlock(chainman, *pblock, nMaxTries, nExtraNonce, block_hash, algo)) {
-=======
-        if (!GenerateBlock(chainman, *pblock, nMaxTries, block_hash)) {
->>>>>>> 37ffc4e0
+        if (!GenerateBlock(chainman, *pblock, nMaxTries, block_hash, algo)) {
             break;
         }
 
@@ -470,11 +446,7 @@
     uint256 block_hash;
     uint64_t max_tries{DEFAULT_MAX_TRIES};
 
-<<<<<<< HEAD
-    if (!GenerateBlock(chainman, block, max_tries, extra_nonce, block_hash, algo) || block_hash.IsNull()) {
-=======
-    if (!GenerateBlock(chainman, block, max_tries, block_hash) || block_hash.IsNull()) {
->>>>>>> 37ffc4e0
+    if (!GenerateBlock(chainman, block, max_tries, block_hash, algo) || block_hash.IsNull()) {
         throw JSONRPCError(RPC_MISC_ERROR, "Failed to make block.");
     }
 
