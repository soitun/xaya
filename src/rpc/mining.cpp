// Copyright (c) 2010 Satoshi Nakamoto
// Copyright (c) 2009-2020 The Bitcoin Core developers
// Distributed under the MIT software license, see the accompanying
// file COPYING or http://www.opensource.org/licenses/mit-license.php.

#include <amount.h>
#include <chain.h>
#include <chainparams.h>
#include <consensus/consensus.h>
#include <consensus/params.h>
#include <consensus/validation.h>
#include <core_io.h>
#include <key_io.h>
#include <miner.h>
#include <net.h>
#include <node/context.h>
#include <policy/fees.h>
#include <pow.h>
#include <powdata.h>
#include <rpc/auxpow_miner.h>
#include <rpc/blockchain.h>
#include <rpc/server.h>
#include <rpc/util.h>
#include <script/descriptor.h>
#include <script/script.h>
#include <script/signingprovider.h>
#include <shutdown.h>
#include <txmempool.h>
#include <univalue.h>
#include <util/fees.h>
#include <util/strencodings.h>
#include <util/system.h>
#include <validation.h>
#include <validationinterface.h>
#include <versionbitsinfo.h>
#include <warnings.h>

#include <map>
#include <stdint.h>
#include <stdexcept>
#include <string>
#include <utility>

/**
 * Return average network hashes per second based on the last 'lookup' blocks,
 * or from the last difficulty change if 'lookup' is nonpositive.
 * If 'height' is nonnegative, compute the estimate at the time when a given block was found.
 */
static UniValue GetNetworkHashPS(int lookup, int height) {
    CBlockIndex *pb = ::ChainActive().Tip();
    assert (pb != nullptr);

    if (height >= 0 && height < ::ChainActive().Height())
        pb = ::ChainActive()[height];

    // If lookup is larger than chain, then set it to chain length.
    if (lookup > pb->nHeight)
        lookup = pb->nHeight;

    /* With different mining algos, we can not simply look at the chain work
       difference as upstream Bitcoin does.  But we can add up the block proofs
       for each algo separately to estimate the hash rate in each later on.  */
    std::map<PowAlgo, arith_uint256> proofPerAlgo;

    /* Explicitly initialise both algos so that we always get them in the
       result later, even if the number of hashes is zero.  */
    proofPerAlgo[PowAlgo::SHA256D] = 0;
    proofPerAlgo[PowAlgo::NEOSCRYPT] = 0;

    CBlockIndex *pb0 = pb;
    int64_t minTime = pb0->GetBlockTime();
    int64_t maxTime = minTime;
    for (int i = 0; i < lookup; i++) {
        arith_uint256 currentProof = GetBlockProof (*pb0);
        /* Undo the algo-weight correction, since we want actual hashes
           per algo and not the comparable work.  */
        currentProof >>= powAlgoLog2Weight (pb0->algo);
        proofPerAlgo[pb0->algo] += currentProof;

        pb0 = pb0->pprev;
        int64_t time = pb0->GetBlockTime();
        minTime = std::min(time, minTime);
        maxTime = std::max(time, maxTime);
    }
    const int64_t timeDiff = maxTime - minTime;

    UniValue result(UniValue::VOBJ);
    for (const auto& entry : proofPerAlgo)
      {
        double hashps;
        if (timeDiff == 0)
          {
            /* In case there's a situation where minTime == maxTime, we don't
               want a divide by zero exception.  */
            hashps = 0.0;
          }
        else
          hashps = entry.second.getdouble () / timeDiff;

        result.pushKV (PowAlgoToString (entry.first), hashps);
      }

    return result;
}

static UniValue getnetworkhashps(const JSONRPCRequest& request)
{
            RPCHelpMan{"getnetworkhashps",
                "\nReturns the estimated network hashes per second based on the last n blocks.\n"
                "Pass in [blocks] to override # of blocks, -1 specifies since last difficulty change.\n"
                "Pass in [height] to estimate the network speed at the time when a certain block was found.\n",
                {
                    {"nblocks", RPCArg::Type::NUM, /* default */ "120", "The number of blocks, or -1 for blocks since last difficulty change."},
                    {"height", RPCArg::Type::NUM, /* default */ "-1", "To estimate at the time of the given height."},
                },
                RPCResult{
<<<<<<< HEAD
            "{\n"
            "  \"sha256d\": x,              (numeric) Estimated hashes per second for SHA256D\n"
            "  \"neoscrypt\": x,            (numeric) Estimated hashes per second for Neoscrypt\n"
            "}\n"
                },
=======
                    RPCResult::Type::NUM, "", "Hashes per second estimated"},
>>>>>>> c667dc1b
                RPCExamples{
                    HelpExampleCli("getnetworkhashps", "")
            + HelpExampleRpc("getnetworkhashps", "")
                },
            }.Check(request);

    LOCK(cs_main);
    return GetNetworkHashPS(!request.params[0].isNull() ? request.params[0].get_int() : 120, !request.params[1].isNull() ? request.params[1].get_int() : -1);
}

static PowAlgo
powAlgoFromJson (const UniValue& algoJson)
{
  if (algoJson.isNull ())
    return PowAlgo::NEOSCRYPT;

  try
    {
      return PowAlgoFromString (algoJson.get_str ());
    }
  catch (const std::invalid_argument& exc)
    {
      throw JSONRPCError (RPC_INVALID_PARAMETER, exc.what ());
    }
}

static UniValue generateBlocks(const CTxMemPool& mempool, const CScript& coinbase_script, int nGenerate, uint64_t nMaxTries, const UniValue& algoJson)
{
    int nHeightEnd = 0;
    int nHeight = 0;

    const PowAlgo algo = powAlgoFromJson(algoJson);

    {   // Don't keep cs_main locked
        LOCK(cs_main);
        nHeight = ::ChainActive().Height();
        nHeightEnd = nHeight+nGenerate;
    }
    unsigned int nExtraNonce = 0;
    UniValue blockHashes(UniValue::VARR);
    while (nHeight < nHeightEnd && !ShutdownRequested())
    {
        std::unique_ptr<CBlockTemplate> pblocktemplate(BlockAssembler(mempool, Params()).CreateNewBlock(algo, coinbase_script));
        if (!pblocktemplate.get())
            throw JSONRPCError(RPC_INTERNAL_ERROR, "Couldn't create new block");
        CBlock *pblock = &pblocktemplate->block;
        {
            LOCK(cs_main);
            IncrementExtraNonce(pblock, ::ChainActive().Tip(), nExtraNonce);
        }
        CPureBlockHeader* pfakeHeader = nullptr;
        switch (algo)
        {
        case PowAlgo::SHA256D:
            pfakeHeader = &pblock->pow.initAuxpow (*pblock);
            break;
        case PowAlgo::NEOSCRYPT:
            pfakeHeader = &pblock->pow.initFakeHeader (*pblock);
            break;
        default:
            throw JSONRPCError(RPC_INTERNAL_ERROR, "Unknown PoW algo");
        }
        assert (pfakeHeader != nullptr);
        while (nMaxTries > 0 && pfakeHeader->nNonce < std::numeric_limits<uint32_t>::max() && !pblock->pow.checkProofOfWork(*pfakeHeader, Params().GetConsensus()) && !ShutdownRequested()) {
            ++pfakeHeader->nNonce;
            --nMaxTries;
        }
        if (nMaxTries == 0 || ShutdownRequested()) {
            break;
        }
        if (pfakeHeader->nNonce == std::numeric_limits<uint32_t>::max()) {
            continue;
        }
        std::shared_ptr<const CBlock> shared_pblock = std::make_shared<const CBlock>(*pblock);
        if (!ProcessNewBlock(Params(), shared_pblock, true, nullptr))
            throw JSONRPCError(RPC_INTERNAL_ERROR, "ProcessNewBlock, block not accepted");
        ++nHeight;
        blockHashes.push_back(pblock->GetHash().GetHex());
    }
    return blockHashes;
}

static UniValue generatetodescriptor(const JSONRPCRequest& request)
{
    RPCHelpMan{
        "generatetodescriptor",
        "\nMine blocks immediately to a specified descriptor (before the RPC call returns)\n",
        {
            {"num_blocks", RPCArg::Type::NUM, RPCArg::Optional::NO, "How many blocks are generated immediately."},
            {"descriptor", RPCArg::Type::STR, RPCArg::Optional::NO, "The descriptor to send the newly generated bitcoin to."},
            {"maxtries", RPCArg::Type::NUM, /* default */ "1000000", "How many iterations to try."},
            {"algo", RPCArg::Type::STR, /* default */ "neoscrypt", "Which mining algorithm to use."},
        },
        RPCResult{
            RPCResult::Type::ARR, "", "hashes of blocks generated",
            {
                {RPCResult::Type::STR_HEX, "", "blockhash"},
            }
        },
        RPCExamples{
            "\nGenerate 11 blocks to mydesc\n" + HelpExampleCli("generatetodescriptor", "11 \"mydesc\"")},
    }
        .Check(request);

    const int num_blocks{request.params[0].get_int()};
    const int64_t max_tries{request.params[2].isNull() ? 1000000 : request.params[2].get_int()};

    FlatSigningProvider key_provider;
    std::string error;
    const auto desc = Parse(request.params[1].get_str(), key_provider, error, /* require_checksum = */ false);
    if (!desc) {
        throw JSONRPCError(RPC_INVALID_ADDRESS_OR_KEY, error);
    }
    if (desc->IsRange()) {
        throw JSONRPCError(RPC_INVALID_PARAMETER, "Ranged descriptor not accepted. Maybe pass through deriveaddresses first?");
    }

    FlatSigningProvider provider;
    std::vector<CScript> coinbase_script;
    if (!desc->Expand(0, key_provider, coinbase_script, provider)) {
        throw JSONRPCError(RPC_INVALID_ADDRESS_OR_KEY, strprintf("Cannot derive script without private keys"));
    }

    const CTxMemPool& mempool = EnsureMemPool();

    CHECK_NONFATAL(coinbase_script.size() == 1);

    return generateBlocks(mempool, coinbase_script.at(0), num_blocks, max_tries, request.params[3]);
}

static UniValue generatetoaddress(const JSONRPCRequest& request)
{
            RPCHelpMan{"generatetoaddress",
                "\nMine blocks immediately to a specified address (before the RPC call returns)\n",
                {
                    {"nblocks", RPCArg::Type::NUM, RPCArg::Optional::NO, "How many blocks are generated immediately."},
                    {"address", RPCArg::Type::STR, RPCArg::Optional::NO, "The address to send the newly generated bitcoin to."},
                    {"maxtries", RPCArg::Type::NUM, /* default */ "1000000", "How many iterations to try."},
                    {"algo", RPCArg::Type::STR, /* default */ "neoscrypt", "Which mining algorithm to use."},
                },
                RPCResult{
                    RPCResult::Type::ARR, "", "hashes of blocks generated",
                    {
                        {RPCResult::Type::STR_HEX, "", "blockhash"},
                    }},
                RPCExamples{
            "\nGenerate 11 blocks to myaddress\n"
            + HelpExampleCli("generatetoaddress", "11 \"myaddress\"")
            + "If you are running the bitcoin core wallet, you can get a new address to send the newly generated bitcoin to with:\n"
            + HelpExampleCli("getnewaddress", "")
                },
            }.Check(request);

    int nGenerate = request.params[0].get_int();
    uint64_t nMaxTries = 1000000;
    if (!request.params[2].isNull()) {
        nMaxTries = request.params[2].get_int();
    }

    CTxDestination destination = DecodeDestination(request.params[1].get_str());
    if (!IsValidDestination(destination)) {
        throw JSONRPCError(RPC_INVALID_ADDRESS_OR_KEY, "Error: Invalid address");
    }

    const CTxMemPool& mempool = EnsureMemPool();

    CScript coinbase_script = GetScriptForDestination(destination);

    return generateBlocks(mempool, coinbase_script, nGenerate, nMaxTries, request.params[3]);
}

static UniValue getmininginfo(const JSONRPCRequest& request)
{
            RPCHelpMan{"getmininginfo",
                "\nReturns a json object containing mining-related information.",
                {},
                RPCResult{
<<<<<<< HEAD
                    "{\n"
                    "  \"blocks\" : nnn,             (numeric) The current block\n"
                    "  \"currentblockweight\" : nnn, (numeric, optional) The block weight of the last assembled block (only present if a block was ever assembled)\n"
                    "  \"currentblocktx\" : nnn,     (numeric, optional) The number of block transactions of the last assembled block (only present if a block was ever assembled)\n"
                    "  \"difficulty\"                (json object) The current difficulty per algo\n"
                    "  \"networkhashps\" : nnn,      (json object) The network hashes per second per algo\n"
                    "  \"pooledtx\" : n              (numeric) The size of the mempool\n"
                    "  \"chain\" : \"xxxx\",           (string) current network name (main, test, regtest)\n"
                    "  \"warnings\" : \"...\"          (string) any network and blockchain warnings\n"
                    "}\n"
                },
=======
                    RPCResult::Type::OBJ, "", "",
                    {
                        {RPCResult::Type::NUM, "blocks", "The current block"},
                        {RPCResult::Type::NUM, "currentblockweight", /* optional */ true, "The block weight of the last assembled block (only present if a block was ever assembled)"},
                        {RPCResult::Type::NUM, "currentblocktx", /* optional */ true, "The number of block transactions of the last assembled block (only present if a block was ever assembled)"},
                        {RPCResult::Type::NUM, "difficulty", "The current difficulty"},
                        {RPCResult::Type::NUM, "networkhashps", "The network hashes per second"},
                        {RPCResult::Type::NUM, "pooledtx", "The size of the mempool"},
                        {RPCResult::Type::STR, "chain", "current network name (main, test, regtest)"},
                        {RPCResult::Type::STR, "warnings", "any network and blockchain warnings"},
                    }},
>>>>>>> c667dc1b
                RPCExamples{
                    HelpExampleCli("getmininginfo", "")
            + HelpExampleRpc("getmininginfo", "")
                },
            }.Check(request);

    LOCK(cs_main);
    const CTxMemPool& mempool = EnsureMemPool();

    UniValue obj(UniValue::VOBJ);
    obj.pushKV("blocks",           (int)::ChainActive().Height());
    if (BlockAssembler::m_last_block_weight) obj.pushKV("currentblockweight", *BlockAssembler::m_last_block_weight);
    if (BlockAssembler::m_last_block_num_txs) obj.pushKV("currentblocktx", *BlockAssembler::m_last_block_num_txs);
    obj.pushKV("difficulty",       getdifficulty(request));
    obj.pushKV("networkhashps",    getnetworkhashps(request));
    obj.pushKV("pooledtx",         (uint64_t)mempool.size());
    obj.pushKV("chain",            Params().NetworkIDString());
    obj.pushKV("warnings",         GetWarnings(false));
    return obj;
}


// NOTE: Unlike wallet RPC (which use BTC values), mining RPCs follow GBT (BIP 22) in using satoshi amounts
static UniValue prioritisetransaction(const JSONRPCRequest& request)
{
            RPCHelpMan{"prioritisetransaction",
                "Accepts the transaction into mined blocks at a higher (or lower) priority\n",
                {
                    {"txid", RPCArg::Type::STR_HEX, RPCArg::Optional::NO, "The transaction id."},
                    {"dummy", RPCArg::Type::NUM, RPCArg::Optional::OMITTED_NAMED_ARG, "API-Compatibility for previous API. Must be zero or null.\n"
            "                  DEPRECATED. For forward compatibility use named arguments and omit this parameter."},
                    {"fee_delta", RPCArg::Type::NUM, RPCArg::Optional::NO, "The fee value (in satoshis) to add (or subtract, if negative).\n"
            "                  Note, that this value is not a fee rate. It is a value to modify absolute fee of the TX.\n"
            "                  The fee is not actually paid, only the algorithm for selecting transactions into a block\n"
            "                  considers the transaction as it would have paid a higher (or lower) fee."},
                },
                RPCResult{
                    RPCResult::Type::BOOL, "", "Returns true"},
                RPCExamples{
                    HelpExampleCli("prioritisetransaction", "\"txid\" 0.0 10000")
            + HelpExampleRpc("prioritisetransaction", "\"txid\", 0.0, 10000")
                },
            }.Check(request);

    LOCK(cs_main);

    uint256 hash(ParseHashV(request.params[0], "txid"));
    CAmount nAmount = request.params[2].get_int64();

    if (!(request.params[1].isNull() || request.params[1].get_real() == 0)) {
        throw JSONRPCError(RPC_INVALID_PARAMETER, "Priority is no longer supported, dummy argument to prioritisetransaction must be 0.");
    }

    EnsureMemPool().PrioritiseTransaction(hash, nAmount);
    return true;
}


// NOTE: Assumes a conclusive result; if result is inconclusive, it must be handled by caller
static UniValue BIP22ValidationResult(const BlockValidationState& state)
{
    if (state.IsValid())
        return NullUniValue;

    if (state.IsError())
        throw JSONRPCError(RPC_VERIFY_ERROR, state.ToString());
    if (state.IsInvalid())
    {
        std::string strRejectReason = state.GetRejectReason();
        if (strRejectReason.empty())
            return "rejected";
        return strRejectReason;
    }
    // Should be impossible
    return "valid?";
}

static std::string gbt_vb_name(const Consensus::DeploymentPos pos) {
    const struct VBDeploymentInfo& vbinfo = VersionBitsDeploymentInfo[pos];
    std::string s = vbinfo.name;
    if (!vbinfo.gbt_force) {
        s.insert(s.begin(), '!');
    }
    return s;
}

static UniValue getblocktemplate(const JSONRPCRequest& request)
{
            RPCHelpMan{"getblocktemplate",
                "\nIf the request parameters include a 'mode' key, that is used to explicitly select between the default 'template' request or a 'proposal'.\n"
                "It returns data needed to construct a block to work on.\n"
                "For full specification, see BIPs 22, 23, 9, and 145:\n"
                "    https://github.com/bitcoin/bips/blob/master/bip-0022.mediawiki\n"
                "    https://github.com/bitcoin/bips/blob/master/bip-0023.mediawiki\n"
                "    https://github.com/bitcoin/bips/blob/master/bip-0009.mediawiki#getblocktemplate_changes\n"
                "    https://github.com/bitcoin/bips/blob/master/bip-0145.mediawiki\n",
                {
                    {"template_request", RPCArg::Type::OBJ, "{}", "A json object in the following spec",
                        {
                            {"mode", RPCArg::Type::STR, /* treat as named arg */ RPCArg::Optional::OMITTED_NAMED_ARG, "This must be set to \"template\", \"proposal\" (see BIP 23), or omitted"},
                            {"algo", RPCArg::Type::STR, /* default */ "neoscrypt", "The PoW algo to use"},
                            {"capabilities", RPCArg::Type::ARR, /* treat as named arg */ RPCArg::Optional::OMITTED_NAMED_ARG, "A list of strings",
                                {
                                    {"support", RPCArg::Type::STR, RPCArg::Optional::OMITTED, "client side supported feature, 'longpoll', 'coinbasetxn', 'coinbasevalue', 'proposal', 'serverlist', 'workid'"},
                                },
                                },
                            {"rules", RPCArg::Type::ARR, RPCArg::Optional::NO, "A list of strings",
                                {
                                    {"support", RPCArg::Type::STR, RPCArg::Optional::OMITTED, "client side supported softfork deployment"},
                                },
                                },
                        },
                        "\"template_request\""},
                },
                RPCResult{
<<<<<<< HEAD
            "{\n"
            "  \"version\" : n,                    (numeric) The preferred block version\n"
            "  \"rules\" : [ \"rulename\", ... ],    (array of strings) specific block rules that are to be enforced\n"
            "  \"vbavailable\" : {                 (json object) set of pending, supported versionbit (BIP 9) softfork deployments\n"
            "      \"rulename\" : bitnumber          (numeric) identifies the bit number as indicating acceptance and readiness for the named softfork rule\n"
            "      ,...\n"
            "  },\n"
            "  \"vbrequired\" : n,                 (numeric) bit mask of versionbits the server requires set in submissions\n"
            "  \"previousblockhash\" : \"xxxx\",     (string) The hash of current highest block\n"
            "  \"transactions\" : [                (json array) contents of non-coinbase transactions that should be included in the next block\n"
            "      {\n"
            "         \"data\" : \"xxxx\",             (string) transaction data encoded in hexadecimal (byte-for-byte)\n"
            "         \"txid\" : \"xxxx\",             (string) transaction id encoded in little-endian hexadecimal\n"
            "         \"hash\" : \"xxxx\",             (string) hash encoded in little-endian hexadecimal (including witness data)\n"
            "         \"depends\" : [                (json array) array of numbers \n"
            "             n                          (numeric) transactions before this one (by 1-based index in 'transactions' list) that must be present in the final block if this one is\n"
            "             ,...\n"
            "         ],\n"
            "         \"fee\" : n,                    (numeric) difference in value between transaction inputs and outputs (in satoshis); for coinbase transactions, this is a negative Number of the total collected block fees (ie, not including the block subsidy); if key is not present, fee is unknown and clients MUST NOT assume there isn't one\n"
            "         \"sigops\" : n,                (numeric) total SigOps cost, as counted for purposes of block limits; if key is not present, sigop cost is unknown and clients MUST NOT assume it is zero\n"
            "         \"weight\" : n,                (numeric) total transaction weight, as counted for purposes of block limits\n"
            "      }\n"
            "      ,...\n"
            "  ],\n"
            "  \"coinbaseaux\" : { ... },            (json object) data that should be included in the coinbase's scriptSig content\n"
            "  \"coinbasevalue\" : n,              (numeric) maximum allowable input to coinbase transaction, including the generation award and transaction fees (in satoshis)\n"
            "  \"coinbasetxn\" : { ... },          (json object) information for coinbase transaction\n"
            "  \"target\" : \"xxxx\",                (string) The hash target\n"
            "  \"mintime\" : xxx,                  (numeric) The minimum timestamp appropriate for the next block time, expressed in " + UNIX_EPOCH_TIME + "\n"
            "  \"mutable\" : [                     (array of string) list of ways the block template may be changed \n"
            "     \"value\"                          (string) A way the block template may be changed, e.g. 'time', 'transactions', 'prevblock'\n"
            "     ,...\n"
            "  ],\n"
            "  \"noncerange\" : \"00000000ffffffff\",(string) A range of valid nonces\n"
            "  \"sigoplimit\" : n,                 (numeric) limit of sigops in blocks\n"
            "  \"sizelimit\" : n,                  (numeric) limit of block size\n"
            "  \"weightlimit\" : n,                (numeric) limit of block weight\n"
            "  \"curtime\" : ttt,                  (numeric) current timestamp in " + UNIX_EPOCH_TIME + "\n"
            "  \"bits\" : \"xxxxxxxx\",              (string) compressed target of next block\n"
            "  \"algo\" : \"algo\",                  (string) PoW algo to use for this block\n"
            "  \"height\" : n                      (numeric) The height of the next block\n"
            "}\n"
                },
=======
                    RPCResult::Type::OBJ, "", "",
                    {
                        {RPCResult::Type::NUM, "version", "The preferred block version"},
                        {RPCResult::Type::ARR, "rules", "specific block rules that are to be enforced",
                            {
                                {RPCResult::Type::STR, "", "rulename"},
                            }},
                        {RPCResult::Type::OBJ_DYN, "vbavailable", "set of pending, supported versionbit (BIP 9) softfork deployments",
                            {
                                {RPCResult::Type::NUM, "rulename", "identifies the bit number as indicating acceptance and readiness for the named softfork rule"},
                            }},
                        {RPCResult::Type::NUM, "vbrequired", "bit mask of versionbits the server requires set in submissions"},
                        {RPCResult::Type::STR, "previousblockhash", "The hash of current highest block"},
                        {RPCResult::Type::ARR, "", "contents of non-coinbase transactions that should be included in the next block",
                            {
                                {RPCResult::Type::OBJ, "", "",
                                    {
                                        {RPCResult::Type::STR_HEX, "data", "transaction data encoded in hexadecimal (byte-for-byte)"},
                                        {RPCResult::Type::STR_HEX, "txid", "transaction id encoded in little-endian hexadecimal"},
                                        {RPCResult::Type::STR_HEX, "hash", "hash encoded in little-endian hexadecimal (including witness data)"},
                                        {RPCResult::Type::ARR, "depends", "array of numbers",
                                            {
                                                {RPCResult::Type::NUM, "", "transactions before this one (by 1-based index in 'transactions' list) that must be present in the final block if this one is"},
                                            }},
                                        {RPCResult::Type::NUM, "fee", "difference in value between transaction inputs and outputs (in satoshis); for coinbase transactions, this is a negative Number of the total collected block fees (ie, not including the block subsidy); if key is not present, fee is unknown and clients MUST NOT assume there isn't one"},
                                        {RPCResult::Type::NUM, "sigops", "total SigOps cost, as counted for purposes of block limits; if key is not present, sigop cost is unknown and clients MUST NOT assume it is zero"},
                                        {RPCResult::Type::NUM, "weight", "total transaction weight, as counted for purposes of block limits"},
                                    }},
                            }},
                        {RPCResult::Type::OBJ, "coinbaseaux", "data that should be included in the coinbase's scriptSig content",
                        {
                            {RPCResult::Type::ELISION, "", ""},
                        }},
                        {RPCResult::Type::NUM, "coinbasevalue", "maximum allowable input to coinbase transaction, including the generation award and transaction fees (in satoshis)"},
                        {RPCResult::Type::OBJ, "coinbasetxn", "information for coinbase transaction",
                        {
                            {RPCResult::Type::ELISION, "", ""},
                        }},
                        {RPCResult::Type::STR, "target", "The hash target"},
                        {RPCResult::Type::NUM_TIME, "mintime", "The minimum timestamp appropriate for the next block time, expressed in " + UNIX_EPOCH_TIME},
                        {RPCResult::Type::ARR, "mutable", "list of ways the block template may be changed",
                            {
                                {RPCResult::Type::STR, "value", "A way the block template may be changed, e.g. 'time', 'transactions', 'prevblock'"},
                            }},
                        {RPCResult::Type::STR_HEX, "noncerange", "A range of valid nonces"},
                        {RPCResult::Type::NUM, "sigoplimit", "limit of sigops in blocks"},
                        {RPCResult::Type::NUM, "sizelimit", "limit of block size"},
                        {RPCResult::Type::NUM, "weightlimit", "limit of block weight"},
                        {RPCResult::Type::NUM_TIME, "curtime", "current timestamp in " + UNIX_EPOCH_TIME},
                        {RPCResult::Type::STR, "bits", "compressed target of next block"},
                        {RPCResult::Type::NUM, "height", "The height of the next block"},
                    }},
>>>>>>> c667dc1b
                RPCExamples{
                    HelpExampleCli("getblocktemplate", "'{\"rules\": [\"segwit\"]}'")
            + HelpExampleRpc("getblocktemplate", "{\"rules\": [\"segwit\"]}")
                },
            }.Check(request);

    LOCK(cs_main);

    std::string strMode = "template";
    UniValue lpval = NullUniValue;
    std::set<std::string> setClientRules;
    int64_t nMaxVersionPreVB = -1;
    PowAlgo algo = PowAlgo::NEOSCRYPT;
    if (!request.params[0].isNull())
    {
        const UniValue& oparam = request.params[0].get_obj();
        const UniValue& modeval = find_value(oparam, "mode");
        if (modeval.isStr())
            strMode = modeval.get_str();
        else if (modeval.isNull())
        {
            /* Do nothing */
        }
        else
            throw JSONRPCError(RPC_INVALID_PARAMETER, "Invalid mode");
        lpval = find_value(oparam, "longpollid");
        algo = powAlgoFromJson(find_value(oparam, "algo"));

        if (strMode == "proposal")
        {
            const UniValue& dataval = find_value(oparam, "data");
            if (!dataval.isStr())
                throw JSONRPCError(RPC_TYPE_ERROR, "Missing data String key for proposal");

            CBlock block;
            if (!DecodeHexBlk(block, dataval.get_str()))
                throw JSONRPCError(RPC_DESERIALIZATION_ERROR, "Block decode failed");

            uint256 hash = block.GetHash();
            const CBlockIndex* pindex = LookupBlockIndex(hash);
            if (pindex) {
                if (pindex->IsValid(BLOCK_VALID_SCRIPTS))
                    return "duplicate";
                if (pindex->nStatus & BLOCK_FAILED_MASK)
                    return "duplicate-invalid";
                return "duplicate-inconclusive";
            }

            CBlockIndex* const pindexPrev = ::ChainActive().Tip();
            // TestBlockValidity only supports blocks built on the current Tip
            if (block.hashPrevBlock != pindexPrev->GetBlockHash())
                return "inconclusive-not-best-prevblk";
            BlockValidationState state;
            TestBlockValidity(state, Params(), block, pindexPrev, false, true, true);
            return BIP22ValidationResult(state);
        }

        const UniValue& aClientRules = find_value(oparam, "rules");
        if (aClientRules.isArray()) {
            for (unsigned int i = 0; i < aClientRules.size(); ++i) {
                const UniValue& v = aClientRules[i];
                setClientRules.insert(v.get_str());
            }
        } else {
            // NOTE: It is important that this NOT be read if versionbits is supported
            const UniValue& uvMaxVersion = find_value(oparam, "maxversion");
            if (uvMaxVersion.isNum()) {
                nMaxVersionPreVB = uvMaxVersion.get_int64();
            }
        }
    }

    if (strMode != "template")
        throw JSONRPCError(RPC_INVALID_PARAMETER, "Invalid mode");

    if(!g_rpc_node->connman)
        throw JSONRPCError(RPC_CLIENT_P2P_DISABLED, "Error: Peer-to-peer functionality missing or disabled");

    if (g_rpc_node->connman->GetNodeCount(CConnman::CONNECTIONS_ALL) == 0)
        throw JSONRPCError(RPC_CLIENT_NOT_CONNECTED, PACKAGE_NAME " is not connected!");

    if (::ChainstateActive().IsInitialBlockDownload())
        throw JSONRPCError(RPC_CLIENT_IN_INITIAL_DOWNLOAD, PACKAGE_NAME " is in initial sync and waiting for blocks...");

    static unsigned int nTransactionsUpdatedLast;
    const CTxMemPool& mempool = EnsureMemPool();

    if (!lpval.isNull())
    {
        // Wait to respond until either the best block changes, OR a minute has passed and there are more transactions
        uint256 hashWatchedChain;
        std::chrono::steady_clock::time_point checktxtime;
        unsigned int nTransactionsUpdatedLastLP;

        if (lpval.isStr())
        {
            // Format: <hashBestChain><nTransactionsUpdatedLast>
            std::string lpstr = lpval.get_str();

            hashWatchedChain = ParseHashV(lpstr.substr(0, 64), "longpollid");
            nTransactionsUpdatedLastLP = atoi64(lpstr.substr(64));
        }
        else
        {
            // NOTE: Spec does not specify behaviour for non-string longpollid, but this makes testing easier
            hashWatchedChain = ::ChainActive().Tip()->GetBlockHash();
            nTransactionsUpdatedLastLP = nTransactionsUpdatedLast;
        }

        // Release lock while waiting
        LEAVE_CRITICAL_SECTION(cs_main);
        {
            checktxtime = std::chrono::steady_clock::now() + std::chrono::minutes(1);

            WAIT_LOCK(g_best_block_mutex, lock);
            while (g_best_block == hashWatchedChain && IsRPCRunning())
            {
                if (g_best_block_cv.wait_until(lock, checktxtime) == std::cv_status::timeout)
                {
                    // Timeout: Check transactions for update
                    // without holding the mempool lock to avoid deadlocks
                    if (mempool.GetTransactionsUpdated() != nTransactionsUpdatedLastLP)
                        break;
                    checktxtime += std::chrono::seconds(10);
                }
            }
        }
        ENTER_CRITICAL_SECTION(cs_main);

        if (!IsRPCRunning())
            throw JSONRPCError(RPC_CLIENT_NOT_CONNECTED, "Shutting down");
        // TODO: Maybe recheck connections/IBD and (if something wrong) send an expires-immediately template to stop miners?
    }

    // GBT must be called with 'segwit' set in the rules
    if (setClientRules.count("segwit") != 1) {
        throw JSONRPCError(RPC_INVALID_PARAMETER, "getblocktemplate must be called with the segwit rule set (call with {\"rules\": [\"segwit\"]})");
    }

    // Update block
    static CBlockIndex* pindexPrev;
    static int64_t nStart;
    static std::unique_ptr<CBlockTemplate> pblocktemplate;
    if (pindexPrev != ::ChainActive().Tip() ||
        pblocktemplate->block.pow.getCoreAlgo() != algo ||
        (mempool.GetTransactionsUpdated() != nTransactionsUpdatedLast && GetTime() - nStart > 5))
    {
        // Clear pindexPrev so future calls make a new block, despite any failures from here on
        pindexPrev = nullptr;

        // Store the pindexBest used before CreateNewBlock, to avoid races
        nTransactionsUpdatedLast = mempool.GetTransactionsUpdated();
        CBlockIndex* pindexPrevNew = ::ChainActive().Tip();
        nStart = GetTime();

        // Create new block
        CScript scriptDummy = CScript() << OP_TRUE;
        pblocktemplate = BlockAssembler(mempool, Params()).CreateNewBlock(algo, scriptDummy);
        if (!pblocktemplate)
            throw JSONRPCError(RPC_OUT_OF_MEMORY, "Out of memory");

        // Need to update only after we know CreateNewBlock succeeded
        pindexPrev = pindexPrevNew;
    }
    CHECK_NONFATAL(pindexPrev);
    CBlock* pblock = &pblocktemplate->block; // pointer for convenience
    const Consensus::Params& consensusParams = Params().GetConsensus();

    // Update nTime
    UpdateTime(pblock, consensusParams, pindexPrev);
    pblock->nNonce = 0;

    // NOTE: If at some point we support pre-segwit miners post-segwit-activation, this needs to take segwit support into consideration
    const bool fPreSegWit = (pindexPrev->nHeight + 1 < consensusParams.SegwitHeight);

    UniValue aCaps(UniValue::VARR); aCaps.push_back("proposal");

    UniValue transactions(UniValue::VARR);
    std::map<uint256, int64_t> setTxIndex;
    int i = 0;
    for (const auto& it : pblock->vtx) {
        const CTransaction& tx = *it;
        uint256 txHash = tx.GetHash();
        setTxIndex[txHash] = i++;

        if (tx.IsCoinBase())
            continue;

        UniValue entry(UniValue::VOBJ);

        entry.pushKV("data", EncodeHexTx(tx));
        entry.pushKV("txid", txHash.GetHex());
        entry.pushKV("hash", tx.GetWitnessHash().GetHex());

        UniValue deps(UniValue::VARR);
        for (const CTxIn &in : tx.vin)
        {
            if (setTxIndex.count(in.prevout.hash))
                deps.push_back(setTxIndex[in.prevout.hash]);
        }
        entry.pushKV("depends", deps);

        int index_in_template = i - 1;
        entry.pushKV("fee", pblocktemplate->vTxFees[index_in_template]);
        int64_t nTxSigOps = pblocktemplate->vTxSigOpsCost[index_in_template];
        if (fPreSegWit) {
            CHECK_NONFATAL(nTxSigOps % WITNESS_SCALE_FACTOR == 0);
            nTxSigOps /= WITNESS_SCALE_FACTOR;
        }
        entry.pushKV("sigops", nTxSigOps);
        entry.pushKV("weight", GetTransactionWeight(tx));

        transactions.push_back(entry);
    }

    UniValue aux(UniValue::VOBJ);

    arith_uint256 hashTarget = arith_uint256().SetCompact(pblock->pow.getBits());

    UniValue aMutable(UniValue::VARR);
    aMutable.push_back("time");
    aMutable.push_back("transactions");
    aMutable.push_back("prevblock");

    UniValue result(UniValue::VOBJ);
    result.pushKV("capabilities", aCaps);

    UniValue aRules(UniValue::VARR);
    UniValue vbavailable(UniValue::VOBJ);
    for (int j = 0; j < (int)Consensus::MAX_VERSION_BITS_DEPLOYMENTS; ++j) {
        Consensus::DeploymentPos pos = Consensus::DeploymentPos(j);
        ThresholdState state = VersionBitsState(pindexPrev, consensusParams, pos, versionbitscache);
        switch (state) {
            case ThresholdState::DEFINED:
            case ThresholdState::FAILED:
                // Not exposed to GBT at all
                break;
            case ThresholdState::LOCKED_IN:
                // Ensure bit is set in block version
                pblock->nVersion |= VersionBitsMask(consensusParams, pos);
                // FALL THROUGH to get vbavailable set...
            case ThresholdState::STARTED:
            {
                const struct VBDeploymentInfo& vbinfo = VersionBitsDeploymentInfo[pos];
                vbavailable.pushKV(gbt_vb_name(pos), consensusParams.vDeployments[pos].bit);
                if (setClientRules.find(vbinfo.name) == setClientRules.end()) {
                    if (!vbinfo.gbt_force) {
                        // If the client doesn't support this, don't indicate it in the [default] version
                        pblock->nVersion &= ~VersionBitsMask(consensusParams, pos);
                    }
                }
                break;
            }
            case ThresholdState::ACTIVE:
            {
                // Add to rules only
                const struct VBDeploymentInfo& vbinfo = VersionBitsDeploymentInfo[pos];
                aRules.push_back(gbt_vb_name(pos));
                if (setClientRules.find(vbinfo.name) == setClientRules.end()) {
                    // Not supported by the client; make sure it's safe to proceed
                    if (!vbinfo.gbt_force) {
                        // If we do anything other than throw an exception here, be sure version/force isn't sent to old clients
                        throw JSONRPCError(RPC_INVALID_PARAMETER, strprintf("Support for '%s' rule requires explicit client support", vbinfo.name));
                    }
                }
                break;
            }
        }
    }
    result.pushKV("version", pblock->nVersion);
    result.pushKV("rules", aRules);
    result.pushKV("vbavailable", vbavailable);
    result.pushKV("vbrequired", int(0));

    if (nMaxVersionPreVB >= 2) {
        // If VB is supported by the client, nMaxVersionPreVB is -1, so we won't get here
        // Because BIP 34 changed how the generation transaction is serialized, we can only use version/force back to v2 blocks
        // This is safe to do [otherwise-]unconditionally only because we are throwing an exception above if a non-force deployment gets activated
        // Note that this can probably also be removed entirely after the first BIP9 non-force deployment (ie, probably segwit) gets activated
        aMutable.push_back("version/force");
    }

    result.pushKV("previousblockhash", pblock->hashPrevBlock.GetHex());
    result.pushKV("transactions", transactions);
    result.pushKV("coinbaseaux", aux);
    result.pushKV("coinbasevalue", (int64_t)pblock->vtx[0]->vout[0].nValue);
    result.pushKV("longpollid", ::ChainActive().Tip()->GetBlockHash().GetHex() + i64tostr(nTransactionsUpdatedLast));
    result.pushKV("target", hashTarget.GetHex());
    result.pushKV("mintime", (int64_t)pindexPrev->GetMedianTimePast()+1);
    result.pushKV("mutable", aMutable);
    result.pushKV("noncerange", "00000000ffffffff");
    int64_t nSigOpLimit = MAX_BLOCK_SIGOPS_COST;
    int64_t nSizeLimit = MAX_BLOCK_SERIALIZED_SIZE;
    if (fPreSegWit) {
        CHECK_NONFATAL(nSigOpLimit % WITNESS_SCALE_FACTOR == 0);
        nSigOpLimit /= WITNESS_SCALE_FACTOR;
        CHECK_NONFATAL(nSizeLimit % WITNESS_SCALE_FACTOR == 0);
        nSizeLimit /= WITNESS_SCALE_FACTOR;
    }
    result.pushKV("sigoplimit", nSigOpLimit);
    result.pushKV("sizelimit", nSizeLimit);
    if (!fPreSegWit) {
        result.pushKV("weightlimit", (int64_t)MAX_BLOCK_WEIGHT);
    }
    result.pushKV("curtime", pblock->GetBlockTime());
    result.pushKV("bits", strprintf("%08x", pblock->pow.getBits()));
    result.pushKV("algo", PowAlgoToString(pblock->pow.getCoreAlgo()));
    result.pushKV("height", (int64_t)(pindexPrev->nHeight+1));

    if (!pblocktemplate->vchCoinbaseCommitment.empty()) {
        result.pushKV("default_witness_commitment", HexStr(pblocktemplate->vchCoinbaseCommitment.begin(), pblocktemplate->vchCoinbaseCommitment.end()));
    }

    return result;
}

class submitblock_StateCatcher : public CValidationInterface
{
public:
    uint256 hash;
    bool found;
    BlockValidationState state;

    explicit submitblock_StateCatcher(const uint256 &hashIn) : hash(hashIn), found(false), state() {}

protected:
    void BlockChecked(const CBlock& block, const BlockValidationState& stateIn) override {
        if (block.GetHash() != hash)
            return;
        found = true;
        state = stateIn;
    }
};

static UniValue submitblock(const JSONRPCRequest& request)
{
    // We allow 2 arguments for compliance with BIP22. Argument 2 is ignored.
            RPCHelpMan{"submitblock",
                "\nAttempts to submit new block to network.\n"
                "See https://en.bitcoin.it/wiki/BIP_0022 for full specification.\n",
                {
                    {"hexdata", RPCArg::Type::STR_HEX, RPCArg::Optional::NO, "the hex-encoded block data to submit"},
                    {"dummy", RPCArg::Type::STR, /* default */ "ignored", "dummy value, for compatibility with BIP22. This value is ignored."},
                },
                RPCResults{},
                RPCExamples{
                    HelpExampleCli("submitblock", "\"mydata\"")
            + HelpExampleRpc("submitblock", "\"mydata\"")
                },
            }.Check(request);

    std::shared_ptr<CBlock> blockptr = std::make_shared<CBlock>();
    CBlock& block = *blockptr;
    if (!DecodeHexBlk(block, request.params[0].get_str())) {
        throw JSONRPCError(RPC_DESERIALIZATION_ERROR, "Block decode failed");
    }

    if (block.vtx.empty() || !block.vtx[0]->IsCoinBase()) {
        throw JSONRPCError(RPC_DESERIALIZATION_ERROR, "Block does not start with a coinbase");
    }

    uint256 hash = block.GetHash();
    {
        LOCK(cs_main);
        const CBlockIndex* pindex = LookupBlockIndex(hash);
        if (pindex) {
            if (pindex->IsValid(BLOCK_VALID_SCRIPTS)) {
                return "duplicate";
            }
            if (pindex->nStatus & BLOCK_FAILED_MASK) {
                return "duplicate-invalid";
            }
        }
    }

    {
        LOCK(cs_main);
        const CBlockIndex* pindex = LookupBlockIndex(block.hashPrevBlock);
        if (pindex) {
            UpdateUncommittedBlockStructures(block, pindex, Params().GetConsensus());
        }
    }

    bool new_block;
    submitblock_StateCatcher sc(block.GetHash());
    RegisterValidationInterface(&sc);
    bool accepted = ProcessNewBlock(Params(), blockptr, /* fForceProcessing */ true, /* fNewBlock */ &new_block);
    UnregisterValidationInterface(&sc);
    if (!new_block && accepted) {
        return "duplicate";
    }
    if (!sc.found) {
        return "inconclusive";
    }
    return BIP22ValidationResult(sc.state);
}

static UniValue submitheader(const JSONRPCRequest& request)
{
            RPCHelpMan{"submitheader",
                "\nDecode the given hexdata as a header and submit it as a candidate chain tip if valid."
                "\nThrows when the header is invalid.\n",
                {
                    {"hexdata", RPCArg::Type::STR_HEX, RPCArg::Optional::NO, "the hex-encoded block header data"},
                },
                RPCResult{
                    RPCResult::Type::NONE, "", "None"},
                RPCExamples{
                    HelpExampleCli("submitheader", "\"aabbcc\"") +
                    HelpExampleRpc("submitheader", "\"aabbcc\"")
                },
            }.Check(request);

    CBlockHeader h;
    if (!DecodeHexBlockHeader(h, request.params[0].get_str())) {
        throw JSONRPCError(RPC_DESERIALIZATION_ERROR, "Block header decode failed");
    }
    {
        LOCK(cs_main);
        if (!LookupBlockIndex(h.hashPrevBlock)) {
            throw JSONRPCError(RPC_VERIFY_ERROR, "Must submit previous header (" + h.hashPrevBlock.GetHex() + ") first");
        }
    }

    BlockValidationState state;
    ProcessNewBlockHeaders({h}, state, Params());
    if (state.IsValid()) return NullUniValue;
    if (state.IsError()) {
        throw JSONRPCError(RPC_VERIFY_ERROR, state.ToString());
    }
    throw JSONRPCError(RPC_VERIFY_ERROR, state.GetRejectReason());
}

static UniValue estimatesmartfee(const JSONRPCRequest& request)
{
            RPCHelpMan{"estimatesmartfee",
                "\nEstimates the approximate fee per kilobyte needed for a transaction to begin\n"
                "confirmation within conf_target blocks if possible and return the number of blocks\n"
                "for which the estimate is valid. Uses virtual transaction size as defined\n"
                "in BIP 141 (witness data is discounted).\n",
                {
                    {"conf_target", RPCArg::Type::NUM, RPCArg::Optional::NO, "Confirmation target in blocks (1 - 1008)"},
                    {"estimate_mode", RPCArg::Type::STR, /* default */ "CONSERVATIVE", "The fee estimate mode.\n"
            "                   Whether to return a more conservative estimate which also satisfies\n"
            "                   a longer history. A conservative estimate potentially returns a\n"
            "                   higher feerate and is more likely to be sufficient for the desired\n"
            "                   target, but is not as responsive to short term drops in the\n"
            "                   prevailing fee market.  Must be one of:\n"
            "       \"UNSET\"\n"
            "       \"ECONOMICAL\"\n"
            "       \"CONSERVATIVE\""},
                },
                RPCResult{
                    RPCResult::Type::OBJ, "", "",
                    {
                        {RPCResult::Type::NUM, "feerate", /* optional */ true, "estimate fee rate in " + CURRENCY_UNIT + "/kB (only present if no errors were encountered)"},
                        {RPCResult::Type::ARR, "errors", "Errors encountered during processing",
                            {
                                {RPCResult::Type::STR, "", "error"},
                            }},
                        {RPCResult::Type::NUM, "blocks", "block number where estimate was found\n"
            "The request target will be clamped between 2 and the highest target\n"
            "fee estimation is able to return based on how long it has been running.\n"
            "An error is returned if not enough transactions and blocks\n"
            "have been observed to make an estimate for any number of blocks."},
                    }},
                RPCExamples{
                    HelpExampleCli("estimatesmartfee", "6")
                },
            }.Check(request);

    RPCTypeCheck(request.params, {UniValue::VNUM, UniValue::VSTR});
    RPCTypeCheckArgument(request.params[0], UniValue::VNUM);
    unsigned int max_target = ::feeEstimator.HighestTargetTracked(FeeEstimateHorizon::LONG_HALFLIFE);
    unsigned int conf_target = ParseConfirmTarget(request.params[0], max_target);
    bool conservative = true;
    if (!request.params[1].isNull()) {
        FeeEstimateMode fee_mode;
        if (!FeeModeFromString(request.params[1].get_str(), fee_mode)) {
            throw JSONRPCError(RPC_INVALID_PARAMETER, "Invalid estimate_mode parameter");
        }
        if (fee_mode == FeeEstimateMode::ECONOMICAL) conservative = false;
    }

    UniValue result(UniValue::VOBJ);
    UniValue errors(UniValue::VARR);
    FeeCalculation feeCalc;
    CFeeRate feeRate = ::feeEstimator.estimateSmartFee(conf_target, &feeCalc, conservative);
    if (feeRate != CFeeRate(0)) {
        result.pushKV("feerate", ValueFromAmount(feeRate.GetFeePerK()));
    } else {
        errors.push_back("Insufficient data or no feerate found");
        result.pushKV("errors", errors);
    }
    result.pushKV("blocks", feeCalc.returnedTarget);
    return result;
}

static UniValue estimaterawfee(const JSONRPCRequest& request)
{
            RPCHelpMan{"estimaterawfee",
                "\nWARNING: This interface is unstable and may disappear or change!\n"
                "\nWARNING: This is an advanced API call that is tightly coupled to the specific\n"
                "         implementation of fee estimation. The parameters it can be called with\n"
                "         and the results it returns will change if the internal implementation changes.\n"
                "\nEstimates the approximate fee per kilobyte needed for a transaction to begin\n"
                "confirmation within conf_target blocks if possible. Uses virtual transaction size as\n"
                "defined in BIP 141 (witness data is discounted).\n",
                {
                    {"conf_target", RPCArg::Type::NUM, RPCArg::Optional::NO, "Confirmation target in blocks (1 - 1008)"},
                    {"threshold", RPCArg::Type::NUM, /* default */ "0.95", "The proportion of transactions in a given feerate range that must have been\n"
            "               confirmed within conf_target in order to consider those feerates as high enough and proceed to check\n"
            "               lower buckets."},
                },
                RPCResult{
                    RPCResult::Type::OBJ, "", "Results are returned for any horizon which tracks blocks up to the confirmation target",
                    {
                        {RPCResult::Type::OBJ, "short", /* optional */ true, "estimate for short time horizon",
                            {
                                {RPCResult::Type::NUM, "feerate", /* optional */ true, "estimate fee rate in " + CURRENCY_UNIT + "/kB"},
                                {RPCResult::Type::NUM, "decay", "exponential decay (per block) for historical moving average of confirmation data"},
                                {RPCResult::Type::NUM, "scale", "The resolution of confirmation targets at this time horizon"},
                                {RPCResult::Type::OBJ, "pass", /* optional */ true, "information about the lowest range of feerates to succeed in meeting the threshold",
                                {
                                        {RPCResult::Type::NUM, "startrange", "start of feerate range"},
                                        {RPCResult::Type::NUM, "endrange", "end of feerate range"},
                                        {RPCResult::Type::NUM, "withintarget", "number of txs over history horizon in the feerate range that were confirmed within target"},
                                        {RPCResult::Type::NUM, "totalconfirmed", "number of txs over history horizon in the feerate range that were confirmed at any point"},
                                        {RPCResult::Type::NUM, "inmempool", "current number of txs in mempool in the feerate range unconfirmed for at least target blocks"},
                                        {RPCResult::Type::NUM, "leftmempool", "number of txs over history horizon in the feerate range that left mempool unconfirmed after target"},
                                }},
                                {RPCResult::Type::OBJ, "fail", /* optional */ true, "information about the highest range of feerates to fail to meet the threshold",
                                {
                                    {RPCResult::Type::ELISION, "", ""},
                                }},
                                {RPCResult::Type::ARR, "errors", /* optional */ true, "Errors encountered during processing",
                                {
                                    {RPCResult::Type::STR, "error", ""},
                                }},
                        }},
                        {RPCResult::Type::OBJ, "medium", /* optional */ true, "estimate for medium time horizon",
                        {
                            {RPCResult::Type::ELISION, "", ""},
                        }},
                        {RPCResult::Type::OBJ, "long", /* optional */ true, "estimate for long time horizon",
                        {
                            {RPCResult::Type::ELISION, "", ""},
                        }},
                    }},
                RPCExamples{
                    HelpExampleCli("estimaterawfee", "6 0.9")
                },
            }.Check(request);

    RPCTypeCheck(request.params, {UniValue::VNUM, UniValue::VNUM}, true);
    RPCTypeCheckArgument(request.params[0], UniValue::VNUM);
    unsigned int max_target = ::feeEstimator.HighestTargetTracked(FeeEstimateHorizon::LONG_HALFLIFE);
    unsigned int conf_target = ParseConfirmTarget(request.params[0], max_target);
    double threshold = 0.95;
    if (!request.params[1].isNull()) {
        threshold = request.params[1].get_real();
    }
    if (threshold < 0 || threshold > 1) {
        throw JSONRPCError(RPC_INVALID_PARAMETER, "Invalid threshold");
    }

    UniValue result(UniValue::VOBJ);

    for (const FeeEstimateHorizon horizon : {FeeEstimateHorizon::SHORT_HALFLIFE, FeeEstimateHorizon::MED_HALFLIFE, FeeEstimateHorizon::LONG_HALFLIFE}) {
        CFeeRate feeRate;
        EstimationResult buckets;

        // Only output results for horizons which track the target
        if (conf_target > ::feeEstimator.HighestTargetTracked(horizon)) continue;

        feeRate = ::feeEstimator.estimateRawFee(conf_target, threshold, horizon, &buckets);
        UniValue horizon_result(UniValue::VOBJ);
        UniValue errors(UniValue::VARR);
        UniValue passbucket(UniValue::VOBJ);
        passbucket.pushKV("startrange", round(buckets.pass.start));
        passbucket.pushKV("endrange", round(buckets.pass.end));
        passbucket.pushKV("withintarget", round(buckets.pass.withinTarget * 100.0) / 100.0);
        passbucket.pushKV("totalconfirmed", round(buckets.pass.totalConfirmed * 100.0) / 100.0);
        passbucket.pushKV("inmempool", round(buckets.pass.inMempool * 100.0) / 100.0);
        passbucket.pushKV("leftmempool", round(buckets.pass.leftMempool * 100.0) / 100.0);
        UniValue failbucket(UniValue::VOBJ);
        failbucket.pushKV("startrange", round(buckets.fail.start));
        failbucket.pushKV("endrange", round(buckets.fail.end));
        failbucket.pushKV("withintarget", round(buckets.fail.withinTarget * 100.0) / 100.0);
        failbucket.pushKV("totalconfirmed", round(buckets.fail.totalConfirmed * 100.0) / 100.0);
        failbucket.pushKV("inmempool", round(buckets.fail.inMempool * 100.0) / 100.0);
        failbucket.pushKV("leftmempool", round(buckets.fail.leftMempool * 100.0) / 100.0);

        // CFeeRate(0) is used to indicate error as a return value from estimateRawFee
        if (feeRate != CFeeRate(0)) {
            horizon_result.pushKV("feerate", ValueFromAmount(feeRate.GetFeePerK()));
            horizon_result.pushKV("decay", buckets.decay);
            horizon_result.pushKV("scale", (int)buckets.scale);
            horizon_result.pushKV("pass", passbucket);
            // buckets.fail.start == -1 indicates that all buckets passed, there is no fail bucket to output
            if (buckets.fail.start != -1) horizon_result.pushKV("fail", failbucket);
        } else {
            // Output only information that is still meaningful in the event of error
            horizon_result.pushKV("decay", buckets.decay);
            horizon_result.pushKV("scale", (int)buckets.scale);
            horizon_result.pushKV("fail", failbucket);
            errors.push_back("Insufficient data or no feerate found which meets threshold");
            horizon_result.pushKV("errors",errors);
        }
        result.pushKV(StringForFeeEstimateHorizon(horizon), horizon_result);
    }
    return result;
}

/* ************************************************************************** */
/* Merge mining.  */

UniValue createauxblock(const JSONRPCRequest& request)
{
    RPCHelpMan{"createauxblock",
        "\nCreates a new block and returns information required to"
        " merge-mine it.\n",
        {
            {"address", RPCArg::Type::STR, RPCArg::Optional::NO, "Payout address for the coinbase transaction"},
        },
        RPCResult{
<<<<<<< HEAD
    "{\n"
    "  \"hash\"               (string) hash of the created block\n"
    "  \"chainid\"            (numeric) chain ID for this block\n"
    "  \"algo\": \"sha256d\"\n"
    "  \"previousblockhash\"  (string) hash of the previous block\n"
    "  \"coinbasevalue\"      (numeric) value of the block's coinbase\n"
    "  \"bits\"               (string) compressed target of the block\n"
    "  \"height\"             (numeric) height of the block\n"
    "  \"_target\"            (string) target in reversed byte order, deprecated\n"
    "}\n"
=======
            RPCResult::Type::OBJ, "", "",
            {
                {RPCResult::Type::STR_HEX, "hash", "hash of the created block"},
                {RPCResult::Type::NUM, "chainid", "chain ID for this block"},
                {RPCResult::Type::STR_HEX, "previousblockhash", "hash of the previous block"},
                {RPCResult::Type::NUM, "coinbasevalue", "value of the block's coinbase"},
                {RPCResult::Type::STR_HEX, "bits", "compressed target of the block"},
                {RPCResult::Type::NUM, "height", "height of the block"},
                {RPCResult::Type::STR_HEX, "_target", "target in reversed byte order, deprecated"},
            },
>>>>>>> c667dc1b
        },
        RPCExamples{
          HelpExampleCli("createauxblock", "\"address\"")
          + HelpExampleRpc("createauxblock", "\"address\"")
        },
    }.Check(request);

    // Check coinbase payout address
    const CTxDestination coinbaseScript
      = DecodeDestination(request.params[0].get_str());
    if (!IsValidDestination(coinbaseScript)) {
        throw JSONRPCError(RPC_INVALID_ADDRESS_OR_KEY,
                           "Error: Invalid coinbase payout address");
    }
    const CScript scriptPubKey = GetScriptForDestination(coinbaseScript);

    return AuxpowMiner::get ().createAuxBlock(scriptPubKey);
}

UniValue submitauxblock(const JSONRPCRequest& request)
{
    RPCHelpMan{"submitauxblock",
        "\nSubmits a solved auxpow for a block that was previously"
        " created by 'createauxblock'.\n",
        {
            {"hash", RPCArg::Type::STR_HEX, RPCArg::Optional::NO, "Hash of the block to submit"},
            {"auxpow", RPCArg::Type::STR_HEX, RPCArg::Optional::NO, "Serialised auxpow found"},
        },
        RPCResult{
            RPCResult::Type::BOOL, "", "whether the submitted block was correct"
        },
        RPCExamples{
            HelpExampleCli("submitauxblock", "\"hash\" \"serialised auxpow\"")
            + HelpExampleRpc("submitauxblock", "\"hash\" \"serialised auxpow\"")
        },
    }.Check(request);

    return AuxpowMiner::get ().submitAuxBlock(request.params[0].get_str(),
                                              request.params[1].get_str());
}

UniValue creatework(const JSONRPCRequest& request)
{
    RPCHelpMan{"creatework",
        "\nCreates a new block and returns information required to mine it stand-alone.\n",
        {
            {"address", RPCArg::Type::STR, RPCArg::Optional::NO, "Payout address for the coinbase transaction"},
        },
        RPCResult{
    "{\n"
    "  \"hash\"               (string) hash of the created block\n"
    "  \"data\"               (string) data to solve (hex encoded)\n"
    "  \"algo\": \"neoscrypt\"\n"
    "  \"previousblockhash\"  (string) hash of the previous block\n"
    "  \"coinbasevalue\"      (numeric) value of the block's coinbase\n"
    "  \"bits\"               (string) compressed target of the block\n"
    "  \"height\"             (numeric) height of the block\n"
    "  \"target\"             (string) target in reversed byte order, deprecated\n"
    "}\n"
        },
        RPCExamples{
            HelpExampleCli("creatework", "\"address\"")
          + HelpExampleRpc("creatework", "\"address\"")
        }
    }.Check(request);

    // Check coinbase payout address
    const CTxDestination coinbaseScript
      = DecodeDestination(request.params[0].get_str());
    if (!IsValidDestination(coinbaseScript)) {
        throw JSONRPCError(RPC_INVALID_ADDRESS_OR_KEY,
                           "Error: Invalid coinbase payout address");
    }
    const CScript scriptPubKey = GetScriptForDestination(coinbaseScript);

    return AuxpowMiner::get ().createWork(scriptPubKey);
}

UniValue submitwork(const JSONRPCRequest& request)
{
    /* We cannot use RPCHelpMan::Check because of the somewhat exceptional
       format of arguments (with the first being optional).  */
    if (request.fHelp || request.params.size() < 1 || request.params.size() > 2)
        throw std::runtime_error(
            RPCHelpMan{"submitwork",
                "\nSubmits a solved PoW for a block that was previously created by 'creatework'.\n"
                "\nDEPRECATED: If no hash is given, it will be deduced from the data.  Prefer to add an explicit hash.\n",
                {
                    {"hash", RPCArg::Type::STR_HEX, RPCArg::Optional::OMITTED_NAMED_ARG, "Hash of the block to submit"},
                    {"data", RPCArg::Type::STR_HEX, RPCArg::Optional::NO, "Solved block header data"},
                },
                RPCResult{
            "xxxxx        (boolean) whether the submitted block was correct\n"
                },
                RPCExamples{
                    HelpExampleCli("submitwork", "\"hash\" \"solved data\"")
                  + HelpExampleRpc("submitwork", "\"hash\" \"solved data\"")
                },
            }.ToString());

    std::string hashHex;
    std::string dataHex;
    if (request.params.size() == 1)
      dataHex = request.params[0].get_str();
    else
      {
        hashHex = request.params[0].get_str();
        dataHex = request.params[1].get_str();
      }

    return AuxpowMiner::get ().submitWork(hashHex, dataHex);
}

/* ************************************************************************** */

// clang-format off
static const CRPCCommand commands[] =
{ //  category              name                      actor (function)         argNames
  //  --------------------- ------------------------  -----------------------  ----------
    { "mining",             "getnetworkhashps",       &getnetworkhashps,       {"nblocks","height"} },
    { "mining",             "getmininginfo",          &getmininginfo,          {} },
    { "mining",             "prioritisetransaction",  &prioritisetransaction,  {"txid","dummy","fee_delta"} },
    { "mining",             "getblocktemplate",       &getblocktemplate,       {"template_request"} },
    { "mining",             "submitblock",            &submitblock,            {"hexdata","dummy"} },
    { "mining",             "submitheader",           &submitheader,           {"hexdata"} },

    { "mining",             "createauxblock",         &createauxblock,         {"address"} },
    { "mining",             "submitauxblock",         &submitauxblock,         {"hash", "auxpow"} },
    { "mining",             "creatework",             &creatework,             {"address"} },
    { "mining",             "submitwork",             &submitwork,             {"hash","data"} },

    { "generating",         "generatetoaddress",      &generatetoaddress,      {"nblocks","address","maxtries","algo"} },
    { "generating",         "generatetodescriptor",   &generatetodescriptor,   {"num_blocks","descriptor","maxtries","algo"} },

    { "util",               "estimatesmartfee",       &estimatesmartfee,       {"conf_target", "estimate_mode"} },

    { "hidden",             "estimaterawfee",         &estimaterawfee,         {"conf_target", "threshold"} },
};
// clang-format on

void RegisterMiningRPCCommands(CRPCTable &t)
{
    for (unsigned int vcidx = 0; vcidx < ARRAYLEN(commands); vcidx++)
        t.appendCommand(commands[vcidx].name, &commands[vcidx]);
}<|MERGE_RESOLUTION|>--- conflicted
+++ resolved
@@ -113,16 +113,12 @@
                     {"nblocks", RPCArg::Type::NUM, /* default */ "120", "The number of blocks, or -1 for blocks since last difficulty change."},
                     {"height", RPCArg::Type::NUM, /* default */ "-1", "To estimate at the time of the given height."},
                 },
-                RPCResult{
-<<<<<<< HEAD
-            "{\n"
-            "  \"sha256d\": x,              (numeric) Estimated hashes per second for SHA256D\n"
-            "  \"neoscrypt\": x,            (numeric) Estimated hashes per second for Neoscrypt\n"
-            "}\n"
-                },
-=======
-                    RPCResult::Type::NUM, "", "Hashes per second estimated"},
->>>>>>> c667dc1b
+                RPCResult{RPCResult::Type::OBJ, "", "",
+                    {
+                        {RPCResult::Type::NUM, "sha256d", "Estimated hashes per second for SHA-256d"},
+                        {RPCResult::Type::NUM, "neoscrypt", "Estimated hashes per second for Neoscrypt"},
+                    }
+                },
                 RPCExamples{
                     HelpExampleCli("getnetworkhashps", "")
             + HelpExampleRpc("getnetworkhashps", "")
@@ -300,31 +296,19 @@
                 "\nReturns a json object containing mining-related information.",
                 {},
                 RPCResult{
-<<<<<<< HEAD
-                    "{\n"
-                    "  \"blocks\" : nnn,             (numeric) The current block\n"
-                    "  \"currentblockweight\" : nnn, (numeric, optional) The block weight of the last assembled block (only present if a block was ever assembled)\n"
-                    "  \"currentblocktx\" : nnn,     (numeric, optional) The number of block transactions of the last assembled block (only present if a block was ever assembled)\n"
-                    "  \"difficulty\"                (json object) The current difficulty per algo\n"
-                    "  \"networkhashps\" : nnn,      (json object) The network hashes per second per algo\n"
-                    "  \"pooledtx\" : n              (numeric) The size of the mempool\n"
-                    "  \"chain\" : \"xxxx\",           (string) current network name (main, test, regtest)\n"
-                    "  \"warnings\" : \"...\"          (string) any network and blockchain warnings\n"
-                    "}\n"
-                },
-=======
                     RPCResult::Type::OBJ, "", "",
                     {
                         {RPCResult::Type::NUM, "blocks", "The current block"},
                         {RPCResult::Type::NUM, "currentblockweight", /* optional */ true, "The block weight of the last assembled block (only present if a block was ever assembled)"},
                         {RPCResult::Type::NUM, "currentblocktx", /* optional */ true, "The number of block transactions of the last assembled block (only present if a block was ever assembled)"},
-                        {RPCResult::Type::NUM, "difficulty", "The current difficulty"},
-                        {RPCResult::Type::NUM, "networkhashps", "The network hashes per second"},
+                        {RPCResult::Type::OBJ, "difficulty", "The current difficulty per algo",
+                            {{RPCResult::Type::ELISION, "", ""}}},
+                        {RPCResult::Type::OBJ, "networkhashps", "The network hashes per second per algo",
+                            {{RPCResult::Type::ELISION, "", ""}}},
                         {RPCResult::Type::NUM, "pooledtx", "The size of the mempool"},
                         {RPCResult::Type::STR, "chain", "current network name (main, test, regtest)"},
                         {RPCResult::Type::STR, "warnings", "any network and blockchain warnings"},
                     }},
->>>>>>> c667dc1b
                 RPCExamples{
                     HelpExampleCli("getmininginfo", "")
             + HelpExampleRpc("getmininginfo", "")
@@ -440,51 +424,6 @@
                         "\"template_request\""},
                 },
                 RPCResult{
-<<<<<<< HEAD
-            "{\n"
-            "  \"version\" : n,                    (numeric) The preferred block version\n"
-            "  \"rules\" : [ \"rulename\", ... ],    (array of strings) specific block rules that are to be enforced\n"
-            "  \"vbavailable\" : {                 (json object) set of pending, supported versionbit (BIP 9) softfork deployments\n"
-            "      \"rulename\" : bitnumber          (numeric) identifies the bit number as indicating acceptance and readiness for the named softfork rule\n"
-            "      ,...\n"
-            "  },\n"
-            "  \"vbrequired\" : n,                 (numeric) bit mask of versionbits the server requires set in submissions\n"
-            "  \"previousblockhash\" : \"xxxx\",     (string) The hash of current highest block\n"
-            "  \"transactions\" : [                (json array) contents of non-coinbase transactions that should be included in the next block\n"
-            "      {\n"
-            "         \"data\" : \"xxxx\",             (string) transaction data encoded in hexadecimal (byte-for-byte)\n"
-            "         \"txid\" : \"xxxx\",             (string) transaction id encoded in little-endian hexadecimal\n"
-            "         \"hash\" : \"xxxx\",             (string) hash encoded in little-endian hexadecimal (including witness data)\n"
-            "         \"depends\" : [                (json array) array of numbers \n"
-            "             n                          (numeric) transactions before this one (by 1-based index in 'transactions' list) that must be present in the final block if this one is\n"
-            "             ,...\n"
-            "         ],\n"
-            "         \"fee\" : n,                    (numeric) difference in value between transaction inputs and outputs (in satoshis); for coinbase transactions, this is a negative Number of the total collected block fees (ie, not including the block subsidy); if key is not present, fee is unknown and clients MUST NOT assume there isn't one\n"
-            "         \"sigops\" : n,                (numeric) total SigOps cost, as counted for purposes of block limits; if key is not present, sigop cost is unknown and clients MUST NOT assume it is zero\n"
-            "         \"weight\" : n,                (numeric) total transaction weight, as counted for purposes of block limits\n"
-            "      }\n"
-            "      ,...\n"
-            "  ],\n"
-            "  \"coinbaseaux\" : { ... },            (json object) data that should be included in the coinbase's scriptSig content\n"
-            "  \"coinbasevalue\" : n,              (numeric) maximum allowable input to coinbase transaction, including the generation award and transaction fees (in satoshis)\n"
-            "  \"coinbasetxn\" : { ... },          (json object) information for coinbase transaction\n"
-            "  \"target\" : \"xxxx\",                (string) The hash target\n"
-            "  \"mintime\" : xxx,                  (numeric) The minimum timestamp appropriate for the next block time, expressed in " + UNIX_EPOCH_TIME + "\n"
-            "  \"mutable\" : [                     (array of string) list of ways the block template may be changed \n"
-            "     \"value\"                          (string) A way the block template may be changed, e.g. 'time', 'transactions', 'prevblock'\n"
-            "     ,...\n"
-            "  ],\n"
-            "  \"noncerange\" : \"00000000ffffffff\",(string) A range of valid nonces\n"
-            "  \"sigoplimit\" : n,                 (numeric) limit of sigops in blocks\n"
-            "  \"sizelimit\" : n,                  (numeric) limit of block size\n"
-            "  \"weightlimit\" : n,                (numeric) limit of block weight\n"
-            "  \"curtime\" : ttt,                  (numeric) current timestamp in " + UNIX_EPOCH_TIME + "\n"
-            "  \"bits\" : \"xxxxxxxx\",              (string) compressed target of next block\n"
-            "  \"algo\" : \"algo\",                  (string) PoW algo to use for this block\n"
-            "  \"height\" : n                      (numeric) The height of the next block\n"
-            "}\n"
-                },
-=======
                     RPCResult::Type::OBJ, "", "",
                     {
                         {RPCResult::Type::NUM, "version", "The preferred block version"},
@@ -536,8 +475,8 @@
                         {RPCResult::Type::NUM_TIME, "curtime", "current timestamp in " + UNIX_EPOCH_TIME},
                         {RPCResult::Type::STR, "bits", "compressed target of next block"},
                         {RPCResult::Type::NUM, "height", "The height of the next block"},
+                        {RPCResult::Type::STR, "algo", "PoW algo to use for this block"},
                     }},
->>>>>>> c667dc1b
                 RPCExamples{
                     HelpExampleCli("getblocktemplate", "'{\"rules\": [\"segwit\"]}'")
             + HelpExampleRpc("getblocktemplate", "{\"rules\": [\"segwit\"]}")
@@ -1164,29 +1103,17 @@
             {"address", RPCArg::Type::STR, RPCArg::Optional::NO, "Payout address for the coinbase transaction"},
         },
         RPCResult{
-<<<<<<< HEAD
-    "{\n"
-    "  \"hash\"               (string) hash of the created block\n"
-    "  \"chainid\"            (numeric) chain ID for this block\n"
-    "  \"algo\": \"sha256d\"\n"
-    "  \"previousblockhash\"  (string) hash of the previous block\n"
-    "  \"coinbasevalue\"      (numeric) value of the block's coinbase\n"
-    "  \"bits\"               (string) compressed target of the block\n"
-    "  \"height\"             (numeric) height of the block\n"
-    "  \"_target\"            (string) target in reversed byte order, deprecated\n"
-    "}\n"
-=======
             RPCResult::Type::OBJ, "", "",
             {
                 {RPCResult::Type::STR_HEX, "hash", "hash of the created block"},
                 {RPCResult::Type::NUM, "chainid", "chain ID for this block"},
+                {RPCResult::Type::STR, "algo", "mining algorithm (\"sha256d\")"},
                 {RPCResult::Type::STR_HEX, "previousblockhash", "hash of the previous block"},
                 {RPCResult::Type::NUM, "coinbasevalue", "value of the block's coinbase"},
                 {RPCResult::Type::STR_HEX, "bits", "compressed target of the block"},
                 {RPCResult::Type::NUM, "height", "height of the block"},
                 {RPCResult::Type::STR_HEX, "_target", "target in reversed byte order, deprecated"},
             },
->>>>>>> c667dc1b
         },
         RPCExamples{
           HelpExampleCli("createauxblock", "\"address\"")
@@ -1236,16 +1163,17 @@
             {"address", RPCArg::Type::STR, RPCArg::Optional::NO, "Payout address for the coinbase transaction"},
         },
         RPCResult{
-    "{\n"
-    "  \"hash\"               (string) hash of the created block\n"
-    "  \"data\"               (string) data to solve (hex encoded)\n"
-    "  \"algo\": \"neoscrypt\"\n"
-    "  \"previousblockhash\"  (string) hash of the previous block\n"
-    "  \"coinbasevalue\"      (numeric) value of the block's coinbase\n"
-    "  \"bits\"               (string) compressed target of the block\n"
-    "  \"height\"             (numeric) height of the block\n"
-    "  \"target\"             (string) target in reversed byte order, deprecated\n"
-    "}\n"
+            RPCResult::Type::OBJ, "", "",
+            {
+                {RPCResult::Type::STR_HEX, "hash", "hash of the created block"},
+                {RPCResult::Type::STR_HEX, "data", "data to solve"},
+                {RPCResult::Type::STR, "algo", "mining algorithm (\"neoscrypt\")"},
+                {RPCResult::Type::STR_HEX, "previousblockhash", "hash of the previous block"},
+                {RPCResult::Type::NUM, "coinbasevalue", "value of the block's coinbase"},
+                {RPCResult::Type::STR_HEX, "bits", "compressed target of the block"},
+                {RPCResult::Type::NUM, "height", "height of the block"},
+                {RPCResult::Type::STR_HEX, "target", "target in reversed byte order, deprecated"},
+            },
         },
         RPCExamples{
             HelpExampleCli("creatework", "\"address\"")
@@ -1279,7 +1207,7 @@
                     {"data", RPCArg::Type::STR_HEX, RPCArg::Optional::NO, "Solved block header data"},
                 },
                 RPCResult{
-            "xxxxx        (boolean) whether the submitted block was correct\n"
+                    RPCResult::Type::BOOL, "", "whether the submitted block was correct"
                 },
                 RPCExamples{
                     HelpExampleCli("submitwork", "\"hash\" \"solved data\"")
