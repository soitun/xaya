--- conflicted
+++ resolved
@@ -204,11 +204,7 @@
 
     UniValue blockHashes(UniValue::VARR);
     while (nGenerate > 0 && !ShutdownRequested()) {
-<<<<<<< HEAD
-        std::unique_ptr<CBlockTemplate> pblocktemplate(BlockAssembler{chainman.ActiveChainstate(), mempool}.CreateNewBlock(algo, coinbase_script));
-=======
-        std::unique_ptr<CBlockTemplate> pblocktemplate(BlockAssembler{chainman.ActiveChainstate(), &mempool}.CreateNewBlock(coinbase_script));
->>>>>>> 512034fb
+        std::unique_ptr<CBlockTemplate> pblocktemplate(BlockAssembler{chainman.ActiveChainstate(), &mempool}.CreateNewBlock(algo, coinbase_script));
         if (!pblocktemplate.get())
             throw JSONRPCError(RPC_INTERNAL_ERROR, "Couldn't create new block");
         CBlock *pblock = &pblocktemplate->block;
@@ -423,12 +419,7 @@
     {
         LOCK(cs_main);
 
-<<<<<<< HEAD
-        CTxMemPool empty_mempool;
-        std::unique_ptr<CBlockTemplate> blocktemplate(BlockAssembler{chainman.ActiveChainstate(), empty_mempool}.CreateNewBlock(algo, coinbase_script));
-=======
-        std::unique_ptr<CBlockTemplate> blocktemplate(BlockAssembler{chainman.ActiveChainstate(), nullptr}.CreateNewBlock(coinbase_script));
->>>>>>> 512034fb
+        std::unique_ptr<CBlockTemplate> blocktemplate(BlockAssembler{chainman.ActiveChainstate(), nullptr}.CreateNewBlock(algo, coinbase_script));
         if (!blocktemplate) {
             throw JSONRPCError(RPC_INTERNAL_ERROR, "Couldn't create new block");
         }
@@ -833,11 +824,7 @@
 
         // Create new block
         CScript scriptDummy = CScript() << OP_TRUE;
-<<<<<<< HEAD
-        pblocktemplate = BlockAssembler{active_chainstate, mempool}.CreateNewBlock(algo, scriptDummy);
-=======
-        pblocktemplate = BlockAssembler{active_chainstate, &mempool}.CreateNewBlock(scriptDummy);
->>>>>>> 512034fb
+        pblocktemplate = BlockAssembler{active_chainstate, &mempool}.CreateNewBlock(algo, scriptDummy);
         if (!pblocktemplate)
             throw JSONRPCError(RPC_OUT_OF_MEMORY, "Out of memory");
 
