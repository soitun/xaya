--- conflicted
+++ resolved
@@ -180,7 +180,6 @@
     block_out.reset();
     block.hashMerkleRoot = BlockMerkleRoot(block);
 
-<<<<<<< HEAD
     CPureBlockHeader* pfakeHeader = nullptr;
     switch (algo)
     {
@@ -195,13 +194,8 @@
     }
     assert (pfakeHeader != nullptr);
 
-    while (max_tries > 0 && pfakeHeader->nNonce < std::numeric_limits<uint32_t>::max() && !block.pow.checkProofOfWork(*pfakeHeader, chainman.GetConsensus()) && !ShutdownRequested()) {
+    while (max_tries > 0 && pfakeHeader->nNonce < std::numeric_limits<uint32_t>::max() && !block.pow.checkProofOfWork(*pfakeHeader, chainman.GetConsensus()) && !chainman.m_interrupt) {
         ++pfakeHeader->nNonce;
-=======
-    auto& miningHeader = CAuxPow::initAuxPow(block);
-    while (max_tries > 0 && miningHeader.nNonce < std::numeric_limits<uint32_t>::max() && !CheckProofOfWork(miningHeader.GetHash(), block.nBits, chainman.GetConsensus()) && !chainman.m_interrupt) {
-        ++miningHeader.nNonce;
->>>>>>> 6baefbe1
         --max_tries;
     }
     if (max_tries == 0 || chainman.m_interrupt) {
@@ -227,13 +221,8 @@
     const PowAlgo algo = powAlgoFromJson(algoJson);
 
     UniValue blockHashes(UniValue::VARR);
-<<<<<<< HEAD
-    while (nGenerate > 0 && !ShutdownRequested()) {
+    while (nGenerate > 0 && !chainman.m_interrupt) {
         std::unique_ptr<CBlockTemplate> pblocktemplate(BlockAssembler{chainman.ActiveChainstate(), &mempool}.CreateNewBlock(algo, coinbase_script));
-=======
-    while (nGenerate > 0 && !chainman.m_interrupt) {
-        std::unique_ptr<CBlockTemplate> pblocktemplate(BlockAssembler{chainman.ActiveChainstate(), &mempool}.CreateNewBlock(coinbase_script));
->>>>>>> 6baefbe1
         if (!pblocktemplate.get())
             throw JSONRPCError(RPC_INTERNAL_ERROR, "Couldn't create new block");
 
@@ -526,11 +515,7 @@
     obj.pushKV("blocks",           active_chain.Height());
     if (BlockAssembler::m_last_block_weight) obj.pushKV("currentblockweight", *BlockAssembler::m_last_block_weight);
     if (BlockAssembler::m_last_block_num_txs) obj.pushKV("currentblocktx", *BlockAssembler::m_last_block_num_txs);
-<<<<<<< HEAD
     obj.pushKV("difficulty",       GetDifficultyJson(active_chain));
-=======
-    obj.pushKV("difficulty",       (double)GetDifficultyForBits(CHECK_NONFATAL(active_chain.Tip())->nBits));
->>>>>>> 6baefbe1
     obj.pushKV("networkhashps",    getnetworkhashps().HandleRequest(request));
     obj.pushKV("pooledtx",         (uint64_t)mempool.size());
     obj.pushKV("chain", chainman.GetParams().GetChainTypeString());
