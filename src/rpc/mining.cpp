--- conflicted
+++ resolved
@@ -130,7 +130,6 @@
     return GetNetworkHashPS(!request.params[0].isNull() ? request.params[0].get_int() : 120, !request.params[1].isNull() ? request.params[1].get_int() : -1);
 }
 
-<<<<<<< HEAD
 static PowAlgo
 powAlgoFromJson (const UniValue& algoJson)
 {
@@ -147,9 +146,7 @@
     }
 }
 
-static UniValue generateBlocks(const CTxMemPool& mempool, const CScript& coinbase_script, int nGenerate, uint64_t nMaxTries, const UniValue& algoJson)
-=======
-static bool GenerateBlock(CBlock& block, uint64_t& max_tries, unsigned int& extra_nonce, uint256& block_hash)
+static bool GenerateBlock(CBlock& block, uint64_t& max_tries, unsigned int& extra_nonce, uint256& block_hash, const PowAlgo algo)
 {
     block_hash.SetNull();
 
@@ -158,15 +155,28 @@
         IncrementExtraNonce(&block, ::ChainActive().Tip(), extra_nonce);
     }
 
-    auto& miningHeader = CAuxPow::initAuxPow(block);
-    while (max_tries > 0 && miningHeader.nNonce < std::numeric_limits<uint32_t>::max() && !CheckProofOfWork(miningHeader.GetHash(), block.nBits, Params().GetConsensus()) && !ShutdownRequested()) {
-        ++miningHeader.nNonce;
+    CPureBlockHeader* pfakeHeader = nullptr;
+    switch (algo)
+    {
+    case PowAlgo::SHA256D:
+        pfakeHeader = &block.pow.initAuxpow (block);
+        break;
+    case PowAlgo::NEOSCRYPT:
+        pfakeHeader = &block.pow.initFakeHeader (block);
+        break;
+    default:
+        throw JSONRPCError(RPC_INTERNAL_ERROR, "Unknown PoW algo");
+    }
+    assert (pfakeHeader != nullptr);
+
+    while (max_tries > 0 && pfakeHeader->nNonce < std::numeric_limits<uint32_t>::max() && !block.pow.checkProofOfWork(*pfakeHeader, Params().GetConsensus()) && !ShutdownRequested()) {
+        ++pfakeHeader->nNonce;
         --max_tries;
     }
     if (max_tries == 0 || ShutdownRequested()) {
         return false;
     }
-    if (miningHeader.nNonce == std::numeric_limits<uint32_t>::max()) {
+    if (pfakeHeader->nNonce == std::numeric_limits<uint32_t>::max()) {
         return true;
     }
 
@@ -178,8 +188,7 @@
     return true;
 }
 
-static UniValue generateBlocks(const CTxMemPool& mempool, const CScript& coinbase_script, int nGenerate, uint64_t nMaxTries)
->>>>>>> ddef78ac
+static UniValue generateBlocks(const CTxMemPool& mempool, const CScript& coinbase_script, int nGenerate, uint64_t nMaxTries, const UniValue& algoJson)
 {
     int nHeightEnd = 0;
     int nHeight = 0;
@@ -199,44 +208,15 @@
         if (!pblocktemplate.get())
             throw JSONRPCError(RPC_INTERNAL_ERROR, "Couldn't create new block");
         CBlock *pblock = &pblocktemplate->block;
-<<<<<<< HEAD
-        {
-            LOCK(cs_main);
-            IncrementExtraNonce(pblock, ::ChainActive().Tip(), nExtraNonce);
-        }
-        CPureBlockHeader* pfakeHeader = nullptr;
-        switch (algo)
-        {
-        case PowAlgo::SHA256D:
-            pfakeHeader = &pblock->pow.initAuxpow (*pblock);
-            break;
-        case PowAlgo::NEOSCRYPT:
-            pfakeHeader = &pblock->pow.initFakeHeader (*pblock);
-            break;
-        default:
-            throw JSONRPCError(RPC_INTERNAL_ERROR, "Unknown PoW algo");
-        }
-        assert (pfakeHeader != nullptr);
-        while (nMaxTries > 0 && pfakeHeader->nNonce < std::numeric_limits<uint32_t>::max() && !pblock->pow.checkProofOfWork(*pfakeHeader, Params().GetConsensus()) && !ShutdownRequested()) {
-            ++pfakeHeader->nNonce;
-            --nMaxTries;
-        }
-        if (nMaxTries == 0 || ShutdownRequested()) {
-            break;
-        }
-        if (pfakeHeader->nNonce == std::numeric_limits<uint32_t>::max()) {
-            continue;
-=======
 
         uint256 block_hash;
-        if (!GenerateBlock(*pblock, nMaxTries, nExtraNonce, block_hash)) {
+        if (!GenerateBlock(*pblock, nMaxTries, nExtraNonce, block_hash, algo)) {
             break;
         }
 
         if (!block_hash.IsNull()) {
             ++nHeight;
             blockHashes.push_back(block_hash.GetHex());
->>>>>>> ddef78ac
         }
     }
     return blockHashes;
@@ -309,13 +289,7 @@
 
     const CTxMemPool& mempool = EnsureMemPool();
 
-<<<<<<< HEAD
-    CHECK_NONFATAL(coinbase_script.size() == 1);
-
-    return generateBlocks(mempool, coinbase_script.at(0), num_blocks, max_tries, request.params[3]);
-=======
-    return generateBlocks(mempool, coinbase_script, num_blocks, max_tries);
->>>>>>> ddef78ac
+    return generateBlocks(mempool, coinbase_script, num_blocks, max_tries, request.params[3]);
 }
 
 static UniValue generatetoaddress(const JSONRPCRequest& request)
@@ -385,6 +359,9 @@
         },
     }.Check(request);
 
+    /* There is no need to support multialgo in this RPC.  */
+    const PowAlgo algo = PowAlgo::NEOSCRYPT;
+
     const auto address_or_descriptor = request.params[0].get_str();
     CScript coinbase_script;
     std::string error;
@@ -430,7 +407,7 @@
         LOCK(cs_main);
 
         CTxMemPool empty_mempool;
-        std::unique_ptr<CBlockTemplate> blocktemplate(BlockAssembler(empty_mempool, Params()).CreateNewBlock(coinbase_script));
+        std::unique_ptr<CBlockTemplate> blocktemplate(BlockAssembler(empty_mempool, Params()).CreateNewBlock(algo, coinbase_script));
         if (!blocktemplate) {
             throw JSONRPCError(RPC_INTERNAL_ERROR, "Couldn't create new block");
         }
@@ -447,7 +424,7 @@
         LOCK(cs_main);
 
         BlockValidationState state;
-        if (!TestBlockValidity(state, Params(), block, LookupBlockIndex(block.hashPrevBlock), false, false)) {
+        if (!TestBlockValidity(state, Params(), block, LookupBlockIndex(block.hashPrevBlock), false, true, false)) {
             throw JSONRPCError(RPC_VERIFY_ERROR, strprintf("TestBlockValidity failed: %s", state.ToString()));
         }
     }
@@ -456,7 +433,7 @@
     uint64_t max_tries{1000000};
     unsigned int extra_nonce{0};
 
-    if (!GenerateBlock(block, max_tries, extra_nonce, block_hash) || block_hash.IsNull()) {
+    if (!GenerateBlock(block, max_tries, extra_nonce, block_hash, algo) || block_hash.IsNull()) {
         throw JSONRPCError(RPC_MISC_ERROR, "Failed to make block.");
     }
 
@@ -1423,14 +1400,9 @@
     { "mining",             "creatework",             &creatework,             {"address"} },
     { "mining",             "submitwork",             &submitwork,             {"hash","data"} },
 
-<<<<<<< HEAD
     { "generating",         "generatetoaddress",      &generatetoaddress,      {"nblocks","address","maxtries","algo"} },
     { "generating",         "generatetodescriptor",   &generatetodescriptor,   {"num_blocks","descriptor","maxtries","algo"} },
-=======
-    { "generating",         "generatetoaddress",      &generatetoaddress,      {"nblocks","address","maxtries"} },
-    { "generating",         "generatetodescriptor",   &generatetodescriptor,   {"num_blocks","descriptor","maxtries"} },
     { "generating",         "generateblock",          &generateblock,    {"address","transactions"} },
->>>>>>> ddef78ac
 
     { "util",               "estimatesmartfee",       &estimatesmartfee,       {"conf_target", "estimate_mode"} },
 
