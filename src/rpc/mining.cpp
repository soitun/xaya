--- conflicted
+++ resolved
@@ -581,26 +581,9 @@
             {"template_request", RPCArg::Type::OBJ, "{}", "Format of the template",
             {
                 {"mode", RPCArg::Type::STR, /* treat as named arg */ RPCArg::Optional::OMITTED_NAMED_ARG, "This must be set to \"template\", \"proposal\" (see BIP 23), or omitted"},
+                {"algo", RPCArg::Type::STR, /* default */ "neoscrypt", "The PoW algo to use"},
                 {"capabilities", RPCArg::Type::ARR, /* treat as named arg */ RPCArg::Optional::OMITTED_NAMED_ARG, "A list of strings",
                 {
-<<<<<<< HEAD
-                    {"template_request", RPCArg::Type::OBJ, "{}", "Format of the template",
-                        {
-                            {"mode", RPCArg::Type::STR, /* treat as named arg */ RPCArg::Optional::OMITTED_NAMED_ARG, "This must be set to \"template\", \"proposal\" (see BIP 23), or omitted"},
-                            {"algo", RPCArg::Type::STR, /* default */ "neoscrypt", "The PoW algo to use"},
-                            {"capabilities", RPCArg::Type::ARR, /* treat as named arg */ RPCArg::Optional::OMITTED_NAMED_ARG, "A list of strings",
-                                {
-                                    {"str", RPCArg::Type::STR, RPCArg::Optional::OMITTED, "client side supported feature, 'longpoll', 'coinbasevalue', 'proposal', 'serverlist', 'workid'"},
-                                },
-                                },
-                            {"rules", RPCArg::Type::ARR, RPCArg::Optional::NO, "A list of strings",
-                                {
-                                    {"segwit", RPCArg::Type::STR, RPCArg::Optional::NO, "(literal) indicates client side segwit support"},
-                                    {"str", RPCArg::Type::STR, RPCArg::Optional::OMITTED, "other client side supported softfork deployment"},
-                                },
-                                },
-                        },
-=======
                     {"str", RPCArg::Type::STR, RPCArg::Optional::OMITTED, "client side supported feature, 'longpoll', 'coinbasevalue', 'proposal', 'serverlist', 'workid'"},
                 }},
                 {"rules", RPCArg::Type::ARR, RPCArg::Optional::NO, "A list of strings",
@@ -609,7 +592,6 @@
                     {"str", RPCArg::Type::STR, RPCArg::Optional::OMITTED, "other client side supported softfork deployment"},
                 }},
             },
->>>>>>> 8c0d5933
                         "\"template_request\""},
         },
         {
@@ -639,29 +621,9 @@
                         {
                             {RPCResult::Type::NUM, "", "transactions before this one (by 1-based index in 'transactions' list) that must be present in the final block if this one is"},
                         }},
-<<<<<<< HEAD
-                        {RPCResult::Type::NUM, "coinbasevalue", "maximum allowable input to coinbase transaction, including the generation award and transaction fees (in satoshis)"},
-                        {RPCResult::Type::STR, "longpollid", "an id to include with a request to longpoll on an update to this template"},
-                        {RPCResult::Type::STR, "target", "The hash target"},
-                        {RPCResult::Type::NUM_TIME, "mintime", "The minimum timestamp appropriate for the next block time, expressed in " + UNIX_EPOCH_TIME},
-                        {RPCResult::Type::ARR, "mutable", "list of ways the block template may be changed",
-                            {
-                                {RPCResult::Type::STR, "value", "A way the block template may be changed, e.g. 'time', 'transactions', 'prevblock'"},
-                            }},
-                        {RPCResult::Type::STR_HEX, "noncerange", "A range of valid nonces"},
-                        {RPCResult::Type::NUM, "sigoplimit", "limit of sigops in blocks"},
-                        {RPCResult::Type::NUM, "sizelimit", "limit of block size"},
-                        {RPCResult::Type::NUM, "weightlimit", "limit of block weight"},
-                        {RPCResult::Type::NUM_TIME, "curtime", "current timestamp in " + UNIX_EPOCH_TIME},
-                        {RPCResult::Type::STR, "bits", "compressed target of next block"},
-                        {RPCResult::Type::NUM, "height", "The height of the next block"},
-                        {RPCResult::Type::STR, "default_witness_commitment", /* optional */ true, "a valid witness commitment for the unmodified block template"},
-                        {RPCResult::Type::STR, "algo", "PoW algo to use for this block"},
-=======
                         {RPCResult::Type::NUM, "fee", "difference in value between transaction inputs and outputs (in satoshis); for coinbase transactions, this is a negative Number of the total collected block fees (ie, not including the block subsidy); if key is not present, fee is unknown and clients MUST NOT assume there isn't one"},
                         {RPCResult::Type::NUM, "sigops", "total SigOps cost, as counted for purposes of block limits; if key is not present, sigop cost is unknown and clients MUST NOT assume it is zero"},
                         {RPCResult::Type::NUM, "weight", "total transaction weight, as counted for purposes of block limits"},
->>>>>>> 8c0d5933
                     }},
                 }},
                 {RPCResult::Type::OBJ_DYN, "coinbaseaux", "data that should be included in the coinbase's scriptSig content",
@@ -684,6 +646,7 @@
                 {RPCResult::Type::STR, "bits", "compressed target of next block"},
                 {RPCResult::Type::NUM, "height", "The height of the next block"},
                 {RPCResult::Type::STR, "default_witness_commitment", /* optional */ true, "a valid witness commitment for the unmodified block template"},
+                {RPCResult::Type::STR, "algo", "PoW algo to use for this block"},
             }},
         },
         RPCExamples{
