// Copyright (c) 2010 Satoshi Nakamoto
// Copyright (c) 2009-2020 The Bitcoin Core developers
// Distributed under the MIT software license, see the accompanying
// file COPYING or http://www.opensource.org/licenses/mit-license.php.

#include <chain.h>
#include <chainparams.h>
#include <consensus/amount.h>
#include <consensus/consensus.h>
#include <consensus/params.h>
#include <consensus/validation.h>
#include <core_io.h>
#include <deploymentinfo.h>
#include <deploymentstatus.h>
#include <key_io.h>
#include <net.h>
#include <node/context.h>
#include <node/miner.h>
#include <policy/fees.h>
#include <pow.h>
#include <powdata.h>
#include <rpc/auxpow_miner.h>
#include <rpc/blockchain.h>
#include <rpc/mining.h>
#include <rpc/server.h>
#include <rpc/server_util.h>
#include <rpc/util.h>
#include <script/descriptor.h>
#include <script/script.h>
#include <script/signingprovider.h>
#include <shutdown.h>
#include <txmempool.h>
#include <univalue.h>
#include <util/fees.h>
#include <util/strencodings.h>
#include <util/string.h>
#include <util/system.h>
#include <util/translation.h>
#include <validation.h>
#include <validationinterface.h>
#include <warnings.h>

#include <map>
#include <stdint.h>
#include <stdexcept>
#include <string>
#include <utility>

/**
 * Return average network hashes per second based on the last 'lookup' blocks,
 * or from the last difficulty change if 'lookup' is nonpositive.
 * If 'height' is nonnegative, compute the estimate at the time when a given block was found.
 */
static UniValue GetNetworkHashPS(int lookup, int height, const CChain& active_chain) {
    const CBlockIndex* pb = active_chain.Tip();

    if (height >= 0 && height < active_chain.Height()) {
        pb = active_chain[height];
    }

    // If lookup is larger than chain, then set it to chain length.
    if (lookup > pb->nHeight)
        lookup = pb->nHeight;

    /* With different mining algos, we can not simply look at the chain work
       difference as upstream Bitcoin does.  But we can add up the block proofs
       for each algo separately to estimate the hash rate in each later on.  */
    std::map<PowAlgo, arith_uint256> proofPerAlgo;

    /* Explicitly initialise both algos so that we always get them in the
       result later, even if the number of hashes is zero.  */
    proofPerAlgo[PowAlgo::SHA256D] = 0;
    proofPerAlgo[PowAlgo::NEOSCRYPT] = 0;

    const CBlockIndex* pb0 = pb;
    int64_t minTime = pb0->GetBlockTime();
    int64_t maxTime = minTime;
    for (int i = 0; i < lookup; i++) {
        arith_uint256 currentProof = GetBlockProof (*pb0);
        /* Undo the algo-weight correction, since we want actual hashes
           per algo and not the comparable work.  */
        currentProof >>= powAlgoLog2Weight (pb0->algo);
        proofPerAlgo[pb0->algo] += currentProof;

        pb0 = pb0->pprev;
        int64_t time = pb0->GetBlockTime();
        minTime = std::min(time, minTime);
        maxTime = std::max(time, maxTime);
    }
    const int64_t timeDiff = maxTime - minTime;

    UniValue result(UniValue::VOBJ);
    for (const auto& entry : proofPerAlgo)
      {
        double hashps;
        if (timeDiff == 0)
          {
            /* In case there's a situation where minTime == maxTime, we don't
               want a divide by zero exception.  */
            hashps = 0.0;
          }
        else
          hashps = entry.second.getdouble () / timeDiff;

        result.pushKV (PowAlgoToString (entry.first), hashps);
      }

    return result;
}

static RPCHelpMan getnetworkhashps()
{
    return RPCHelpMan{"getnetworkhashps",
                "\nReturns the estimated network hashes per second based on the last n blocks.\n"
                "Pass in [blocks] to override # of blocks, -1 specifies since last difficulty change.\n"
                "Pass in [height] to estimate the network speed at the time when a certain block was found.\n",
                {
                    {"nblocks", RPCArg::Type::NUM, RPCArg::Default{120}, "The number of blocks, or -1 for blocks since last difficulty change."},
                    {"height", RPCArg::Type::NUM, RPCArg::Default{-1}, "To estimate at the time of the given height."},
                },
                RPCResult{RPCResult::Type::OBJ, "", "",
                    {
                        {RPCResult::Type::NUM, "sha256d", "Estimated hashes per second for SHA-256d"},
                        {RPCResult::Type::NUM, "neoscrypt", "Estimated hashes per second for Neoscrypt"},
                    }
                },
                RPCExamples{
                    HelpExampleCli("getnetworkhashps", "")
            + HelpExampleRpc("getnetworkhashps", "")
                },
        [&](const RPCHelpMan& self, const JSONRPCRequest& request) -> UniValue
{
    ChainstateManager& chainman = EnsureAnyChainman(request.context);
    LOCK(cs_main);
    return GetNetworkHashPS(!request.params[0].isNull() ? request.params[0].get_int() : 120, !request.params[1].isNull() ? request.params[1].get_int() : -1, chainman.ActiveChain());
},
    };
}

static PowAlgo
powAlgoFromJson (const UniValue& algoJson)
{
  if (algoJson.isNull ())
    return PowAlgo::NEOSCRYPT;

  try
    {
      return PowAlgoFromString (algoJson.get_str ());
    }
  catch (const std::invalid_argument& exc)
    {
      throw JSONRPCError (RPC_INVALID_PARAMETER, exc.what ());
    }
}

static bool GenerateBlock(ChainstateManager& chainman, CBlock& block, uint64_t& max_tries, unsigned int& extra_nonce, uint256& block_hash, const PowAlgo algo)
{
    block_hash.SetNull();

    {
        LOCK(cs_main);
        IncrementExtraNonce(&block, chainman.ActiveChain().Tip(), extra_nonce);
    }

    CPureBlockHeader* pfakeHeader = nullptr;
    switch (algo)
    {
    case PowAlgo::SHA256D:
        pfakeHeader = &block.pow.initAuxpow (block);
        break;
    case PowAlgo::NEOSCRYPT:
        pfakeHeader = &block.pow.initFakeHeader (block);
        break;
    default:
        throw JSONRPCError(RPC_INTERNAL_ERROR, "Unknown PoW algo");
    }
    assert (pfakeHeader != nullptr);

    while (max_tries > 0 && pfakeHeader->nNonce < std::numeric_limits<uint32_t>::max() && !block.pow.checkProofOfWork(*pfakeHeader, Params().GetConsensus()) && !ShutdownRequested()) {
        ++pfakeHeader->nNonce;
        --max_tries;
    }
    if (max_tries == 0 || ShutdownRequested()) {
        return false;
    }
    if (pfakeHeader->nNonce == std::numeric_limits<uint32_t>::max()) {
        return true;
    }

    std::shared_ptr<const CBlock> shared_pblock = std::make_shared<const CBlock>(block);
    if (!chainman.ProcessNewBlock(Params(), shared_pblock, true, nullptr)) {
        throw JSONRPCError(RPC_INTERNAL_ERROR, "ProcessNewBlock, block not accepted");
    }

    block_hash = block.GetHash();
    return true;
}

static UniValue generateBlocks(ChainstateManager& chainman, const CTxMemPool& mempool, const CScript& coinbase_script, int nGenerate, uint64_t nMaxTries, const UniValue& algoJson)
{
    int nHeightEnd = 0;
    int nHeight = 0;

    const PowAlgo algo = powAlgoFromJson(algoJson);

    {   // Don't keep cs_main locked
        LOCK(cs_main);
        nHeight = chainman.ActiveChain().Height();
        nHeightEnd = nHeight+nGenerate;
    }
    unsigned int nExtraNonce = 0;
    UniValue blockHashes(UniValue::VARR);
    while (nHeight < nHeightEnd && !ShutdownRequested())
    {
        std::unique_ptr<CBlockTemplate> pblocktemplate(BlockAssembler(chainman.ActiveChainstate(), mempool, Params()).CreateNewBlock(algo, coinbase_script));
        if (!pblocktemplate.get())
            throw JSONRPCError(RPC_INTERNAL_ERROR, "Couldn't create new block");
        CBlock *pblock = &pblocktemplate->block;

        uint256 block_hash;
        if (!GenerateBlock(chainman, *pblock, nMaxTries, nExtraNonce, block_hash, algo)) {
            break;
        }

        if (!block_hash.IsNull()) {
            ++nHeight;
            blockHashes.push_back(block_hash.GetHex());
        }
    }
    return blockHashes;
}

static bool getScriptFromDescriptor(const std::string& descriptor, CScript& script, std::string& error)
{
    FlatSigningProvider key_provider;
    const auto desc = Parse(descriptor, key_provider, error, /* require_checksum = */ false);
    if (desc) {
        if (desc->IsRange()) {
            throw JSONRPCError(RPC_INVALID_PARAMETER, "Ranged descriptor not accepted. Maybe pass through deriveaddresses first?");
        }

        FlatSigningProvider provider;
        std::vector<CScript> scripts;
        if (!desc->Expand(0, key_provider, scripts, provider)) {
            throw JSONRPCError(RPC_INVALID_ADDRESS_OR_KEY, strprintf("Cannot derive script without private keys"));
        }

        // Combo descriptors can have 2 or 4 scripts, so we can't just check scripts.size() == 1
        CHECK_NONFATAL(scripts.size() > 0 && scripts.size() <= 4);

        if (scripts.size() == 1) {
            script = scripts.at(0);
        } else if (scripts.size() == 4) {
            // For uncompressed keys, take the 3rd script, since it is p2wpkh
            script = scripts.at(2);
        } else {
            // Else take the 2nd script, since it is p2pkh
            script = scripts.at(1);
        }

        return true;
    } else {
        return false;
    }
}

static RPCHelpMan generatetodescriptor()
{
    return RPCHelpMan{
        "generatetodescriptor",
        "\nMine blocks immediately to a specified descriptor (before the RPC call returns)\n",
        {
            {"num_blocks", RPCArg::Type::NUM, RPCArg::Optional::NO, "How many blocks are generated immediately."},
            {"descriptor", RPCArg::Type::STR, RPCArg::Optional::NO, "The descriptor to send the newly generated bitcoin to."},
            {"maxtries", RPCArg::Type::NUM, RPCArg::Default{DEFAULT_MAX_TRIES}, "How many iterations to try."},
            {"algo", RPCArg::Type::STR, RPCArg::Default{"neoscrypt"}, "Which mining algorithm to use."},
        },
        RPCResult{
            RPCResult::Type::ARR, "", "hashes of blocks generated",
            {
                {RPCResult::Type::STR_HEX, "", "blockhash"},
            }
        },
        RPCExamples{
            "\nGenerate 11 blocks to mydesc\n" + HelpExampleCli("generatetodescriptor", "11 \"mydesc\"")},
        [&](const RPCHelpMan& self, const JSONRPCRequest& request) -> UniValue
{
    const int num_blocks{request.params[0].get_int()};
    const uint64_t max_tries{request.params[2].isNull() ? DEFAULT_MAX_TRIES : request.params[2].get_int()};

    CScript coinbase_script;
    std::string error;
    if (!getScriptFromDescriptor(request.params[1].get_str(), coinbase_script, error)) {
        throw JSONRPCError(RPC_INVALID_ADDRESS_OR_KEY, error);
    }

    NodeContext& node = EnsureAnyNodeContext(request.context);
    const CTxMemPool& mempool = EnsureMemPool(node);
    ChainstateManager& chainman = EnsureChainman(node);

    return generateBlocks(chainman, mempool, coinbase_script, num_blocks, max_tries, request.params[3]);
},
    };
}

static RPCHelpMan generate()
{
    return RPCHelpMan{"generate", "has been replaced by the -generate cli option. Refer to -help for more information.", {}, {}, RPCExamples{""}, [&](const RPCHelpMan& self, const JSONRPCRequest& request) -> UniValue {
        throw JSONRPCError(RPC_METHOD_NOT_FOUND, self.ToString());
    }};
}

static RPCHelpMan generatetoaddress()
{
    return RPCHelpMan{"generatetoaddress",
                "\nMine blocks immediately to a specified address (before the RPC call returns)\n",
                {
                    {"nblocks", RPCArg::Type::NUM, RPCArg::Optional::NO, "How many blocks are generated immediately."},
                    {"address", RPCArg::Type::STR, RPCArg::Optional::NO, "The address to send the newly generated bitcoin to."},
                    {"maxtries", RPCArg::Type::NUM, RPCArg::Default{DEFAULT_MAX_TRIES}, "How many iterations to try."},
                    {"algo", RPCArg::Type::STR, RPCArg::Default{"neoscrypt"}, "Which mining algorithm to use."},
                },
                RPCResult{
                    RPCResult::Type::ARR, "", "hashes of blocks generated",
                    {
                        {RPCResult::Type::STR_HEX, "", "blockhash"},
                    }},
                RPCExamples{
            "\nGenerate 11 blocks to myaddress\n"
            + HelpExampleCli("generatetoaddress", "11 \"myaddress\"")
            + "If you are using the " PACKAGE_NAME " wallet, you can get a new address to send the newly generated bitcoin to with:\n"
            + HelpExampleCli("getnewaddress", "")
                },
        [&](const RPCHelpMan& self, const JSONRPCRequest& request) -> UniValue
{
    const int num_blocks{request.params[0].get_int()};
    const uint64_t max_tries{request.params[2].isNull() ? DEFAULT_MAX_TRIES : request.params[2].get_int()};

    CTxDestination destination = DecodeDestination(request.params[1].get_str());
    if (!IsValidDestination(destination)) {
        throw JSONRPCError(RPC_INVALID_ADDRESS_OR_KEY, "Error: Invalid address");
    }

    NodeContext& node = EnsureAnyNodeContext(request.context);
    const CTxMemPool& mempool = EnsureMemPool(node);
    ChainstateManager& chainman = EnsureChainman(node);

    CScript coinbase_script = GetScriptForDestination(destination);

    return generateBlocks(chainman, mempool, coinbase_script, num_blocks, max_tries, request.params[3]);
},
    };
}

static RPCHelpMan generateblock()
{
    return RPCHelpMan{"generateblock",
        "\nMine a block with a set of ordered transactions immediately to a specified address or descriptor (before the RPC call returns)\n",
        {
            {"output", RPCArg::Type::STR, RPCArg::Optional::NO, "The address or descriptor to send the newly generated bitcoin to."},
            {"transactions", RPCArg::Type::ARR, RPCArg::Optional::NO, "An array of hex strings which are either txids or raw transactions.\n"
                "Txids must reference transactions currently in the mempool.\n"
                "All transactions must be valid and in valid order, otherwise the block will be rejected.",
                {
                    {"rawtx/txid", RPCArg::Type::STR_HEX, RPCArg::Optional::OMITTED, ""},
                },
            },
        },
        RPCResult{
            RPCResult::Type::OBJ, "", "",
            {
                {RPCResult::Type::STR_HEX, "hash", "hash of generated block"},
            }
        },
        RPCExamples{
            "\nGenerate a block to myaddress, with txs rawtx and mempool_txid\n"
            + HelpExampleCli("generateblock", R"("myaddress" '["rawtx", "mempool_txid"]')")
        },
        [&](const RPCHelpMan& self, const JSONRPCRequest& request) -> UniValue
{
    /* There is no need to support multialgo in this RPC.  */
    const PowAlgo algo = PowAlgo::NEOSCRYPT;

    const auto address_or_descriptor = request.params[0].get_str();
    CScript coinbase_script;
    std::string error;

    if (!getScriptFromDescriptor(address_or_descriptor, coinbase_script, error)) {
        const auto destination = DecodeDestination(address_or_descriptor);
        if (!IsValidDestination(destination)) {
            throw JSONRPCError(RPC_INVALID_ADDRESS_OR_KEY, "Error: Invalid address or descriptor");
        }

        coinbase_script = GetScriptForDestination(destination);
    }

    NodeContext& node = EnsureAnyNodeContext(request.context);
    const CTxMemPool& mempool = EnsureMemPool(node);

    std::vector<CTransactionRef> txs;
    const auto raw_txs_or_txids = request.params[1].get_array();
    for (size_t i = 0; i < raw_txs_or_txids.size(); i++) {
        const auto str(raw_txs_or_txids[i].get_str());

        uint256 hash;
        CMutableTransaction mtx;
        if (ParseHashStr(str, hash)) {

            const auto tx = mempool.get(hash);
            if (!tx) {
                throw JSONRPCError(RPC_INVALID_ADDRESS_OR_KEY, strprintf("Transaction %s not in mempool.", str));
            }

            txs.emplace_back(tx);

        } else if (DecodeHexTx(mtx, str)) {
            txs.push_back(MakeTransactionRef(std::move(mtx)));

        } else {
            throw JSONRPCError(RPC_DESERIALIZATION_ERROR, strprintf("Transaction decode failed for %s. Make sure the tx has at least one input.", str));
        }
    }

    CBlock block;

    ChainstateManager& chainman = EnsureChainman(node);
    {
        LOCK(cs_main);

        CTxMemPool empty_mempool;
        std::unique_ptr<CBlockTemplate> blocktemplate(BlockAssembler(chainman.ActiveChainstate(), empty_mempool, Params()).CreateNewBlock(algo, coinbase_script));
        if (!blocktemplate) {
            throw JSONRPCError(RPC_INTERNAL_ERROR, "Couldn't create new block");
        }
        block = blocktemplate->block;
    }

    CHECK_NONFATAL(block.vtx.size() == 1);

    // Add transactions
    block.vtx.insert(block.vtx.end(), txs.begin(), txs.end());
    RegenerateCommitments(block, chainman);

    {
        LOCK(cs_main);

        BlockValidationState state;
        if (!TestBlockValidity(state, Params(), chainman.ActiveChainstate(), block, chainman.m_blockman.LookupBlockIndex(block.hashPrevBlock), false, false, false)) {
            throw JSONRPCError(RPC_VERIFY_ERROR, strprintf("TestBlockValidity failed: %s", state.ToString()));
        }
    }

    uint256 block_hash;
    uint64_t max_tries{DEFAULT_MAX_TRIES};
    unsigned int extra_nonce{0};

    if (!GenerateBlock(chainman, block, max_tries, extra_nonce, block_hash, algo) || block_hash.IsNull()) {
        throw JSONRPCError(RPC_MISC_ERROR, "Failed to make block.");
    }

    UniValue obj(UniValue::VOBJ);
    obj.pushKV("hash", block_hash.GetHex());
    return obj;
},
    };
}

static RPCHelpMan getmininginfo()
{
    return RPCHelpMan{"getmininginfo",
                "\nReturns a json object containing mining-related information.",
                {},
                RPCResult{
                    RPCResult::Type::OBJ, "", "",
                    {
                        {RPCResult::Type::NUM, "blocks", "The current block"},
<<<<<<< HEAD
                        {RPCResult::Type::NUM, "currentblockweight", /* optional */ true, "The block weight of the last assembled block (only present if a block was ever assembled)"},
                        {RPCResult::Type::NUM, "currentblocktx", /* optional */ true, "The number of block transactions of the last assembled block (only present if a block was ever assembled)"},
                        {RPCResult::Type::OBJ, "difficulty", "The current difficulty per algo",
                            {{RPCResult::Type::ELISION, "", ""}}},
                        {RPCResult::Type::OBJ, "networkhashps", "The network hashes per second per algo",
                            {{RPCResult::Type::ELISION, "", ""}}},
=======
                        {RPCResult::Type::NUM, "currentblockweight", /*optional=*/true, "The block weight of the last assembled block (only present if a block was ever assembled)"},
                        {RPCResult::Type::NUM, "currentblocktx", /*optional=*/true, "The number of block transactions of the last assembled block (only present if a block was ever assembled)"},
                        {RPCResult::Type::NUM, "difficulty", "The current difficulty"},
                        {RPCResult::Type::NUM, "networkhashps", "The network hashes per second"},
>>>>>>> 31094676
                        {RPCResult::Type::NUM, "pooledtx", "The size of the mempool"},
                        {RPCResult::Type::STR, "chain", "current network name (main, test, signet, regtest)"},
                        {RPCResult::Type::STR, "warnings", "any network and blockchain warnings"},
                    }},
                RPCExamples{
                    HelpExampleCli("getmininginfo", "")
            + HelpExampleRpc("getmininginfo", "")
                },
        [&](const RPCHelpMan& self, const JSONRPCRequest& request) -> UniValue
{
    NodeContext& node = EnsureAnyNodeContext(request.context);
    const CTxMemPool& mempool = EnsureMemPool(node);
    ChainstateManager& chainman = EnsureChainman(node);
    LOCK(cs_main);
    const CChain& active_chain = chainman.ActiveChain();

    UniValue obj(UniValue::VOBJ);
    obj.pushKV("blocks",           active_chain.Height());
    if (BlockAssembler::m_last_block_weight) obj.pushKV("currentblockweight", *BlockAssembler::m_last_block_weight);
    if (BlockAssembler::m_last_block_num_txs) obj.pushKV("currentblocktx", *BlockAssembler::m_last_block_num_txs);
    obj.pushKV("difficulty",       GetDifficultyJson(active_chain));
    obj.pushKV("networkhashps",    getnetworkhashps().HandleRequest(request));
    obj.pushKV("pooledtx",         (uint64_t)mempool.size());
    obj.pushKV("chain",            Params().NetworkIDString());
    obj.pushKV("warnings",         GetWarnings(false).original);
    return obj;
},
    };
}


// NOTE: Unlike wallet RPC (which use BTC values), mining RPCs follow GBT (BIP 22) in using satoshi amounts
static RPCHelpMan prioritisetransaction()
{
    return RPCHelpMan{"prioritisetransaction",
                "Accepts the transaction into mined blocks at a higher (or lower) priority\n",
                {
                    {"txid", RPCArg::Type::STR_HEX, RPCArg::Optional::NO, "The transaction id."},
                    {"dummy", RPCArg::Type::NUM, RPCArg::Optional::OMITTED_NAMED_ARG, "API-Compatibility for previous API. Must be zero or null.\n"
            "                  DEPRECATED. For forward compatibility use named arguments and omit this parameter."},
                    {"fee_delta", RPCArg::Type::NUM, RPCArg::Optional::NO, "The fee value (in satoshis) to add (or subtract, if negative).\n"
            "                  Note, that this value is not a fee rate. It is a value to modify absolute fee of the TX.\n"
            "                  The fee is not actually paid, only the algorithm for selecting transactions into a block\n"
            "                  considers the transaction as it would have paid a higher (or lower) fee."},
                },
                RPCResult{
                    RPCResult::Type::BOOL, "", "Returns true"},
                RPCExamples{
                    HelpExampleCli("prioritisetransaction", "\"txid\" 0.0 10000")
            + HelpExampleRpc("prioritisetransaction", "\"txid\", 0.0, 10000")
                },
        [&](const RPCHelpMan& self, const JSONRPCRequest& request) -> UniValue
{
    LOCK(cs_main);

    uint256 hash(ParseHashV(request.params[0], "txid"));
    CAmount nAmount = request.params[2].get_int64();

    if (!(request.params[1].isNull() || request.params[1].get_real() == 0)) {
        throw JSONRPCError(RPC_INVALID_PARAMETER, "Priority is no longer supported, dummy argument to prioritisetransaction must be 0.");
    }

    EnsureAnyMemPool(request.context).PrioritiseTransaction(hash, nAmount);
    return true;
},
    };
}


// NOTE: Assumes a conclusive result; if result is inconclusive, it must be handled by caller
static UniValue BIP22ValidationResult(const BlockValidationState& state)
{
    if (state.IsValid())
        return NullUniValue;

    if (state.IsError())
        throw JSONRPCError(RPC_VERIFY_ERROR, state.ToString());
    if (state.IsInvalid())
    {
        std::string strRejectReason = state.GetRejectReason();
        if (strRejectReason.empty())
            return "rejected";
        return strRejectReason;
    }
    // Should be impossible
    return "valid?";
}

static std::string gbt_vb_name(const Consensus::DeploymentPos pos) {
    const struct VBDeploymentInfo& vbinfo = VersionBitsDeploymentInfo[pos];
    std::string s = vbinfo.name;
    if (!vbinfo.gbt_force) {
        s.insert(s.begin(), '!');
    }
    return s;
}

static RPCHelpMan getblocktemplate()
{
    return RPCHelpMan{"getblocktemplate",
        "\nIf the request parameters include a 'mode' key, that is used to explicitly select between the default 'template' request or a 'proposal'.\n"
        "It returns data needed to construct a block to work on.\n"
        "For full specification, see BIPs 22, 23, 9, and 145:\n"
        "    https://github.com/bitcoin/bips/blob/master/bip-0022.mediawiki\n"
        "    https://github.com/bitcoin/bips/blob/master/bip-0023.mediawiki\n"
        "    https://github.com/bitcoin/bips/blob/master/bip-0009.mediawiki#getblocktemplate_changes\n"
        "    https://github.com/bitcoin/bips/blob/master/bip-0145.mediawiki\n",
        {
            {"template_request", RPCArg::Type::OBJ, RPCArg::Default{UniValue::VOBJ}, "Format of the template",
            {
                {"mode", RPCArg::Type::STR, /* treat as named arg */ RPCArg::Optional::OMITTED_NAMED_ARG, "This must be set to \"template\", \"proposal\" (see BIP 23), or omitted"},
                {"algo", RPCArg::Type::STR, RPCArg::Default{"neoscrypt"}, "The PoW algo to use"},
                {"capabilities", RPCArg::Type::ARR, /* treat as named arg */ RPCArg::Optional::OMITTED_NAMED_ARG, "A list of strings",
                {
                    {"str", RPCArg::Type::STR, RPCArg::Optional::OMITTED, "client side supported feature, 'longpoll', 'coinbasevalue', 'proposal', 'serverlist', 'workid'"},
                }},
                {"rules", RPCArg::Type::ARR, RPCArg::Optional::NO, "A list of strings",
                {
                    {"segwit", RPCArg::Type::STR, RPCArg::Optional::NO, "(literal) indicates client side segwit support"},
                    {"str", RPCArg::Type::STR, RPCArg::Optional::OMITTED, "other client side supported softfork deployment"},
                }},
            },
                        "\"template_request\""},
        },
        {
            RPCResult{"If the proposal was accepted with mode=='proposal'", RPCResult::Type::NONE, "", ""},
            RPCResult{"If the proposal was not accepted with mode=='proposal'", RPCResult::Type::STR, "", "According to BIP22"},
            RPCResult{"Otherwise", RPCResult::Type::OBJ, "", "",
            {
                {RPCResult::Type::NUM, "version", "The preferred block version"},
                {RPCResult::Type::ARR, "rules", "specific block rules that are to be enforced",
                {
                    {RPCResult::Type::STR, "", "name of a rule the client must understand to some extent; see BIP 9 for format"},
                }},
                {RPCResult::Type::OBJ_DYN, "vbavailable", "set of pending, supported versionbit (BIP 9) softfork deployments",
                {
                    {RPCResult::Type::NUM, "rulename", "identifies the bit number as indicating acceptance and readiness for the named softfork rule"},
                }},
                {RPCResult::Type::ARR, "capabilities", "",
                {
                    {RPCResult::Type::STR, "value", "A supported feature, for example 'proposal'"},
                }},
                {RPCResult::Type::NUM, "vbrequired", "bit mask of versionbits the server requires set in submissions"},
                {RPCResult::Type::STR, "previousblockhash", "The hash of current highest block"},
                {RPCResult::Type::ARR, "transactions", "contents of non-coinbase transactions that should be included in the next block",
                {
                    {RPCResult::Type::OBJ, "", "",
                    {
                        {RPCResult::Type::STR_HEX, "data", "transaction data encoded in hexadecimal (byte-for-byte)"},
                        {RPCResult::Type::STR_HEX, "txid", "transaction id encoded in little-endian hexadecimal"},
                        {RPCResult::Type::STR_HEX, "hash", "hash encoded in little-endian hexadecimal (including witness data)"},
                        {RPCResult::Type::ARR, "depends", "array of numbers",
                        {
                            {RPCResult::Type::NUM, "", "transactions before this one (by 1-based index in 'transactions' list) that must be present in the final block if this one is"},
                        }},
                        {RPCResult::Type::NUM, "fee", "difference in value between transaction inputs and outputs (in satoshis); for coinbase transactions, this is a negative Number of the total collected block fees (ie, not including the block subsidy); if key is not present, fee is unknown and clients MUST NOT assume there isn't one"},
                        {RPCResult::Type::NUM, "sigops", "total SigOps cost, as counted for purposes of block limits; if key is not present, sigop cost is unknown and clients MUST NOT assume it is zero"},
                        {RPCResult::Type::NUM, "weight", "total transaction weight, as counted for purposes of block limits"},
                    }},
                }},
                {RPCResult::Type::OBJ_DYN, "coinbaseaux", "data that should be included in the coinbase's scriptSig content",
                {
                    {RPCResult::Type::STR_HEX, "key", "values must be in the coinbase (keys may be ignored)"},
                }},
                {RPCResult::Type::NUM, "coinbasevalue", "maximum allowable input to coinbase transaction, including the generation award and transaction fees (in satoshis)"},
                {RPCResult::Type::STR, "longpollid", "an id to include with a request to longpoll on an update to this template"},
                {RPCResult::Type::STR, "target", "The hash target"},
                {RPCResult::Type::NUM_TIME, "mintime", "The minimum timestamp appropriate for the next block time, expressed in " + UNIX_EPOCH_TIME},
                {RPCResult::Type::ARR, "mutable", "list of ways the block template may be changed",
                {
                    {RPCResult::Type::STR, "value", "A way the block template may be changed, e.g. 'time', 'transactions', 'prevblock'"},
                }},
                {RPCResult::Type::STR_HEX, "noncerange", "A range of valid nonces"},
                {RPCResult::Type::NUM, "sigoplimit", "limit of sigops in blocks"},
                {RPCResult::Type::NUM, "sizelimit", "limit of block size"},
                {RPCResult::Type::NUM, "weightlimit", /*optional=*/true, "limit of block weight"},
                {RPCResult::Type::NUM_TIME, "curtime", "current timestamp in " + UNIX_EPOCH_TIME},
                {RPCResult::Type::STR, "bits", "compressed target of next block"},
                {RPCResult::Type::NUM, "height", "The height of the next block"},
<<<<<<< HEAD
                {RPCResult::Type::STR_HEX, "signet_challenge", /* optional */ true, "Only on signet"},
                {RPCResult::Type::STR_HEX, "default_witness_commitment", /* optional */ true, "a valid witness commitment for the unmodified block template"},
                {RPCResult::Type::STR, "algo", "PoW algo to use for this block"},
=======
                {RPCResult::Type::STR_HEX, "signet_challenge", /*optional=*/true, "Only on signet"},
                {RPCResult::Type::STR_HEX, "default_witness_commitment", /*optional=*/true, "a valid witness commitment for the unmodified block template"},
>>>>>>> 31094676
            }},
        },
        RPCExamples{
                    HelpExampleCli("getblocktemplate", "'{\"rules\": [\"segwit\"]}'")
            + HelpExampleRpc("getblocktemplate", "{\"rules\": [\"segwit\"]}")
                },
        [&](const RPCHelpMan& self, const JSONRPCRequest& request) -> UniValue
{
    NodeContext& node = EnsureAnyNodeContext(request.context);
    ChainstateManager& chainman = EnsureChainman(node);
    LOCK(cs_main);

    std::string strMode = "template";
    UniValue lpval = NullUniValue;
    std::set<std::string> setClientRules;
    int64_t nMaxVersionPreVB = -1;
    PowAlgo algo = PowAlgo::NEOSCRYPT;
    CChainState& active_chainstate = chainman.ActiveChainstate();
    CChain& active_chain = active_chainstate.m_chain;
    if (!request.params[0].isNull())
    {
        const UniValue& oparam = request.params[0].get_obj();
        const UniValue& modeval = find_value(oparam, "mode");
        if (modeval.isStr())
            strMode = modeval.get_str();
        else if (modeval.isNull())
        {
            /* Do nothing */
        }
        else
            throw JSONRPCError(RPC_INVALID_PARAMETER, "Invalid mode");
        lpval = find_value(oparam, "longpollid");
        algo = powAlgoFromJson(find_value(oparam, "algo"));

        if (strMode == "proposal")
        {
            const UniValue& dataval = find_value(oparam, "data");
            if (!dataval.isStr())
                throw JSONRPCError(RPC_TYPE_ERROR, "Missing data String key for proposal");

            CBlock block;
            if (!DecodeHexBlk(block, dataval.get_str()))
                throw JSONRPCError(RPC_DESERIALIZATION_ERROR, "Block decode failed");

            uint256 hash = block.GetHash();
            const CBlockIndex* pindex = chainman.m_blockman.LookupBlockIndex(hash);
            if (pindex) {
                if (pindex->IsValid(BLOCK_VALID_SCRIPTS))
                    return "duplicate";
                if (pindex->nStatus & BLOCK_FAILED_MASK)
                    return "duplicate-invalid";
                return "duplicate-inconclusive";
            }

            CBlockIndex* const pindexPrev = active_chain.Tip();
            // TestBlockValidity only supports blocks built on the current Tip
            if (block.hashPrevBlock != pindexPrev->GetBlockHash())
                return "inconclusive-not-best-prevblk";
            BlockValidationState state;
            TestBlockValidity(state, Params(), active_chainstate, block, pindexPrev, false, true, true);
            return BIP22ValidationResult(state);
        }

        const UniValue& aClientRules = find_value(oparam, "rules");
        if (aClientRules.isArray()) {
            for (unsigned int i = 0; i < aClientRules.size(); ++i) {
                const UniValue& v = aClientRules[i];
                setClientRules.insert(v.get_str());
            }
        } else {
            // NOTE: It is important that this NOT be read if versionbits is supported
            const UniValue& uvMaxVersion = find_value(oparam, "maxversion");
            if (uvMaxVersion.isNum()) {
                nMaxVersionPreVB = uvMaxVersion.get_int64();
            }
        }
    }

    if (strMode != "template")
        throw JSONRPCError(RPC_INVALID_PARAMETER, "Invalid mode");

    if (!Params().IsTestChain()) {
        const CConnman& connman = EnsureConnman(node);
        if (connman.GetNodeCount(ConnectionDirection::Both) == 0) {
            throw JSONRPCError(RPC_CLIENT_NOT_CONNECTED, PACKAGE_NAME " is not connected!");
        }

        if (active_chainstate.IsInitialBlockDownload()) {
            throw JSONRPCError(RPC_CLIENT_IN_INITIAL_DOWNLOAD, PACKAGE_NAME " is in initial sync and waiting for blocks...");
        }
    }

    static unsigned int nTransactionsUpdatedLast;
    const CTxMemPool& mempool = EnsureMemPool(node);

    if (!lpval.isNull())
    {
        // Wait to respond until either the best block changes, OR a minute has passed and there are more transactions
        uint256 hashWatchedChain;
        std::chrono::steady_clock::time_point checktxtime;
        unsigned int nTransactionsUpdatedLastLP;

        if (lpval.isStr())
        {
            // Format: <hashBestChain><nTransactionsUpdatedLast>
            std::string lpstr = lpval.get_str();

            hashWatchedChain = ParseHashV(lpstr.substr(0, 64), "longpollid");
            nTransactionsUpdatedLastLP = LocaleIndependentAtoi<int64_t>(lpstr.substr(64));
        }
        else
        {
            // NOTE: Spec does not specify behaviour for non-string longpollid, but this makes testing easier
            hashWatchedChain = active_chain.Tip()->GetBlockHash();
            nTransactionsUpdatedLastLP = nTransactionsUpdatedLast;
        }

        // Release lock while waiting
        LEAVE_CRITICAL_SECTION(cs_main);
        {
            checktxtime = std::chrono::steady_clock::now() + std::chrono::minutes(1);

            WAIT_LOCK(g_best_block_mutex, lock);
            while (g_best_block == hashWatchedChain && IsRPCRunning())
            {
                if (g_best_block_cv.wait_until(lock, checktxtime) == std::cv_status::timeout)
                {
                    // Timeout: Check transactions for update
                    // without holding the mempool lock to avoid deadlocks
                    if (mempool.GetTransactionsUpdated() != nTransactionsUpdatedLastLP)
                        break;
                    checktxtime += std::chrono::seconds(10);
                }
            }
        }
        ENTER_CRITICAL_SECTION(cs_main);

        if (!IsRPCRunning())
            throw JSONRPCError(RPC_CLIENT_NOT_CONNECTED, "Shutting down");
        // TODO: Maybe recheck connections/IBD and (if something wrong) send an expires-immediately template to stop miners?
    }

    const Consensus::Params& consensusParams = Params().GetConsensus();

    // GBT must be called with 'signet' set in the rules for signet chains
    if (consensusParams.signet_blocks && setClientRules.count("signet") != 1) {
        throw JSONRPCError(RPC_INVALID_PARAMETER, "getblocktemplate must be called with the signet rule set (call with {\"rules\": [\"segwit\", \"signet\"]})");
    }

    // GBT must be called with 'segwit' set in the rules
    if (setClientRules.count("segwit") != 1) {
        throw JSONRPCError(RPC_INVALID_PARAMETER, "getblocktemplate must be called with the segwit rule set (call with {\"rules\": [\"segwit\"]})");
    }

    // Update block
    static CBlockIndex* pindexPrev;
    static int64_t nStart;
    static std::unique_ptr<CBlockTemplate> pblocktemplate;
    if (pindexPrev != active_chain.Tip() ||
        pblocktemplate->block.pow.getCoreAlgo() != algo ||
        (mempool.GetTransactionsUpdated() != nTransactionsUpdatedLast && GetTime() - nStart > 5))
    {
        // Clear pindexPrev so future calls make a new block, despite any failures from here on
        pindexPrev = nullptr;

        // Store the pindexBest used before CreateNewBlock, to avoid races
        nTransactionsUpdatedLast = mempool.GetTransactionsUpdated();
        CBlockIndex* pindexPrevNew = active_chain.Tip();
        nStart = GetTime();

        // Create new block
        CScript scriptDummy = CScript() << OP_TRUE;
        pblocktemplate = BlockAssembler(active_chainstate, mempool, Params()).CreateNewBlock(algo, scriptDummy);
        if (!pblocktemplate)
            throw JSONRPCError(RPC_OUT_OF_MEMORY, "Out of memory");

        // Need to update only after we know CreateNewBlock succeeded
        pindexPrev = pindexPrevNew;
    }
    CHECK_NONFATAL(pindexPrev);
    CBlock* pblock = &pblocktemplate->block; // pointer for convenience

    // Update nTime
    UpdateTime(pblock, consensusParams, pindexPrev);
    pblock->nNonce = 0;

    // NOTE: If at some point we support pre-segwit miners post-segwit-activation, this needs to take segwit support into consideration
    const bool fPreSegWit = !DeploymentActiveAfter(pindexPrev, consensusParams, Consensus::DEPLOYMENT_SEGWIT);

    UniValue aCaps(UniValue::VARR); aCaps.push_back("proposal");

    UniValue transactions(UniValue::VARR);
    std::map<uint256, int64_t> setTxIndex;
    int i = 0;
    for (const auto& it : pblock->vtx) {
        const CTransaction& tx = *it;
        uint256 txHash = tx.GetHash();
        setTxIndex[txHash] = i++;

        if (tx.IsCoinBase())
            continue;

        UniValue entry(UniValue::VOBJ);

        entry.pushKV("data", EncodeHexTx(tx));
        entry.pushKV("txid", txHash.GetHex());
        entry.pushKV("hash", tx.GetWitnessHash().GetHex());

        UniValue deps(UniValue::VARR);
        for (const CTxIn &in : tx.vin)
        {
            if (setTxIndex.count(in.prevout.hash))
                deps.push_back(setTxIndex[in.prevout.hash]);
        }
        entry.pushKV("depends", deps);

        int index_in_template = i - 1;
        entry.pushKV("fee", pblocktemplate->vTxFees[index_in_template]);
        int64_t nTxSigOps = pblocktemplate->vTxSigOpsCost[index_in_template];
        if (fPreSegWit) {
            CHECK_NONFATAL(nTxSigOps % WITNESS_SCALE_FACTOR == 0);
            nTxSigOps /= WITNESS_SCALE_FACTOR;
        }
        entry.pushKV("sigops", nTxSigOps);
        entry.pushKV("weight", GetTransactionWeight(tx));

        transactions.push_back(entry);
    }

    UniValue aux(UniValue::VOBJ);

    arith_uint256 hashTarget = arith_uint256().SetCompact(pblock->pow.getBits());

    UniValue aMutable(UniValue::VARR);
    aMutable.push_back("time");
    aMutable.push_back("transactions");
    aMutable.push_back("prevblock");

    UniValue result(UniValue::VOBJ);
    result.pushKV("capabilities", aCaps);

    UniValue aRules(UniValue::VARR);
    aRules.push_back("csv");
    if (!fPreSegWit) aRules.push_back("!segwit");
    if (consensusParams.signet_blocks) {
        // indicate to miner that they must understand signet rules
        // when attempting to mine with this template
        aRules.push_back("!signet");
    }

    UniValue vbavailable(UniValue::VOBJ);
    for (int j = 0; j < (int)Consensus::MAX_VERSION_BITS_DEPLOYMENTS; ++j) {
        Consensus::DeploymentPos pos = Consensus::DeploymentPos(j);
        ThresholdState state = g_versionbitscache.State(pindexPrev, consensusParams, pos);
        switch (state) {
            case ThresholdState::DEFINED:
            case ThresholdState::FAILED:
                // Not exposed to GBT at all
                break;
            case ThresholdState::LOCKED_IN:
                // Ensure bit is set in block version
                pblock->nVersion |= g_versionbitscache.Mask(consensusParams, pos);
                [[fallthrough]];
            case ThresholdState::STARTED:
            {
                const struct VBDeploymentInfo& vbinfo = VersionBitsDeploymentInfo[pos];
                vbavailable.pushKV(gbt_vb_name(pos), consensusParams.vDeployments[pos].bit);
                if (setClientRules.find(vbinfo.name) == setClientRules.end()) {
                    if (!vbinfo.gbt_force) {
                        // If the client doesn't support this, don't indicate it in the [default] version
                        pblock->nVersion &= ~g_versionbitscache.Mask(consensusParams, pos);
                    }
                }
                break;
            }
            case ThresholdState::ACTIVE:
            {
                // Add to rules only
                const struct VBDeploymentInfo& vbinfo = VersionBitsDeploymentInfo[pos];
                aRules.push_back(gbt_vb_name(pos));
                if (setClientRules.find(vbinfo.name) == setClientRules.end()) {
                    // Not supported by the client; make sure it's safe to proceed
                    if (!vbinfo.gbt_force) {
                        // If we do anything other than throw an exception here, be sure version/force isn't sent to old clients
                        throw JSONRPCError(RPC_INVALID_PARAMETER, strprintf("Support for '%s' rule requires explicit client support", vbinfo.name));
                    }
                }
                break;
            }
        }
    }
    result.pushKV("version", pblock->nVersion);
    result.pushKV("rules", aRules);
    result.pushKV("vbavailable", vbavailable);
    result.pushKV("vbrequired", int(0));

    if (nMaxVersionPreVB >= 2) {
        // If VB is supported by the client, nMaxVersionPreVB is -1, so we won't get here
        // Because BIP 34 changed how the generation transaction is serialized, we can only use version/force back to v2 blocks
        // This is safe to do [otherwise-]unconditionally only because we are throwing an exception above if a non-force deployment gets activated
        // Note that this can probably also be removed entirely after the first BIP9 non-force deployment (ie, probably segwit) gets activated
        aMutable.push_back("version/force");
    }

    result.pushKV("previousblockhash", pblock->hashPrevBlock.GetHex());
    result.pushKV("transactions", transactions);
    result.pushKV("coinbaseaux", aux);
    result.pushKV("coinbasevalue", (int64_t)pblock->vtx[0]->vout[0].nValue);
    result.pushKV("longpollid", active_chain.Tip()->GetBlockHash().GetHex() + ToString(nTransactionsUpdatedLast));
    result.pushKV("target", hashTarget.GetHex());
    result.pushKV("mintime", (int64_t)pindexPrev->GetMedianTimePast()+1);
    result.pushKV("mutable", aMutable);
    result.pushKV("noncerange", "00000000ffffffff");
    int64_t nSigOpLimit = MAX_BLOCK_SIGOPS_COST;
    int64_t nSizeLimit = MAX_BLOCK_SERIALIZED_SIZE;
    if (fPreSegWit) {
        CHECK_NONFATAL(nSigOpLimit % WITNESS_SCALE_FACTOR == 0);
        nSigOpLimit /= WITNESS_SCALE_FACTOR;
        CHECK_NONFATAL(nSizeLimit % WITNESS_SCALE_FACTOR == 0);
        nSizeLimit /= WITNESS_SCALE_FACTOR;
    }
    result.pushKV("sigoplimit", nSigOpLimit);
    result.pushKV("sizelimit", nSizeLimit);
    if (!fPreSegWit) {
        result.pushKV("weightlimit", (int64_t)MAX_BLOCK_WEIGHT);
    }
    result.pushKV("curtime", pblock->GetBlockTime());
    result.pushKV("bits", strprintf("%08x", pblock->pow.getBits()));
    result.pushKV("algo", PowAlgoToString(pblock->pow.getCoreAlgo()));
    result.pushKV("height", (int64_t)(pindexPrev->nHeight+1));

    if (consensusParams.signet_blocks) {
        result.pushKV("signet_challenge", HexStr(consensusParams.signet_challenge));
    }

    if (!pblocktemplate->vchCoinbaseCommitment.empty()) {
        result.pushKV("default_witness_commitment", HexStr(pblocktemplate->vchCoinbaseCommitment));
    }

    return result;
},
    };
}

class submitblock_StateCatcher final : public CValidationInterface
{
public:
    uint256 hash;
    bool found;
    BlockValidationState state;

    explicit submitblock_StateCatcher(const uint256 &hashIn) : hash(hashIn), found(false), state() {}

protected:
    void BlockChecked(const CBlock& block, const BlockValidationState& stateIn) override {
        if (block.GetHash() != hash)
            return;
        found = true;
        state = stateIn;
    }
};

static RPCHelpMan submitblock()
{
    // We allow 2 arguments for compliance with BIP22. Argument 2 is ignored.
    return RPCHelpMan{"submitblock",
        "\nAttempts to submit new block to network.\n"
        "See https://en.bitcoin.it/wiki/BIP_0022 for full specification.\n",
        {
            {"hexdata", RPCArg::Type::STR_HEX, RPCArg::Optional::NO, "the hex-encoded block data to submit"},
            {"dummy", RPCArg::Type::STR, RPCArg::DefaultHint{"ignored"}, "dummy value, for compatibility with BIP22. This value is ignored."},
        },
        {
            RPCResult{"If the block was accepted", RPCResult::Type::NONE, "", ""},
            RPCResult{"Otherwise", RPCResult::Type::STR, "", "According to BIP22"},
        },
        RPCExamples{
                    HelpExampleCli("submitblock", "\"mydata\"")
            + HelpExampleRpc("submitblock", "\"mydata\"")
                },
        [&](const RPCHelpMan& self, const JSONRPCRequest& request) -> UniValue
{
    std::shared_ptr<CBlock> blockptr = std::make_shared<CBlock>();
    CBlock& block = *blockptr;
    if (!DecodeHexBlk(block, request.params[0].get_str())) {
        throw JSONRPCError(RPC_DESERIALIZATION_ERROR, "Block decode failed");
    }

    if (block.vtx.empty() || !block.vtx[0]->IsCoinBase()) {
        throw JSONRPCError(RPC_DESERIALIZATION_ERROR, "Block does not start with a coinbase");
    }

    ChainstateManager& chainman = EnsureAnyChainman(request.context);
    uint256 hash = block.GetHash();
    {
        LOCK(cs_main);
        const CBlockIndex* pindex = chainman.m_blockman.LookupBlockIndex(hash);
        if (pindex) {
            if (pindex->IsValid(BLOCK_VALID_SCRIPTS)) {
                return "duplicate";
            }
            if (pindex->nStatus & BLOCK_FAILED_MASK) {
                return "duplicate-invalid";
            }
        }
    }

    {
        LOCK(cs_main);
        const CBlockIndex* pindex = chainman.m_blockman.LookupBlockIndex(block.hashPrevBlock);
        if (pindex) {
            UpdateUncommittedBlockStructures(block, pindex, Params().GetConsensus());
        }
    }

    bool new_block;
    auto sc = std::make_shared<submitblock_StateCatcher>(block.GetHash());
    RegisterSharedValidationInterface(sc);
    bool accepted = chainman.ProcessNewBlock(Params(), blockptr, /*force_processing=*/true, /*new_block=*/&new_block);
    UnregisterSharedValidationInterface(sc);
    if (!new_block && accepted) {
        return "duplicate";
    }
    if (!sc->found) {
        return "inconclusive";
    }
    return BIP22ValidationResult(sc->state);
},
    };
}

static RPCHelpMan submitheader()
{
    return RPCHelpMan{"submitheader",
                "\nDecode the given hexdata as a header and submit it as a candidate chain tip if valid."
                "\nThrows when the header is invalid.\n",
                {
                    {"hexdata", RPCArg::Type::STR_HEX, RPCArg::Optional::NO, "the hex-encoded block header data"},
                },
                RPCResult{
                    RPCResult::Type::NONE, "", "None"},
                RPCExamples{
                    HelpExampleCli("submitheader", "\"aabbcc\"") +
                    HelpExampleRpc("submitheader", "\"aabbcc\"")
                },
        [&](const RPCHelpMan& self, const JSONRPCRequest& request) -> UniValue
{
    CBlockHeader h;
    if (!DecodeHexBlockHeader(h, request.params[0].get_str())) {
        throw JSONRPCError(RPC_DESERIALIZATION_ERROR, "Block header decode failed");
    }
    ChainstateManager& chainman = EnsureAnyChainman(request.context);
    {
        LOCK(cs_main);
        if (!chainman.m_blockman.LookupBlockIndex(h.hashPrevBlock)) {
            throw JSONRPCError(RPC_VERIFY_ERROR, "Must submit previous header (" + h.hashPrevBlock.GetHex() + ") first");
        }
    }

    BlockValidationState state;
    chainman.ProcessNewBlockHeaders({h}, state, Params());
    if (state.IsValid()) return NullUniValue;
    if (state.IsError()) {
        throw JSONRPCError(RPC_VERIFY_ERROR, state.ToString());
    }
    throw JSONRPCError(RPC_VERIFY_ERROR, state.GetRejectReason());
},
    };
}

static RPCHelpMan estimatesmartfee()
{
    return RPCHelpMan{"estimatesmartfee",
        "\nEstimates the approximate fee per kilobyte needed for a transaction to begin\n"
        "confirmation within conf_target blocks if possible and return the number of blocks\n"
        "for which the estimate is valid. Uses virtual transaction size as defined\n"
        "in BIP 141 (witness data is discounted).\n",
        {
            {"conf_target", RPCArg::Type::NUM, RPCArg::Optional::NO, "Confirmation target in blocks (1 - 1008)"},
            {"estimate_mode", RPCArg::Type::STR, RPCArg::Default{"conservative"}, "The fee estimate mode.\n"
            "                   Whether to return a more conservative estimate which also satisfies\n"
            "                   a longer history. A conservative estimate potentially returns a\n"
            "                   higher feerate and is more likely to be sufficient for the desired\n"
            "                   target, but is not as responsive to short term drops in the\n"
            "                   prevailing fee market. Must be one of (case insensitive):\n"
             "\"" + FeeModes("\"\n\"") + "\""},
                },
                RPCResult{
                    RPCResult::Type::OBJ, "", "",
                    {
                        {RPCResult::Type::NUM, "feerate", /*optional=*/true, "estimate fee rate in " + CURRENCY_UNIT + "/kvB (only present if no errors were encountered)"},
                        {RPCResult::Type::ARR, "errors", /*optional=*/true, "Errors encountered during processing (if there are any)",
                            {
                                {RPCResult::Type::STR, "", "error"},
                            }},
                        {RPCResult::Type::NUM, "blocks", "block number where estimate was found\n"
            "The request target will be clamped between 2 and the highest target\n"
            "fee estimation is able to return based on how long it has been running.\n"
            "An error is returned if not enough transactions and blocks\n"
            "have been observed to make an estimate for any number of blocks."},
                    }},
                RPCExamples{
                    HelpExampleCli("estimatesmartfee", "6") +
                    HelpExampleRpc("estimatesmartfee", "6")
                },
        [&](const RPCHelpMan& self, const JSONRPCRequest& request) -> UniValue
{
    RPCTypeCheck(request.params, {UniValue::VNUM, UniValue::VSTR});
    RPCTypeCheckArgument(request.params[0], UniValue::VNUM);

    CBlockPolicyEstimator& fee_estimator = EnsureAnyFeeEstimator(request.context);
    const NodeContext& node = EnsureAnyNodeContext(request.context);
    const CTxMemPool& mempool = EnsureMemPool(node);

    unsigned int max_target = fee_estimator.HighestTargetTracked(FeeEstimateHorizon::LONG_HALFLIFE);
    unsigned int conf_target = ParseConfirmTarget(request.params[0], max_target);
    bool conservative = true;
    if (!request.params[1].isNull()) {
        FeeEstimateMode fee_mode;
        if (!FeeModeFromString(request.params[1].get_str(), fee_mode)) {
            throw JSONRPCError(RPC_INVALID_PARAMETER, InvalidEstimateModeErrorMessage());
        }
        if (fee_mode == FeeEstimateMode::ECONOMICAL) conservative = false;
    }

    UniValue result(UniValue::VOBJ);
    UniValue errors(UniValue::VARR);
    FeeCalculation feeCalc;
    CFeeRate feeRate{fee_estimator.estimateSmartFee(conf_target, &feeCalc, conservative)};
    if (feeRate != CFeeRate(0)) {
        CFeeRate min_mempool_feerate{mempool.GetMinFee(gArgs.GetIntArg("-maxmempool", DEFAULT_MAX_MEMPOOL_SIZE) * 1000000)};
        CFeeRate min_relay_feerate{::minRelayTxFee};
        feeRate = std::max({feeRate, min_mempool_feerate, min_relay_feerate});
        result.pushKV("feerate", ValueFromAmount(feeRate.GetFeePerK()));
    } else {
        errors.push_back("Insufficient data or no feerate found");
        result.pushKV("errors", errors);
    }
    result.pushKV("blocks", feeCalc.returnedTarget);
    return result;
},
    };
}

static RPCHelpMan estimaterawfee()
{
    return RPCHelpMan{"estimaterawfee",
                "\nWARNING: This interface is unstable and may disappear or change!\n"
                "\nWARNING: This is an advanced API call that is tightly coupled to the specific\n"
                "         implementation of fee estimation. The parameters it can be called with\n"
                "         and the results it returns will change if the internal implementation changes.\n"
                "\nEstimates the approximate fee per kilobyte needed for a transaction to begin\n"
                "confirmation within conf_target blocks if possible. Uses virtual transaction size as\n"
                "defined in BIP 141 (witness data is discounted).\n",
                {
                    {"conf_target", RPCArg::Type::NUM, RPCArg::Optional::NO, "Confirmation target in blocks (1 - 1008)"},
                    {"threshold", RPCArg::Type::NUM, RPCArg::Default{0.95}, "The proportion of transactions in a given feerate range that must have been\n"
            "               confirmed within conf_target in order to consider those feerates as high enough and proceed to check\n"
            "               lower buckets."},
                },
                RPCResult{
                    RPCResult::Type::OBJ, "", "Results are returned for any horizon which tracks blocks up to the confirmation target",
                    {
                        {RPCResult::Type::OBJ, "short", /*optional=*/true, "estimate for short time horizon",
                            {
                                {RPCResult::Type::NUM, "feerate", /*optional=*/true, "estimate fee rate in " + CURRENCY_UNIT + "/kvB"},
                                {RPCResult::Type::NUM, "decay", "exponential decay (per block) for historical moving average of confirmation data"},
                                {RPCResult::Type::NUM, "scale", "The resolution of confirmation targets at this time horizon"},
                                {RPCResult::Type::OBJ, "pass", /*optional=*/true, "information about the lowest range of feerates to succeed in meeting the threshold",
                                {
                                        {RPCResult::Type::NUM, "startrange", "start of feerate range"},
                                        {RPCResult::Type::NUM, "endrange", "end of feerate range"},
                                        {RPCResult::Type::NUM, "withintarget", "number of txs over history horizon in the feerate range that were confirmed within target"},
                                        {RPCResult::Type::NUM, "totalconfirmed", "number of txs over history horizon in the feerate range that were confirmed at any point"},
                                        {RPCResult::Type::NUM, "inmempool", "current number of txs in mempool in the feerate range unconfirmed for at least target blocks"},
                                        {RPCResult::Type::NUM, "leftmempool", "number of txs over history horizon in the feerate range that left mempool unconfirmed after target"},
                                }},
                                {RPCResult::Type::OBJ, "fail", /*optional=*/true, "information about the highest range of feerates to fail to meet the threshold",
                                {
                                    {RPCResult::Type::ELISION, "", ""},
                                }},
                                {RPCResult::Type::ARR, "errors", /*optional=*/true, "Errors encountered during processing (if there are any)",
                                {
                                    {RPCResult::Type::STR, "error", ""},
                                }},
                        }},
                        {RPCResult::Type::OBJ, "medium", /*optional=*/true, "estimate for medium time horizon",
                        {
                            {RPCResult::Type::ELISION, "", ""},
                        }},
                        {RPCResult::Type::OBJ, "long", /*optional=*/true, "estimate for long time horizon",
                        {
                            {RPCResult::Type::ELISION, "", ""},
                        }},
                    }},
                RPCExamples{
                    HelpExampleCli("estimaterawfee", "6 0.9")
                },
        [&](const RPCHelpMan& self, const JSONRPCRequest& request) -> UniValue
{
    RPCTypeCheck(request.params, {UniValue::VNUM, UniValue::VNUM}, true);
    RPCTypeCheckArgument(request.params[0], UniValue::VNUM);

    CBlockPolicyEstimator& fee_estimator = EnsureAnyFeeEstimator(request.context);

    unsigned int max_target = fee_estimator.HighestTargetTracked(FeeEstimateHorizon::LONG_HALFLIFE);
    unsigned int conf_target = ParseConfirmTarget(request.params[0], max_target);
    double threshold = 0.95;
    if (!request.params[1].isNull()) {
        threshold = request.params[1].get_real();
    }
    if (threshold < 0 || threshold > 1) {
        throw JSONRPCError(RPC_INVALID_PARAMETER, "Invalid threshold");
    }

    UniValue result(UniValue::VOBJ);

    for (const FeeEstimateHorizon horizon : ALL_FEE_ESTIMATE_HORIZONS) {
        CFeeRate feeRate;
        EstimationResult buckets;

        // Only output results for horizons which track the target
        if (conf_target > fee_estimator.HighestTargetTracked(horizon)) continue;

        feeRate = fee_estimator.estimateRawFee(conf_target, threshold, horizon, &buckets);
        UniValue horizon_result(UniValue::VOBJ);
        UniValue errors(UniValue::VARR);
        UniValue passbucket(UniValue::VOBJ);
        passbucket.pushKV("startrange", round(buckets.pass.start));
        passbucket.pushKV("endrange", round(buckets.pass.end));
        passbucket.pushKV("withintarget", round(buckets.pass.withinTarget * 100.0) / 100.0);
        passbucket.pushKV("totalconfirmed", round(buckets.pass.totalConfirmed * 100.0) / 100.0);
        passbucket.pushKV("inmempool", round(buckets.pass.inMempool * 100.0) / 100.0);
        passbucket.pushKV("leftmempool", round(buckets.pass.leftMempool * 100.0) / 100.0);
        UniValue failbucket(UniValue::VOBJ);
        failbucket.pushKV("startrange", round(buckets.fail.start));
        failbucket.pushKV("endrange", round(buckets.fail.end));
        failbucket.pushKV("withintarget", round(buckets.fail.withinTarget * 100.0) / 100.0);
        failbucket.pushKV("totalconfirmed", round(buckets.fail.totalConfirmed * 100.0) / 100.0);
        failbucket.pushKV("inmempool", round(buckets.fail.inMempool * 100.0) / 100.0);
        failbucket.pushKV("leftmempool", round(buckets.fail.leftMempool * 100.0) / 100.0);

        // CFeeRate(0) is used to indicate error as a return value from estimateRawFee
        if (feeRate != CFeeRate(0)) {
            horizon_result.pushKV("feerate", ValueFromAmount(feeRate.GetFeePerK()));
            horizon_result.pushKV("decay", buckets.decay);
            horizon_result.pushKV("scale", (int)buckets.scale);
            horizon_result.pushKV("pass", passbucket);
            // buckets.fail.start == -1 indicates that all buckets passed, there is no fail bucket to output
            if (buckets.fail.start != -1) horizon_result.pushKV("fail", failbucket);
        } else {
            // Output only information that is still meaningful in the event of error
            horizon_result.pushKV("decay", buckets.decay);
            horizon_result.pushKV("scale", (int)buckets.scale);
            horizon_result.pushKV("fail", failbucket);
            errors.push_back("Insufficient data or no feerate found which meets threshold");
            horizon_result.pushKV("errors",errors);
        }
        result.pushKV(StringForFeeEstimateHorizon(horizon), horizon_result);
    }
    return result;
},
    };
}

/* ************************************************************************** */
/* Merge mining.  */

static RPCHelpMan createauxblock()
{
    return RPCHelpMan{"createauxblock",
        "\nCreates a new block and returns information required to"
        " merge-mine it.\n",
        {
            {"address", RPCArg::Type::STR, RPCArg::Optional::NO, "Payout address for the coinbase transaction"},
        },
        RPCResult{
            RPCResult::Type::OBJ, "", "",
            {
                {RPCResult::Type::STR_HEX, "hash", "hash of the created block"},
                {RPCResult::Type::NUM, "chainid", "chain ID for this block"},
                {RPCResult::Type::STR, "algo", "mining algorithm (\"sha256d\")"},
                {RPCResult::Type::STR_HEX, "previousblockhash", "hash of the previous block"},
                {RPCResult::Type::NUM, "coinbasevalue", "value of the block's coinbase"},
                {RPCResult::Type::STR_HEX, "bits", "compressed target of the block"},
                {RPCResult::Type::NUM, "height", "height of the block"},
                {RPCResult::Type::STR_HEX, "_target", "target in reversed byte order, deprecated"},
            },
        },
        RPCExamples{
          HelpExampleCli("createauxblock", "\"address\"")
          + HelpExampleRpc("createauxblock", "\"address\"")
        },
        [&](const RPCHelpMan& self, const JSONRPCRequest& request) -> UniValue
{

    // Check coinbase payout address
    const CTxDestination coinbaseScript
      = DecodeDestination(request.params[0].get_str());
    if (!IsValidDestination(coinbaseScript)) {
        throw JSONRPCError(RPC_INVALID_ADDRESS_OR_KEY,
                           "Error: Invalid coinbase payout address");
    }
    const CScript scriptPubKey = GetScriptForDestination(coinbaseScript);

    return AuxpowMiner::get ().createAuxBlock(request, scriptPubKey);
},
    };
}

static RPCHelpMan submitauxblock()
{
    return RPCHelpMan{"submitauxblock",
        "\nSubmits a solved auxpow for a block that was previously"
        " created by 'createauxblock'.\n",
        {
            {"hash", RPCArg::Type::STR_HEX, RPCArg::Optional::NO, "Hash of the block to submit"},
            {"auxpow", RPCArg::Type::STR_HEX, RPCArg::Optional::NO, "Serialised auxpow found"},
        },
        RPCResult{
            RPCResult::Type::BOOL, "", "whether the submitted block was correct"
        },
        RPCExamples{
            HelpExampleCli("submitauxblock", "\"hash\" \"serialised auxpow\"")
            + HelpExampleRpc("submitauxblock", "\"hash\" \"serialised auxpow\"")
        },
        [&](const RPCHelpMan& self, const JSONRPCRequest& request) -> UniValue
{
    return AuxpowMiner::get ().submitAuxBlock(request,
                                              request.params[0].get_str(),
                                              request.params[1].get_str());
},
    };
}

static RPCHelpMan creatework()
{
    return RPCHelpMan{"creatework",
        "\nCreates a new block and returns information required to mine it stand-alone.\n",
        {
            {"address", RPCArg::Type::STR, RPCArg::Optional::NO, "Payout address for the coinbase transaction"},
        },
        RPCResult{
            RPCResult::Type::OBJ, "", "",
            {
                {RPCResult::Type::STR_HEX, "hash", "hash of the created block"},
                {RPCResult::Type::STR_HEX, "data", "data to solve"},
                {RPCResult::Type::STR, "algo", "mining algorithm (\"neoscrypt\")"},
                {RPCResult::Type::STR_HEX, "previousblockhash", "hash of the previous block"},
                {RPCResult::Type::NUM, "coinbasevalue", "value of the block's coinbase"},
                {RPCResult::Type::STR_HEX, "bits", "compressed target of the block"},
                {RPCResult::Type::NUM, "height", "height of the block"},
                {RPCResult::Type::STR_HEX, "target", "target in reversed byte order, deprecated"},
            },
        },
        RPCExamples{
            HelpExampleCli("creatework", "\"address\"")
          + HelpExampleRpc("creatework", "\"address\"")
        },
        [&](const RPCHelpMan& self, const JSONRPCRequest& request) -> UniValue
{
    // Check coinbase payout address
    const CTxDestination coinbaseScript
      = DecodeDestination(request.params[0].get_str());
    if (!IsValidDestination(coinbaseScript)) {
        throw JSONRPCError(RPC_INVALID_ADDRESS_OR_KEY,
                           "Error: Invalid coinbase payout address");
    }
    const CScript scriptPubKey = GetScriptForDestination(coinbaseScript);

    return AuxpowMiner::get ().createWork(request, scriptPubKey);
},
    };
}

static RPCHelpMan submitwork()
{
    return RPCHelpMan{"submitwork",
        "\nSubmits a solved PoW for a block that was previously created by 'creatework'.\n"
        "\nDEPRECATED: If no hash is given, it will be deduced from the data.  Prefer to add an explicit hash.\n",
        {
            {"hash", RPCArg::Type::STR_HEX, RPCArg::Optional::OMITTED_NAMED_ARG, "Hash of the block to submit"},
            {"data", RPCArg::Type::STR_HEX, RPCArg::Optional::OMITTED_NAMED_ARG, "Solved block header data"},
        },
        RPCResult{
            RPCResult::Type::BOOL, "", "whether the submitted block was correct"
        },
        RPCExamples{
            HelpExampleCli("submitwork", "\"hash\" \"solved data\"")
          + HelpExampleRpc("submitwork", "\"hash\" \"solved data\"")
        },
        [&](const RPCHelpMan& self, const JSONRPCRequest& request) -> UniValue
{
    std::string hashHex;
    std::string dataHex;
    if (request.params.size() == 1)
      dataHex = request.params[0].get_str();
    else if (request.params.size() == 2)
      {
        hashHex = request.params[0].get_str();
        dataHex = request.params[1].get_str();
      }
    else
      throw std::runtime_error(self.ToString ());

    return AuxpowMiner::get().submitWork(request, hashHex, dataHex);
},
    };
}

/* ************************************************************************** */

void RegisterMiningRPCCommands(CRPCTable &t)
{
// clang-format off
static const CRPCCommand commands[] =
{ //  category               actor (function)
  //  ---------------------  -----------------------
    { "mining",              &getnetworkhashps,        },
    { "mining",              &getmininginfo,           },
    { "mining",              &prioritisetransaction,   },
    { "mining",              &getblocktemplate,        },
    { "mining",              &submitblock,             },
    { "mining",              &submitheader,            },

    { "mining",              &createauxblock,          },
    { "mining",              &submitauxblock,          },
    { "mining",              &creatework,              },
    { "mining",              &submitwork,              },

    { "generating",          &generatetoaddress,       },
    { "generating",          &generatetodescriptor,    },
    { "generating",          &generateblock,           },

    { "util",                &estimatesmartfee,        },

    { "hidden",              &estimaterawfee,          },
    { "hidden",              &generate,                },
};
// clang-format on
    for (const auto& c : commands) {
        t.appendCommand(c.name, &c);
    }
}<|MERGE_RESOLUTION|>--- conflicted
+++ resolved
@@ -474,19 +474,12 @@
                     RPCResult::Type::OBJ, "", "",
                     {
                         {RPCResult::Type::NUM, "blocks", "The current block"},
-<<<<<<< HEAD
-                        {RPCResult::Type::NUM, "currentblockweight", /* optional */ true, "The block weight of the last assembled block (only present if a block was ever assembled)"},
-                        {RPCResult::Type::NUM, "currentblocktx", /* optional */ true, "The number of block transactions of the last assembled block (only present if a block was ever assembled)"},
+                        {RPCResult::Type::NUM, "currentblockweight", /*optional=*/true, "The block weight of the last assembled block (only present if a block was ever assembled)"},
+                        {RPCResult::Type::NUM, "currentblocktx", /*optional=*/true, "The number of block transactions of the last assembled block (only present if a block was ever assembled)"},
                         {RPCResult::Type::OBJ, "difficulty", "The current difficulty per algo",
                             {{RPCResult::Type::ELISION, "", ""}}},
                         {RPCResult::Type::OBJ, "networkhashps", "The network hashes per second per algo",
                             {{RPCResult::Type::ELISION, "", ""}}},
-=======
-                        {RPCResult::Type::NUM, "currentblockweight", /*optional=*/true, "The block weight of the last assembled block (only present if a block was ever assembled)"},
-                        {RPCResult::Type::NUM, "currentblocktx", /*optional=*/true, "The number of block transactions of the last assembled block (only present if a block was ever assembled)"},
-                        {RPCResult::Type::NUM, "difficulty", "The current difficulty"},
-                        {RPCResult::Type::NUM, "networkhashps", "The network hashes per second"},
->>>>>>> 31094676
                         {RPCResult::Type::NUM, "pooledtx", "The size of the mempool"},
                         {RPCResult::Type::STR, "chain", "current network name (main, test, signet, regtest)"},
                         {RPCResult::Type::STR, "warnings", "any network and blockchain warnings"},
@@ -666,14 +659,9 @@
                 {RPCResult::Type::NUM_TIME, "curtime", "current timestamp in " + UNIX_EPOCH_TIME},
                 {RPCResult::Type::STR, "bits", "compressed target of next block"},
                 {RPCResult::Type::NUM, "height", "The height of the next block"},
-<<<<<<< HEAD
-                {RPCResult::Type::STR_HEX, "signet_challenge", /* optional */ true, "Only on signet"},
-                {RPCResult::Type::STR_HEX, "default_witness_commitment", /* optional */ true, "a valid witness commitment for the unmodified block template"},
-                {RPCResult::Type::STR, "algo", "PoW algo to use for this block"},
-=======
                 {RPCResult::Type::STR_HEX, "signet_challenge", /*optional=*/true, "Only on signet"},
                 {RPCResult::Type::STR_HEX, "default_witness_commitment", /*optional=*/true, "a valid witness commitment for the unmodified block template"},
->>>>>>> 31094676
+                {RPCResult::Type::STR, "algo", "PoW algo to use for this block"},
             }},
         },
         RPCExamples{
