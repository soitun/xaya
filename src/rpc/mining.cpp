--- conflicted
+++ resolved
@@ -464,13 +464,9 @@
     obj.pushKV("blocks",           active_chain.Height());
     if (BlockAssembler::m_last_block_weight) obj.pushKV("currentblockweight", *BlockAssembler::m_last_block_weight);
     if (BlockAssembler::m_last_block_num_txs) obj.pushKV("currentblocktx", *BlockAssembler::m_last_block_num_txs);
-<<<<<<< HEAD
-    obj.pushKV("difficulty",       (double)GetDifficultyForBits(CHECK_NONFATAL(active_chain.Tip())->nBits));
-=======
     obj.pushKV("bits", strprintf("%08x", tip.nBits));
-    obj.pushKV("difficulty", GetDifficulty(tip));
+    obj.pushKV("difficulty",       (double)GetDifficultyForBits(tip.nBits));
     obj.pushKV("target", GetTarget(tip, chainman.GetConsensus().powLimit).GetHex());
->>>>>>> 0a931a97
     obj.pushKV("networkhashps",    getnetworkhashps().HandleRequest(request));
     obj.pushKV("pooledtx",         (uint64_t)mempool.size());
     obj.pushKV("chain", chainman.GetParams().GetChainTypeString());
@@ -481,7 +477,7 @@
 
     next.pushKV("height", next_index.nHeight);
     next.pushKV("bits", strprintf("%08x", next_index.nBits));
-    next.pushKV("difficulty", GetDifficulty(next_index));
+    next.pushKV("difficulty", (double)GetDifficultyForBits(next_index.nBits));
     next.pushKV("target", GetTarget(next_index, chainman.GetConsensus().powLimit).GetHex());
     obj.pushKV("next", next);
 
