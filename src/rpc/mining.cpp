--- conflicted
+++ resolved
@@ -169,7 +169,6 @@
             LOCK(cs_main);
             IncrementExtraNonce(pblock, ::ChainActive().Tip(), nExtraNonce);
         }
-<<<<<<< HEAD
         CPureBlockHeader* pfakeHeader = nullptr;
         switch (algo)
         {
@@ -183,23 +182,14 @@
             throw JSONRPCError(RPC_INTERNAL_ERROR, "Unknown PoW algo");
         }
         assert (pfakeHeader != nullptr);
-        while (nMaxTries > 0 && pfakeHeader->nNonce < nInnerLoopCount && !pblock->pow.checkProofOfWork(*pfakeHeader, Params().GetConsensus())) {
+        while (nMaxTries > 0 && pfakeHeader->nNonce < std::numeric_limits<uint32_t>::max() && !pblock->pow.checkProofOfWork(*pfakeHeader, Params().GetConsensus()) && !ShutdownRequested()) {
             ++pfakeHeader->nNonce;
-=======
-        auto& miningHeader = CAuxPow::initAuxPow(*pblock);
-        while (nMaxTries > 0 && miningHeader.nNonce < std::numeric_limits<uint32_t>::max() && !CheckProofOfWork(miningHeader.GetHash(), pblock->nBits, Params().GetConsensus()) && !ShutdownRequested()) {
-            ++miningHeader.nNonce;
->>>>>>> 23f98f7c
             --nMaxTries;
         }
         if (nMaxTries == 0 || ShutdownRequested()) {
             break;
         }
-<<<<<<< HEAD
-        if (pfakeHeader->nNonce == nInnerLoopCount) {
-=======
-        if (miningHeader.nNonce == std::numeric_limits<uint32_t>::max()) {
->>>>>>> 23f98f7c
+        if (pfakeHeader->nNonce == std::numeric_limits<uint32_t>::max()) {
             continue;
         }
         std::shared_ptr<const CBlock> shared_pblock = std::make_shared<const CBlock>(*pblock);
