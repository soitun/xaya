--- conflicted
+++ resolved
@@ -256,16 +256,11 @@
     if (jsonRequest.fHelp || jsonRequest.params.size() > 1)
         throw std::runtime_error(
             RPCHelpMan{"stop",
-<<<<<<< HEAD
-                "\nStop Namecoin server.", {}}
-                .ToString());
-=======
-                "\nStop Bitcoin server.",
+                "\nStop Namecoin server.",
                 {},
                 RPCResults{},
                 RPCExamples{""},
             }.ToString());
->>>>>>> 3b2579f4
     // Event loop will exit after current HTTP requests have been handled, so
     // this reply will get back to the client.
     StartShutdown();
