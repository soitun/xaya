--- conflicted
+++ resolved
@@ -232,14 +232,10 @@
     // Event loop will exit after current HTTP requests have been handled, so
     // this reply will get back to the client.
     StartShutdown();
-<<<<<<< HEAD
-    return "Xaya server stopping";
-=======
     if (jsonRequest.params[0].isNum()) {
         MilliSleep(jsonRequest.params[0].get_int());
     }
-    return "Namecoin server stopping";
->>>>>>> f1cd927d
+    return "Xaya server stopping";
 }
 
 static UniValue uptime(const JSONRPCRequest& jsonRequest)
