--- conflicted
+++ resolved
@@ -129,31 +129,23 @@
 bool CoinStatsIndex::CustomAppend(const interfaces::BlockInfo& block)
 {
     CBlockUndo block_undo;
-<<<<<<< HEAD
 
     CAmount block_subsidy;
-    if (pindex->nHeight == 0)
+    if (block.height == 0)
         block_subsidy = 222'222'222 * COIN;
     else
-        block_subsidy = GetBlockSubsidy(pindex->nHeight, Params().GetConsensus());
+        block_subsidy = GetBlockSubsidy(block.height, Params().GetConsensus());
     m_total_subsidy += block_subsidy;
 
     // In Xaya, the genesis block is fine as well.
     if (true) {
-        if (pindex->nHeight > 0) {
+        if (block.height > 0) {
         /* The genesis block has no undo data.  We won't need it either, as
            the only transaction is a coinbase, and the undo data is used below
            only for non-coinbase transactions.  */
-=======
-    const CAmount block_subsidy{GetBlockSubsidy(block.height, Params().GetConsensus())};
-    m_total_subsidy += block_subsidy;
-
-    // Ignore genesis block
-    if (block.height > 0) {
         // pindex variable gives indexing code access to node internals. It
         // will be removed in upcoming commit
         const CBlockIndex* pindex = WITH_LOCK(cs_main, return m_chainstate->m_blockman.LookupBlockIndex(block.hash));
->>>>>>> 9f3d3e2e
         if (!UndoReadFromDisk(block_undo, pindex)) {
             return false;
         }
@@ -173,14 +165,7 @@
                              __func__, expected_block_hash.ToString());
             }
         }
-<<<<<<< HEAD
-        }
-=======
-
-        // TODO: Deduplicate BIP30 related code
-        bool is_bip30_block{(block.height == 91722 && block.hash == uint256S("0x00000000000271a2dc26e7667f8419f2e15416dc6955e5a6c6cdf3f2574dd08e")) ||
-                            (block.height == 91812 && block.hash == uint256S("0x00000000000af0aed4792b1acee3d966af36cf5def14935db8de83d6f9306f2f"))};
->>>>>>> 9f3d3e2e
+        }
 
         // Add the new utxos created from the block
         assert(block.data);
@@ -243,7 +228,7 @@
     //
     // For the genesis block, we disable this logic, as the reward here (the
     // premine) is not based on normal block rewards.
-    if (pindex->nHeight > 0) {
+    if (block.height > 0) {
         const CAmount unclaimed_rewards{(m_total_prevout_spent_amount + m_total_subsidy) - (m_total_new_outputs_ex_coinbase_amount + m_total_coinbase_amount + m_total_unspendable_amount)};
         m_total_unspendable_amount += unclaimed_rewards;
         m_total_unspendables_unclaimed_rewards += unclaimed_rewards;
