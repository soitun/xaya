// Copyright (c) 2011-2018 The Bitcoin Core developers
// Distributed under the MIT software license, see the accompanying
// file COPYING or http://www.opensource.org/licenses/mit-license.php.

#include <bench/bench.h>
#include <chainparams.h>
#include <coins.h>
#include <consensus/merkle.h>
#include <consensus/validation.h>
#include <miner.h>
#include <policy/policy.h>
#include <pow.h>
#include <powdata.h>
#include <scheduler.h>
#include <txdb.h>
#include <txmempool.h>
#include <utiltime.h>
#include <validation.h>
#include <validationinterface.h>

#include <boost/thread.hpp>

#include <list>
#include <vector>

static std::shared_ptr<CBlock> PrepareBlock(const CScript& coinbase_scriptPubKey)
{
    auto block = std::make_shared<CBlock>(
        BlockAssembler{Params()}
            .CreateNewBlock(PowAlgo::NEOSCRYPT, coinbase_scriptPubKey, /* fMineWitnessTx */ true)
            ->block);

    block->nTime = ::chainActive.Tip()->GetMedianTimePast() + 1;
    block->hashMerkleRoot = BlockMerkleRoot(*block);

    return block;
}


static CTxIn MineBlock(const CScript& coinbase_scriptPubKey)
{
    auto block = PrepareBlock(coinbase_scriptPubKey);

<<<<<<< HEAD
    auto& fakeHeader = block->pow.initFakeHeader (*block);
    while (!block->pow.checkProofOfWork(fakeHeader, Params().GetConsensus())) {
        assert(++fakeHeader.nNonce);
=======
    while (!CheckProofOfWork(block->GetHash(), block->nBits, Params().GetConsensus())) {
        ++block->nNonce;
        assert(block->nNonce);
>>>>>>> 3ad782a2
    }

    bool processed{ProcessNewBlock(Params(), block, true, nullptr)};
    assert(processed);

    return CTxIn{block->vtx[0]->GetHash(), 0};
}


static void AssembleBlock(benchmark::State& state)
{
    const std::vector<unsigned char> op_true{OP_TRUE};
    CScriptWitness witness;
    witness.stack.push_back(op_true);

    uint256 witness_program;
    CSHA256().Write(&op_true[0], op_true.size()).Finalize(witness_program.begin());

    const CScript SCRIPT_PUB{CScript(OP_0) << std::vector<unsigned char>{witness_program.begin(), witness_program.end()}};

    // Switch to regtest so we can mine faster
    // Also segwit is active, so we can include witness transactions
    SelectParams(CBaseChainParams::REGTEST);

    InitScriptExecutionCache();

    boost::thread_group thread_group;
    CScheduler scheduler;
    {
        ::pblocktree.reset(new CBlockTreeDB(1 << 20, true));
        ::pcoinsdbview.reset(new CCoinsViewDB(1 << 23, true));
        ::pcoinsTip.reset(new CCoinsViewCache(pcoinsdbview.get()));

        const CChainParams& chainparams = Params();
        thread_group.create_thread(boost::bind(&CScheduler::serviceQueue, &scheduler));
        GetMainSignals().RegisterBackgroundSignalScheduler(scheduler);
        LoadGenesisBlock(chainparams);
        CValidationState state;
        ActivateBestChain(state, chainparams);
        assert(::chainActive.Tip() != nullptr);
        const bool witness_enabled{IsWitnessEnabled(::chainActive.Tip(), chainparams.GetConsensus())};
        assert(witness_enabled);
    }

    // Collect some loose transactions that spend the coinbases of our mined blocks
    constexpr size_t NUM_BLOCKS{200};
    std::array<CTransactionRef, NUM_BLOCKS - COINBASE_MATURITY + 1> txs;
    for (size_t b{0}; b < NUM_BLOCKS; ++b) {
        CMutableTransaction tx;
        tx.vin.push_back(MineBlock(SCRIPT_PUB));
        tx.vin.back().scriptWitness = witness;
        tx.vout.emplace_back(1337, SCRIPT_PUB);
        if (NUM_BLOCKS - b >= COINBASE_MATURITY)
            txs.at(b) = MakeTransactionRef(tx);
    }
    {
        LOCK(::cs_main); // Required for ::AcceptToMemoryPool.

        for (const auto& txr : txs) {
            CValidationState state;
            bool ret{::AcceptToMemoryPool(::mempool, state, txr, nullptr /* pfMissingInputs */, nullptr /* plTxnReplaced */, false /* bypass_limits */, /* nAbsurdFee */ 0)};
            assert(ret);
        }
    }

    while (state.KeepRunning()) {
        PrepareBlock(SCRIPT_PUB);
    }

    thread_group.interrupt_all();
    thread_group.join_all();
    GetMainSignals().FlushBackgroundCallbacks();
    GetMainSignals().UnregisterBackgroundSignalScheduler();
}

BENCHMARK(AssembleBlock, 700);<|MERGE_RESOLUTION|>--- conflicted
+++ resolved
@@ -41,15 +41,10 @@
 {
     auto block = PrepareBlock(coinbase_scriptPubKey);
 
-<<<<<<< HEAD
     auto& fakeHeader = block->pow.initFakeHeader (*block);
     while (!block->pow.checkProofOfWork(fakeHeader, Params().GetConsensus())) {
-        assert(++fakeHeader.nNonce);
-=======
-    while (!CheckProofOfWork(block->GetHash(), block->nBits, Params().GetConsensus())) {
-        ++block->nNonce;
-        assert(block->nNonce);
->>>>>>> 3ad782a2
+        ++fakeHeader.nNonce;
+        assert(fakeHeader.nNonce);
     }
 
     bool processed{ProcessNewBlock(Params(), block, true, nullptr)};
