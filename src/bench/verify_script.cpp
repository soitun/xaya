--- conflicted
+++ resolved
@@ -4,12 +4,6 @@
 
 #include <bench/bench.h>
 #include <key.h>
-<<<<<<< HEAD
-#if defined(HAVE_CONSENSUS_LIB)
-#include <script/namecoinconsensus.h>
-#endif
-=======
->>>>>>> d8d32ae6
 #include <script/script.h>
 #include <script/interpreter.h>
 #include <streams.h>
@@ -62,20 +56,6 @@
             &err);
         assert(err == SCRIPT_ERR_OK);
         assert(success);
-<<<<<<< HEAD
-
-#if defined(HAVE_CONSENSUS_LIB)
-        DataStream stream;
-        stream << TX_WITH_WITNESS(txSpend);
-        int csuccess = namecoinconsensus_verify_script_with_amount(
-            txCredit.vout[0].scriptPubKey.data(),
-            txCredit.vout[0].scriptPubKey.size(),
-            txCredit.vout[0].nValue,
-            (const unsigned char*)stream.data(), stream.size(), 0, flags, nullptr);
-        assert(csuccess == 1);
-#endif
-=======
->>>>>>> d8d32ae6
     });
     ECC_Stop();
 }
