--- conflicted
+++ resolved
@@ -4739,11 +4739,7 @@
                         // Convert HEADERS_DOWNLOAD_TIMEOUT_PER_HEADER to microseconds before scaling
                         // to maintain precision
                         std::chrono::microseconds{HEADERS_DOWNLOAD_TIMEOUT_PER_HEADER} *
-<<<<<<< HEAD
-                        (GetAdjustedTime() - pindexBestHeader->GetBlockTime()) / AvgTargetSpacing(consensusParams, pindexBestHeader->nHeight)
-=======
-                        (GetAdjustedTime() - m_chainman.m_best_header->GetBlockTime()) / consensusParams.nPowTargetSpacing
->>>>>>> 705bc47a
+                        (GetAdjustedTime() - m_chainman.m_best_header->GetBlockTime()) / AvgTargetSpacing(consensusParams, m_chainman.m_best_header->nHeight)
                     );
                 nSyncStarted++;
                 const CBlockIndex* pindexStart = m_chainman.m_best_header;
