--- conflicted
+++ resolved
@@ -2882,18 +2882,13 @@
     }
     Assume(pindexLast);
 
-<<<<<<< HEAD
     bool maxSize = (nCount == MAX_HEADERS_RESULTS);
     if (pfrom.nVersion >= SIZE_HEADERS_LIMIT_VERSION
           && nSize >= THRESHOLD_HEADERS_SIZE)
         maxSize = true;
 
-    // Consider fetching more headers.
-    if (maxSize) {
-=======
     // Consider fetching more headers if we are not using our headers-sync mechanism.
-    if (nCount == MAX_HEADERS_RESULTS && !have_headers_sync) {
->>>>>>> 0ebd4db3
+    if (maxSize && !have_headers_sync) {
         // Headers message had its maximum size; the peer may have more headers.
         if (MaybeSendGetHeaders(pfrom, GetLocator(pindexLast), peer)) {
             LogPrint(BCLog::NET, "more getheaders (%d) to end to peer=%d (startheight:%d)\n",
